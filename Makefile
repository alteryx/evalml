.PHONY: clean
clean:
	find . -name '*.pyo' -delete
	find . -name '*.pyc' -delete
	find . -name __pycache__ -delete
	find . -name '*~' -delete

.PHONY: lint
lint:
	flake8 evalml && isort --check-only --recursive evalml

.PHONY: lint-fix
lint-fix:
	autopep8 --in-place --recursive --max-line-length=100 --select="E225,E222,E303,E261,E241,E302,E203,E128,E231,E251,E271,E127,E126,E301,W291,W293,E226,E306,E221" evalml
	isort --recursive evalml

.PHONY: test
test:
<<<<<<< HEAD
	pytest evalml/tests

.PHONY: circleci-test
circleci-test:
	pytest evalml/tests -n 2 --cov=evalml --junitxml=test-reports/junit.xml
=======
	pytest evalml/tests --cov=evalml
	pytest --nbval-lax --ignore=docs/source/demos/fraud.ipynb docs/source/
>>>>>>> 8f0ce810

.PHONY: installdeps
installdeps:
	pip install --upgrade pip -q
	pip install -e . -q
	pip install -r dev-requirements.txt -q<|MERGE_RESOLUTION|>--- conflicted
+++ resolved
@@ -16,16 +16,12 @@
 
 .PHONY: test
 test:
-<<<<<<< HEAD
 	pytest evalml/tests
 
 .PHONY: circleci-test
 circleci-test:
-	pytest evalml/tests -n 2 --cov=evalml --junitxml=test-reports/junit.xml
-=======
-	pytest evalml/tests --cov=evalml
+	pytest evalml/tests -n 4 --cov=evalml --junitxml=test-reports/junit.xml
 	pytest --nbval-lax --ignore=docs/source/demos/fraud.ipynb docs/source/
->>>>>>> 8f0ce810
 
 .PHONY: installdeps
 installdeps:
