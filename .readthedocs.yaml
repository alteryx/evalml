# Read the Docs configuration file
# See https://docs.readthedocs.io/en/stable/config-file/v2.html for details

# Required
version: 2

# Build documentation in the docs/ directory with Sphinx
sphinx:
  configuration: docs/source/conf.py

# Build documentation with MkDocs
#mkdocs:
#  configuration: mkdocs.yml

# Optionally build your docs in additional formats such as PDF and ePub
formats:
<<<<<<< HEAD
=======
  - htmlzip
>>>>>>> e5c89b49
  - pdf

# Optionally set the version of Python and requirements required to build your docs
python:
  version: 3.7
  install:
    - method: pip
      path: .
    - requirements: dev-requirements.txt<|MERGE_RESOLUTION|>--- conflicted
+++ resolved
@@ -14,11 +14,8 @@
 
 # Optionally build your docs in additional formats such as PDF and ePub
 formats:
-<<<<<<< HEAD
-=======
-  - htmlzip
->>>>>>> e5c89b49
   - pdf
+  - latex
 
 # Optionally set the version of Python and requirements required to build your docs
 python:
