# Read the Docs configuration file
# See https://docs.readthedocs.io/en/stable/config-file/v2.html for details

# Required
version: 2

# Build documentation in the docs/ directory with Sphinx
sphinx:
  configuration: docs/source/conf.py
  fail_on_warning: true

# Build documentation with MkDocs
#mkdocs:
#  configuration: mkdocs.yml

# Optionally build your docs in additional formats such as PDF and ePub
formats:
  - pdf

# Optionally set the version of Python and requirements required to build your docs
python:
  version: 3.8
  install:
    - requirements: docs/readthedocs-requirements.txt
    - method: pip
      path: .
      extra_requirements:
<<<<<<< HEAD
        - dev
=======
        - prophet
    - requirements: docs-requirements.txt
>>>>>>> d272705b
<|MERGE_RESOLUTION|>--- conflicted
+++ resolved
@@ -25,9 +25,5 @@
     - method: pip
       path: .
       extra_requirements:
-<<<<<<< HEAD
         - dev
-=======
-        - prophet
-    - requirements: docs-requirements.txt
->>>>>>> d272705b
+        - prophet