--- conflicted
+++ resolved
@@ -53,18 +53,11 @@
     shap >= 0.40.0
     statsmodels >= 0.12.2
     texttable >= 1.6.2
-<<<<<<< HEAD
-    woodwork >= 0.19.0
     dask >= 2022.2.0, !=2022.10.1
     featuretools >= 1.16.0
     nlp-primitives >= 2.9.0
-=======
     # woodwork >= 0.19.0
-    woodwork @ git+https://github.com/alteryx/woodwork.git@bc_99_inference#egg=woodwork
-    dask >= 2021.10.0
-    nlp-primitives >= 2.2.0,!=2.6.0
-    featuretools >= 1.7.0
->>>>>>> 3033d641
+    woodwork @ git+https://github.com/alteryx/woodwork.git@main#egg=woodwork
     networkx >= 2.5, < 2.6
     plotly >= 5.0.0
     kaleido >= 0.1.0
