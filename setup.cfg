--- conflicted
+++ resolved
@@ -53,11 +53,8 @@
     shap >= 0.40.0
     statsmodels >= 0.12.2
     texttable >= 1.6.2
-<<<<<<< HEAD
     woodwork @ git+https://github.com/alteryx/woodwork@8687f0aeb820e5bab18f350cd300c6c96f05c44d
-=======
     woodwork >= 0.16.2, < 0.17.0
->>>>>>> 9e2d3d0e
     dask >= 2021.10.0
     nlp-primitives >= 2.1.0,!=2.6.0
     featuretools >= 1.7.0
