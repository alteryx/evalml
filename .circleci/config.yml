version: 2.1

orbs:
  windows: circleci/windows@2.4.0
  shellcheck: circleci/shellcheck@2.0.0

executors:
  python:
    parameters:
      python_version:
        type: string
        default: "3.8"
    working_directory: ~/evalml
    docker:
      - image: circleci/python:<< parameters.python_version >>
        auth:
          username: $DOCKERHUB_USERNAME
          password: $DOCKERHUB_PASSWORD
        environment:
          OMP_NUM_THREADS: 8

commands:
  install_dependencies:
    steps:
      - run: |
          virtualenv test_python -q
          source test_python/bin/activate
          make installdeps
  install_dependencies_test:
    steps:
      - run: |
            virtualenv test_python -q
            source test_python/bin/activate
            make installdeps-test
  install_dependencies_core:
    steps:
      - run: |
            virtualenv test_python -q
            source test_python/bin/activate
            pip install --upgrade pip -q
            pip install -e . --no-dependencies
            pip install -r core-requirements.txt
            pip install -r test-requirements.txt
            # "!" negates return code. exit nonzero if any of these deps are found
            ! pip freeze | grep -E "xgboost|catboost|lightgbm|plotly|ipywidgets|category_encoders"
            exit $?
  build_pkg:
    steps:
      - run: |
            git clone https://github.com/conda-forge/evalml-core-feedstock
            source test_python/bin/activate
            mkdir evalml-core-feedstock/evalml
            cp -r `ls -A | grep -v "evalml-core-feedstock"` ./evalml-core-feedstock/evalml/
            python .circleci/conda_config.py "$(python setup.py --version)"
            cd evalml-core-feedstock
            echo "$DOCKERHUB_PASSWORD" | docker login -u $DOCKERHUB_USERNAME --password-stdin
            export DOCKER_CONTAINERID="$(docker run -td condaforge/linux-anvil-cos7-x86_64)"
            echo "Created container ${DOCKER_CONTAINERID}"
            chmod -R 777 ./
            docker cp . ${DOCKER_CONTAINERID}:/home/conda/feedstock_root/
            docker cp ./recipe/. ${DOCKER_CONTAINERID}:/home/conda/recipe_root/
            echo "COMMITING UPDATED IMAGE"
            docker commit ${DOCKER_CONTAINERID} psalter/build:latest
            docker stop ${DOCKER_CONTAINERID}
            export CONFIG=linux_64_
            export UPLOAD_PACKAGES=False
            export HOST_USER_ID=$(id -u)
            export FEEDSTOCK_NAME=evalml-core-feedstock
            docker run -t -e CONFIG -e HOST_USER_ID -e UPLOAD_PACKAGES -e GIT_BRANCH -e UPLOAD_ON_BRANCH -e CI -e FEEDSTOCK_NAME -e CPU_COUNT -e BINSTAR_TOKEN -e FEEDSTOCK_TOKEN -e STAGING_BINSTAR_TOKEN psalter/build:latest bash /home/conda/feedstock_root/.scripts/build_steps.sh

jobs:
  build_conda_pkg:
    working_directory: ~/evalml/
    executor:
      name: python
      python_version: "3.8"
    steps:
      - checkout
      - install_dependencies_test
      - setup_remote_docker:
          version: 19.03.12
      - build_pkg
  unit_tests:
    resource_class: xlarge
    parameters:
      python_version:
        type: string
        default: "3.8"
      codecov:
        type: boolean
        default: false
      core_dependencies:
        type: boolean
        default: false
    executor:
        name: python
        python_version: << parameters.python_version >>
    steps:
      - run: sudo apt update && sudo apt install -y graphviz
      - checkout
      - when:
          condition: << parameters.core_dependencies >>
          steps:
            - install_dependencies_core
      - unless:
          condition: << parameters.core_dependencies >>
          steps:
            - install_dependencies
            - install_dependencies_test
      - run: |
          source test_python/bin/activate
          coverage erase
      - when:
          condition: << parameters.core_dependencies >>
          steps:
            - run: |
                source test_python/bin/activate
                make git-test-minimal-deps
      - unless:
          condition: << parameters.core_dependencies >>
          steps:
            - run: |
                source test_python/bin/activate
                make git-test
      - store_test_results:
          path: test-reports
      - store_artifacts:
          path: test-reports
      - when:
          condition: << parameters.codecov >>
          steps:
            - run: |
                source test_python/bin/activate
                codecov --required
<<<<<<< HEAD

  release_notes_updated:
    working_directory: ~/evalml
    docker:
      - image: busybox:latest
        auth:
          username: $DOCKERHUB_USERNAME
          password: $DOCKERHUB_PASSWORD
    steps:
      - checkout
      - run: | # debugging info
          if [[ $(expr match "${CIRCLE_BRANCH}" "release_v[0-9.]\+") -gt 0 ]]; then
            echo This is a release PR;
          elif [[ $(expr match "${CIRCLE_BRANCH}" "dep-update-[a-zA-Z0-9]*") -gt 0 ]]; then
            echo This is a dependency update PR;
          else
            echo This is a regular PR;
          fi
          echo "${CIRCLE_PULL_REQUEST##https://github.com/alteryx/evalml/pull/}"
      - run: |
          # for release PRs: if the branch name matches a release regex, skip the check
          if [[ $(expr match "${CIRCLE_BRANCH}" "release_v[0-9.]\+") -gt 0 ]]; then
            exit 0;
          elif [[ $(expr match "${CIRCLE_BRANCH}" "dep-update-[a-zA-Z0-9]*") -gt 0 ]]; then
            exit 0;
          fi
          cat docs/source/release_notes.rst | grep ":pr:\`${CIRCLE_PULL_REQUEST##https://github.com/alteryx/evalml/pull/}\`"

=======
  build_docs:
    working_directory: ~/evalml/
    executor:
      name: python
      python_version: "3.8"
    steps:
      - checkout
      - install_dependencies_docs
      - run: sudo apt update && sudo apt install -y pandoc && sudo apt install -y graphviz
      - run: |
          source test_python/bin/activate
          make -C docs/ html
      - run: ls docs/build/html
>>>>>>> 9886fa69
  check_dependencies_updated_linux:
    parameters:
      python_version:
        type: string
        default: "3.8"
    executor:
      name: python
      python_version: << parameters.python_version >>
    steps:
      - checkout
      - install_dependencies
      - run:
          name: "Detect Dependency Changes"
          command: |
            source test_python/bin/activate
            mkdir /tmp/dependencies_updated_artifacts
            export DEPENDENCY_FILE_PATH=/tmp/dependencies_updated_artifacts/current_dependencies.txt
            evalml/tests/dependency_update_check/make_deps_diff.sh
            diff evalml/tests/dependency_update_check/latest_dependency_versions.txt /tmp/dependencies_updated_artifacts/current_dependencies.txt > /tmp/dependencies_updated_artifacts/diff.txt
            exit $?
      - run:
          name: "Display Dependency Diff"
          command: |
            echo Displaying dependencies which have changed, with main on the left and the new branch on the right:
            cat /tmp/dependencies_updated_artifacts/diff.txt
          when: on_fail
      - store_artifacts:
          path: /tmp/dependencies_updated_artifacts

workflows:
  version: 2
<<<<<<< HEAD
  release_notes_updated:
    jobs:
      - release_notes_updated:
          name: "release notes updated"
          filters:
            branches:
              ignore: /^main?/
  windows_test_all_python_versions:
    jobs:
        - win_unit_tests:
            matrix:
              parameters:
                python_version: ["3.7", "3.8"]
            name: "windows python << matrix.python_version >> unit tests"
=======
  build_docs:
    jobs:
      - build_docs:
          name: "build docs"
>>>>>>> 9886fa69
  check_dependencies_updated_linux:
    jobs:
        - check_dependencies_updated_linux:
            name: "linux python 3.8 check dependencies for updates"
            python_version: "3.8"
            filters:
              branches:
                ignore: /^main?/
  test_all_python_versions:
    jobs:
        - unit_tests:
            matrix:
              parameters:
                python_version: ["3.7"]
                core_dependencies: [false]
                codecov: [false]
            name: "linux python << matrix.python_version >> unit tests, core dependencies << matrix.core_dependencies >>, codecov << matrix.codecov >>"
        - unit_tests:
            matrix:
              parameters:
                python_version: ["3.8"]
                core_dependencies: [false, true]
                codecov: [true]
            name: "linux python << matrix.python_version >> unit tests, core dependencies << matrix.core_dependencies >>, codecov << matrix.codecov >>"
  build_conda_pkg:
    jobs:
      - shellcheck/check
      - build_conda_pkg:
          requires:
            - shellcheck/check
          filters:
            branches:
              only: main<|MERGE_RESOLUTION|>--- conflicted
+++ resolved
@@ -132,8 +132,6 @@
             - run: |
                 source test_python/bin/activate
                 codecov --required
-<<<<<<< HEAD
-
   release_notes_updated:
     working_directory: ~/evalml
     docker:
@@ -160,22 +158,6 @@
             exit 0;
           fi
           cat docs/source/release_notes.rst | grep ":pr:\`${CIRCLE_PULL_REQUEST##https://github.com/alteryx/evalml/pull/}\`"
-
-=======
-  build_docs:
-    working_directory: ~/evalml/
-    executor:
-      name: python
-      python_version: "3.8"
-    steps:
-      - checkout
-      - install_dependencies_docs
-      - run: sudo apt update && sudo apt install -y pandoc && sudo apt install -y graphviz
-      - run: |
-          source test_python/bin/activate
-          make -C docs/ html
-      - run: ls docs/build/html
->>>>>>> 9886fa69
   check_dependencies_updated_linux:
     parameters:
       python_version:
@@ -207,7 +189,6 @@
 
 workflows:
   version: 2
-<<<<<<< HEAD
   release_notes_updated:
     jobs:
       - release_notes_updated:
@@ -222,12 +203,6 @@
               parameters:
                 python_version: ["3.7", "3.8"]
             name: "windows python << matrix.python_version >> unit tests"
-=======
-  build_docs:
-    jobs:
-      - build_docs:
-          name: "build docs"
->>>>>>> 9886fa69
   check_dependencies_updated_linux:
     jobs:
         - check_dependencies_updated_linux:
