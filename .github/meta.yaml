{% set version = "0.33.0" %}

package:
  name: evalml-core
  version: '{{ version }}'

source:
  url: https://pypi.io/packages/source/e/evalml/evalml-{{ version }}.tar.gz
  sha256: acb758f2234a60dd606a4aa7dcde385e159c95a08470b0c5815d085db48aa985

build:
  number: 2

outputs:
  - name: evalml-core
    build:
      entry_points:
        - evalml = evalml.__main__:cli
      noarch: python
    script: build_script.sh
    requirements:
      host:
        - python >=3.8
        - pip
        - setuptools ==58.0.4
      run:
        - numpy >=1.21.0
<<<<<<< HEAD
        - pandas >=1.4.1
=======
        - pandas >=1.5.0
>>>>>>> d8f9c688
        - dask >=2022.2.0,!=2022.10.1
        - scipy >=1.5.0
        - scikit-learn >=1.1.2
        - scikit-optimize >=0.9.0
        - statsmodels >=0.12.2
        - colorama >=0.4.4
        - cloudpickle >=1.5.0
        - click >=7.1.2
        - requirements-parser >=0.2.0
        - shap >=0.40.0
        - texttable >=1.6.2
        - woodwork >=0.21.0
        - featuretools>=1.16.0
        - nlp-primitives>=2.9.0
        - python >=3.8.*
        - networkx >=2.5,<2.6
        - category_encoders >=2.2.2
        - python-graphviz >=0.13
    test:
      imports:
        - evalml
      requires:
        - pytest ==6.0.1
        - nbval ==0.9.3
      source_files:
        - evalml/*
        - setup.cfg
      commands:
        - pytest evalml/tests -n 8 --ignore evalml/tests/automl_tests/parallel_tests/ --is-using-conda

  - name: evalml
    build:
      noarch: python
    requirements:
      run:
        - '{{ pin_subpackage("evalml-core", max_pin="x.x.x.x") }}'
        - plotly >=5.0.0
        - python-kaleido >=0.1.0
        - matplotlib-base >=3.3.3
        - seaborn >=0.11.1
        - ipywidgets >=7.5
        - xgboost >=1.5.1
        - catboost >=0.20
        - lightgbm >=2.3.1
        - lime >=0.2.0.1
        - python >=3.8.*
        - imbalanced-learn >=0.9.1
<<<<<<< HEAD
        - sktime >=0.12.0,<0.13.1
=======
        - sktime >=0.13.3
>>>>>>> d8f9c688
        - pmdarima >=1.8.5,<2.0.0
        - vowpalwabbit >=8.11.0
    test:
      imports:
        - evalml
      requires:
        - pytest ==6.0.1
        - nbval ==0.9.3
        - python-graphviz >=0.8.4
        - category_encoders >=2.0.0
        - pytest-xdist
      source_files:
        - evalml/*
        - setup.cfg
      commands:
        - pytest evalml/tests -n 8 --ignore evalml/tests/automl_tests/parallel_tests/ --is-using-conda

about:
  doc_url: https://evalml.featurelabs.com/
  dev_url: https://github.com/alteryx/evalml/
  home: https://www.alteryx.com/innovation-labs
  license: BSD-3-Clause
  license_family: BSD
  license_file: LICENSE
  summary: EvalML is an AutoML library that builds, optimizes, and evaluates machine learning pipelines using domain-specific objective functions.

extra:
  recipe-maintainers:
    - dsherry
    - ParthivNaresh
    - bchen1116
    - chukarsten
    - jeremyliweishih
    - christopherbunn
    - fjlanasa
    - eccabay
    - MichaelFu512
    - ivanayx<|MERGE_RESOLUTION|>--- conflicted
+++ resolved
@@ -25,11 +25,7 @@
         - setuptools ==58.0.4
       run:
         - numpy >=1.21.0
-<<<<<<< HEAD
-        - pandas >=1.4.1
-=======
         - pandas >=1.5.0
->>>>>>> d8f9c688
         - dask >=2022.2.0,!=2022.10.1
         - scipy >=1.5.0
         - scikit-learn >=1.1.2
@@ -77,11 +73,7 @@
         - lime >=0.2.0.1
         - python >=3.8.*
         - imbalanced-learn >=0.9.1
-<<<<<<< HEAD
-        - sktime >=0.12.0,<0.13.1
-=======
         - sktime >=0.13.3
->>>>>>> d8f9c688
         - pmdarima >=1.8.5,<2.0.0
         - vowpalwabbit >=8.11.0
     test:
