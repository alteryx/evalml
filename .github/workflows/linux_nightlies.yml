name: Nightly unit tests, linux

on:
  schedule:
      - cron: '0 7 * * *'

jobs:
  unit_tests:
    name: Nightly ${{ matrix.python_version }} ${{matrix.command}}
    runs-on: ubuntu-latest
    strategy:
      fail-fast: false
      matrix:
        python_version: ['3.7', '3.8', '3.9']
<<<<<<< HEAD
        command: ['git-test-automl', 'git-test-modelunderstanding', 'git-test-other', 'git-test-dask', 'git-test-prophet']
=======
        command: ['git-test-automl', 'git-test-modelunderstanding', 'git-test-other', 'git-test-parallel']
>>>>>>> 019455a7
    steps:
      - name: Set up Python ${{ matrix.python_version }}
        uses: actions/setup-python@v2
        with:
          python-version: ${{ matrix.python_version }}
      - name: Checkout repository
        uses: actions/checkout@v2
        with:
          repository: ${{ github.repository }}
          ref: main
      - name: Update apt and install Graphviz
        run: sudo apt update && sudo apt install -y graphviz
      - name: Create virtual environment, upgrade pip
        run: |
          pip install virtualenv
          virtualenv test_python -q
          source test_python/bin/activate
          python -m pip install --upgrade pip -q
      - if: ${{ (matrix.command == 'git-test-automl' || matrix.command == 'git-test-prophet') }}
        name: Installing Latest Dependencies and Prophet
        run: |
          pip install virtualenv
          virtualenv test_python -q
          source test_python/bin/activate
          pip install cmdstan-builder==0.0.4
          make installdeps
          make installdeps-test
          pip freeze
<<<<<<< HEAD
      - if: ${{ matrix.command == 'git-test-modelunderstanding' || matrix.command == 'git-test-other' || matrix.command == 'git-test-dask' }}
=======
      - if: ${{ (matrix.command == 'git-test-modelunderstanding' || matrix.command == 'git-test-parallel') }}
>>>>>>> 019455a7
        name: Installing Latest Dependencies
        run: |
          pip install virtualenv
          virtualenv test_python -q
          source test_python/bin/activate
          make installdeps
          make installdeps-test
          pip freeze
      - name: Run unit tests
        run: |
          source test_python/bin/activate
          make ${{matrix.command}}
      - name: Notify on Slack
        uses: 8398a7/action-slack@v3
        env:
          SLACK_WEBHOOK_URL: ${{ secrets.SLACK_WEBHOOK_URL }}
        with:
          job_name: Nightly ${{ matrix.python_version }} ${{matrix.command}}
          status: ${{ job.status }}
          fields: workflow,job,took
          mention: channel
          if_mention: failure,cancelled
          text: ':elmofire:'
        if: failure() <|MERGE_RESOLUTION|>--- conflicted
+++ resolved
@@ -12,11 +12,7 @@
       fail-fast: false
       matrix:
         python_version: ['3.7', '3.8', '3.9']
-<<<<<<< HEAD
-        command: ['git-test-automl', 'git-test-modelunderstanding', 'git-test-other', 'git-test-dask', 'git-test-prophet']
-=======
-        command: ['git-test-automl', 'git-test-modelunderstanding', 'git-test-other', 'git-test-parallel']
->>>>>>> 019455a7
+        command: ['git-test-automl', 'git-test-modelunderstanding', 'git-test-other', 'git-test-parallel', 'git-test-prophet']
     steps:
       - name: Set up Python ${{ matrix.python_version }}
         uses: actions/setup-python@v2
@@ -45,11 +41,7 @@
           make installdeps
           make installdeps-test
           pip freeze
-<<<<<<< HEAD
-      - if: ${{ matrix.command == 'git-test-modelunderstanding' || matrix.command == 'git-test-other' || matrix.command == 'git-test-dask' }}
-=======
-      - if: ${{ (matrix.command == 'git-test-modelunderstanding' || matrix.command == 'git-test-parallel') }}
->>>>>>> 019455a7
+      - if: ${{ matrix.command == 'git-test-modelunderstanding' || matrix.command == 'git-test-other' || matrix.command == 'git-test-parallel' }}
         name: Installing Latest Dependencies
         run: |
           pip install virtualenv
