.. _changelog:

Changelog
---------
**Future Releases**
    * Enhancements
        * Added verbose parameter to load_fraud :pr:`560`
    * Fixes
    * Changes
    * Documentation Changes
        * Fixed some sphinx warnings :pr:`593`
        * Fixed docstring for AutoClassificationSearch with correct command :pr:`599`
<<<<<<< HEAD
        * Fixed function on Exploring search results page :pr:`604`
=======
        * Limit readthedocs formats to pdf, not htmlzip and epub :pr:`594` :pr:`600`
>>>>>>> c4e294c4
    * Testing Changes
        * Matched install commands of `check_latest_dependencies` test and it's GitHub action :pr:`578`
        * Added Github app to auto assign PR author as assignee :pr:`477`

**v0.8.0 Apr. 1, 2020**
    * Enhancements
        * Add normalization option and information to confusion matrix :pr:`484`
        * Add util function to drop rows with NaN values :pr:`487`
        * Renamed `PipelineBase.name` as `PipelineBase.summary` and redefined `PipelineBase.name` as class property :pr:`491`
        * Added access to parameters in Pipelines with `PipelineBase.parameters` (used to be return of `PipelineBase.describe`) :pr:`501`
        * Added `fill_value` parameter for SimpleImputer :pr:`509`
        * Added functionality to override component hyperparemeters and made pipelines take hyperparemeters from components :pr:`516`
        * Allow numpy.random.RandomState for random_state parameters :pr:`556`
        * Clarified how random seeds can be set for each component. Changed xgboost seed bounds :pr:`583`
    * Fixes
        * Removed unused dependency `matplotlib`, and move `category_encoders` to test reqs :pr:`572`
    * Changes
        * Undo version cap in XGBoost placed in :pr:`402` and allowed all released of XGBoost :pr:`407`
        * Support pandas 1.0.0 :pr:`486`
        * Made all references to the logger static :pr:`503`
        * Refactored `model_type` parameter for components and pipelines to `model_family` :pr:`507`
        * Refactored `problem_types` for pipelines and components into `supported_problem_types` :pr:`515`
        * Moved `pipelines/utils.save_pipeline` and `pipelines/utils.load_pipeline` to `PipelineBase.save` and `PipelineBase.load` :pr:`526`
        * Limit number of categories encoded by OneHotEncoder :pr:`517`
    * Documentation Changes
        * Updated API reference to remove PipelinePlot and added moved PipelineBase plotting methods :pr:`483`
        * Add code style and github issue guides :pr:`463` :pr:`512`
        * Updated API reference for to surface class variables for pipelines and components :pr:`537`
        * Fixed README documentation link :pr:`535`
    * Testing Changes
        * Added automated dependency check PR :pr:`482`, :pr:`505`
        * Updated automated dependency check comment :pr:`497`
        * Have build_docs job use python executor, so that env vars are set properly :pr:`547`
        * Added simple test to make sure OneHotEncoder's top_n works with large number of categories :pr:`552`
        * Run windows unit tests on PRs :pr:`557`


.. warning::

    **Breaking Changes**

    * `AutoClassificationSearch` and `AutoRegressionSearch`'s `model_types` parameter has been refactored into `allowed_model_families`
    * `ModelTypes` enum has been changed to `ModelFamily`
    * Components and Pipelines now have a `model_family` field instead of `model_type`
    * `get_pipelines` utility function now accepts `model_families` as an argument instead of `model_types`
    * `PipelineBase.name` no longer returns structure of pipeline and has been replaced by `PipelineBase.summary`
    * `PipelineBase.problem_types` and `Estimator.problem_types` has been renamed to `supported_problem_types`
    * `pipelines/utils.save_pipeline` and `pipelines/utils.load_pipeline` moved to `PipelineBase.save` and `PipelineBase.load`


**v0.7.0 Mar. 9, 2020**
    * Enhancements
        * Added emacs buffers to .gitignore :pr:`350`
        * Add CatBoost (gradient-boosted trees) classification and regression components and pipelines :pr:`247`
        * Added Tuner abstract base class :pr:`351`
        * Added n_jobs as parameter for AutoClassificationSearch and AutoRegressionSearch :pr:`403`
        * Changed colors of confusion matrix to shades of blue and updated axis order to match scikit-learn's :pr:`426`
        * Added PipelineBase graph and feature_importance_graph methods, moved from previous location :pr:`423`
        * Added support for python 3.8 :pr:`462`
    * Fixes
        * Fixed ROC and confusion matrix plots not being calculated if user passed own additional_objectives :pr:`276`
        * Fixed ReadtheDocs FileNotFoundError exception for fraud dataset :pr:`439`
    * Changes
        * Added n_estimators as a tunable parameter for XGBoost :pr:`307`
        * Remove unused parameter ObjectiveBase.fit_needs_proba :pr:`320`
        * Remove extraneous parameter component_type from all components :pr:`361`
        * Remove unused rankings.csv file :pr:`397`
        * Downloaded demo and test datasets so unit tests can run offline :pr:`408`
        * Remove `_needs_fitting` attribute from Components :pr:`398`
        * Changed plot.feature_importance to show only non-zero feature importances by default, added optional parameter to show all :pr:`413`
        * Refactored `PipelineBase` to take in parameter dictionary and moved pipeline metadata to class attribute :pr:`421`
        * Dropped support for Python 3.5 :pr:`438`
        * Removed unused `apply.py` file :pr:`449`
        * Clean up requirements.txt to remove unused deps :pr:`451`
        * Support installation without all required dependencies :pr:`459`
    * Documentation Changes
        * Update release.md with instructions to release to internal license key :pr:`354`
    * Testing Changes
        * Added tests for utils (and moved current utils to gen_utils) :pr:`297`
        * Moved XGBoost install into it's own separate step on Windows using Conda :pr:`313`
        * Rewind pandas version to before 1.0.0, to diagnose test failures for that version :pr:`325`
        * Added dependency update checkin test :pr:`324`
        * Rewind XGBoost version to before 1.0.0 to diagnose test failures for that version :pr:`402`
        * Update dependency check to use a whitelist :pr:`417`
        * Update unit test jobs to not install dev deps :pr:`455`

.. warning::

    **Breaking Changes**

    * Python 3.5 will not be actively supported.

**v0.6.0 Dec. 16, 2019**
    * Enhancements
        * Added ability to create a plot of feature importances :pr:`133`
        * Add early stopping to AutoML using patience and tolerance parameters :pr:`241`
        * Added ROC and confusion matrix metrics and plot for classification problems and introduce PipelineSearchPlots class :pr:`242`
        * Enhanced AutoML results with search order :pr:`260`
    * Fixes
        * Lower botocore requirement :pr:`235`
        * Fixed decision_function calculation for FraudCost objective :pr:`254`
        * Fixed return value of Recall metrics :pr:`264`
        * Components return `self` on fit :pr:`289`
    * Changes
        * Renamed automl classes to AutoRegressionSearch and AutoClassificationSearch :pr:`287`
        * Updating demo datasets to retain column names :pr:`223`
        * Moving pipeline visualization to PipelinePlots class :pr:`228`
        * Standarizing inputs as pd.Dataframe / pd.Series :pr:`130`
        * Enforcing that pipelines must have an estimator as last component :pr:`277`
        * Added ipywidgets as a dependency in requirements.txt :pr:`278`
        * Added Random and Grid Search Tuners :pr:`240`
    * Documentation Changes
        * Adding class properties to API reference :pr:`244`
        * Fix and filter FutureWarnings from scikit-learn :pr:`249`, :pr:`257`
        * Adding Linear Regression to API reference and cleaning up some Sphinx warnings :pr:`227`
    * Testing Changes
        * Added support for testing on Windows with CircleCI :pr:`226`
        * Added support for doctests :pr:`233`

.. warning::

    **Breaking Changes**

    * The ``fit()`` method for ``AutoClassifier`` and ``AutoRegressor`` has been renamed to ``search()``.
    * ``AutoClassifier`` has been renamed to ``AutoClassificationSearch``
    * ``AutoRegressor`` has been renamed to ``AutoRegressionSearch``
    * ``AutoClassificationSearch.results`` and ``AutoRegressionSearch.results`` now is a dictionary with ``pipeline_results`` and ``search_order`` keys. ``pipeline_results`` can be used to access a dictionary that is identical to the old ``.results`` dictionary. Whereas,``search_order`` returns a list of the search order in terms of pipeline id.
    * Pipelines now require an estimator as the last component in `component_list`. Slicing pipelines now throws an NotImplementedError to avoid returning Pipelines without an estimator.

**v0.5.2 Nov. 18, 2019**
    * Enhancements
        * Adding basic pipeline structure visualization :pr:`211`
    * Documentation Changes
        * Added notebooks to build process :pr:`212`

**v0.5.1 Nov. 15, 2019**
    * Enhancements
        * Added basic outlier detection guardrail :pr:`151`
        * Added basic ID column guardrail :pr:`135`
        * Added support for unlimited pipelines with a max_time limit :pr:`70`
        * Updated .readthedocs.yaml to successfully build :pr:`188`
    * Fixes
        * Removed MSLE from default additional objectives :pr:`203`
        * Fixed random_state passed in pipelines :pr:`204`
        * Fixed slow down in RFRegressor :pr:`206`
    * Changes
        * Pulled information for describe_pipeline from pipeline's new describe method :pr:`190`
        * Refactored pipelines :pr:`108`
        * Removed guardrails from Auto(*) :pr:`202`, :pr:`208`
    * Documentation Changes
        * Updated documentation to show max_time enhancements :pr:`189`
        * Updated release instructions for RTD :pr:`193`
        * Added notebooks to build process :pr:`212`
        * Added contributing instructions :pr:`213`
        * Added new content :pr:`222`

**v0.5.0 Oct. 29, 2019**
    * Enhancements
        * Added basic one hot encoding :pr:`73`
        * Use enums for model_type :pr:`110`
        * Support for splitting regression datasets :pr:`112`
        * Auto-infer multiclass classification :pr:`99`
        * Added support for other units in max_time :pr:`125`
        * Detect highly null columns :pr:`121`
        * Added additional regression objectives :pr:`100`
        * Show an interactive iteration vs. score plot when using fit() :pr:`134`
    * Fixes
        * Reordered `describe_pipeline` :pr:`94`
        * Added type check for model_type :pr:`109`
        * Fixed `s` units when setting string max_time :pr:`132`
        * Fix objectives not appearing in API documentation :pr:`150`
    * Changes
        * Reorganized tests :pr:`93`
        * Moved logging to its own module :pr:`119`
        * Show progress bar history :pr:`111`
        * Using cloudpickle instead of pickle to allow unloading of custom objectives :pr:`113`
        * Removed render.py :pr:`154`
    * Documentation Changes
        * Update release instructions :pr:`140`
        * Include additional_objectives parameter :pr:`124`
        * Added Changelog :pr:`136`
    * Testing Changes
        * Code coverage :pr:`90`
        * Added CircleCI tests for other Python versions :pr:`104`
        * Added doc notebooks as tests :pr:`139`
        * Test metadata for CircleCI and 2 core parallelism :pr:`137`

**v0.4.1 Sep. 16, 2019**
    * Enhancements
        * Added AutoML for classification and regressor using Autobase and Skopt :pr:`7` :pr:`9`
        * Implemented standard classification and regression metrics :pr:`7`
        * Added logistic regression, random forest, and XGBoost pipelines :pr:`7`
        * Implemented support for custom objectives :pr:`15`
        * Feature importance for pipelines :pr:`18`
        * Serialization for pipelines :pr:`19`
        * Allow fitting on objectives for optimal threshold :pr:`27`
        * Added detect label leakage :pr:`31`
        * Implemented callbacks :pr:`42`
        * Allow for multiclass classification :pr:`21`
        * Added support for additional objectives :pr:`79`
    * Fixes
        * Fixed feature selection in pipelines :pr:`13`
        * Made random_seed usage consistent :pr:`45`
    * Documentation Changes
        * Documentation Changes
        * Added docstrings :pr:`6`
        * Created notebooks for docs :pr:`6`
        * Initialized readthedocs EvalML :pr:`6`
        * Added favicon :pr:`38`
    * Testing Changes
        * Added testing for loading data :pr:`39`

**v0.2.0 Aug. 13, 2019**
    * Enhancements
        * Created fraud detection objective :pr:`4`

**v0.1.0 July. 31, 2019**
    * *First Release*
    * Enhancements
        * Added lead scoring objecitve :pr:`1`
        * Added basic classifier :pr:`1`
    * Documentation Changes
        * Initialized Sphinx for docs :pr:`1`<|MERGE_RESOLUTION|>--- conflicted
+++ resolved
@@ -10,11 +10,8 @@
     * Documentation Changes
         * Fixed some sphinx warnings :pr:`593`
         * Fixed docstring for AutoClassificationSearch with correct command :pr:`599`
-<<<<<<< HEAD
+        * Limit readthedocs formats to pdf, not htmlzip and epub :pr:`594` :pr:`600`
         * Fixed function on Exploring search results page :pr:`604`
-=======
-        * Limit readthedocs formats to pdf, not htmlzip and epub :pr:`594` :pr:`600`
->>>>>>> c4e294c4
     * Testing Changes
         * Matched install commands of `check_latest_dependencies` test and it's GitHub action :pr:`578`
         * Added Github app to auto assign PR author as assignee :pr:`477`
