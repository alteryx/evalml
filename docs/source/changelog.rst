--- conflicted
+++ resolved
@@ -52,12 +52,9 @@
         * Have leads example notebook load S3 files using https, so we can delete s3fs dev dependency :pr:`664`
         * Categorized components in API reference and added descriptions for each category :pr:`663`
         * Fixed Sphinx warnings about BalancedAccuracy objective :pr:`669`
-<<<<<<< HEAD
-        * Added inheritance diagrams to API reference :pr:`695`
-=======
         * Updated API reference to include missing components and clean up pipeline docstrings :pr:`689`
         * Reorganize API ref, and clarify pipeline sub-titles :pr:`688`
->>>>>>> f49e03c4
+        * Added inheritance diagrams to API reference :pr:`695`
     * Testing Changes
         * Matched install commands of `check_latest_dependencies` test and it's GitHub action :pr:`578`
         * Added Github app to auto assign PR author as assignee :pr:`477`
