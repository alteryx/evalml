--- conflicted
+++ resolved
@@ -5,11 +5,8 @@
 
 **Future Releases**
     * Enhancements
-<<<<<<< HEAD
         * Added data check to check for problematic target labels :pr:`814`
-=======
         * Added transformer to drop specific columns :pr:`827`
->>>>>>> c55e1099
     * Fixes
     * Changes
     * Documentation Changes
