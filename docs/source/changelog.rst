.. _changelog:

Changelog
---------

**Future Releases**
    * Enhancements
<<<<<<< HEAD
        * Added support for `categories`, `handle_error`, and `drop` parameters in `OneHotEncoder` :pr:`830`
=======
        * Added data check to check for problematic target labels :pr:`814`
        * Added transformer to drop specific columns :pr:`827`
>>>>>>> d8a8b420
    * Fixes
    * Changes
    * Documentation Changes
    * Testing Changes
      * Update the changelog check job to expect the new branching pattern for the deps update bot :pr:`836`


**v0.10.0 May 29, 2020**
    * Enhancements
        * Added baseline models for classification and regression, add functionality to calculate baseline models before searching in AutoML :pr:`746`
        * Port over highly-null guardrail as a data check and define `DefaultDataChecks` and `DisableDataChecks` classes :pr:`745`
        * Update `Tuner` classes to work directly with pipeline parameters dicts instead of flat parameter lists :pr:`779`
        * Add Elastic Net as a pipeline option :pr:`812`
        * Added new Pipeline option `ExtraTrees` :pr:`790`
        * Added precicion-recall curve metrics and plot for binary classification problems in `evalml.pipeline.graph_utils` :pr:`794`
        * Update the default automl algorithm to search in batches, starting with default parameters for each pipeline and iterating from there :pr:`793`
        * Added `AutoMLAlgorithm` class and `IterativeAlgorithm` impl, separated from `AutoSearchBase` :pr:`793`
    * Fixes
        * Update pipeline `score` to return `nan` score for any objective which throws an exception during scoring :pr:`787`
        * Fixed bug introduced in :pr:`787` where binary classification metrics requiring predicted probabilities error in scoring :pr:`798`
        * CatBoost and XGBoost classifiers and regressors can no longer have a learning rate of 0 :pr:`795`
    * Changes
        * Cleanup pipeline `score` code, and cleanup codecov :pr:`711`
        * Remove `pass` for abstract methods for codecov :pr:`730`
        * Added __str__ for AutoSearch object :pr:`675`
        * Add util methods to graph ROC and confusion matrix :pr:`720`
        * Refactor `AutoBase` to `AutoSearchBase` :pr:`758`
        * Updated AutoBase with `data_checks` parameter, removed previous `detect_label_leakage` parameter, and added functionality to run data checks before search in AutoML :pr:`765`
        * Updated our logger to use Python's logging utils :pr:`763`
        * Refactor most of `AutoSearchBase._do_iteration` impl into `AutoSearchBase._evaluate` :pr:`762`
        * Port over all guardrails to use the new DataCheck API :pr:`789`
        * Expanded `import_or_raise` to catch all exceptions :pr:`759`
        * Adds RMSE, MSLE, RMSLE as standard metrics :pr:`788`
        * Don't allow `Recall` to be used as an objective for AutoML :pr:`784`
        * Removed feature selection from pipelines :pr:`819`
        * Update default estimator parameters to make automl search faster and more accurate :pr:`793`
    * Documentation Changes
        * Add instructions to freeze `master` on `release.md` :pr:`726`
        * Update release instructions with more details :pr:`727` :pr:`733`
        * Add objective base classes to API reference :pr:`736`
        * Fix components API to match other modules :pr:`747`
    * Testing Changes
        * Delete codecov yml, use codecov.io's default :pr:`732`
        * Added unit tests for fraud cost, lead scoring, and standard metric objectives :pr:`741`
        * Update codecov client :pr:`782`
        * Updated AutoBase __str__ test to include no parameters case :pr:`783`
        * Added unit tests for `ExtraTrees` pipeline :pr:`790`
        * If codecov fails to upload, fail build :pr:`810`
        * Updated Python version of dependency action :pr:`816`
        * Update the dependency update bot to use a suffix when creating branches :pr:`817`

.. warning::

    **Breaking Changes**
        * The ``detect_label_leakage`` parameter for AutoML classes has been removed and replaced by a ``data_checks`` parameter :pr:`765`
        * Moved ROC and confusion matrix methods from ``evalml.pipeline.plot_utils`` to ``evalml.pipeline.graph_utils`` :pr:`720`
        * ``Tuner`` classes require a pipeline hyperparameter range dict as an init arg instead of a space definition :pr:`779`
        * ``Tuner.propose`` and ``Tuner.add`` work directly with pipeline parameters dicts instead of flat parameter lists :pr:`779`
        * ``PipelineBase.hyperparameters`` and ``custom_hyperparameters`` use pipeline parameters dict format instead of being represented as a flat list :pr:`779`
        * All guardrail functions previously under ``evalml.guardrails.utils`` will be removed and replaced by data checks :pr:`789`
        * `Recall` disallowed as an objective for AutoML :pr:`784`
        * ``AutoSearchBase`` parameter ``tuner`` has been renamed to ``tuner_class`` :pr:`793`
        * ``AutoSearchBase`` parameter ``possible_pipelines`` and ``possible_model_families`` have been renamed to ``allowed_pipelines`` and ``allowed_model_families`` :pr:`793`


**v0.9.0 Apr. 27, 2020**
    * Enhancements
        * Added accuracy as an standard objective :pr:`624`
        * Added verbose parameter to load_fraud :pr:`560`
        * Added Balanced Accuracy metric for binary, multiclass :pr:`612` :pr:`661`
        * Added XGBoost regressor and XGBoost regression pipeline :pr:`666`
        * Added Accuracy metric for multiclass :pr:`672`
        * Added objective name in `AutoBase.describe_pipeline` :pr:`686`
        * Added `DataCheck` and `DataChecks`, `Message` classes and relevant subclasses :pr:`739`
    * Fixes
        * Removed direct access to `cls.component_graph` :pr:`595`
        * Add testing files to .gitignore :pr:`625`
        * Remove circular dependencies from `Makefile` :pr:`637`
        * Add error case for `normalize_confusion_matrix()` :pr:`640`
        * Fixed XGBoostClassifier and XGBoostRegressor bug with feature names that contain [, ], or < :pr:`659`
        * Update make_pipeline_graph to not accidentally create empty file when testing if path is valid :pr:`649`
        * Fix pip installation warning about docsutils version, from boto dependency :pr:`664`
        * Removed zero division warning for F1/precision/recall metrics :pr:`671`
        * Fixed `summary` for pipelines without estimators :pr:`707`
    * Changes
        * Updated default objective for binary/multiseries classification to log loss :pr:`613`
        * Created classification and regression pipeline subclasses and removed objective as an attribute of pipeline classes :pr:`405`
        * Changed the output of `score` to return one dictionary :pr:`429`
        * Created binary and multiclass objective subclasses :pr:`504`
        * Updated objectives API :pr:`445`
        * Removed call to `get_plot_data` from AutoML :pr:`615`
        * Set `raise_error` to default to True for AutoML classes :pr:`638`
        * Remove unnecessary "u" prefixes on some unicode strings :pr:`641`
        * Changed one-hot encoder to return uint8 dtypes instead of ints :pr:`653`
        * Pipeline `_name` field changed to `custom_name` :pr:`650`
        * Removed `graphs.py` and moved methods into `PipelineBase` :pr:`657`, :pr:`665`
        * Remove s3fs as a dev dependency :pr:`664`
        * Changed requirements-parser to be a core dependency :pr:`673`
        * Replace `supported_problem_types` field on pipelines with `problem_type` attribute on base classes :pr:`678`
        * Changed AutoML to only show best results for a given pipeline template in `rankings`, added `full_rankings` property to show all :pr:`682`
        * Update `ModelFamily` values: don't list xgboost/catboost as classifiers now that we have regression pipelines for them :pr:`677`
        * Changed AutoML's `describe_pipeline` to get problem type from pipeline instead :pr:`685`
        * Standardize `import_or_raise` error messages :pr:`683`
        * Updated argument order of objectives to align with sklearn's :pr:`698`
        * Renamed `pipeline.feature_importance_graph` to `pipeline.graph_feature_importances` :pr:`700`
        * Moved ROC and confusion matrix methods to `evalml.pipelines.plot_utils` :pr:`704`
        * Renamed `MultiClassificationObjective` to `MulticlassClassificationObjective`, to align with pipeline naming scheme :pr:`715`
    * Documentation Changes
        * Fixed some sphinx warnings :pr:`593`
        * Fixed docstring for AutoClassificationSearch with correct command :pr:`599`
        * Limit readthedocs formats to pdf, not htmlzip and epub :pr:`594` :pr:`600`
        * Clean up objectives API documentation :pr:`605`
        * Fixed function on Exploring search results page :pr:`604`
        * Update release process doc :pr:`567`
        * AutoClassificationSearch and AutoRegressionSearch show inherited methods in API reference :pr:`651`
        * Fixed improperly formatted code in breaking changes for changelog :pr:`655`
        * Added configuration to treat Sphinx warnings as errors :pr:`660`
        * Removed separate plotting section for pipelines in API reference :pr:`657`, :pr:`665`
        * Have leads example notebook load S3 files using https, so we can delete s3fs dev dependency :pr:`664`
        * Categorized components in API reference and added descriptions for each category :pr:`663`
        * Fixed Sphinx warnings about BalancedAccuracy objective :pr:`669`
        * Updated API reference to include missing components and clean up pipeline docstrings :pr:`689`
        * Reorganize API ref, and clarify pipeline sub-titles :pr:`688`
        * Add and update preprocessing utils in API reference :pr:`687`
        * Added inheritance diagrams to API reference :pr:`695`
        * Documented which default objective AutoML optimizes for :pr:`699`
        * Create seperate install page :pr:`701`
        * Include more utils in API ref, like `import_or_raise` :pr:`704`
        * Add more color to pipeline documentation :pr:`705`
    * Testing Changes
        * Matched install commands of `check_latest_dependencies` test and it's GitHub action :pr:`578`
        * Added Github app to auto assign PR author as assignee :pr:`477`
        * Removed unneeded conda installation of xgboost in windows checkin tests :pr:`618`
        * Update graph tests to always use tmpfile dir :pr:`649`
        * Changelog checkin test workaround for release PRs: If 'future release' section is empty of PR refs, pass check :pr:`658`
        * Add changelog checkin test exception for `dep-update` branch :pr:`723`

.. warning::

    **Breaking Changes**

    * Pipelines will now no longer take an objective parameter during instantiation, and will no longer have an objective attribute.
    * ``fit()`` and ``predict()`` now use an optional ``objective`` parameter, which is only used in binary classification pipelines to fit for a specific objective.
    * ``score()`` will now use a required ``objectives`` parameter that is used to determine all the objectives to score on. This differs from the previous behavior, where the pipeline's objective was scored on regardless.
    * ``score()`` will now return one dictionary of all objective scores.
    * ``ROC`` and ``ConfusionMatrix`` plot methods via ``Auto(*).plot`` have been removed by :pr:`615` and are replaced by ``roc_curve`` and ``confusion_matrix`` in `evamlm.pipelines.plot_utils`` in :pr:`704`
    * ``normalize_confusion_matrix`` has been moved to ``evalml.pipelines.plot_utils`` :pr:`704`
    * Pipelines ``_name`` field changed to ``custom_name``
    * Pipelines ``supported_problem_types`` field is removed because it is no longer necessary :pr:`678`
    * Updated argument order of objectives' `objective_function` to align with sklearn :pr:`698`
    * `pipeline.feature_importance_graph` has been renamed to `pipeline.graph_feature_importances` in :pr:`700`
    * Removed unsupported ``MSLE`` objective :pr:`704`


**v0.8.0 Apr. 1, 2020**
    * Enhancements
        * Add normalization option and information to confusion matrix :pr:`484`
        * Add util function to drop rows with NaN values :pr:`487`
        * Renamed `PipelineBase.name` as `PipelineBase.summary` and redefined `PipelineBase.name` as class property :pr:`491`
        * Added access to parameters in Pipelines with `PipelineBase.parameters` (used to be return of `PipelineBase.describe`) :pr:`501`
        * Added `fill_value` parameter for SimpleImputer :pr:`509`
        * Added functionality to override component hyperparameters and made pipelines take hyperparemeters from components :pr:`516`
        * Allow numpy.random.RandomState for random_state parameters :pr:`556`
    * Fixes
        * Removed unused dependency `matplotlib`, and move `category_encoders` to test reqs :pr:`572`
    * Changes
        * Undo version cap in XGBoost placed in :pr:`402` and allowed all released of XGBoost :pr:`407`
        * Support pandas 1.0.0 :pr:`486`
        * Made all references to the logger static :pr:`503`
        * Refactored `model_type` parameter for components and pipelines to `model_family` :pr:`507`
        * Refactored `problem_types` for pipelines and components into `supported_problem_types` :pr:`515`
        * Moved `pipelines/utils.save_pipeline` and `pipelines/utils.load_pipeline` to `PipelineBase.save` and `PipelineBase.load` :pr:`526`
        * Limit number of categories encoded by OneHotEncoder :pr:`517`
    * Documentation Changes
        * Updated API reference to remove PipelinePlot and added moved PipelineBase plotting methods :pr:`483`
        * Add code style and github issue guides :pr:`463` :pr:`512`
        * Updated API reference for to surface class variables for pipelines and components :pr:`537`
        * Fixed README documentation link :pr:`535`
        * Unhid PR references in changelog :pr:`656`
    * Testing Changes
        * Added automated dependency check PR :pr:`482`, :pr:`505`
        * Updated automated dependency check comment :pr:`497`
        * Have build_docs job use python executor, so that env vars are set properly :pr:`547`
        * Added simple test to make sure OneHotEncoder's top_n works with large number of categories :pr:`552`
        * Run windows unit tests on PRs :pr:`557`


.. warning::

    **Breaking Changes**

    * ``AutoClassificationSearch`` and ``AutoRegressionSearch``'s ``model_types`` parameter has been refactored into ``allowed_model_families``
    * ``ModelTypes`` enum has been changed to ``ModelFamily``
    * Components and Pipelines now have a ``model_family`` field instead of ``model_type``
    * ``get_pipelines`` utility function now accepts ``model_families`` as an argument instead of ``model_types``
    * ``PipelineBase.name`` no longer returns structure of pipeline and has been replaced by ``PipelineBase.summary``
    * ``PipelineBase.problem_types`` and ``Estimator.problem_types`` has been renamed to ``supported_problem_types``
    * ``pipelines/utils.save_pipeline`` and ``pipelines/utils.load_pipeline`` moved to ``PipelineBase.save`` and ``PipelineBase.load``


**v0.7.0 Mar. 9, 2020**
    * Enhancements
        * Added emacs buffers to .gitignore :pr:`350`
        * Add CatBoost (gradient-boosted trees) classification and regression components and pipelines :pr:`247`
        * Added Tuner abstract base class :pr:`351`
        * Added n_jobs as parameter for AutoClassificationSearch and AutoRegressionSearch :pr:`403`
        * Changed colors of confusion matrix to shades of blue and updated axis order to match scikit-learn's :pr:`426`
        * Added PipelineBase graph and feature_importance_graph methods, moved from previous location :pr:`423`
        * Added support for python 3.8 :pr:`462`
    * Fixes
        * Fixed ROC and confusion matrix plots not being calculated if user passed own additional_objectives :pr:`276`
        * Fixed ReadtheDocs FileNotFoundError exception for fraud dataset :pr:`439`
    * Changes
        * Added n_estimators as a tunable parameter for XGBoost :pr:`307`
        * Remove unused parameter ObjectiveBase.fit_needs_proba :pr:`320`
        * Remove extraneous parameter component_type from all components :pr:`361`
        * Remove unused rankings.csv file :pr:`397`
        * Downloaded demo and test datasets so unit tests can run offline :pr:`408`
        * Remove `_needs_fitting` attribute from Components :pr:`398`
        * Changed plot.feature_importance to show only non-zero feature importances by default, added optional parameter to show all :pr:`413`
        * Refactored `PipelineBase` to take in parameter dictionary and moved pipeline metadata to class attribute :pr:`421`
        * Dropped support for Python 3.5 :pr:`438`
        * Removed unused `apply.py` file :pr:`449`
        * Clean up requirements.txt to remove unused deps :pr:`451`
        * Support installation without all required dependencies :pr:`459`
    * Documentation Changes
        * Update release.md with instructions to release to internal license key :pr:`354`
    * Testing Changes
        * Added tests for utils (and moved current utils to gen_utils) :pr:`297`
        * Moved XGBoost install into it's own separate step on Windows using Conda :pr:`313`
        * Rewind pandas version to before 1.0.0, to diagnose test failures for that version :pr:`325`
        * Added dependency update checkin test :pr:`324`
        * Rewind XGBoost version to before 1.0.0 to diagnose test failures for that version :pr:`402`
        * Update dependency check to use a whitelist :pr:`417`
        * Update unit test jobs to not install dev deps :pr:`455`

.. warning::

    **Breaking Changes**

    * Python 3.5 will not be actively supported.

**v0.6.0 Dec. 16, 2019**
    * Enhancements
        * Added ability to create a plot of feature importances :pr:`133`
        * Add early stopping to AutoML using patience and tolerance parameters :pr:`241`
        * Added ROC and confusion matrix metrics and plot for classification problems and introduce PipelineSearchPlots class :pr:`242`
        * Enhanced AutoML results with search order :pr:`260`
        * Added utility function to show system and environment information :pr:`300`
    * Fixes
        * Lower botocore requirement :pr:`235`
        * Fixed decision_function calculation for FraudCost objective :pr:`254`
        * Fixed return value of Recall metrics :pr:`264`
        * Components return `self` on fit :pr:`289`
    * Changes
        * Renamed automl classes to AutoRegressionSearch and AutoClassificationSearch :pr:`287`
        * Updating demo datasets to retain column names :pr:`223`
        * Moving pipeline visualization to PipelinePlots class :pr:`228`
        * Standarizing inputs as pd.Dataframe / pd.Series :pr:`130`
        * Enforcing that pipelines must have an estimator as last component :pr:`277`
        * Added ipywidgets as a dependency in requirements.txt :pr:`278`
        * Added Random and Grid Search Tuners :pr:`240`
    * Documentation Changes
        * Adding class properties to API reference :pr:`244`
        * Fix and filter FutureWarnings from scikit-learn :pr:`249`, :pr:`257`
        * Adding Linear Regression to API reference and cleaning up some Sphinx warnings :pr:`227`
    * Testing Changes
        * Added support for testing on Windows with CircleCI :pr:`226`
        * Added support for doctests :pr:`233`

.. warning::

    **Breaking Changes**

    * The ``fit()`` method for ``AutoClassifier`` and ``AutoRegressor`` has been renamed to ``search()``.
    * ``AutoClassifier`` has been renamed to ``AutoClassificationSearch``
    * ``AutoRegressor`` has been renamed to ``AutoRegressionSearch``
    * ``AutoClassificationSearch.results`` and ``AutoRegressionSearch.results`` now is a dictionary with ``pipeline_results`` and ``search_order`` keys. ``pipeline_results`` can be used to access a dictionary that is identical to the old ``.results`` dictionary. Whereas, ``search_order`` returns a list of the search order in terms of ``pipeline_id``.
    * Pipelines now require an estimator as the last component in ``component_list``. Slicing pipelines now throws an ``NotImplementedError`` to avoid returning pipelines without an estimator.

**v0.5.2 Nov. 18, 2019**
    * Enhancements
        * Adding basic pipeline structure visualization :pr:`211`
    * Documentation Changes
        * Added notebooks to build process :pr:`212`

**v0.5.1 Nov. 15, 2019**
    * Enhancements
        * Added basic outlier detection guardrail :pr:`151`
        * Added basic ID column guardrail :pr:`135`
        * Added support for unlimited pipelines with a max_time limit :pr:`70`
        * Updated .readthedocs.yaml to successfully build :pr:`188`
    * Fixes
        * Removed MSLE from default additional objectives :pr:`203`
        * Fixed random_state passed in pipelines :pr:`204`
        * Fixed slow down in RFRegressor :pr:`206`
    * Changes
        * Pulled information for describe_pipeline from pipeline's new describe method :pr:`190`
        * Refactored pipelines :pr:`108`
        * Removed guardrails from Auto(*) :pr:`202`, :pr:`208`
    * Documentation Changes
        * Updated documentation to show max_time enhancements :pr:`189`
        * Updated release instructions for RTD :pr:`193`
        * Added notebooks to build process :pr:`212`
        * Added contributing instructions :pr:`213`
        * Added new content :pr:`222`

**v0.5.0 Oct. 29, 2019**
    * Enhancements
        * Added basic one hot encoding :pr:`73`
        * Use enums for model_type :pr:`110`
        * Support for splitting regression datasets :pr:`112`
        * Auto-infer multiclass classification :pr:`99`
        * Added support for other units in max_time :pr:`125`
        * Detect highly null columns :pr:`121`
        * Added additional regression objectives :pr:`100`
        * Show an interactive iteration vs. score plot when using fit() :pr:`134`
    * Fixes
        * Reordered `describe_pipeline` :pr:`94`
        * Added type check for model_type :pr:`109`
        * Fixed `s` units when setting string max_time :pr:`132`
        * Fix objectives not appearing in API documentation :pr:`150`
    * Changes
        * Reorganized tests :pr:`93`
        * Moved logging to its own module :pr:`119`
        * Show progress bar history :pr:`111`
        * Using cloudpickle instead of pickle to allow unloading of custom objectives :pr:`113`
        * Removed render.py :pr:`154`
    * Documentation Changes
        * Update release instructions :pr:`140`
        * Include additional_objectives parameter :pr:`124`
        * Added Changelog :pr:`136`
    * Testing Changes
        * Code coverage :pr:`90`
        * Added CircleCI tests for other Python versions :pr:`104`
        * Added doc notebooks as tests :pr:`139`
        * Test metadata for CircleCI and 2 core parallelism :pr:`137`

**v0.4.1 Sep. 16, 2019**
    * Enhancements
        * Added AutoML for classification and regressor using Autobase and Skopt :pr:`7` :pr:`9`
        * Implemented standard classification and regression metrics :pr:`7`
        * Added logistic regression, random forest, and XGBoost pipelines :pr:`7`
        * Implemented support for custom objectives :pr:`15`
        * Feature importance for pipelines :pr:`18`
        * Serialization for pipelines :pr:`19`
        * Allow fitting on objectives for optimal threshold :pr:`27`
        * Added detect label leakage :pr:`31`
        * Implemented callbacks :pr:`42`
        * Allow for multiclass classification :pr:`21`
        * Added support for additional objectives :pr:`79`
    * Fixes
        * Fixed feature selection in pipelines :pr:`13`
        * Made random_seed usage consistent :pr:`45`
    * Documentation Changes
        * Documentation Changes
        * Added docstrings :pr:`6`
        * Created notebooks for docs :pr:`6`
        * Initialized readthedocs EvalML :pr:`6`
        * Added favicon :pr:`38`
    * Testing Changes
        * Added testing for loading data :pr:`39`

**v0.2.0 Aug. 13, 2019**
    * Enhancements
        * Created fraud detection objective :pr:`4`

**v0.1.0 July. 31, 2019**
    * *First Release*
    * Enhancements
        * Added lead scoring objecitve :pr:`1`
        * Added basic classifier :pr:`1`
    * Documentation Changes
        * Initialized Sphinx for docs :pr:`1`<|MERGE_RESOLUTION|>--- conflicted
+++ resolved
@@ -5,12 +5,9 @@
 
 **Future Releases**
     * Enhancements
-<<<<<<< HEAD
-        * Added support for `categories`, `handle_error`, and `drop` parameters in `OneHotEncoder` :pr:`830`
-=======
         * Added data check to check for problematic target labels :pr:`814`
         * Added transformer to drop specific columns :pr:`827`
->>>>>>> d8a8b420
+        * Added support for `categories`, `handle_error`, and `drop` parameters in `OneHotEncoder` :pr:`830`
     * Fixes
     * Changes
     * Documentation Changes
