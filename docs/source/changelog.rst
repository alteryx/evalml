--- conflicted
+++ resolved
@@ -6,11 +6,8 @@
 **Future Releases**
     * Enhancements
         * Added `NoVarianceDataCheck` to `DefaultDataChecks` :pr:`893`
-<<<<<<< HEAD
         * Added string and categorical targets support for binary and multiclass pipelines and check for numeric targets for `DetectLabelLeakage` data check :pr:`917`
-=======
         * Added text processing and featurization component `TextFeaturizer` :pr:`913`
->>>>>>> 923eb255
     * Fixes
         * Makes automl results a read-only property :pr:`919`
     * Changes
