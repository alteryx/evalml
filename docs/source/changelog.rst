.. _changelog:

Changelog
---------
**Future Releases**
    * Enhancements
        * Add normalization option and information to confusion matrix :pr:`484`
        * Renamed `PipelineBase.name` as `PipelineBase.summary` and redefined `PipelineBase.name` as class property :pr:`491`
        * Added access to parameters in Pipelines with `PipelineBase.parameters` (used to be return of `PipelineBase.describe`) :pr:`501`
<<<<<<< HEAD
        * Added functionality to override component hyperparemeters and made pipelines take hyperparemeters from components :pr:`516`
=======
        * Added `fill_value` parameter for SimpleImputer :pr:`509`    
>>>>>>> 3988eab3
    * Fixes
    * Changes
        * Undo version cap in XGBoost placed in :pr:`402` and allowed all released of XGBoost :pr:`407`
        * Support pandas 1.0.0 :pr:`486`
        * Made all references to the logger static :pr:`503`
        * Refactored `model_type` parameter for components and pipelines to `model_family` :pr:`507`
        * Moved `pipelines/utils.save_pipeline` and `pipelines/utils.load_pipeline` to `PipelineBase.save` and `PipelineBase.load` :pr:`526`
    * Documentation Changes
        * Updated API reference to remove PipelinePlot and added moved PipelineBase plotting methods :pr:`483`
        * Add code style and github issue guides :pr:`463` :pr:`512`
    * Testing Changes
        * Added automated dependency check PR :pr:`482`, :pr:`505`
        * Updated automated dependency check comment :pr:`497`
.. warning::

    **Breaking Changes**

    * `AutoClassificationSearch` and `AutoRegressionSearch`'s `model_types` parameter has been refactored into `allowed_model_families`
    * `ModelTypes` enum has been changed to `ModelFamily`
    * Components and Pipelines now have a `model_family` field instead of `model_type`
    * `get_pipelines` utility function now accepts `model_families` as an argument instead of `model_types`
    * `PipelineBase.name` no longer returns structure of pipeline and has been replaced by `PipelineBase.summary`
    * `pipelines/utils.save_pipeline` and `pipelines/utils.load_pipeline` moved to `PipelineBase.save` and `PipelineBase.load`
    

**v0.7.0 Mar. 9, 2020**
    * Enhancements
        * Added emacs buffers to .gitignore :pr:`350`
        * Add CatBoost (gradient-boosted trees) classification and regression components and pipelines :pr:`247`
        * Added Tuner abstract base class :pr:`351`
        * Added n_jobs as parameter for AutoClassificationSearch and AutoRegressionSearch :pr:`403`
        * Changed colors of confusion matrix to shades of blue and updated axis order to match scikit-learn's :pr:`426`
        * Added PipelineBase graph and feature_importance_graph methods, moved from previous location :pr:`423`
        * Added support for python 3.8 :pr:`462`
    * Fixes
        * Fixed ROC and confusion matrix plots not being calculated if user passed own additional_objectives :pr:`276`
        * Fixed ReadtheDocs FileNotFoundError exception for fraud dataset :pr:`439`
    * Changes
        * Added n_estimators as a tunable parameter for XGBoost :pr:`307`
        * Remove unused parameter ObjectiveBase.fit_needs_proba :pr:`320`
        * Remove extraneous parameter component_type from all components :pr:`361`
        * Remove unused rankings.csv file :pr:`397`
        * Downloaded demo and test datasets so unit tests can run offline :pr:`408`
        * Remove `_needs_fitting` attribute from Components :pr:`398`
        * Changed plot.feature_importance to show only non-zero feature importances by default, added optional parameter to show all :pr:`413`
        * Refactored `PipelineBase` to take in parameter dictionary and moved pipeline metadata to class attribute :pr:`421`
        * Dropped support for Python 3.5 :pr:`438`
        * Removed unused `apply.py` file :pr:`449`
        * Clean up requirements.txt to remove unused deps :pr:`451`
        * Support installation without all required dependencies :pr:`459`
    * Documentation Changes
        * Update release.md with instructions to release to internal license key :pr:`354`
    * Testing Changes
        * Added tests for utils (and moved current utils to gen_utils) :pr:`297`
        * Moved XGBoost install into it's own separate step on Windows using Conda :pr:`313`
        * Rewind pandas version to before 1.0.0, to diagnose test failures for that version :pr:`325`
        * Added dependency update checkin test :pr:`324`
        * Rewind XGBoost version to before 1.0.0 to diagnose test failures for that version :pr:`402`
        * Update dependency check to use a whitelist :pr:`417`
        * Update unit test jobs to not install dev deps :pr:`455`
.. warning::

    **Breaking Changes**

    * Python 3.5 will not be actively supported.

**v0.6.0 Dec. 16, 2019**
    * Enhancements
        * Added ability to create a plot of feature importances :pr:`133`
        * Add early stopping to AutoML using patience and tolerance parameters :pr:`241`
        * Added ROC and confusion matrix metrics and plot for classification problems and introduce PipelineSearchPlots class :pr:`242`
        * Enhanced AutoML results with search order :pr:`260`
    * Fixes
        * Lower botocore requirement :pr:`235`
        * Fixed decision_function calculation for FraudCost objective :pr:`254`
        * Fixed return value of Recall metrics :pr:`264`
        * Components return `self` on fit :pr:`289`
    * Changes
        * Renamed automl classes to AutoRegressionSearch and AutoClassificationSearch :pr:`287`
        * Updating demo datasets to retain column names :pr:`223`
        * Moving pipeline visualization to PipelinePlots class :pr:`228`
        * Standarizing inputs as pd.Dataframe / pd.Series :pr:`130`
        * Enforcing that pipelines must have an estimator as last component :pr:`277`
        * Added ipywidgets as a dependency in requirements.txt :pr:`278`
        * Added Random and Grid Search Tuners :pr:`240`
    * Documentation Changes
        * Adding class properties to API reference :pr:`244`
        * Fix and filter FutureWarnings from scikit-learn :pr:`249`, :pr:`257`
        * Adding Linear Regression to API reference and cleaning up some Sphinx warnings :pr:`227`
    * Testing Changes
        * Added support for testing on Windows with CircleCI :pr:`226`
        * Added support for doctests :pr:`233`

.. warning::

    **Breaking Changes**

    * The ``fit()`` method for ``AutoClassifier`` and ``AutoRegressor`` has been renamed to ``search()``.
    * ``AutoClassifier`` has been renamed to ``AutoClassificationSearch``
    * ``AutoRegressor`` has been renamed to ``AutoRegressionSearch``
    * ``AutoClassificationSearch.results`` and ``AutoRegressionSearch.results`` now is a dictionary with ``pipeline_results`` and ``search_order`` keys. ``pipeline_results`` can be used to access a dictionary that is identical to the old ``.results`` dictionary. Whereas,``search_order`` returns a list of the search order in terms of pipeline id.
    * Pipelines now require an estimator as the last component in `component_list`. Slicing pipelines now throws an NotImplementedError to avoid returning Pipelines without an estimator.

**v0.5.2 Nov. 18, 2019**
    * Enhancements
        * Adding basic pipeline structure visualization :pr:`211`
    * Documentation Changes
        * Added notebooks to build process :pr:`212`

**v0.5.1 Nov. 15, 2019**
    * Enhancements
        * Added basic outlier detection guardrail :pr:`151`
        * Added basic ID column guardrail :pr:`135`
        * Added support for unlimited pipelines with a max_time limit :pr:`70`
        * Updated .readthedocs.yaml to successfully build :pr:`188`
    * Fixes
        * Removed MSLE from default additional objectives :pr:`203`
        * Fixed random_state passed in pipelines :pr:`204`
        * Fixed slow down in RFRegressor :pr:`206`
    * Changes
        * Pulled information for describe_pipeline from pipeline's new describe method :pr:`190`
        * Refactored pipelines :pr:`108`
        * Removed guardrails from Auto(*) :pr:`202`, :pr:`208`
    * Documentation Changes
        * Updated documentation to show max_time enhancements :pr:`189`
        * Updated release instructions for RTD :pr:`193`
        * Added notebooks to build process :pr:`212`
        * Added contributing instructions :pr:`213`
        * Added new content :pr:`222`

**v0.5.0 Oct. 29, 2019**
    * Enhancements
        * Added basic one hot encoding :pr:`73`
        * Use enums for model_type :pr:`110`
        * Support for splitting regression datasets :pr:`112`
        * Auto-infer multiclass classification :pr:`99`
        * Added support for other units in max_time :pr:`125`
        * Detect highly null columns :pr:`121`
        * Added additional regression objectives :pr:`100`
        * Show an interactive iteration vs. score plot when using fit() :pr:`134`
    * Fixes
        * Reordered `describe_pipeline` :pr:`94`
        * Added type check for model_type :pr:`109`
        * Fixed `s` units when setting string max_time :pr:`132`
        * Fix objectives not appearing in API documentation :pr:`150`
    * Changes
        * Reorganized tests :pr:`93`
        * Moved logging to its own module :pr:`119`
        * Show progress bar history :pr:`111`
        * Using cloudpickle instead of pickle to allow unloading of custom objectives :pr:`113`
        * Removed render.py :pr:`154`
    * Documentation Changes
        * Update release instructions :pr:`140`
        * Include additional_objectives parameter :pr:`124`
        * Added Changelog :pr:`136`
    * Testing Changes
        * Code coverage :pr:`90`
        * Added CircleCI tests for other Python versions :pr:`104`
        * Added doc notebooks as tests :pr:`139`
        * Test metadata for CircleCI and 2 core parallelism :pr:`137`

**v0.4.1 Sep. 16, 2019**
    * Enhancements
        * Added AutoML for classification and regressor using Autobase and Skopt :pr:`7` :pr:`9`
        * Implemented standard classification and regression metrics :pr:`7`
        * Added logistic regression, random forest, and XGBoost pipelines :pr:`7`
        * Implemented support for custom objectives :pr:`15`
        * Feature importance for pipelines :pr:`18`
        * Serialization for pipelines :pr:`19`
        * Allow fitting on objectives for optimal threshold :pr:`27`
        * Added detect label leakage :pr:`31`
        * Implemented callbacks :pr:`42`
        * Allow for multiclass classification :pr:`21`
        * Added support for additional objectives :pr:`79`
    * Fixes
        * Fixed feature selection in pipelines :pr:`13`
        * Made random_seed usage consistent :pr:`45`
    * Documentation Changes
        * Documentation Changes
        * Added docstrings :pr:`6`
        * Created notebooks for docs :pr:`6`
        * Initialized readthedocs EvalML :pr:`6`
        * Added favicon :pr:`38`
    * Testing Changes
        * Added testing for loading data :pr:`39`

**v0.2.0 Aug. 13, 2019**
    * Enhancements
        * Created fraud detection objective :pr:`4`

**v0.1.0 July. 31, 2019**
    * *First Release*
    * Enhancements
        * Added lead scoring objecitve :pr:`1`
        * Added basic classifier :pr:`1`
    * Documentation Changes
        * Initialized Sphinx for docs :pr:`1`<|MERGE_RESOLUTION|>--- conflicted
+++ resolved
@@ -7,11 +7,8 @@
         * Add normalization option and information to confusion matrix :pr:`484`
         * Renamed `PipelineBase.name` as `PipelineBase.summary` and redefined `PipelineBase.name` as class property :pr:`491`
         * Added access to parameters in Pipelines with `PipelineBase.parameters` (used to be return of `PipelineBase.describe`) :pr:`501`
-<<<<<<< HEAD
+        * Added `fill_value` parameter for SimpleImputer :pr:`509`    
         * Added functionality to override component hyperparemeters and made pipelines take hyperparemeters from components :pr:`516`
-=======
-        * Added `fill_value` parameter for SimpleImputer :pr:`509`    
->>>>>>> 3988eab3
     * Fixes
     * Changes
         * Undo version cap in XGBoost placed in :pr:`402` and allowed all released of XGBoost :pr:`407`
