--- conflicted
+++ resolved
@@ -13,6 +13,7 @@
         * Created classification and regression pipeline subclasses and removed objective as an attribute of pipeline classes :pr:`405`
         * Created binary and multiclass objective subclasses :pr:`419`
         * Made all references to the logger static :pr:`503`
+        * Created binary and multiclass objective subclasses :pr:`419`
     * Documentation Changes
         * Updated API reference to remove PipelinePlot and added moved PipelineBase plotting methods :pr:`483`
         * Add code style and github issue guides :pr:`463`
@@ -46,11 +47,6 @@
         * Remove unused parameter ObjectiveBase.fit_needs_proba :pr:`320`
         * Remove extraneous parameter component_type from all components :pr:`361`
         * Remove unused rankings.csv file :pr:`397`
-<<<<<<< HEAD
-        * Created classification and regression pipeline subclasses and removed objective as an attribute of pipeline classes :pr:`405`
-        * Created binary and multiclass objective subclasses :pr:`419`
-=======
->>>>>>> dac473b0
         * Downloaded demo and test datasets so unit tests can run offline :pr:`408`
         * Remove `_needs_fitting` attribute from Components :pr:`398`
         * Changed plot.feature_importance to show only non-zero feature importances by default, added optional parameter to show all :pr:`413`
