--- conflicted
+++ resolved
@@ -5,11 +5,8 @@
 **Future Releases**
     * Enhancements
         * Add normalization option and information to confusion matrix :pr:`484`
-<<<<<<< HEAD
         * Add transformer to drop rows with NaN values :pr:`487`
-=======
         * Renamed `PipelineBase.name` as `PipelineBase.summary` and redefined `PipelineBase.name` as class property :pr:`491`
->>>>>>> ac64cb2e
         * Added access to parameters in Pipelines with `PipelineBase.parameters` (used to be return of `PipelineBase.describe`) :pr:`501`
     * Fixes
     * Changes
