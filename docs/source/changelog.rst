--- conflicted
+++ resolved
@@ -4,11 +4,8 @@
 ---------
 **Future Releases**
     * Enhancements
-<<<<<<< HEAD
         * Added ability to create a plot of feature importances :pr:`133`
-=======
         * Added ROC and confusion matrix metrics and plot for classification problems and introduce PipelineSearchPlots class :pr:`242`
->>>>>>> e006916f
     * Fixes
         * Lower botocore requirement :pr:`235`
     * Changes
