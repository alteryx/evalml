.. _changelog:

Changelog
---------
**Future Releases**
    * Enhancements
        * Added accuracy as an standard objective :pr:`624`
        * Added verbose parameter to load_fraud :pr:`560`
        * Added Balanced Accuracy metric for binary, multiclass :pr:`612` :pr:`661`
        * Added XGBoost regressor and XGBoost regression pipeline :pr:`666`
        * Added Accuracy metric for multiclass :pr:`672`
    * Fixes
        * Removed direct access to `cls.component_graph` :pr:`595`
        * Add testing files to .gitignore :pr:`625`
        * Remove circular dependencies from `Makefile` :pr:`637`
        * Add error case for `normalize_confusion_matrix()` :pr:`640`
        * Fixed XGBoostClassifier and XGBoostRegressor bug with feature names that contain [, ], or < :pr:`659`
        * Update make_pipeline_graph to not accidentally create empty file when testing if path is valid :pr:`649`
        * Fix pip installation warning about docsutils version, from boto dependency :pr:`664`
        * Removed zero division warning for F1/precision/recall metrics :pr:`671`
    * Changes
        * Updated default objective for binary/multiseries classification to log loss :pr:`613`
        * Created classification and regression pipeline subclasses and removed objective as an attribute of pipeline classes :pr:`405`
        * Changed the output of `score` to return one dictionary :pr:`429`
        * Created binary and multiclass objective subclasses :pr:`504`
        * Updated objectives API :pr:`445`
        * Removed call to `get_plot_data` from AutoML :pr:`615`
        * Set `raise_error` to default to True for AutoML classes :pr:`638`
        * Remove unnecessary "u" prefixes on some unicode strings :pr:`641`
        * Changed one-hot encoder to return uint8 dtypes instead of ints :pr:`653`
        * Pipeline `_name` field changed to `custom_name` :pr:`650`
        * Removed `graphs.py` and moved methods into `PipelineBase` :pr:`657`, :pr:`665`
        * Remove s3fs as a dev dependency :pr:`664`
        * Changed requirements-parser to be a core dependency :pr:`673`
        * Replace `supported_problem_types` field on pipelines with `problem_type` attribute on base classes :pr:`678`
        * Update `ModelFamily` values: don't list xgboost/catboost as classifiers now that we have regression pipelines for them :pr:`677`
    * Documentation Changes
        * Fixed some sphinx warnings :pr:`593`
        * Fixed docstring for AutoClassificationSearch with correct command :pr:`599`
        * Limit readthedocs formats to pdf, not htmlzip and epub :pr:`594` :pr:`600`
        * Clean up objectives API documentation :pr:`605`
        * Fixed function on Exploring search results page :pr:`604`
        * Update release process doc :pr:`567`
        * AutoClassificationSearch and AutoRegressionSearch show inherited methods in API reference :pr:`651`
        * Fixed improperly formatted code in breaking changes for changelog :pr:`655`
        * Added configuration to treat Sphinx warnings as errors :pr:`660`
        * Removed separate plotting section for pipelines in API reference :pr:`657`, :pr:`665`
        * Have leads example notebook load S3 files using https, so we can delete s3fs dev dependency :pr:`664`
<<<<<<< HEAD
        * Categorized components in API reference and added descriptions for each category :pr:`663`
=======
        * Fixed Sphinx warnings about BalancedAccuracy objective :pr:`669`
>>>>>>> 70d68210
    * Testing Changes
        * Matched install commands of `check_latest_dependencies` test and it's GitHub action :pr:`578`
        * Added Github app to auto assign PR author as assignee :pr:`477`
        * Removed unneeded conda installation of xgboost in windows checkin tests :pr:`618`
        * Update graph tests to always use tmpfile dir :pr:`649`
        * Changelog checkin test workaround for release PRs: If 'future release' section is empty of PR refs, pass check :pr:`658`

.. warning::

    **Breaking Changes**

    * Pipelines will now no longer take an objective parameter during instantiation, and will no longer have an objective attribute.
    * ``fit()`` and ``predict()`` now use an optional ``objective`` parameter, which is only used in binary classification pipelines to fit for a specific objective.
    * ``score()`` will now use a required ``objectives`` parameter that is used to determine all the objectives to score on. This differs from the previous behavior, where the pipeline's objective was scored on regardless.
    * ``score()`` will now return one dictionary of all objective scores.
    * ``ROC`` and ``ConfusionMatrix`` plot methods via ``Auto(*).plot`` will currently fail due to :pr:`615`
    * Pipelines ``_name`` field changed to ``custom_name``
    * Pipelines ``supported_problem_types`` field is removed because it is no longer necessary :pr:`678`


**v0.8.0 Apr. 1, 2020**
    * Enhancements
        * Add normalization option and information to confusion matrix :pr:`484`
        * Add util function to drop rows with NaN values :pr:`487`
        * Renamed `PipelineBase.name` as `PipelineBase.summary` and redefined `PipelineBase.name` as class property :pr:`491`
        * Added access to parameters in Pipelines with `PipelineBase.parameters` (used to be return of `PipelineBase.describe`) :pr:`501`
        * Added `fill_value` parameter for SimpleImputer :pr:`509`
        * Added functionality to override component hyperparameters and made pipelines take hyperparemeters from components :pr:`516`
        * Allow numpy.random.RandomState for random_state parameters :pr:`556`
    * Fixes
        * Removed unused dependency `matplotlib`, and move `category_encoders` to test reqs :pr:`572`
    * Changes
        * Undo version cap in XGBoost placed in :pr:`402` and allowed all released of XGBoost :pr:`407`
        * Support pandas 1.0.0 :pr:`486`
        * Made all references to the logger static :pr:`503`
        * Refactored `model_type` parameter for components and pipelines to `model_family` :pr:`507`
        * Refactored `problem_types` for pipelines and components into `supported_problem_types` :pr:`515`
        * Moved `pipelines/utils.save_pipeline` and `pipelines/utils.load_pipeline` to `PipelineBase.save` and `PipelineBase.load` :pr:`526`
        * Limit number of categories encoded by OneHotEncoder :pr:`517`
    * Documentation Changes
        * Updated API reference to remove PipelinePlot and added moved PipelineBase plotting methods :pr:`483`
        * Add code style and github issue guides :pr:`463` :pr:`512`
        * Updated API reference for to surface class variables for pipelines and components :pr:`537`
        * Fixed README documentation link :pr:`535`
        * Unhid PR references in changelog :pr:`656`
    * Testing Changes
        * Added automated dependency check PR :pr:`482`, :pr:`505`
        * Updated automated dependency check comment :pr:`497`
        * Have build_docs job use python executor, so that env vars are set properly :pr:`547`
        * Added simple test to make sure OneHotEncoder's top_n works with large number of categories :pr:`552`
        * Run windows unit tests on PRs :pr:`557`


.. warning::

    **Breaking Changes**

    * ``AutoClassificationSearch`` and ``AutoRegressionSearch``'s ``model_types`` parameter has been refactored into ``allowed_model_families``
    * ``ModelTypes`` enum has been changed to ``ModelFamily``
    * Components and Pipelines now have a ``model_family`` field instead of ``model_type``
    * ``get_pipelines`` utility function now accepts ``model_families`` as an argument instead of ``model_types``
    * ``PipelineBase.name`` no longer returns structure of pipeline and has been replaced by ``PipelineBase.summary``
    * ``PipelineBase.problem_types`` and ``Estimator.problem_types`` has been renamed to ``supported_problem_types``
    * ``pipelines/utils.save_pipeline`` and ``pipelines/utils.load_pipeline`` moved to ``PipelineBase.save`` and ``PipelineBase.load``


**v0.7.0 Mar. 9, 2020**
    * Enhancements
        * Added emacs buffers to .gitignore :pr:`350`
        * Add CatBoost (gradient-boosted trees) classification and regression components and pipelines :pr:`247`
        * Added Tuner abstract base class :pr:`351`
        * Added n_jobs as parameter for AutoClassificationSearch and AutoRegressionSearch :pr:`403`
        * Changed colors of confusion matrix to shades of blue and updated axis order to match scikit-learn's :pr:`426`
        * Added PipelineBase graph and feature_importance_graph methods, moved from previous location :pr:`423`
        * Added support for python 3.8 :pr:`462`
    * Fixes
        * Fixed ROC and confusion matrix plots not being calculated if user passed own additional_objectives :pr:`276`
        * Fixed ReadtheDocs FileNotFoundError exception for fraud dataset :pr:`439`
    * Changes
        * Added n_estimators as a tunable parameter for XGBoost :pr:`307`
        * Remove unused parameter ObjectiveBase.fit_needs_proba :pr:`320`
        * Remove extraneous parameter component_type from all components :pr:`361`
        * Remove unused rankings.csv file :pr:`397`
        * Downloaded demo and test datasets so unit tests can run offline :pr:`408`
        * Remove `_needs_fitting` attribute from Components :pr:`398`
        * Changed plot.feature_importance to show only non-zero feature importances by default, added optional parameter to show all :pr:`413`
        * Refactored `PipelineBase` to take in parameter dictionary and moved pipeline metadata to class attribute :pr:`421`
        * Dropped support for Python 3.5 :pr:`438`
        * Removed unused `apply.py` file :pr:`449`
        * Clean up requirements.txt to remove unused deps :pr:`451`
        * Support installation without all required dependencies :pr:`459`
    * Documentation Changes
        * Update release.md with instructions to release to internal license key :pr:`354`
    * Testing Changes
        * Added tests for utils (and moved current utils to gen_utils) :pr:`297`
        * Moved XGBoost install into it's own separate step on Windows using Conda :pr:`313`
        * Rewind pandas version to before 1.0.0, to diagnose test failures for that version :pr:`325`
        * Added dependency update checkin test :pr:`324`
        * Rewind XGBoost version to before 1.0.0 to diagnose test failures for that version :pr:`402`
        * Update dependency check to use a whitelist :pr:`417`
        * Update unit test jobs to not install dev deps :pr:`455`

.. warning::

    **Breaking Changes**

    * Python 3.5 will not be actively supported.

**v0.6.0 Dec. 16, 2019**
    * Enhancements
        * Added ability to create a plot of feature importances :pr:`133`
        * Add early stopping to AutoML using patience and tolerance parameters :pr:`241`
        * Added ROC and confusion matrix metrics and plot for classification problems and introduce PipelineSearchPlots class :pr:`242`
        * Enhanced AutoML results with search order :pr:`260`
        * Added utility function to show system and environment information :pr:`300`
    * Fixes
        * Lower botocore requirement :pr:`235`
        * Fixed decision_function calculation for FraudCost objective :pr:`254`
        * Fixed return value of Recall metrics :pr:`264`
        * Components return `self` on fit :pr:`289`
    * Changes
        * Renamed automl classes to AutoRegressionSearch and AutoClassificationSearch :pr:`287`
        * Updating demo datasets to retain column names :pr:`223`
        * Moving pipeline visualization to PipelinePlots class :pr:`228`
        * Standarizing inputs as pd.Dataframe / pd.Series :pr:`130`
        * Enforcing that pipelines must have an estimator as last component :pr:`277`
        * Added ipywidgets as a dependency in requirements.txt :pr:`278`
        * Added Random and Grid Search Tuners :pr:`240`
    * Documentation Changes
        * Adding class properties to API reference :pr:`244`
        * Fix and filter FutureWarnings from scikit-learn :pr:`249`, :pr:`257`
        * Adding Linear Regression to API reference and cleaning up some Sphinx warnings :pr:`227`
    * Testing Changes
        * Added support for testing on Windows with CircleCI :pr:`226`
        * Added support for doctests :pr:`233`

.. warning::

    **Breaking Changes**

    * The ``fit()`` method for ``AutoClassifier`` and ``AutoRegressor`` has been renamed to ``search()``.
    * ``AutoClassifier`` has been renamed to ``AutoClassificationSearch``
    * ``AutoRegressor`` has been renamed to ``AutoRegressionSearch``
    * ``AutoClassificationSearch.results`` and ``AutoRegressionSearch.results`` now is a dictionary with ``pipeline_results`` and ``search_order`` keys. ``pipeline_results`` can be used to access a dictionary that is identical to the old ``.results`` dictionary. Whereas, ``search_order`` returns a list of the search order in terms of ``pipeline_id``.
    * Pipelines now require an estimator as the last component in ``component_list``. Slicing pipelines now throws an ``NotImplementedError`` to avoid returning pipelines without an estimator.

**v0.5.2 Nov. 18, 2019**
    * Enhancements
        * Adding basic pipeline structure visualization :pr:`211`
    * Documentation Changes
        * Added notebooks to build process :pr:`212`

**v0.5.1 Nov. 15, 2019**
    * Enhancements
        * Added basic outlier detection guardrail :pr:`151`
        * Added basic ID column guardrail :pr:`135`
        * Added support for unlimited pipelines with a max_time limit :pr:`70`
        * Updated .readthedocs.yaml to successfully build :pr:`188`
    * Fixes
        * Removed MSLE from default additional objectives :pr:`203`
        * Fixed random_state passed in pipelines :pr:`204`
        * Fixed slow down in RFRegressor :pr:`206`
    * Changes
        * Pulled information for describe_pipeline from pipeline's new describe method :pr:`190`
        * Refactored pipelines :pr:`108`
        * Removed guardrails from Auto(*) :pr:`202`, :pr:`208`
    * Documentation Changes
        * Updated documentation to show max_time enhancements :pr:`189`
        * Updated release instructions for RTD :pr:`193`
        * Added notebooks to build process :pr:`212`
        * Added contributing instructions :pr:`213`
        * Added new content :pr:`222`

**v0.5.0 Oct. 29, 2019**
    * Enhancements
        * Added basic one hot encoding :pr:`73`
        * Use enums for model_type :pr:`110`
        * Support for splitting regression datasets :pr:`112`
        * Auto-infer multiclass classification :pr:`99`
        * Added support for other units in max_time :pr:`125`
        * Detect highly null columns :pr:`121`
        * Added additional regression objectives :pr:`100`
        * Show an interactive iteration vs. score plot when using fit() :pr:`134`
    * Fixes
        * Reordered `describe_pipeline` :pr:`94`
        * Added type check for model_type :pr:`109`
        * Fixed `s` units when setting string max_time :pr:`132`
        * Fix objectives not appearing in API documentation :pr:`150`
    * Changes
        * Reorganized tests :pr:`93`
        * Moved logging to its own module :pr:`119`
        * Show progress bar history :pr:`111`
        * Using cloudpickle instead of pickle to allow unloading of custom objectives :pr:`113`
        * Removed render.py :pr:`154`
    * Documentation Changes
        * Update release instructions :pr:`140`
        * Include additional_objectives parameter :pr:`124`
        * Added Changelog :pr:`136`
    * Testing Changes
        * Code coverage :pr:`90`
        * Added CircleCI tests for other Python versions :pr:`104`
        * Added doc notebooks as tests :pr:`139`
        * Test metadata for CircleCI and 2 core parallelism :pr:`137`

**v0.4.1 Sep. 16, 2019**
    * Enhancements
        * Added AutoML for classification and regressor using Autobase and Skopt :pr:`7` :pr:`9`
        * Implemented standard classification and regression metrics :pr:`7`
        * Added logistic regression, random forest, and XGBoost pipelines :pr:`7`
        * Implemented support for custom objectives :pr:`15`
        * Feature importance for pipelines :pr:`18`
        * Serialization for pipelines :pr:`19`
        * Allow fitting on objectives for optimal threshold :pr:`27`
        * Added detect label leakage :pr:`31`
        * Implemented callbacks :pr:`42`
        * Allow for multiclass classification :pr:`21`
        * Added support for additional objectives :pr:`79`
    * Fixes
        * Fixed feature selection in pipelines :pr:`13`
        * Made random_seed usage consistent :pr:`45`
    * Documentation Changes
        * Documentation Changes
        * Added docstrings :pr:`6`
        * Created notebooks for docs :pr:`6`
        * Initialized readthedocs EvalML :pr:`6`
        * Added favicon :pr:`38`
    * Testing Changes
        * Added testing for loading data :pr:`39`

**v0.2.0 Aug. 13, 2019**
    * Enhancements
        * Created fraud detection objective :pr:`4`

**v0.1.0 July. 31, 2019**
    * *First Release*
    * Enhancements
        * Added lead scoring objecitve :pr:`1`
        * Added basic classifier :pr:`1`
    * Documentation Changes
        * Initialized Sphinx for docs :pr:`1`<|MERGE_RESOLUTION|>--- conflicted
+++ resolved
@@ -46,11 +46,8 @@
         * Added configuration to treat Sphinx warnings as errors :pr:`660`
         * Removed separate plotting section for pipelines in API reference :pr:`657`, :pr:`665`
         * Have leads example notebook load S3 files using https, so we can delete s3fs dev dependency :pr:`664`
-<<<<<<< HEAD
         * Categorized components in API reference and added descriptions for each category :pr:`663`
-=======
         * Fixed Sphinx warnings about BalancedAccuracy objective :pr:`669`
->>>>>>> 70d68210
     * Testing Changes
         * Matched install commands of `check_latest_dependencies` test and it's GitHub action :pr:`578`
         * Added Github app to auto assign PR author as assignee :pr:`477`
