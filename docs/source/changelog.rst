.. _changelog:

Changelog
---------
**Future Releases**
    * Enhancements
    * Fixes
    * Changes
         * Created classification and regression pipeline subclasses and removed objective as an attribute of pipeline classes :pr:`405`
         * Changed the output of `score` to return one dictionary :pr:`429`
    * Documentation Changes
<<<<<<< HEAD
=======
        * Fixed some sphinx warnings :pr:`593`
        * Limit readthedocs formats to html and pdf, not epub :pr:`594`
        * Fixed docstring for AutoClassificationSearch with correct command :pr:`599`
>>>>>>> b1456488
    * Testing Changes
        * Matched install commands of `check_latest_dependencies` test and it's GitHub action :pr:`578`

**v0.8.0 Apr. 1, 2020**
    * Enhancements
        * Add normalization option and information to confusion matrix :pr:`484`
        * Add util function to drop rows with NaN values :pr:`487`
        * Renamed `PipelineBase.name` as `PipelineBase.summary` and redefined `PipelineBase.name` as class property :pr:`491`
        * Added access to parameters in Pipelines with `PipelineBase.parameters` (used to be return of `PipelineBase.describe`) :pr:`501`
        * Added `fill_value` parameter for SimpleImputer :pr:`509`    
        * Added functionality to override component hyperparameters and made pipelines take hyperparemeters from components :pr:`516`
        * Allow numpy.random.RandomState for random_state parameters :pr:`556`
    * Fixes
        * Removed unused dependency `matplotlib`, and move `category_encoders` to test reqs :pr:`572`
    * Changes
        * Undo version cap in XGBoost placed in :pr:`402` and allowed all released of XGBoost :pr:`407`
        * Support pandas 1.0.0 :pr:`486`
        * Created binary and multiclass objective subclasses :pr:`504`
        * Made all references to the logger static :pr:`503`
        * Refactored `model_type` parameter for components and pipelines to `model_family` :pr:`507`
        * Refactored `problem_types` for pipelines and components into `supported_problem_types` :pr:`515`
        * Moved `pipelines/utils.save_pipeline` and `pipelines/utils.load_pipeline` to `PipelineBase.save` and `PipelineBase.load` :pr:`526`
        * Updated objectives API :pr:`445`
        * Limit number of categories encoded by OneHotEncoder :pr:`517`
    * Documentation Changes
        * Updated API reference to remove PipelinePlot and added moved PipelineBase plotting methods :pr:`483`
        * Add code style and github issue guides :pr:`463` :pr:`512`
        * Updated API reference for to surface class variables for pipelines and components :pr:`537`
    * Testing Changes
        * Added automated dependency check PR :pr:`482`, :pr:`505`
        * Updated automated dependency check comment :pr:`497`
        * Have build_docs job use python executor, so that env vars are set properly :pr:`547`
        * Run windows unit tests on PRs :pr:`557`


.. warning::

    **Breaking Changes**

    * Pipelines will now no longer take an objective parameter during instantiation, and will no longer have an objective attribute.
    * ``fit()`` and ``predict()`` now use an optional ``objective`` parameter, which is only used in binary classification pipelines to fit for a specific objective.
    * ``score()`` will now use a required ``objectives`` parameter that is used to determine all the objectives to score on. This differs from the previous behavior, where the pipeline's objective was scored on regardless.
    * ``score()`` will now return one dictionary of all objective scores.
    * `AutoClassificationSearch` and `AutoRegressionSearch`'s `model_types` parameter has been refactored into `allowed_model_families`
    * `ModelTypes` enum has been changed to `ModelFamily`
    * Components and Pipelines now have a `model_family` field instead of `model_type`
    * `get_pipelines` utility function now accepts `model_families` as an argument instead of `model_types`
    * `PipelineBase.name` no longer returns structure of pipeline and has been replaced by `PipelineBase.summary`
    * `PipelineBase.problem_types` and `Estimator.problem_types` has been renamed to `supported_problem_types`
    * `pipelines/utils.save_pipeline` and `pipelines/utils.load_pipeline` moved to `PipelineBase.save` and `PipelineBase.load`
    

**v0.7.0 Mar. 9, 2020**
    * Enhancements
        * Added emacs buffers to .gitignore :pr:`350`
        * Add CatBoost (gradient-boosted trees) classification and regression components and pipelines :pr:`247`
        * Added Tuner abstract base class :pr:`351`
        * Added n_jobs as parameter for AutoClassificationSearch and AutoRegressionSearch :pr:`403`
        * Changed colors of confusion matrix to shades of blue and updated axis order to match scikit-learn's :pr:`426`
        * Added PipelineBase graph and feature_importance_graph methods, moved from previous location :pr:`423`
        * Added support for python 3.8 :pr:`462`
    * Fixes
        * Fixed ROC and confusion matrix plots not being calculated if user passed own additional_objectives :pr:`276`
        * Fixed ReadtheDocs FileNotFoundError exception for fraud dataset :pr:`439`
    * Changes
        * Added n_estimators as a tunable parameter for XGBoost :pr:`307`
        * Remove unused parameter ObjectiveBase.fit_needs_proba :pr:`320`
        * Remove extraneous parameter component_type from all components :pr:`361`
        * Remove unused rankings.csv file :pr:`397`
        * Downloaded demo and test datasets so unit tests can run offline :pr:`408`
        * Remove `_needs_fitting` attribute from Components :pr:`398`
        * Changed plot.feature_importance to show only non-zero feature importances by default, added optional parameter to show all :pr:`413`
        * Refactored `PipelineBase` to take in parameter dictionary and moved pipeline metadata to class attribute :pr:`421`
        * Dropped support for Python 3.5 :pr:`438`
        * Removed unused `apply.py` file :pr:`449`
        * Clean up requirements.txt to remove unused deps :pr:`451`
        * Support installation without all required dependencies :pr:`459`
    * Documentation Changes
        * Update release.md with instructions to release to internal license key :pr:`354`
    * Testing Changes
        * Added tests for utils (and moved current utils to gen_utils) :pr:`297`
        * Moved XGBoost install into it's own separate step on Windows using Conda :pr:`313`
        * Rewind pandas version to before 1.0.0, to diagnose test failures for that version :pr:`325`
        * Added dependency update checkin test :pr:`324`
        * Rewind XGBoost version to before 1.0.0 to diagnose test failures for that version :pr:`402`
        * Update dependency check to use a whitelist :pr:`417`
        * Update unit test jobs to not install dev deps :pr:`455`

.. warning::

    **Breaking Changes**

    * Python 3.5 will not be actively supported.


**v0.6.0 Dec. 16, 2019**
    * Enhancements
        * Added ability to create a plot of feature importances :pr:`133`
        * Add early stopping to AutoML using patience and tolerance parameters :pr:`241`
        * Added ROC and confusion matrix metrics and plot for classification problems and introduce PipelineSearchPlots class :pr:`242`
        * Enhanced AutoML results with search order :pr:`260`
    * Fixes
        * Lower botocore requirement :pr:`235`
        * Fixed decision_function calculation for FraudCost objective :pr:`254`
        * Fixed return value of Recall metrics :pr:`264`
        * Components return `self` on fit :pr:`289`
    * Changes
        * Renamed automl classes to AutoRegressionSearch and AutoClassificationSearch :pr:`287`
        * Updating demo datasets to retain column names :pr:`223`
        * Moving pipeline visualization to PipelinePlots class :pr:`228`
        * Standarizing inputs as pd.Dataframe / pd.Series :pr:`130`
        * Enforcing that pipelines must have an estimator as last component :pr:`277`
        * Added ipywidgets as a dependency in requirements.txt :pr:`278`
        * Added Random and Grid Search Tuners :pr:`240`
    * Documentation Changes
        * Adding class properties to API reference :pr:`244`
        * Fix and filter FutureWarnings from scikit-learn :pr:`249`, :pr:`257`
        * Adding Linear Regression to API reference and cleaning up some Sphinx warnings :pr:`227`
    * Testing Changes
        * Added support for testing on Windows with CircleCI :pr:`226`
        * Added support for doctests :pr:`233`

.. warning::

    **Breaking Changes**

    * The ``fit()`` method for ``AutoClassifier`` and ``AutoRegressor`` has been renamed to ``search()``.
    * ``AutoClassifier`` has been renamed to ``AutoClassificationSearch``
    * ``AutoRegressor`` has been renamed to ``AutoRegressionSearch``
    * ``AutoClassificationSearch.results`` and ``AutoRegressionSearch.results`` now is a dictionary with ``pipeline_results`` and ``search_order`` keys. ``pipeline_results`` can be used to access a dictionary that is identical to the old ``.results`` dictionary. Whereas,``search_order`` returns a list of the search order in terms of pipeline id.
    * Pipelines now require an estimator as the last component in `component_list`. Slicing pipelines now throws an NotImplementedError to avoid returning Pipelines without an estimator.

**v0.5.2 Nov. 18, 2019**
    * Enhancements
        * Adding basic pipeline structure visualization :pr:`211`
    * Documentation Changes
        * Added notebooks to build process :pr:`212`

**v0.5.1 Nov. 15, 2019**
    * Enhancements
        * Added basic outlier detection guardrail :pr:`151`
        * Added basic ID column guardrail :pr:`135`
        * Added support for unlimited pipelines with a max_time limit :pr:`70`
        * Updated .readthedocs.yaml to successfully build :pr:`188`
    * Fixes
        * Removed MSLE from default additional objectives :pr:`203`
        * Fixed random_state passed in pipelines :pr:`204`
        * Fixed slow down in RFRegressor :pr:`206`
    * Changes
        * Pulled information for describe_pipeline from pipeline's new describe method :pr:`190`
        * Refactored pipelines :pr:`108`
        * Removed guardrails from Auto(*) :pr:`202`, :pr:`208`
    * Documentation Changes
        * Updated documentation to show max_time enhancements :pr:`189`
        * Updated release instructions for RTD :pr:`193`
        * Added notebooks to build process :pr:`212`
        * Added contributing instructions :pr:`213`
        * Added new content :pr:`222`

**v0.5.0 Oct. 29, 2019**
    * Enhancements
        * Added basic one hot encoding :pr:`73`
        * Use enums for model_type :pr:`110`
        * Support for splitting regression datasets :pr:`112`
        * Auto-infer multiclass classification :pr:`99`
        * Added support for other units in max_time :pr:`125`
        * Detect highly null columns :pr:`121`
        * Added additional regression objectives :pr:`100`
        * Show an interactive iteration vs. score plot when using fit() :pr:`134`
    * Fixes
        * Reordered `describe_pipeline` :pr:`94`
        * Added type check for model_type :pr:`109`
        * Fixed `s` units when setting string max_time :pr:`132`
        * Fix objectives not appearing in API documentation :pr:`150`
    * Changes
        * Reorganized tests :pr:`93`
        * Moved logging to its own module :pr:`119`
        * Show progress bar history :pr:`111`
        * Using cloudpickle instead of pickle to allow unloading of custom objectives :pr:`113`
        * Removed render.py :pr:`154`
    * Documentation Changes
        * Update release instructions :pr:`140`
        * Include additional_objectives parameter :pr:`124`
        * Added Changelog :pr:`136`
    * Testing Changes
        * Code coverage :pr:`90`
        * Added CircleCI tests for other Python versions :pr:`104`
        * Added doc notebooks as tests :pr:`139`
        * Test metadata for CircleCI and 2 core parallelism :pr:`137`

**v0.4.1 Sep. 16, 2019**
    * Enhancements
        * Added AutoML for classification and regressor using Autobase and Skopt :pr:`7` :pr:`9`
        * Implemented standard classification and regression metrics :pr:`7`
        * Added logistic regression, random forest, and XGBoost pipelines :pr:`7`
        * Implemented support for custom objectives :pr:`15`
        * Feature importance for pipelines :pr:`18`
        * Serialization for pipelines :pr:`19`
        * Allow fitting on objectives for optimal threshold :pr:`27`
        * Added detect label leakage :pr:`31`
        * Implemented callbacks :pr:`42`
        * Allow for multiclass classification :pr:`21`
        * Added support for additional objectives :pr:`79`
    * Fixes
        * Fixed feature selection in pipelines :pr:`13`
        * Made random_seed usage consistent :pr:`45`
    * Documentation Changes
        * Documentation Changes
        * Added docstrings :pr:`6`
        * Created notebooks for docs :pr:`6`
        * Initialized readthedocs EvalML :pr:`6`
        * Added favicon :pr:`38`
    * Testing Changes
        * Added testing for loading data :pr:`39`

**v0.2.0 Aug. 13, 2019**
    * Enhancements
        * Created fraud detection objective :pr:`4`

**v0.1.0 July. 31, 2019**
    * *First Release*
    * Enhancements
        * Added lead scoring objecitve :pr:`1`
        * Added basic classifier :pr:`1`
    * Documentation Changes
        * Initialized Sphinx for docs :pr:`1`<|MERGE_RESOLUTION|>--- conflicted
+++ resolved
@@ -9,12 +9,9 @@
          * Created classification and regression pipeline subclasses and removed objective as an attribute of pipeline classes :pr:`405`
          * Changed the output of `score` to return one dictionary :pr:`429`
     * Documentation Changes
-<<<<<<< HEAD
-=======
         * Fixed some sphinx warnings :pr:`593`
         * Limit readthedocs formats to html and pdf, not epub :pr:`594`
         * Fixed docstring for AutoClassificationSearch with correct command :pr:`599`
->>>>>>> b1456488
     * Testing Changes
         * Matched install commands of `check_latest_dependencies` test and it's GitHub action :pr:`578`
 
