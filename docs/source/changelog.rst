.. _changelog:

Changelog
---------
**Future Releases**
    * Enhancements
        * Added accuracy as an standard objective :pr:`624`
        * Added verbose parameter to load_fraud :pr:`560`
        * Added Balanced Accuracy metric for binary, multiclass :pr:`612` :pr:`661`
        * Added XGBoost regressor and XGBoost regression pipeline :pr:`666`
        * Added Accuracy metric for multiclass :pr:`672`
        * Added objective name in `AutoBase.describe_pipeline` :pr:`686`
    * Fixes
        * Removed direct access to `cls.component_graph` :pr:`595`
        * Add testing files to .gitignore :pr:`625`
        * Remove circular dependencies from `Makefile` :pr:`637`
        * Add error case for `normalize_confusion_matrix()` :pr:`640`
        * Fixed XGBoostClassifier and XGBoostRegressor bug with feature names that contain [, ], or < :pr:`659`
        * Update make_pipeline_graph to not accidentally create empty file when testing if path is valid :pr:`649`
        * Fix pip installation warning about docsutils version, from boto dependency :pr:`664`
        * Removed zero division warning for F1/precision/recall metrics :pr:`671`
        * Revert PR :pr:`696` due to ReadtheDocs timeout :pr:`703`
    * Changes
        * Updated default objective for binary/multiseries classification to log loss :pr:`613`
        * Created classification and regression pipeline subclasses and removed objective as an attribute of pipeline classes :pr:`405`
        * Changed the output of `score` to return one dictionary :pr:`429`
        * Created binary and multiclass objective subclasses :pr:`504`
        * Updated objectives API :pr:`445`
        * Removed call to `get_plot_data` from AutoML :pr:`615`
        * Set `raise_error` to default to True for AutoML classes :pr:`638`
        * Remove unnecessary "u" prefixes on some unicode strings :pr:`641`
        * Changed one-hot encoder to return uint8 dtypes instead of ints :pr:`653`
        * Pipeline `_name` field changed to `custom_name` :pr:`650`
        * Removed `graphs.py` and moved methods into `PipelineBase` :pr:`657`, :pr:`665`
        * Remove s3fs as a dev dependency :pr:`664`
        * Changed requirements-parser to be a core dependency :pr:`673`
        * Replace `supported_problem_types` field on pipelines with `problem_type` attribute on base classes :pr:`678`
        * Changed AutoML to only show best results for a given pipeline template in `rankings`, added `full_rankings` property to show all :pr:`682`
        * Update `ModelFamily` values: don't list xgboost/catboost as classifiers now that we have regression pipelines for them :pr:`677`
        * Changed AutoML's `describe_pipeline` to get problem type from pipeline instead :pr:`685`
        * Standardize `import_or_raise` error messages :pr:`683`
        * Renamed `pipeline.feature_importance_graph` to `pipeline.graph_feature_importances` :pr:`700`
    * Documentation Changes
        * Fixed some sphinx warnings :pr:`593`
        * Fixed docstring for AutoClassificationSearch with correct command :pr:`599`
        * Limit readthedocs formats to pdf, not htmlzip and epub :pr:`594` :pr:`600`
        * Clean up objectives API documentation :pr:`605`
        * Fixed function on Exploring search results page :pr:`604`
        * Update release process doc :pr:`567`
        * AutoClassificationSearch and AutoRegressionSearch show inherited methods in API reference :pr:`651`
        * Fixed improperly formatted code in breaking changes for changelog :pr:`655`
        * Added configuration to treat Sphinx warnings as errors :pr:`660`
        * Removed separate plotting section for pipelines in API reference :pr:`657`, :pr:`665`
        * Have leads example notebook load S3 files using https, so we can delete s3fs dev dependency :pr:`664`
        * Categorized components in API reference and added descriptions for each category :pr:`663`
        * Fixed Sphinx warnings about BalancedAccuracy objective :pr:`669`
        * Updated API reference to include missing components and clean up pipeline docstrings :pr:`689`
        * Reorganize API ref, and clarify pipeline sub-titles :pr:`688`
<<<<<<< HEAD
        * Include more utils in API ref, like `import_or_raise` :pr:`696`
        * Create seperate install page :pr:`701`
=======
        * Add and update preprocessing utils in API reference :pr:`687`
        * Documented which default objective AutoML optimizes for :pr:`699`
>>>>>>> fe7e9295
    * Testing Changes
        * Matched install commands of `check_latest_dependencies` test and it's GitHub action :pr:`578`
        * Added Github app to auto assign PR author as assignee :pr:`477`
        * Removed unneeded conda installation of xgboost in windows checkin tests :pr:`618`
        * Update graph tests to always use tmpfile dir :pr:`649`
        * Changelog checkin test workaround for release PRs: If 'future release' section is empty of PR refs, pass check :pr:`658`

.. warning::

    **Breaking Changes**

    * Pipelines will now no longer take an objective parameter during instantiation, and will no longer have an objective attribute.
    * ``fit()`` and ``predict()`` now use an optional ``objective`` parameter, which is only used in binary classification pipelines to fit for a specific objective.
    * ``score()`` will now use a required ``objectives`` parameter that is used to determine all the objectives to score on. This differs from the previous behavior, where the pipeline's objective was scored on regardless.
    * ``score()`` will now return one dictionary of all objective scores.
    * ``ROC`` and ``ConfusionMatrix`` plot methods via ``Auto(*).plot`` will currently fail due to :pr:`615`
    * Pipelines ``_name`` field changed to ``custom_name``
    * Pipelines ``supported_problem_types`` field is removed because it is no longer necessary :pr:`678`
    * `pipeline.feature_importance_graph` has been renamed to `pipeline.graph_feature_importances` in :pr:`700`



**v0.8.0 Apr. 1, 2020**
    * Enhancements
        * Add normalization option and information to confusion matrix :pr:`484`
        * Add util function to drop rows with NaN values :pr:`487`
        * Renamed `PipelineBase.name` as `PipelineBase.summary` and redefined `PipelineBase.name` as class property :pr:`491`
        * Added access to parameters in Pipelines with `PipelineBase.parameters` (used to be return of `PipelineBase.describe`) :pr:`501`
        * Added `fill_value` parameter for SimpleImputer :pr:`509`
        * Added functionality to override component hyperparameters and made pipelines take hyperparemeters from components :pr:`516`
        * Allow numpy.random.RandomState for random_state parameters :pr:`556`
    * Fixes
        * Removed unused dependency `matplotlib`, and move `category_encoders` to test reqs :pr:`572`
    * Changes
        * Undo version cap in XGBoost placed in :pr:`402` and allowed all released of XGBoost :pr:`407`
        * Support pandas 1.0.0 :pr:`486`
        * Made all references to the logger static :pr:`503`
        * Refactored `model_type` parameter for components and pipelines to `model_family` :pr:`507`
        * Refactored `problem_types` for pipelines and components into `supported_problem_types` :pr:`515`
        * Moved `pipelines/utils.save_pipeline` and `pipelines/utils.load_pipeline` to `PipelineBase.save` and `PipelineBase.load` :pr:`526`
        * Limit number of categories encoded by OneHotEncoder :pr:`517`
    * Documentation Changes
        * Updated API reference to remove PipelinePlot and added moved PipelineBase plotting methods :pr:`483`
        * Add code style and github issue guides :pr:`463` :pr:`512`
        * Updated API reference for to surface class variables for pipelines and components :pr:`537`
        * Fixed README documentation link :pr:`535`
        * Unhid PR references in changelog :pr:`656`
    * Testing Changes
        * Added automated dependency check PR :pr:`482`, :pr:`505`
        * Updated automated dependency check comment :pr:`497`
        * Have build_docs job use python executor, so that env vars are set properly :pr:`547`
        * Added simple test to make sure OneHotEncoder's top_n works with large number of categories :pr:`552`
        * Run windows unit tests on PRs :pr:`557`


.. warning::

    **Breaking Changes**

    * ``AutoClassificationSearch`` and ``AutoRegressionSearch``'s ``model_types`` parameter has been refactored into ``allowed_model_families``
    * ``ModelTypes`` enum has been changed to ``ModelFamily``
    * Components and Pipelines now have a ``model_family`` field instead of ``model_type``
    * ``get_pipelines`` utility function now accepts ``model_families`` as an argument instead of ``model_types``
    * ``PipelineBase.name`` no longer returns structure of pipeline and has been replaced by ``PipelineBase.summary``
    * ``PipelineBase.problem_types`` and ``Estimator.problem_types`` has been renamed to ``supported_problem_types``
    * ``pipelines/utils.save_pipeline`` and ``pipelines/utils.load_pipeline`` moved to ``PipelineBase.save`` and ``PipelineBase.load``


**v0.7.0 Mar. 9, 2020**
    * Enhancements
        * Added emacs buffers to .gitignore :pr:`350`
        * Add CatBoost (gradient-boosted trees) classification and regression components and pipelines :pr:`247`
        * Added Tuner abstract base class :pr:`351`
        * Added n_jobs as parameter for AutoClassificationSearch and AutoRegressionSearch :pr:`403`
        * Changed colors of confusion matrix to shades of blue and updated axis order to match scikit-learn's :pr:`426`
        * Added PipelineBase graph and feature_importance_graph methods, moved from previous location :pr:`423`
        * Added support for python 3.8 :pr:`462`
    * Fixes
        * Fixed ROC and confusion matrix plots not being calculated if user passed own additional_objectives :pr:`276`
        * Fixed ReadtheDocs FileNotFoundError exception for fraud dataset :pr:`439`
    * Changes
        * Added n_estimators as a tunable parameter for XGBoost :pr:`307`
        * Remove unused parameter ObjectiveBase.fit_needs_proba :pr:`320`
        * Remove extraneous parameter component_type from all components :pr:`361`
        * Remove unused rankings.csv file :pr:`397`
        * Downloaded demo and test datasets so unit tests can run offline :pr:`408`
        * Remove `_needs_fitting` attribute from Components :pr:`398`
        * Changed plot.feature_importance to show only non-zero feature importances by default, added optional parameter to show all :pr:`413`
        * Refactored `PipelineBase` to take in parameter dictionary and moved pipeline metadata to class attribute :pr:`421`
        * Dropped support for Python 3.5 :pr:`438`
        * Removed unused `apply.py` file :pr:`449`
        * Clean up requirements.txt to remove unused deps :pr:`451`
        * Support installation without all required dependencies :pr:`459`
    * Documentation Changes
        * Update release.md with instructions to release to internal license key :pr:`354`
    * Testing Changes
        * Added tests for utils (and moved current utils to gen_utils) :pr:`297`
        * Moved XGBoost install into it's own separate step on Windows using Conda :pr:`313`
        * Rewind pandas version to before 1.0.0, to diagnose test failures for that version :pr:`325`
        * Added dependency update checkin test :pr:`324`
        * Rewind XGBoost version to before 1.0.0 to diagnose test failures for that version :pr:`402`
        * Update dependency check to use a whitelist :pr:`417`
        * Update unit test jobs to not install dev deps :pr:`455`

.. warning::

    **Breaking Changes**

    * Python 3.5 will not be actively supported.

**v0.6.0 Dec. 16, 2019**
    * Enhancements
        * Added ability to create a plot of feature importances :pr:`133`
        * Add early stopping to AutoML using patience and tolerance parameters :pr:`241`
        * Added ROC and confusion matrix metrics and plot for classification problems and introduce PipelineSearchPlots class :pr:`242`
        * Enhanced AutoML results with search order :pr:`260`
        * Added utility function to show system and environment information :pr:`300`
    * Fixes
        * Lower botocore requirement :pr:`235`
        * Fixed decision_function calculation for FraudCost objective :pr:`254`
        * Fixed return value of Recall metrics :pr:`264`
        * Components return `self` on fit :pr:`289`
    * Changes
        * Renamed automl classes to AutoRegressionSearch and AutoClassificationSearch :pr:`287`
        * Updating demo datasets to retain column names :pr:`223`
        * Moving pipeline visualization to PipelinePlots class :pr:`228`
        * Standarizing inputs as pd.Dataframe / pd.Series :pr:`130`
        * Enforcing that pipelines must have an estimator as last component :pr:`277`
        * Added ipywidgets as a dependency in requirements.txt :pr:`278`
        * Added Random and Grid Search Tuners :pr:`240`
    * Documentation Changes
        * Adding class properties to API reference :pr:`244`
        * Fix and filter FutureWarnings from scikit-learn :pr:`249`, :pr:`257`
        * Adding Linear Regression to API reference and cleaning up some Sphinx warnings :pr:`227`
    * Testing Changes
        * Added support for testing on Windows with CircleCI :pr:`226`
        * Added support for doctests :pr:`233`

.. warning::

    **Breaking Changes**

    * The ``fit()`` method for ``AutoClassifier`` and ``AutoRegressor`` has been renamed to ``search()``.
    * ``AutoClassifier`` has been renamed to ``AutoClassificationSearch``
    * ``AutoRegressor`` has been renamed to ``AutoRegressionSearch``
    * ``AutoClassificationSearch.results`` and ``AutoRegressionSearch.results`` now is a dictionary with ``pipeline_results`` and ``search_order`` keys. ``pipeline_results`` can be used to access a dictionary that is identical to the old ``.results`` dictionary. Whereas, ``search_order`` returns a list of the search order in terms of ``pipeline_id``.
    * Pipelines now require an estimator as the last component in ``component_list``. Slicing pipelines now throws an ``NotImplementedError`` to avoid returning pipelines without an estimator.

**v0.5.2 Nov. 18, 2019**
    * Enhancements
        * Adding basic pipeline structure visualization :pr:`211`
    * Documentation Changes
        * Added notebooks to build process :pr:`212`

**v0.5.1 Nov. 15, 2019**
    * Enhancements
        * Added basic outlier detection guardrail :pr:`151`
        * Added basic ID column guardrail :pr:`135`
        * Added support for unlimited pipelines with a max_time limit :pr:`70`
        * Updated .readthedocs.yaml to successfully build :pr:`188`
    * Fixes
        * Removed MSLE from default additional objectives :pr:`203`
        * Fixed random_state passed in pipelines :pr:`204`
        * Fixed slow down in RFRegressor :pr:`206`
    * Changes
        * Pulled information for describe_pipeline from pipeline's new describe method :pr:`190`
        * Refactored pipelines :pr:`108`
        * Removed guardrails from Auto(*) :pr:`202`, :pr:`208`
    * Documentation Changes
        * Updated documentation to show max_time enhancements :pr:`189`
        * Updated release instructions for RTD :pr:`193`
        * Added notebooks to build process :pr:`212`
        * Added contributing instructions :pr:`213`
        * Added new content :pr:`222`

**v0.5.0 Oct. 29, 2019**
    * Enhancements
        * Added basic one hot encoding :pr:`73`
        * Use enums for model_type :pr:`110`
        * Support for splitting regression datasets :pr:`112`
        * Auto-infer multiclass classification :pr:`99`
        * Added support for other units in max_time :pr:`125`
        * Detect highly null columns :pr:`121`
        * Added additional regression objectives :pr:`100`
        * Show an interactive iteration vs. score plot when using fit() :pr:`134`
    * Fixes
        * Reordered `describe_pipeline` :pr:`94`
        * Added type check for model_type :pr:`109`
        * Fixed `s` units when setting string max_time :pr:`132`
        * Fix objectives not appearing in API documentation :pr:`150`
    * Changes
        * Reorganized tests :pr:`93`
        * Moved logging to its own module :pr:`119`
        * Show progress bar history :pr:`111`
        * Using cloudpickle instead of pickle to allow unloading of custom objectives :pr:`113`
        * Removed render.py :pr:`154`
    * Documentation Changes
        * Update release instructions :pr:`140`
        * Include additional_objectives parameter :pr:`124`
        * Added Changelog :pr:`136`
    * Testing Changes
        * Code coverage :pr:`90`
        * Added CircleCI tests for other Python versions :pr:`104`
        * Added doc notebooks as tests :pr:`139`
        * Test metadata for CircleCI and 2 core parallelism :pr:`137`

**v0.4.1 Sep. 16, 2019**
    * Enhancements
        * Added AutoML for classification and regressor using Autobase and Skopt :pr:`7` :pr:`9`
        * Implemented standard classification and regression metrics :pr:`7`
        * Added logistic regression, random forest, and XGBoost pipelines :pr:`7`
        * Implemented support for custom objectives :pr:`15`
        * Feature importance for pipelines :pr:`18`
        * Serialization for pipelines :pr:`19`
        * Allow fitting on objectives for optimal threshold :pr:`27`
        * Added detect label leakage :pr:`31`
        * Implemented callbacks :pr:`42`
        * Allow for multiclass classification :pr:`21`
        * Added support for additional objectives :pr:`79`
    * Fixes
        * Fixed feature selection in pipelines :pr:`13`
        * Made random_seed usage consistent :pr:`45`
    * Documentation Changes
        * Documentation Changes
        * Added docstrings :pr:`6`
        * Created notebooks for docs :pr:`6`
        * Initialized readthedocs EvalML :pr:`6`
        * Added favicon :pr:`38`
    * Testing Changes
        * Added testing for loading data :pr:`39`

**v0.2.0 Aug. 13, 2019**
    * Enhancements
        * Created fraud detection objective :pr:`4`

**v0.1.0 July. 31, 2019**
    * *First Release*
    * Enhancements
        * Added lead scoring objecitve :pr:`1`
        * Added basic classifier :pr:`1`
    * Documentation Changes
        * Initialized Sphinx for docs :pr:`1`<|MERGE_RESOLUTION|>--- conflicted
+++ resolved
@@ -56,13 +56,9 @@
         * Fixed Sphinx warnings about BalancedAccuracy objective :pr:`669`
         * Updated API reference to include missing components and clean up pipeline docstrings :pr:`689`
         * Reorganize API ref, and clarify pipeline sub-titles :pr:`688`
-<<<<<<< HEAD
-        * Include more utils in API ref, like `import_or_raise` :pr:`696`
-        * Create seperate install page :pr:`701`
-=======
         * Add and update preprocessing utils in API reference :pr:`687`
         * Documented which default objective AutoML optimizes for :pr:`699`
->>>>>>> fe7e9295
+        * Create seperate install page :pr:`701`
     * Testing Changes
         * Matched install commands of `check_latest_dependencies` test and it's GitHub action :pr:`578`
         * Added Github app to auto assign PR author as assignee :pr:`477`
