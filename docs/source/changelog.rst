--- conflicted
+++ resolved
@@ -4,9 +4,7 @@
 ---------
 **Future Releases**
     * Enhancements
-<<<<<<< HEAD
         * Added basic correlation guardrail :pr:`141`
-=======
     * Fixes
         * Fixed ROC and confusion matrix plots not being calculated if user passed own additional_objectives :pr:`276`
     * Changes
@@ -18,7 +16,6 @@
 
 **v0.6.0 Dec. 16, 2019**
     * Enhancements
->>>>>>> 9a583a68
         * Added ability to create a plot of feature importances :pr:`133`
         * Add early stopping to AutoML using patience and tolerance parameters :pr:`241`
         * Added ROC and confusion matrix metrics and plot for classification problems and introduce PipelineSearchPlots class :pr:`242`
