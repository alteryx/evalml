--- conflicted
+++ resolved
@@ -27,18 +27,12 @@
         * Don't list base classes in `all_components` output :pr:`847`
         * Standardize all components to output pandas datastructures, and accept either pandas or numpy :pr:`853`
     * Changes
-<<<<<<< HEAD
         * Updated `all_pipelines` and `all_components` to try initializing pipelines/components, and on failure exclude them :pr:`849`
         * Refactored `handle_components` to `handle_components_class`, standardize to `ComponentBase` subclass instead of instance :pr:`850`
         * Refactored "blacklist"/"whitelist" to "allow"/"exclude" lists :pr:`854`
+        * Renamed feature_importances and permutation_importances methods to use singular names (feature_importance and permutation_importance) :pr:`883`
         * Updated `automl` default data splitter to train/validation split for large datasets :pr:`877`
-=======
-        * Update `all_pipelines` and `all_components` to try initializing pipelines/components, and on failure exclude them :pr:`849`
-        * Refactor `handle_components` to `handle_components_class`, standardize to `ComponentBase` subclass instead of instance :pr:`850`
-        * Refactor "blacklist"/"whitelist" to "allow"/"exclude" lists :pr:`854`
-        * Renamed feature_importances and permutation_importances methods to use singular names (feature_importance and permutation_importance) :pr:`883`
-        * Add open source license, update some repo metadata :pr:`887`
->>>>>>> 52e0959e
+        * Added open source license, update some repo metadata :pr:`887`
     * Documentation Changes
         * Fix some typos and update the EvalML logo :pr:`872`
     * Testing Changes
@@ -50,11 +44,8 @@
     **Breaking Changes**
         * Pipelines' static ``component_graph`` field must contain either ``ComponentBase`` subclasses or ``str``, instead of ``ComponentBase`` subclass instances :pr:`850`
         * Rename ``handle_component`` to ``handle_component_class``. Now standardizes to ``ComponentBase`` subclasses instead of ``ComponentBase`` subclass instances :pr:`850`
-<<<<<<< HEAD
         * Renamed `automl` `cv` argument to `data_split` :pr:`877`
-=======
         * Pipelines' and classifiers' `feature_importances` is renamed `feature_importance`, `graph_feature_importances` is renamed `graph_feature_importance` :pr:`883`
->>>>>>> 52e0959e
 
 
 **v0.10.0 May 29, 2020**
