.. _changelog:

Changelog
---------

**Future Releases**
    * Enhancements
        * Added multiclass support for ROC curve graphing :pr:`832`
        * Added preprocessing component to drop features whose percentage of NaN values exceeds a specified threshold :pr:`834`
        * Added data check to check for problematic target labels :pr:`814`
        * Added PerColumnImputer that allows imputation strategies per column :pr:`824`
        * Added transformer to drop specific columns :pr:`827`
<<<<<<< HEAD
        * Added support for `categories`, `handle_error`, and `drop` parameters in `OneHotEncoder` :pr:`830`
=======
        * Added preprocessing component to handle DateTime columns featurization :pr:`838`
>>>>>>> 2b54cedc
    * Fixes
    * Changes
    * Documentation Changes
    * Testing Changes
      * Update the changelog check job to expect the new branching pattern for the deps update bot :pr:`836`


**v0.10.0 May 29, 2020**
    * Enhancements
        * Added baseline models for classification and regression, add functionality to calculate baseline models before searching in AutoML :pr:`746`
        * Port over highly-null guardrail as a data check and define `DefaultDataChecks` and `DisableDataChecks` classes :pr:`745`
        * Update `Tuner` classes to work directly with pipeline parameters dicts instead of flat parameter lists :pr:`779`
        * Add Elastic Net as a pipeline option :pr:`812`
        * Added new Pipeline option `ExtraTrees` :pr:`790`
        * Added precicion-recall curve metrics and plot for binary classification problems in `evalml.pipeline.graph_utils` :pr:`794`
        * Update the default automl algorithm to search in batches, starting with default parameters for each pipeline and iterating from there :pr:`793`
        * Added `AutoMLAlgorithm` class and `IterativeAlgorithm` impl, separated from `AutoSearchBase` :pr:`793`
    * Fixes
        * Update pipeline `score` to return `nan` score for any objective which throws an exception during scoring :pr:`787`
        * Fixed bug introduced in :pr:`787` where binary classification metrics requiring predicted probabilities error in scoring :pr:`798`
        * CatBoost and XGBoost classifiers and regressors can no longer have a learning rate of 0 :pr:`795`
    * Changes
        * Cleanup pipeline `score` code, and cleanup codecov :pr:`711`
        * Remove `pass` for abstract methods for codecov :pr:`730`
        * Added __str__ for AutoSearch object :pr:`675`
        * Add util methods to graph ROC and confusion matrix :pr:`720`
        * Refactor `AutoBase` to `AutoSearchBase` :pr:`758`
        * Updated AutoBase with `data_checks` parameter, removed previous `detect_label_leakage` parameter, and added functionality to run data checks before search in AutoML :pr:`765`
        * Updated our logger to use Python's logging utils :pr:`763`
        * Refactor most of `AutoSearchBase._do_iteration` impl into `AutoSearchBase._evaluate` :pr:`762`
        * Port over all guardrails to use the new DataCheck API :pr:`789`
        * Expanded `import_or_raise` to catch all exceptions :pr:`759`
        * Adds RMSE, MSLE, RMSLE as standard metrics :pr:`788`
        * Don't allow `Recall` to be used as an objective for AutoML :pr:`784`
        * Removed feature selection from pipelines :pr:`819`
        * Update default estimator parameters to make automl search faster and more accurate :pr:`793`
    * Documentation Changes
        * Add instructions to freeze `master` on `release.md` :pr:`726`
        * Update release instructions with more details :pr:`727` :pr:`733`
        * Add objective base classes to API reference :pr:`736`
        * Fix components API to match other modules :pr:`747`
    * Testing Changes
        * Delete codecov yml, use codecov.io's default :pr:`732`
        * Added unit tests for fraud cost, lead scoring, and standard metric objectives :pr:`741`
        * Update codecov client :pr:`782`
        * Updated AutoBase __str__ test to include no parameters case :pr:`783`
        * Added unit tests for `ExtraTrees` pipeline :pr:`790`
        * If codecov fails to upload, fail build :pr:`810`
        * Updated Python version of dependency action :pr:`816`
        * Update the dependency update bot to use a suffix when creating branches :pr:`817`

.. warning::

    **Breaking Changes**
        * The ``detect_label_leakage`` parameter for AutoML classes has been removed and replaced by a ``data_checks`` parameter :pr:`765`
        * Moved ROC and confusion matrix methods from ``evalml.pipeline.plot_utils`` to ``evalml.pipeline.graph_utils`` :pr:`720`
        * ``Tuner`` classes require a pipeline hyperparameter range dict as an init arg instead of a space definition :pr:`779`
        * ``Tuner.propose`` and ``Tuner.add`` work directly with pipeline parameters dicts instead of flat parameter lists :pr:`779`
        * ``PipelineBase.hyperparameters`` and ``custom_hyperparameters`` use pipeline parameters dict format instead of being represented as a flat list :pr:`779`
        * All guardrail functions previously under ``evalml.guardrails.utils`` will be removed and replaced by data checks :pr:`789`
        * `Recall` disallowed as an objective for AutoML :pr:`784`
        * ``AutoSearchBase`` parameter ``tuner`` has been renamed to ``tuner_class`` :pr:`793`
        * ``AutoSearchBase`` parameter ``possible_pipelines`` and ``possible_model_families`` have been renamed to ``allowed_pipelines`` and ``allowed_model_families`` :pr:`793`


**v0.9.0 Apr. 27, 2020**
    * Enhancements
        * Added accuracy as an standard objective :pr:`624`
        * Added verbose parameter to load_fraud :pr:`560`
        * Added Balanced Accuracy metric for binary, multiclass :pr:`612` :pr:`661`
        * Added XGBoost regressor and XGBoost regression pipeline :pr:`666`
        * Added Accuracy metric for multiclass :pr:`672`
        * Added objective name in `AutoBase.describe_pipeline` :pr:`686`
        * Added `DataCheck` and `DataChecks`, `Message` classes and relevant subclasses :pr:`739`
    * Fixes
        * Removed direct access to `cls.component_graph` :pr:`595`
        * Add testing files to .gitignore :pr:`625`
        * Remove circular dependencies from `Makefile` :pr:`637`
        * Add error case for `normalize_confusion_matrix()` :pr:`640`
        * Fixed XGBoostClassifier and XGBoostRegressor bug with feature names that contain [, ], or < :pr:`659`
        * Update make_pipeline_graph to not accidentally create empty file when testing if path is valid :pr:`649`
        * Fix pip installation warning about docsutils version, from boto dependency :pr:`664`
        * Removed zero division warning for F1/precision/recall metrics :pr:`671`
        * Fixed `summary` for pipelines without estimators :pr:`707`
    * Changes
        * Updated default objective for binary/multiseries classification to log loss :pr:`613`
        * Created classification and regression pipeline subclasses and removed objective as an attribute of pipeline classes :pr:`405`
        * Changed the output of `score` to return one dictionary :pr:`429`
        * Created binary and multiclass objective subclasses :pr:`504`
        * Updated objectives API :pr:`445`
        * Removed call to `get_plot_data` from AutoML :pr:`615`
        * Set `raise_error` to default to True for AutoML classes :pr:`638`
        * Remove unnecessary "u" prefixes on some unicode strings :pr:`641`
        * Changed one-hot encoder to return uint8 dtypes instead of ints :pr:`653`
        * Pipeline `_name` field changed to `custom_name` :pr:`650`
        * Removed `graphs.py` and moved methods into `PipelineBase` :pr:`657`, :pr:`665`
        * Remove s3fs as a dev dependency :pr:`664`
        * Changed requirements-parser to be a core dependency :pr:`673`
        * Replace `supported_problem_types` field on pipelines with `problem_type` attribute on base classes :pr:`678`
        * Changed AutoML to only show best results for a given pipeline template in `rankings`, added `full_rankings` property to show all :pr:`682`
        * Update `ModelFamily` values: don't list xgboost/catboost as classifiers now that we have regression pipelines for them :pr:`677`
        * Changed AutoML's `describe_pipeline` to get problem type from pipeline instead :pr:`685`
        * Standardize `import_or_raise` error messages :pr:`683`
        * Updated argument order of objectives to align with sklearn's :pr:`698`
        * Renamed `pipeline.feature_importance_graph` to `pipeline.graph_feature_importances` :pr:`700`
        * Moved ROC and confusion matrix methods to `evalml.pipelines.plot_utils` :pr:`704`
        * Renamed `MultiClassificationObjective` to `MulticlassClassificationObjective`, to align with pipeline naming scheme :pr:`715`
    * Documentation Changes
        * Fixed some sphinx warnings :pr:`593`
        * Fixed docstring for AutoClassificationSearch with correct command :pr:`599`
        * Limit readthedocs formats to pdf, not htmlzip and epub :pr:`594` :pr:`600`
        * Clean up objectives API documentation :pr:`605`
        * Fixed function on Exploring search results page :pr:`604`
        * Update release process doc :pr:`567`
        * AutoClassificationSearch and AutoRegressionSearch show inherited methods in API reference :pr:`651`
        * Fixed improperly formatted code in breaking changes for changelog :pr:`655`
        * Added configuration to treat Sphinx warnings as errors :pr:`660`
        * Removed separate plotting section for pipelines in API reference :pr:`657`, :pr:`665`
        * Have leads example notebook load S3 files using https, so we can delete s3fs dev dependency :pr:`664`
        * Categorized components in API reference and added descriptions for each category :pr:`663`
        * Fixed Sphinx warnings about BalancedAccuracy objective :pr:`669`
        * Updated API reference to include missing components and clean up pipeline docstrings :pr:`689`
        * Reorganize API ref, and clarify pipeline sub-titles :pr:`688`
        * Add and update preprocessing utils in API reference :pr:`687`
        * Added inheritance diagrams to API reference :pr:`695`
        * Documented which default objective AutoML optimizes for :pr:`699`
        * Create seperate install page :pr:`701`
        * Include more utils in API ref, like `import_or_raise` :pr:`704`
        * Add more color to pipeline documentation :pr:`705`
    * Testing Changes
        * Matched install commands of `check_latest_dependencies` test and it's GitHub action :pr:`578`
        * Added Github app to auto assign PR author as assignee :pr:`477`
        * Removed unneeded conda installation of xgboost in windows checkin tests :pr:`618`
        * Update graph tests to always use tmpfile dir :pr:`649`
        * Changelog checkin test workaround for release PRs: If 'future release' section is empty of PR refs, pass check :pr:`658`
        * Add changelog checkin test exception for `dep-update` branch :pr:`723`

.. warning::

    **Breaking Changes**

    * Pipelines will now no longer take an objective parameter during instantiation, and will no longer have an objective attribute.
    * ``fit()`` and ``predict()`` now use an optional ``objective`` parameter, which is only used in binary classification pipelines to fit for a specific objective.
    * ``score()`` will now use a required ``objectives`` parameter that is used to determine all the objectives to score on. This differs from the previous behavior, where the pipeline's objective was scored on regardless.
    * ``score()`` will now return one dictionary of all objective scores.
    * ``ROC`` and ``ConfusionMatrix`` plot methods via ``Auto(*).plot`` have been removed by :pr:`615` and are replaced by ``roc_curve`` and ``confusion_matrix`` in `evamlm.pipelines.plot_utils`` in :pr:`704`
    * ``normalize_confusion_matrix`` has been moved to ``evalml.pipelines.plot_utils`` :pr:`704`
    * Pipelines ``_name`` field changed to ``custom_name``
    * Pipelines ``supported_problem_types`` field is removed because it is no longer necessary :pr:`678`
    * Updated argument order of objectives' `objective_function` to align with sklearn :pr:`698`
    * `pipeline.feature_importance_graph` has been renamed to `pipeline.graph_feature_importances` in :pr:`700`
    * Removed unsupported ``MSLE`` objective :pr:`704`


**v0.8.0 Apr. 1, 2020**
    * Enhancements
        * Add normalization option and information to confusion matrix :pr:`484`
        * Add util function to drop rows with NaN values :pr:`487`
        * Renamed `PipelineBase.name` as `PipelineBase.summary` and redefined `PipelineBase.name` as class property :pr:`491`
        * Added access to parameters in Pipelines with `PipelineBase.parameters` (used to be return of `PipelineBase.describe`) :pr:`501`
        * Added `fill_value` parameter for SimpleImputer :pr:`509`
        * Added functionality to override component hyperparameters and made pipelines take hyperparemeters from components :pr:`516`
        * Allow numpy.random.RandomState for random_state parameters :pr:`556`
    * Fixes
        * Removed unused dependency `matplotlib`, and move `category_encoders` to test reqs :pr:`572`
    * Changes
        * Undo version cap in XGBoost placed in :pr:`402` and allowed all released of XGBoost :pr:`407`
        * Support pandas 1.0.0 :pr:`486`
        * Made all references to the logger static :pr:`503`
        * Refactored `model_type` parameter for components and pipelines to `model_family` :pr:`507`
        * Refactored `problem_types` for pipelines and components into `supported_problem_types` :pr:`515`
        * Moved `pipelines/utils.save_pipeline` and `pipelines/utils.load_pipeline` to `PipelineBase.save` and `PipelineBase.load` :pr:`526`
        * Limit number of categories encoded by OneHotEncoder :pr:`517`
    * Documentation Changes
        * Updated API reference to remove PipelinePlot and added moved PipelineBase plotting methods :pr:`483`
        * Add code style and github issue guides :pr:`463` :pr:`512`
        * Updated API reference for to surface class variables for pipelines and components :pr:`537`
        * Fixed README documentation link :pr:`535`
        * Unhid PR references in changelog :pr:`656`
    * Testing Changes
        * Added automated dependency check PR :pr:`482`, :pr:`505`
        * Updated automated dependency check comment :pr:`497`
        * Have build_docs job use python executor, so that env vars are set properly :pr:`547`
        * Added simple test to make sure OneHotEncoder's top_n works with large number of categories :pr:`552`
        * Run windows unit tests on PRs :pr:`557`


.. warning::

    **Breaking Changes**

    * ``AutoClassificationSearch`` and ``AutoRegressionSearch``'s ``model_types`` parameter has been refactored into ``allowed_model_families``
    * ``ModelTypes`` enum has been changed to ``ModelFamily``
    * Components and Pipelines now have a ``model_family`` field instead of ``model_type``
    * ``get_pipelines`` utility function now accepts ``model_families`` as an argument instead of ``model_types``
    * ``PipelineBase.name`` no longer returns structure of pipeline and has been replaced by ``PipelineBase.summary``
    * ``PipelineBase.problem_types`` and ``Estimator.problem_types`` has been renamed to ``supported_problem_types``
    * ``pipelines/utils.save_pipeline`` and ``pipelines/utils.load_pipeline`` moved to ``PipelineBase.save`` and ``PipelineBase.load``


**v0.7.0 Mar. 9, 2020**
    * Enhancements
        * Added emacs buffers to .gitignore :pr:`350`
        * Add CatBoost (gradient-boosted trees) classification and regression components and pipelines :pr:`247`
        * Added Tuner abstract base class :pr:`351`
        * Added n_jobs as parameter for AutoClassificationSearch and AutoRegressionSearch :pr:`403`
        * Changed colors of confusion matrix to shades of blue and updated axis order to match scikit-learn's :pr:`426`
        * Added PipelineBase graph and feature_importance_graph methods, moved from previous location :pr:`423`
        * Added support for python 3.8 :pr:`462`
    * Fixes
        * Fixed ROC and confusion matrix plots not being calculated if user passed own additional_objectives :pr:`276`
        * Fixed ReadtheDocs FileNotFoundError exception for fraud dataset :pr:`439`
    * Changes
        * Added n_estimators as a tunable parameter for XGBoost :pr:`307`
        * Remove unused parameter ObjectiveBase.fit_needs_proba :pr:`320`
        * Remove extraneous parameter component_type from all components :pr:`361`
        * Remove unused rankings.csv file :pr:`397`
        * Downloaded demo and test datasets so unit tests can run offline :pr:`408`
        * Remove `_needs_fitting` attribute from Components :pr:`398`
        * Changed plot.feature_importance to show only non-zero feature importances by default, added optional parameter to show all :pr:`413`
        * Refactored `PipelineBase` to take in parameter dictionary and moved pipeline metadata to class attribute :pr:`421`
        * Dropped support for Python 3.5 :pr:`438`
        * Removed unused `apply.py` file :pr:`449`
        * Clean up requirements.txt to remove unused deps :pr:`451`
        * Support installation without all required dependencies :pr:`459`
    * Documentation Changes
        * Update release.md with instructions to release to internal license key :pr:`354`
    * Testing Changes
        * Added tests for utils (and moved current utils to gen_utils) :pr:`297`
        * Moved XGBoost install into it's own separate step on Windows using Conda :pr:`313`
        * Rewind pandas version to before 1.0.0, to diagnose test failures for that version :pr:`325`
        * Added dependency update checkin test :pr:`324`
        * Rewind XGBoost version to before 1.0.0 to diagnose test failures for that version :pr:`402`
        * Update dependency check to use a whitelist :pr:`417`
        * Update unit test jobs to not install dev deps :pr:`455`

.. warning::

    **Breaking Changes**

    * Python 3.5 will not be actively supported.

**v0.6.0 Dec. 16, 2019**
    * Enhancements
        * Added ability to create a plot of feature importances :pr:`133`
        * Add early stopping to AutoML using patience and tolerance parameters :pr:`241`
        * Added ROC and confusion matrix metrics and plot for classification problems and introduce PipelineSearchPlots class :pr:`242`
        * Enhanced AutoML results with search order :pr:`260`
        * Added utility function to show system and environment information :pr:`300`
    * Fixes
        * Lower botocore requirement :pr:`235`
        * Fixed decision_function calculation for FraudCost objective :pr:`254`
        * Fixed return value of Recall metrics :pr:`264`
        * Components return `self` on fit :pr:`289`
    * Changes
        * Renamed automl classes to AutoRegressionSearch and AutoClassificationSearch :pr:`287`
        * Updating demo datasets to retain column names :pr:`223`
        * Moving pipeline visualization to PipelinePlots class :pr:`228`
        * Standarizing inputs as pd.Dataframe / pd.Series :pr:`130`
        * Enforcing that pipelines must have an estimator as last component :pr:`277`
        * Added ipywidgets as a dependency in requirements.txt :pr:`278`
        * Added Random and Grid Search Tuners :pr:`240`
    * Documentation Changes
        * Adding class properties to API reference :pr:`244`
        * Fix and filter FutureWarnings from scikit-learn :pr:`249`, :pr:`257`
        * Adding Linear Regression to API reference and cleaning up some Sphinx warnings :pr:`227`
    * Testing Changes
        * Added support for testing on Windows with CircleCI :pr:`226`
        * Added support for doctests :pr:`233`

.. warning::

    **Breaking Changes**

    * The ``fit()`` method for ``AutoClassifier`` and ``AutoRegressor`` has been renamed to ``search()``.
    * ``AutoClassifier`` has been renamed to ``AutoClassificationSearch``
    * ``AutoRegressor`` has been renamed to ``AutoRegressionSearch``
    * ``AutoClassificationSearch.results`` and ``AutoRegressionSearch.results`` now is a dictionary with ``pipeline_results`` and ``search_order`` keys. ``pipeline_results`` can be used to access a dictionary that is identical to the old ``.results`` dictionary. Whereas, ``search_order`` returns a list of the search order in terms of ``pipeline_id``.
    * Pipelines now require an estimator as the last component in ``component_list``. Slicing pipelines now throws an ``NotImplementedError`` to avoid returning pipelines without an estimator.

**v0.5.2 Nov. 18, 2019**
    * Enhancements
        * Adding basic pipeline structure visualization :pr:`211`
    * Documentation Changes
        * Added notebooks to build process :pr:`212`

**v0.5.1 Nov. 15, 2019**
    * Enhancements
        * Added basic outlier detection guardrail :pr:`151`
        * Added basic ID column guardrail :pr:`135`
        * Added support for unlimited pipelines with a max_time limit :pr:`70`
        * Updated .readthedocs.yaml to successfully build :pr:`188`
    * Fixes
        * Removed MSLE from default additional objectives :pr:`203`
        * Fixed random_state passed in pipelines :pr:`204`
        * Fixed slow down in RFRegressor :pr:`206`
    * Changes
        * Pulled information for describe_pipeline from pipeline's new describe method :pr:`190`
        * Refactored pipelines :pr:`108`
        * Removed guardrails from Auto(*) :pr:`202`, :pr:`208`
    * Documentation Changes
        * Updated documentation to show max_time enhancements :pr:`189`
        * Updated release instructions for RTD :pr:`193`
        * Added notebooks to build process :pr:`212`
        * Added contributing instructions :pr:`213`
        * Added new content :pr:`222`

**v0.5.0 Oct. 29, 2019**
    * Enhancements
        * Added basic one hot encoding :pr:`73`
        * Use enums for model_type :pr:`110`
        * Support for splitting regression datasets :pr:`112`
        * Auto-infer multiclass classification :pr:`99`
        * Added support for other units in max_time :pr:`125`
        * Detect highly null columns :pr:`121`
        * Added additional regression objectives :pr:`100`
        * Show an interactive iteration vs. score plot when using fit() :pr:`134`
    * Fixes
        * Reordered `describe_pipeline` :pr:`94`
        * Added type check for model_type :pr:`109`
        * Fixed `s` units when setting string max_time :pr:`132`
        * Fix objectives not appearing in API documentation :pr:`150`
    * Changes
        * Reorganized tests :pr:`93`
        * Moved logging to its own module :pr:`119`
        * Show progress bar history :pr:`111`
        * Using cloudpickle instead of pickle to allow unloading of custom objectives :pr:`113`
        * Removed render.py :pr:`154`
    * Documentation Changes
        * Update release instructions :pr:`140`
        * Include additional_objectives parameter :pr:`124`
        * Added Changelog :pr:`136`
    * Testing Changes
        * Code coverage :pr:`90`
        * Added CircleCI tests for other Python versions :pr:`104`
        * Added doc notebooks as tests :pr:`139`
        * Test metadata for CircleCI and 2 core parallelism :pr:`137`

**v0.4.1 Sep. 16, 2019**
    * Enhancements
        * Added AutoML for classification and regressor using Autobase and Skopt :pr:`7` :pr:`9`
        * Implemented standard classification and regression metrics :pr:`7`
        * Added logistic regression, random forest, and XGBoost pipelines :pr:`7`
        * Implemented support for custom objectives :pr:`15`
        * Feature importance for pipelines :pr:`18`
        * Serialization for pipelines :pr:`19`
        * Allow fitting on objectives for optimal threshold :pr:`27`
        * Added detect label leakage :pr:`31`
        * Implemented callbacks :pr:`42`
        * Allow for multiclass classification :pr:`21`
        * Added support for additional objectives :pr:`79`
    * Fixes
        * Fixed feature selection in pipelines :pr:`13`
        * Made random_seed usage consistent :pr:`45`
    * Documentation Changes
        * Documentation Changes
        * Added docstrings :pr:`6`
        * Created notebooks for docs :pr:`6`
        * Initialized readthedocs EvalML :pr:`6`
        * Added favicon :pr:`38`
    * Testing Changes
        * Added testing for loading data :pr:`39`

**v0.2.0 Aug. 13, 2019**
    * Enhancements
        * Created fraud detection objective :pr:`4`

**v0.1.0 July. 31, 2019**
    * *First Release*
    * Enhancements
        * Added lead scoring objecitve :pr:`1`
        * Added basic classifier :pr:`1`
    * Documentation Changes
        * Initialized Sphinx for docs :pr:`1`<|MERGE_RESOLUTION|>--- conflicted
+++ resolved
@@ -10,11 +10,8 @@
         * Added data check to check for problematic target labels :pr:`814`
         * Added PerColumnImputer that allows imputation strategies per column :pr:`824`
         * Added transformer to drop specific columns :pr:`827`
-<<<<<<< HEAD
         * Added support for `categories`, `handle_error`, and `drop` parameters in `OneHotEncoder` :pr:`830`
-=======
         * Added preprocessing component to handle DateTime columns featurization :pr:`838`
->>>>>>> 2b54cedc
     * Fixes
     * Changes
     * Documentation Changes
