.. _changelog:

Changelog
---------
**Future Releases**
    * Enhancements
<<<<<<< HEAD
        * Add CatBoost (gradient-boosted trees) classification and regression components and pipelines :pr:`247`
=======
        * Added emacs buffers to .gitignore :pr:`350`
>>>>>>> 12ae1fd4
    * Fixes
        * Fixed ROC and confusion matrix plots not being calculated if user passed own additional_objectives :pr:`276`
    * Changes
        * Added n_estimators as a tunable parameter for XGBoost :pr:`307`
        * Remove unused parameter ObjectiveBase.fit_needs_proba :pr:`320`
    * Documentation Changes
    * Testing Changes
        * Added tests for utils (and moved current utils to gen_utils) :pr:`297`
        * Moved XGBoost install into it's own separate step on Windows using Conda :pr:`313`
        * Rewind pandas version to before 1.0.0, to diagnose test failures for that version :pr:`325`

**v0.6.0 Dec. 16, 2019**
    * Enhancements
        * Added ability to create a plot of feature importances :pr:`133`
        * Add early stopping to AutoML using patience and tolerance parameters :pr:`241`
        * Added ROC and confusion matrix metrics and plot for classification problems and introduce PipelineSearchPlots class :pr:`242`
        * Enhanced AutoML results with search order :pr:`260`
    * Fixes
        * Lower botocore requirement :pr:`235`
        * Fixed decision_function calculation for FraudCost objective :pr:`254`
        * Fixed return value of Recall metrics :pr:`264`
        * Components return `self` on fit :pr:`289`
    * Changes
        * Renamed automl classes to AutoRegressionSearch and AutoClassificationSearch :pr:`287`
        * Updating demo datasets to retain column names :pr:`223`
        * Moving pipeline visualization to PipelinePlots class :pr:`228`
        * Standarizing inputs as pd.Dataframe / pd.Series :pr:`130`
        * Enforcing that pipelines must have an estimator as last component :pr:`277`
        * Added ipywidgets as a dependency in requirements.txt :pr:`278`
    * Documentation Changes
        * Adding class properties to API reference :pr:`244`
        * Fix and filter FutureWarnings from scikit-learn :pr:`249`, :pr:`257`
        * Adding Linear Regression to API reference and cleaning up some Sphinx warnings :pr:`227`
    * Testing Changes
        * Added support for testing on Windows with CircleCI :pr:`226`
        * Added support for doctests :pr:`233`

.. warning::

    **Breaking Changes**

    * The ``fit()`` method for ``AutoClassifier`` and ``AutoRegressor`` has been renamed to ``search()``.
    * ``AutoClassifier`` has been renamed to ``AutoClassificationSearch``
    * ``AutoRegressor`` has been renamed to ``AutoRegressionSearch``
    * ``AutoClassificationSearch.results`` and ``AutoRegressionSearch.results`` now is a dictionary with ``pipeline_results`` and ``search_order`` keys. ``pipeline_results`` can be used to access a dictionary that is identical to the old ``.results`` dictionary. Whereas,``search_order`` returns a list of the search order in terms of pipeline id.
    * Pipelines now require an estimator as the last component in `component_list`. Slicing pipelines now throws an NotImplementedError to avoid returning Pipelines without an estimator.

**v0.5.2 Nov. 18, 2019**
    * Enhancements
        * Adding basic pipeline structure visualization :pr:`211`
    * Documentation Changes
        * Added notebooks to build process :pr:`212`

**v0.5.1 Nov. 15, 2019**
    * Enhancements
        * Added basic outlier detection guardrail :pr:`151`
        * Added basic ID column guardrail :pr:`135`
        * Added support for unlimited pipelines with a max_time limit :pr:`70`
        * Updated .readthedocs.yaml to successfully build :pr:`188`
    * Fixes
        * Removed MSLE from default additional objectives :pr:`203`
        * Fixed random_state passed in pipelines :pr:`204`
        * Fixed slow down in RFRegressor :pr:`206`
    * Changes
        * Pulled information for describe_pipeline from pipeline's new describe method :pr:`190`
        * Refactored pipelines :pr:`108`
        * Removed guardrails from Auto(*) :pr:`202`, :pr:`208`
    * Documentation Changes
        * Updated documentation to show max_time enhancements :pr:`189`
        * Updated release instructions for RTD :pr:`193`
        * Added notebooks to build process :pr:`212`
        * Added contributing instructions :pr:`213`
        * Added new content :pr:`222`

**v0.5.0 Oct. 29, 2019**
    * Enhancements
        * Added basic one hot encoding :pr:`73`
        * Use enums for model_type :pr:`110`
        * Support for splitting regression datasets :pr:`112`
        * Auto-infer multiclass classification :pr:`99`
        * Added support for other units in max_time :pr:`125`
        * Detect highly null columns :pr:`121`
        * Added additional regression objectives :pr:`100`
        * Show an interactive iteration vs. score plot when using fit() :pr:`134`
    * Fixes
        * Reordered `describe_pipeline` :pr:`94`
        * Added type check for model_type :pr:`109`
        * Fixed `s` units when setting string max_time :pr:`132`
        * Fix objectives not appearing in API documentation :pr:`150`
    * Changes
        * Reorganized tests :pr:`93`
        * Moved logging to its own module :pr:`119`
        * Show progress bar history :pr:`111`
        * Using cloudpickle instead of pickle to allow unloading of custom objectives :pr:`113`
        * Removed render.py :pr:`154`
    * Documentation Changes
        * Update release instructions :pr:`140`
        * Include additional_objectives parameter :pr:`124`
        * Added Changelog :pr:`136`
    * Testing Changes
        * Code coverage :pr:`90`
        * Added CircleCI tests for other Python versions :pr:`104`
        * Added doc notebooks as tests :pr:`139`
        * Test metadata for CircleCI and 2 core parallelism :pr:`137`

**v0.4.1 Sep. 16, 2019**
    * Enhancements
        * Added AutoML for classification and regressor using Autobase and Skopt :pr:`7` :pr:`9`
        * Implemented standard classification and regression metrics :pr:`7`
        * Added logistic regression, random forest, and XGBoost pipelines :pr:`7`
        * Implemented support for custom objectives :pr:`15`
        * Feature importance for pipelines :pr:`18`
        * Serialization for pipelines :pr:`19`
        * Allow fitting on objectives for optimal threshold :pr:`27`
        * Added detect label leakage :pr:`31`
        * Implemented callbacks :pr:`42`
        * Allow for multiclass classification :pr:`21`
        * Added support for additional objectives :pr:`79`
    * Fixes
        * Fixed feature selection in pipelines :pr:`13`
        * Made random_seed usage consistent :pr:`45`
    * Documentation Changes
        * Documentation Changes
        * Added docstrings :pr:`6`
        * Created notebooks for docs :pr:`6`
        * Initialized readthedocs EvalML :pr:`6`
        * Added favicon :pr:`38`
    * Testing Changes
        * Added testing for loading data :pr:`39`

**v0.2.0 Aug. 13, 2019**
    * Enhancements
        * Created fraud detection objective :pr:`4`

**v0.1.0 July. 31, 2019**
    * *First Release*
    * Enhancements
        * Added lead scoring objecitve :pr:`1`
        * Added basic classifier :pr:`1`
    * Documentation Changes
        * Initialized Sphinx for docs :pr:`1`<|MERGE_RESOLUTION|>--- conflicted
+++ resolved
@@ -4,11 +4,8 @@
 ---------
 **Future Releases**
     * Enhancements
-<<<<<<< HEAD
+        * Added emacs buffers to .gitignore :pr:`350`
         * Add CatBoost (gradient-boosted trees) classification and regression components and pipelines :pr:`247`
-=======
-        * Added emacs buffers to .gitignore :pr:`350`
->>>>>>> 12ae1fd4
     * Fixes
         * Fixed ROC and confusion matrix plots not being calculated if user passed own additional_objectives :pr:`276`
     * Changes
