.. _changelog:

Changelog
---------
**Future Releases**
    * Enhancements
        * Add normalization option and information to confusion matrix :pr:`484`
        * Renamed `PipelineBase.name` as `PipelineBase.summary` and redefined `PipelineBase.name` as class property :pr:`491`
        * Added access to parameters in Pipelines with `PipelineBase.parameters` (used to be return of `PipelineBase.describe`) :pr:`501`
    * Fixes
    * Changes
        * Undo version cap in XGBoost placed in :pr:`402` and allowed all released of XGBoost :pr:`407`
        * Support pandas 1.0.0 :pr:`486`
        * Made all references to the logger static :pr:`503`
        * Refactored `model_type` parameter for components and pipelines to `model_family` :pr:`507`
    * Documentation Changes
        * Updated API reference to remove PipelinePlot and added moved PipelineBase plotting methods :pr:`483`
        * Add code style and github issue guides :pr:`463` :pr:`512`
    * Testing Changes
        * Added automated dependency check PR :pr:`482`, :pr:`505`
        * Updated automated dependency check comment :pr:`497`
.. warning::
<<<<<<< HEAD

    **Breaking Changes**

    * `AutoClassificationSearch` and `AutoRegressionSearch`'s `model_types` parameter has been refactored into `allowed_model_families`
    * `ModelTypes` enum has been changed to `ModelFamily`
    * Components and Pipelines now have a `model_family` field instead of `model_type`
    * `get_pipelines` utility function now accepts `model_families` as an argument instead of `model_types`
=======

    **Breaking Changes**
    * `PipelineBase.name` no longer returns structure of pipeline and has been replaced by `PipelineBase.summary`
>>>>>>> ac64cb2e

**v0.7.0 Mar. 9, 2020**
    * Enhancements
        * Added emacs buffers to .gitignore :pr:`350`
        * Add CatBoost (gradient-boosted trees) classification and regression components and pipelines :pr:`247`
        * Added Tuner abstract base class :pr:`351`
        * Added n_jobs as parameter for AutoClassificationSearch and AutoRegressionSearch :pr:`403`
        * Changed colors of confusion matrix to shades of blue and updated axis order to match scikit-learn's :pr:`426`
        * Added PipelineBase graph and feature_importance_graph methods, moved from previous location :pr:`423`
        * Added support for python 3.8 :pr:`462`
    * Fixes
        * Fixed ROC and confusion matrix plots not being calculated if user passed own additional_objectives :pr:`276`
        * Fixed ReadtheDocs FileNotFoundError exception for fraud dataset :pr:`439`
    * Changes
        * Added n_estimators as a tunable parameter for XGBoost :pr:`307`
        * Remove unused parameter ObjectiveBase.fit_needs_proba :pr:`320`
        * Remove extraneous parameter component_type from all components :pr:`361`
        * Remove unused rankings.csv file :pr:`397`
        * Downloaded demo and test datasets so unit tests can run offline :pr:`408`
        * Remove `_needs_fitting` attribute from Components :pr:`398`
        * Changed plot.feature_importance to show only non-zero feature importances by default, added optional parameter to show all :pr:`413`
        * Refactored `PipelineBase` to take in parameter dictionary and moved pipeline metadata to class attribute :pr:`421`
        * Dropped support for Python 3.5 :pr:`438`
        * Removed unused `apply.py` file :pr:`449`
        * Clean up requirements.txt to remove unused deps :pr:`451`
    * Documentation Changes
        * Update release.md with instructions to release to internal license key :pr:`354`
    * Testing Changes
        * Added tests for utils (and moved current utils to gen_utils) :pr:`297`
        * Moved XGBoost install into it's own separate step on Windows using Conda :pr:`313`
        * Rewind pandas version to before 1.0.0, to diagnose test failures for that version :pr:`325`
        * Added dependency update checkin test :pr:`324`
        * Rewind XGBoost version to before 1.0.0 to diagnose test failures for that version :pr:`402`
        * Update dependency check to use a whitelist :pr:`417`
        * Update unit test jobs to not install dev deps :pr:`455`
.. warning::

    **Breaking Changes**

    * Python 3.5 will not be actively supported.

**v0.6.0 Dec. 16, 2019**
    * Enhancements
        * Added ability to create a plot of feature importances :pr:`133`
        * Add early stopping to AutoML using patience and tolerance parameters :pr:`241`
        * Added ROC and confusion matrix metrics and plot for classification problems and introduce PipelineSearchPlots class :pr:`242`
        * Enhanced AutoML results with search order :pr:`260`
    * Fixes
        * Lower botocore requirement :pr:`235`
        * Fixed decision_function calculation for FraudCost objective :pr:`254`
        * Fixed return value of Recall metrics :pr:`264`
        * Components return `self` on fit :pr:`289`
    * Changes
        * Renamed automl classes to AutoRegressionSearch and AutoClassificationSearch :pr:`287`
        * Updating demo datasets to retain column names :pr:`223`
        * Moving pipeline visualization to PipelinePlots class :pr:`228`
        * Standarizing inputs as pd.Dataframe / pd.Series :pr:`130`
        * Enforcing that pipelines must have an estimator as last component :pr:`277`
        * Added ipywidgets as a dependency in requirements.txt :pr:`278`
    * Documentation Changes
        * Adding class properties to API reference :pr:`244`
        * Fix and filter FutureWarnings from scikit-learn :pr:`249`, :pr:`257`
        * Adding Linear Regression to API reference and cleaning up some Sphinx warnings :pr:`227`
    * Testing Changes
        * Added support for testing on Windows with CircleCI :pr:`226`
        * Added support for doctests :pr:`233`

.. warning::

    **Breaking Changes**

    * The ``fit()`` method for ``AutoClassifier`` and ``AutoRegressor`` has been renamed to ``search()``.
    * ``AutoClassifier`` has been renamed to ``AutoClassificationSearch``
    * ``AutoRegressor`` has been renamed to ``AutoRegressionSearch``
    * ``AutoClassificationSearch.results`` and ``AutoRegressionSearch.results`` now is a dictionary with ``pipeline_results`` and ``search_order`` keys. ``pipeline_results`` can be used to access a dictionary that is identical to the old ``.results`` dictionary. Whereas,``search_order`` returns a list of the search order in terms of pipeline id.
    * Pipelines now require an estimator as the last component in `component_list`. Slicing pipelines now throws an NotImplementedError to avoid returning Pipelines without an estimator.

**v0.5.2 Nov. 18, 2019**
    * Enhancements
        * Adding basic pipeline structure visualization :pr:`211`
    * Documentation Changes
        * Added notebooks to build process :pr:`212`

**v0.5.1 Nov. 15, 2019**
    * Enhancements
        * Added basic outlier detection guardrail :pr:`151`
        * Added basic ID column guardrail :pr:`135`
        * Added support for unlimited pipelines with a max_time limit :pr:`70`
        * Updated .readthedocs.yaml to successfully build :pr:`188`
    * Fixes
        * Removed MSLE from default additional objectives :pr:`203`
        * Fixed random_state passed in pipelines :pr:`204`
        * Fixed slow down in RFRegressor :pr:`206`
    * Changes
        * Pulled information for describe_pipeline from pipeline's new describe method :pr:`190`
        * Refactored pipelines :pr:`108`
        * Removed guardrails from Auto(*) :pr:`202`, :pr:`208`
    * Documentation Changes
        * Updated documentation to show max_time enhancements :pr:`189`
        * Updated release instructions for RTD :pr:`193`
        * Added notebooks to build process :pr:`212`
        * Added contributing instructions :pr:`213`
        * Added new content :pr:`222`

**v0.5.0 Oct. 29, 2019**
    * Enhancements
        * Added basic one hot encoding :pr:`73`
        * Use enums for model_type :pr:`110`
        * Support for splitting regression datasets :pr:`112`
        * Auto-infer multiclass classification :pr:`99`
        * Added support for other units in max_time :pr:`125`
        * Detect highly null columns :pr:`121`
        * Added additional regression objectives :pr:`100`
        * Show an interactive iteration vs. score plot when using fit() :pr:`134`
    * Fixes
        * Reordered `describe_pipeline` :pr:`94`
        * Added type check for model_type :pr:`109`
        * Fixed `s` units when setting string max_time :pr:`132`
        * Fix objectives not appearing in API documentation :pr:`150`
    * Changes
        * Reorganized tests :pr:`93`
        * Moved logging to its own module :pr:`119`
        * Show progress bar history :pr:`111`
        * Using cloudpickle instead of pickle to allow unloading of custom objectives :pr:`113`
        * Removed render.py :pr:`154`
    * Documentation Changes
        * Update release instructions :pr:`140`
        * Include additional_objectives parameter :pr:`124`
        * Added Changelog :pr:`136`
    * Testing Changes
        * Code coverage :pr:`90`
        * Added CircleCI tests for other Python versions :pr:`104`
        * Added doc notebooks as tests :pr:`139`
        * Test metadata for CircleCI and 2 core parallelism :pr:`137`

**v0.4.1 Sep. 16, 2019**
    * Enhancements
        * Added AutoML for classification and regressor using Autobase and Skopt :pr:`7` :pr:`9`
        * Implemented standard classification and regression metrics :pr:`7`
        * Added logistic regression, random forest, and XGBoost pipelines :pr:`7`
        * Implemented support for custom objectives :pr:`15`
        * Feature importance for pipelines :pr:`18`
        * Serialization for pipelines :pr:`19`
        * Allow fitting on objectives for optimal threshold :pr:`27`
        * Added detect label leakage :pr:`31`
        * Implemented callbacks :pr:`42`
        * Allow for multiclass classification :pr:`21`
        * Added support for additional objectives :pr:`79`
    * Fixes
        * Fixed feature selection in pipelines :pr:`13`
        * Made random_seed usage consistent :pr:`45`
    * Documentation Changes
        * Documentation Changes
        * Added docstrings :pr:`6`
        * Created notebooks for docs :pr:`6`
        * Initialized readthedocs EvalML :pr:`6`
        * Added favicon :pr:`38`
    * Testing Changes
        * Added testing for loading data :pr:`39`

**v0.2.0 Aug. 13, 2019**
    * Enhancements
        * Created fraud detection objective :pr:`4`

**v0.1.0 July. 31, 2019**
    * *First Release*
    * Enhancements
        * Added lead scoring objecitve :pr:`1`
        * Added basic classifier :pr:`1`
    * Documentation Changes
        * Initialized Sphinx for docs :pr:`1`<|MERGE_RESOLUTION|>--- conflicted
+++ resolved
@@ -20,7 +20,6 @@
         * Added automated dependency check PR :pr:`482`, :pr:`505`
         * Updated automated dependency check comment :pr:`497`
 .. warning::
-<<<<<<< HEAD
 
     **Breaking Changes**
 
@@ -28,11 +27,8 @@
     * `ModelTypes` enum has been changed to `ModelFamily`
     * Components and Pipelines now have a `model_family` field instead of `model_type`
     * `get_pipelines` utility function now accepts `model_families` as an argument instead of `model_types`
-=======
-
-    **Breaking Changes**
     * `PipelineBase.name` no longer returns structure of pipeline and has been replaced by `PipelineBase.summary`
->>>>>>> ac64cb2e
+    
 
 **v0.7.0 Mar. 9, 2020**
     * Enhancements
