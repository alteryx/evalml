.. _changelog:

Changelog
---------
**Future Releases**
    * Enhancements
        * Added baseline models for classification and regression, add functionality to calculate baseline models before searching in AutoML :pr:`746`
        * Port over highly-null guardrail as a data check and define `DefaultDataChecks` and `DisableDataChecks` classes :pr:`745`
        * Update `Tuner` classes to work directly with pipeline parameters dicts instead of flat parameter lists :pr:`779`
<<<<<<< HEAD
        * Add Elastic Net as a pipeline option :pr:`812`
=======
        * Added new Pipeline option `ExtraTrees` :pr:`790`
>>>>>>> 26fbdc67
        * Added precicion-recall curve metrics and plot for binary classification problems in `evalml.pipeline.graph_utils` :pr:`794`
    * Fixes
        * Update pipeline `score` to return `nan` score for any objective which throws an exception during scoring :pr:`787`
        * Fixed bug introduced in :pr:`787` where binary classification metrics requiring predicted probabilities error in scoring :pr:`798`
        * CatBoost and XGBoost classifiers and regressors can no longer have a learning rate of 0 :pr:`795`
    * Changes
        * Cleanup pipeline `score` code, and cleanup codecov :pr:`711`
        * Remove `pass` for abstract methods for codecov :pr:`730`
        * Added __str__ for AutoSearch object :pr:`675`
        * Add util methods to graph ROC and confusion matrix :pr:`720`
        * Refactor `AutoBase` to `AutoSearchBase` :pr:`758`
        * Updated AutoBase with `data_checks` parameter, removed previous `detect_label_leakage` parameter, and added functionality to run data checks before search in AutoML :pr:`765`
        * Updated our logger to use Python's logging utils :pr:`763`
        * Refactor most of `AutoSearchBase._do_iteration` impl into `AutoSearchBase._evaluate` :pr:`762`
        * Port over all guardrails to use the new DataCheck API :pr:`789`
        * Expanded `import_or_raise` to catch all exceptions :pr:`759`
        * Adds RMSE, MSLE, RMSLE as standard metrics :pr:`788`
        * Don't allow `Recall` to be used as an objective for AutoML :pr:`784`
        * Removed feature selection from pipelines :pr:`819`
    * Documentation Changes
        * Add instructions to freeze `master` on `release.md` :pr:`726`
        * Update release instructions with more details :pr:`727` :pr:`733`
        * Add objective base classes to API reference :pr:`736`
        * Fix components API to match other modules :pr:`747`
    * Testing Changes
        * Delete codecov yml, use codecov.io's default :pr:`732`
        * Added unit tests for fraud cost, lead scoring, and standard metric objectives :pr:`741`
        * Update codecov client :pr:`782`
        * Updated AutoBase __str__ test to include no parameters case :pr:`783`
        * Added unit tests for `ExtraTrees` pipeline :pr:`790`
        * If codecov fails to upload, fail build :pr:`810`
        * Updated Python version of dependency action :pr:`816`
        * Update the dependency update bot to use a suffix when creating branches :pr:`817`

.. warning::

    **Breaking Changes**
    * The ``detect_label_leakage`` parameter for AutoML classes has been removed and replaced by a ``data_checks`` parameter :pr:`765`
    * Moved ROC and confusion matrix methods from ``evalml.pipeline.plot_utils`` to ``evalml.pipeline.graph_utils`` :pr:`720`
    * ``Tuner`` classes require a pipeline hyperparameter range dict as an init arg instead of a space definition :pr:`779`
    * ``Tuner.propose`` and ``Tuner.add`` work directly with pipeline parameters dicts instead of flat parameter lists :pr:`779`
    * ``PipelineBase.hyperparameters`` and ``custom_hyperparameters`` use pipeline parameters dict format instead of being represented as a flat list :pr:`779`
    * All guardrail functions previously under ``evalml.guardrails.utils`` will be removed and replaced by data checks :pr:`789`
    * `Recall` disallowed as an objective for AutoML :pr:`784`


**v0.9.0 Apr. 27, 2020**
    * Enhancements
        * Added accuracy as an standard objective :pr:`624`
        * Added verbose parameter to load_fraud :pr:`560`
        * Added Balanced Accuracy metric for binary, multiclass :pr:`612` :pr:`661`
        * Added XGBoost regressor and XGBoost regression pipeline :pr:`666`
        * Added Accuracy metric for multiclass :pr:`672`
        * Added objective name in `AutoBase.describe_pipeline` :pr:`686`
        * Added `DataCheck` and `DataChecks`, `Message` classes and relevant subclasses :pr:`739`
    * Fixes
        * Removed direct access to `cls.component_graph` :pr:`595`
        * Add testing files to .gitignore :pr:`625`
        * Remove circular dependencies from `Makefile` :pr:`637`
        * Add error case for `normalize_confusion_matrix()` :pr:`640`
        * Fixed XGBoostClassifier and XGBoostRegressor bug with feature names that contain [, ], or < :pr:`659`
        * Update make_pipeline_graph to not accidentally create empty file when testing if path is valid :pr:`649`
        * Fix pip installation warning about docsutils version, from boto dependency :pr:`664`
        * Removed zero division warning for F1/precision/recall metrics :pr:`671`
        * Fixed `summary` for pipelines without estimators :pr:`707`
    * Changes
        * Updated default objective for binary/multiseries classification to log loss :pr:`613`
        * Created classification and regression pipeline subclasses and removed objective as an attribute of pipeline classes :pr:`405`
        * Changed the output of `score` to return one dictionary :pr:`429`
        * Created binary and multiclass objective subclasses :pr:`504`
        * Updated objectives API :pr:`445`
        * Removed call to `get_plot_data` from AutoML :pr:`615`
        * Set `raise_error` to default to True for AutoML classes :pr:`638`
        * Remove unnecessary "u" prefixes on some unicode strings :pr:`641`
        * Changed one-hot encoder to return uint8 dtypes instead of ints :pr:`653`
        * Pipeline `_name` field changed to `custom_name` :pr:`650`
        * Removed `graphs.py` and moved methods into `PipelineBase` :pr:`657`, :pr:`665`
        * Remove s3fs as a dev dependency :pr:`664`
        * Changed requirements-parser to be a core dependency :pr:`673`
        * Replace `supported_problem_types` field on pipelines with `problem_type` attribute on base classes :pr:`678`
        * Changed AutoML to only show best results for a given pipeline template in `rankings`, added `full_rankings` property to show all :pr:`682`
        * Update `ModelFamily` values: don't list xgboost/catboost as classifiers now that we have regression pipelines for them :pr:`677`
        * Changed AutoML's `describe_pipeline` to get problem type from pipeline instead :pr:`685`
        * Standardize `import_or_raise` error messages :pr:`683`
        * Updated argument order of objectives to align with sklearn's :pr:`698`
        * Renamed `pipeline.feature_importance_graph` to `pipeline.graph_feature_importances` :pr:`700`
        * Moved ROC and confusion matrix methods to `evalml.pipelines.plot_utils` :pr:`704`
        * Renamed `MultiClassificationObjective` to `MulticlassClassificationObjective`, to align with pipeline naming scheme :pr:`715`
    * Documentation Changes
        * Fixed some sphinx warnings :pr:`593`
        * Fixed docstring for AutoClassificationSearch with correct command :pr:`599`
        * Limit readthedocs formats to pdf, not htmlzip and epub :pr:`594` :pr:`600`
        * Clean up objectives API documentation :pr:`605`
        * Fixed function on Exploring search results page :pr:`604`
        * Update release process doc :pr:`567`
        * AutoClassificationSearch and AutoRegressionSearch show inherited methods in API reference :pr:`651`
        * Fixed improperly formatted code in breaking changes for changelog :pr:`655`
        * Added configuration to treat Sphinx warnings as errors :pr:`660`
        * Removed separate plotting section for pipelines in API reference :pr:`657`, :pr:`665`
        * Have leads example notebook load S3 files using https, so we can delete s3fs dev dependency :pr:`664`
        * Categorized components in API reference and added descriptions for each category :pr:`663`
        * Fixed Sphinx warnings about BalancedAccuracy objective :pr:`669`
        * Updated API reference to include missing components and clean up pipeline docstrings :pr:`689`
        * Reorganize API ref, and clarify pipeline sub-titles :pr:`688`
        * Add and update preprocessing utils in API reference :pr:`687`
        * Added inheritance diagrams to API reference :pr:`695`
        * Documented which default objective AutoML optimizes for :pr:`699`
        * Create seperate install page :pr:`701`
        * Include more utils in API ref, like `import_or_raise` :pr:`704`
        * Add more color to pipeline documentation :pr:`705`
    * Testing Changes
        * Matched install commands of `check_latest_dependencies` test and it's GitHub action :pr:`578`
        * Added Github app to auto assign PR author as assignee :pr:`477`
        * Removed unneeded conda installation of xgboost in windows checkin tests :pr:`618`
        * Update graph tests to always use tmpfile dir :pr:`649`
        * Changelog checkin test workaround for release PRs: If 'future release' section is empty of PR refs, pass check :pr:`658`
        * Add changelog checkin test exception for `dep-update` branch :pr:`723`

.. warning::

    **Breaking Changes**

    * Pipelines will now no longer take an objective parameter during instantiation, and will no longer have an objective attribute.
    * ``fit()`` and ``predict()`` now use an optional ``objective`` parameter, which is only used in binary classification pipelines to fit for a specific objective.
    * ``score()`` will now use a required ``objectives`` parameter that is used to determine all the objectives to score on. This differs from the previous behavior, where the pipeline's objective was scored on regardless.
    * ``score()`` will now return one dictionary of all objective scores.
    * ``ROC`` and ``ConfusionMatrix`` plot methods via ``Auto(*).plot`` have been removed by :pr:`615` and are replaced by ``roc_curve`` and ``confusion_matrix`` in `evamlm.pipelines.plot_utils`` in :pr:`704`
    * ``normalize_confusion_matrix`` has been moved to ``evalml.pipelines.plot_utils`` :pr:`704`
    * Pipelines ``_name`` field changed to ``custom_name``
    * Pipelines ``supported_problem_types`` field is removed because it is no longer necessary :pr:`678`
    * Updated argument order of objectives' `objective_function` to align with sklearn :pr:`698`
    * `pipeline.feature_importance_graph` has been renamed to `pipeline.graph_feature_importances` in :pr:`700`
    * Removed unsupported ``MSLE`` objective :pr:`704`


**v0.8.0 Apr. 1, 2020**
    * Enhancements
        * Add normalization option and information to confusion matrix :pr:`484`
        * Add util function to drop rows with NaN values :pr:`487`
        * Renamed `PipelineBase.name` as `PipelineBase.summary` and redefined `PipelineBase.name` as class property :pr:`491`
        * Added access to parameters in Pipelines with `PipelineBase.parameters` (used to be return of `PipelineBase.describe`) :pr:`501`
        * Added `fill_value` parameter for SimpleImputer :pr:`509`
        * Added functionality to override component hyperparameters and made pipelines take hyperparemeters from components :pr:`516`
        * Allow numpy.random.RandomState for random_state parameters :pr:`556`
    * Fixes
        * Removed unused dependency `matplotlib`, and move `category_encoders` to test reqs :pr:`572`
    * Changes
        * Undo version cap in XGBoost placed in :pr:`402` and allowed all released of XGBoost :pr:`407`
        * Support pandas 1.0.0 :pr:`486`
        * Made all references to the logger static :pr:`503`
        * Refactored `model_type` parameter for components and pipelines to `model_family` :pr:`507`
        * Refactored `problem_types` for pipelines and components into `supported_problem_types` :pr:`515`
        * Moved `pipelines/utils.save_pipeline` and `pipelines/utils.load_pipeline` to `PipelineBase.save` and `PipelineBase.load` :pr:`526`
        * Limit number of categories encoded by OneHotEncoder :pr:`517`
    * Documentation Changes
        * Updated API reference to remove PipelinePlot and added moved PipelineBase plotting methods :pr:`483`
        * Add code style and github issue guides :pr:`463` :pr:`512`
        * Updated API reference for to surface class variables for pipelines and components :pr:`537`
        * Fixed README documentation link :pr:`535`
        * Unhid PR references in changelog :pr:`656`
    * Testing Changes
        * Added automated dependency check PR :pr:`482`, :pr:`505`
        * Updated automated dependency check comment :pr:`497`
        * Have build_docs job use python executor, so that env vars are set properly :pr:`547`
        * Added simple test to make sure OneHotEncoder's top_n works with large number of categories :pr:`552`
        * Run windows unit tests on PRs :pr:`557`


.. warning::

    **Breaking Changes**

    * ``AutoClassificationSearch`` and ``AutoRegressionSearch``'s ``model_types`` parameter has been refactored into ``allowed_model_families``
    * ``ModelTypes`` enum has been changed to ``ModelFamily``
    * Components and Pipelines now have a ``model_family`` field instead of ``model_type``
    * ``get_pipelines`` utility function now accepts ``model_families`` as an argument instead of ``model_types``
    * ``PipelineBase.name`` no longer returns structure of pipeline and has been replaced by ``PipelineBase.summary``
    * ``PipelineBase.problem_types`` and ``Estimator.problem_types`` has been renamed to ``supported_problem_types``
    * ``pipelines/utils.save_pipeline`` and ``pipelines/utils.load_pipeline`` moved to ``PipelineBase.save`` and ``PipelineBase.load``


**v0.7.0 Mar. 9, 2020**
    * Enhancements
        * Added emacs buffers to .gitignore :pr:`350`
        * Add CatBoost (gradient-boosted trees) classification and regression components and pipelines :pr:`247`
        * Added Tuner abstract base class :pr:`351`
        * Added n_jobs as parameter for AutoClassificationSearch and AutoRegressionSearch :pr:`403`
        * Changed colors of confusion matrix to shades of blue and updated axis order to match scikit-learn's :pr:`426`
        * Added PipelineBase graph and feature_importance_graph methods, moved from previous location :pr:`423`
        * Added support for python 3.8 :pr:`462`
    * Fixes
        * Fixed ROC and confusion matrix plots not being calculated if user passed own additional_objectives :pr:`276`
        * Fixed ReadtheDocs FileNotFoundError exception for fraud dataset :pr:`439`
    * Changes
        * Added n_estimators as a tunable parameter for XGBoost :pr:`307`
        * Remove unused parameter ObjectiveBase.fit_needs_proba :pr:`320`
        * Remove extraneous parameter component_type from all components :pr:`361`
        * Remove unused rankings.csv file :pr:`397`
        * Downloaded demo and test datasets so unit tests can run offline :pr:`408`
        * Remove `_needs_fitting` attribute from Components :pr:`398`
        * Changed plot.feature_importance to show only non-zero feature importances by default, added optional parameter to show all :pr:`413`
        * Refactored `PipelineBase` to take in parameter dictionary and moved pipeline metadata to class attribute :pr:`421`
        * Dropped support for Python 3.5 :pr:`438`
        * Removed unused `apply.py` file :pr:`449`
        * Clean up requirements.txt to remove unused deps :pr:`451`
        * Support installation without all required dependencies :pr:`459`
    * Documentation Changes
        * Update release.md with instructions to release to internal license key :pr:`354`
    * Testing Changes
        * Added tests for utils (and moved current utils to gen_utils) :pr:`297`
        * Moved XGBoost install into it's own separate step on Windows using Conda :pr:`313`
        * Rewind pandas version to before 1.0.0, to diagnose test failures for that version :pr:`325`
        * Added dependency update checkin test :pr:`324`
        * Rewind XGBoost version to before 1.0.0 to diagnose test failures for that version :pr:`402`
        * Update dependency check to use a whitelist :pr:`417`
        * Update unit test jobs to not install dev deps :pr:`455`

.. warning::

    **Breaking Changes**

    * Python 3.5 will not be actively supported.

**v0.6.0 Dec. 16, 2019**
    * Enhancements
        * Added ability to create a plot of feature importances :pr:`133`
        * Add early stopping to AutoML using patience and tolerance parameters :pr:`241`
        * Added ROC and confusion matrix metrics and plot for classification problems and introduce PipelineSearchPlots class :pr:`242`
        * Enhanced AutoML results with search order :pr:`260`
        * Added utility function to show system and environment information :pr:`300`
    * Fixes
        * Lower botocore requirement :pr:`235`
        * Fixed decision_function calculation for FraudCost objective :pr:`254`
        * Fixed return value of Recall metrics :pr:`264`
        * Components return `self` on fit :pr:`289`
    * Changes
        * Renamed automl classes to AutoRegressionSearch and AutoClassificationSearch :pr:`287`
        * Updating demo datasets to retain column names :pr:`223`
        * Moving pipeline visualization to PipelinePlots class :pr:`228`
        * Standarizing inputs as pd.Dataframe / pd.Series :pr:`130`
        * Enforcing that pipelines must have an estimator as last component :pr:`277`
        * Added ipywidgets as a dependency in requirements.txt :pr:`278`
        * Added Random and Grid Search Tuners :pr:`240`
    * Documentation Changes
        * Adding class properties to API reference :pr:`244`
        * Fix and filter FutureWarnings from scikit-learn :pr:`249`, :pr:`257`
        * Adding Linear Regression to API reference and cleaning up some Sphinx warnings :pr:`227`
    * Testing Changes
        * Added support for testing on Windows with CircleCI :pr:`226`
        * Added support for doctests :pr:`233`

.. warning::

    **Breaking Changes**

    * The ``fit()`` method for ``AutoClassifier`` and ``AutoRegressor`` has been renamed to ``search()``.
    * ``AutoClassifier`` has been renamed to ``AutoClassificationSearch``
    * ``AutoRegressor`` has been renamed to ``AutoRegressionSearch``
    * ``AutoClassificationSearch.results`` and ``AutoRegressionSearch.results`` now is a dictionary with ``pipeline_results`` and ``search_order`` keys. ``pipeline_results`` can be used to access a dictionary that is identical to the old ``.results`` dictionary. Whereas, ``search_order`` returns a list of the search order in terms of ``pipeline_id``.
    * Pipelines now require an estimator as the last component in ``component_list``. Slicing pipelines now throws an ``NotImplementedError`` to avoid returning pipelines without an estimator.

**v0.5.2 Nov. 18, 2019**
    * Enhancements
        * Adding basic pipeline structure visualization :pr:`211`
    * Documentation Changes
        * Added notebooks to build process :pr:`212`

**v0.5.1 Nov. 15, 2019**
    * Enhancements
        * Added basic outlier detection guardrail :pr:`151`
        * Added basic ID column guardrail :pr:`135`
        * Added support for unlimited pipelines with a max_time limit :pr:`70`
        * Updated .readthedocs.yaml to successfully build :pr:`188`
    * Fixes
        * Removed MSLE from default additional objectives :pr:`203`
        * Fixed random_state passed in pipelines :pr:`204`
        * Fixed slow down in RFRegressor :pr:`206`
    * Changes
        * Pulled information for describe_pipeline from pipeline's new describe method :pr:`190`
        * Refactored pipelines :pr:`108`
        * Removed guardrails from Auto(*) :pr:`202`, :pr:`208`
    * Documentation Changes
        * Updated documentation to show max_time enhancements :pr:`189`
        * Updated release instructions for RTD :pr:`193`
        * Added notebooks to build process :pr:`212`
        * Added contributing instructions :pr:`213`
        * Added new content :pr:`222`

**v0.5.0 Oct. 29, 2019**
    * Enhancements
        * Added basic one hot encoding :pr:`73`
        * Use enums for model_type :pr:`110`
        * Support for splitting regression datasets :pr:`112`
        * Auto-infer multiclass classification :pr:`99`
        * Added support for other units in max_time :pr:`125`
        * Detect highly null columns :pr:`121`
        * Added additional regression objectives :pr:`100`
        * Show an interactive iteration vs. score plot when using fit() :pr:`134`
    * Fixes
        * Reordered `describe_pipeline` :pr:`94`
        * Added type check for model_type :pr:`109`
        * Fixed `s` units when setting string max_time :pr:`132`
        * Fix objectives not appearing in API documentation :pr:`150`
    * Changes
        * Reorganized tests :pr:`93`
        * Moved logging to its own module :pr:`119`
        * Show progress bar history :pr:`111`
        * Using cloudpickle instead of pickle to allow unloading of custom objectives :pr:`113`
        * Removed render.py :pr:`154`
    * Documentation Changes
        * Update release instructions :pr:`140`
        * Include additional_objectives parameter :pr:`124`
        * Added Changelog :pr:`136`
    * Testing Changes
        * Code coverage :pr:`90`
        * Added CircleCI tests for other Python versions :pr:`104`
        * Added doc notebooks as tests :pr:`139`
        * Test metadata for CircleCI and 2 core parallelism :pr:`137`

**v0.4.1 Sep. 16, 2019**
    * Enhancements
        * Added AutoML for classification and regressor using Autobase and Skopt :pr:`7` :pr:`9`
        * Implemented standard classification and regression metrics :pr:`7`
        * Added logistic regression, random forest, and XGBoost pipelines :pr:`7`
        * Implemented support for custom objectives :pr:`15`
        * Feature importance for pipelines :pr:`18`
        * Serialization for pipelines :pr:`19`
        * Allow fitting on objectives for optimal threshold :pr:`27`
        * Added detect label leakage :pr:`31`
        * Implemented callbacks :pr:`42`
        * Allow for multiclass classification :pr:`21`
        * Added support for additional objectives :pr:`79`
    * Fixes
        * Fixed feature selection in pipelines :pr:`13`
        * Made random_seed usage consistent :pr:`45`
    * Documentation Changes
        * Documentation Changes
        * Added docstrings :pr:`6`
        * Created notebooks for docs :pr:`6`
        * Initialized readthedocs EvalML :pr:`6`
        * Added favicon :pr:`38`
    * Testing Changes
        * Added testing for loading data :pr:`39`

**v0.2.0 Aug. 13, 2019**
    * Enhancements
        * Created fraud detection objective :pr:`4`

**v0.1.0 July. 31, 2019**
    * *First Release*
    * Enhancements
        * Added lead scoring objecitve :pr:`1`
        * Added basic classifier :pr:`1`
    * Documentation Changes
        * Initialized Sphinx for docs :pr:`1`<|MERGE_RESOLUTION|>--- conflicted
+++ resolved
@@ -7,11 +7,8 @@
         * Added baseline models for classification and regression, add functionality to calculate baseline models before searching in AutoML :pr:`746`
         * Port over highly-null guardrail as a data check and define `DefaultDataChecks` and `DisableDataChecks` classes :pr:`745`
         * Update `Tuner` classes to work directly with pipeline parameters dicts instead of flat parameter lists :pr:`779`
-<<<<<<< HEAD
         * Add Elastic Net as a pipeline option :pr:`812`
-=======
         * Added new Pipeline option `ExtraTrees` :pr:`790`
->>>>>>> 26fbdc67
         * Added precicion-recall curve metrics and plot for binary classification problems in `evalml.pipeline.graph_utils` :pr:`794`
     * Fixes
         * Update pipeline `score` to return `nan` score for any objective which throws an exception during scoring :pr:`787`
