--- conflicted
+++ resolved
@@ -32,13 +32,8 @@
 .. warning::
 
     **Breaking Changes**
-
-<<<<<<< HEAD
     * The ``detect_label_leakage`` parameter for AutoML classes has been removed and replaced by a ``data_checks`` parameter :pr:`765`
     * Moved ROC and confusion matrix methods from ``evalml.pipeline.plot_utils`` to ``evalml.pipeline.graph_utils`` :pr:`720`
-=======
-    * Moved ROC and confusion matrix methods from `evalml.pipeline.plot_utils` to `evalml.pipeline.graph_utils` :pr:`720`    
->>>>>>> ed68580e
     * ``Tuner`` classes require a pipeline hyperparameter range dict as an init arg instead of a space definition :pr:`779`
     * ``Tuner.propose`` and ``Tuner.add`` work directly with pipeline parameters dicts instead of flat parameter lists :pr:`779`
     * ``PipelineBase.hyperparameters`` and ``custom_hyperparameters`` use pipeline parameters dict format instead of being represented as a flat list :pr:`779`
