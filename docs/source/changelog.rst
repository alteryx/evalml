.. _changelog:

Changelog
---------

**Future Releases**
    * Enhancements
        * Added multiclass support for ROC curve graphing :pr:`832`
        * Added preprocessing component to drop features whose percentage of NaN values exceeds a specified threshold :pr:`834`
        * Added data check to check for problematic target labels :pr:`814`
        * Added PerColumnImputer that allows imputation strategies per column :pr:`824`
        * Added transformer to drop specific columns :pr:`827`
        * Added support for `categories`, `handle_error`, and `drop` parameters in `OneHotEncoder` :pr:`830`
        * Added preprocessing component to handle DateTime columns featurization :pr:`838`
        * Added ability to clone pipelines and components :pr:`842`
        * Define getter method for component `parameters` :pr:`847`
        * Added utility methods to calculate and graph permutation importances :pr:`860`
        * Added new utility functions necessary for generating dynamic preprocessing pipelines :pr:`852`
        * Added kwargs to all components :pr:`863`
<<<<<<< HEAD
        * Updated `AutoSearchBase` to use dynamically generated preprocessing pipelines :pr:`870`
=======
        * Added SelectColumns transformer :pr:`873`
>>>>>>> b69e1edb
    * Fixes
        * Fixed bug where SimpleImputer cannot handle dropped columns :pr:`846`
        * Fixed bug where PerColumnImputer cannot handle dropped columns :pr:`855`
        * Enforce requirement that builtin components save all inputted values in their parameters dict :pr:`847`
        * Don't list base classes in `all_components` output :pr:`847`
        * Standardize all components to output pandas datastructures, and accept either pandas or numpy :pr:`853`
    * Changes
        * Update `all_pipelines` and `all_components` to try initializing pipelines/components, and on failure exclude them :pr:`849`
        * Refactor `handle_components` to `handle_components_class`, standardize to `ComponentBase` subclass instead of instance :pr:`850`
        * Refactor "blacklist"/"whitelist" to "allow"/"exclude" lists :pr:`854`
    * Documentation Changes
        * Fix some typos and update the EvalML logo :pr:`872`
    * Testing Changes
        * Update the changelog check job to expect the new branching pattern for the deps update bot :pr:`836`
        * Check that all components output pandas datastructures, and can accept either pandas or numpy :pr:`853`

.. warning::

    **Breaking Changes**
        * Pipelines' static ``component_graph`` field must contain either ``ComponentBase`` subclasses or ``str``, instead of ``ComponentBase`` subclass instances :pr:`850`
        * Rename ``handle_component`` to ``handle_component_class``. Now standardizes to ``ComponentBase`` subclasses instead of ``ComponentBase`` subclass instances :pr:`850`


**v0.10.0 May 29, 2020**
    * Enhancements
        * Added baseline models for classification and regression, add functionality to calculate baseline models before searching in AutoML :pr:`746`
        * Port over highly-null guardrail as a data check and define `DefaultDataChecks` and `DisableDataChecks` classes :pr:`745`
        * Update `Tuner` classes to work directly with pipeline parameters dicts instead of flat parameter lists :pr:`779`
        * Add Elastic Net as a pipeline option :pr:`812`
        * Added new Pipeline option `ExtraTrees` :pr:`790`
        * Added precicion-recall curve metrics and plot for binary classification problems in `evalml.pipeline.graph_utils` :pr:`794`
        * Update the default automl algorithm to search in batches, starting with default parameters for each pipeline and iterating from there :pr:`793`
        * Added `AutoMLAlgorithm` class and `IterativeAlgorithm` impl, separated from `AutoSearchBase` :pr:`793`
    * Fixes
        * Update pipeline `score` to return `nan` score for any objective which throws an exception during scoring :pr:`787`
        * Fixed bug introduced in :pr:`787` where binary classification metrics requiring predicted probabilities error in scoring :pr:`798`
        * CatBoost and XGBoost classifiers and regressors can no longer have a learning rate of 0 :pr:`795`
    * Changes
        * Cleanup pipeline `score` code, and cleanup codecov :pr:`711`
        * Remove `pass` for abstract methods for codecov :pr:`730`
        * Added __str__ for AutoSearch object :pr:`675`
        * Add util methods to graph ROC and confusion matrix :pr:`720`
        * Refactor `AutoBase` to `AutoSearchBase` :pr:`758`
        * Updated AutoBase with `data_checks` parameter, removed previous `detect_label_leakage` parameter, and added functionality to run data checks before search in AutoML :pr:`765`
        * Updated our logger to use Python's logging utils :pr:`763`
        * Refactor most of `AutoSearchBase._do_iteration` impl into `AutoSearchBase._evaluate` :pr:`762`
        * Port over all guardrails to use the new DataCheck API :pr:`789`
        * Expanded `import_or_raise` to catch all exceptions :pr:`759`
        * Adds RMSE, MSLE, RMSLE as standard metrics :pr:`788`
        * Don't allow `Recall` to be used as an objective for AutoML :pr:`784`
        * Removed feature selection from pipelines :pr:`819`
        * Update default estimator parameters to make automl search faster and more accurate :pr:`793`
    * Documentation Changes
        * Add instructions to freeze `master` on `release.md` :pr:`726`
        * Update release instructions with more details :pr:`727` :pr:`733`
        * Add objective base classes to API reference :pr:`736`
        * Fix components API to match other modules :pr:`747`
    * Testing Changes
        * Delete codecov yml, use codecov.io's default :pr:`732`
        * Added unit tests for fraud cost, lead scoring, and standard metric objectives :pr:`741`
        * Update codecov client :pr:`782`
        * Updated AutoBase __str__ test to include no parameters case :pr:`783`
        * Added unit tests for `ExtraTrees` pipeline :pr:`790`
        * If codecov fails to upload, fail build :pr:`810`
        * Updated Python version of dependency action :pr:`816`
        * Update the dependency update bot to use a suffix when creating branches :pr:`817`

.. warning::

    **Breaking Changes**
        * The ``detect_label_leakage`` parameter for AutoML classes has been removed and replaced by a ``data_checks`` parameter :pr:`765`
        * Moved ROC and confusion matrix methods from ``evalml.pipeline.plot_utils`` to ``evalml.pipeline.graph_utils`` :pr:`720`
        * ``Tuner`` classes require a pipeline hyperparameter range dict as an init arg instead of a space definition :pr:`779`
        * ``Tuner.propose`` and ``Tuner.add`` work directly with pipeline parameters dicts instead of flat parameter lists :pr:`779`
        * ``PipelineBase.hyperparameters`` and ``custom_hyperparameters`` use pipeline parameters dict format instead of being represented as a flat list :pr:`779`
        * All guardrail functions previously under ``evalml.guardrails.utils`` will be removed and replaced by data checks :pr:`789`
        * `Recall` disallowed as an objective for AutoML :pr:`784`
        * ``AutoSearchBase`` parameter ``tuner`` has been renamed to ``tuner_class`` :pr:`793`
        * ``AutoSearchBase`` parameter ``possible_pipelines`` and ``possible_model_families`` have been renamed to ``allowed_pipelines`` and ``allowed_model_families`` :pr:`793`


**v0.9.0 Apr. 27, 2020**
    * Enhancements
        * Added accuracy as an standard objective :pr:`624`
        * Added verbose parameter to load_fraud :pr:`560`
        * Added Balanced Accuracy metric for binary, multiclass :pr:`612` :pr:`661`
        * Added XGBoost regressor and XGBoost regression pipeline :pr:`666`
        * Added Accuracy metric for multiclass :pr:`672`
        * Added objective name in `AutoBase.describe_pipeline` :pr:`686`
        * Added `DataCheck` and `DataChecks`, `Message` classes and relevant subclasses :pr:`739`
    * Fixes
        * Removed direct access to `cls.component_graph` :pr:`595`
        * Add testing files to .gitignore :pr:`625`
        * Remove circular dependencies from `Makefile` :pr:`637`
        * Add error case for `normalize_confusion_matrix()` :pr:`640`
        * Fixed XGBoostClassifier and XGBoostRegressor bug with feature names that contain [, ], or < :pr:`659`
        * Update make_pipeline_graph to not accidentally create empty file when testing if path is valid :pr:`649`
        * Fix pip installation warning about docsutils version, from boto dependency :pr:`664`
        * Removed zero division warning for F1/precision/recall metrics :pr:`671`
        * Fixed `summary` for pipelines without estimators :pr:`707`
    * Changes
        * Updated default objective for binary/multiseries classification to log loss :pr:`613`
        * Created classification and regression pipeline subclasses and removed objective as an attribute of pipeline classes :pr:`405`
        * Changed the output of `score` to return one dictionary :pr:`429`
        * Created binary and multiclass objective subclasses :pr:`504`
        * Updated objectives API :pr:`445`
        * Removed call to `get_plot_data` from AutoML :pr:`615`
        * Set `raise_error` to default to True for AutoML classes :pr:`638`
        * Remove unnecessary "u" prefixes on some unicode strings :pr:`641`
        * Changed one-hot encoder to return uint8 dtypes instead of ints :pr:`653`
        * Pipeline `_name` field changed to `custom_name` :pr:`650`
        * Removed `graphs.py` and moved methods into `PipelineBase` :pr:`657`, :pr:`665`
        * Remove s3fs as a dev dependency :pr:`664`
        * Changed requirements-parser to be a core dependency :pr:`673`
        * Replace `supported_problem_types` field on pipelines with `problem_type` attribute on base classes :pr:`678`
        * Changed AutoML to only show best results for a given pipeline template in `rankings`, added `full_rankings` property to show all :pr:`682`
        * Update `ModelFamily` values: don't list xgboost/catboost as classifiers now that we have regression pipelines for them :pr:`677`
        * Changed AutoML's `describe_pipeline` to get problem type from pipeline instead :pr:`685`
        * Standardize `import_or_raise` error messages :pr:`683`
        * Updated argument order of objectives to align with sklearn's :pr:`698`
        * Renamed `pipeline.feature_importance_graph` to `pipeline.graph_feature_importances` :pr:`700`
        * Moved ROC and confusion matrix methods to `evalml.pipelines.plot_utils` :pr:`704`
        * Renamed `MultiClassificationObjective` to `MulticlassClassificationObjective`, to align with pipeline naming scheme :pr:`715`
    * Documentation Changes
        * Fixed some sphinx warnings :pr:`593`
        * Fixed docstring for AutoClassificationSearch with correct command :pr:`599`
        * Limit readthedocs formats to pdf, not htmlzip and epub :pr:`594` :pr:`600`
        * Clean up objectives API documentation :pr:`605`
        * Fixed function on Exploring search results page :pr:`604`
        * Update release process doc :pr:`567`
        * AutoClassificationSearch and AutoRegressionSearch show inherited methods in API reference :pr:`651`
        * Fixed improperly formatted code in breaking changes for changelog :pr:`655`
        * Added configuration to treat Sphinx warnings as errors :pr:`660`
        * Removed separate plotting section for pipelines in API reference :pr:`657`, :pr:`665`
        * Have leads example notebook load S3 files using https, so we can delete s3fs dev dependency :pr:`664`
        * Categorized components in API reference and added descriptions for each category :pr:`663`
        * Fixed Sphinx warnings about BalancedAccuracy objective :pr:`669`
        * Updated API reference to include missing components and clean up pipeline docstrings :pr:`689`
        * Reorganize API ref, and clarify pipeline sub-titles :pr:`688`
        * Add and update preprocessing utils in API reference :pr:`687`
        * Added inheritance diagrams to API reference :pr:`695`
        * Documented which default objective AutoML optimizes for :pr:`699`
        * Create seperate install page :pr:`701`
        * Include more utils in API ref, like `import_or_raise` :pr:`704`
        * Add more color to pipeline documentation :pr:`705`
    * Testing Changes
        * Matched install commands of `check_latest_dependencies` test and it's GitHub action :pr:`578`
        * Added Github app to auto assign PR author as assignee :pr:`477`
        * Removed unneeded conda installation of xgboost in windows checkin tests :pr:`618`
        * Update graph tests to always use tmpfile dir :pr:`649`
        * Changelog checkin test workaround for release PRs: If 'future release' section is empty of PR refs, pass check :pr:`658`
        * Add changelog checkin test exception for `dep-update` branch :pr:`723`

.. warning::

    **Breaking Changes**

    * Pipelines will now no longer take an objective parameter during instantiation, and will no longer have an objective attribute.
    * ``fit()`` and ``predict()`` now use an optional ``objective`` parameter, which is only used in binary classification pipelines to fit for a specific objective.
    * ``score()`` will now use a required ``objectives`` parameter that is used to determine all the objectives to score on. This differs from the previous behavior, where the pipeline's objective was scored on regardless.
    * ``score()`` will now return one dictionary of all objective scores.
    * ``ROC`` and ``ConfusionMatrix`` plot methods via ``Auto(*).plot`` have been removed by :pr:`615` and are replaced by ``roc_curve`` and ``confusion_matrix`` in `evamlm.pipelines.plot_utils`` in :pr:`704`
    * ``normalize_confusion_matrix`` has been moved to ``evalml.pipelines.plot_utils`` :pr:`704`
    * Pipelines ``_name`` field changed to ``custom_name``
    * Pipelines ``supported_problem_types`` field is removed because it is no longer necessary :pr:`678`
    * Updated argument order of objectives' `objective_function` to align with sklearn :pr:`698`
    * `pipeline.feature_importance_graph` has been renamed to `pipeline.graph_feature_importances` in :pr:`700`
    * Removed unsupported ``MSLE`` objective :pr:`704`


**v0.8.0 Apr. 1, 2020**
    * Enhancements
        * Add normalization option and information to confusion matrix :pr:`484`
        * Add util function to drop rows with NaN values :pr:`487`
        * Renamed `PipelineBase.name` as `PipelineBase.summary` and redefined `PipelineBase.name` as class property :pr:`491`
        * Added access to parameters in Pipelines with `PipelineBase.parameters` (used to be return of `PipelineBase.describe`) :pr:`501`
        * Added `fill_value` parameter for SimpleImputer :pr:`509`
        * Added functionality to override component hyperparameters and made pipelines take hyperparemeters from components :pr:`516`
        * Allow numpy.random.RandomState for random_state parameters :pr:`556`
    * Fixes
        * Removed unused dependency `matplotlib`, and move `category_encoders` to test reqs :pr:`572`
    * Changes
        * Undo version cap in XGBoost placed in :pr:`402` and allowed all released of XGBoost :pr:`407`
        * Support pandas 1.0.0 :pr:`486`
        * Made all references to the logger static :pr:`503`
        * Refactored `model_type` parameter for components and pipelines to `model_family` :pr:`507`
        * Refactored `problem_types` for pipelines and components into `supported_problem_types` :pr:`515`
        * Moved `pipelines/utils.save_pipeline` and `pipelines/utils.load_pipeline` to `PipelineBase.save` and `PipelineBase.load` :pr:`526`
        * Limit number of categories encoded by OneHotEncoder :pr:`517`
    * Documentation Changes
        * Updated API reference to remove PipelinePlot and added moved PipelineBase plotting methods :pr:`483`
        * Add code style and github issue guides :pr:`463` :pr:`512`
        * Updated API reference for to surface class variables for pipelines and components :pr:`537`
        * Fixed README documentation link :pr:`535`
        * Unhid PR references in changelog :pr:`656`
    * Testing Changes
        * Added automated dependency check PR :pr:`482`, :pr:`505`
        * Updated automated dependency check comment :pr:`497`
        * Have build_docs job use python executor, so that env vars are set properly :pr:`547`
        * Added simple test to make sure OneHotEncoder's top_n works with large number of categories :pr:`552`
        * Run windows unit tests on PRs :pr:`557`


.. warning::

    **Breaking Changes**

    * ``AutoClassificationSearch`` and ``AutoRegressionSearch``'s ``model_types`` parameter has been refactored into ``allowed_model_families``
    * ``ModelTypes`` enum has been changed to ``ModelFamily``
    * Components and Pipelines now have a ``model_family`` field instead of ``model_type``
    * ``get_pipelines`` utility function now accepts ``model_families`` as an argument instead of ``model_types``
    * ``PipelineBase.name`` no longer returns structure of pipeline and has been replaced by ``PipelineBase.summary``
    * ``PipelineBase.problem_types`` and ``Estimator.problem_types`` has been renamed to ``supported_problem_types``
    * ``pipelines/utils.save_pipeline`` and ``pipelines/utils.load_pipeline`` moved to ``PipelineBase.save`` and ``PipelineBase.load``


**v0.7.0 Mar. 9, 2020**
    * Enhancements
        * Added emacs buffers to .gitignore :pr:`350`
        * Add CatBoost (gradient-boosted trees) classification and regression components and pipelines :pr:`247`
        * Added Tuner abstract base class :pr:`351`
        * Added n_jobs as parameter for AutoClassificationSearch and AutoRegressionSearch :pr:`403`
        * Changed colors of confusion matrix to shades of blue and updated axis order to match scikit-learn's :pr:`426`
        * Added PipelineBase graph and feature_importance_graph methods, moved from previous location :pr:`423`
        * Added support for python 3.8 :pr:`462`
    * Fixes
        * Fixed ROC and confusion matrix plots not being calculated if user passed own additional_objectives :pr:`276`
        * Fixed ReadtheDocs FileNotFoundError exception for fraud dataset :pr:`439`
    * Changes
        * Added n_estimators as a tunable parameter for XGBoost :pr:`307`
        * Remove unused parameter ObjectiveBase.fit_needs_proba :pr:`320`
        * Remove extraneous parameter component_type from all components :pr:`361`
        * Remove unused rankings.csv file :pr:`397`
        * Downloaded demo and test datasets so unit tests can run offline :pr:`408`
        * Remove `_needs_fitting` attribute from Components :pr:`398`
        * Changed plot.feature_importance to show only non-zero feature importances by default, added optional parameter to show all :pr:`413`
        * Refactored `PipelineBase` to take in parameter dictionary and moved pipeline metadata to class attribute :pr:`421`
        * Dropped support for Python 3.5 :pr:`438`
        * Removed unused `apply.py` file :pr:`449`
        * Clean up requirements.txt to remove unused deps :pr:`451`
        * Support installation without all required dependencies :pr:`459`
    * Documentation Changes
        * Update release.md with instructions to release to internal license key :pr:`354`
    * Testing Changes
        * Added tests for utils (and moved current utils to gen_utils) :pr:`297`
        * Moved XGBoost install into it's own separate step on Windows using Conda :pr:`313`
        * Rewind pandas version to before 1.0.0, to diagnose test failures for that version :pr:`325`
        * Added dependency update checkin test :pr:`324`
        * Rewind XGBoost version to before 1.0.0 to diagnose test failures for that version :pr:`402`
        * Update dependency check to use a whitelist :pr:`417`
        * Update unit test jobs to not install dev deps :pr:`455`

.. warning::

    **Breaking Changes**

    * Python 3.5 will not be actively supported.

**v0.6.0 Dec. 16, 2019**
    * Enhancements
        * Added ability to create a plot of feature importances :pr:`133`
        * Add early stopping to AutoML using patience and tolerance parameters :pr:`241`
        * Added ROC and confusion matrix metrics and plot for classification problems and introduce PipelineSearchPlots class :pr:`242`
        * Enhanced AutoML results with search order :pr:`260`
        * Added utility function to show system and environment information :pr:`300`
    * Fixes
        * Lower botocore requirement :pr:`235`
        * Fixed decision_function calculation for FraudCost objective :pr:`254`
        * Fixed return value of Recall metrics :pr:`264`
        * Components return `self` on fit :pr:`289`
    * Changes
        * Renamed automl classes to AutoRegressionSearch and AutoClassificationSearch :pr:`287`
        * Updating demo datasets to retain column names :pr:`223`
        * Moving pipeline visualization to PipelinePlots class :pr:`228`
        * Standarizing inputs as pd.Dataframe / pd.Series :pr:`130`
        * Enforcing that pipelines must have an estimator as last component :pr:`277`
        * Added ipywidgets as a dependency in requirements.txt :pr:`278`
        * Added Random and Grid Search Tuners :pr:`240`
    * Documentation Changes
        * Adding class properties to API reference :pr:`244`
        * Fix and filter FutureWarnings from scikit-learn :pr:`249`, :pr:`257`
        * Adding Linear Regression to API reference and cleaning up some Sphinx warnings :pr:`227`
    * Testing Changes
        * Added support for testing on Windows with CircleCI :pr:`226`
        * Added support for doctests :pr:`233`

.. warning::

    **Breaking Changes**

    * The ``fit()`` method for ``AutoClassifier`` and ``AutoRegressor`` has been renamed to ``search()``.
    * ``AutoClassifier`` has been renamed to ``AutoClassificationSearch``
    * ``AutoRegressor`` has been renamed to ``AutoRegressionSearch``
    * ``AutoClassificationSearch.results`` and ``AutoRegressionSearch.results`` now is a dictionary with ``pipeline_results`` and ``search_order`` keys. ``pipeline_results`` can be used to access a dictionary that is identical to the old ``.results`` dictionary. Whereas, ``search_order`` returns a list of the search order in terms of ``pipeline_id``.
    * Pipelines now require an estimator as the last component in ``component_list``. Slicing pipelines now throws an ``NotImplementedError`` to avoid returning pipelines without an estimator.

**v0.5.2 Nov. 18, 2019**
    * Enhancements
        * Adding basic pipeline structure visualization :pr:`211`
    * Documentation Changes
        * Added notebooks to build process :pr:`212`

**v0.5.1 Nov. 15, 2019**
    * Enhancements
        * Added basic outlier detection guardrail :pr:`151`
        * Added basic ID column guardrail :pr:`135`
        * Added support for unlimited pipelines with a max_time limit :pr:`70`
        * Updated .readthedocs.yaml to successfully build :pr:`188`
    * Fixes
        * Removed MSLE from default additional objectives :pr:`203`
        * Fixed random_state passed in pipelines :pr:`204`
        * Fixed slow down in RFRegressor :pr:`206`
    * Changes
        * Pulled information for describe_pipeline from pipeline's new describe method :pr:`190`
        * Refactored pipelines :pr:`108`
        * Removed guardrails from Auto(*) :pr:`202`, :pr:`208`
    * Documentation Changes
        * Updated documentation to show max_time enhancements :pr:`189`
        * Updated release instructions for RTD :pr:`193`
        * Added notebooks to build process :pr:`212`
        * Added contributing instructions :pr:`213`
        * Added new content :pr:`222`

**v0.5.0 Oct. 29, 2019**
    * Enhancements
        * Added basic one hot encoding :pr:`73`
        * Use enums for model_type :pr:`110`
        * Support for splitting regression datasets :pr:`112`
        * Auto-infer multiclass classification :pr:`99`
        * Added support for other units in max_time :pr:`125`
        * Detect highly null columns :pr:`121`
        * Added additional regression objectives :pr:`100`
        * Show an interactive iteration vs. score plot when using fit() :pr:`134`
    * Fixes
        * Reordered `describe_pipeline` :pr:`94`
        * Added type check for model_type :pr:`109`
        * Fixed `s` units when setting string max_time :pr:`132`
        * Fix objectives not appearing in API documentation :pr:`150`
    * Changes
        * Reorganized tests :pr:`93`
        * Moved logging to its own module :pr:`119`
        * Show progress bar history :pr:`111`
        * Using cloudpickle instead of pickle to allow unloading of custom objectives :pr:`113`
        * Removed render.py :pr:`154`
    * Documentation Changes
        * Update release instructions :pr:`140`
        * Include additional_objectives parameter :pr:`124`
        * Added Changelog :pr:`136`
    * Testing Changes
        * Code coverage :pr:`90`
        * Added CircleCI tests for other Python versions :pr:`104`
        * Added doc notebooks as tests :pr:`139`
        * Test metadata for CircleCI and 2 core parallelism :pr:`137`

**v0.4.1 Sep. 16, 2019**
    * Enhancements
        * Added AutoML for classification and regressor using Autobase and Skopt :pr:`7` :pr:`9`
        * Implemented standard classification and regression metrics :pr:`7`
        * Added logistic regression, random forest, and XGBoost pipelines :pr:`7`
        * Implemented support for custom objectives :pr:`15`
        * Feature importance for pipelines :pr:`18`
        * Serialization for pipelines :pr:`19`
        * Allow fitting on objectives for optimal threshold :pr:`27`
        * Added detect label leakage :pr:`31`
        * Implemented callbacks :pr:`42`
        * Allow for multiclass classification :pr:`21`
        * Added support for additional objectives :pr:`79`
    * Fixes
        * Fixed feature selection in pipelines :pr:`13`
        * Made random_seed usage consistent :pr:`45`
    * Documentation Changes
        * Documentation Changes
        * Added docstrings :pr:`6`
        * Created notebooks for docs :pr:`6`
        * Initialized readthedocs EvalML :pr:`6`
        * Added favicon :pr:`38`
    * Testing Changes
        * Added testing for loading data :pr:`39`

**v0.2.0 Aug. 13, 2019**
    * Enhancements
        * Created fraud detection objective :pr:`4`

**v0.1.0 July. 31, 2019**
    * *First Release*
    * Enhancements
        * Added lead scoring objecitve :pr:`1`
        * Added basic classifier :pr:`1`
    * Documentation Changes
        * Initialized Sphinx for docs :pr:`1`<|MERGE_RESOLUTION|>--- conflicted
+++ resolved
@@ -17,11 +17,8 @@
         * Added utility methods to calculate and graph permutation importances :pr:`860`
         * Added new utility functions necessary for generating dynamic preprocessing pipelines :pr:`852`
         * Added kwargs to all components :pr:`863`
-<<<<<<< HEAD
         * Updated `AutoSearchBase` to use dynamically generated preprocessing pipelines :pr:`870`
-=======
         * Added SelectColumns transformer :pr:`873`
->>>>>>> b69e1edb
     * Fixes
         * Fixed bug where SimpleImputer cannot handle dropped columns :pr:`846`
         * Fixed bug where PerColumnImputer cannot handle dropped columns :pr:`855`
