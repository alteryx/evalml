--- conflicted
+++ resolved
@@ -26,7 +26,6 @@
     * Testing Changes
         * Added support for testing on Windows with CircleCI :pr:`226`
         * Added support for doctests :pr:`233`
-<<<<<<< HEAD
         
 .. warning::
 
@@ -36,19 +35,7 @@
     * ``AutoClassifier`` has been renamed to ``AutoClassificationSearch``
     * ``AutoRegressor`` has been renamed to ``AutoRegressionSearch``
     * ``AutoClassificationSearch.results`` and ``AutoRegressionSearch.results`` now is a dictionary with ``pipeline_results`` and ``search_order`` keys. ``pipeline_results`` can be used to access a dictionary that is identical to the old ``.results`` dictionary. Whereas,``search_order`` returns a list of the search order in terms of pipeline id. 
-       
-
-=======
-        * Increased the testing container size :pr`278`
-
-**Breaking Changes**
-    *   `AutoClassifier.results` and `AutoRegressor.results` now is a dictionary
-        with `pipeline_results` and `search_order` keys. `pipeline_results` can be used
-        to access a dictionary that is identical to the old `.results` dictionary. Whereas,
-        `search_order` returns a list of the search order in terms of pipeline id. 
-    *   Pipelines now require an estimator as the last component in `component_list`. 
-        Slicing pipelines now throws an NotImplementedError to avoid returning Pipelines without an estimator.
->>>>>>> e7f1b2ce
+    * Pipelines now require an estimator as the last component in `component_list`. Slicing pipelines now throws an NotImplementedError to avoid returning Pipelines without an estimator.
 
 **v0.5.2 Nov. 18, 2019**
     * Enhancements
