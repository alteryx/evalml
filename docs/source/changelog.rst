--- conflicted
+++ resolved
@@ -7,12 +7,9 @@
         * Port over highly-null guardrail as a data check and define `DefaultDataChecks` and `DisableDataChecks` classes :pr:`745`
         * Update `Tuner` classes to work directly with pipeline parameters dicts instead of flat parameter lists :pr:`779`
     * Fixes
-<<<<<<< HEAD
-        * CatBoost and XGBoost classifiers and regressors can no longer have a learning rate of 0 :pr:`795`
-=======
         * Update pipeline `score` to return `nan` score for any objective which throws an exception during scoring :pr:`787`
         * Fixed bug introduced in :pr:`787` where binary classification metrics requiring predicted probabilities error in scoring :pr:`798`
->>>>>>> 1c5affa5
+        * CatBoost and XGBoost classifiers and regressors can no longer have a learning rate of 0 :pr:`795`
     * Changes
         * Cleanup pipeline `score` code, and cleanup codecov :pr:`711`
         * Remove `pass` for abstract methods for codecov :pr:`730`
