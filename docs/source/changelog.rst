.. _changelog:

Changelog
---------
**Future Releases**
    * Enhancements
        * Added baseline models for classification and regression, add functionality to calculate baseline models before searching in AutoML :pr:`746`
        * Port over highly-null guardrail as a data check and define `DefaultDataChecks` and `DisableDataChecks` classes :pr:`745`
        * Update `Tuner` classes to work directly with pipeline parameters dicts instead of flat parameter lists :pr:`779`
<<<<<<< HEAD
        * Added new Pipeline option `ExtraTrees` :pr:`790`
=======
        * Added precicion-recall curve metrics and plot for binary classification problems in `evalml.pipeline.graph_utils` :pr:`794`
>>>>>>> fdae537b
    * Fixes
        * Update pipeline `score` to return `nan` score for any objective which throws an exception during scoring :pr:`787`
        * Fixed bug introduced in :pr:`787` where binary classification metrics requiring predicted probabilities error in scoring :pr:`798`
        * CatBoost and XGBoost classifiers and regressors can no longer have a learning rate of 0 :pr:`795`
    * Changes
        * Cleanup pipeline `score` code, and cleanup codecov :pr:`711`
        * Remove `pass` for abstract methods for codecov :pr:`730`
        * Added __str__ for AutoSearch object :pr:`675`
        * Add util methods to graph ROC and confusion matrix :pr:`720`
        * Refactor `AutoBase` to `AutoSearchBase` :pr:`758`
        * Updated AutoBase with `data_checks` parameter, removed previous `detect_label_leakage` parameter, and added functionality to run data checks before search in AutoML :pr:`765`
        * Updated our logger to use Python's logging utils :pr:`763`
        * Refactor most of `AutoSearchBase._do_iteration` impl into `AutoSearchBase._evaluate` :pr:`762`
        * Expanded `import_or_raise` to catch all exceptions :pr:`759`
        * Adds RMSE, MSLE, RMSLE as standard metrics :pr:`788`
        * Don't allow `Recall` to be used as an objective for AutoML :pr:`784`
    * Documentation Changes
        * Add instructions to freeze `master` on `release.md` :pr:`726`
        * Update release instructions with more details :pr:`727` :pr:`733`
        * Add objective base classes to API reference :pr:`736`
        * Fix components API to match other modules :pr:`747`
    * Testing Changes
        * Delete codecov yml, use codecov.io's default :pr:`732`
        * Added unit tests for fraud cost, lead scoring, and standard metric objectives :pr:`741`
        * Update codecov client :pr:`782`
        * Updated AutoBase __str__ test to include no parameters case :pr:`783`
<<<<<<< HEAD
        * Added unit tests for `ExtraTrees` pipeline :pr:`790`
=======
        * If codecov fails to upload, fail build :pr:`810`
        * Updated Python version of dependency action :pr:`816`
        * Update the dependency update bot to use a suffix when creating branches :pr:`817`
>>>>>>> fdae537b

.. warning::

    **Breaking Changes**
    * The ``detect_label_leakage`` parameter for AutoML classes has been removed and replaced by a ``data_checks`` parameter :pr:`765`
    * Moved ROC and confusion matrix methods from ``evalml.pipeline.plot_utils`` to ``evalml.pipeline.graph_utils`` :pr:`720`
    * ``Tuner`` classes require a pipeline hyperparameter range dict as an init arg instead of a space definition :pr:`779`
    * ``Tuner.propose`` and ``Tuner.add`` work directly with pipeline parameters dicts instead of flat parameter lists :pr:`779`
    * ``PipelineBase.hyperparameters`` and ``custom_hyperparameters`` use pipeline parameters dict format instead of being represented as a flat list :pr:`779`
    * `Recall` disallowed as an objective for AutoML :pr:`784`


**v0.9.0 Apr. 27, 2020**
    * Enhancements
        * Added accuracy as an standard objective :pr:`624`
        * Added verbose parameter to load_fraud :pr:`560`
        * Added Balanced Accuracy metric for binary, multiclass :pr:`612` :pr:`661`
        * Added XGBoost regressor and XGBoost regression pipeline :pr:`666`
        * Added Accuracy metric for multiclass :pr:`672`
        * Added objective name in `AutoBase.describe_pipeline` :pr:`686`
        * Added `DataCheck` and `DataChecks`, `Message` classes and relevant subclasses :pr:`739`
    * Fixes
        * Removed direct access to `cls.component_graph` :pr:`595`
        * Add testing files to .gitignore :pr:`625`
        * Remove circular dependencies from `Makefile` :pr:`637`
        * Add error case for `normalize_confusion_matrix()` :pr:`640`
        * Fixed XGBoostClassifier and XGBoostRegressor bug with feature names that contain [, ], or < :pr:`659`
        * Update make_pipeline_graph to not accidentally create empty file when testing if path is valid :pr:`649`
        * Fix pip installation warning about docsutils version, from boto dependency :pr:`664`
        * Removed zero division warning for F1/precision/recall metrics :pr:`671`
        * Fixed `summary` for pipelines without estimators :pr:`707`
    * Changes
        * Updated default objective for binary/multiseries classification to log loss :pr:`613`
        * Created classification and regression pipeline subclasses and removed objective as an attribute of pipeline classes :pr:`405`
        * Changed the output of `score` to return one dictionary :pr:`429`
        * Created binary and multiclass objective subclasses :pr:`504`
        * Updated objectives API :pr:`445`
        * Removed call to `get_plot_data` from AutoML :pr:`615`
        * Set `raise_error` to default to True for AutoML classes :pr:`638`
        * Remove unnecessary "u" prefixes on some unicode strings :pr:`641`
        * Changed one-hot encoder to return uint8 dtypes instead of ints :pr:`653`
        * Pipeline `_name` field changed to `custom_name` :pr:`650`
        * Removed `graphs.py` and moved methods into `PipelineBase` :pr:`657`, :pr:`665`
        * Remove s3fs as a dev dependency :pr:`664`
        * Changed requirements-parser to be a core dependency :pr:`673`
        * Replace `supported_problem_types` field on pipelines with `problem_type` attribute on base classes :pr:`678`
        * Changed AutoML to only show best results for a given pipeline template in `rankings`, added `full_rankings` property to show all :pr:`682`
        * Update `ModelFamily` values: don't list xgboost/catboost as classifiers now that we have regression pipelines for them :pr:`677`
        * Changed AutoML's `describe_pipeline` to get problem type from pipeline instead :pr:`685`
        * Standardize `import_or_raise` error messages :pr:`683`
        * Updated argument order of objectives to align with sklearn's :pr:`698`
        * Renamed `pipeline.feature_importance_graph` to `pipeline.graph_feature_importances` :pr:`700`
        * Moved ROC and confusion matrix methods to `evalml.pipelines.plot_utils` :pr:`704`
        * Renamed `MultiClassificationObjective` to `MulticlassClassificationObjective`, to align with pipeline naming scheme :pr:`715`
    * Documentation Changes
        * Fixed some sphinx warnings :pr:`593`
        * Fixed docstring for AutoClassificationSearch with correct command :pr:`599`
        * Limit readthedocs formats to pdf, not htmlzip and epub :pr:`594` :pr:`600`
        * Clean up objectives API documentation :pr:`605`
        * Fixed function on Exploring search results page :pr:`604`
        * Update release process doc :pr:`567`
        * AutoClassificationSearch and AutoRegressionSearch show inherited methods in API reference :pr:`651`
        * Fixed improperly formatted code in breaking changes for changelog :pr:`655`
        * Added configuration to treat Sphinx warnings as errors :pr:`660`
        * Removed separate plotting section for pipelines in API reference :pr:`657`, :pr:`665`
        * Have leads example notebook load S3 files using https, so we can delete s3fs dev dependency :pr:`664`
        * Categorized components in API reference and added descriptions for each category :pr:`663`
        * Fixed Sphinx warnings about BalancedAccuracy objective :pr:`669`
        * Updated API reference to include missing components and clean up pipeline docstrings :pr:`689`
        * Reorganize API ref, and clarify pipeline sub-titles :pr:`688`
        * Add and update preprocessing utils in API reference :pr:`687`
        * Added inheritance diagrams to API reference :pr:`695`
        * Documented which default objective AutoML optimizes for :pr:`699`
        * Create seperate install page :pr:`701`
        * Include more utils in API ref, like `import_or_raise` :pr:`704`
        * Add more color to pipeline documentation :pr:`705`
    * Testing Changes
        * Matched install commands of `check_latest_dependencies` test and it's GitHub action :pr:`578`
        * Added Github app to auto assign PR author as assignee :pr:`477`
        * Removed unneeded conda installation of xgboost in windows checkin tests :pr:`618`
        * Update graph tests to always use tmpfile dir :pr:`649`
        * Changelog checkin test workaround for release PRs: If 'future release' section is empty of PR refs, pass check :pr:`658`
        * Add changelog checkin test exception for `dep-update` branch :pr:`723`

.. warning::

    **Breaking Changes**

    * Pipelines will now no longer take an objective parameter during instantiation, and will no longer have an objective attribute.
    * ``fit()`` and ``predict()`` now use an optional ``objective`` parameter, which is only used in binary classification pipelines to fit for a specific objective.
    * ``score()`` will now use a required ``objectives`` parameter that is used to determine all the objectives to score on. This differs from the previous behavior, where the pipeline's objective was scored on regardless.
    * ``score()`` will now return one dictionary of all objective scores.
    * ``ROC`` and ``ConfusionMatrix`` plot methods via ``Auto(*).plot`` have been removed by :pr:`615` and are replaced by ``roc_curve`` and ``confusion_matrix`` in `evamlm.pipelines.plot_utils`` in :pr:`704`
    * ``normalize_confusion_matrix`` has been moved to ``evalml.pipelines.plot_utils`` :pr:`704`
    * Pipelines ``_name`` field changed to ``custom_name``
    * Pipelines ``supported_problem_types`` field is removed because it is no longer necessary :pr:`678`
    * Updated argument order of objectives' `objective_function` to align with sklearn :pr:`698`
    * `pipeline.feature_importance_graph` has been renamed to `pipeline.graph_feature_importances` in :pr:`700`
    * Removed unsupported ``MSLE`` objective :pr:`704`


**v0.8.0 Apr. 1, 2020**
    * Enhancements
        * Add normalization option and information to confusion matrix :pr:`484`
        * Add util function to drop rows with NaN values :pr:`487`
        * Renamed `PipelineBase.name` as `PipelineBase.summary` and redefined `PipelineBase.name` as class property :pr:`491`
        * Added access to parameters in Pipelines with `PipelineBase.parameters` (used to be return of `PipelineBase.describe`) :pr:`501`
        * Added `fill_value` parameter for SimpleImputer :pr:`509`
        * Added functionality to override component hyperparameters and made pipelines take hyperparemeters from components :pr:`516`
        * Allow numpy.random.RandomState for random_state parameters :pr:`556`
    * Fixes
        * Removed unused dependency `matplotlib`, and move `category_encoders` to test reqs :pr:`572`
    * Changes
        * Undo version cap in XGBoost placed in :pr:`402` and allowed all released of XGBoost :pr:`407`
        * Support pandas 1.0.0 :pr:`486`
        * Made all references to the logger static :pr:`503`
        * Refactored `model_type` parameter for components and pipelines to `model_family` :pr:`507`
        * Refactored `problem_types` for pipelines and components into `supported_problem_types` :pr:`515`
        * Moved `pipelines/utils.save_pipeline` and `pipelines/utils.load_pipeline` to `PipelineBase.save` and `PipelineBase.load` :pr:`526`
        * Limit number of categories encoded by OneHotEncoder :pr:`517`
    * Documentation Changes
        * Updated API reference to remove PipelinePlot and added moved PipelineBase plotting methods :pr:`483`
        * Add code style and github issue guides :pr:`463` :pr:`512`
        * Updated API reference for to surface class variables for pipelines and components :pr:`537`
        * Fixed README documentation link :pr:`535`
        * Unhid PR references in changelog :pr:`656`
    * Testing Changes
        * Added automated dependency check PR :pr:`482`, :pr:`505`
        * Updated automated dependency check comment :pr:`497`
        * Have build_docs job use python executor, so that env vars are set properly :pr:`547`
        * Added simple test to make sure OneHotEncoder's top_n works with large number of categories :pr:`552`
        * Run windows unit tests on PRs :pr:`557`


.. warning::

    **Breaking Changes**

    * ``AutoClassificationSearch`` and ``AutoRegressionSearch``'s ``model_types`` parameter has been refactored into ``allowed_model_families``
    * ``ModelTypes`` enum has been changed to ``ModelFamily``
    * Components and Pipelines now have a ``model_family`` field instead of ``model_type``
    * ``get_pipelines`` utility function now accepts ``model_families`` as an argument instead of ``model_types``
    * ``PipelineBase.name`` no longer returns structure of pipeline and has been replaced by ``PipelineBase.summary``
    * ``PipelineBase.problem_types`` and ``Estimator.problem_types`` has been renamed to ``supported_problem_types``
    * ``pipelines/utils.save_pipeline`` and ``pipelines/utils.load_pipeline`` moved to ``PipelineBase.save`` and ``PipelineBase.load``


**v0.7.0 Mar. 9, 2020**
    * Enhancements
        * Added emacs buffers to .gitignore :pr:`350`
        * Add CatBoost (gradient-boosted trees) classification and regression components and pipelines :pr:`247`
        * Added Tuner abstract base class :pr:`351`
        * Added n_jobs as parameter for AutoClassificationSearch and AutoRegressionSearch :pr:`403`
        * Changed colors of confusion matrix to shades of blue and updated axis order to match scikit-learn's :pr:`426`
        * Added PipelineBase graph and feature_importance_graph methods, moved from previous location :pr:`423`
        * Added support for python 3.8 :pr:`462`
    * Fixes
        * Fixed ROC and confusion matrix plots not being calculated if user passed own additional_objectives :pr:`276`
        * Fixed ReadtheDocs FileNotFoundError exception for fraud dataset :pr:`439`
    * Changes
        * Added n_estimators as a tunable parameter for XGBoost :pr:`307`
        * Remove unused parameter ObjectiveBase.fit_needs_proba :pr:`320`
        * Remove extraneous parameter component_type from all components :pr:`361`
        * Remove unused rankings.csv file :pr:`397`
        * Downloaded demo and test datasets so unit tests can run offline :pr:`408`
        * Remove `_needs_fitting` attribute from Components :pr:`398`
        * Changed plot.feature_importance to show only non-zero feature importances by default, added optional parameter to show all :pr:`413`
        * Refactored `PipelineBase` to take in parameter dictionary and moved pipeline metadata to class attribute :pr:`421`
        * Dropped support for Python 3.5 :pr:`438`
        * Removed unused `apply.py` file :pr:`449`
        * Clean up requirements.txt to remove unused deps :pr:`451`
        * Support installation without all required dependencies :pr:`459`
    * Documentation Changes
        * Update release.md with instructions to release to internal license key :pr:`354`
    * Testing Changes
        * Added tests for utils (and moved current utils to gen_utils) :pr:`297`
        * Moved XGBoost install into it's own separate step on Windows using Conda :pr:`313`
        * Rewind pandas version to before 1.0.0, to diagnose test failures for that version :pr:`325`
        * Added dependency update checkin test :pr:`324`
        * Rewind XGBoost version to before 1.0.0 to diagnose test failures for that version :pr:`402`
        * Update dependency check to use a whitelist :pr:`417`
        * Update unit test jobs to not install dev deps :pr:`455`

.. warning::

    **Breaking Changes**

    * Python 3.5 will not be actively supported.

**v0.6.0 Dec. 16, 2019**
    * Enhancements
        * Added ability to create a plot of feature importances :pr:`133`
        * Add early stopping to AutoML using patience and tolerance parameters :pr:`241`
        * Added ROC and confusion matrix metrics and plot for classification problems and introduce PipelineSearchPlots class :pr:`242`
        * Enhanced AutoML results with search order :pr:`260`
        * Added utility function to show system and environment information :pr:`300`
    * Fixes
        * Lower botocore requirement :pr:`235`
        * Fixed decision_function calculation for FraudCost objective :pr:`254`
        * Fixed return value of Recall metrics :pr:`264`
        * Components return `self` on fit :pr:`289`
    * Changes
        * Renamed automl classes to AutoRegressionSearch and AutoClassificationSearch :pr:`287`
        * Updating demo datasets to retain column names :pr:`223`
        * Moving pipeline visualization to PipelinePlots class :pr:`228`
        * Standarizing inputs as pd.Dataframe / pd.Series :pr:`130`
        * Enforcing that pipelines must have an estimator as last component :pr:`277`
        * Added ipywidgets as a dependency in requirements.txt :pr:`278`
        * Added Random and Grid Search Tuners :pr:`240`
    * Documentation Changes
        * Adding class properties to API reference :pr:`244`
        * Fix and filter FutureWarnings from scikit-learn :pr:`249`, :pr:`257`
        * Adding Linear Regression to API reference and cleaning up some Sphinx warnings :pr:`227`
    * Testing Changes
        * Added support for testing on Windows with CircleCI :pr:`226`
        * Added support for doctests :pr:`233`

.. warning::

    **Breaking Changes**

    * The ``fit()`` method for ``AutoClassifier`` and ``AutoRegressor`` has been renamed to ``search()``.
    * ``AutoClassifier`` has been renamed to ``AutoClassificationSearch``
    * ``AutoRegressor`` has been renamed to ``AutoRegressionSearch``
    * ``AutoClassificationSearch.results`` and ``AutoRegressionSearch.results`` now is a dictionary with ``pipeline_results`` and ``search_order`` keys. ``pipeline_results`` can be used to access a dictionary that is identical to the old ``.results`` dictionary. Whereas, ``search_order`` returns a list of the search order in terms of ``pipeline_id``.
    * Pipelines now require an estimator as the last component in ``component_list``. Slicing pipelines now throws an ``NotImplementedError`` to avoid returning pipelines without an estimator.

**v0.5.2 Nov. 18, 2019**
    * Enhancements
        * Adding basic pipeline structure visualization :pr:`211`
    * Documentation Changes
        * Added notebooks to build process :pr:`212`

**v0.5.1 Nov. 15, 2019**
    * Enhancements
        * Added basic outlier detection guardrail :pr:`151`
        * Added basic ID column guardrail :pr:`135`
        * Added support for unlimited pipelines with a max_time limit :pr:`70`
        * Updated .readthedocs.yaml to successfully build :pr:`188`
    * Fixes
        * Removed MSLE from default additional objectives :pr:`203`
        * Fixed random_state passed in pipelines :pr:`204`
        * Fixed slow down in RFRegressor :pr:`206`
    * Changes
        * Pulled information for describe_pipeline from pipeline's new describe method :pr:`190`
        * Refactored pipelines :pr:`108`
        * Removed guardrails from Auto(*) :pr:`202`, :pr:`208`
    * Documentation Changes
        * Updated documentation to show max_time enhancements :pr:`189`
        * Updated release instructions for RTD :pr:`193`
        * Added notebooks to build process :pr:`212`
        * Added contributing instructions :pr:`213`
        * Added new content :pr:`222`

**v0.5.0 Oct. 29, 2019**
    * Enhancements
        * Added basic one hot encoding :pr:`73`
        * Use enums for model_type :pr:`110`
        * Support for splitting regression datasets :pr:`112`
        * Auto-infer multiclass classification :pr:`99`
        * Added support for other units in max_time :pr:`125`
        * Detect highly null columns :pr:`121`
        * Added additional regression objectives :pr:`100`
        * Show an interactive iteration vs. score plot when using fit() :pr:`134`
    * Fixes
        * Reordered `describe_pipeline` :pr:`94`
        * Added type check for model_type :pr:`109`
        * Fixed `s` units when setting string max_time :pr:`132`
        * Fix objectives not appearing in API documentation :pr:`150`
    * Changes
        * Reorganized tests :pr:`93`
        * Moved logging to its own module :pr:`119`
        * Show progress bar history :pr:`111`
        * Using cloudpickle instead of pickle to allow unloading of custom objectives :pr:`113`
        * Removed render.py :pr:`154`
    * Documentation Changes
        * Update release instructions :pr:`140`
        * Include additional_objectives parameter :pr:`124`
        * Added Changelog :pr:`136`
    * Testing Changes
        * Code coverage :pr:`90`
        * Added CircleCI tests for other Python versions :pr:`104`
        * Added doc notebooks as tests :pr:`139`
        * Test metadata for CircleCI and 2 core parallelism :pr:`137`

**v0.4.1 Sep. 16, 2019**
    * Enhancements
        * Added AutoML for classification and regressor using Autobase and Skopt :pr:`7` :pr:`9`
        * Implemented standard classification and regression metrics :pr:`7`
        * Added logistic regression, random forest, and XGBoost pipelines :pr:`7`
        * Implemented support for custom objectives :pr:`15`
        * Feature importance for pipelines :pr:`18`
        * Serialization for pipelines :pr:`19`
        * Allow fitting on objectives for optimal threshold :pr:`27`
        * Added detect label leakage :pr:`31`
        * Implemented callbacks :pr:`42`
        * Allow for multiclass classification :pr:`21`
        * Added support for additional objectives :pr:`79`
    * Fixes
        * Fixed feature selection in pipelines :pr:`13`
        * Made random_seed usage consistent :pr:`45`
    * Documentation Changes
        * Documentation Changes
        * Added docstrings :pr:`6`
        * Created notebooks for docs :pr:`6`
        * Initialized readthedocs EvalML :pr:`6`
        * Added favicon :pr:`38`
    * Testing Changes
        * Added testing for loading data :pr:`39`

**v0.2.0 Aug. 13, 2019**
    * Enhancements
        * Created fraud detection objective :pr:`4`

**v0.1.0 July. 31, 2019**
    * *First Release*
    * Enhancements
        * Added lead scoring objecitve :pr:`1`
        * Added basic classifier :pr:`1`
    * Documentation Changes
        * Initialized Sphinx for docs :pr:`1`<|MERGE_RESOLUTION|>--- conflicted
+++ resolved
@@ -7,11 +7,8 @@
         * Added baseline models for classification and regression, add functionality to calculate baseline models before searching in AutoML :pr:`746`
         * Port over highly-null guardrail as a data check and define `DefaultDataChecks` and `DisableDataChecks` classes :pr:`745`
         * Update `Tuner` classes to work directly with pipeline parameters dicts instead of flat parameter lists :pr:`779`
-<<<<<<< HEAD
         * Added new Pipeline option `ExtraTrees` :pr:`790`
-=======
         * Added precicion-recall curve metrics and plot for binary classification problems in `evalml.pipeline.graph_utils` :pr:`794`
->>>>>>> fdae537b
     * Fixes
         * Update pipeline `score` to return `nan` score for any objective which throws an exception during scoring :pr:`787`
         * Fixed bug introduced in :pr:`787` where binary classification metrics requiring predicted probabilities error in scoring :pr:`798`
@@ -38,13 +35,10 @@
         * Added unit tests for fraud cost, lead scoring, and standard metric objectives :pr:`741`
         * Update codecov client :pr:`782`
         * Updated AutoBase __str__ test to include no parameters case :pr:`783`
-<<<<<<< HEAD
         * Added unit tests for `ExtraTrees` pipeline :pr:`790`
-=======
         * If codecov fails to upload, fail build :pr:`810`
         * Updated Python version of dependency action :pr:`816`
         * Update the dependency update bot to use a suffix when creating branches :pr:`817`
->>>>>>> fdae537b
 
 .. warning::
 
