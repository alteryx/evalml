.. _changelog:

Changelog
---------
**Future Releases**
    * Enhancements
<<<<<<< HEAD
        * Added basic correlation guardrail :pr:`141`
=======
        * Add normalization option and information to confusion matrix :pr:`484`
        * Renamed `PipelineBase.name` as `PipelineBase.summary` and redefined `PipelineBase.name` as class property :pr:`491`
        * Added access to parameters in Pipelines with `PipelineBase.parameters` (used to be return of `PipelineBase.describe`) :pr:`501`
    * Fixes
    * Changes
        * Undo version cap in XGBoost placed in :pr:`402` and allowed all released of XGBoost :pr:`407`
        * Support pandas 1.0.0 :pr:`486`
        * Made all references to the logger static :pr:`503`
        * Refactored `model_type` parameter for components and pipelines to `model_family` :pr:`507`
    * Documentation Changes
        * Updated API reference to remove PipelinePlot and added moved PipelineBase plotting methods :pr:`483`
        * Add code style and github issue guides :pr:`463` :pr:`512`
    * Testing Changes
        * Added automated dependency check PR :pr:`482`, :pr:`505`
        * Updated automated dependency check comment :pr:`497`
.. warning::

    **Breaking Changes**

    * `AutoClassificationSearch` and `AutoRegressionSearch`'s `model_types` parameter has been refactored into `allowed_model_families`
    * `ModelTypes` enum has been changed to `ModelFamily`
    * Components and Pipelines now have a `model_family` field instead of `model_type`
    * `get_pipelines` utility function now accepts `model_families` as an argument instead of `model_types`
    * `PipelineBase.name` no longer returns structure of pipeline and has been replaced by `PipelineBase.summary`
    

**v0.7.0 Mar. 9, 2020**
    * Enhancements
        * Added emacs buffers to .gitignore :pr:`350`
        * Add CatBoost (gradient-boosted trees) classification and regression components and pipelines :pr:`247`
        * Added Tuner abstract base class :pr:`351`
        * Added n_jobs as parameter for AutoClassificationSearch and AutoRegressionSearch :pr:`403`
        * Changed colors of confusion matrix to shades of blue and updated axis order to match scikit-learn's :pr:`426`
        * Added PipelineBase graph and feature_importance_graph methods, moved from previous location :pr:`423`
        * Added support for python 3.8 :pr:`462`
>>>>>>> 54a2a72a
    * Fixes
        * Fixed ROC and confusion matrix plots not being calculated if user passed own additional_objectives :pr:`276`
        * Fixed ReadtheDocs FileNotFoundError exception for fraud dataset :pr:`439`
    * Changes
        * Added n_estimators as a tunable parameter for XGBoost :pr:`307`
        * Remove unused parameter ObjectiveBase.fit_needs_proba :pr:`320`
        * Remove extraneous parameter component_type from all components :pr:`361`
        * Remove unused rankings.csv file :pr:`397`
        * Downloaded demo and test datasets so unit tests can run offline :pr:`408`
        * Remove `_needs_fitting` attribute from Components :pr:`398`
        * Changed plot.feature_importance to show only non-zero feature importances by default, added optional parameter to show all :pr:`413`
        * Refactored `PipelineBase` to take in parameter dictionary and moved pipeline metadata to class attribute :pr:`421`
        * Dropped support for Python 3.5 :pr:`438`
        * Removed unused `apply.py` file :pr:`449`
        * Clean up requirements.txt to remove unused deps :pr:`451`
    * Documentation Changes
        * Update release.md with instructions to release to internal license key :pr:`354`
    * Testing Changes
        * Added tests for utils (and moved current utils to gen_utils) :pr:`297`
        * Moved XGBoost install into it's own separate step on Windows using Conda :pr:`313`
        * Rewind pandas version to before 1.0.0, to diagnose test failures for that version :pr:`325`
        * Added dependency update checkin test :pr:`324`
        * Rewind XGBoost version to before 1.0.0 to diagnose test failures for that version :pr:`402`
        * Update dependency check to use a whitelist :pr:`417`
        * Update unit test jobs to not install dev deps :pr:`455`
.. warning::

    **Breaking Changes**

    * Python 3.5 will not be actively supported.

**v0.6.0 Dec. 16, 2019**
    * Enhancements
        * Added ability to create a plot of feature importances :pr:`133`
        * Add early stopping to AutoML using patience and tolerance parameters :pr:`241`
        * Added ROC and confusion matrix metrics and plot for classification problems and introduce PipelineSearchPlots class :pr:`242`
        * Enhanced AutoML results with search order :pr:`260`
    * Fixes
        * Lower botocore requirement :pr:`235`
        * Fixed decision_function calculation for FraudCost objective :pr:`254`
        * Fixed return value of Recall metrics :pr:`264`
        * Components return `self` on fit :pr:`289`
    * Changes
        * Renamed automl classes to AutoRegressionSearch and AutoClassificationSearch :pr:`287`
        * Updating demo datasets to retain column names :pr:`223`
        * Moving pipeline visualization to PipelinePlots class :pr:`228`
        * Standarizing inputs as pd.Dataframe / pd.Series :pr:`130`
        * Enforcing that pipelines must have an estimator as last component :pr:`277`
        * Added ipywidgets as a dependency in requirements.txt :pr:`278`
    * Documentation Changes
        * Adding class properties to API reference :pr:`244`
        * Fix and filter FutureWarnings from scikit-learn :pr:`249`, :pr:`257`
        * Adding Linear Regression to API reference and cleaning up some Sphinx warnings :pr:`227`
    * Testing Changes
        * Added support for testing on Windows with CircleCI :pr:`226`
        * Added support for doctests :pr:`233`

.. warning::

    **Breaking Changes**

    * The ``fit()`` method for ``AutoClassifier`` and ``AutoRegressor`` has been renamed to ``search()``.
    * ``AutoClassifier`` has been renamed to ``AutoClassificationSearch``
    * ``AutoRegressor`` has been renamed to ``AutoRegressionSearch``
    * ``AutoClassificationSearch.results`` and ``AutoRegressionSearch.results`` now is a dictionary with ``pipeline_results`` and ``search_order`` keys. ``pipeline_results`` can be used to access a dictionary that is identical to the old ``.results`` dictionary. Whereas,``search_order`` returns a list of the search order in terms of pipeline id.
    * Pipelines now require an estimator as the last component in `component_list`. Slicing pipelines now throws an NotImplementedError to avoid returning Pipelines without an estimator.

**v0.5.2 Nov. 18, 2019**
    * Enhancements
        * Adding basic pipeline structure visualization :pr:`211`
    * Documentation Changes
        * Added notebooks to build process :pr:`212`

**v0.5.1 Nov. 15, 2019**
    * Enhancements
        * Added basic outlier detection guardrail :pr:`151`
        * Added basic ID column guardrail :pr:`135`
        * Added support for unlimited pipelines with a max_time limit :pr:`70`
        * Updated .readthedocs.yaml to successfully build :pr:`188`
    * Fixes
        * Removed MSLE from default additional objectives :pr:`203`
        * Fixed random_state passed in pipelines :pr:`204`
        * Fixed slow down in RFRegressor :pr:`206`
    * Changes
        * Pulled information for describe_pipeline from pipeline's new describe method :pr:`190`
        * Refactored pipelines :pr:`108`
        * Removed guardrails from Auto(*) :pr:`202`, :pr:`208`
    * Documentation Changes
        * Updated documentation to show max_time enhancements :pr:`189`
        * Updated release instructions for RTD :pr:`193`
        * Added notebooks to build process :pr:`212`
        * Added contributing instructions :pr:`213`
        * Added new content :pr:`222`

**v0.5.0 Oct. 29, 2019**
    * Enhancements
        * Added basic one hot encoding :pr:`73`
        * Use enums for model_type :pr:`110`
        * Support for splitting regression datasets :pr:`112`
        * Auto-infer multiclass classification :pr:`99`
        * Added support for other units in max_time :pr:`125`
        * Detect highly null columns :pr:`121`
        * Added additional regression objectives :pr:`100`
        * Show an interactive iteration vs. score plot when using fit() :pr:`134`
    * Fixes
        * Reordered `describe_pipeline` :pr:`94`
        * Added type check for model_type :pr:`109`
        * Fixed `s` units when setting string max_time :pr:`132`
        * Fix objectives not appearing in API documentation :pr:`150`
    * Changes
        * Reorganized tests :pr:`93`
        * Moved logging to its own module :pr:`119`
        * Show progress bar history :pr:`111`
        * Using cloudpickle instead of pickle to allow unloading of custom objectives :pr:`113`
        * Removed render.py :pr:`154`
    * Documentation Changes
        * Update release instructions :pr:`140`
        * Include additional_objectives parameter :pr:`124`
        * Added Changelog :pr:`136`
    * Testing Changes
        * Code coverage :pr:`90`
        * Added CircleCI tests for other Python versions :pr:`104`
        * Added doc notebooks as tests :pr:`139`
        * Test metadata for CircleCI and 2 core parallelism :pr:`137`

**v0.4.1 Sep. 16, 2019**
    * Enhancements
        * Added AutoML for classification and regressor using Autobase and Skopt :pr:`7` :pr:`9`
        * Implemented standard classification and regression metrics :pr:`7`
        * Added logistic regression, random forest, and XGBoost pipelines :pr:`7`
        * Implemented support for custom objectives :pr:`15`
        * Feature importance for pipelines :pr:`18`
        * Serialization for pipelines :pr:`19`
        * Allow fitting on objectives for optimal threshold :pr:`27`
        * Added detect label leakage :pr:`31`
        * Implemented callbacks :pr:`42`
        * Allow for multiclass classification :pr:`21`
        * Added support for additional objectives :pr:`79`
    * Fixes
        * Fixed feature selection in pipelines :pr:`13`
        * Made random_seed usage consistent :pr:`45`
    * Documentation Changes
        * Documentation Changes
        * Added docstrings :pr:`6`
        * Created notebooks for docs :pr:`6`
        * Initialized readthedocs EvalML :pr:`6`
        * Added favicon :pr:`38`
    * Testing Changes
        * Added testing for loading data :pr:`39`

**v0.2.0 Aug. 13, 2019**
    * Enhancements
        * Created fraud detection objective :pr:`4`

**v0.1.0 July. 31, 2019**
    * *First Release*
    * Enhancements
        * Added lead scoring objecitve :pr:`1`
        * Added basic classifier :pr:`1`
    * Documentation Changes
        * Initialized Sphinx for docs :pr:`1`<|MERGE_RESOLUTION|>--- conflicted
+++ resolved
@@ -4,9 +4,7 @@
 ---------
 **Future Releases**
     * Enhancements
-<<<<<<< HEAD
         * Added basic correlation guardrail :pr:`141`
-=======
         * Add normalization option and information to confusion matrix :pr:`484`
         * Renamed `PipelineBase.name` as `PipelineBase.summary` and redefined `PipelineBase.name` as class property :pr:`491`
         * Added access to parameters in Pipelines with `PipelineBase.parameters` (used to be return of `PipelineBase.describe`) :pr:`501`
@@ -42,7 +40,6 @@
         * Changed colors of confusion matrix to shades of blue and updated axis order to match scikit-learn's :pr:`426`
         * Added PipelineBase graph and feature_importance_graph methods, moved from previous location :pr:`423`
         * Added support for python 3.8 :pr:`462`
->>>>>>> 54a2a72a
     * Fixes
         * Fixed ROC and confusion matrix plots not being calculated if user passed own additional_objectives :pr:`276`
         * Fixed ReadtheDocs FileNotFoundError exception for fraud dataset :pr:`439`
