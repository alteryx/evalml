.. _changelog:

Changelog
---------

**Future Releases**
    * Enhancements
        * Added multiclass support for ROC curve graphing :pr:`832`
        * Added preprocessing component to drop features whose percentage of NaN values exceeds a specified threshold :pr:`834`
        * Added data check to check for problematic target labels :pr:`814`
        * Added PerColumnImputer that allows imputation strategies per column :pr:`824`
        * Added transformer to drop specific columns :pr:`827`
        * Added preprocessing component to handle DateTime columns featurization :pr:`838`
        * Define getter method for component `parameters` :pr:`847`
    * Fixes
<<<<<<< HEAD
        * Fixed bug where SimpleImputer cannot handle dropped columns :pr:`846`
=======
        * Enforce requirement that builtin components save all inputted values in their parameters dict :pr:`847`
        * Don't list base classes in `all_components` output :pr:`847`
>>>>>>> e2ea9a2f
    * Changes
        * Update `all_pipelines` and `all_components` to try initializing pipelines/components, and on failure exclude them :pr:`849`
        * Refactor `handle_components` to `handle_components_class`, standardize to `ComponentBase` subclass instead of instance :pr:`850`
    * Documentation Changes
    * Testing Changes
      * Update the changelog check job to expect the new branching pattern for the deps update bot :pr:`836`

.. warning::

    **Breaking Changes**
        * Pipelines' static ``component_graph`` field must contain either ``ComponentBase`` subclasses or ``str``, instead of ``ComponentBase`` subclass instances :pr:`850`
        * Rename ``handle_component`` to ``handle_component_class``. Now standardizes to ``ComponentBase`` subclasses instead of ``ComponentBase`` subclass instances :pr:`850`


**v0.10.0 May 29, 2020**
    * Enhancements
        * Added baseline models for classification and regression, add functionality to calculate baseline models before searching in AutoML :pr:`746`
        * Port over highly-null guardrail as a data check and define `DefaultDataChecks` and `DisableDataChecks` classes :pr:`745`
        * Update `Tuner` classes to work directly with pipeline parameters dicts instead of flat parameter lists :pr:`779`
        * Add Elastic Net as a pipeline option :pr:`812`
        * Added new Pipeline option `ExtraTrees` :pr:`790`
        * Added precicion-recall curve metrics and plot for binary classification problems in `evalml.pipeline.graph_utils` :pr:`794`
        * Update the default automl algorithm to search in batches, starting with default parameters for each pipeline and iterating from there :pr:`793`
        * Added `AutoMLAlgorithm` class and `IterativeAlgorithm` impl, separated from `AutoSearchBase` :pr:`793`
    * Fixes
        * Update pipeline `score` to return `nan` score for any objective which throws an exception during scoring :pr:`787`
        * Fixed bug introduced in :pr:`787` where binary classification metrics requiring predicted probabilities error in scoring :pr:`798`
        * CatBoost and XGBoost classifiers and regressors can no longer have a learning rate of 0 :pr:`795`
    * Changes
        * Cleanup pipeline `score` code, and cleanup codecov :pr:`711`
        * Remove `pass` for abstract methods for codecov :pr:`730`
        * Added __str__ for AutoSearch object :pr:`675`
        * Add util methods to graph ROC and confusion matrix :pr:`720`
        * Refactor `AutoBase` to `AutoSearchBase` :pr:`758`
        * Updated AutoBase with `data_checks` parameter, removed previous `detect_label_leakage` parameter, and added functionality to run data checks before search in AutoML :pr:`765`
        * Updated our logger to use Python's logging utils :pr:`763`
        * Refactor most of `AutoSearchBase._do_iteration` impl into `AutoSearchBase._evaluate` :pr:`762`
        * Port over all guardrails to use the new DataCheck API :pr:`789`
        * Expanded `import_or_raise` to catch all exceptions :pr:`759`
        * Adds RMSE, MSLE, RMSLE as standard metrics :pr:`788`
        * Don't allow `Recall` to be used as an objective for AutoML :pr:`784`
        * Removed feature selection from pipelines :pr:`819`
        * Update default estimator parameters to make automl search faster and more accurate :pr:`793`
    * Documentation Changes
        * Add instructions to freeze `master` on `release.md` :pr:`726`
        * Update release instructions with more details :pr:`727` :pr:`733`
        * Add objective base classes to API reference :pr:`736`
        * Fix components API to match other modules :pr:`747`
    * Testing Changes
        * Delete codecov yml, use codecov.io's default :pr:`732`
        * Added unit tests for fraud cost, lead scoring, and standard metric objectives :pr:`741`
        * Update codecov client :pr:`782`
        * Updated AutoBase __str__ test to include no parameters case :pr:`783`
        * Added unit tests for `ExtraTrees` pipeline :pr:`790`
        * If codecov fails to upload, fail build :pr:`810`
        * Updated Python version of dependency action :pr:`816`
        * Update the dependency update bot to use a suffix when creating branches :pr:`817`

.. warning::

    **Breaking Changes**
        * The ``detect_label_leakage`` parameter for AutoML classes has been removed and replaced by a ``data_checks`` parameter :pr:`765`
        * Moved ROC and confusion matrix methods from ``evalml.pipeline.plot_utils`` to ``evalml.pipeline.graph_utils`` :pr:`720`
        * ``Tuner`` classes require a pipeline hyperparameter range dict as an init arg instead of a space definition :pr:`779`
        * ``Tuner.propose`` and ``Tuner.add`` work directly with pipeline parameters dicts instead of flat parameter lists :pr:`779`
        * ``PipelineBase.hyperparameters`` and ``custom_hyperparameters`` use pipeline parameters dict format instead of being represented as a flat list :pr:`779`
        * All guardrail functions previously under ``evalml.guardrails.utils`` will be removed and replaced by data checks :pr:`789`
        * `Recall` disallowed as an objective for AutoML :pr:`784`
        * ``AutoSearchBase`` parameter ``tuner`` has been renamed to ``tuner_class`` :pr:`793`
        * ``AutoSearchBase`` parameter ``possible_pipelines`` and ``possible_model_families`` have been renamed to ``allowed_pipelines`` and ``allowed_model_families`` :pr:`793`


**v0.9.0 Apr. 27, 2020**
    * Enhancements
        * Added accuracy as an standard objective :pr:`624`
        * Added verbose parameter to load_fraud :pr:`560`
        * Added Balanced Accuracy metric for binary, multiclass :pr:`612` :pr:`661`
        * Added XGBoost regressor and XGBoost regression pipeline :pr:`666`
        * Added Accuracy metric for multiclass :pr:`672`
        * Added objective name in `AutoBase.describe_pipeline` :pr:`686`
        * Added `DataCheck` and `DataChecks`, `Message` classes and relevant subclasses :pr:`739`
    * Fixes
        * Removed direct access to `cls.component_graph` :pr:`595`
        * Add testing files to .gitignore :pr:`625`
        * Remove circular dependencies from `Makefile` :pr:`637`
        * Add error case for `normalize_confusion_matrix()` :pr:`640`
        * Fixed XGBoostClassifier and XGBoostRegressor bug with feature names that contain [, ], or < :pr:`659`
        * Update make_pipeline_graph to not accidentally create empty file when testing if path is valid :pr:`649`
        * Fix pip installation warning about docsutils version, from boto dependency :pr:`664`
        * Removed zero division warning for F1/precision/recall metrics :pr:`671`
        * Fixed `summary` for pipelines without estimators :pr:`707`
    * Changes
        * Updated default objective for binary/multiseries classification to log loss :pr:`613`
        * Created classification and regression pipeline subclasses and removed objective as an attribute of pipeline classes :pr:`405`
        * Changed the output of `score` to return one dictionary :pr:`429`
        * Created binary and multiclass objective subclasses :pr:`504`
        * Updated objectives API :pr:`445`
        * Removed call to `get_plot_data` from AutoML :pr:`615`
        * Set `raise_error` to default to True for AutoML classes :pr:`638`
        * Remove unnecessary "u" prefixes on some unicode strings :pr:`641`
        * Changed one-hot encoder to return uint8 dtypes instead of ints :pr:`653`
        * Pipeline `_name` field changed to `custom_name` :pr:`650`
        * Removed `graphs.py` and moved methods into `PipelineBase` :pr:`657`, :pr:`665`
        * Remove s3fs as a dev dependency :pr:`664`
        * Changed requirements-parser to be a core dependency :pr:`673`
        * Replace `supported_problem_types` field on pipelines with `problem_type` attribute on base classes :pr:`678`
        * Changed AutoML to only show best results for a given pipeline template in `rankings`, added `full_rankings` property to show all :pr:`682`
        * Update `ModelFamily` values: don't list xgboost/catboost as classifiers now that we have regression pipelines for them :pr:`677`
        * Changed AutoML's `describe_pipeline` to get problem type from pipeline instead :pr:`685`
        * Standardize `import_or_raise` error messages :pr:`683`
        * Updated argument order of objectives to align with sklearn's :pr:`698`
        * Renamed `pipeline.feature_importance_graph` to `pipeline.graph_feature_importances` :pr:`700`
        * Moved ROC and confusion matrix methods to `evalml.pipelines.plot_utils` :pr:`704`
        * Renamed `MultiClassificationObjective` to `MulticlassClassificationObjective`, to align with pipeline naming scheme :pr:`715`
    * Documentation Changes
        * Fixed some sphinx warnings :pr:`593`
        * Fixed docstring for AutoClassificationSearch with correct command :pr:`599`
        * Limit readthedocs formats to pdf, not htmlzip and epub :pr:`594` :pr:`600`
        * Clean up objectives API documentation :pr:`605`
        * Fixed function on Exploring search results page :pr:`604`
        * Update release process doc :pr:`567`
        * AutoClassificationSearch and AutoRegressionSearch show inherited methods in API reference :pr:`651`
        * Fixed improperly formatted code in breaking changes for changelog :pr:`655`
        * Added configuration to treat Sphinx warnings as errors :pr:`660`
        * Removed separate plotting section for pipelines in API reference :pr:`657`, :pr:`665`
        * Have leads example notebook load S3 files using https, so we can delete s3fs dev dependency :pr:`664`
        * Categorized components in API reference and added descriptions for each category :pr:`663`
        * Fixed Sphinx warnings about BalancedAccuracy objective :pr:`669`
        * Updated API reference to include missing components and clean up pipeline docstrings :pr:`689`
        * Reorganize API ref, and clarify pipeline sub-titles :pr:`688`
        * Add and update preprocessing utils in API reference :pr:`687`
        * Added inheritance diagrams to API reference :pr:`695`
        * Documented which default objective AutoML optimizes for :pr:`699`
        * Create seperate install page :pr:`701`
        * Include more utils in API ref, like `import_or_raise` :pr:`704`
        * Add more color to pipeline documentation :pr:`705`
    * Testing Changes
        * Matched install commands of `check_latest_dependencies` test and it's GitHub action :pr:`578`
        * Added Github app to auto assign PR author as assignee :pr:`477`
        * Removed unneeded conda installation of xgboost in windows checkin tests :pr:`618`
        * Update graph tests to always use tmpfile dir :pr:`649`
        * Changelog checkin test workaround for release PRs: If 'future release' section is empty of PR refs, pass check :pr:`658`
        * Add changelog checkin test exception for `dep-update` branch :pr:`723`

.. warning::

    **Breaking Changes**

    * Pipelines will now no longer take an objective parameter during instantiation, and will no longer have an objective attribute.
    * ``fit()`` and ``predict()`` now use an optional ``objective`` parameter, which is only used in binary classification pipelines to fit for a specific objective.
    * ``score()`` will now use a required ``objectives`` parameter that is used to determine all the objectives to score on. This differs from the previous behavior, where the pipeline's objective was scored on regardless.
    * ``score()`` will now return one dictionary of all objective scores.
    * ``ROC`` and ``ConfusionMatrix`` plot methods via ``Auto(*).plot`` have been removed by :pr:`615` and are replaced by ``roc_curve`` and ``confusion_matrix`` in `evamlm.pipelines.plot_utils`` in :pr:`704`
    * ``normalize_confusion_matrix`` has been moved to ``evalml.pipelines.plot_utils`` :pr:`704`
    * Pipelines ``_name`` field changed to ``custom_name``
    * Pipelines ``supported_problem_types`` field is removed because it is no longer necessary :pr:`678`
    * Updated argument order of objectives' `objective_function` to align with sklearn :pr:`698`
    * `pipeline.feature_importance_graph` has been renamed to `pipeline.graph_feature_importances` in :pr:`700`
    * Removed unsupported ``MSLE`` objective :pr:`704`


**v0.8.0 Apr. 1, 2020**
    * Enhancements
        * Add normalization option and information to confusion matrix :pr:`484`
        * Add util function to drop rows with NaN values :pr:`487`
        * Renamed `PipelineBase.name` as `PipelineBase.summary` and redefined `PipelineBase.name` as class property :pr:`491`
        * Added access to parameters in Pipelines with `PipelineBase.parameters` (used to be return of `PipelineBase.describe`) :pr:`501`
        * Added `fill_value` parameter for SimpleImputer :pr:`509`
        * Added functionality to override component hyperparameters and made pipelines take hyperparemeters from components :pr:`516`
        * Allow numpy.random.RandomState for random_state parameters :pr:`556`
    * Fixes
        * Removed unused dependency `matplotlib`, and move `category_encoders` to test reqs :pr:`572`
    * Changes
        * Undo version cap in XGBoost placed in :pr:`402` and allowed all released of XGBoost :pr:`407`
        * Support pandas 1.0.0 :pr:`486`
        * Made all references to the logger static :pr:`503`
        * Refactored `model_type` parameter for components and pipelines to `model_family` :pr:`507`
        * Refactored `problem_types` for pipelines and components into `supported_problem_types` :pr:`515`
        * Moved `pipelines/utils.save_pipeline` and `pipelines/utils.load_pipeline` to `PipelineBase.save` and `PipelineBase.load` :pr:`526`
        * Limit number of categories encoded by OneHotEncoder :pr:`517`
    * Documentation Changes
        * Updated API reference to remove PipelinePlot and added moved PipelineBase plotting methods :pr:`483`
        * Add code style and github issue guides :pr:`463` :pr:`512`
        * Updated API reference for to surface class variables for pipelines and components :pr:`537`
        * Fixed README documentation link :pr:`535`
        * Unhid PR references in changelog :pr:`656`
    * Testing Changes
        * Added automated dependency check PR :pr:`482`, :pr:`505`
        * Updated automated dependency check comment :pr:`497`
        * Have build_docs job use python executor, so that env vars are set properly :pr:`547`
        * Added simple test to make sure OneHotEncoder's top_n works with large number of categories :pr:`552`
        * Run windows unit tests on PRs :pr:`557`


.. warning::

    **Breaking Changes**

    * ``AutoClassificationSearch`` and ``AutoRegressionSearch``'s ``model_types`` parameter has been refactored into ``allowed_model_families``
    * ``ModelTypes`` enum has been changed to ``ModelFamily``
    * Components and Pipelines now have a ``model_family`` field instead of ``model_type``
    * ``get_pipelines`` utility function now accepts ``model_families`` as an argument instead of ``model_types``
    * ``PipelineBase.name`` no longer returns structure of pipeline and has been replaced by ``PipelineBase.summary``
    * ``PipelineBase.problem_types`` and ``Estimator.problem_types`` has been renamed to ``supported_problem_types``
    * ``pipelines/utils.save_pipeline`` and ``pipelines/utils.load_pipeline`` moved to ``PipelineBase.save`` and ``PipelineBase.load``


**v0.7.0 Mar. 9, 2020**
    * Enhancements
        * Added emacs buffers to .gitignore :pr:`350`
        * Add CatBoost (gradient-boosted trees) classification and regression components and pipelines :pr:`247`
        * Added Tuner abstract base class :pr:`351`
        * Added n_jobs as parameter for AutoClassificationSearch and AutoRegressionSearch :pr:`403`
        * Changed colors of confusion matrix to shades of blue and updated axis order to match scikit-learn's :pr:`426`
        * Added PipelineBase graph and feature_importance_graph methods, moved from previous location :pr:`423`
        * Added support for python 3.8 :pr:`462`
    * Fixes
        * Fixed ROC and confusion matrix plots not being calculated if user passed own additional_objectives :pr:`276`
        * Fixed ReadtheDocs FileNotFoundError exception for fraud dataset :pr:`439`
    * Changes
        * Added n_estimators as a tunable parameter for XGBoost :pr:`307`
        * Remove unused parameter ObjectiveBase.fit_needs_proba :pr:`320`
        * Remove extraneous parameter component_type from all components :pr:`361`
        * Remove unused rankings.csv file :pr:`397`
        * Downloaded demo and test datasets so unit tests can run offline :pr:`408`
        * Remove `_needs_fitting` attribute from Components :pr:`398`
        * Changed plot.feature_importance to show only non-zero feature importances by default, added optional parameter to show all :pr:`413`
        * Refactored `PipelineBase` to take in parameter dictionary and moved pipeline metadata to class attribute :pr:`421`
        * Dropped support for Python 3.5 :pr:`438`
        * Removed unused `apply.py` file :pr:`449`
        * Clean up requirements.txt to remove unused deps :pr:`451`
        * Support installation without all required dependencies :pr:`459`
    * Documentation Changes
        * Update release.md with instructions to release to internal license key :pr:`354`
    * Testing Changes
        * Added tests for utils (and moved current utils to gen_utils) :pr:`297`
        * Moved XGBoost install into it's own separate step on Windows using Conda :pr:`313`
        * Rewind pandas version to before 1.0.0, to diagnose test failures for that version :pr:`325`
        * Added dependency update checkin test :pr:`324`
        * Rewind XGBoost version to before 1.0.0 to diagnose test failures for that version :pr:`402`
        * Update dependency check to use a whitelist :pr:`417`
        * Update unit test jobs to not install dev deps :pr:`455`

.. warning::

    **Breaking Changes**

    * Python 3.5 will not be actively supported.

**v0.6.0 Dec. 16, 2019**
    * Enhancements
        * Added ability to create a plot of feature importances :pr:`133`
        * Add early stopping to AutoML using patience and tolerance parameters :pr:`241`
        * Added ROC and confusion matrix metrics and plot for classification problems and introduce PipelineSearchPlots class :pr:`242`
        * Enhanced AutoML results with search order :pr:`260`
        * Added utility function to show system and environment information :pr:`300`
    * Fixes
        * Lower botocore requirement :pr:`235`
        * Fixed decision_function calculation for FraudCost objective :pr:`254`
        * Fixed return value of Recall metrics :pr:`264`
        * Components return `self` on fit :pr:`289`
    * Changes
        * Renamed automl classes to AutoRegressionSearch and AutoClassificationSearch :pr:`287`
        * Updating demo datasets to retain column names :pr:`223`
        * Moving pipeline visualization to PipelinePlots class :pr:`228`
        * Standarizing inputs as pd.Dataframe / pd.Series :pr:`130`
        * Enforcing that pipelines must have an estimator as last component :pr:`277`
        * Added ipywidgets as a dependency in requirements.txt :pr:`278`
        * Added Random and Grid Search Tuners :pr:`240`
    * Documentation Changes
        * Adding class properties to API reference :pr:`244`
        * Fix and filter FutureWarnings from scikit-learn :pr:`249`, :pr:`257`
        * Adding Linear Regression to API reference and cleaning up some Sphinx warnings :pr:`227`
    * Testing Changes
        * Added support for testing on Windows with CircleCI :pr:`226`
        * Added support for doctests :pr:`233`

.. warning::

    **Breaking Changes**

    * The ``fit()`` method for ``AutoClassifier`` and ``AutoRegressor`` has been renamed to ``search()``.
    * ``AutoClassifier`` has been renamed to ``AutoClassificationSearch``
    * ``AutoRegressor`` has been renamed to ``AutoRegressionSearch``
    * ``AutoClassificationSearch.results`` and ``AutoRegressionSearch.results`` now is a dictionary with ``pipeline_results`` and ``search_order`` keys. ``pipeline_results`` can be used to access a dictionary that is identical to the old ``.results`` dictionary. Whereas, ``search_order`` returns a list of the search order in terms of ``pipeline_id``.
    * Pipelines now require an estimator as the last component in ``component_list``. Slicing pipelines now throws an ``NotImplementedError`` to avoid returning pipelines without an estimator.

**v0.5.2 Nov. 18, 2019**
    * Enhancements
        * Adding basic pipeline structure visualization :pr:`211`
    * Documentation Changes
        * Added notebooks to build process :pr:`212`

**v0.5.1 Nov. 15, 2019**
    * Enhancements
        * Added basic outlier detection guardrail :pr:`151`
        * Added basic ID column guardrail :pr:`135`
        * Added support for unlimited pipelines with a max_time limit :pr:`70`
        * Updated .readthedocs.yaml to successfully build :pr:`188`
    * Fixes
        * Removed MSLE from default additional objectives :pr:`203`
        * Fixed random_state passed in pipelines :pr:`204`
        * Fixed slow down in RFRegressor :pr:`206`
    * Changes
        * Pulled information for describe_pipeline from pipeline's new describe method :pr:`190`
        * Refactored pipelines :pr:`108`
        * Removed guardrails from Auto(*) :pr:`202`, :pr:`208`
    * Documentation Changes
        * Updated documentation to show max_time enhancements :pr:`189`
        * Updated release instructions for RTD :pr:`193`
        * Added notebooks to build process :pr:`212`
        * Added contributing instructions :pr:`213`
        * Added new content :pr:`222`

**v0.5.0 Oct. 29, 2019**
    * Enhancements
        * Added basic one hot encoding :pr:`73`
        * Use enums for model_type :pr:`110`
        * Support for splitting regression datasets :pr:`112`
        * Auto-infer multiclass classification :pr:`99`
        * Added support for other units in max_time :pr:`125`
        * Detect highly null columns :pr:`121`
        * Added additional regression objectives :pr:`100`
        * Show an interactive iteration vs. score plot when using fit() :pr:`134`
    * Fixes
        * Reordered `describe_pipeline` :pr:`94`
        * Added type check for model_type :pr:`109`
        * Fixed `s` units when setting string max_time :pr:`132`
        * Fix objectives not appearing in API documentation :pr:`150`
    * Changes
        * Reorganized tests :pr:`93`
        * Moved logging to its own module :pr:`119`
        * Show progress bar history :pr:`111`
        * Using cloudpickle instead of pickle to allow unloading of custom objectives :pr:`113`
        * Removed render.py :pr:`154`
    * Documentation Changes
        * Update release instructions :pr:`140`
        * Include additional_objectives parameter :pr:`124`
        * Added Changelog :pr:`136`
    * Testing Changes
        * Code coverage :pr:`90`
        * Added CircleCI tests for other Python versions :pr:`104`
        * Added doc notebooks as tests :pr:`139`
        * Test metadata for CircleCI and 2 core parallelism :pr:`137`

**v0.4.1 Sep. 16, 2019**
    * Enhancements
        * Added AutoML for classification and regressor using Autobase and Skopt :pr:`7` :pr:`9`
        * Implemented standard classification and regression metrics :pr:`7`
        * Added logistic regression, random forest, and XGBoost pipelines :pr:`7`
        * Implemented support for custom objectives :pr:`15`
        * Feature importance for pipelines :pr:`18`
        * Serialization for pipelines :pr:`19`
        * Allow fitting on objectives for optimal threshold :pr:`27`
        * Added detect label leakage :pr:`31`
        * Implemented callbacks :pr:`42`
        * Allow for multiclass classification :pr:`21`
        * Added support for additional objectives :pr:`79`
    * Fixes
        * Fixed feature selection in pipelines :pr:`13`
        * Made random_seed usage consistent :pr:`45`
    * Documentation Changes
        * Documentation Changes
        * Added docstrings :pr:`6`
        * Created notebooks for docs :pr:`6`
        * Initialized readthedocs EvalML :pr:`6`
        * Added favicon :pr:`38`
    * Testing Changes
        * Added testing for loading data :pr:`39`

**v0.2.0 Aug. 13, 2019**
    * Enhancements
        * Created fraud detection objective :pr:`4`

**v0.1.0 July. 31, 2019**
    * *First Release*
    * Enhancements
        * Added lead scoring objecitve :pr:`1`
        * Added basic classifier :pr:`1`
    * Documentation Changes
        * Initialized Sphinx for docs :pr:`1`<|MERGE_RESOLUTION|>--- conflicted
+++ resolved
@@ -13,12 +13,9 @@
         * Added preprocessing component to handle DateTime columns featurization :pr:`838`
         * Define getter method for component `parameters` :pr:`847`
     * Fixes
-<<<<<<< HEAD
         * Fixed bug where SimpleImputer cannot handle dropped columns :pr:`846`
-=======
         * Enforce requirement that builtin components save all inputted values in their parameters dict :pr:`847`
         * Don't list base classes in `all_components` output :pr:`847`
->>>>>>> e2ea9a2f
     * Changes
         * Update `all_pipelines` and `all_components` to try initializing pipelines/components, and on failure exclude them :pr:`849`
         * Refactor `handle_components` to `handle_components_class`, standardize to `ComponentBase` subclass instead of instance :pr:`850`
