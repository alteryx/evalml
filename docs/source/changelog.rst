--- conflicted
+++ resolved
@@ -48,11 +48,8 @@
         * Pipelines' static ``component_graph`` field must contain either ``ComponentBase`` subclasses or ``str``, instead of ``ComponentBase`` subclass instances :pr:`850`
         * Rename ``handle_component`` to ``handle_component_class``. Now standardizes to ``ComponentBase`` subclasses instead of ``ComponentBase`` subclass instances :pr:`850`
         * Pipelines' and classifiers' `feature_importances` is renamed `feature_importance`, `graph_feature_importances` is renamed `graph_feature_importance` :pr:`883`
-<<<<<<< HEAD
         * Passing data_checks=None to automl search will not perform any data checks as opposed to default checks. :pr:`892`
-=======
         * Pipelines to search for in AutoML are now determined automatically, rather than using the statically-defined pipeline classes. :pr:`870`
->>>>>>> bf9867b2
 
 
 **v0.10.0 May 29, 2020**
