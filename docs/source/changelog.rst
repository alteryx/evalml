.. _changelog:

Changelog
---------
**Future Releases**
    * Enhancements
        * Add normalization option and information to confusion matrix :pr:`484`
        * Renamed `PipelineBase.name` as `PipelineBase.summary` and redefined `PipelineBase.name` as class property :pr:`491`
        * Added access to parameters in Pipelines with `PipelineBase.parameters` (used to be return of `PipelineBase.describe`) :pr:`501`
        * Added `fill_value` parameter for SimpleImputer :pr:`509`    
    * Fixes
    * Changes
        * Undo version cap in XGBoost placed in :pr:`402` and allowed all released of XGBoost :pr:`407`
        * Support pandas 1.0.0 :pr:`486`
        * Made all references to the logger static :pr:`503`
        * Refactored `model_type` parameter for components and pipelines to `model_family` :pr:`507`
<<<<<<< HEAD
        * Refactored `problem_types` for pipelines and components into `supported_problem_types` :pr:`515`
=======
        * Moved `pipelines/utils.save_pipeline` and `pipelines/utils.load_pipeline` to `PipelineBase.save` and `PipelineBase.load` :pr:`526`
>>>>>>> 3988eab3
    * Documentation Changes
        * Updated API reference to remove PipelinePlot and added moved PipelineBase plotting methods :pr:`483`
        * Add code style and github issue guides :pr:`463` :pr:`512`
    * Testing Changes
        * Added automated dependency check PR :pr:`482`, :pr:`505`
        * Updated automated dependency check comment :pr:`497`
.. warning::

    **Breaking Changes**

    * `AutoClassificationSearch` and `AutoRegressionSearch`'s `model_types` parameter has been refactored into `allowed_model_families`
    * `ModelTypes` enum has been changed to `ModelFamily`
    * Components and Pipelines now have a `model_family` field instead of `model_type`
    * `get_pipelines` utility function now accepts `model_families` as an argument instead of `model_types`
    * `PipelineBase.name` no longer returns structure of pipeline and has been replaced by `PipelineBase.summary`
<<<<<<< HEAD
    * `PipelineBase.problem_types` and `Estimator.problem_types` has been renamed to `supported_problem_types`
=======
    * `pipelines/utils.save_pipeline` and `pipelines/utils.load_pipeline` moved to `PipelineBase.save` and `PipelineBase.load`
>>>>>>> 3988eab3
    

**v0.7.0 Mar. 9, 2020**
    * Enhancements
        * Added emacs buffers to .gitignore :pr:`350`
        * Add CatBoost (gradient-boosted trees) classification and regression components and pipelines :pr:`247`
        * Added Tuner abstract base class :pr:`351`
        * Added n_jobs as parameter for AutoClassificationSearch and AutoRegressionSearch :pr:`403`
        * Changed colors of confusion matrix to shades of blue and updated axis order to match scikit-learn's :pr:`426`
        * Added PipelineBase graph and feature_importance_graph methods, moved from previous location :pr:`423`
        * Added support for python 3.8 :pr:`462`
    * Fixes
        * Fixed ROC and confusion matrix plots not being calculated if user passed own additional_objectives :pr:`276`
        * Fixed ReadtheDocs FileNotFoundError exception for fraud dataset :pr:`439`
    * Changes
        * Added n_estimators as a tunable parameter for XGBoost :pr:`307`
        * Remove unused parameter ObjectiveBase.fit_needs_proba :pr:`320`
        * Remove extraneous parameter component_type from all components :pr:`361`
        * Remove unused rankings.csv file :pr:`397`
        * Downloaded demo and test datasets so unit tests can run offline :pr:`408`
        * Remove `_needs_fitting` attribute from Components :pr:`398`
        * Changed plot.feature_importance to show only non-zero feature importances by default, added optional parameter to show all :pr:`413`
        * Refactored `PipelineBase` to take in parameter dictionary and moved pipeline metadata to class attribute :pr:`421`
        * Dropped support for Python 3.5 :pr:`438`
        * Removed unused `apply.py` file :pr:`449`
        * Clean up requirements.txt to remove unused deps :pr:`451`
        * Support installation without all required dependencies :pr:`459`
    * Documentation Changes
        * Update release.md with instructions to release to internal license key :pr:`354`
    * Testing Changes
        * Added tests for utils (and moved current utils to gen_utils) :pr:`297`
        * Moved XGBoost install into it's own separate step on Windows using Conda :pr:`313`
        * Rewind pandas version to before 1.0.0, to diagnose test failures for that version :pr:`325`
        * Added dependency update checkin test :pr:`324`
        * Rewind XGBoost version to before 1.0.0 to diagnose test failures for that version :pr:`402`
        * Update dependency check to use a whitelist :pr:`417`
        * Update unit test jobs to not install dev deps :pr:`455`
.. warning::

    **Breaking Changes**

    * Python 3.5 will not be actively supported.

**v0.6.0 Dec. 16, 2019**
    * Enhancements
        * Added ability to create a plot of feature importances :pr:`133`
        * Add early stopping to AutoML using patience and tolerance parameters :pr:`241`
        * Added ROC and confusion matrix metrics and plot for classification problems and introduce PipelineSearchPlots class :pr:`242`
        * Enhanced AutoML results with search order :pr:`260`
    * Fixes
        * Lower botocore requirement :pr:`235`
        * Fixed decision_function calculation for FraudCost objective :pr:`254`
        * Fixed return value of Recall metrics :pr:`264`
        * Components return `self` on fit :pr:`289`
    * Changes
        * Renamed automl classes to AutoRegressionSearch and AutoClassificationSearch :pr:`287`
        * Updating demo datasets to retain column names :pr:`223`
        * Moving pipeline visualization to PipelinePlots class :pr:`228`
        * Standarizing inputs as pd.Dataframe / pd.Series :pr:`130`
        * Enforcing that pipelines must have an estimator as last component :pr:`277`
        * Added ipywidgets as a dependency in requirements.txt :pr:`278`
        * Added Random and Grid Search Tuners :pr:`240`
    * Documentation Changes
        * Adding class properties to API reference :pr:`244`
        * Fix and filter FutureWarnings from scikit-learn :pr:`249`, :pr:`257`
        * Adding Linear Regression to API reference and cleaning up some Sphinx warnings :pr:`227`
    * Testing Changes
        * Added support for testing on Windows with CircleCI :pr:`226`
        * Added support for doctests :pr:`233`

.. warning::

    **Breaking Changes**

    * The ``fit()`` method for ``AutoClassifier`` and ``AutoRegressor`` has been renamed to ``search()``.
    * ``AutoClassifier`` has been renamed to ``AutoClassificationSearch``
    * ``AutoRegressor`` has been renamed to ``AutoRegressionSearch``
    * ``AutoClassificationSearch.results`` and ``AutoRegressionSearch.results`` now is a dictionary with ``pipeline_results`` and ``search_order`` keys. ``pipeline_results`` can be used to access a dictionary that is identical to the old ``.results`` dictionary. Whereas,``search_order`` returns a list of the search order in terms of pipeline id.
    * Pipelines now require an estimator as the last component in `component_list`. Slicing pipelines now throws an NotImplementedError to avoid returning Pipelines without an estimator.

**v0.5.2 Nov. 18, 2019**
    * Enhancements
        * Adding basic pipeline structure visualization :pr:`211`
    * Documentation Changes
        * Added notebooks to build process :pr:`212`

**v0.5.1 Nov. 15, 2019**
    * Enhancements
        * Added basic outlier detection guardrail :pr:`151`
        * Added basic ID column guardrail :pr:`135`
        * Added support for unlimited pipelines with a max_time limit :pr:`70`
        * Updated .readthedocs.yaml to successfully build :pr:`188`
    * Fixes
        * Removed MSLE from default additional objectives :pr:`203`
        * Fixed random_state passed in pipelines :pr:`204`
        * Fixed slow down in RFRegressor :pr:`206`
    * Changes
        * Pulled information for describe_pipeline from pipeline's new describe method :pr:`190`
        * Refactored pipelines :pr:`108`
        * Removed guardrails from Auto(*) :pr:`202`, :pr:`208`
    * Documentation Changes
        * Updated documentation to show max_time enhancements :pr:`189`
        * Updated release instructions for RTD :pr:`193`
        * Added notebooks to build process :pr:`212`
        * Added contributing instructions :pr:`213`
        * Added new content :pr:`222`

**v0.5.0 Oct. 29, 2019**
    * Enhancements
        * Added basic one hot encoding :pr:`73`
        * Use enums for model_type :pr:`110`
        * Support for splitting regression datasets :pr:`112`
        * Auto-infer multiclass classification :pr:`99`
        * Added support for other units in max_time :pr:`125`
        * Detect highly null columns :pr:`121`
        * Added additional regression objectives :pr:`100`
        * Show an interactive iteration vs. score plot when using fit() :pr:`134`
    * Fixes
        * Reordered `describe_pipeline` :pr:`94`
        * Added type check for model_type :pr:`109`
        * Fixed `s` units when setting string max_time :pr:`132`
        * Fix objectives not appearing in API documentation :pr:`150`
    * Changes
        * Reorganized tests :pr:`93`
        * Moved logging to its own module :pr:`119`
        * Show progress bar history :pr:`111`
        * Using cloudpickle instead of pickle to allow unloading of custom objectives :pr:`113`
        * Removed render.py :pr:`154`
    * Documentation Changes
        * Update release instructions :pr:`140`
        * Include additional_objectives parameter :pr:`124`
        * Added Changelog :pr:`136`
    * Testing Changes
        * Code coverage :pr:`90`
        * Added CircleCI tests for other Python versions :pr:`104`
        * Added doc notebooks as tests :pr:`139`
        * Test metadata for CircleCI and 2 core parallelism :pr:`137`

**v0.4.1 Sep. 16, 2019**
    * Enhancements
        * Added AutoML for classification and regressor using Autobase and Skopt :pr:`7` :pr:`9`
        * Implemented standard classification and regression metrics :pr:`7`
        * Added logistic regression, random forest, and XGBoost pipelines :pr:`7`
        * Implemented support for custom objectives :pr:`15`
        * Feature importance for pipelines :pr:`18`
        * Serialization for pipelines :pr:`19`
        * Allow fitting on objectives for optimal threshold :pr:`27`
        * Added detect label leakage :pr:`31`
        * Implemented callbacks :pr:`42`
        * Allow for multiclass classification :pr:`21`
        * Added support for additional objectives :pr:`79`
    * Fixes
        * Fixed feature selection in pipelines :pr:`13`
        * Made random_seed usage consistent :pr:`45`
    * Documentation Changes
        * Documentation Changes
        * Added docstrings :pr:`6`
        * Created notebooks for docs :pr:`6`
        * Initialized readthedocs EvalML :pr:`6`
        * Added favicon :pr:`38`
    * Testing Changes
        * Added testing for loading data :pr:`39`

**v0.2.0 Aug. 13, 2019**
    * Enhancements
        * Created fraud detection objective :pr:`4`

**v0.1.0 July. 31, 2019**
    * *First Release*
    * Enhancements
        * Added lead scoring objecitve :pr:`1`
        * Added basic classifier :pr:`1`
    * Documentation Changes
        * Initialized Sphinx for docs :pr:`1`<|MERGE_RESOLUTION|>--- conflicted
+++ resolved
@@ -14,11 +14,8 @@
         * Support pandas 1.0.0 :pr:`486`
         * Made all references to the logger static :pr:`503`
         * Refactored `model_type` parameter for components and pipelines to `model_family` :pr:`507`
-<<<<<<< HEAD
         * Refactored `problem_types` for pipelines and components into `supported_problem_types` :pr:`515`
-=======
         * Moved `pipelines/utils.save_pipeline` and `pipelines/utils.load_pipeline` to `PipelineBase.save` and `PipelineBase.load` :pr:`526`
->>>>>>> 3988eab3
     * Documentation Changes
         * Updated API reference to remove PipelinePlot and added moved PipelineBase plotting methods :pr:`483`
         * Add code style and github issue guides :pr:`463` :pr:`512`
@@ -34,11 +31,8 @@
     * Components and Pipelines now have a `model_family` field instead of `model_type`
     * `get_pipelines` utility function now accepts `model_families` as an argument instead of `model_types`
     * `PipelineBase.name` no longer returns structure of pipeline and has been replaced by `PipelineBase.summary`
-<<<<<<< HEAD
     * `PipelineBase.problem_types` and `Estimator.problem_types` has been renamed to `supported_problem_types`
-=======
     * `pipelines/utils.save_pipeline` and `pipelines/utils.load_pipeline` moved to `PipelineBase.save` and `PipelineBase.load`
->>>>>>> 3988eab3
     
 
 **v0.7.0 Mar. 9, 2020**
