--- conflicted
+++ resolved
@@ -19,11 +19,8 @@
         * Created binary and multiclass objective subclasses :pr:`504`
         * Updated objectives API :pr:`445`
         * Removed call to `get_plot_data` from AutoML :pr:`615`
-<<<<<<< HEAD
         * Set `raise_error` to default to True for AutoML classes :pr:`638`
-=======
         * Remove unnecessary "u" prefixes on some unicode strings :pr:`641`
->>>>>>> 77fbb361
     * Documentation Changes
         * Fixed some sphinx warnings :pr:`593`
         * Fixed docstring for AutoClassificationSearch with correct command :pr:`599`
