--- conflicted
+++ resolved
@@ -18,11 +18,8 @@
         * Added new utility functions necessary for generating dynamic preprocessing pipelines :pr:`852`
         * Added kwargs to all components :pr:`863`
         * Added SelectColumns transformer :pr:`873`
-<<<<<<< HEAD
         * Added ability to evaluate additional pipelines for automl search :pr:`874`
-=======
         * Added `default_parameters` class property to components and pipelines :pr:`879`
->>>>>>> 511f6e9b
     * Fixes
         * Fixed bug where SimpleImputer cannot handle dropped columns :pr:`846`
         * Fixed bug where PerColumnImputer cannot handle dropped columns :pr:`855`
