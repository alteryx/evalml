.. _changelog:

Changelog
---------
**Future Releases**
    * Enhancements
        * Added accuracy as an standard objective :pr:`624`
        * Added verbose parameter to load_fraud :pr:`560`
        * Added Balanced Accuracy metric :pr:`612`
    * Fixes
        * Removed direct access to `cls.component_graph` :pr:`595`
        * Add testing files to .gitignore :pr:`625`
        * Remove circular dependencies from `Makefile` :pr:`637`
        * Add error case for `normalize_confusion_matrix()` :pr:`640`
        * Fixed XGBoostClassifier bug with feature names that contain [, ], or < :pr:`659`
        * Update make_pipeline_graph to not accidentally create empty file when testing if path is valid :pr:`649`
    * Changes
        * Updated default objective for binary/multiseries classification to log loss :pr:`613`
        * Created classification and regression pipeline subclasses and removed objective as an attribute of pipeline classes :pr:`405`
        * Changed the output of `score` to return one dictionary :pr:`429`
        * Created binary and multiclass objective subclasses :pr:`504`
        * Updated objectives API :pr:`445`
        * Removed call to `get_plot_data` from AutoML :pr:`615`
        * Set `raise_error` to default to True for AutoML classes :pr:`638`
        * Remove unnecessary "u" prefixes on some unicode strings :pr:`641`
        * Changed one-hot encoder to return uint8 dtypes instead of ints :pr:`653`
        * Pipeline `_name` field changed to `custom_name` :pr:`650`
    * Documentation Changes
        * Fixed some sphinx warnings :pr:`593`
        * Fixed docstring for AutoClassificationSearch with correct command :pr:`599`
        * Limit readthedocs formats to pdf, not htmlzip and epub :pr:`594` :pr:`600`
        * Clean up objectives API documentation :pr:`605`
        * Fixed function on Exploring search results page :pr:`604`
        * Update release process doc :pr:`567`
        * AutoClassificationSearch and AutoRegressionSearch show inherited methods in API reference :pr:`651`
        * Fixed improperly formatted code in breaking changes for changelog :pr:`655`
    * Testing Changes
        * Matched install commands of `check_latest_dependencies` test and it's GitHub action :pr:`578`
        * Added Github app to auto assign PR author as assignee :pr:`477`
        * Removed unneeded conda installation of xgboost in windows checkin tests :pr:`618`
        * Update graph tests to always use tmpfile dir :pr:`649`

.. warning::

    **Breaking Changes**

    * Pipelines will now no longer take an objective parameter during instantiation, and will no longer have an objective attribute.
    * ``fit()`` and ``predict()`` now use an optional ``objective`` parameter, which is only used in binary classification pipelines to fit for a specific objective.
    * ``score()`` will now use a required ``objectives`` parameter that is used to determine all the objectives to score on. This differs from the previous behavior, where the pipeline's objective was scored on regardless.
    * ``score()`` will now return one dictionary of all objective scores.
    * ``ROC`` and ``ConfusionMatrix`` plot methods via ``Auto(*).plot`` will currently fail due to :pr:`615`
    * Pipelines ``_name`` field changed to ``custom_name``


**v0.8.0 Apr. 1, 2020**
    * Enhancements
        * Add normalization option and information to confusion matrix :pr:`484`
        * Add util function to drop rows with NaN values :pr:`487`
        * Renamed `PipelineBase.name` as `PipelineBase.summary` and redefined `PipelineBase.name` as class property :pr:`491`
        * Added access to parameters in Pipelines with `PipelineBase.parameters` (used to be return of `PipelineBase.describe`) :pr:`501`
        * Added `fill_value` parameter for SimpleImputer :pr:`509`
        * Added functionality to override component hyperparameters and made pipelines take hyperparemeters from components :pr:`516`
        * Allow numpy.random.RandomState for random_state parameters :pr:`556`
    * Fixes
        * Removed unused dependency `matplotlib`, and move `category_encoders` to test reqs :pr:`572`
    * Changes
        * Undo version cap in XGBoost placed in :pr:`402` and allowed all released of XGBoost :pr:`407`
        * Support pandas 1.0.0 :pr:`486`
        * Made all references to the logger static :pr:`503`
        * Refactored `model_type` parameter for components and pipelines to `model_family` :pr:`507`
        * Refactored `problem_types` for pipelines and components into `supported_problem_types` :pr:`515`
        * Moved `pipelines/utils.save_pipeline` and `pipelines/utils.load_pipeline` to `PipelineBase.save` and `PipelineBase.load` :pr:`526`
        * Limit number of categories encoded by OneHotEncoder :pr:`517`
    * Documentation Changes
        * Updated API reference to remove PipelinePlot and added moved PipelineBase plotting methods :pr:`483`
        * Add code style and github issue guides :pr:`463` :pr:`512`
        * Updated API reference for to surface class variables for pipelines and components :pr:`537`
        * Fixed README documentation link :pr:`535`
        * Unhid PR references in changelog :pr:`656`
    * Testing Changes
        * Added automated dependency check PR :pr:`482`, :pr:`505`
        * Updated automated dependency check comment :pr:`497`
        * Have build_docs job use python executor, so that env vars are set properly :pr:`547`
        * Added simple test to make sure OneHotEncoder's top_n works with large number of categories :pr:`552`
        * Run windows unit tests on PRs :pr:`557`


.. warning::

    **Breaking Changes**

    * ``AutoClassificationSearch`` and ``AutoRegressionSearch``'s ``model_types`` parameter has been refactored into ``allowed_model_families``
    * ``ModelTypes`` enum has been changed to ``ModelFamily``
    * Components and Pipelines now have a ``model_family`` field instead of ``model_type``
<<<<<<< HEAD
    * ``get_pipelines` utility function now accepts ``model_families`` as an argument instead of ``model_types``
=======
    * ``get_pipelines`` utility function now accepts ``model_families`` as an argument instead of ``model_types``
>>>>>>> 5103778e
    * ``PipelineBase.name`` no longer returns structure of pipeline and has been replaced by ``PipelineBase.summary``
    * ``PipelineBase.problem_types`` and ``Estimator.problem_types`` has been renamed to ``supported_problem_types``
    * ``pipelines/utils.save_pipeline`` and ``pipelines/utils.load_pipeline`` moved to ``PipelineBase.save`` and ``PipelineBase.load``


**v0.7.0 Mar. 9, 2020**
    * Enhancements
        * Added emacs buffers to .gitignore :pr:`350`
        * Add CatBoost (gradient-boosted trees) classification and regression components and pipelines :pr:`247`
        * Added Tuner abstract base class :pr:`351`
        * Added n_jobs as parameter for AutoClassificationSearch and AutoRegressionSearch :pr:`403`
        * Changed colors of confusion matrix to shades of blue and updated axis order to match scikit-learn's :pr:`426`
        * Added PipelineBase graph and feature_importance_graph methods, moved from previous location :pr:`423`
        * Added support for python 3.8 :pr:`462`
    * Fixes
        * Fixed ROC and confusion matrix plots not being calculated if user passed own additional_objectives :pr:`276`
        * Fixed ReadtheDocs FileNotFoundError exception for fraud dataset :pr:`439`
    * Changes
        * Added n_estimators as a tunable parameter for XGBoost :pr:`307`
        * Remove unused parameter ObjectiveBase.fit_needs_proba :pr:`320`
        * Remove extraneous parameter component_type from all components :pr:`361`
        * Remove unused rankings.csv file :pr:`397`
        * Downloaded demo and test datasets so unit tests can run offline :pr:`408`
        * Remove `_needs_fitting` attribute from Components :pr:`398`
        * Changed plot.feature_importance to show only non-zero feature importances by default, added optional parameter to show all :pr:`413`
        * Refactored `PipelineBase` to take in parameter dictionary and moved pipeline metadata to class attribute :pr:`421`
        * Dropped support for Python 3.5 :pr:`438`
        * Removed unused `apply.py` file :pr:`449`
        * Clean up requirements.txt to remove unused deps :pr:`451`
        * Support installation without all required dependencies :pr:`459`
    * Documentation Changes
        * Update release.md with instructions to release to internal license key :pr:`354`
    * Testing Changes
        * Added tests for utils (and moved current utils to gen_utils) :pr:`297`
        * Moved XGBoost install into it's own separate step on Windows using Conda :pr:`313`
        * Rewind pandas version to before 1.0.0, to diagnose test failures for that version :pr:`325`
        * Added dependency update checkin test :pr:`324`
        * Rewind XGBoost version to before 1.0.0 to diagnose test failures for that version :pr:`402`
        * Update dependency check to use a whitelist :pr:`417`
        * Update unit test jobs to not install dev deps :pr:`455`

.. warning::

    **Breaking Changes**

    * Python 3.5 will not be actively supported.

**v0.6.0 Dec. 16, 2019**
    * Enhancements
        * Added ability to create a plot of feature importances :pr:`133`
        * Add early stopping to AutoML using patience and tolerance parameters :pr:`241`
        * Added ROC and confusion matrix metrics and plot for classification problems and introduce PipelineSearchPlots class :pr:`242`
        * Enhanced AutoML results with search order :pr:`260`
        * Added utility function to show system and environment information :pr:`300`
    * Fixes
        * Lower botocore requirement :pr:`235`
        * Fixed decision_function calculation for FraudCost objective :pr:`254`
        * Fixed return value of Recall metrics :pr:`264`
        * Components return `self` on fit :pr:`289`
    * Changes
        * Renamed automl classes to AutoRegressionSearch and AutoClassificationSearch :pr:`287`
        * Updating demo datasets to retain column names :pr:`223`
        * Moving pipeline visualization to PipelinePlots class :pr:`228`
        * Standarizing inputs as pd.Dataframe / pd.Series :pr:`130`
        * Enforcing that pipelines must have an estimator as last component :pr:`277`
        * Added ipywidgets as a dependency in requirements.txt :pr:`278`
        * Added Random and Grid Search Tuners :pr:`240`
    * Documentation Changes
        * Adding class properties to API reference :pr:`244`
        * Fix and filter FutureWarnings from scikit-learn :pr:`249`, :pr:`257`
        * Adding Linear Regression to API reference and cleaning up some Sphinx warnings :pr:`227`
    * Testing Changes
        * Added support for testing on Windows with CircleCI :pr:`226`
        * Added support for doctests :pr:`233`

.. warning::

    **Breaking Changes**

    * The ``fit()`` method for ``AutoClassifier`` and ``AutoRegressor`` has been renamed to ``search()``.
    * ``AutoClassifier`` has been renamed to ``AutoClassificationSearch``
    * ``AutoRegressor`` has been renamed to ``AutoRegressionSearch``
    * ``AutoClassificationSearch.results`` and ``AutoRegressionSearch.results`` now is a dictionary with ``pipeline_results`` and ``search_order`` keys. ``pipeline_results`` can be used to access a dictionary that is identical to the old ``.results`` dictionary. Whereas, ``search_order`` returns a list of the search order in terms of ``pipeline_id``.
    * Pipelines now require an estimator as the last component in ``component_list``. Slicing pipelines now throws an ``NotImplementedError`` to avoid returning pipelines without an estimator.

**v0.5.2 Nov. 18, 2019**
    * Enhancements
        * Adding basic pipeline structure visualization :pr:`211`
    * Documentation Changes
        * Added notebooks to build process :pr:`212`

**v0.5.1 Nov. 15, 2019**
    * Enhancements
        * Added basic outlier detection guardrail :pr:`151`
        * Added basic ID column guardrail :pr:`135`
        * Added support for unlimited pipelines with a max_time limit :pr:`70`
        * Updated .readthedocs.yaml to successfully build :pr:`188`
    * Fixes
        * Removed MSLE from default additional objectives :pr:`203`
        * Fixed random_state passed in pipelines :pr:`204`
        * Fixed slow down in RFRegressor :pr:`206`
    * Changes
        * Pulled information for describe_pipeline from pipeline's new describe method :pr:`190`
        * Refactored pipelines :pr:`108`
        * Removed guardrails from Auto(*) :pr:`202`, :pr:`208`
    * Documentation Changes
        * Updated documentation to show max_time enhancements :pr:`189`
        * Updated release instructions for RTD :pr:`193`
        * Added notebooks to build process :pr:`212`
        * Added contributing instructions :pr:`213`
        * Added new content :pr:`222`

**v0.5.0 Oct. 29, 2019**
    * Enhancements
        * Added basic one hot encoding :pr:`73`
        * Use enums for model_type :pr:`110`
        * Support for splitting regression datasets :pr:`112`
        * Auto-infer multiclass classification :pr:`99`
        * Added support for other units in max_time :pr:`125`
        * Detect highly null columns :pr:`121`
        * Added additional regression objectives :pr:`100`
        * Show an interactive iteration vs. score plot when using fit() :pr:`134`
    * Fixes
        * Reordered `describe_pipeline` :pr:`94`
        * Added type check for model_type :pr:`109`
        * Fixed `s` units when setting string max_time :pr:`132`
        * Fix objectives not appearing in API documentation :pr:`150`
    * Changes
        * Reorganized tests :pr:`93`
        * Moved logging to its own module :pr:`119`
        * Show progress bar history :pr:`111`
        * Using cloudpickle instead of pickle to allow unloading of custom objectives :pr:`113`
        * Removed render.py :pr:`154`
    * Documentation Changes
        * Update release instructions :pr:`140`
        * Include additional_objectives parameter :pr:`124`
        * Added Changelog :pr:`136`
    * Testing Changes
        * Code coverage :pr:`90`
        * Added CircleCI tests for other Python versions :pr:`104`
        * Added doc notebooks as tests :pr:`139`
        * Test metadata for CircleCI and 2 core parallelism :pr:`137`

**v0.4.1 Sep. 16, 2019**
    * Enhancements
        * Added AutoML for classification and regressor using Autobase and Skopt :pr:`7` :pr:`9`
        * Implemented standard classification and regression metrics :pr:`7`
        * Added logistic regression, random forest, and XGBoost pipelines :pr:`7`
        * Implemented support for custom objectives :pr:`15`
        * Feature importance for pipelines :pr:`18`
        * Serialization for pipelines :pr:`19`
        * Allow fitting on objectives for optimal threshold :pr:`27`
        * Added detect label leakage :pr:`31`
        * Implemented callbacks :pr:`42`
        * Allow for multiclass classification :pr:`21`
        * Added support for additional objectives :pr:`79`
    * Fixes
        * Fixed feature selection in pipelines :pr:`13`
        * Made random_seed usage consistent :pr:`45`
    * Documentation Changes
        * Documentation Changes
        * Added docstrings :pr:`6`
        * Created notebooks for docs :pr:`6`
        * Initialized readthedocs EvalML :pr:`6`
        * Added favicon :pr:`38`
    * Testing Changes
        * Added testing for loading data :pr:`39`

**v0.2.0 Aug. 13, 2019**
    * Enhancements
        * Created fraud detection objective :pr:`4`

**v0.1.0 July. 31, 2019**
    * *First Release*
    * Enhancements
        * Added lead scoring objecitve :pr:`1`
        * Added basic classifier :pr:`1`
    * Documentation Changes
        * Initialized Sphinx for docs :pr:`1`<|MERGE_RESOLUTION|>--- conflicted
+++ resolved
@@ -92,11 +92,7 @@
     * ``AutoClassificationSearch`` and ``AutoRegressionSearch``'s ``model_types`` parameter has been refactored into ``allowed_model_families``
     * ``ModelTypes`` enum has been changed to ``ModelFamily``
     * Components and Pipelines now have a ``model_family`` field instead of ``model_type``
-<<<<<<< HEAD
-    * ``get_pipelines` utility function now accepts ``model_families`` as an argument instead of ``model_types``
-=======
     * ``get_pipelines`` utility function now accepts ``model_families`` as an argument instead of ``model_types``
->>>>>>> 5103778e
     * ``PipelineBase.name`` no longer returns structure of pipeline and has been replaced by ``PipelineBase.summary``
     * ``PipelineBase.problem_types`` and ``Estimator.problem_types`` has been renamed to ``supported_problem_types``
     * ``pipelines/utils.save_pipeline`` and ``pipelines/utils.load_pipeline`` moved to ``PipelineBase.save`` and ``PipelineBase.load``
