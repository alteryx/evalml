.. _changelog:

Changelog
---------
**Future Releases**
    * Enhancements
<<<<<<< HEAD
        * Add CatBoost classification and regression components and pipelines :pr:`247`
=======
    * Fixes
    * Changes
    * Documentation Changes
    * Testing Changes

**v0.6.0 Dec. 16, 2019**
    * Enhancements
>>>>>>> 6970bfcf
        * Added ability to create a plot of feature importances :pr:`133`
        * Add early stopping to AutoML using patience and tolerance parameters :pr:`241`
        * Added ROC and confusion matrix metrics and plot for classification problems and introduce PipelineSearchPlots class :pr:`242`
        * Enhanced AutoML results with search order :pr:`260`
    * Fixes
        * Lower botocore requirement :pr:`235`
        * Fixed decision_function calculation for FraudCost objective :pr:`254`
        * Fixed return value of Recall metrics :pr:`264`
    * Changes
        * Renamed automl classes to AutoRegressionSearch and AutoClassificationSearch :pr:`287`
        * Updating demo datasets to retain column names :pr:`223`
        * Moving pipeline visualization to PipelinePlots class :pr:`228`
        * Standarizing inputs as pd.Dataframe / pd.Series :pr:`130`
        * Enforcing that pipelines must have an estimator as last component :pr:`277`
        * Added ipywidgets as a dependency in requirements.txt :pr:`278`
    * Documentation Changes
        * Adding class properties to API reference :pr:`244`
        * Fix and filter FutureWarnings from scikit-learn :pr:`249`, :pr:`257`
        * Adding Linear Regression to API reference and cleaning up some Sphinx warnings :pr:`227`
    * Testing Changes
        * Added support for testing on Windows with CircleCI :pr:`226`
        * Added support for doctests :pr:`233`
        
.. warning::

    **Breaking Changes**

    * The ``fit()`` method for ``AutoClassifier`` and ``AutoRegressor`` has been renamed to ``search()``. 
    * ``AutoClassifier`` has been renamed to ``AutoClassificationSearch``
    * ``AutoRegressor`` has been renamed to ``AutoRegressionSearch``
    * ``AutoClassificationSearch.results`` and ``AutoRegressionSearch.results`` now is a dictionary with ``pipeline_results`` and ``search_order`` keys. ``pipeline_results`` can be used to access a dictionary that is identical to the old ``.results`` dictionary. Whereas,``search_order`` returns a list of the search order in terms of pipeline id. 
    * Pipelines now require an estimator as the last component in `component_list`. Slicing pipelines now throws an NotImplementedError to avoid returning Pipelines without an estimator.

**v0.5.2 Nov. 18, 2019**
    * Enhancements
        * Adding basic pipeline structure visualization :pr:`211`
    * Documentation Changes
        * Added notebooks to build process :pr:`212`

**v0.5.1 Nov. 15, 2019**
    * Enhancements
        * Added basic outlier detection guardrail :pr:`151`
        * Added basic ID column guardrail :pr:`135`
        * Added support for unlimited pipelines with a max_time limit :pr:`70`
        * Updated .readthedocs.yaml to successfully build :pr:`188`
    * Fixes
        * Removed MSLE from default additional objectives :pr:`203`
        * Fixed random_state passed in pipelines :pr:`204`
        * Fixed slow down in RFRegressor :pr:`206`
    * Changes
        * Pulled information for describe_pipeline from pipeline's new describe method :pr:`190`
        * Refactored pipelines :pr:`108`
        * Removed guardrails from Auto(*) :pr:`202`, :pr:`208`
    * Documentation Changes
        * Updated documentation to show max_time enhancements :pr:`189`
        * Updated release instructions for RTD :pr:`193`
        * Added notebooks to build process :pr:`212`
        * Added contributing instructions :pr:`213`
        * Added new content :pr:`222`

**v0.5.0 Oct. 29, 2019**
    * Enhancements
        * Added basic one hot encoding :pr:`73`
        * Use enums for model_type :pr:`110`
        * Support for splitting regression datasets :pr:`112`
        * Auto-infer multiclass classification :pr:`99`
        * Added support for other units in max_time :pr:`125`
        * Detect highly null columns :pr:`121`
        * Added additional regression objectives :pr:`100`
        * Show an interactive iteration vs. score plot when using fit() :pr:`134`
    * Fixes
        * Reordered `describe_pipeline` :pr:`94`
        * Added type check for model_type :pr:`109`
        * Fixed `s` units when setting string max_time :pr:`132`
        * Fix objectives not appearing in API documentation :pr:`150`
    * Changes
        * Reorganized tests :pr:`93`
        * Moved logging to its own module :pr:`119`
        * Show progress bar history :pr:`111`
        * Using cloudpickle instead of pickle to allow unloading of custom objectives :pr:`113`
        * Removed render.py :pr:`154`
    * Documentation Changes
        * Update release instructions :pr:`140`
        * Include additional_objectives parameter :pr:`124`
        * Added Changelog :pr:`136`
    * Testing Changes
        * Code coverage :pr:`90`
        * Added CircleCI tests for other Python versions :pr:`104`
        * Added doc notebooks as tests :pr:`139`
        * Test metadata for CircleCI and 2 core parallelism :pr:`137`

**v0.4.1 Sep. 16, 2019**
    * Enhancements
        * Added AutoML for classification and regressor using Autobase and Skopt :pr:`7` :pr:`9`
        * Implemented standard classification and regression metrics :pr:`7`
        * Added logistic regression, random forest, and XGBoost pipelines :pr:`7`
        * Implemented support for custom objectives :pr:`15`
        * Feature importance for pipelines :pr:`18`
        * Serialization for pipelines :pr:`19`
        * Allow fitting on objectives for optimal threshold :pr:`27`
        * Added detect label leakage :pr:`31`
        * Implemented callbacks :pr:`42`
        * Allow for multiclass classification :pr:`21`
        * Added support for additional objectives :pr:`79`
    * Fixes
        * Fixed feature selection in pipelines :pr:`13`
        * Made random_seed usage consistent :pr:`45`
    * Documentation Changes
        * Documentation Changes
        * Added docstrings :pr:`6`
        * Created notebooks for docs :pr:`6`
        * Initialized readthedocs EvalML :pr:`6`
        * Added favicon :pr:`38`
    * Testing Changes
        * Added testing for loading data :pr:`39`

**v0.2.0 Aug. 13, 2019**
    * Enhancements
        * Created fraud detection objective :pr:`4`

**v0.1.0 July. 31, 2019**
    * *First Release*
    * Enhancements
        * Added lead scoring objecitve :pr:`1`
        * Added basic classifier :pr:`1`
    * Documentation Changes
        * Initialized Sphinx for docs :pr:`1`<|MERGE_RESOLUTION|>--- conflicted
+++ resolved
@@ -4,9 +4,7 @@
 ---------
 **Future Releases**
     * Enhancements
-<<<<<<< HEAD
         * Add CatBoost classification and regression components and pipelines :pr:`247`
-=======
     * Fixes
     * Changes
     * Documentation Changes
@@ -14,7 +12,6 @@
 
 **v0.6.0 Dec. 16, 2019**
     * Enhancements
->>>>>>> 6970bfcf
         * Added ability to create a plot of feature importances :pr:`133`
         * Add early stopping to AutoML using patience and tolerance parameters :pr:`241`
         * Added ROC and confusion matrix metrics and plot for classification problems and introduce PipelineSearchPlots class :pr:`242`
