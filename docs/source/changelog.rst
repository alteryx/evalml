.. _changelog:

Changelog
---------
**Future Releases**
    * Enhancements
    * Fixes
    * Changes
    * Documentation Changes
    * Testing Changes


**v0.7.0 Mar. 9, 2020**
    * Enhancements
        * Added emacs buffers to .gitignore :pr:`350`
        * Add CatBoost (gradient-boosted trees) classification and regression components and pipelines :pr:`247`
        * Added Tuner abstract base class :pr:`351`
        * Added n_jobs as parameter for AutoClassificationSearch and AutoRegressionSearch :pr:`403`
        * Changed colors of confusion matrix to shades of blue and updated axis order to match scikit-learn's :pr:`426`
<<<<<<< HEAD
        * Allow numpy.random.RandomState for random_state parameters :pr:`441`
=======
        * Added PipelineBase graph and feature_importance_graph methods, moved from previous location :pr:`423`
        * Added support for python 3.8 :pr:`462`
>>>>>>> 0e9acabd
    * Fixes
        * Fixed ROC and confusion matrix plots not being calculated if user passed own additional_objectives :pr:`276`
        * Fixed ReadtheDocs FileNotFoundError exception for fraud dataset :pr:`439`
    * Changes
        * Added n_estimators as a tunable parameter for XGBoost :pr:`307`
        * Remove unused parameter ObjectiveBase.fit_needs_proba :pr:`320`
        * Remove extraneous parameter component_type from all components :pr:`361`
        * Remove unused rankings.csv file :pr:`397`
        * Downloaded demo and test datasets so unit tests can run offline :pr:`408`
        * Remove `_needs_fitting` attribute from Components :pr:`398`
        * Changed plot.feature_importance to show only non-zero feature importances by default, added optional parameter to show all :pr:`413`
        * Dropped support for Python 3.5 :pr:`438`
        * Removed unused `apply.py` file :pr:`449`
        * Clean up requirements.txt to remove unused deps :pr:`451`
    * Documentation Changes
        * Update release.md with instructions to release to internal license key :pr:`354`
    * Testing Changes
        * Added tests for utils (and moved current utils to gen_utils) :pr:`297`
        * Moved XGBoost install into it's own separate step on Windows using Conda :pr:`313`
        * Rewind pandas version to before 1.0.0, to diagnose test failures for that version :pr:`325`
        * Added dependency update checkin test :pr:`324`
        * Rewind XGBoost version to before 1.0.0 to diagnose test failures for that version :pr:`402`
        * Update dependency check to use a whitelist :pr:`417`
        * Update unit test jobs to not install dev deps :pr:`455`
.. warning::

    **Breaking Changes**

    * Python 3.5 will not be actively supported.

**v0.6.0 Dec. 16, 2019**
    * Enhancements
        * Added ability to create a plot of feature importances :pr:`133`
        * Add early stopping to AutoML using patience and tolerance parameters :pr:`241`
        * Added ROC and confusion matrix metrics and plot for classification problems and introduce PipelineSearchPlots class :pr:`242`
        * Enhanced AutoML results with search order :pr:`260`
    * Fixes
        * Lower botocore requirement :pr:`235`
        * Fixed decision_function calculation for FraudCost objective :pr:`254`
        * Fixed return value of Recall metrics :pr:`264`
        * Components return `self` on fit :pr:`289`
    * Changes
        * Renamed automl classes to AutoRegressionSearch and AutoClassificationSearch :pr:`287`
        * Updating demo datasets to retain column names :pr:`223`
        * Moving pipeline visualization to PipelinePlots class :pr:`228`
        * Standarizing inputs as pd.Dataframe / pd.Series :pr:`130`
        * Enforcing that pipelines must have an estimator as last component :pr:`277`
        * Added ipywidgets as a dependency in requirements.txt :pr:`278`
    * Documentation Changes
        * Adding class properties to API reference :pr:`244`
        * Fix and filter FutureWarnings from scikit-learn :pr:`249`, :pr:`257`
        * Adding Linear Regression to API reference and cleaning up some Sphinx warnings :pr:`227`
    * Testing Changes
        * Added support for testing on Windows with CircleCI :pr:`226`
        * Added support for doctests :pr:`233`

.. warning::

    **Breaking Changes**

    * The ``fit()`` method for ``AutoClassifier`` and ``AutoRegressor`` has been renamed to ``search()``.
    * ``AutoClassifier`` has been renamed to ``AutoClassificationSearch``
    * ``AutoRegressor`` has been renamed to ``AutoRegressionSearch``
    * ``AutoClassificationSearch.results`` and ``AutoRegressionSearch.results`` now is a dictionary with ``pipeline_results`` and ``search_order`` keys. ``pipeline_results`` can be used to access a dictionary that is identical to the old ``.results`` dictionary. Whereas,``search_order`` returns a list of the search order in terms of pipeline id.
    * Pipelines now require an estimator as the last component in `component_list`. Slicing pipelines now throws an NotImplementedError to avoid returning Pipelines without an estimator.

**v0.5.2 Nov. 18, 2019**
    * Enhancements
        * Adding basic pipeline structure visualization :pr:`211`
    * Documentation Changes
        * Added notebooks to build process :pr:`212`

**v0.5.1 Nov. 15, 2019**
    * Enhancements
        * Added basic outlier detection guardrail :pr:`151`
        * Added basic ID column guardrail :pr:`135`
        * Added support for unlimited pipelines with a max_time limit :pr:`70`
        * Updated .readthedocs.yaml to successfully build :pr:`188`
    * Fixes
        * Removed MSLE from default additional objectives :pr:`203`
        * Fixed random_state passed in pipelines :pr:`204`
        * Fixed slow down in RFRegressor :pr:`206`
    * Changes
        * Pulled information for describe_pipeline from pipeline's new describe method :pr:`190`
        * Refactored pipelines :pr:`108`
        * Removed guardrails from Auto(*) :pr:`202`, :pr:`208`
    * Documentation Changes
        * Updated documentation to show max_time enhancements :pr:`189`
        * Updated release instructions for RTD :pr:`193`
        * Added notebooks to build process :pr:`212`
        * Added contributing instructions :pr:`213`
        * Added new content :pr:`222`

**v0.5.0 Oct. 29, 2019**
    * Enhancements
        * Added basic one hot encoding :pr:`73`
        * Use enums for model_type :pr:`110`
        * Support for splitting regression datasets :pr:`112`
        * Auto-infer multiclass classification :pr:`99`
        * Added support for other units in max_time :pr:`125`
        * Detect highly null columns :pr:`121`
        * Added additional regression objectives :pr:`100`
        * Show an interactive iteration vs. score plot when using fit() :pr:`134`
    * Fixes
        * Reordered `describe_pipeline` :pr:`94`
        * Added type check for model_type :pr:`109`
        * Fixed `s` units when setting string max_time :pr:`132`
        * Fix objectives not appearing in API documentation :pr:`150`
    * Changes
        * Reorganized tests :pr:`93`
        * Moved logging to its own module :pr:`119`
        * Show progress bar history :pr:`111`
        * Using cloudpickle instead of pickle to allow unloading of custom objectives :pr:`113`
        * Removed render.py :pr:`154`
    * Documentation Changes
        * Update release instructions :pr:`140`
        * Include additional_objectives parameter :pr:`124`
        * Added Changelog :pr:`136`
    * Testing Changes
        * Code coverage :pr:`90`
        * Added CircleCI tests for other Python versions :pr:`104`
        * Added doc notebooks as tests :pr:`139`
        * Test metadata for CircleCI and 2 core parallelism :pr:`137`

**v0.4.1 Sep. 16, 2019**
    * Enhancements
        * Added AutoML for classification and regressor using Autobase and Skopt :pr:`7` :pr:`9`
        * Implemented standard classification and regression metrics :pr:`7`
        * Added logistic regression, random forest, and XGBoost pipelines :pr:`7`
        * Implemented support for custom objectives :pr:`15`
        * Feature importance for pipelines :pr:`18`
        * Serialization for pipelines :pr:`19`
        * Allow fitting on objectives for optimal threshold :pr:`27`
        * Added detect label leakage :pr:`31`
        * Implemented callbacks :pr:`42`
        * Allow for multiclass classification :pr:`21`
        * Added support for additional objectives :pr:`79`
    * Fixes
        * Fixed feature selection in pipelines :pr:`13`
        * Made random_seed usage consistent :pr:`45`
    * Documentation Changes
        * Documentation Changes
        * Added docstrings :pr:`6`
        * Created notebooks for docs :pr:`6`
        * Initialized readthedocs EvalML :pr:`6`
        * Added favicon :pr:`38`
    * Testing Changes
        * Added testing for loading data :pr:`39`

**v0.2.0 Aug. 13, 2019**
    * Enhancements
        * Created fraud detection objective :pr:`4`

**v0.1.0 July. 31, 2019**
    * *First Release*
    * Enhancements
        * Added lead scoring objecitve :pr:`1`
        * Added basic classifier :pr:`1`
    * Documentation Changes
        * Initialized Sphinx for docs :pr:`1`<|MERGE_RESOLUTION|>--- conflicted
+++ resolved
@@ -4,6 +4,7 @@
 ---------
 **Future Releases**
     * Enhancements
+        * Allow numpy.random.RandomState for random_state parameters :pr:`441`
     * Fixes
     * Changes
     * Documentation Changes
@@ -17,12 +18,8 @@
         * Added Tuner abstract base class :pr:`351`
         * Added n_jobs as parameter for AutoClassificationSearch and AutoRegressionSearch :pr:`403`
         * Changed colors of confusion matrix to shades of blue and updated axis order to match scikit-learn's :pr:`426`
-<<<<<<< HEAD
-        * Allow numpy.random.RandomState for random_state parameters :pr:`441`
-=======
         * Added PipelineBase graph and feature_importance_graph methods, moved from previous location :pr:`423`
         * Added support for python 3.8 :pr:`462`
->>>>>>> 0e9acabd
     * Fixes
         * Fixed ROC and confusion matrix plots not being calculated if user passed own additional_objectives :pr:`276`
         * Fixed ReadtheDocs FileNotFoundError exception for fraud dataset :pr:`439`
