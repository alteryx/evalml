--- conflicted
+++ resolved
@@ -87,11 +87,8 @@
         * Update graph tests to always use tmpfile dir :pr:`649`
         * Changelog checkin test workaround for release PRs: If 'future release' section is empty of PR refs, pass check :pr:`658`
         * Add changelog checkin test exception for `dep-update` branch :pr:`723`
-<<<<<<< HEAD
         * Add in CI test for Assisted Modeling depedency versions :pr:`674`
 
-=======
->>>>>>> c75417db
 
 .. warning::
 
