.. _changelog:

Changelog
---------
**Future Releases**
    * Enhancements
        * Added emacs buffers to .gitignore :pr:`350`
        * Add CatBoost (gradient-boosted trees) classification and regression components and pipelines :pr:`247`
        * Added Tuner abstract base class :pr:`351`
    * Fixes
        * Fixed ROC and confusion matrix plots not being calculated if user passed own additional_objectives :pr:`276`
    * Changes
        * Added n_estimators as a tunable parameter for XGBoost :pr:`307`
        * Remove unused parameter ObjectiveBase.fit_needs_proba :pr:`320`
        * Remove extraneous parameter component_type from all components :pr:`361`
        * Remove unused rankings.csv file :pr:`397`
<<<<<<< HEAD
        * Created classification and regression pipeline subclasses and removed objective as an attribute of pipeline classes :pr:`405`
=======
        * Changed plot.feature_importance to show only non-zero feature importances by default, added optional parameter to show all :pr:`413`
>>>>>>> 50095d70
    * Documentation Changes
        * Update release.md with instructions to release to internal license key :pr:`354`
    * Testing Changes
        * Added tests for utils (and moved current utils to gen_utils) :pr:`297`
        * Moved XGBoost install into it's own separate step on Windows using Conda :pr:`313`
        * Rewind pandas version to before 1.0.0, to diagnose test failures for that version :pr:`325`
        * Added dependency update checkin test :pr:`324`
        * Rewind XGBoost version to before 1.0.0 to diagnose test failures for that version :pr:`402`
        * Update dependency check to use a whitelist :pr:`417`

.. warning::

    **Breaking Changes**

    * Pipelines will now no longer take an objective parameter during instantiation, and will no longer have an objective attribute.
    * ``fit()`` and ``predict()`` now use an optional ``objective`` parameter, which is only used in binary classification pipelines to fit for a specific objective.
    * ``score()`` will now use a required ``objectives`` parameter that is used to determine all the objectives to score on. This differs from the previous behavior, where the pipeline's objective was scored on regardless.
**v0.6.0 Dec. 16, 2019**
    * Enhancements
        * Added ability to create a plot of feature importances :pr:`133`
        * Add early stopping to AutoML using patience and tolerance parameters :pr:`241`
        * Added ROC and confusion matrix metrics and plot for classification problems and introduce PipelineSearchPlots class :pr:`242`
        * Enhanced AutoML results with search order :pr:`260`
    * Fixes
        * Lower botocore requirement :pr:`235`
        * Fixed decision_function calculation for FraudCost objective :pr:`254`
        * Fixed return value of Recall metrics :pr:`264`
        * Components return `self` on fit :pr:`289`
    * Changes
        * Renamed automl classes to AutoRegressionSearch and AutoClassificationSearch :pr:`287`
        * Updating demo datasets to retain column names :pr:`223`
        * Moving pipeline visualization to PipelinePlots class :pr:`228`
        * Standarizing inputs as pd.Dataframe / pd.Series :pr:`130`
        * Enforcing that pipelines must have an estimator as last component :pr:`277`
        * Added ipywidgets as a dependency in requirements.txt :pr:`278`
    * Documentation Changes
        * Adding class properties to API reference :pr:`244`
        * Fix and filter FutureWarnings from scikit-learn :pr:`249`, :pr:`257`
        * Adding Linear Regression to API reference and cleaning up some Sphinx warnings :pr:`227`
    * Testing Changes
        * Added support for testing on Windows with CircleCI :pr:`226`
        * Added support for doctests :pr:`233`

.. warning::

    **Breaking Changes**

    * The ``fit()`` method for ``AutoClassifier`` and ``AutoRegressor`` has been renamed to ``search()``.
    * ``AutoClassifier`` has been renamed to ``AutoClassificationSearch``
    * ``AutoRegressor`` has been renamed to ``AutoRegressionSearch``
    * ``AutoClassificationSearch.results`` and ``AutoRegressionSearch.results`` now is a dictionary with ``pipeline_results`` and ``search_order`` keys. ``pipeline_results`` can be used to access a dictionary that is identical to the old ``.results`` dictionary. Whereas,``search_order`` returns a list of the search order in terms of pipeline id.
    * Pipelines now require an estimator as the last component in `component_list`. Slicing pipelines now throws an NotImplementedError to avoid returning Pipelines without an estimator.

**v0.5.2 Nov. 18, 2019**
    * Enhancements
        * Adding basic pipeline structure visualization :pr:`211`
    * Documentation Changes
        * Added notebooks to build process :pr:`212`

**v0.5.1 Nov. 15, 2019**
    * Enhancements
        * Added basic outlier detection guardrail :pr:`151`
        * Added basic ID column guardrail :pr:`135`
        * Added support for unlimited pipelines with a max_time limit :pr:`70`
        * Updated .readthedocs.yaml to successfully build :pr:`188`
    * Fixes
        * Removed MSLE from default additional objectives :pr:`203`
        * Fixed random_state passed in pipelines :pr:`204`
        * Fixed slow down in RFRegressor :pr:`206`
    * Changes
        * Pulled information for describe_pipeline from pipeline's new describe method :pr:`190`
        * Refactored pipelines :pr:`108`
        * Removed guardrails from Auto(*) :pr:`202`, :pr:`208`
    * Documentation Changes
        * Updated documentation to show max_time enhancements :pr:`189`
        * Updated release instructions for RTD :pr:`193`
        * Added notebooks to build process :pr:`212`
        * Added contributing instructions :pr:`213`
        * Added new content :pr:`222`

**v0.5.0 Oct. 29, 2019**
    * Enhancements
        * Added basic one hot encoding :pr:`73`
        * Use enums for model_type :pr:`110`
        * Support for splitting regression datasets :pr:`112`
        * Auto-infer multiclass classification :pr:`99`
        * Added support for other units in max_time :pr:`125`
        * Detect highly null columns :pr:`121`
        * Added additional regression objectives :pr:`100`
        * Show an interactive iteration vs. score plot when using fit() :pr:`134`
    * Fixes
        * Reordered `describe_pipeline` :pr:`94`
        * Added type check for model_type :pr:`109`
        * Fixed `s` units when setting string max_time :pr:`132`
        * Fix objectives not appearing in API documentation :pr:`150`
    * Changes
        * Reorganized tests :pr:`93`
        * Moved logging to its own module :pr:`119`
        * Show progress bar history :pr:`111`
        * Using cloudpickle instead of pickle to allow unloading of custom objectives :pr:`113`
        * Removed render.py :pr:`154`
    * Documentation Changes
        * Update release instructions :pr:`140`
        * Include additional_objectives parameter :pr:`124`
        * Added Changelog :pr:`136`
    * Testing Changes
        * Code coverage :pr:`90`
        * Added CircleCI tests for other Python versions :pr:`104`
        * Added doc notebooks as tests :pr:`139`
        * Test metadata for CircleCI and 2 core parallelism :pr:`137`

**v0.4.1 Sep. 16, 2019**
    * Enhancements
        * Added AutoML for classification and regressor using Autobase and Skopt :pr:`7` :pr:`9`
        * Implemented standard classification and regression metrics :pr:`7`
        * Added logistic regression, random forest, and XGBoost pipelines :pr:`7`
        * Implemented support for custom objectives :pr:`15`
        * Feature importance for pipelines :pr:`18`
        * Serialization for pipelines :pr:`19`
        * Allow fitting on objectives for optimal threshold :pr:`27`
        * Added detect label leakage :pr:`31`
        * Implemented callbacks :pr:`42`
        * Allow for multiclass classification :pr:`21`
        * Added support for additional objectives :pr:`79`
    * Fixes
        * Fixed feature selection in pipelines :pr:`13`
        * Made random_seed usage consistent :pr:`45`
    * Documentation Changes
        * Documentation Changes
        * Added docstrings :pr:`6`
        * Created notebooks for docs :pr:`6`
        * Initialized readthedocs EvalML :pr:`6`
        * Added favicon :pr:`38`
    * Testing Changes
        * Added testing for loading data :pr:`39`

**v0.2.0 Aug. 13, 2019**
    * Enhancements
        * Created fraud detection objective :pr:`4`

**v0.1.0 July. 31, 2019**
    * *First Release*
    * Enhancements
        * Added lead scoring objecitve :pr:`1`
        * Added basic classifier :pr:`1`
    * Documentation Changes
        * Initialized Sphinx for docs :pr:`1`<|MERGE_RESOLUTION|>--- conflicted
+++ resolved
@@ -14,11 +14,8 @@
         * Remove unused parameter ObjectiveBase.fit_needs_proba :pr:`320`
         * Remove extraneous parameter component_type from all components :pr:`361`
         * Remove unused rankings.csv file :pr:`397`
-<<<<<<< HEAD
         * Created classification and regression pipeline subclasses and removed objective as an attribute of pipeline classes :pr:`405`
-=======
         * Changed plot.feature_importance to show only non-zero feature importances by default, added optional parameter to show all :pr:`413`
->>>>>>> 50095d70
     * Documentation Changes
         * Update release.md with instructions to release to internal license key :pr:`354`
     * Testing Changes
