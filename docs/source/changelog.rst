.. _changelog:

Changelog
---------
**Future Releases**
    * Enhancements
        * Added accuracy as an standard objective :pr:`624`
        * Added verbose parameter to load_fraud :pr:`560`
        * Added Balanced Accuracy metric for binary :pr:`612`
        * Added Balanced Accuracy metric for multiclass :pr:`661`
    * Fixes
        * Removed direct access to `cls.component_graph` :pr:`595`
        * Add testing files to .gitignore :pr:`625`
        * Remove circular dependencies from `Makefile` :pr:`637`
        * Add error case for `normalize_confusion_matrix()` :pr:`640`
        * Update make_pipeline_graph to not accidentally create empty file when testing if path is valid :pr:`649`
        * Fix pip installation warning about docsutils version, from boto dependency :pr:`664`
    * Changes
        * Updated default objective for binary/multiseries classification to log loss :pr:`613`
        * Created classification and regression pipeline subclasses and removed objective as an attribute of pipeline classes :pr:`405`
        * Changed the output of `score` to return one dictionary :pr:`429`
        * Created binary and multiclass objective subclasses :pr:`504`
        * Updated objectives API :pr:`445`
        * Removed call to `get_plot_data` from AutoML :pr:`615`
        * Set `raise_error` to default to True for AutoML classes :pr:`638`
        * Remove unnecessary "u" prefixes on some unicode strings :pr:`641`
        * Changed one-hot encoder to return uint8 dtypes instead of ints :pr:`653`
        * Pipeline `_name` field changed to `custom_name` :pr:`650`
        * Removed `graphs.py` and moved methods into `PipelineBase` :pr:`657`, :pr:`665`
        * Remove s3fs as a dev dependency :pr:`664`
    * Documentation Changes
        * Fixed some sphinx warnings :pr:`593`
        * Fixed docstring for AutoClassificationSearch with correct command :pr:`599`
        * Limit readthedocs formats to pdf, not htmlzip and epub :pr:`594` :pr:`600`
        * Clean up objectives API documentation :pr:`605`
        * Fixed function on Exploring search results page :pr:`604`
        * Update release process doc :pr:`567`
        * AutoClassificationSearch and AutoRegressionSearch show inherited methods in API reference :pr:`651`
        * Fixed improperly formatted code in breaking changes for changelog :pr:`655`
<<<<<<< HEAD
        * Added configuration to treat Sphinx warnings as errors :pr:`660`
=======
        * Removed separate plotting section for pipelines in API reference :pr:`657`, :pr:`665`
        * Have leads example notebook load S3 files using https, so we can delete s3fs dev dependency :pr:`664`
>>>>>>> d77ad11b
    * Testing Changes
        * Matched install commands of `check_latest_dependencies` test and it's GitHub action :pr:`578`
        * Added Github app to auto assign PR author as assignee :pr:`477`
        * Removed unneeded conda installation of xgboost in windows checkin tests :pr:`618`
        * Update graph tests to always use tmpfile dir :pr:`649`
        * Changelog checkin test workaround for release PRs: If 'future release' section is empty of PR refs, pass check :pr:`658`

.. warning::

    **Breaking Changes**

    * Pipelines will now no longer take an objective parameter during instantiation, and will no longer have an objective attribute.
    * ``fit()`` and ``predict()`` now use an optional ``objective`` parameter, which is only used in binary classification pipelines to fit for a specific objective.
    * ``score()`` will now use a required ``objectives`` parameter that is used to determine all the objectives to score on. This differs from the previous behavior, where the pipeline's objective was scored on regardless.
    * ``score()`` will now return one dictionary of all objective scores.
    * ``ROC`` and ``ConfusionMatrix`` plot methods via ``Auto(*).plot`` will currently fail due to :pr:`615`
    * Pipelines ``_name`` field changed to ``custom_name``


**v0.8.0 Apr. 1, 2020**
    * Enhancements
        * Add normalization option and information to confusion matrix :pr:`484`
        * Add util function to drop rows with NaN values :pr:`487`
        * Renamed `PipelineBase.name` as `PipelineBase.summary` and redefined `PipelineBase.name` as class property :pr:`491`
        * Added access to parameters in Pipelines with `PipelineBase.parameters` (used to be return of `PipelineBase.describe`) :pr:`501`
        * Added `fill_value` parameter for SimpleImputer :pr:`509`
        * Added functionality to override component hyperparameters and made pipelines take hyperparemeters from components :pr:`516`
        * Allow numpy.random.RandomState for random_state parameters :pr:`556`
    * Fixes
        * Removed unused dependency `matplotlib`, and move `category_encoders` to test reqs :pr:`572`
    * Changes
        * Undo version cap in XGBoost placed in :pr:`402` and allowed all released of XGBoost :pr:`407`
        * Support pandas 1.0.0 :pr:`486`
        * Made all references to the logger static :pr:`503`
        * Refactored `model_type` parameter for components and pipelines to `model_family` :pr:`507`
        * Refactored `problem_types` for pipelines and components into `supported_problem_types` :pr:`515`
        * Moved `pipelines/utils.save_pipeline` and `pipelines/utils.load_pipeline` to `PipelineBase.save` and `PipelineBase.load` :pr:`526`
        * Limit number of categories encoded by OneHotEncoder :pr:`517`
    * Documentation Changes
        * Updated API reference to remove PipelinePlot and added moved PipelineBase plotting methods :pr:`483`
        * Add code style and github issue guides :pr:`463` :pr:`512`
        * Updated API reference for to surface class variables for pipelines and components :pr:`537`
        * Fixed README documentation link :pr:`535`
        * Unhid PR references in changelog :pr:`656`
    * Testing Changes
        * Added automated dependency check PR :pr:`482`, :pr:`505`
        * Updated automated dependency check comment :pr:`497`
        * Have build_docs job use python executor, so that env vars are set properly :pr:`547`
        * Added simple test to make sure OneHotEncoder's top_n works with large number of categories :pr:`552`
        * Run windows unit tests on PRs :pr:`557`


.. warning::

    **Breaking Changes**

    * ``AutoClassificationSearch`` and ``AutoRegressionSearch``'s ``model_types`` parameter has been refactored into ``allowed_model_families``
    * ``ModelTypes`` enum has been changed to ``ModelFamily``
    * Components and Pipelines now have a ``model_family`` field instead of ``model_type``
    * ``get_pipelines`` utility function now accepts ``model_families`` as an argument instead of ``model_types``
    * ``PipelineBase.name`` no longer returns structure of pipeline and has been replaced by ``PipelineBase.summary``
    * ``PipelineBase.problem_types`` and ``Estimator.problem_types`` has been renamed to ``supported_problem_types``
    * ``pipelines/utils.save_pipeline`` and ``pipelines/utils.load_pipeline`` moved to ``PipelineBase.save`` and ``PipelineBase.load``


**v0.7.0 Mar. 9, 2020**
    * Enhancements
        * Added emacs buffers to .gitignore :pr:`350`
        * Add CatBoost (gradient-boosted trees) classification and regression components and pipelines :pr:`247`
        * Added Tuner abstract base class :pr:`351`
        * Added n_jobs as parameter for AutoClassificationSearch and AutoRegressionSearch :pr:`403`
        * Changed colors of confusion matrix to shades of blue and updated axis order to match scikit-learn's :pr:`426`
        * Added PipelineBase graph and feature_importance_graph methods, moved from previous location :pr:`423`
        * Added support for python 3.8 :pr:`462`
    * Fixes
        * Fixed ROC and confusion matrix plots not being calculated if user passed own additional_objectives :pr:`276`
        * Fixed ReadtheDocs FileNotFoundError exception for fraud dataset :pr:`439`
    * Changes
        * Added n_estimators as a tunable parameter for XGBoost :pr:`307`
        * Remove unused parameter ObjectiveBase.fit_needs_proba :pr:`320`
        * Remove extraneous parameter component_type from all components :pr:`361`
        * Remove unused rankings.csv file :pr:`397`
        * Downloaded demo and test datasets so unit tests can run offline :pr:`408`
        * Remove `_needs_fitting` attribute from Components :pr:`398`
        * Changed plot.feature_importance to show only non-zero feature importances by default, added optional parameter to show all :pr:`413`
        * Refactored `PipelineBase` to take in parameter dictionary and moved pipeline metadata to class attribute :pr:`421`
        * Dropped support for Python 3.5 :pr:`438`
        * Removed unused `apply.py` file :pr:`449`
        * Clean up requirements.txt to remove unused deps :pr:`451`
        * Support installation without all required dependencies :pr:`459`
    * Documentation Changes
        * Update release.md with instructions to release to internal license key :pr:`354`
    * Testing Changes
        * Added tests for utils (and moved current utils to gen_utils) :pr:`297`
        * Moved XGBoost install into it's own separate step on Windows using Conda :pr:`313`
        * Rewind pandas version to before 1.0.0, to diagnose test failures for that version :pr:`325`
        * Added dependency update checkin test :pr:`324`
        * Rewind XGBoost version to before 1.0.0 to diagnose test failures for that version :pr:`402`
        * Update dependency check to use a whitelist :pr:`417`
        * Update unit test jobs to not install dev deps :pr:`455`

.. warning::

    **Breaking Changes**

    * Python 3.5 will not be actively supported.

**v0.6.0 Dec. 16, 2019**
    * Enhancements
        * Added ability to create a plot of feature importances :pr:`133`
        * Add early stopping to AutoML using patience and tolerance parameters :pr:`241`
        * Added ROC and confusion matrix metrics and plot for classification problems and introduce PipelineSearchPlots class :pr:`242`
        * Enhanced AutoML results with search order :pr:`260`
        * Added utility function to show system and environment information :pr:`300`
    * Fixes
        * Lower botocore requirement :pr:`235`
        * Fixed decision_function calculation for FraudCost objective :pr:`254`
        * Fixed return value of Recall metrics :pr:`264`
        * Components return `self` on fit :pr:`289`
    * Changes
        * Renamed automl classes to AutoRegressionSearch and AutoClassificationSearch :pr:`287`
        * Updating demo datasets to retain column names :pr:`223`
        * Moving pipeline visualization to PipelinePlots class :pr:`228`
        * Standarizing inputs as pd.Dataframe / pd.Series :pr:`130`
        * Enforcing that pipelines must have an estimator as last component :pr:`277`
        * Added ipywidgets as a dependency in requirements.txt :pr:`278`
        * Added Random and Grid Search Tuners :pr:`240`
    * Documentation Changes
        * Adding class properties to API reference :pr:`244`
        * Fix and filter FutureWarnings from scikit-learn :pr:`249`, :pr:`257`
        * Adding Linear Regression to API reference and cleaning up some Sphinx warnings :pr:`227`
    * Testing Changes
        * Added support for testing on Windows with CircleCI :pr:`226`
        * Added support for doctests :pr:`233`

.. warning::

    **Breaking Changes**

    * The ``fit()`` method for ``AutoClassifier`` and ``AutoRegressor`` has been renamed to ``search()``.
    * ``AutoClassifier`` has been renamed to ``AutoClassificationSearch``
    * ``AutoRegressor`` has been renamed to ``AutoRegressionSearch``
    * ``AutoClassificationSearch.results`` and ``AutoRegressionSearch.results`` now is a dictionary with ``pipeline_results`` and ``search_order`` keys. ``pipeline_results`` can be used to access a dictionary that is identical to the old ``.results`` dictionary. Whereas, ``search_order`` returns a list of the search order in terms of ``pipeline_id``.
    * Pipelines now require an estimator as the last component in ``component_list``. Slicing pipelines now throws an ``NotImplementedError`` to avoid returning pipelines without an estimator.

**v0.5.2 Nov. 18, 2019**
    * Enhancements
        * Adding basic pipeline structure visualization :pr:`211`
    * Documentation Changes
        * Added notebooks to build process :pr:`212`

**v0.5.1 Nov. 15, 2019**
    * Enhancements
        * Added basic outlier detection guardrail :pr:`151`
        * Added basic ID column guardrail :pr:`135`
        * Added support for unlimited pipelines with a max_time limit :pr:`70`
        * Updated .readthedocs.yaml to successfully build :pr:`188`
    * Fixes
        * Removed MSLE from default additional objectives :pr:`203`
        * Fixed random_state passed in pipelines :pr:`204`
        * Fixed slow down in RFRegressor :pr:`206`
    * Changes
        * Pulled information for describe_pipeline from pipeline's new describe method :pr:`190`
        * Refactored pipelines :pr:`108`
        * Removed guardrails from Auto(*) :pr:`202`, :pr:`208`
    * Documentation Changes
        * Updated documentation to show max_time enhancements :pr:`189`
        * Updated release instructions for RTD :pr:`193`
        * Added notebooks to build process :pr:`212`
        * Added contributing instructions :pr:`213`
        * Added new content :pr:`222`

**v0.5.0 Oct. 29, 2019**
    * Enhancements
        * Added basic one hot encoding :pr:`73`
        * Use enums for model_type :pr:`110`
        * Support for splitting regression datasets :pr:`112`
        * Auto-infer multiclass classification :pr:`99`
        * Added support for other units in max_time :pr:`125`
        * Detect highly null columns :pr:`121`
        * Added additional regression objectives :pr:`100`
        * Show an interactive iteration vs. score plot when using fit() :pr:`134`
    * Fixes
        * Reordered `describe_pipeline` :pr:`94`
        * Added type check for model_type :pr:`109`
        * Fixed `s` units when setting string max_time :pr:`132`
        * Fix objectives not appearing in API documentation :pr:`150`
    * Changes
        * Reorganized tests :pr:`93`
        * Moved logging to its own module :pr:`119`
        * Show progress bar history :pr:`111`
        * Using cloudpickle instead of pickle to allow unloading of custom objectives :pr:`113`
        * Removed render.py :pr:`154`
    * Documentation Changes
        * Update release instructions :pr:`140`
        * Include additional_objectives parameter :pr:`124`
        * Added Changelog :pr:`136`
    * Testing Changes
        * Code coverage :pr:`90`
        * Added CircleCI tests for other Python versions :pr:`104`
        * Added doc notebooks as tests :pr:`139`
        * Test metadata for CircleCI and 2 core parallelism :pr:`137`

**v0.4.1 Sep. 16, 2019**
    * Enhancements
        * Added AutoML for classification and regressor using Autobase and Skopt :pr:`7` :pr:`9`
        * Implemented standard classification and regression metrics :pr:`7`
        * Added logistic regression, random forest, and XGBoost pipelines :pr:`7`
        * Implemented support for custom objectives :pr:`15`
        * Feature importance for pipelines :pr:`18`
        * Serialization for pipelines :pr:`19`
        * Allow fitting on objectives for optimal threshold :pr:`27`
        * Added detect label leakage :pr:`31`
        * Implemented callbacks :pr:`42`
        * Allow for multiclass classification :pr:`21`
        * Added support for additional objectives :pr:`79`
    * Fixes
        * Fixed feature selection in pipelines :pr:`13`
        * Made random_seed usage consistent :pr:`45`
    * Documentation Changes
        * Documentation Changes
        * Added docstrings :pr:`6`
        * Created notebooks for docs :pr:`6`
        * Initialized readthedocs EvalML :pr:`6`
        * Added favicon :pr:`38`
    * Testing Changes
        * Added testing for loading data :pr:`39`

**v0.2.0 Aug. 13, 2019**
    * Enhancements
        * Created fraud detection objective :pr:`4`

**v0.1.0 July. 31, 2019**
    * *First Release*
    * Enhancements
        * Added lead scoring objecitve :pr:`1`
        * Added basic classifier :pr:`1`
    * Documentation Changes
        * Initialized Sphinx for docs :pr:`1`<|MERGE_RESOLUTION|>--- conflicted
+++ resolved
@@ -37,12 +37,9 @@
         * Update release process doc :pr:`567`
         * AutoClassificationSearch and AutoRegressionSearch show inherited methods in API reference :pr:`651`
         * Fixed improperly formatted code in breaking changes for changelog :pr:`655`
-<<<<<<< HEAD
         * Added configuration to treat Sphinx warnings as errors :pr:`660`
-=======
         * Removed separate plotting section for pipelines in API reference :pr:`657`, :pr:`665`
         * Have leads example notebook load S3 files using https, so we can delete s3fs dev dependency :pr:`664`
->>>>>>> d77ad11b
     * Testing Changes
         * Matched install commands of `check_latest_dependencies` test and it's GitHub action :pr:`578`
         * Added Github app to auto assign PR author as assignee :pr:`477`
