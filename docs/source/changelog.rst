--- conflicted
+++ resolved
@@ -5,12 +5,9 @@
 
 **Future Releases**
     * Enhancements
-<<<<<<< HEAD
         * Added multiclass support for ROC curve graphing :pr:`832`
-=======
         * Added data check to check for problematic target labels :pr:`814`
         * Added transformer to drop specific columns :pr:`827`
->>>>>>> f21a2aa0
     * Fixes
     * Changes
     * Documentation Changes
