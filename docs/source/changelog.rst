--- conflicted
+++ resolved
@@ -5,11 +5,8 @@
 **Future Releases**
     * Enhancements
         * Add normalization option and information to confusion matrix :pr:`484`
-<<<<<<< HEAD
         * Add transformer to drop rows with NaN values :pr:`487`
-=======
         * Added access to parameters in Pipelines with `PipelineBase.parameters` (used to be return of `PipelineBase.describe`) :pr:`501`
->>>>>>> c7bf8fc0
     * Fixes
     * Changes
         * Undo version cap in XGBoost placed in :pr:`402` and allowed all released of XGBoost :pr:`407`
