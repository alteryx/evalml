--- conflicted
+++ resolved
@@ -4,9 +4,7 @@
 ---------
 **Future Releases**
     * Enhancements
-<<<<<<< HEAD
-        * Added basic correlation guardrail :pr:`141`
-=======
+        * Added basic correlation data checks :pr:`141`
         * Added verbose parameter to load_fraud :pr:`560`
     * Fixes
         * Removed direct access to `cls.component_graph` :pr:`595`
@@ -24,7 +22,6 @@
 
 **v0.8.0 Apr. 1, 2020**
     * Enhancements
->>>>>>> 892e344e
         * Add normalization option and information to confusion matrix :pr:`484`
         * Add util function to drop rows with NaN values :pr:`487`
         * Renamed `PipelineBase.name` as `PipelineBase.summary` and redefined `PipelineBase.name` as class property :pr:`491`
