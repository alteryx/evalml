--- conflicted
+++ resolved
@@ -8,11 +8,8 @@
         * Added `NoVarianceDataCheck` to `DefaultDataChecks` :pr:`893`
     * Fixes
     * Changes
-<<<<<<< HEAD
         * Deleted static pipelines and refactored tests involving static pipelines :pr:`904`
-=======
         * Moved `list_model_families` to `evalml.model_family.utils` :pr:`903`
->>>>>>> 133c9bca
     * Documentation Changes
     * Testing Changes
         * Cleaned up fixture names and usages in tests :pr:`895`
