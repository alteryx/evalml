.. _changelog:

Changelog
---------
**Future Releases**
    * Enhancements
        * Added ability to create a plot of feature importances :pr:`133`
        * Added ROC and confusion matrix metrics and plot for classification problems and introduce PipelineSearchPlots class :pr:`242`
    * Fixes
        * Lower botocore requirement :pr:`235`
<<<<<<< HEAD
        * Fix decision_function calculation for FraudCost objective :pr:`254`
=======
        * Fixed return value of Recall metrics :pr:`264`
>>>>>>> 6f23eea7
    * Changes
        * Updating demo datasets to retain column names :pr:`223`
        * Moving pipeline visualization to PipelinePlots class :pr:`228`
        * Standarizing inputs as pd.Dataframe / pd.Series :pr:`130`
    * Documentation Changes
        * Adding class properties to API reference :pr:`244`
        * Fix and filter FutureWarnings from scikit-learn :pr:`249`, :pr:`257` 
        * Adding Linear Regression to API reference and cleaning up some Sphinx warnings :pr:`227`
    * Testing Changes
        * Added support for testing on Windows with CircleCI :pr:`226`
        * Added support for doctests :pr:`233`

**v0.5.2 Nov. 18, 2019**
    * Enhancements
        * Adding basic pipeline structure visualization :pr:`211`
    * Documentation Changes
        * Added notebooks to build process :pr:`212`

**v0.5.1 Nov. 15, 2019**
    * Enhancements
        * Added basic outlier detection guardrail :pr:`151`
        * Added basic ID column guardrail :pr:`135`
        * Added support for unlimited pipelines with a max_time limit :pr:`70`
        * Updated .readthedocs.yaml to successfully build :pr:`188`
    * Fixes
        * Removed MSLE from default additional objectives :pr:`203`
        * Fixed random_state passed in pipelines :pr:`204`
        * Fixed slow down in RFRegressor :pr:`206`
    * Changes
        * Pulled information for describe_pipeline from pipeline's new describe method :pr:`190`
        * Refactored pipelines :pr:`108`
        * Removed guardrails from Auto(*) :pr:`202`, :pr:`208`
    * Documentation Changes
        * Updated documentation to show max_time enhancements :pr:`189`
        * Updated release instructions for RTD :pr:`193`
        * Added notebooks to build process :pr:`212`
        * Added contributing instructions :pr:`213`

**v0.5.0 Oct. 29, 2019**
    * Enhancements
        * Added basic one hot encoding :pr:`73`
        * Use enums for model_type :pr:`110`
        * Support for splitting regression datasets :pr:`112`
        * Auto-infer multiclass classification :pr:`99`
        * Added support for other units in max_time :pr:`125`
        * Detect highly null columns :pr:`121`
        * Added additional regression objectives :pr:`100`
    * Fixes
        * Reordered `describe_pipeline` :pr:`94`
        * Added type check for model_type :pr:`109`
        * Fixed `s` units when setting string max_time :pr:`132`
        * Fix objectives not appearing in API documentation :pr:`150`
    * Changes
        * Reorganized tests :pr:`93`
        * Moved logging to its own module :pr:`119`
        * Show progress bar history :pr:`111`
        * Using cloudpickle instead of pickle to allow unloading of custom objectives :pr:`113`
        * Removed render.py :pr:`154`
    * Documentation Changes
        * Update release instructions :pr:`140`
        * Include additional_objectives parameter :pr:`124`
        * Added Changelog :pr:`136`
    * Testing Changes
        * Code coverage :pr:`90`
        * Added CircleCI tests for other Python versions :pr:`104`
        * Added doc notebooks as tests :pr:`139`
        * Test metadata for CircleCI and 2 core parallelism :pr:`137`

**v0.4.1 Sep. 16, 2019**
    * Enhancements
        * Added AutoML for classification and regressor using Autobase and Skopt :pr:`7` :pr:`9`
        * Implemented standard classification and regression metrics :pr:`7`
        * Added logistic regression, random forest, and XGBoost pipelines :pr:`7`
        * Implemented support for custom objectives :pr:`15`
        * Feature importance for pipelines :pr:`18`
        * Serialization for pipelines :pr:`19`
        * Allow fitting on objectives for optimal threshold :pr:`27`
        * Added detect label leakage :pr:`31`
        * Implemented callbacks :pr:`42`
        * Allow for multiclass classification :pr:`21`
        * Added support for additional objectives :pr:`79`
    * Fixes
        * Fixed feature selection in pipelines :pr:`13`
        * Made random_seed usage consistent :pr:`45`
    * Documentation Changes
        * Documentation Changes
        * Added docstrings :pr:`6`
        * Created notebooks for docs :pr:`6`
        * Initialized readthedocs EvalML :pr:`6`
        * Added favicon :pr:`38`
    * Testing Changes
        * Added testing for loading data :pr:`39`

**v0.2.0 Aug. 13, 2019**
    * Enhancements
        * Created fraud detection objective :pr:`4`

**v0.1.0 July. 31, 2019**
    * *First Release*
    * Enhancements
        * Added lead scoring objecitve :pr:`1`
        * Added basic classifier :pr:`1`
    * Documentation Changes
        * Initialized Sphinx for docs :pr:`1`<|MERGE_RESOLUTION|>--- conflicted
+++ resolved
@@ -8,11 +8,8 @@
         * Added ROC and confusion matrix metrics and plot for classification problems and introduce PipelineSearchPlots class :pr:`242`
     * Fixes
         * Lower botocore requirement :pr:`235`
-<<<<<<< HEAD
-        * Fix decision_function calculation for FraudCost objective :pr:`254`
-=======
+        * Fixed decision_function calculation for FraudCost objective :pr:`254`
         * Fixed return value of Recall metrics :pr:`264`
->>>>>>> 6f23eea7
     * Changes
         * Updating demo datasets to retain column names :pr:`223`
         * Moving pipeline visualization to PipelinePlots class :pr:`228`
