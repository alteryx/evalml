.. _changelog:

Changelog
---------
**Future Releases**
    * Enhancements
        * Added basic outlier detection guardrail :pr:`151`
        * Added basic ID column guardrail :pr:`135`
        * Added support for unlimited pipelines with a max_time limit :pr:`70`
        * Updated .readthedocs.yaml to successfully build :pr:`188`
    * Fixes
        * Fixed random_state passed in pipelines :pr:`204`
        * Fixed slow down in RFRegressor :pr:`206`
    * Changes
<<<<<<< HEAD
=======
        * Pulled information for describe_pipeline from pipeline's new describe method :pr:`190`
>>>>>>> 18ffb637
        * Refactored pipelines :pr:`108`
        * Removed guardrails from Auto(*) :pr:`202`
    * Documentation Changes
        * Updated documentation to show max_time enhancements :pr:`189`
        * Updated release instructions for RTd :pr:`193`
    * Testing Changes

**v0.5.0 Oct. 29, 2019**
    * Enhancements
        * Added basic one hot encoding :pr:`73`
        * Use enums for model_type :pr:`110`
        * Support for splitting regression datasets :pr:`112`
        * Auto-infer multiclass classification :pr:`99`
        * Added support for other units in max_time :pr:`125`
        * Detect highly null columns :pr:`121`
        * Added additional regression objectives :pr:`100`
    * Fixes
        * Reordered `describe_pipeline` :pr:`94`
        * Added type check for model_type :pr:`109`
        * Fixed `s` units when setting string max_time :pr:`132`
        * Fix objectives not appearing in API documentation :pr:`150`
    * Changes
        * Reorganized tests :pr:`93`
        * Moved logging to its own module :pr:`119`
        * Show progress bar history :pr:`111`
        * Using cloudpickle instead of pickle to allow unloading of custom objectives :pr:`113`
        * Removed render.py :pr:`154`
    * Documentation Changes
        * Update release instructions :pr:`140`
        * Include additional_objectives parameter :pr:`124`
        * Added Changelog :pr:`136`
    * Testing Changes
        * Code coverage :pr:`90`
        * Added CircleCI tests for other Python versions :pr:`104`
        * Added doc notebooks as tests :pr:`139`
        * Test metadata for CircleCI and 2 core parallelism :pr:`137`

**v0.4.1 Sep. 16, 2019**
    * Enhancements
        * Added AutoML for classification and regressor using Autobase and Skopt :pr:`7` :pr:`9`
        * Implemented standard classification and regression metrics :pr:`7`
        * Added logistic regression, random forest, and XGBoost pipelines :pr:`7`
        * Implemented support for custom objectives :pr:`15`
        * Feature importance for pipelines :pr:`18`
        * Serialization for pipelines :pr:`19`
        * Allow fitting on objectives for optimal threshold :pr:`27`
        * Added detect label leakage :pr:`31`
        * Implemented callbacks :pr:`42`
        * Allow for multiclass classification :pr:`21`
        * Added support for additional objectives :pr:`79`
    * Fixes
        * Fixed feature selection in pipelines :pr:`13`
        * Made random_seed usage consistent :pr:`45`
    * Documentation Changes
        * Documentation Changes
        * Added docstrings :pr:`6`
        * Created notebooks for docs :pr:`6`
        * Initialized readthedocs EvalML :pr:`6`
        * Added favicon :pr:`38`
    * Testing Changes
        * Added testing for loading data :pr:`39`

**v0.2.0 Aug. 13, 2019**
    * Enhancements
        * Created fraud detection objective :pr:`4`

**v0.1.0 July. 31, 2019**
    * *First Release*
    * Enhancements
        * Added lead scoring objecitve :pr:`1`
        * Added basic classifier :pr:`1`
    * Documentation Changes
        * Initialized Sphinx for docs :pr:`1`<|MERGE_RESOLUTION|>--- conflicted
+++ resolved
@@ -12,10 +12,7 @@
         * Fixed random_state passed in pipelines :pr:`204`
         * Fixed slow down in RFRegressor :pr:`206`
     * Changes
-<<<<<<< HEAD
-=======
         * Pulled information for describe_pipeline from pipeline's new describe method :pr:`190`
->>>>>>> 18ffb637
         * Refactored pipelines :pr:`108`
         * Removed guardrails from Auto(*) :pr:`202`
     * Documentation Changes
