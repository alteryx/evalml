--- conflicted
+++ resolved
@@ -4,6 +4,7 @@
 ---------
 **Future Releases**
     * Enhancements
+        * Added verbose parameter to load_fraud :pr:`560`
     * Fixes
     * Changes
     * Documentation Changes
@@ -18,11 +19,7 @@
         * Added access to parameters in Pipelines with `PipelineBase.parameters` (used to be return of `PipelineBase.describe`) :pr:`501`
         * Added `fill_value` parameter for SimpleImputer :pr:`509`
         * Added functionality to override component hyperparemeters and made pipelines take hyperparemeters from components :pr:`516`
-<<<<<<< HEAD
-        * Added verbose parameter to load_fraud :pr:`560`
-=======
         * Allow numpy.random.RandomState for random_state parameters :pr:`556`
->>>>>>> 79a2358b
     * Fixes
         * Removed unused dependency `matplotlib`, and move `category_encoders` to test reqs :pr:`572`
     * Changes
