--- conflicted
+++ resolved
@@ -4,12 +4,8 @@
 ---------
 **Future Releases**
     * Enhancements
-<<<<<<< HEAD
         * Added basic outlier detection guardrail :pr:`151`
-
-=======
         * Added support for unlimited pipelines with a max_time limit :pr:`70`
->>>>>>> 4a58a117
     * Fixes
     * Changes
         * Refactoring pipelines :pr:`108`
