.. _changelog:

Changelog
---------
**Future Releases**
    * Enhancements
    * Changes
        * Created classification and regression pipeline subclasses and removed objective as an attribute of pipeline classes :pr:`405`
        * Changed the output of `score` to return one dictionary :pr:`429`
        * Created binary and multiclass objective subclasses :pr:`504`
        * Updated objectives API :pr:`445`
    * Documentation Changes
        * Fixed some sphinx warnings :pr:`593`
        * Fixed docstring for AutoClassificationSearch with correct command :pr:`599`
        * Limit readthedocs formats to pdf, not htmlzip and epub :pr:`594` :pr:`600`
<<<<<<< HEAD
        * Clean up objectives API documentation :pr:`605`
=======
        * Fixed function on Exploring search results page :pr:`604`
>>>>>>> 4dc2f3bf
    * Testing Changes
        * Matched install commands of `check_latest_dependencies` test and it's GitHub action :pr:`578`


.. warning::

    **Breaking Changes**

    * Pipelines will now no longer take an objective parameter during instantiation, and will no longer have an objective attribute.
    * ``fit()`` and ``predict()`` now use an optional ``objective`` parameter, which is only used in binary classification pipelines to fit for a specific objective.
    * ``score()`` will now use a required ``objectives`` parameter that is used to determine all the objectives to score on. This differs from the previous behavior, where the pipeline's objective was scored on regardless.
    * ``score()`` will now return one dictionary of all objective scores.
    

**v0.8.0 Apr. 1, 2020**
    * Enhancements
        * Add normalization option and information to confusion matrix :pr:`484`
        * Add util function to drop rows with NaN values :pr:`487`
        * Renamed `PipelineBase.name` as `PipelineBase.summary` and redefined `PipelineBase.name` as class property :pr:`491`
        * Added access to parameters in Pipelines with `PipelineBase.parameters` (used to be return of `PipelineBase.describe`) :pr:`501`
        * Added `fill_value` parameter for SimpleImputer :pr:`509`
        * Added functionality to override component hyperparameters and made pipelines take hyperparemeters from components :pr:`516`
        * Allow numpy.random.RandomState for random_state parameters :pr:`556`
    * Fixes
        * Removed unused dependency `matplotlib`, and move `category_encoders` to test reqs :pr:`572`
    * Changes
        * Undo version cap in XGBoost placed in :pr:`402` and allowed all released of XGBoost :pr:`407`
        * Support pandas 1.0.0 :pr:`486`
        * Made all references to the logger static :pr:`503`
        * Refactored `model_type` parameter for components and pipelines to `model_family` :pr:`507`
        * Refactored `problem_types` for pipelines and components into `supported_problem_types` :pr:`515`
        * Moved `pipelines/utils.save_pipeline` and `pipelines/utils.load_pipeline` to `PipelineBase.save` and `PipelineBase.load` :pr:`526`
        * Limit number of categories encoded by OneHotEncoder :pr:`517`
    * Documentation Changes
        * Updated API reference to remove PipelinePlot and added moved PipelineBase plotting methods :pr:`483`
        * Add code style and github issue guides :pr:`463` :pr:`512`
        * Updated API reference for to surface class variables for pipelines and components :pr:`537`
        * Fixed README documentation link :pr:`535`	
    * Testing Changes
        * Added automated dependency check PR :pr:`482`, :pr:`505`
        * Updated automated dependency check comment :pr:`497`
        * Have build_docs job use python executor, so that env vars are set properly :pr:`547`
        * Added simple test to make sure OneHotEncoder's top_n works with large number of categories :pr:`552`
        * Run windows unit tests on PRs :pr:`557`


.. warning::

    **Breaking Changes**

    * `AutoClassificationSearch` and `AutoRegressionSearch`'s `model_types` parameter has been refactored into `allowed_model_families`
    * `ModelTypes` enum has been changed to `ModelFamily`
    * Components and Pipelines now have a `model_family` field instead of `model_type`
    * `get_pipelines` utility function now accepts `model_families` as an argument instead of `model_types`
    * `PipelineBase.name` no longer returns structure of pipeline and has been replaced by `PipelineBase.summary`
    * `PipelineBase.problem_types` and `Estimator.problem_types` has been renamed to `supported_problem_types`
    * `pipelines/utils.save_pipeline` and `pipelines/utils.load_pipeline` moved to `PipelineBase.save` and `PipelineBase.load`


**v0.7.0 Mar. 9, 2020**
    * Enhancements
        * Added emacs buffers to .gitignore :pr:`350`
        * Add CatBoost (gradient-boosted trees) classification and regression components and pipelines :pr:`247`
        * Added Tuner abstract base class :pr:`351`
        * Added n_jobs as parameter for AutoClassificationSearch and AutoRegressionSearch :pr:`403`
        * Changed colors of confusion matrix to shades of blue and updated axis order to match scikit-learn's :pr:`426`
        * Added PipelineBase graph and feature_importance_graph methods, moved from previous location :pr:`423`
        * Added support for python 3.8 :pr:`462`
    * Fixes
        * Fixed ROC and confusion matrix plots not being calculated if user passed own additional_objectives :pr:`276`
        * Fixed ReadtheDocs FileNotFoundError exception for fraud dataset :pr:`439`
    * Changes
        * Added n_estimators as a tunable parameter for XGBoost :pr:`307`
        * Remove unused parameter ObjectiveBase.fit_needs_proba :pr:`320`
        * Remove extraneous parameter component_type from all components :pr:`361`
        * Remove unused rankings.csv file :pr:`397`
        * Downloaded demo and test datasets so unit tests can run offline :pr:`408`
        * Remove `_needs_fitting` attribute from Components :pr:`398`
        * Changed plot.feature_importance to show only non-zero feature importances by default, added optional parameter to show all :pr:`413`
        * Refactored `PipelineBase` to take in parameter dictionary and moved pipeline metadata to class attribute :pr:`421`
        * Dropped support for Python 3.5 :pr:`438`
        * Removed unused `apply.py` file :pr:`449`
        * Clean up requirements.txt to remove unused deps :pr:`451`
        * Support installation without all required dependencies :pr:`459`
    * Documentation Changes
        * Update release.md with instructions to release to internal license key :pr:`354`
    * Testing Changes
        * Added tests for utils (and moved current utils to gen_utils) :pr:`297`
        * Moved XGBoost install into it's own separate step on Windows using Conda :pr:`313`
        * Rewind pandas version to before 1.0.0, to diagnose test failures for that version :pr:`325`
        * Added dependency update checkin test :pr:`324`
        * Rewind XGBoost version to before 1.0.0 to diagnose test failures for that version :pr:`402`
        * Update dependency check to use a whitelist :pr:`417`
        * Update unit test jobs to not install dev deps :pr:`455`

.. warning::

    **Breaking Changes**

    * Python 3.5 will not be actively supported.

**v0.6.0 Dec. 16, 2019**
    * Enhancements
        * Added ability to create a plot of feature importances :pr:`133`
        * Add early stopping to AutoML using patience and tolerance parameters :pr:`241`
        * Added ROC and confusion matrix metrics and plot for classification problems and introduce PipelineSearchPlots class :pr:`242`
        * Enhanced AutoML results with search order :pr:`260`
    * Fixes
        * Lower botocore requirement :pr:`235`
        * Fixed decision_function calculation for FraudCost objective :pr:`254`
        * Fixed return value of Recall metrics :pr:`264`
        * Components return `self` on fit :pr:`289`
    * Changes
        * Renamed automl classes to AutoRegressionSearch and AutoClassificationSearch :pr:`287`
        * Updating demo datasets to retain column names :pr:`223`
        * Moving pipeline visualization to PipelinePlots class :pr:`228`
        * Standarizing inputs as pd.Dataframe / pd.Series :pr:`130`
        * Enforcing that pipelines must have an estimator as last component :pr:`277`
        * Added ipywidgets as a dependency in requirements.txt :pr:`278`
        * Added Random and Grid Search Tuners :pr:`240`
    * Documentation Changes
        * Adding class properties to API reference :pr:`244`
        * Fix and filter FutureWarnings from scikit-learn :pr:`249`, :pr:`257`
        * Adding Linear Regression to API reference and cleaning up some Sphinx warnings :pr:`227`
    * Testing Changes
        * Added support for testing on Windows with CircleCI :pr:`226`
        * Added support for doctests :pr:`233`

.. warning::

    **Breaking Changes**

    * The ``fit()`` method for ``AutoClassifier`` and ``AutoRegressor`` has been renamed to ``search()``.
    * ``AutoClassifier`` has been renamed to ``AutoClassificationSearch``
    * ``AutoRegressor`` has been renamed to ``AutoRegressionSearch``
    * ``AutoClassificationSearch.results`` and ``AutoRegressionSearch.results`` now is a dictionary with ``pipeline_results`` and ``search_order`` keys. ``pipeline_results`` can be used to access a dictionary that is identical to the old ``.results`` dictionary. Whereas,``search_order`` returns a list of the search order in terms of pipeline id.
    * Pipelines now require an estimator as the last component in `component_list`. Slicing pipelines now throws an NotImplementedError to avoid returning Pipelines without an estimator.

**v0.5.2 Nov. 18, 2019**
    * Enhancements
        * Adding basic pipeline structure visualization :pr:`211`
    * Documentation Changes
        * Added notebooks to build process :pr:`212`

**v0.5.1 Nov. 15, 2019**
    * Enhancements
        * Added basic outlier detection guardrail :pr:`151`
        * Added basic ID column guardrail :pr:`135`
        * Added support for unlimited pipelines with a max_time limit :pr:`70`
        * Updated .readthedocs.yaml to successfully build :pr:`188`
    * Fixes
        * Removed MSLE from default additional objectives :pr:`203`
        * Fixed random_state passed in pipelines :pr:`204`
        * Fixed slow down in RFRegressor :pr:`206`
    * Changes
        * Pulled information for describe_pipeline from pipeline's new describe method :pr:`190`
        * Refactored pipelines :pr:`108`
        * Removed guardrails from Auto(*) :pr:`202`, :pr:`208`
    * Documentation Changes
        * Updated documentation to show max_time enhancements :pr:`189`
        * Updated release instructions for RTD :pr:`193`
        * Added notebooks to build process :pr:`212`
        * Added contributing instructions :pr:`213`
        * Added new content :pr:`222`

**v0.5.0 Oct. 29, 2019**
    * Enhancements
        * Added basic one hot encoding :pr:`73`
        * Use enums for model_type :pr:`110`
        * Support for splitting regression datasets :pr:`112`
        * Auto-infer multiclass classification :pr:`99`
        * Added support for other units in max_time :pr:`125`
        * Detect highly null columns :pr:`121`
        * Added additional regression objectives :pr:`100`
        * Show an interactive iteration vs. score plot when using fit() :pr:`134`
    * Fixes
        * Reordered `describe_pipeline` :pr:`94`
        * Added type check for model_type :pr:`109`
        * Fixed `s` units when setting string max_time :pr:`132`
        * Fix objectives not appearing in API documentation :pr:`150`
    * Changes
        * Reorganized tests :pr:`93`
        * Moved logging to its own module :pr:`119`
        * Show progress bar history :pr:`111`
        * Using cloudpickle instead of pickle to allow unloading of custom objectives :pr:`113`
        * Removed render.py :pr:`154`
    * Documentation Changes
        * Update release instructions :pr:`140`
        * Include additional_objectives parameter :pr:`124`
        * Added Changelog :pr:`136`
    * Testing Changes
        * Code coverage :pr:`90`
        * Added CircleCI tests for other Python versions :pr:`104`
        * Added doc notebooks as tests :pr:`139`
        * Test metadata for CircleCI and 2 core parallelism :pr:`137`

**v0.4.1 Sep. 16, 2019**
    * Enhancements
        * Added AutoML for classification and regressor using Autobase and Skopt :pr:`7` :pr:`9`
        * Implemented standard classification and regression metrics :pr:`7`
        * Added logistic regression, random forest, and XGBoost pipelines :pr:`7`
        * Implemented support for custom objectives :pr:`15`
        * Feature importance for pipelines :pr:`18`
        * Serialization for pipelines :pr:`19`
        * Allow fitting on objectives for optimal threshold :pr:`27`
        * Added detect label leakage :pr:`31`
        * Implemented callbacks :pr:`42`
        * Allow for multiclass classification :pr:`21`
        * Added support for additional objectives :pr:`79`
    * Fixes
        * Fixed feature selection in pipelines :pr:`13`
        * Made random_seed usage consistent :pr:`45`
    * Documentation Changes
        * Documentation Changes
        * Added docstrings :pr:`6`
        * Created notebooks for docs :pr:`6`
        * Initialized readthedocs EvalML :pr:`6`
        * Added favicon :pr:`38`
    * Testing Changes
        * Added testing for loading data :pr:`39`

**v0.2.0 Aug. 13, 2019**
    * Enhancements
        * Created fraud detection objective :pr:`4`

**v0.1.0 July. 31, 2019**
    * *First Release*
    * Enhancements
        * Added lead scoring objecitve :pr:`1`
        * Added basic classifier :pr:`1`
    * Documentation Changes
        * Initialized Sphinx for docs :pr:`1`<|MERGE_RESOLUTION|>--- conflicted
+++ resolved
@@ -13,11 +13,8 @@
         * Fixed some sphinx warnings :pr:`593`
         * Fixed docstring for AutoClassificationSearch with correct command :pr:`599`
         * Limit readthedocs formats to pdf, not htmlzip and epub :pr:`594` :pr:`600`
-<<<<<<< HEAD
         * Clean up objectives API documentation :pr:`605`
-=======
         * Fixed function on Exploring search results page :pr:`604`
->>>>>>> 4dc2f3bf
     * Testing Changes
         * Matched install commands of `check_latest_dependencies` test and it's GitHub action :pr:`578`
 
