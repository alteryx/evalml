.. _changelog:

Changelog
---------
**Future Releases**
    * Enhancements
        * Add normalization option and information to confusion matrix :pr:`484`
        * Renamed `PipelineBase.name` as `PipelineBase.summary` and redefined `PipelineBase.name` as class property :pr:`491`
        * Added access to parameters in Pipelines with `PipelineBase.parameters` (used to be return of `PipelineBase.describe`) :pr:`501`
    * Fixes
    * Changes
        * Undo version cap in XGBoost placed in :pr:`402` and allowed all released of XGBoost :pr:`407`
        * Support pandas 1.0.0 :pr:`486`
        * Changed the output of `score` to return one dictionary :pr:`429`
        * Created classification and regression pipeline subclasses and removed objective as an attribute of pipeline classes :pr:`405`
<<<<<<< HEAD
        * Created binary and multiclass objective subclasses :pr:`504`
        * Made all references to the logger static :pr:`503`
        * Created binary and multiclass objective subclasses :pr:`419`
=======
        * Created binary and multiclass objective subclasses :pr:`419`
        * Made all references to the logger static :pr:`503`
        * Refactored `model_type` parameter for components and pipelines to `model_family` :pr:`507`
>>>>>>> 2b1118c1
    * Documentation Changes
        * Updated API reference to remove PipelinePlot and added moved PipelineBase plotting methods :pr:`483`
        * Add code style and github issue guides :pr:`463` :pr:`512`
    * Testing Changes
        * Added automated dependency check PR :pr:`482`, :pr:`505`
        * Updated automated dependency check comment :pr:`497`
.. warning::

    **Breaking Changes**

.. warning::

    **Breaking Changes**

<<<<<<< HEAD
.. warning::

    **Breaking Changes**

=======
>>>>>>> 2b1118c1
    * Pipelines will now no longer take an objective parameter during instantiation, and will no longer have an objective attribute.
    * ``fit()`` and ``predict()`` now use an optional ``objective`` parameter, which is only used in binary classification pipelines to fit for a specific objective.
    * ``score()`` will now use a required ``objectives`` parameter that is used to determine all the objectives to score on. This differs from the previous behavior, where the pipeline's objective was scored on regardless.
    * ``score()`` will now return one dictionary of all objective scores.
<<<<<<< HEAD
=======
    * `AutoClassificationSearch` and `AutoRegressionSearch`'s `model_types` parameter has been refactored into `allowed_model_families`
    * `ModelTypes` enum has been changed to `ModelFamily`
    * Components and Pipelines now have a `model_family` field instead of `model_type`
    * `get_pipelines` utility function now accepts `model_families` as an argument instead of `model_types`
    * `PipelineBase.name` no longer returns structure of pipeline and has been replaced by `PipelineBase.summary`
    
>>>>>>> 2b1118c1

**v0.7.0 Mar. 9, 2020**
    * Enhancements
        * Added emacs buffers to .gitignore :pr:`350`
        * Add CatBoost (gradient-boosted trees) classification and regression components and pipelines :pr:`247`
        * Added Tuner abstract base class :pr:`351`
        * Added n_jobs as parameter for AutoClassificationSearch and AutoRegressionSearch :pr:`403`
        * Changed colors of confusion matrix to shades of blue and updated axis order to match scikit-learn's :pr:`426`
        * Added PipelineBase graph and feature_importance_graph methods, moved from previous location :pr:`423`
        * Added support for python 3.8 :pr:`462`
    * Fixes
        * Fixed ROC and confusion matrix plots not being calculated if user passed own additional_objectives :pr:`276`
        * Fixed ReadtheDocs FileNotFoundError exception for fraud dataset :pr:`439`
    * Changes
        * Added n_estimators as a tunable parameter for XGBoost :pr:`307`
        * Remove unused parameter ObjectiveBase.fit_needs_proba :pr:`320`
        * Remove extraneous parameter component_type from all components :pr:`361`
        * Remove unused rankings.csv file :pr:`397`
        * Downloaded demo and test datasets so unit tests can run offline :pr:`408`
        * Remove `_needs_fitting` attribute from Components :pr:`398`
        * Changed plot.feature_importance to show only non-zero feature importances by default, added optional parameter to show all :pr:`413`
        * Refactored `PipelineBase` to take in parameter dictionary and moved pipeline metadata to class attribute :pr:`421`
        * Dropped support for Python 3.5 :pr:`438`
        * Removed unused `apply.py` file :pr:`449`
        * Clean up requirements.txt to remove unused deps :pr:`451`
    * Documentation Changes
        * Update release.md with instructions to release to internal license key :pr:`354`
    * Testing Changes
        * Added tests for utils (and moved current utils to gen_utils) :pr:`297`
        * Moved XGBoost install into it's own separate step on Windows using Conda :pr:`313`
        * Rewind pandas version to before 1.0.0, to diagnose test failures for that version :pr:`325`
        * Added dependency update checkin test :pr:`324`
        * Rewind XGBoost version to before 1.0.0 to diagnose test failures for that version :pr:`402`
        * Update dependency check to use a whitelist :pr:`417`
        * Update unit test jobs to not install dev deps :pr:`455`
.. warning::

    **Breaking Changes**

    * Python 3.5 will not be actively supported.


**v0.6.0 Dec. 16, 2019**
    * Enhancements
        * Added ability to create a plot of feature importances :pr:`133`
        * Add early stopping to AutoML using patience and tolerance parameters :pr:`241`
        * Added ROC and confusion matrix metrics and plot for classification problems and introduce PipelineSearchPlots class :pr:`242`
        * Enhanced AutoML results with search order :pr:`260`
    * Fixes
        * Lower botocore requirement :pr:`235`
        * Fixed decision_function calculation for FraudCost objective :pr:`254`
        * Fixed return value of Recall metrics :pr:`264`
        * Components return `self` on fit :pr:`289`
    * Changes
        * Renamed automl classes to AutoRegressionSearch and AutoClassificationSearch :pr:`287`
        * Updating demo datasets to retain column names :pr:`223`
        * Moving pipeline visualization to PipelinePlots class :pr:`228`
        * Standarizing inputs as pd.Dataframe / pd.Series :pr:`130`
        * Enforcing that pipelines must have an estimator as last component :pr:`277`
        * Added ipywidgets as a dependency in requirements.txt :pr:`278`
    * Documentation Changes
        * Adding class properties to API reference :pr:`244`
        * Fix and filter FutureWarnings from scikit-learn :pr:`249`, :pr:`257`
        * Adding Linear Regression to API reference and cleaning up some Sphinx warnings :pr:`227`
    * Testing Changes
        * Added support for testing on Windows with CircleCI :pr:`226`
        * Added support for doctests :pr:`233`

.. warning::

    **Breaking Changes**

    * The ``fit()`` method for ``AutoClassifier`` and ``AutoRegressor`` has been renamed to ``search()``.
    * ``AutoClassifier`` has been renamed to ``AutoClassificationSearch``
    * ``AutoRegressor`` has been renamed to ``AutoRegressionSearch``
    * ``AutoClassificationSearch.results`` and ``AutoRegressionSearch.results`` now is a dictionary with ``pipeline_results`` and ``search_order`` keys. ``pipeline_results`` can be used to access a dictionary that is identical to the old ``.results`` dictionary. Whereas,``search_order`` returns a list of the search order in terms of pipeline id.
    * Pipelines now require an estimator as the last component in `component_list`. Slicing pipelines now throws an NotImplementedError to avoid returning Pipelines without an estimator.

**v0.5.2 Nov. 18, 2019**
    * Enhancements
        * Adding basic pipeline structure visualization :pr:`211`
    * Documentation Changes
        * Added notebooks to build process :pr:`212`

**v0.5.1 Nov. 15, 2019**
    * Enhancements
        * Added basic outlier detection guardrail :pr:`151`
        * Added basic ID column guardrail :pr:`135`
        * Added support for unlimited pipelines with a max_time limit :pr:`70`
        * Updated .readthedocs.yaml to successfully build :pr:`188`
    * Fixes
        * Removed MSLE from default additional objectives :pr:`203`
        * Fixed random_state passed in pipelines :pr:`204`
        * Fixed slow down in RFRegressor :pr:`206`
    * Changes
        * Pulled information for describe_pipeline from pipeline's new describe method :pr:`190`
        * Refactored pipelines :pr:`108`
        * Removed guardrails from Auto(*) :pr:`202`, :pr:`208`
    * Documentation Changes
        * Updated documentation to show max_time enhancements :pr:`189`
        * Updated release instructions for RTD :pr:`193`
        * Added notebooks to build process :pr:`212`
        * Added contributing instructions :pr:`213`
        * Added new content :pr:`222`

**v0.5.0 Oct. 29, 2019**
    * Enhancements
        * Added basic one hot encoding :pr:`73`
        * Use enums for model_type :pr:`110`
        * Support for splitting regression datasets :pr:`112`
        * Auto-infer multiclass classification :pr:`99`
        * Added support for other units in max_time :pr:`125`
        * Detect highly null columns :pr:`121`
        * Added additional regression objectives :pr:`100`
        * Show an interactive iteration vs. score plot when using fit() :pr:`134`
    * Fixes
        * Reordered `describe_pipeline` :pr:`94`
        * Added type check for model_type :pr:`109`
        * Fixed `s` units when setting string max_time :pr:`132`
        * Fix objectives not appearing in API documentation :pr:`150`
    * Changes
        * Reorganized tests :pr:`93`
        * Moved logging to its own module :pr:`119`
        * Show progress bar history :pr:`111`
        * Using cloudpickle instead of pickle to allow unloading of custom objectives :pr:`113`
        * Removed render.py :pr:`154`
    * Documentation Changes
        * Update release instructions :pr:`140`
        * Include additional_objectives parameter :pr:`124`
        * Added Changelog :pr:`136`
    * Testing Changes
        * Code coverage :pr:`90`
        * Added CircleCI tests for other Python versions :pr:`104`
        * Added doc notebooks as tests :pr:`139`
        * Test metadata for CircleCI and 2 core parallelism :pr:`137`

**v0.4.1 Sep. 16, 2019**
    * Enhancements
        * Added AutoML for classification and regressor using Autobase and Skopt :pr:`7` :pr:`9`
        * Implemented standard classification and regression metrics :pr:`7`
        * Added logistic regression, random forest, and XGBoost pipelines :pr:`7`
        * Implemented support for custom objectives :pr:`15`
        * Feature importance for pipelines :pr:`18`
        * Serialization for pipelines :pr:`19`
        * Allow fitting on objectives for optimal threshold :pr:`27`
        * Added detect label leakage :pr:`31`
        * Implemented callbacks :pr:`42`
        * Allow for multiclass classification :pr:`21`
        * Added support for additional objectives :pr:`79`
    * Fixes
        * Fixed feature selection in pipelines :pr:`13`
        * Made random_seed usage consistent :pr:`45`
    * Documentation Changes
        * Documentation Changes
        * Added docstrings :pr:`6`
        * Created notebooks for docs :pr:`6`
        * Initialized readthedocs EvalML :pr:`6`
        * Added favicon :pr:`38`
    * Testing Changes
        * Added testing for loading data :pr:`39`

**v0.2.0 Aug. 13, 2019**
    * Enhancements
        * Created fraud detection objective :pr:`4`

**v0.1.0 July. 31, 2019**
    * *First Release*
    * Enhancements
        * Added lead scoring objecitve :pr:`1`
        * Added basic classifier :pr:`1`
    * Documentation Changes
        * Initialized Sphinx for docs :pr:`1`<|MERGE_RESOLUTION|>--- conflicted
+++ resolved
@@ -13,15 +13,10 @@
         * Support pandas 1.0.0 :pr:`486`
         * Changed the output of `score` to return one dictionary :pr:`429`
         * Created classification and regression pipeline subclasses and removed objective as an attribute of pipeline classes :pr:`405`
-<<<<<<< HEAD
         * Created binary and multiclass objective subclasses :pr:`504`
         * Made all references to the logger static :pr:`503`
         * Created binary and multiclass objective subclasses :pr:`419`
-=======
-        * Created binary and multiclass objective subclasses :pr:`419`
-        * Made all references to the logger static :pr:`503`
         * Refactored `model_type` parameter for components and pipelines to `model_family` :pr:`507`
->>>>>>> 2b1118c1
     * Documentation Changes
         * Updated API reference to remove PipelinePlot and added moved PipelineBase plotting methods :pr:`483`
         * Add code style and github issue guides :pr:`463` :pr:`512`
@@ -36,26 +31,16 @@
 
     **Breaking Changes**
 
-<<<<<<< HEAD
-.. warning::
-
-    **Breaking Changes**
-
-=======
->>>>>>> 2b1118c1
     * Pipelines will now no longer take an objective parameter during instantiation, and will no longer have an objective attribute.
     * ``fit()`` and ``predict()`` now use an optional ``objective`` parameter, which is only used in binary classification pipelines to fit for a specific objective.
     * ``score()`` will now use a required ``objectives`` parameter that is used to determine all the objectives to score on. This differs from the previous behavior, where the pipeline's objective was scored on regardless.
     * ``score()`` will now return one dictionary of all objective scores.
-<<<<<<< HEAD
-=======
     * `AutoClassificationSearch` and `AutoRegressionSearch`'s `model_types` parameter has been refactored into `allowed_model_families`
     * `ModelTypes` enum has been changed to `ModelFamily`
     * Components and Pipelines now have a `model_family` field instead of `model_type`
     * `get_pipelines` utility function now accepts `model_families` as an argument instead of `model_types`
     * `PipelineBase.name` no longer returns structure of pipeline and has been replaced by `PipelineBase.summary`
     
->>>>>>> 2b1118c1
 
 **v0.7.0 Mar. 9, 2020**
     * Enhancements
