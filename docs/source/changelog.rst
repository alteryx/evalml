.. _changelog:

Changelog
---------
**Future Releases**
    * Enhancements
        * Add normalization option and information to confusion matrix :pr:`484`
        * Add util function to drop rows with NaN values :pr:`487`
        * Renamed `PipelineBase.name` as `PipelineBase.summary` and redefined `PipelineBase.name` as class property :pr:`491`
        * Added access to parameters in Pipelines with `PipelineBase.parameters` (used to be return of `PipelineBase.describe`) :pr:`501`
        * Added `fill_value` parameter for SimpleImputer :pr:`509`    
        * Added functionality to override component hyperparemeters and made pipelines take hyperparemeters from components :pr:`516`
        * Allow numpy.random.RandomState for random_state parameters :pr:`530`
    * Fixes
    * Changes
        * Undo version cap in XGBoost placed in :pr:`402` and allowed all released of XGBoost :pr:`407`
        * Support pandas 1.0.0 :pr:`486`
        * Made all references to the logger static :pr:`503`
        * Refactored `model_type` parameter for components and pipelines to `model_family` :pr:`507`
        * Refactored `problem_types` for pipelines and components into `supported_problem_types` :pr:`515`
        * Moved `pipelines/utils.save_pipeline` and `pipelines/utils.load_pipeline` to `PipelineBase.save` and `PipelineBase.load` :pr:`526`
        * Limit number of categories encoded by OneHotEncoder :pr:`517`
    * Documentation Changes
        * Updated API reference to remove PipelinePlot and added moved PipelineBase plotting methods :pr:`483`
        * Add code style and github issue guides :pr:`463` :pr:`512`
<<<<<<< HEAD
        * Fixed README documentation link :pr:`535`
=======
        * Updated API reference for to surface class variables for pipelines and components :pr:`537`
>>>>>>> 8d49cc6c
    * Testing Changes
        * Added automated dependency check PR :pr:`482`, :pr:`505`
        * Updated automated dependency check comment :pr:`497`
        * Have build_docs job use python executor, so that env vars are set properly :pr:`547`
.. warning::

    **Breaking Changes**

    * `AutoClassificationSearch` and `AutoRegressionSearch`'s `model_types` parameter has been refactored into `allowed_model_families`
    * `ModelTypes` enum has been changed to `ModelFamily`
    * Components and Pipelines now have a `model_family` field instead of `model_type`
    * `get_pipelines` utility function now accepts `model_families` as an argument instead of `model_types`
    * `PipelineBase.name` no longer returns structure of pipeline and has been replaced by `PipelineBase.summary`
    * `PipelineBase.problem_types` and `Estimator.problem_types` has been renamed to `supported_problem_types`
    * `pipelines/utils.save_pipeline` and `pipelines/utils.load_pipeline` moved to `PipelineBase.save` and `PipelineBase.load`
    

**v0.7.0 Mar. 9, 2020**
    * Enhancements
        * Added emacs buffers to .gitignore :pr:`350`
        * Add CatBoost (gradient-boosted trees) classification and regression components and pipelines :pr:`247`
        * Added Tuner abstract base class :pr:`351`
        * Added n_jobs as parameter for AutoClassificationSearch and AutoRegressionSearch :pr:`403`
        * Changed colors of confusion matrix to shades of blue and updated axis order to match scikit-learn's :pr:`426`
        * Added PipelineBase graph and feature_importance_graph methods, moved from previous location :pr:`423`
        * Added support for python 3.8 :pr:`462`
    * Fixes
        * Fixed ROC and confusion matrix plots not being calculated if user passed own additional_objectives :pr:`276`
        * Fixed ReadtheDocs FileNotFoundError exception for fraud dataset :pr:`439`
    * Changes
        * Added n_estimators as a tunable parameter for XGBoost :pr:`307`
        * Remove unused parameter ObjectiveBase.fit_needs_proba :pr:`320`
        * Remove extraneous parameter component_type from all components :pr:`361`
        * Remove unused rankings.csv file :pr:`397`
        * Downloaded demo and test datasets so unit tests can run offline :pr:`408`
        * Remove `_needs_fitting` attribute from Components :pr:`398`
        * Changed plot.feature_importance to show only non-zero feature importances by default, added optional parameter to show all :pr:`413`
        * Refactored `PipelineBase` to take in parameter dictionary and moved pipeline metadata to class attribute :pr:`421`
        * Dropped support for Python 3.5 :pr:`438`
        * Removed unused `apply.py` file :pr:`449`
        * Clean up requirements.txt to remove unused deps :pr:`451`
        * Support installation without all required dependencies :pr:`459`
    * Documentation Changes
        * Update release.md with instructions to release to internal license key :pr:`354`
    * Testing Changes
        * Added tests for utils (and moved current utils to gen_utils) :pr:`297`
        * Moved XGBoost install into it's own separate step on Windows using Conda :pr:`313`
        * Rewind pandas version to before 1.0.0, to diagnose test failures for that version :pr:`325`
        * Added dependency update checkin test :pr:`324`
        * Rewind XGBoost version to before 1.0.0 to diagnose test failures for that version :pr:`402`
        * Update dependency check to use a whitelist :pr:`417`
        * Update unit test jobs to not install dev deps :pr:`455`
.. warning::

    **Breaking Changes**

    * Python 3.5 will not be actively supported.

**v0.6.0 Dec. 16, 2019**
    * Enhancements
        * Added ability to create a plot of feature importances :pr:`133`
        * Add early stopping to AutoML using patience and tolerance parameters :pr:`241`
        * Added ROC and confusion matrix metrics and plot for classification problems and introduce PipelineSearchPlots class :pr:`242`
        * Enhanced AutoML results with search order :pr:`260`
    * Fixes
        * Lower botocore requirement :pr:`235`
        * Fixed decision_function calculation for FraudCost objective :pr:`254`
        * Fixed return value of Recall metrics :pr:`264`
        * Components return `self` on fit :pr:`289`
    * Changes
        * Renamed automl classes to AutoRegressionSearch and AutoClassificationSearch :pr:`287`
        * Updating demo datasets to retain column names :pr:`223`
        * Moving pipeline visualization to PipelinePlots class :pr:`228`
        * Standarizing inputs as pd.Dataframe / pd.Series :pr:`130`
        * Enforcing that pipelines must have an estimator as last component :pr:`277`
        * Added ipywidgets as a dependency in requirements.txt :pr:`278`
        * Added Random and Grid Search Tuners :pr:`240`
    * Documentation Changes
        * Adding class properties to API reference :pr:`244`
        * Fix and filter FutureWarnings from scikit-learn :pr:`249`, :pr:`257`
        * Adding Linear Regression to API reference and cleaning up some Sphinx warnings :pr:`227`
    * Testing Changes
        * Added support for testing on Windows with CircleCI :pr:`226`
        * Added support for doctests :pr:`233`

.. warning::

    **Breaking Changes**

    * The ``fit()`` method for ``AutoClassifier`` and ``AutoRegressor`` has been renamed to ``search()``.
    * ``AutoClassifier`` has been renamed to ``AutoClassificationSearch``
    * ``AutoRegressor`` has been renamed to ``AutoRegressionSearch``
    * ``AutoClassificationSearch.results`` and ``AutoRegressionSearch.results`` now is a dictionary with ``pipeline_results`` and ``search_order`` keys. ``pipeline_results`` can be used to access a dictionary that is identical to the old ``.results`` dictionary. Whereas,``search_order`` returns a list of the search order in terms of pipeline id.
    * Pipelines now require an estimator as the last component in `component_list`. Slicing pipelines now throws an NotImplementedError to avoid returning Pipelines without an estimator.

**v0.5.2 Nov. 18, 2019**
    * Enhancements
        * Adding basic pipeline structure visualization :pr:`211`
    * Documentation Changes
        * Added notebooks to build process :pr:`212`

**v0.5.1 Nov. 15, 2019**
    * Enhancements
        * Added basic outlier detection guardrail :pr:`151`
        * Added basic ID column guardrail :pr:`135`
        * Added support for unlimited pipelines with a max_time limit :pr:`70`
        * Updated .readthedocs.yaml to successfully build :pr:`188`
    * Fixes
        * Removed MSLE from default additional objectives :pr:`203`
        * Fixed random_state passed in pipelines :pr:`204`
        * Fixed slow down in RFRegressor :pr:`206`
    * Changes
        * Pulled information for describe_pipeline from pipeline's new describe method :pr:`190`
        * Refactored pipelines :pr:`108`
        * Removed guardrails from Auto(*) :pr:`202`, :pr:`208`
    * Documentation Changes
        * Updated documentation to show max_time enhancements :pr:`189`
        * Updated release instructions for RTD :pr:`193`
        * Added notebooks to build process :pr:`212`
        * Added contributing instructions :pr:`213`
        * Added new content :pr:`222`

**v0.5.0 Oct. 29, 2019**
    * Enhancements
        * Added basic one hot encoding :pr:`73`
        * Use enums for model_type :pr:`110`
        * Support for splitting regression datasets :pr:`112`
        * Auto-infer multiclass classification :pr:`99`
        * Added support for other units in max_time :pr:`125`
        * Detect highly null columns :pr:`121`
        * Added additional regression objectives :pr:`100`
        * Show an interactive iteration vs. score plot when using fit() :pr:`134`
    * Fixes
        * Reordered `describe_pipeline` :pr:`94`
        * Added type check for model_type :pr:`109`
        * Fixed `s` units when setting string max_time :pr:`132`
        * Fix objectives not appearing in API documentation :pr:`150`
    * Changes
        * Reorganized tests :pr:`93`
        * Moved logging to its own module :pr:`119`
        * Show progress bar history :pr:`111`
        * Using cloudpickle instead of pickle to allow unloading of custom objectives :pr:`113`
        * Removed render.py :pr:`154`
    * Documentation Changes
        * Update release instructions :pr:`140`
        * Include additional_objectives parameter :pr:`124`
        * Added Changelog :pr:`136`
    * Testing Changes
        * Code coverage :pr:`90`
        * Added CircleCI tests for other Python versions :pr:`104`
        * Added doc notebooks as tests :pr:`139`
        * Test metadata for CircleCI and 2 core parallelism :pr:`137`

**v0.4.1 Sep. 16, 2019**
    * Enhancements
        * Added AutoML for classification and regressor using Autobase and Skopt :pr:`7` :pr:`9`
        * Implemented standard classification and regression metrics :pr:`7`
        * Added logistic regression, random forest, and XGBoost pipelines :pr:`7`
        * Implemented support for custom objectives :pr:`15`
        * Feature importance for pipelines :pr:`18`
        * Serialization for pipelines :pr:`19`
        * Allow fitting on objectives for optimal threshold :pr:`27`
        * Added detect label leakage :pr:`31`
        * Implemented callbacks :pr:`42`
        * Allow for multiclass classification :pr:`21`
        * Added support for additional objectives :pr:`79`
    * Fixes
        * Fixed feature selection in pipelines :pr:`13`
        * Made random_seed usage consistent :pr:`45`
    * Documentation Changes
        * Documentation Changes
        * Added docstrings :pr:`6`
        * Created notebooks for docs :pr:`6`
        * Initialized readthedocs EvalML :pr:`6`
        * Added favicon :pr:`38`
    * Testing Changes
        * Added testing for loading data :pr:`39`

**v0.2.0 Aug. 13, 2019**
    * Enhancements
        * Created fraud detection objective :pr:`4`

**v0.1.0 July. 31, 2019**
    * *First Release*
    * Enhancements
        * Added lead scoring objecitve :pr:`1`
        * Added basic classifier :pr:`1`
    * Documentation Changes
        * Initialized Sphinx for docs :pr:`1`<|MERGE_RESOLUTION|>--- conflicted
+++ resolved
@@ -23,11 +23,8 @@
     * Documentation Changes
         * Updated API reference to remove PipelinePlot and added moved PipelineBase plotting methods :pr:`483`
         * Add code style and github issue guides :pr:`463` :pr:`512`
-<<<<<<< HEAD
+        * Updated API reference for to surface class variables for pipelines and components :pr:`537`
         * Fixed README documentation link :pr:`535`
-=======
-        * Updated API reference for to surface class variables for pipelines and components :pr:`537`
->>>>>>> 8d49cc6c
     * Testing Changes
         * Added automated dependency check PR :pr:`482`, :pr:`505`
         * Updated automated dependency check comment :pr:`497`
