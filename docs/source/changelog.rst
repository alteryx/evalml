--- conflicted
+++ resolved
@@ -12,11 +12,8 @@
         * Moving pipeline visualization to PipelinePlots class :pr:`228`
         * Standarizing inputs as pd.Dataframe / pd.Series :pr:`130`
     * Documentation Changes
-<<<<<<< HEAD
         * Fix and filter FutureWarnings from scikit-learn :pr:`249`
-=======
         * Adding Linear Regression to API reference and cleaning up some Sphinx warnings :pr:`227`
->>>>>>> e006916f
     * Testing Changes
         * Added support for testing on Windows with CircleCI :pr:`226`
         * Added support for doctests :pr:`233`
