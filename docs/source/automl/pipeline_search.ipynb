--- conflicted
+++ resolved
@@ -273,14 +273,8 @@
    "source": [
     "from sklearn.model_selection import StratifiedKFold\n",
     "\n",
-<<<<<<< HEAD
-    "automl = AutoClassificationSearch(objective=\"f1\",\n",
+    "automl = AutoMLSearch(objective=\"f1\",\n",
     "                                  data_split=StratifiedKFold(5))"
-=======
-    "automl = AutoMLSearch(problem_type='binary',\n",
-    "                      objective=\"f1\",\n",
-    "                      cv=StratifiedKFold(5))"
->>>>>>> 1e2fcb5d
    ]
   }
  ],
