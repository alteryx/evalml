{
 "cells": [
  {
   "cell_type": "markdown",
   "metadata": {},
   "source": [
    "# Avoiding Overfitting\n",
    "\n",
    "The ultimate goal of machine learning is to make accurate predictions on unseen data. EvalML aims to help you build a model that will perform as you expect once it is deployed in to the real world.\n",
    "\n",
    "One of the benefits of using EvalML to build models is that it provides data checks to ensure you are building pipelines that will perform reliably in the future. This page describes the various ways EvalML helps you avoid overfitting to your data."
   ]
  },
  {
   "cell_type": "code",
   "execution_count": null,
   "metadata": {},
   "outputs": [],
   "source": [
    "import evalml"
   ]
  },
  {
   "cell_type": "markdown",
   "metadata": {},
   "source": [
    "## Detecting Label Leakage\n",
    "\n",
    "A common problem is having features that include information from your label in your training data. By default, EvalML will provide a warning when it detects this may be the case.\n",
    "\n",
    "Let's set up a simple example to demonstrate what this looks like:"
   ]
  },
  {
   "cell_type": "code",
   "execution_count": null,
   "metadata": {},
   "outputs": [],
   "source": [
    "import pandas as pd\n",
    "from evalml.data_checks import LabelLeakageDataCheck\n",
    "\n",
    "X = pd.DataFrame({\n",
    "    \"leaked_feature\": [6, 6, 10, 5, 5, 11, 5, 10, 11, 4],\n",
    "    \"leaked_feature_2\": [3, 2.5, 5, 2.5, 3, 5.5, 2, 5, 5.5, 2],\n",
    "    \"valid_feature\": [3, 1, 3, 2, 4, 6, 1, 3, 3, 11]\n",
    "})\n",
    "\n",
    "y = pd.Series([1, 1, 0, 1, 1, 0, 1, 0, 0, 1])\n",
    "\n",
    "label_leakage_check = LabelLeakageDataCheck()\n",
    "messages = label_leakage_check.validate(X, y)\n",
    "for message in messages:\n",
    "    print (message)"
   ]
  },
  {
   "cell_type": "markdown",
   "metadata": {},
   "source": [
    "In the example above, EvalML warned about the input features `leaked_feature` and `leak_feature_2`, which are both very closely correlated with the label we are trying to predict.\n",
    "\n",
    "The second way to find features that may be leaking label information is to look at the top features of the model after running an AutoML search. As we can see below, the top features in our model are the 2 leaked features."
   ]
  },
  {
   "cell_type": "code",
   "execution_count": null,
   "metadata": {},
   "outputs": [],
   "source": [
    "automl = evalml.AutoMLSearch(\n",
    "    problem_type='binary',\n",
    "    max_pipelines=1,\n",
    "    allowed_model_families=[\"linear_model\"],\n",
    ")\n",
    "\n",
    "automl.search(X, y)\n",
    "best_pipeline = automl.best_pipeline\n",
    "best_pipeline.feature_importance"
   ]
  },
  {
   "cell_type": "markdown",
   "metadata": {},
   "source": [
    "\n",
    "## Perform cross-validation for pipeline evaluation\n",
    "\n",
    "By default, EvalML performs 3-fold cross validation when building pipelines. This means that it evaluates each pipeline 3 times using different sets of data for training and testing. In each trial, the data used for testing has no overlap from the data used for training.\n",
    "\n",
    "While this is a good baseline approach, you can pass your own cross validation object to be used during modeling. The cross validation object can be any of the CV methods defined in [scikit-learn](https://scikit-learn.org/stable/modules/cross_validation.html) or use a compatible API.\n",
    "\n",
    "For example, if we wanted to do a time series split:"
   ]
  },
  {
   "cell_type": "code",
   "execution_count": null,
   "metadata": {},
   "outputs": [],
   "source": [
    "from sklearn.model_selection import TimeSeriesSplit\n",
    "\n",
    "X, y = evalml.demos.load_breast_cancer()\n",
    "\n",
<<<<<<< HEAD
    "automl = evalml.AutoClassificationSearch(\n",
    "    data_split=TimeSeriesSplit(n_splits=6), \n",
=======
    "automl = evalml.AutoMLSearch(\n",
    "    problem_type='binary',\n",
    "    cv=TimeSeriesSplit(n_splits=6), \n",
>>>>>>> 1e2fcb5d
    "    max_pipelines=1\n",
    ")\n",
    "\n",
    "automl.search(X, y)"
   ]
  },
  {
   "cell_type": "markdown",
   "metadata": {},
   "source": [
    "if we describe the 1 pipeline we built, we can see the scores for each of the 6 splits as determined by the cross-validation object we provided. We can also see the number of training examples per fold increased because we were using `TimeSeriesSplit`"
   ]
  },
  {
   "cell_type": "code",
   "execution_count": null,
   "metadata": {},
   "outputs": [],
   "source": [
    "automl.describe_pipeline(0)"
   ]
  },
  {
   "cell_type": "markdown",
   "metadata": {},
   "source": [
    "## Detect unstable pipelines\n",
    "\n",
    "When we perform cross validation we are trying generate an estimate of pipeline performance. EvalML does this by taking the mean of the score across the folds. If the performance across the folds varies greatly, it is indicative the the estimated value may be unreliable. \n",
    "\n",
    "To protect the user against this, EvalML checks to see if the pipeline's performance has a variance between the different folds. EvalML triggers a warning if the \"coefficient of variance\" of the scores (the standard deviation divided by mean) of the pipelines scores exeeds .2.\n",
    "\n",
    "This warning will appear in the pipeline rankings under `high_variance_cv`."
   ]
  },
  {
   "cell_type": "code",
   "execution_count": null,
   "metadata": {},
   "outputs": [],
   "source": [
    "automl.rankings"
   ]
  },
  {
   "cell_type": "markdown",
   "metadata": {},
   "source": [
    "## Create holdout for model validation\n",
    "\n",
    "EvalML offers a method to quickly create an holdout validation set. A holdout validation set is data that is not used during the process of optimizing or training the model. You should only use this validation set once you've picked the final model you'd like to use.\n",
    "\n",
    "Below we create a holdout set of 20% of our data"
   ]
  },
  {
   "cell_type": "code",
   "execution_count": null,
   "metadata": {},
   "outputs": [],
   "source": [
    "X, y = evalml.demos.load_breast_cancer()\n",
    "X_train, X_holdout, y_train, y_holdout = evalml.preprocessing.split_data(X, y, test_size=.2)"
   ]
  },
  {
   "cell_type": "code",
   "execution_count": null,
   "metadata": {},
   "outputs": [],
   "source": [
    "automl = evalml.AutoMLSearch(problem_type='binary',\n",
    "                             objective=\"f1\",\n",
    "                             max_pipelines=3)\n",
    "automl.search(X_train, y_train)"
   ]
  },
  {
   "cell_type": "markdown",
   "metadata": {},
   "source": [
    "then we can retrain the best pipeline on all of our training data and see how it performs compared to the estimate"
   ]
  },
  {
   "cell_type": "code",
   "execution_count": null,
   "metadata": {},
   "outputs": [],
   "source": [
    "pipeline = automl.best_pipeline\n",
    "pipeline.fit(X_train, y_train)\n",
    "pipeline.score(X_holdout, y_holdout, [\"f1\"])"
   ]
  }
 ],
 "metadata": {
  "kernelspec": {
   "display_name": "Python 3",
   "language": "python",
   "name": "python3"
  },
  "language_info": {
   "codemirror_mode": {
    "name": "ipython",
    "version": 3
   },
   "file_extension": ".py",
   "mimetype": "text/x-python",
   "name": "python",
   "nbconvert_exporter": "python",
   "pygments_lexer": "ipython3",
   "version": "3.7.4"
  }
 },
 "nbformat": 4,
 "nbformat_minor": 4
}<|MERGE_RESOLUTION|>--- conflicted
+++ resolved
@@ -104,14 +104,9 @@
     "\n",
     "X, y = evalml.demos.load_breast_cancer()\n",
     "\n",
-<<<<<<< HEAD
-    "automl = evalml.AutoClassificationSearch(\n",
+    "automl = evalml.AutoMLSearch(\n",
+    	 problem_type='binary',\n",
     "    data_split=TimeSeriesSplit(n_splits=6), \n",
-=======
-    "automl = evalml.AutoMLSearch(\n",
-    "    problem_type='binary',\n",
-    "    cv=TimeSeriesSplit(n_splits=6), \n",
->>>>>>> 1e2fcb5d
     "    max_pipelines=1\n",
     ")\n",
     "\n",
