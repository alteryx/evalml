--- conflicted
+++ resolved
@@ -2,15 +2,11 @@
 
 .. currentmodule:: {{ module }}
 
-<<<<<<< HEAD
+.. inheritance-diagram:: {{ objname }}
+
 .. autoclass:: {{ objname }}
    {% set class_attributes = ['name', 'custom_name', 'summary', 'component_graph', 'problem_type', 'model_family', 'hyperparameters', 'custom_hyperparameters'] %}
-=======
-.. inheritance-diagram:: {{ objname }}
 
-.. autoclass:: {{ objname }}      
-   {% set class_attributes = ['name', 'summary', 'component_graph', 'problem_type', 'model_family', 'hyperparameters', 'custom_hyperparameters'] %}
->>>>>>> 5b97ed06
 
    {% block attributes %}
    .. Class attributes:
