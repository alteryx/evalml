{
 "cells": [
  {
   "cell_type": "markdown",
   "metadata": {},
   "source": [
    "# Custom Pipelines in EvalML\n",
    "\n",
    "EvalML pipelines consist of modular components combining any number of transformers and an estimator. This allows you to create pipelines that fit the needs of your data to achieve the best results. You can create your own pipeline like this:"
   ]
  },
  {
   "cell_type": "code",
   "execution_count": null,
   "metadata": {},
   "outputs": [],
   "source": [
    "from evalml.pipelines import PipelineBase\n",
    "from evalml.pipelines.components import StandardScaler, SimpleImputer\n",
    "from evalml.pipelines.components.estimators import LogisticRegressionClassifier\n",
    "\n",
    "\n",
    "# objectives can be either a str or the evalml objective object\n",
    "objective = 'Precision_Macro'\n",
    "\n",
    "\n",
    "# pipeline needs to be a subclass of `PipelineBase`\n",
    "class CustomPipeline(PipelineBase):\n",
    "    # component_graph and problem_types are required class variables\n",
    "    \n",
    "    # components can be passed in as objects or as component name strings\n",
    "    component_graph = ['Simple Imputer', StandardScaler(), 'Logistic Regression Classifier']\n",
<<<<<<< HEAD
    "    problem_types = ['binary', 'multiclass']\n",
    "\n",
    "    # you can override component hyperparameter_ranges like so\n",
    "    # ranges must adhere to skopt tuner\n",
    "    _hyperparameters = {\n",
    "        \"impute_strategy\":[\"most_frequent\"]\n",
    "    }\n",
=======
    "    supported_problem_types = ['binary', 'multiclass']\n",
>>>>>>> 89f7eae5
    "    \n",
    "# a parameters dictionary is necessary to instantiate pipelines\n",
    "parameters = {\n",
    "    'Simple Imputer':{\n",
    "        'impute_strategy':\"most_frequent\"\n",
    "    },\n",
    "    'Logistic Regression Classifier':{\n",
    "        'penalty':'l2',\n",
    "        'C':5,\n",
    "        'random_state':3\n",
    "    }\n",
    "}\n",
    "\n",
    "pipeline = CustomPipeline(parameters={}, objective=objective)"
   ]
  },
  {
   "cell_type": "code",
   "execution_count": null,
   "metadata": {},
   "outputs": [],
   "source": [
    "from evalml.demos import load_wine\n",
    "\n",
    "X, y = load_wine()\n",
    "\n",
    "pipeline.fit(X, y)\n",
    "pipeline.score(X, y)"
   ]
  }
 ],
 "metadata": {
  "kernelspec": {
   "display_name": "Python 3",
   "language": "python",
   "name": "python3"
  },
  "language_info": {
   "codemirror_mode": {
    "name": "ipython",
    "version": 3
   },
   "file_extension": ".py",
   "mimetype": "text/x-python",
   "name": "python",
   "nbconvert_exporter": "python",
   "pygments_lexer": "ipython3",
   "version": "3.7.4"
  }
 },
 "nbformat": 4,
 "nbformat_minor": 4
}<|MERGE_RESOLUTION|>--- conflicted
+++ resolved
@@ -30,17 +30,13 @@
     "    \n",
     "    # components can be passed in as objects or as component name strings\n",
     "    component_graph = ['Simple Imputer', StandardScaler(), 'Logistic Regression Classifier']\n",
-<<<<<<< HEAD
-    "    problem_types = ['binary', 'multiclass']\n",
+    "    supported_problem_types = ['binary', 'multiclass']\n",
     "\n",
     "    # you can override component hyperparameter_ranges like so\n",
     "    # ranges must adhere to skopt tuner\n",
     "    _hyperparameters = {\n",
     "        \"impute_strategy\":[\"most_frequent\"]\n",
     "    }\n",
-=======
-    "    supported_problem_types = ['binary', 'multiclass']\n",
->>>>>>> 89f7eae5
     "    \n",
     "# a parameters dictionary is necessary to instantiate pipelines\n",
     "parameters = {\n",
