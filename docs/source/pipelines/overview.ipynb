{
 "cells": [
  {
   "cell_type": "markdown",
   "metadata": {},
   "source": [
    "# EvalML Components and Pipelines"
   ]
  },
  {
   "cell_type": "markdown",
   "metadata": {},
   "source": [
    "EvalML searches and trains multiple machine learnining **pipelines** in order to find the best one for your data. Each pipeline is made up of various **components** that can learn from the data, transform the data and ultimately predict labels given new data. Below we'll show an example of an EvalML pipeline. You can find a more in-depth look into [components](components.ipynb) or learn how you can construct and use your own [pipelines](custom_pipelines.ipynb)."
   ]
  },
  {
   "cell_type": "markdown",
   "metadata": {},
   "source": [
    "## XGBoost Pipeline\n",
    "\n",
    "The EvalML `XGBoost Pipeline` is made up of four different components: a one-hot encoder, a missing value imputer, a feature selector and an XGBoost estimator. We can see them here by calling `.plot()`:"
   ]
  },
  {
   "cell_type": "code",
   "execution_count": null,
   "metadata": {},
   "outputs": [],
   "source": [
    "from evalml.demos import load_breast_cancer\n",
    "from evalml.pipelines import XGBoostPipeline\n",
    "\n",
<<<<<<< HEAD
    "X, y = load_breast_cancer()\n",
    "\n",
    "objective='recall'\n",
    "parameters = {\n",
    "        'Simple Imputer': {\n",
    "            'impute_strategy': 'mean'\n",
    "        },\n",
    "        'RF Classifier Select From Model': {\n",
    "            \"percent_features\": 0.5,\n",
    "            \"number_features\": X.shape[1],\n",
    "            \"n_estimators\": 20,\n",
    "            \"max_depth\": 5\n",
    "        },\n",
    "        'XGBoost Classifier': {\n",
    "            \"n_estimators\": 20,\n",
    "            \"eta\": 0.5,\n",
    "            \"min_child_weight\": 5,\n",
    "            \"max_depth\": 10,\n",
    "            \"random_state\":5\n",
    "        }\n",
    "    }\n",
    "\n",
    "xgp = XGBoostPipeline(objective='recall', parameters=parameters)\n",
    "xgp.plot()"
=======
    "xgp = XGBoostPipeline(objective='recall', eta=0.5, min_child_weight=5, max_depth=10, impute_strategy='mean', percent_features=0.5, number_features=10)\n",
    "xgp.graph()"
>>>>>>> 91d62ec2
   ]
  },
  {
   "cell_type": "markdown",
   "metadata": {},
   "source": [
    "From the above graph we can see each component and its parameters. Each component takes in data and feeds it to the next.\n",
    "You can see more detailed information by calling `.describe()`:"
   ]
  },
  {
   "cell_type": "code",
   "execution_count": null,
   "metadata": {},
   "outputs": [],
   "source": [
    "xgp.describe()"
   ]
  },
  {
   "cell_type": "markdown",
   "metadata": {},
   "source": [
    "You can then fit and score an individual pipeline:"
   ]
  },
  {
   "cell_type": "code",
   "execution_count": null,
   "metadata": {},
   "outputs": [],
   "source": [
    "xgp.fit(X, y)\n",
    "xgp.score(X, y)"
   ]
  }
 ],
 "metadata": {
  "kernelspec": {
   "display_name": "Python 3",
   "language": "python",
   "name": "python3"
  },
  "language_info": {
   "codemirror_mode": {
    "name": "ipython",
    "version": 3
   },
   "file_extension": ".py",
   "mimetype": "text/x-python",
   "name": "python",
   "nbconvert_exporter": "python",
   "pygments_lexer": "ipython3",
   "version": "3.7.4"
  }
 },
 "nbformat": 4,
 "nbformat_minor": 4
}<|MERGE_RESOLUTION|>--- conflicted
+++ resolved
@@ -32,7 +32,6 @@
     "from evalml.demos import load_breast_cancer\n",
     "from evalml.pipelines import XGBoostPipeline\n",
     "\n",
-<<<<<<< HEAD
     "X, y = load_breast_cancer()\n",
     "\n",
     "objective='recall'\n",
@@ -56,11 +55,7 @@
     "    }\n",
     "\n",
     "xgp = XGBoostPipeline(objective='recall', parameters=parameters)\n",
-    "xgp.plot()"
-=======
-    "xgp = XGBoostPipeline(objective='recall', eta=0.5, min_child_weight=5, max_depth=10, impute_strategy='mean', percent_features=0.5, number_features=10)\n",
     "xgp.graph()"
->>>>>>> 91d62ec2
    ]
   },
   {
