--- conflicted
+++ resolved
@@ -329,15 +329,12 @@
     "\n",
     "- `supported_problem_types`: List of EvalML [problem_types](../generated/evalml.problem_types.ProblemTypes.ipynb) that this component supports\n",
     "\n",
-<<<<<<< HEAD
     "- `model_family` - EvalML [model_family](../autoapi/evalml/model_family/index.rst#evalml.model_family.ModelFamily) that this component belongs to\n",
     "\n",
     "- `supported_problem_types` - list of EvalML [problem_types](../autoapi/evalml/problem_types/index.rst#evalml.problem_types.ProblemTypes) that this component supports\n",
-=======
     "- `modifies_features`: A boolean that specifies whether the return value from `predict` or `predict_proba` should be used as features.\n",
     "\n",
     "- `modifies_target`: A boolean that specifies whether the return value from `predict` or `predict_proba` should be used as the target variable.\n",
->>>>>>> b01fe69b
     "\n",
     "Model families and problem types include:"
    ]
