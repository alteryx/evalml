{
 "cells": [
  {
   "cell_type": "markdown",
   "metadata": {},
   "source": [
    "# Model Understanding\n",
    "\n",
    "Simply examining a model's performance metrics is not enough to select a model and promote it for use in a production setting. While developing an ML algorithm, it is important to understand how the model behaves on the data, to examine the key factors influencing its predictions and to consider where it may be deficient. Determination of what \"success\" may mean for an ML project depends first and foremost on the user's domain expertise.\n",
    "\n",
    "EvalML includes a variety of tools for understanding models, from graphing utilities to methods for explaining predictions."
   ]
  },
  {
   "cell_type": "markdown",
   "metadata": {},
   "source": [
    "## Graphing Utilities"
   ]
  },
  {
   "cell_type": "markdown",
   "metadata": {},
   "source": [
    "First, let's train a pipeline on some data."
   ]
  },
  {
   "cell_type": "code",
   "execution_count": null,
   "metadata": {},
   "outputs": [],
   "source": [
    "import evalml\n",
    "\n",
    "class RFBinaryClassificationPipeline(evalml.pipelines.BinaryClassificationPipeline):\n",
    "    component_graph = ['Simple Imputer', 'Random Forest Classifier']\n",
    "\n",
    "X, y = evalml.demos.load_breast_cancer()\n",
    "\n",
    "pipeline = RFBinaryClassificationPipeline({})\n",
    "pipeline.fit(X, y)\n",
    "print(pipeline.score(X, y, objectives=['log_loss_binary']))"
   ]
  },
  {
   "cell_type": "markdown",
   "metadata": {},
   "source": [
    "### Feature Importance\n",
    "\n",
    "We can get the importance associated with each feature of the resulting pipeline"
   ]
  },
  {
   "cell_type": "code",
   "execution_count": null,
   "metadata": {},
   "outputs": [],
   "source": [
    "pipeline.feature_importance"
   ]
  },
  {
   "cell_type": "markdown",
   "metadata": {},
   "source": [
    "We can also create a bar plot of the feature importances"
   ]
  },
  {
   "cell_type": "code",
   "execution_count": null,
   "metadata": {},
   "outputs": [],
   "source": [
    "pipeline.graph_feature_importance()"
   ]
  },
  {
   "cell_type": "markdown",
   "metadata": {},
   "source": [
    "### Permutation Importance\n",
    "\n",
    "We can also compute and plot [the permutation importance](https://scikit-learn.org/stable/modules/permutation_importance.html) of the pipeline."
   ]
  },
  {
   "cell_type": "code",
   "execution_count": null,
   "metadata": {},
   "outputs": [],
   "source": [
    "from evalml.model_understanding.graphs import calculate_permutation_importance\n",
    "calculate_permutation_importance(pipeline, X, y, 'log_loss_binary')"
   ]
  },
  {
   "cell_type": "code",
   "execution_count": null,
   "metadata": {},
   "outputs": [],
   "source": [
    "from evalml.model_understanding.graphs import graph_permutation_importance\n",
    "graph_permutation_importance(pipeline, X, y, 'log_loss_binary')"
   ]
  },
  {
   "cell_type": "markdown",
   "metadata": {},
   "source": [
<<<<<<< HEAD
    "### Confusion Matrix\n",
=======
    "## Partial Dependence Plots\n",
    "We can calculate the [partial dependence plots](https://christophm.github.io/interpretable-ml-book/pdp.html) for a feature."
   ]
  },
  {
   "cell_type": "code",
   "execution_count": null,
   "metadata": {},
   "outputs": [],
   "source": [
    "from evalml.model_understanding.graphs import partial_dependence\n",
    "partial_dependence(pipeline, X, feature='mean radius')"
   ]
  },
  {
   "cell_type": "code",
   "execution_count": null,
   "metadata": {},
   "outputs": [],
   "source": [
    "from evalml.model_understanding.graphs import graph_partial_dependence\n",
    "graph_partial_dependence(pipeline, X, feature='mean radius')"
   ]
  },
  {
   "cell_type": "markdown",
   "metadata": {},
   "source": [
    "## Confusion Matrix\n",
>>>>>>> 52ea6d93
    "\n",
    "For binary or multiclass classification, we can view a [confusion matrix](https://en.wikipedia.org/wiki/Confusion_matrix) of the classifier's predictions"
   ]
  },
  {
   "cell_type": "code",
   "execution_count": null,
   "metadata": {},
   "outputs": [],
   "source": [
    "from evalml.model_understanding.graphs import graph_confusion_matrix\n",
    "y_pred = pipeline.predict(X)\n",
    "graph_confusion_matrix(y, y_pred)"
   ]
  },
  {
   "cell_type": "markdown",
   "metadata": {},
   "source": [
    "### Precision-Recall Curve\n",
    "\n",
    "For binary classification, we can view the precision-recall curve of the pipeline."
   ]
  },
  {
   "cell_type": "code",
   "execution_count": null,
   "metadata": {},
   "outputs": [],
   "source": [
    "from evalml.model_understanding.graphs import graph_precision_recall_curve\n",
    "# get the predicted probabilities associated with the \"true\" label\n",
    "y_encoded = y.map({'malignant': 0, 'benign': 1})\n",
    "y_pred_proba = pipeline.predict_proba(X)[\"benign\"]\n",
    "graph_precision_recall_curve(y_encoded, y_pred_proba)"
   ]
  },
  {
   "cell_type": "markdown",
   "metadata": {},
   "source": [
    "### ROC Curve\n",
    "\n",
    "For binary and multiclass classification, we can view the [Receiver Operating Characteristic (ROC) curve](https://en.wikipedia.org/wiki/Receiver_operating_characteristic) of the pipeline."
   ]
  },
  {
   "cell_type": "code",
   "execution_count": null,
   "metadata": {},
   "outputs": [],
   "source": [
    "from evalml.model_understanding.graphs import graph_roc_curve\n",
    "# get the predicted probabilities associated with the \"benign\" label\n",
    "y_pred_proba = pipeline.predict_proba(X)[\"benign\"]\n",
    "graph_roc_curve(y_encoded, y_pred_proba)"
   ]
  },
  {
   "cell_type": "markdown",
   "metadata": {},
   "source": [
    "### Binary Objective Score vs. Threshold Graph\n",
    "\n",
    "For binary classification objectives that we can tune the decision threshold for (objectives that have `score_needs_proba` set to False), we can obtain and graph the scores for thresholds from zero to one, calculated at evenly-spaced intervals determined by `steps`."
   ]
  },
  {
   "cell_type": "code",
   "execution_count": null,
   "metadata": {
    "scrolled": false
   },
   "outputs": [],
   "source": [
    "from evalml.model_understanding.graphs import binary_objective_vs_threshold\n",
    "binary_objective_vs_threshold(pipeline, X, y, 'f1', steps=100)"
   ]
  },
  {
   "cell_type": "code",
   "execution_count": null,
   "metadata": {},
   "outputs": [],
   "source": [
    "from evalml.model_understanding.graphs import graph_binary_objective_vs_threshold\n",
    "graph_binary_objective_vs_threshold(pipeline, X, y, 'f1', steps=100)"
   ]
  },
  {
   "cell_type": "markdown",
   "metadata": {},
   "source": [
    "## Explaining Predictions"
   ]
  },
  {
   "cell_type": "markdown",
   "metadata": {},
   "source": [
    "### Explaining Individual Predictions\n",
    "\n",
    "We can explain why the model made an individual prediction with the [explain_prediction](../generated/evalml.model_understanding.prediction_explanations.explain_prediction.ipynb) function. This will use the [Shapley Additive Explanations (SHAP)](https://github.com/slundberg/shap) algorithms to identify the top features that explain the predicted value. \n",
    "\n",
    "This function can explain both classification and regression models - all you need to do is provide the pipeline, the input features (must correspond to one row of the input data) and the training data. The function will return a table that you can print summarizing the top 3 most positive and negative contributing features to the predicted value.\n",
    "\n",
    "In the example below, we explain the prediction for the third data point in the data set. We see that the `worst concave points` feature increased the estimated probability that the tumor is malignant by 20% while the `worst radius` feature decreased the probability the tumor is malignant by 5%.\n"
   ]
  },
  {
   "cell_type": "code",
   "execution_count": null,
   "metadata": {},
   "outputs": [],
   "source": [
    "from evalml.model_understanding.prediction_explanations import explain_prediction\n",
    "\n",
    "table = explain_prediction(pipeline=pipeline, input_features=X.iloc[3:4],\n",
    "                           training_data=X, include_shap_values=True)\n",
    "print(table)"
   ]
  },
  {
   "cell_type": "markdown",
   "metadata": {},
   "source": [
    "The interpretation of the table is the same for regression problems - but the SHAP value now corresponds to the change in the estimated value of the dependent variable rather than a change in probability. For multiclass classification problems, a table will be output for each possible class.\n",
    "\n",
    "This functionality is currently **not supported** for **XGBoost** models or **CatBoost multiclass** classifiers."
   ]
  },
  {
   "cell_type": "markdown",
   "metadata": {},
   "source": [
    "### Explaining Multiple Predictions\n",
    "\n",
    "When debugging machine learning models, it is often useful to analyze the best and worst predictions the model made. The [explain_predictions_best_worst](../generated/evalml.model_understanding.prediction_explanations.explain_predictions_best_worst.ipynb) function can help us with this.\n",
    "\n",
    "This function will display the output of [explain_prediction](../generated/evalml.model_understanding.prediction_explanations.explain_prediction.ipynb) for the best 2 and worst 2 predictions. By default, the best and worst predictions are determined by the absolute error for regression problems and [cross entropy](https://en.wikipedia.org/wiki/Cross_entropy) for classification problems.\n",
    "\n",
    "We can specify our own ranking function by passing in a function to the `metric` parameter. This function will be called on `y_true` and `y_pred`. By convention, lower scores are better.\n",
    "\n",
    "At the top of each table, we can see the predicted probabilities, target value, and error on that prediction. For a regression problem, we would see the predicted value instead of predicted probabilities.\n"
   ]
  },
  {
   "cell_type": "code",
   "execution_count": null,
   "metadata": {},
   "outputs": [],
   "source": [
    "from evalml.model_understanding.prediction_explanations import explain_predictions_best_worst\n",
    "\n",
    "report = explain_predictions_best_worst(pipeline=pipeline, input_features=X, y_true=y,\n",
    "                                        include_shap_values=True, num_to_explain=2)\n",
    "\n",
    "print(report)"
   ]
  },
  {
   "cell_type": "markdown",
   "metadata": {},
   "source": [
    "We use a custom metric ([hinge loss](https://en.wikipedia.org/wiki/Hinge_loss)) for selecting the best and worst predictions. See this example:\n",
    "\n",
    "```python\n",
    "import numpy as np\n",
    "\n",
    "def hinge_loss(y_true, y_pred_proba):\n",
    "    \n",
    "    probabilities = np.clip(y_pred_proba.iloc[:, 1], 0.001, 0.999)\n",
    "    y_true[y_true == 0] = -1\n",
    "    \n",
    "    return np.clip(1 - y_true * np.log(probabilities / (1 - probabilities)), a_min=0, a_max=None)\n",
    "\n",
    "report = explain_predictions_best_worst(pipeline=pipeline, input_features=X, y_true=y,\n",
    "                                        include_shap_values=True, num_to_explain=5, metric=hinge_loss)\n",
    "\n",
    "print(report)\n",
    "```\n"
   ]
  },
  {
   "cell_type": "markdown",
   "metadata": {},
   "source": [
    "We can also manually explain predictions on any subset of the training data with the [explain_predictions](../generated/evalml.model_understanding.prediction_explanations.explain_predictions.ipynb) function. Below, we explain the predictions on the first, fifth, and tenth row of the data."
   ]
  },
  {
   "cell_type": "code",
   "execution_count": null,
   "metadata": {},
   "outputs": [],
   "source": [
    "from evalml.model_understanding.prediction_explanations import explain_predictions\n",
    "\n",
    "report = explain_predictions(pipeline=pipeline, input_features=X.iloc[[0, 4, 9]], include_shap_values=True)\n",
    "print(report)"
   ]
  }
 ],
 "metadata": {
  "kernelspec": {
   "display_name": "Python 3",
   "language": "python",
   "name": "python3"
  },
  "language_info": {
   "codemirror_mode": {
    "name": "ipython",
    "version": 3
   },
   "file_extension": ".py",
   "mimetype": "text/x-python",
   "name": "python",
   "nbconvert_exporter": "python",
   "pygments_lexer": "ipython3",
   "version": "3.7.8"
  }
 },
 "nbformat": 4,
 "nbformat_minor": 4
}<|MERGE_RESOLUTION|>--- conflicted
+++ resolved
@@ -110,10 +110,7 @@
    "cell_type": "markdown",
    "metadata": {},
    "source": [
-<<<<<<< HEAD
-    "### Confusion Matrix\n",
-=======
-    "## Partial Dependence Plots\n",
+    "### Partial Dependence Plots\n",
     "We can calculate the [partial dependence plots](https://christophm.github.io/interpretable-ml-book/pdp.html) for a feature."
    ]
   },
@@ -141,8 +138,7 @@
    "cell_type": "markdown",
    "metadata": {},
    "source": [
-    "## Confusion Matrix\n",
->>>>>>> 52ea6d93
+    "### Confusion Matrix\n",
     "\n",
     "For binary or multiclass classification, we can view a [confusion matrix](https://en.wikipedia.org/wiki/Confusion_matrix) of the classifier's predictions"
    ]
