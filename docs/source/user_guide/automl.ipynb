--- conflicted
+++ resolved
@@ -75,13 +75,6 @@
    "cell_type": "markdown",
    "metadata": {},
    "source": [
-<<<<<<< HEAD
-    "### Objective parameter\n",
-    "\n",
-    "AutoMLSearch takes in an `objective` parameter to determine which `objective` to optimize for. By default, this parameter is set to `auto`, which allows AutoML to choose `LogLossBinary` for binary classification problems, `LogLossMulticlass` for multiclass classification problems, and `R2` for regression problems.\n",
-    "\n",
-    "It should be noted that the `objective` parameter is only used in ranking and helping choose the pipelines to iterate over, but is not used to optimize each individual pipeline during fit-time."
-=======
     "### Detecting Problem Type\n",
     "\n",
     "EvalML includes a simple method, `detect_problem_type`, to help determine the problem type given the target data. \n",
@@ -99,8 +92,17 @@
     "from evalml.problem_types import detect_problem_type\n",
     "\n",
     "y = pd.Series([0, 1, 1, 0, 1, 1])\n",
-    "detect_problem_type(y)"
->>>>>>> 43ef0573
+    "detect_problem_type(y)"   ]
+  },
+  {
+   "cell_type": "markdown",
+   "metadata": {},
+   "source": [
+    "### Objective parameter\n",
+    "\n",
+    "AutoMLSearch takes in an `objective` parameter to determine which `objective` to optimize for. By default, this parameter is set to `auto`, which allows AutoML to choose `LogLossBinary` for binary classification problems, `LogLossMulticlass` for multiclass classification problems, and `R2` for regression problems.\n",
+    "\n",
+    "It should be noted that the `objective` parameter is only used in ranking and helping choose the pipelines to iterate over, but is not used to optimize each individual pipeline during fit-time."
    ]
   },
   {
