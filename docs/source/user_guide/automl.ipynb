{
 "cells": [
  {
   "cell_type": "markdown",
   "metadata": {},
   "source": [
    "# Automated Machine Learning (AutoML) Search\n",
    "\n",
    "## Background\n",
    "\n",
    "### Machine Learning\n",
    "\n",
    "[Machine learning](https://en.wikipedia.org/wiki/Machine_learning) (ML) is the process of constructing a mathematical model of a system based on a sample dataset collected from that system.\n",
    "\n",
    "One of the main goals of training an ML model is to teach the model to separate the signal present in the data from the noise inherent in system and in the data collection process. If this is done effectively, the model can then be used to make accurate predictions about the system when presented with new, similar data. Additionally, introspecting on an ML model can reveal key information about the system being modeled, such as which inputs and transformations of the inputs are most useful to the ML model for learning the signal in the data, and are therefore the most predictive.\n",
    "\n",
    "There are [a variety](https://en.wikipedia.org/wiki/Machine_learning#Approaches) of ML problem types. Supervised learning describes the case where the collected data contains an output value to be modeled and a set of inputs with which to train the model. EvalML focuses on training supervised learning models.\n",
    "\n",
    "EvalML supports three common supervised ML problem types. The first is regression, where the target value to model is a continuous numeric value. Next are binary and multiclass classification, where the target value to model consists of two or more discrete values or categories. The choice of which supervised ML problem type is most appropriate depends on domain expertise and on how the model will be evaluated and used.\n",
    "\n",
    "\n",
    "### AutoML and Search\n",
    "\n",
    "[AutoML](https://en.wikipedia.org/wiki/Automated_machine_learning) is the process of automating the construction, training and evaluation of ML models. Given a data and some configuration, AutoML searches for the most effective and accurate ML model or models to fit the dataset. During the search, AutoML will explore different combinations of model type, model parameters and model architecture.\n",
    "\n",
    "An effective AutoML solution offers several advantages over constructing and tuning ML models by hand. AutoML can assist with many of the difficult aspects of ML, such as avoiding overfitting and underfitting, imbalanced data, detecting data leakage and other potential issues with the problem setup, and automatically applying best-practice data cleaning, feature engineering, feature selection and various modeling techniques. AutoML can also leverage search algorithms to optimally sweep the hyperparameter search space, resulting in model performance which would be difficult to achieve by manual training."
   ]
  },
  {
   "cell_type": "markdown",
   "metadata": {},
   "source": [
    "## AutoML in EvalML\n",
    "\n",
    "EvalML supports all of the above and more.\n",
    "\n",
    "In its simplest usage, the AutoML search interface requires only the input data, the target data and a `problem_type` specifying what kind of supervised ML problem to model.\n",
    "\n",
    "** Graphing methods, like AutoMLSearch, on Jupyter Notebook and Jupyter Lab require [ipywidgets](https://ipywidgets.readthedocs.io/en/latest/user_install.html) to be installed.\n",
    "\n",
    "** If graphing on Jupyter Lab, [jupyterlab-plotly](https://plotly.com/python/getting-started/#jupyterlab-support-python-35) required. To download this, make sure you have [npm](https://nodejs.org/en/download/) installed."
   ]
  },
  {
   "cell_type": "markdown",
   "metadata": {},
   "source": [
    "__Note:__ To provide data to EvalML, it is recommended that you create a `DataTable` object using [the Woodwork project](https://woodwork.alteryx.com/en/stable/).\n",
    "\n",
<<<<<<< HEAD
    "EvalML also accepts ``pandas`` input, and will run type inference on top of the input ``pandas`` data. If you\u2019d like to change the types inferred by EvalML, you can use the `infer_feature_types` utility method as follows. The `infer_feature_types` utility method takes pandas or numpy input and converts it to a Woodwork data structure. It takes in a `feature_types` parameter which can be used to specify what types specific columns should be. In the example below, we specify that the provider, which would have otherwise been inferred as a column with natural language, is a categorical column."
=======
    "If a pandas `DataFrame` is provided for the input features, EvalML will convert it to a Woodwork `DataTable` under the hood, running additional inference logic to detect the type of each feature, most notably detecting if a categorical feature should be treated as a text feature instead. If you'd like to override Woodwork's inference, providing a `DataTable` as input makes it easy to control how EvalML will treat each feature, as a numeric feature, a categorical feature, a text feature or other type of feature."
>>>>>>> 095b0539
   ]
  },
  {
   "cell_type": "code",
   "execution_count": null,
   "metadata": {},
   "outputs": [],
   "source": [
    "import evalml\n",
<<<<<<< HEAD
    "from evalml.utils import infer_feature_types\n",
    "X, y = evalml.demos.load_fraud(return_pandas=True)\n",
    "X = infer_feature_types(X, feature_types={'provider': 'categorical'})"
   ]
  },
  {
   "cell_type": "code",
   "execution_count": null,
   "metadata": {},
   "outputs": [],
   "source": [
    "automl = evalml.automl.AutoMLSearch(problem_type='binary')\n",
    "automl.search(X, y)"
=======
    "\n",
    "X, y = evalml.demos.load_breast_cancer()\n",
    "automl = evalml.automl.AutoMLSearch(X_train=X, y_train=y, problem_type='binary')\n",
    "automl.search()"
>>>>>>> 095b0539
   ]
  },
  {
   "cell_type": "markdown",
   "metadata": {},
   "source": [
    "The AutoML search will log its progress, reporting each pipeline and parameter set evaluated during the search.\n",
    "\n",
    "There are a number of mechanisms to control the AutoML search time. One way is to set the `max_batches` parameter which controls the maximum number of rounds of AutoML to evaluate, where each round may train and score a variable number of pipelines. Another way is to set the `max_iterations` parameter which controls the maximum number of candidate models to be evaluated during AutoML. By default, AutoML will search for a single batch. The first pipeline to be evaluated will always be a baseline model representing a trivial solution. "
   ]
  },
  {
   "cell_type": "markdown",
   "metadata": {},
   "source": [
    "The AutoML interface supports a variety of other parameters. For a comprehensive list, please [refer to the API reference.](../generated/evalml.automl.AutoMLSearch.ipynb)"
   ]
  },
  {
   "cell_type": "markdown",
   "metadata": {},
   "source": [
    "### Detecting Problem Type\n",
    "\n",
    "EvalML includes a simple method, `detect_problem_type`, to help determine the problem type given the target data. \n",
    "\n",
    "This function can return the predicted problem type as a ProblemType enum, choosing from ProblemType.BINARY, ProblemType.MULTICLASS, and ProblemType.REGRESSION. If the target data is invalid (for instance when there is only 1 unique label), the function will throw an error instead.\n"
   ]
  },
  {
   "cell_type": "code",
   "execution_count": null,
   "metadata": {},
   "outputs": [],
   "source": [
    "import pandas as pd\n",
    "from evalml.problem_types import detect_problem_type\n",
    "\n",
    "y = pd.Series([0, 1, 1, 0, 1, 1])\n",
    "detect_problem_type(y)"
   ]
  },
  {
   "cell_type": "markdown",
   "metadata": {},
   "source": [
    "### Objective parameter\n",
    "\n",
    "AutoMLSearch takes in an `objective` parameter to determine which `objective` to optimize for. By default, this parameter is set to `auto`, which allows AutoML to choose `LogLossBinary` for binary classification problems, `LogLossMulticlass` for multiclass classification problems, and `R2` for regression problems.\n",
    "\n",
    "It should be noted that the `objective` parameter is only used in ranking and helping choose the pipelines to iterate over, but is not used to optimize each individual pipeline during fit-time.\n",
    "\n",
    "To get the default objective for each problem type, you can use the `get_default_primary_search_objective` function."
   ]
  },
  {
   "cell_type": "code",
   "execution_count": null,
   "metadata": {},
   "outputs": [],
   "source": [
    "from evalml.automl import get_default_primary_search_objective\n",
    "\n",
    "binary_objective = get_default_primary_search_objective(\"binary\")\n",
    "multiclass_objective = get_default_primary_search_objective(\"multiclass\")\n",
    "regression_objective = get_default_primary_search_objective(\"regression\")\n",
    "\n",
    "print(binary_objective.name)\n",
    "print(multiclass_objective.name)\n",
    "print(regression_objective.name)"
   ]
  },
  {
   "cell_type": "markdown",
   "metadata": {},
   "source": [
    "### Data Checks\n",
    "\n",
    "`AutoMLSearch.search` runs a set of data checks before beginning the search process to ensure that the input data being passed will not run into some common issues before running a potentially time-consuming search. If the data checks find any potential errors, an exception will be thrown before the search begins, allowing users to inspect their data to avoid confusing errors that may arise later during the search process.\n",
    "\n",
    "This behavior is controlled by the `data_checks` parameter which can take in either a `DataChecks` object, a list of `DataCheck` objects, `None`, or valid string inputs (`\"disabled\"`, `\"auto\"`). By default, this parameter is set to `auto`, which runs the default collection of data sets defined in the `DefaultDataChecks` class. If set to `\"disabled\"` or None, no data checks will run."
   ]
  },
  {
   "cell_type": "markdown",
   "metadata": {},
   "source": [
    "### Using custom pipelines\n",
    "\n",
    "EvalML's AutoML algorithm generates a set of pipelines to search with. To provide a custom set instead, set allowed_pipelines to a list of [custom pipeline](pipelines.ipynb) classes. Note: this will prevent AutoML from generating other pipelines to search over."
   ]
  },
  {
   "cell_type": "code",
   "execution_count": null,
   "metadata": {},
   "outputs": [],
   "source": [
    "from evalml.pipelines import MulticlassClassificationPipeline\n",
    "\n",
    "class CustomMulticlassClassificationPipeline(MulticlassClassificationPipeline):\n",
    "    component_graph = ['Simple Imputer', 'Random Forest Classifier']\n",
    "\n",
    "automl_custom = evalml.automl.AutoMLSearch(X_train=X, y_train=y, problem_type='multiclass', allowed_pipelines=[CustomMulticlassClassificationPipeline])"
   ]
  },
  {
   "cell_type": "markdown",
   "metadata": {},
   "source": [
    "### Stopping the search early\n",
    "\n",
    "To stop the search early, hit `Ctrl-C`. This will bring up a prompt asking for confirmation. Responding with `y` will immediately stop the search. Responding with `n` will continue the search.\n",
    "\n",
    "![Interrupting Search Demo](keyboard_interrupt_demo_updated.gif)"
   ]
  },
  {
   "cell_type": "markdown",
   "metadata": {},
   "source": [
    "## View Rankings\n",
    "A summary of all the pipelines built can be returned as a pandas DataFrame which is sorted by score. The score column contains the average score across all cross-validation folds while the validation_score column is computed from the first cross-validation fold."
   ]
  },
  {
   "cell_type": "code",
   "execution_count": null,
   "metadata": {},
   "outputs": [],
   "source": [
    "automl.rankings"
   ]
  },
  {
   "cell_type": "markdown",
   "metadata": {},
   "source": [
    "## Describe Pipeline\n",
    "Each pipeline is given an `id`. We can get more information about any particular pipeline using that `id`. Here, we will get more information about the pipeline with `id = 1`."
   ]
  },
  {
   "cell_type": "code",
   "execution_count": null,
   "metadata": {},
   "outputs": [],
   "source": [
    "automl.describe_pipeline(1)"
   ]
  },
  {
   "cell_type": "markdown",
   "metadata": {},
   "source": [
    "## Get Pipeline\n",
    "We can get the object of any pipeline via their `id` as well:"
   ]
  },
  {
   "cell_type": "code",
   "execution_count": null,
   "metadata": {},
   "outputs": [],
   "source": [
    "pipeline = automl.get_pipeline(1)\n",
    "print(pipeline.name)\n",
    "print(pipeline.parameters)"
   ]
  },
  {
   "cell_type": "markdown",
   "metadata": {},
   "source": [
    "### Get best pipeline\n",
    "If we specifically want to get the best pipeline, there is a convenient accessor for that."
   ]
  },
  {
   "cell_type": "code",
   "execution_count": null,
   "metadata": {},
   "outputs": [],
   "source": [
    "best_pipeline = automl.best_pipeline\n",
    "print(best_pipeline.name)\n",
    "print(best_pipeline.parameters)"
   ]
  },
  {
   "cell_type": "markdown",
   "metadata": {},
   "source": [
    "## Limiting the AutoML Search Space\n",
    "The AutoML search algorithm first trains each component in the pipeline with their default values. After the first iteration, it then tweaks the parameters of these components using the pre-defined hyperparameter ranges that these components have. To limit the search over certain hyperparameter ranges, use `make_pipeline` to define a pipeline with a custom hyperparameter range. Hyperparameter ranges can be found through the [API reference](https://evalml.alteryx.com/en/stable/api_reference.html) for each component. Note: The default value of the component must be included in any specified hyperparameter range for AutoMLSearch to succeed. Additionally, the parameter value must be specified as a list, even for just one value."
   ]
  },
  {
   "cell_type": "code",
   "execution_count": null,
   "metadata": {},
   "outputs": [],
   "source": [
    "from evalml import AutoMLSearch\n",
    "from evalml.demos import load_fraud\n",
    "from evalml.pipelines.components.utils import get_estimators\n",
    "from evalml.model_family import ModelFamily\n",
    "from evalml.pipelines.utils import make_pipeline\n",
    "import woodwork as ww\n",
    "\n",
    "X, y = load_fraud()\n",
    "\n",
    "# example of setting parameter to just one value\n",
    "custom_hyperparameters = {'Imputer': {\n",
    "    'numeric_impute_strategy': ['mean']\n",
    "}}\n",
    "\n",
    "# limit the numeric impute strategy to include only `mean` and `median`\n",
    "# `mean` is the default value for this argument, and it needs to be included in the specified hyperparameter range\n",
    "custom_hyperparameters = {'Imputer': {\n",
    "    'numeric_impute_strategy': ['mean', 'median']\n",
    "}}\n",
    "\n",
    "estimators = get_estimators('binary', [ModelFamily.EXTRA_TREES])\n",
    "pipelines_with_custom_hyperparameters = [make_pipeline(X, y, estimator, 'binary', custom_hyperparameters) for estimator in estimators]\n",
    "automl = AutoMLSearch(X_train=X, y_train=y, problem_type='binary', allowed_pipelines=pipelines_with_custom_hyperparameters)\n",
    "automl.search()\n",
    "automl.best_pipeline.hyperparameters"
   ]
  },
  {
   "cell_type": "markdown",
   "metadata": {},
   "source": [
    "## Access raw results\n",
    "\n",
    "The `AutoMLSearch` class records detailed results information under the `results` field, including information about the cross-validation scoring and parameters."
   ]
  },
  {
   "cell_type": "code",
   "execution_count": null,
   "metadata": {},
   "outputs": [],
   "source": [
    "automl.results"
   ]
  },
  {
   "cell_type": "markdown",
   "metadata": {},
   "source": [
    "## Adding ensemble methods to AutoML"
   ]
  },
  {
   "cell_type": "markdown",
   "metadata": {},
   "source": [
    "### Stacking\n",
    "[Stacking](https://en.wikipedia.org/wiki/Ensemble_learning#Stacking) is an ensemble machine learning algorithm that involves training a model to best combine the predictions of several base learning algorithms. First, each base learning algorithms is trained using the given data. Then, the combining algorithm or meta-learner is trained on the predictions made by those base learning algorithms to make a final prediction.\n",
    "\n",
    "AutoML enables stacking using the `ensembling` flag during initalization; this is set to `False` by default. The stacking ensemble pipeline runs in its own batch after a whole cycle of training has occurred (each allowed pipeline trains for one batch). Note that this means __a large number of iterations may need to run before the stacking ensemble runs__. It is also important to note that __only the first CV fold is calculated for stacking ensembles__ because the model internally uses CV folds."
   ]
  },
  {
   "cell_type": "code",
   "execution_count": null,
   "metadata": {
    "scrolled": false
   },
   "outputs": [],
   "source": [
    "X, y = evalml.demos.load_breast_cancer()\n",
    "automl_with_ensembling = AutoMLSearch(X_train=X, y_train=y,\n",
    "                                      problem_type=\"binary\",\n",
    "                                      allowed_model_families=[ModelFamily.RANDOM_FOREST, ModelFamily.LINEAR_MODEL],\n",
    "                                      max_batches=5,\n",
    "                                      ensembling=True)\n",
    "automl_with_ensembling.search()"
   ]
  },
  {
   "cell_type": "markdown",
   "metadata": {},
   "source": [
    "We can view more information about the stacking ensemble pipeline (which was the best performing pipeline) by calling `.describe()`."
   ]
  },
  {
   "cell_type": "code",
   "execution_count": null,
   "metadata": {},
   "outputs": [],
   "source": [
    "automl_with_ensembling.best_pipeline.describe()"
   ]
  }
 ],
 "metadata": {
  "kernelspec": {
   "display_name": "Python 3",
   "language": "python",
   "name": "python3"
  },
  "language_info": {
   "codemirror_mode": {
    "name": "ipython",
    "version": 3
   },
   "file_extension": ".py",
   "mimetype": "text/x-python",
   "name": "python",
   "nbconvert_exporter": "python",
   "pygments_lexer": "ipython3",
   "version": "3.8.6"
  }
 },
 "nbformat": 4,
 "nbformat_minor": 4
}<|MERGE_RESOLUTION|>--- conflicted
+++ resolved
@@ -47,11 +47,7 @@
    "source": [
     "__Note:__ To provide data to EvalML, it is recommended that you create a `DataTable` object using [the Woodwork project](https://woodwork.alteryx.com/en/stable/).\n",
     "\n",
-<<<<<<< HEAD
     "EvalML also accepts ``pandas`` input, and will run type inference on top of the input ``pandas`` data. If you\u2019d like to change the types inferred by EvalML, you can use the `infer_feature_types` utility method as follows. The `infer_feature_types` utility method takes pandas or numpy input and converts it to a Woodwork data structure. It takes in a `feature_types` parameter which can be used to specify what types specific columns should be. In the example below, we specify that the provider, which would have otherwise been inferred as a column with natural language, is a categorical column."
-=======
-    "If a pandas `DataFrame` is provided for the input features, EvalML will convert it to a Woodwork `DataTable` under the hood, running additional inference logic to detect the type of each feature, most notably detecting if a categorical feature should be treated as a text feature instead. If you'd like to override Woodwork's inference, providing a `DataTable` as input makes it easy to control how EvalML will treat each feature, as a numeric feature, a categorical feature, a text feature or other type of feature."
->>>>>>> 095b0539
    ]
   },
   {
@@ -61,7 +57,6 @@
    "outputs": [],
    "source": [
     "import evalml\n",
-<<<<<<< HEAD
     "from evalml.utils import infer_feature_types\n",
     "X, y = evalml.demos.load_fraud(return_pandas=True)\n",
     "X = infer_feature_types(X, feature_types={'provider': 'categorical'})"
@@ -73,14 +68,8 @@
    "metadata": {},
    "outputs": [],
    "source": [
-    "automl = evalml.automl.AutoMLSearch(problem_type='binary')\n",
-    "automl.search(X, y)"
-=======
-    "\n",
-    "X, y = evalml.demos.load_breast_cancer()\n",
     "automl = evalml.automl.AutoMLSearch(X_train=X, y_train=y, problem_type='binary')\n",
     "automl.search()"
->>>>>>> 095b0539
    ]
   },
   {
