--- conflicted
+++ resolved
@@ -47,11 +47,7 @@
    "source": [
     "__Note:__ To provide data to EvalML, it is recommended that you create a `DataTable` object using [the Woodwork project](https://woodwork.alteryx.com/en/stable/).\n",
     "\n",
-<<<<<<< HEAD
     "EvalML also accepts ``pandas`` input, and will run type inference on top of the input ``pandas`` data. If you'd like to change the types inferred by EvalML, you can use the `infer_feature_types` utility method as follows. The `infer_feature_types` utility method takes pandas or numpy input and converts it to a Woodwork data structure. It takes in a `feature_types` parameter which can be used to specify what types specific columns should be. In the example below, we specify that the provider, which would have otherwise been inferred as a column with natural language, is a categorical column."
-=======
-    "EvalML also accepts ``pandas`` input, and will run type inference on top of the input ``pandas`` data. If you\u2019d like to change the types inferred by EvalML, you can use the `infer_feature_types` utility method as follows. The `infer_feature_types` utility method takes pandas or numpy input and converts it to a Woodwork data structure. It takes in a `feature_types` parameter which can be used to specify what types specific columns should be. In the example below, we specify that the provider, which would have otherwise been inferred as a column with natural language, is a categorical column."
->>>>>>> 156f5471
    ]
   },
   {
