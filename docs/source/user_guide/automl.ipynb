--- conflicted
+++ resolved
@@ -479,11 +479,7 @@
     "## Limiting the AutoML Search Space\n",
     "The AutoML search algorithm first trains each component in the pipeline with their default values. After the first iteration, it then tweaks the parameters of these components using the pre-defined hyperparameter ranges that these components have. To limit the search over certain hyperparameter ranges, you can specify a `search_parameters` argument with your `AutoMLSearch` parameters. These parameters will limit the hyperparameter search space or pipeline parameter space. \n",
     "\n",
-<<<<<<< HEAD
-    "Hyperparameter ranges can be found through the [API reference](https://evalml.alteryx.com/en/stable/api_reference.html) for each component. Parameter arguments must be specified as dictionaries, but the associated values must be `skopt.space` Real, Integer, Categorical objects for setting hyperparameter ranges.\n",
-=======
-    "Hyperparameter ranges can be found through the [API reference](https://evalml.alteryx.com/en/stable/api_index.html) for each component. Parameter arguments must be specified as dictionaries, but the associated values can be single values or `skopt.space` Real, Integer, Categorical values.\n",
->>>>>>> 3a39f0ec
+    "Hyperparameter ranges can be found through the [API reference](https://evalml.alteryx.com/en/stable/api_index.html) for each component. Parameter arguments must be specified as dictionaries, but the associated values must be `skopt.space` Real, Integer, Categorical objects for setting hyperparameter ranges.\n",
     "\n",
     "If however you'd like to specify certain values for the initial batch of the AutoML search algorithm, you can use the `search_parameters` argument with non `skopt.space` objects. This will set the initial batch's component parameters to the values passed by this argument."
    ]
