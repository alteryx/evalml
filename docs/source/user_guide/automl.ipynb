--- conflicted
+++ resolved
@@ -365,11 +365,7 @@
    "name": "python",
    "nbconvert_exporter": "python",
    "pygments_lexer": "ipython3",
-<<<<<<< HEAD
-   "version": "3.7.5"
-=======
    "version": "3.8.6"
->>>>>>> 5d1ea1f7
   }
  },
  "nbformat": 4,
