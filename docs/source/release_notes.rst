Release Notes
-------------
**Future Release**
    * Enhancements
        * Updated threshold optimization method for binary classification :pr:`2315`
    * Fixes
        * Fixed ``ComponentGraph`` appending target to ``final_component_features`` if there is a component that returns both X and y :pr:`2358`
        * Fixed partial dependence graph method failing on multiclass problems when the class labels are numeric :pr:`2372`
        * Added ``thresholding_objective`` argument to ``AutoMLSearch`` for binary classification problems :pr:`2320`
        * Added change for ``k_neighbors`` parameter in SMOTE Oversamplers to automatically handle small samples :pr:`2375`
        * Changed naming for ``Logistic Regression Classifier`` file :pr:`2399`
    * Changes
        * Replaced `allowed_pipelines` with `allowed_component_graphs` :pr:`2364`
        * Removed private method ``_compute_features_during_fit`` from ``PipelineBase`` :pr:`2359`
        * Unpinned PyZMQ version in requirements.txt :pr:`2389` 
        * Uncapping LightGBM version in requirements.txt :pr:`2405`
        * Updated minimum version of plotly :pr:`2415`
<<<<<<< HEAD
        * Set CV folds to 10 for datasets under size threshold :pr:`2414` 
=======
        * Removed ``SensitivityLowAlert`` objective from core objectives :pr:`2418`
>>>>>>> 4e4a522e
    * Documentation Changes
        * Fixed lead scoring weights in the demos documentation :pr:`2315`
        * Fixed start page code and description dataset naming discrepancy :pr:`2370`
    * Testing Changes
        * Add ``pytest-timeout``. All tests that run longer than 6 minutes will fail. :pr:`2374`
        * Separated the dask tests out into separate github action jobs to isolate dask failures. :pr:`2376`
        * Refactored dask tests :pr:`2377`
        * Added the combined dask/non-dask unit tests back and renamed the dask only unit tests. :pr:`2382`
        * Sped up unit tests and split into separate jobs :pr:`2365`
        * Change CI job names, run lint for python 3.9, run nightlies on python 3.8 at 3am EST :pr:`2395` :pr:`2398`
        * Set fail-fast to false for CI jobs that run for PRs :pr:`2402`

.. warning::

    **Breaking Changes**
        * `AutoMLSearch` will accept `allowed_component_graphs` instead of `allowed_pipelines` :pr:`2364`


**v0.26.0 Jun. 08, 2021**
    * Enhancements
        * Adds force plots for prediction explanations :pr:`2157`
        * Removed self-reference from ``AutoMLSearch`` :pr:`2304`
        * Added support for nonlinear pipelines for ``generate_pipeline_code`` :pr:`2332`
        * Added ``inverse_transform`` method to pipelines :pr:`2256`
        * Add optional automatic update checker :pr:`2350`
        * Added ``search_order`` to ``AutoMLSearch``'s ``rankings`` and ``full_rankings`` tables :pr:`2345`
    * Fixes
        * Preserve user-specified woodwork types throughout pipeline fit/predict :pr:`2297`
    * Changes
        * Cleaned up ``PipelineBase``'s ``component_graph`` and ``_component_graph`` attributes. Updated ``PipelineBase`` ``__repr__`` and added ``__eq__`` for ``ComponentGraph`` :pr:`2332`
        * Added and applied  ``black`` linting package to the EvalML repo in place of ``autopep8`` :pr:`2306`
        * Separated `custom_hyperparameters` from pipelines and added them as an argument to ``AutoMLSearch`` :pr:`2317`
    * Documentation Changes
    * Testing Changes
        * Update minimum unit tests to run on all pull requests :pr:`2314`
        * Pass token to authorize uploading of codecov reports :pr:`2344`

.. warning::

    **Breaking Changes**
        * Removed ``PipelineBase``'s ``_component_graph`` attribute. Updated ``PipelineBase`` ``__repr__`` and added ``__eq__`` for ``ComponentGraph`` :pr:`2332`
        * `pipeline_parameters` will no longer accept `skopt.space` variables since hyperparameter ranges will now be specified through `custom_hyperparameters` :pr:`2317`


**v0.25.0 Jun. 01, 2021**
    * Enhancements
        * Upgraded minimum woodwork to version 0.3.1. Previous versions will not be supported :pr:`2181`
        * Added a new callback parameter for ``explain_predictions_best_worst`` :pr:`2308`
    * Fixes
    * Changes
        * Deleted the ``return_pandas`` flag from our demo data loaders :pr:`2181`
        * Moved ``default_parameters`` to ``ComponentGraph`` from ``PipelineBase`` :pr:`2307`
    * Documentation Changes
        * Updated the release procedure documentation :pr:`2230`
    * Testing Changes
        * Ignoring ``test_saving_png_file`` while building conda package :pr:`2323`

.. warning::

    **Breaking Changes**
        * Deleted the ``return_pandas`` flag from our demo data loaders :pr:`2181`
        * Upgraded minimum woodwork to version 0.3.1. Previous versions will not be supported :pr:`2181`
        * Due to the weak-ref in woodwork, set the result of ``infer_feature_types`` to a variable before accessing woodwork :pr:`2181`

**v0.24.2 May. 24, 2021**
    * Enhancements
        * Added oversamplers to AutoMLSearch :pr:`2213` :pr:`2286`
        * Added dictionary input functionality for ``Undersampler`` component :pr:`2271`
        * Changed the default parameter values for ``Elastic Net Classifier`` and ``Elastic Net Regressor`` :pr:`2269`
        * Added dictionary input functionality for the Oversampler components :pr:`2288`
    * Fixes
        * Set default `n_jobs` to 1 for `StackedEnsembleClassifier` and `StackedEnsembleRegressor` until fix for text-based parallelism in sklearn stacking can be found :pr:`2295`
    * Changes
        * Updated ``start_iteration_callback`` to accept a pipeline instance instead of a pipeline class and no longer accept pipeline parameters as a parameter :pr:`2290`
        * Refactored ``calculate_permutation_importance`` method and add per-column permutation importance method :pr:`2302`
        * Updated logging information in ``AutoMLSearch.__init__`` to clarify pipeline generation :pr:`2263`
    * Documentation Changes
        * Minor changes to the release procedure :pr:`2230`
    * Testing Changes
        * Use codecov action to update coverage reports :pr:`2238`
        * Removed MarkupSafe dependency version pin from requirements.txt and moved instead into RTD docs build CI :pr:`2261`

.. warning::

    **Breaking Changes**
        * Updated ``start_iteration_callback`` to accept a pipeline instance instead of a pipeline class and no longer accept pipeline parameters as a parameter :pr:`2290`
        * Moved ``default_parameters`` to ``ComponentGraph`` from ``PipelineBase``. A pipeline's ``default_parameters`` is now accessible via ``pipeline.component_graph.default_parameters`` :pr:`2307`


**v0.24.1 May. 16, 2021**
    * Enhancements
        * Integrated ``ARIMARegressor`` into AutoML :pr:`2009`
        * Updated ``HighlyNullDataCheck`` to also perform a null row check :pr:`2222`
        * Set ``max_depth`` to 1 in calls to featuretools dfs :pr:`2231`
    * Fixes
        * Removed data splitter sampler calls during training :pr:`2253`
        * Set minimum required version for for pyzmq, colorama, and docutils :pr:`2254`
        * Changed BaseSampler to return None instead of y :pr:`2272`
    * Changes
        * Removed ensemble split and indices in ``AutoMLSearch`` :pr:`2260`
        * Updated pipeline ``repr()`` and ``generate_pipeline_code`` to return pipeline instances without generating custom pipeline class :pr:`2227`
    * Documentation Changes
        * Capped Sphinx version under 4.0.0 :pr:`2244`
    * Testing Changes
        * Change number of cores for pytest from 4 to 2 :pr:`2266`
        * Add minimum dependency checker to generate minimum requirement files :pr:`2267`
        * Add unit tests with minimum dependencies  :pr:`2277`


**v0.24.0 May. 04, 2021**
    * Enhancements
        * Added `date_index` as a required parameter for TimeSeries problems :pr:`2217`
        * Have the ``OneHotEncoder`` return the transformed columns as booleans rather than floats :pr:`2170`
        * Added Oversampler transformer component to EvalML :pr:`2079`
        * Added Undersampler to AutoMLSearch, as well as arguments ``_sampler_method`` and ``sampler_balanced_ratio`` :pr:`2128`
        * Updated prediction explanations functions to allow pipelines with XGBoost estimators :pr:`2162`
        * Added partial dependence for datetime columns :pr:`2180`
        * Update precision-recall curve with positive label index argument, and fix for 2d predicted probabilities :pr:`2090`
        * Add pct_null_rows to ``HighlyNullDataCheck`` :pr:`2211`
        * Added a standalone AutoML `search` method for convenience, which runs data checks and then runs automl :pr:`2152`
        * Make the first batch of AutoML have a predefined order, with linear models first and complex models last :pr:`2223` :pr:`2225`
        * Added sampling dictionary support to ``BalancedClassficationSampler`` :pr:`2235`
    * Fixes
        * Fixed partial dependence not respecting grid resolution parameter for numerical features :pr:`2180`
        * Enable prediction explanations for catboost for multiclass problems :pr:`2224`
    * Changes
        * Deleted baseline pipeline classes :pr:`2202`
        * Reverting user specified date feature PR :pr:`2155` until `pmdarima` installation fix is found :pr:`2214`
        * Updated pipeline API to accept component graph and other class attributes as instance parameters. Old pipeline API still works but will not be supported long-term. :pr:`2091`
        * Removed all old datasplitters from EvalML :pr:`2193`
        * Deleted ``make_pipeline_from_components`` :pr:`2218`
    * Documentation Changes
        * Renamed dataset to clarify that its gzipped but not a tarball :pr:`2183`
        * Updated documentation to use pipeline instances instead of pipeline subclasses :pr:`2195`
        * Updated contributing guide with a note about GitHub Actions permissions :pr:`2090`
        * Updated automl and model understanding user guides :pr:`2090`
    * Testing Changes
        * Use machineFL user token for dependency update bot, and add more reviewers :pr:`2189`


.. warning::

    **Breaking Changes**
        * All baseline pipeline classes (``BaselineBinaryPipeline``, ``BaselineMulticlassPipeline``, ``BaselineRegressionPipeline``, etc.) have been deleted :pr:`2202`
        * Updated pipeline API to accept component graph and other class attributes as instance parameters. Old pipeline API still works but will not be supported long-term. Pipelines can now be initialized by specifying the component graph as the first parameter, and then passing in optional arguments such as ``custom_name``, ``parameters``, etc. For example, ``BinaryClassificationPipeline(["Random Forest Classifier"], parameters={})``.  :pr:`2091`
        * Removed all old datasplitters from EvalML :pr:`2193`
        * Deleted utility method ``make_pipeline_from_components`` :pr:`2218`


**v0.23.0 Apr. 20, 2021**
    * Enhancements
        * Refactored ``EngineBase`` and ``SequentialEngine`` api. Adding ``DaskEngine`` :pr:`1975`.
        * Added optional ``engine`` argument to ``AutoMLSearch`` :pr:`1975`
        * Added a warning about how time series support is still in beta when a user passes in a time series problem to ``AutoMLSearch`` :pr:`2118`
        * Added ``NaturalLanguageNaNDataCheck`` data check :pr:`2122`
        * Added ValueError to ``partial_dependence`` to prevent users from computing partial dependence on columns with all NaNs :pr:`2120`
        * Added standard deviation of cv scores to rankings table :pr:`2154`
    * Fixes
        * Fixed ``BalancedClassificationDataCVSplit``, ``BalancedClassificationDataTVSplit``, and ``BalancedClassificationSampler`` to use ``minority:majority`` ratio instead of ``majority:minority`` :pr:`2077`
        * Fixed bug where two-way partial dependence plots with categorical variables were not working correctly :pr:`2117`
        * Fixed bug where ``hyperparameters`` were not displaying properly for pipelines with a list ``component_graph`` and duplicate components :pr:`2133`
        * Fixed bug where ``pipeline_parameters`` argument in ``AutoMLSearch`` was not applied to pipelines passed in as ``allowed_pipelines`` :pr:`2133`
        * Fixed bug where ``AutoMLSearch`` was not applying custom hyperparameters to pipelines with a list ``component_graph`` and duplicate components :pr:`2133`
    * Changes
        * Removed ``hyperparameter_ranges`` from Undersampler and renamed ``balanced_ratio`` to ``sampling_ratio`` for samplers :pr:`2113`
        * Renamed ``TARGET_BINARY_NOT_TWO_EXAMPLES_PER_CLASS`` data check message code to ``TARGET_MULTICLASS_NOT_TWO_EXAMPLES_PER_CLASS`` :pr:`2126`
        * Modified one-way partial dependence plots of categorical features to display data with a bar plot :pr:`2117`
        * Renamed ``score`` column for ``automl.rankings`` as ``mean_cv_score`` :pr:`2135`
        * Remove 'warning' from docs tool output :pr:`2031`
    * Documentation Changes
        * Fixed ``conf.py`` file :pr:`2112`
        * Added a sentence to the automl user guide stating that our support for time series problems is still in beta. :pr:`2118`
        * Fixed documentation demos :pr:`2139`
        * Update test badge in README to use GitHub Actions :pr:`2150`
    * Testing Changes
        * Fixed ``test_describe_pipeline`` for ``pandas`` ``v1.2.4`` :pr:`2129`
        * Added a GitHub Action for building the conda package :pr:`1870` :pr:`2148`


.. warning::

    **Breaking Changes**
        * Renamed ``balanced_ratio`` to ``sampling_ratio`` for the ``BalancedClassificationDataCVSplit``, ``BalancedClassificationDataTVSplit``, ``BalancedClassficationSampler``, and Undersampler :pr:`2113`
        * Deleted the "errors" key from automl results :pr:`1975`
        * Deleted the ``raise_and_save_error_callback`` and the ``log_and_save_error_callback`` :pr:`1975`
        * Fixed ``BalancedClassificationDataCVSplit``, ``BalancedClassificationDataTVSplit``, and ``BalancedClassificationSampler`` to use minority:majority ratio instead of majority:minority :pr:`2077`


**v0.22.0 Apr. 06, 2021**
    * Enhancements
        * Added a GitHub Action for ``linux_unit_tests``:pr:`2013`
        * Added recommended actions for ``InvalidTargetDataCheck``, updated ``_make_component_list_from_actions`` to address new action, and added ``TargetImputer`` component :pr:`1989`
        * Updated ``AutoMLSearch._check_for_high_variance`` to not emit ``RuntimeWarning`` :pr:`2024`
        * Added exception when pipeline passed to ``explain_predictions`` is a ``Stacked Ensemble`` pipeline :pr:`2033`
        * Added sensitivity at low alert rates as an objective :pr:`2001`
        * Added ``Undersampler`` transformer component :pr:`2030`
    * Fixes
        * Updated Engine's ``train_batch`` to apply undersampling :pr:`2038`
        * Fixed bug in where Time Series Classification pipelines were not encoding targets in ``predict`` and ``predict_proba`` :pr:`2040`
        * Fixed data splitting errors if target is float for classification problems :pr:`2050`
        * Pinned ``docutils`` to <0.17 to fix ReadtheDocs warning issues :pr:`2088`
    * Changes
        * Removed lists as acceptable hyperparameter ranges in ``AutoMLSearch`` :pr:`2028`
        * Renamed "details" to "metadata" for data check actions :pr:`2008`
    * Documentation Changes
        * Catch and suppress warnings in documentation :pr:`1991` :pr:`2097`
        * Change spacing in ``start.ipynb`` to provide clarity for ``AutoMLSearch`` :pr:`2078`
        * Fixed start code on README :pr:`2108`
    * Testing Changes


**v0.21.0 Mar. 24, 2021**
    * Enhancements
        * Changed ``AutoMLSearch`` to default ``optimize_thresholds`` to True :pr:`1943`
        * Added multiple oversampling and undersampling sampling methods as data splitters for imbalanced classification :pr:`1775`
        * Added params to balanced classification data splitters for visibility :pr:`1966`
        * Updated ``make_pipeline`` to not add ``Imputer`` if input data does not have numeric or categorical columns :pr:`1967`
        * Updated ``ClassImbalanceDataCheck`` to better handle multiclass imbalances :pr:`1986`
        * Added recommended actions for the output of data check's ``validate`` method :pr:`1968`
        * Added error message for ``partial_dependence`` when features are mostly the same value :pr:`1994`
        * Updated ``OneHotEncoder`` to drop one redundant feature by default for features with two categories :pr:`1997`
        * Added a ``PolynomialDetrender`` component :pr:`1992`
        * Added ``DateTimeNaNDataCheck`` data check :pr:`2039`
    * Fixes
        * Changed best pipeline to train on the entire dataset rather than just ensemble indices for ensemble problems :pr:`2037`
        * Updated binary classification pipelines to use objective decision function during scoring of custom objectives :pr:`1934`
    * Changes
        * Removed ``data_checks`` parameter, ``data_check_results`` and data checks logic from ``AutoMLSearch`` :pr:`1935`
        * Deleted ``random_state`` argument :pr:`1985`
        * Updated Woodwork version requirement to ``v0.0.11`` :pr:`1996`
    * Documentation Changes
    * Testing Changes
        * Removed ``build_docs`` CI job in favor of RTD GH builder :pr:`1974`
        * Added tests to confirm support for Python 3.9 :pr:`1724`
        * Added tests to support Dask AutoML/Engine :pr:`1990`
        * Changed ``build_conda_pkg`` job to use ``latest_release_changes`` branch in the feedstock. :pr:`1979`

.. warning::

    **Breaking Changes**
        * Changed ``AutoMLSearch`` to default ``optimize_thresholds`` to True :pr:`1943`
        * Removed ``data_checks`` parameter, ``data_check_results`` and data checks logic from ``AutoMLSearch``. To run the data checks which were previously run by default in ``AutoMLSearch``, please call ``DefaultDataChecks().validate(X_train, y_train)`` or take a look at our documentation for more examples. :pr:`1935`
        * Deleted ``random_state`` argument :pr:`1985`

**v0.20.0 Mar. 10, 2021**
    * Enhancements
        * Added a GitHub Action for Detecting dependency changes :pr:`1933`
        * Create a separate CV split to train stacked ensembler on for AutoMLSearch :pr:`1814`
        * Added a GitHub Action for Linux unit tests :pr:`1846`
        * Added ``ARIMARegressor`` estimator :pr:`1894`
        * Added ``DataCheckAction`` class and ``DataCheckActionCode`` enum :pr:`1896`
        * Updated ``Woodwork`` requirement to ``v0.0.10`` :pr:`1900`
        * Added ``BalancedClassificationDataCVSplit`` and ``BalancedClassificationDataTVSplit`` to AutoMLSearch :pr:`1875`
        * Update default classification data splitter to use downsampling for highly imbalanced data :pr:`1875`
        * Updated ``describe_pipeline`` to return more information, including ``id`` of pipelines used for ensemble models :pr:`1909`
        * Added utility method to create list of components from a list of ``DataCheckAction`` :pr:`1907`
        * Updated ``validate`` method to include a ``action`` key in returned dictionary for all ``DataCheck``and ``DataChecks`` :pr:`1916`
        * Aggregating the shap values for predictions that we know the provenance of, e.g. OHE, text, and date-time. :pr:`1901`
        * Improved error message when custom objective is passed as a string in ``pipeline.score`` :pr:`1941`
        * Added ``score_pipelines`` and ``train_pipelines`` methods to ``AutoMLSearch`` :pr:`1913`
        * Added support for ``pandas`` version 1.2.0 :pr:`1708`
        * Added ``score_batch`` and ``train_batch`` abstact methods to ``EngineBase`` and implementations in ``SequentialEngine`` :pr:`1913`
        * Added ability to handle index columns in ``AutoMLSearch`` and ``DataChecks`` :pr:`2138`
    * Fixes
        * Removed CI check for ``check_dependencies_updated_linux`` :pr:`1950`
        * Added metaclass for time series pipelines and fix binary classification pipeline ``predict`` not using objective if it is passed as a named argument :pr:`1874`
        * Fixed stack trace in prediction explanation functions caused by mixed string/numeric pandas column names :pr:`1871`
        * Fixed stack trace caused by passing pipelines with duplicate names to ``AutoMLSearch`` :pr:`1932`
        * Fixed ``AutoMLSearch.get_pipelines`` returning pipelines with the same attributes :pr:`1958`
    * Changes
        * Reversed GitHub Action for Linux unit tests until a fix for report generation is found :pr:`1920`
        * Updated ``add_results`` in ``AutoMLAlgorithm`` to take in entire pipeline results dictionary from ``AutoMLSearch`` :pr:`1891`
        * Updated ``ClassImbalanceDataCheck`` to look for severe class imbalance scenarios :pr:`1905`
        * Deleted the ``explain_prediction`` function :pr:`1915`
        * Removed ``HighVarianceCVDataCheck`` and convered it to an ``AutoMLSearch`` method instead :pr:`1928`
        * Removed warning in ``InvalidTargetDataCheck`` returned when numeric binary classification targets are not (0, 1) :pr:`1959`
    * Documentation Changes
        * Updated ``model_understanding.ipynb`` to demo the two-way partial dependence capability :pr:`1919`
    * Testing Changes

.. warning::

    **Breaking Changes**
        * Deleted the ``explain_prediction`` function :pr:`1915`
        * Removed ``HighVarianceCVDataCheck`` and convered it to an ``AutoMLSearch`` method instead :pr:`1928`
        * Added ``score_batch`` and ``train_batch`` abstact methods to ``EngineBase``. These need to be implemented in Engine subclasses :pr:`1913`


**v0.19.0 Feb. 23, 2021**
    * Enhancements
        * Added a GitHub Action for Python windows unit tests :pr:`1844`
        * Added a GitHub Action for checking updated release notes :pr:`1849`
        * Added a GitHub Action for Python lint checks :pr:`1837`
        * Adjusted ``explain_prediction``, ``explain_predictions`` and ``explain_predictions_best_worst`` to handle timeseries problems. :pr:`1818`
        * Updated ``InvalidTargetDataCheck`` to check for mismatched indices in target and features :pr:`1816`
        * Updated ``Woodwork`` structures returned from components to support ``Woodwork`` logical type overrides set by the user :pr:`1784`
        * Updated estimators to keep track of input feature names during ``fit()`` :pr:`1794`
        * Updated ``visualize_decision_tree`` to include feature names in output :pr:`1813`
        * Added ``is_bounded_like_percentage`` property for objectives. If true, the ``calculate_percent_difference`` method will return the absolute difference rather than relative difference :pr:`1809`
        * Added full error traceback to AutoMLSearch logger file :pr:`1840`
        * Changed ``TargetEncoder`` to preserve custom indices in the data :pr:`1836`
        * Refactored ``explain_predictions`` and ``explain_predictions_best_worst`` to only compute features once for all rows that need to be explained :pr:`1843`
        * Added custom random undersampler data splitter for classification :pr:`1857`
        * Updated ``OutliersDataCheck`` implementation to calculate the probability of having no outliers :pr:`1855`
        * Added ``Engines`` pipeline processing API :pr:`1838`
    * Fixes
        * Changed EngineBase random_state arg to random_seed and same for user guide docs :pr:`1889`
    * Changes
        * Modified ``calculate_percent_difference`` so that division by 0 is now inf rather than nan :pr:`1809`
        * Removed ``text_columns`` parameter from ``LSA`` and ``TextFeaturizer`` components :pr:`1652`
        * Added ``random_seed`` as an argument to our automl/pipeline/component API. Using ``random_state`` will raise a warning :pr:`1798`
        * Added ``DataCheckError`` message in ``InvalidTargetDataCheck`` if input target is None and removed exception raised :pr:`1866`
    * Documentation Changes
    * Testing Changes
        * Added back coverage for ``_get_feature_provenance`` in ``TextFeaturizer`` after ``text_columns`` was removed :pr:`1842`
        * Pin graphviz version for windows builds :pr:`1847`
        * Unpin graphviz version for windows builds :pr:`1851`

.. warning::

    **Breaking Changes**
        * Added a deprecation warning to ``explain_prediction``. It will be deleted in the next release. :pr:`1860`


**v0.18.2 Feb. 10, 2021**
    * Enhancements
        * Added uniqueness score data check :pr:`1785`
        * Added "dataframe" output format for prediction explanations :pr:`1781`
        * Updated LightGBM estimators to handle ``pandas.MultiIndex`` :pr:`1770`
        * Sped up permutation importance for some pipelines :pr:`1762`
        * Added sparsity data check :pr:`1797`
        * Confirmed support for threshold tuning for binary time series classification problems :pr:`1803`
    * Fixes
    * Changes
    * Documentation Changes
        * Added section on conda to the contributing guide :pr:`1771`
        * Updated release process to reflect freezing `main` before perf tests :pr:`1787`
        * Moving some prs to the right section of the release notes :pr:`1789`
        * Tweak README.md. :pr:`1800`
        * Fixed back arrow on install page docs :pr:`1795`
        * Fixed docstring for `ClassImbalanceDataCheck.validate()` :pr:`1817`
    * Testing Changes

**v0.18.1 Feb. 1, 2021**
    * Enhancements
        * Added ``graph_t_sne`` as a visualization tool for high dimensional data :pr:`1731`
        * Added the ability to see the linear coefficients of features in linear models terms :pr:`1738`
        * Added support for ``scikit-learn`` ``v0.24.0`` :pr:`1733`
        * Added support for ``scipy`` ``v1.6.0`` :pr:`1752`
        * Added SVM Classifier and Regressor to estimators :pr:`1714` :pr:`1761`
    * Fixes
        * Addressed bug with ``partial_dependence`` and categorical data with more categories than grid resolution :pr:`1748`
        * Removed ``random_state`` arg from ``get_pipelines`` in ``AutoMLSearch`` :pr:`1719`
        * Pinned pyzmq at less than 22.0.0 till we add support :pr:`1756`
        * Remove ``ProphetRegressor`` from main as windows tests were flaky :pr:`1764`
    * Changes
        * Updated components and pipelines to return ``Woodwork`` data structures :pr:`1668`
        * Updated ``clone()`` for pipelines and components to copy over random state automatically :pr:`1753`
        * Dropped support for Python version 3.6 :pr:`1751`
        * Removed deprecated ``verbose`` flag from ``AutoMLSearch`` parameters :pr:`1772`
    * Documentation Changes
        * Add Twitter and Github link to documentation toolbar :pr:`1754`
        * Added Open Graph info to documentation :pr:`1758`
    * Testing Changes

.. warning::

    **Breaking Changes**
        * Components and pipelines return ``Woodwork`` data structures instead of ``pandas`` data structures :pr:`1668`
        * Python 3.6 will not be actively supported due to discontinued support from EvalML dependencies.
        * Deprecated ``verbose`` flag is removed for ``AutoMLSearch`` :pr:`1772`


**v0.18.0 Jan. 26, 2021**
    * Enhancements
        * Added RMSLE, MSLE, and MAPE to core objectives while checking for negative target values in ``invalid_targets_data_check`` :pr:`1574`
        * Added validation checks for binary problems with regression-like datasets and multiclass problems without true multiclass targets in ``invalid_targets_data_check`` :pr:`1665`
        * Added time series support for ``make_pipeline`` :pr:`1566`
        * Added target name for output of pipeline ``predict`` method :pr:`1578`
        * Added multiclass check to ``InvalidTargetDataCheck`` for two examples per class :pr:`1596`
        * Added support for ``graphviz`` ``v0.16`` :pr:`1657`
        * Enhanced time series pipelines to accept empty features :pr:`1651`
        * Added KNN Classifier to estimators. :pr:`1650`
        * Added support for list inputs for objectives :pr:`1663`
        * Added support for ``AutoMLSearch`` to handle time series classification pipelines :pr:`1666`
        * Enhanced ``DelayedFeaturesTransformer`` to encode categorical features and targets before delaying them :pr:`1691`
        * Added 2-way dependence plots. :pr:`1690`
        * Added ability to directly iterate through components within Pipelines :pr:`1583`
    * Fixes
        * Fixed inconsistent attributes and added Exceptions to docs :pr:`1673`
        * Fixed ``TargetLeakageDataCheck`` to use Woodwork ``mutual_information`` rather than using Pandas' Pearson Correlation :pr:`1616`
        * Fixed thresholding for pipelines in ``AutoMLSearch`` to only threshold binary classification pipelines :pr:`1622` :pr:`1626`
        * Updated ``load_data`` to return Woodwork structures and update default parameter value for ``index`` to ``None`` :pr:`1610`
        * Pinned scipy at < 1.6.0 while we work on adding support :pr:`1629`
        * Fixed data check message formatting in ``AutoMLSearch`` :pr:`1633`
        * Addressed stacked ensemble component for ``scikit-learn`` v0.24 support by setting ``shuffle=True`` for default CV :pr:`1613`
        * Fixed bug where ``Imputer`` reset the index on ``X`` :pr:`1590`
        * Fixed ``AutoMLSearch`` stacktrace when a cutom objective was passed in as a primary objective or additional objective :pr:`1575`
        * Fixed custom index bug for ``MAPE`` objective :pr:`1641`
        * Fixed index bug for ``TextFeaturizer`` and ``LSA`` components :pr:`1644`
        * Limited ``load_fraud`` dataset loaded into ``automl.ipynb`` :pr:`1646`
        * ``add_to_rankings`` updates ``AutoMLSearch.best_pipeline`` when necessary :pr:`1647`
        * Fixed bug where time series baseline estimators were not receiving ``gap`` and ``max_delay`` in ``AutoMLSearch`` :pr:`1645`
        * Fixed jupyter notebooks to help the RTD buildtime :pr:`1654`
        * Added ``positive_only`` objectives to ``non_core_objectives`` :pr:`1661`
        * Fixed stacking argument ``n_jobs`` for IterativeAlgorithm :pr:`1706`
        * Updated CatBoost estimators to return self in ``.fit()`` rather than the underlying model for consistency :pr:`1701`
        * Added ability to initialize pipeline parameters in ``AutoMLSearch`` constructor :pr:`1676`
    * Changes
        * Added labeling to ``graph_confusion_matrix`` :pr:`1632`
        * Rerunning search for ``AutoMLSearch`` results in a message thrown rather than failing the search, and removed ``has_searched`` property :pr:`1647`
        * Changed tuner class to allow and ignore single parameter values as input :pr:`1686`
        * Capped LightGBM version limit to remove bug in docs :pr:`1711`
        * Removed support for `np.random.RandomState` in EvalML :pr:`1727`
    * Documentation Changes
        * Update Model Understanding in the user guide to include ``visualize_decision_tree`` :pr:`1678`
        * Updated docs to include information about ``AutoMLSearch`` callback parameters and methods :pr:`1577`
        * Updated docs to prompt users to install graphiz on Mac :pr:`1656`
        * Added ``infer_feature_types`` to the ``start.ipynb`` guide :pr:`1700`
        * Added multicollinearity data check to API reference and docs :pr:`1707`
    * Testing Changes

.. warning::

    **Breaking Changes**
        * Removed ``has_searched`` property from ``AutoMLSearch`` :pr:`1647`
        * Components and pipelines return ``Woodwork`` data structures instead of ``pandas`` data structures :pr:`1668`
        * Removed support for `np.random.RandomState` in EvalML. Rather than passing ``np.random.RandomState`` as component and pipeline random_state values, we use int random_seed :pr:`1727`


**v0.17.0 Dec. 29, 2020**
    * Enhancements
        * Added ``save_plot`` that allows for saving figures from different backends :pr:`1588`
        * Added ``LightGBM Regressor`` to regression components :pr:`1459`
        * Added ``visualize_decision_tree`` for tree visualization with ``decision_tree_data_from_estimator`` and ``decision_tree_data_from_pipeline`` to reformat tree structure output :pr:`1511`
        * Added `DFS Transformer` component into transformer components :pr:`1454`
        * Added ``MAPE`` to the standard metrics for time series problems and update objectives :pr:`1510`
        * Added ``graph_prediction_vs_actual_over_time`` and ``get_prediction_vs_actual_over_time_data`` to the model understanding module for time series problems :pr:`1483`
        * Added a ``ComponentGraph`` class that will support future pipelines as directed acyclic graphs :pr:`1415`
        * Updated data checks to accept ``Woodwork`` data structures :pr:`1481`
        * Added parameter to ``InvalidTargetDataCheck`` to show only top unique values rather than all unique values :pr:`1485`
        * Added multicollinearity data check :pr:`1515`
        * Added baseline pipeline and components for time series regression problems :pr:`1496`
        * Added more information to users about ensembling behavior in ``AutoMLSearch`` :pr:`1527`
        * Add woodwork support for more utility and graph methods :pr:`1544`
        * Changed ``DateTimeFeaturizer`` to encode features as int :pr:`1479`
        * Return trained pipelines from ``AutoMLSearch.best_pipeline`` :pr:`1547`
        * Added utility method so that users can set feature types without having to learn about Woodwork directly :pr:`1555`
        * Added Linear Discriminant Analysis transformer for dimensionality reduction :pr:`1331`
        * Added multiclass support for ``partial_dependence`` and ``graph_partial_dependence`` :pr:`1554`
        * Added ``TimeSeriesBinaryClassificationPipeline`` and ``TimeSeriesMulticlassClassificationPipeline`` classes :pr:`1528`
        * Added ``make_data_splitter`` method for easier automl data split customization :pr:`1568`
        * Integrated ``ComponentGraph`` class into Pipelines for full non-linear pipeline support :pr:`1543`
        * Update ``AutoMLSearch`` constructor to take training data instead of ``search`` and ``add_to_leaderboard`` :pr:`1597`
        * Update ``split_data`` helper args :pr:`1597`
        * Add problem type utils ``is_regression``, ``is_classification``, ``is_timeseries`` :pr:`1597`
        * Rename ``AutoMLSearch`` ``data_split`` arg to ``data_splitter`` :pr:`1569`
    * Fixes
        * Fix AutoML not passing CV folds to ``DefaultDataChecks`` for usage by ``ClassImbalanceDataCheck`` :pr:`1619`
        * Fix Windows CI jobs: install ``numba`` via conda, required for ``shap`` :pr:`1490`
        * Added custom-index support for `reset-index-get_prediction_vs_actual_over_time_data` :pr:`1494`
        * Fix ``generate_pipeline_code`` to account for boolean and None differences between Python and JSON :pr:`1524` :pr:`1531`
        * Set max value for plotly and xgboost versions while we debug CI failures with newer versions :pr:`1532`
        * Undo version pinning for plotly :pr:`1533`
        * Fix ReadTheDocs build by updating the version of ``setuptools`` :pr:`1561`
        * Set ``random_state`` of data splitter in AutoMLSearch to take int to keep consistency in the resulting splits :pr:`1579`
        * Pin sklearn version while we work on adding support :pr:`1594`
        * Pin pandas at <1.2.0 while we work on adding support :pr:`1609`
        * Pin graphviz at < 0.16 while we work on adding support :pr:`1609`
    * Changes
        * Reverting ``save_graph`` :pr:`1550` to resolve kaleido build issues :pr:`1585`
        * Update circleci badge to apply to ``main`` :pr:`1489`
        * Added script to generate github markdown for releases :pr:`1487`
        * Updated selection using pandas ``dtypes`` to selecting using Woodwork logical types :pr:`1551`
        * Updated dependencies to fix ``ImportError: cannot import name 'MaskedArray' from 'sklearn.utils.fixes'`` error and to address Woodwork and Featuretool dependencies :pr:`1540`
        * Made ``get_prediction_vs_actual_data()`` a public method :pr:`1553`
        * Updated ``Woodwork`` version requirement to v0.0.7 :pr:`1560`
        * Move data splitters from ``evalml.automl.data_splitters`` to ``evalml.preprocessing.data_splitters`` :pr:`1597`
        * Rename "# Testing" in automl log output to "# Validation" :pr:`1597`
    * Documentation Changes
        * Added partial dependence methods to API reference :pr:`1537`
        * Updated documentation for confusion matrix methods :pr:`1611`
    * Testing Changes
        * Set ``n_jobs=1`` in most unit tests to reduce memory :pr:`1505`

.. warning::

    **Breaking Changes**
        * Updated minimal dependencies: ``numpy>=1.19.1``, ``pandas>=1.1.0``, ``scikit-learn>=0.23.1``, ``scikit-optimize>=0.8.1``
        * Updated ``AutoMLSearch.best_pipeline`` to return a trained pipeline. Pass in ``train_best_pipeline=False`` to AutoMLSearch in order to return an untrained pipeline.
        * Pipeline component instances can no longer be iterated through using ``Pipeline.component_graph`` :pr:`1543`
        * Update ``AutoMLSearch`` constructor to take training data instead of ``search`` and ``add_to_leaderboard`` :pr:`1597`
        * Update ``split_data`` helper args :pr:`1597`
        * Move data splitters from ``evalml.automl.data_splitters`` to ``evalml.preprocessing.data_splitters`` :pr:`1597`
        * Rename ``AutoMLSearch`` ``data_split`` arg to ``data_splitter`` :pr:`1569`



**v0.16.1 Dec. 1, 2020**
    * Enhancements
        * Pin woodwork version to v0.0.6 to avoid breaking changes :pr:`1484`
        * Updated ``Woodwork`` to >=0.0.5 in ``core-requirements.txt`` :pr:`1473`
        * Removed ``copy_dataframe`` parameter for ``Woodwork``, updated ``Woodwork`` to >=0.0.6 in ``core-requirements.txt`` :pr:`1478`
        * Updated ``detect_problem_type`` to use ``pandas.api.is_numeric_dtype`` :pr:`1476`
    * Changes
        * Changed ``make clean`` to delete coverage reports as a convenience for developers :pr:`1464`
        * Set ``n_jobs=-1`` by default for stacked ensemble components :pr:`1472`
    * Documentation Changes
        * Updated pipeline and component documentation and demos to use ``Woodwork`` :pr:`1466`
    * Testing Changes
        * Update dependency update checker to use everything from core and optional dependencies :pr:`1480`


**v0.16.0 Nov. 24, 2020**
    * Enhancements
        * Updated pipelines and ``make_pipeline`` to accept ``Woodwork`` inputs :pr:`1393`
        * Updated components to accept ``Woodwork`` inputs :pr:`1423`
        * Added ability to freeze hyperparameters for ``AutoMLSearch`` :pr:`1284`
        * Added ``Target Encoder`` into transformer components :pr:`1401`
        * Added callback for error handling in ``AutoMLSearch`` :pr:`1403`
        * Added the index id to the ``explain_predictions_best_worst`` output to help users identify which rows in their data are included :pr:`1365`
        * The top_k features displayed in ``explain_predictions_*`` functions are now determined by the magnitude of shap values as opposed to the ``top_k`` largest and smallest shap values. :pr:`1374`
        * Added a problem type for time series regression :pr:`1386`
        * Added a ``is_defined_for_problem_type`` method to ``ObjectiveBase`` :pr:`1386`
        * Added a ``random_state`` parameter to ``make_pipeline_from_components`` function :pr:`1411`
        * Added ``DelayedFeaturesTransformer`` :pr:`1396`
        * Added a ``TimeSeriesRegressionPipeline`` class :pr:`1418`
        * Removed ``core-requirements.txt`` from the package distribution :pr:`1429`
        * Updated data check messages to include a `"code"` and `"details"` fields :pr:`1451`, :pr:`1462`
        * Added a ``TimeSeriesSplit`` data splitter for time series problems :pr:`1441`
        * Added a ``problem_configuration`` parameter to AutoMLSearch :pr:`1457`
    * Fixes
        * Fixed ``IndexError`` raised in ``AutoMLSearch`` when ``ensembling = True`` but only one pipeline to iterate over :pr:`1397`
        * Fixed stacked ensemble input bug and LightGBM warning and bug in ``AutoMLSearch`` :pr:`1388`
        * Updated enum classes to show possible enum values as attributes :pr:`1391`
        * Updated calls to ``Woodwork``'s ``to_pandas()`` to ``to_series()`` and ``to_dataframe()`` :pr:`1428`
        * Fixed bug in OHE where column names were not guaranteed to be unique :pr:`1349`
        * Fixed bug with percent improvement of ``ExpVariance`` objective on data with highly skewed target :pr:`1467`
        * Fix SimpleImputer error which occurs when all features are bool type :pr:`1215`
    * Changes
        * Changed ``OutliersDataCheck`` to return the list of columns, rather than rows, that contain outliers :pr:`1377`
        * Simplified and cleaned output for Code Generation :pr:`1371`
        * Reverted changes from :pr:`1337` :pr:`1409`
        * Updated data checks to return dictionary of warnings and errors instead of a list :pr:`1448`
        * Updated ``AutoMLSearch`` to pass ``Woodwork`` data structures to every pipeline (instead of pandas DataFrames) :pr:`1450`
        * Update ``AutoMLSearch`` to default to ``max_batches=1`` instead of ``max_iterations=5`` :pr:`1452`
        * Updated _evaluate_pipelines to consolidate side effects :pr:`1410`
    * Documentation Changes
        * Added description of CLA to contributing guide, updated description of draft PRs :pr:`1402`
        * Updated documentation to include all data checks, ``DataChecks``, and usage of data checks in AutoML :pr:`1412`
        * Updated docstrings from ``np.array`` to ``np.ndarray`` :pr:`1417`
        * Added section on stacking ensembles in AutoMLSearch documentation :pr:`1425`
    * Testing Changes
        * Removed ``category_encoders`` from test-requirements.txt :pr:`1373`
        * Tweak codecov.io settings again to avoid flakes :pr:`1413`
        * Modified ``make lint`` to check notebook versions in the docs :pr:`1431`
        * Modified ``make lint-fix`` to standardize notebook versions in the docs :pr:`1431`
        * Use new version of pull request Github Action for dependency check (:pr:`1443`)
        * Reduced number of workers for tests to 4 :pr:`1447`

.. warning::

    **Breaking Changes**
        * The ``top_k`` and ``top_k_features`` parameters in ``explain_predictions_*`` functions now return ``k`` features as opposed to ``2 * k`` features :pr:`1374`
        * Renamed ``problem_type`` to ``problem_types`` in ``RegressionObjective``, ``BinaryClassificationObjective``, and ``MulticlassClassificationObjective`` :pr:`1319`
        * Data checks now return a dictionary of warnings and errors instead of a list :pr:`1448`



**v0.15.0 Oct. 29, 2020**
    * Enhancements
        * Added stacked ensemble component classes (``StackedEnsembleClassifier``, ``StackedEnsembleRegressor``) :pr:`1134`
        * Added stacked ensemble components to ``AutoMLSearch`` :pr:`1253`
        * Added ``DecisionTreeClassifier`` and ``DecisionTreeRegressor`` to AutoML :pr:`1255`
        * Added ``graph_prediction_vs_actual`` in ``model_understanding`` for regression problems :pr:`1252`
        * Added parameter to ``OneHotEncoder`` to enable filtering for features to encode for :pr:`1249`
        * Added percent-better-than-baseline for all objectives to automl.results :pr:`1244`
        * Added ``HighVarianceCVDataCheck`` and replaced synonymous warning in ``AutoMLSearch`` :pr:`1254`
        * Added `PCA Transformer` component for dimensionality reduction :pr:`1270`
        * Added ``generate_pipeline_code`` and ``generate_component_code`` to allow for code generation given a pipeline or component instance :pr:`1306`
        * Added ``PCA Transformer`` component for dimensionality reduction :pr:`1270`
        * Updated ``AutoMLSearch`` to support ``Woodwork`` data structures :pr:`1299`
        * Added cv_folds to ``ClassImbalanceDataCheck`` and added this check to ``DefaultDataChecks`` :pr:`1333`
        * Make ``max_batches`` argument to ``AutoMLSearch.search`` public :pr:`1320`
        * Added text support to automl search :pr:`1062`
        * Added ``_pipelines_per_batch`` as a private argument to ``AutoMLSearch`` :pr:`1355`
    * Fixes
        * Fixed ML performance issue with ordered datasets: always shuffle data in automl's default CV splits :pr:`1265`
        * Fixed broken ``evalml info`` CLI command :pr:`1293`
        * Fixed ``boosting type='rf'`` for LightGBM Classifier, as well as ``num_leaves`` error :pr:`1302`
        * Fixed bug in ``explain_predictions_best_worst`` where a custom index in the target variable would cause a ``ValueError`` :pr:`1318`
        * Added stacked ensemble estimators to to ``evalml.pipelines.__init__`` file :pr:`1326`
        * Fixed bug in OHE where calls to transform were not deterministic if ``top_n`` was less than the number of categories in a column :pr:`1324`
        * Fixed LightGBM warning messages during AutoMLSearch :pr:`1342`
        * Fix warnings thrown during AutoMLSearch in ``HighVarianceCVDataCheck`` :pr:`1346`
        * Fixed bug where TrainingValidationSplit would return invalid location indices for dataframes with a custom index :pr:`1348`
        * Fixed bug where the AutoMLSearch ``random_state`` was not being passed to the created pipelines :pr:`1321`
    * Changes
        * Allow ``add_to_rankings`` to be called before AutoMLSearch is called :pr:`1250`
        * Removed Graphviz from test-requirements to add to requirements.txt :pr:`1327`
        * Removed ``max_pipelines`` parameter from ``AutoMLSearch`` :pr:`1264`
        * Include editable installs in all install make targets :pr:`1335`
        * Made pip dependencies `featuretools` and `nlp_primitives` core dependencies :pr:`1062`
        * Removed `PartOfSpeechCount` from `TextFeaturizer` transform primitives :pr:`1062`
        * Added warning for ``partial_dependency`` when the feature includes null values :pr:`1352`
    * Documentation Changes
        * Fixed and updated code blocks in Release Notes :pr:`1243`
        * Added DecisionTree estimators to API Reference :pr:`1246`
        * Changed class inheritance display to flow vertically :pr:`1248`
        * Updated cost-benefit tutorial to use a holdout/test set :pr:`1159`
        * Added ``evalml info`` command to documentation :pr:`1293`
        * Miscellaneous doc updates :pr:`1269`
        * Removed conda pre-release testing from the release process document :pr:`1282`
        * Updates to contributing guide :pr:`1310`
        * Added Alteryx footer to docs with Twitter and Github link :pr:`1312`
        * Added documentation for evalml installation for Python 3.6 :pr:`1322`
        * Added documentation changes to make the API Docs easier to understand :pr:`1323`
        * Fixed documentation for ``feature_importance`` :pr:`1353`
        * Added tutorial for running `AutoML` with text data :pr:`1357`
        * Added documentation for woodwork integration with automl search :pr:`1361`
    * Testing Changes
        * Added tests for ``jupyter_check`` to handle IPython :pr:`1256`
        * Cleaned up ``make_pipeline`` tests to test for all estimators :pr:`1257`
        * Added a test to check conda build after merge to main :pr:`1247`
        * Removed code that was lacking codecov for ``__main__.py`` and unnecessary :pr:`1293`
        * Codecov: round coverage up instead of down :pr:`1334`
        * Add DockerHub credentials to CI testing environment :pr:`1356`
        * Add DockerHub credentials to conda testing environment :pr:`1363`

.. warning::

    **Breaking Changes**
        * Renamed ``LabelLeakageDataCheck`` to ``TargetLeakageDataCheck`` :pr:`1319`
        * ``max_pipelines`` parameter has been removed from ``AutoMLSearch``. Please use ``max_iterations`` instead. :pr:`1264`
        * ``AutoMLSearch.search()`` will now log a warning if the input is not a ``Woodwork`` data structure (``pandas``, ``numpy``) :pr:`1299`
        * Make ``max_batches`` argument to ``AutoMLSearch.search`` public :pr:`1320`
        * Removed unused argument `feature_types` from AutoMLSearch.search :pr:`1062`

**v0.14.1 Sep. 29, 2020**
    * Enhancements
        * Updated partial dependence methods to support calculating numeric columns in a dataset with non-numeric columns :pr:`1150`
        * Added ``get_feature_names`` on ``OneHotEncoder`` :pr:`1193`
        * Added ``detect_problem_type`` to ``problem_type/utils.py`` to automatically detect the problem type given targets :pr:`1194`
        * Added LightGBM to ``AutoMLSearch`` :pr:`1199`
        * Updated ``scikit-learn`` and ``scikit-optimize`` to use latest versions - 0.23.2 and 0.8.1 respectively :pr:`1141`
        * Added ``__str__`` and ``__repr__`` for pipelines and components :pr:`1218`
        * Included internal target check for both training and validation data in ``AutoMLSearch`` :pr:`1226`
        * Added ``ProblemTypes.all_problem_types`` helper to get list of supported problem types :pr:`1219`
        * Added ``DecisionTreeClassifier`` and ``DecisionTreeRegressor`` classes :pr:`1223`
        * Added ``ProblemTypes.all_problem_types`` helper to get list of supported problem types :pr:`1219`
        * ``DataChecks`` can now be parametrized by passing a list of ``DataCheck`` classes and a parameter dictionary :pr:`1167`
        * Added first CV fold score as validation score in ``AutoMLSearch.rankings`` :pr:`1221`
        * Updated ``flake8`` configuration to enable linting on ``__init__.py`` files :pr:`1234`
        * Refined ``make_pipeline_from_components`` implementation :pr:`1204`
    * Fixes
        * Updated GitHub URL after migration to Alteryx GitHub org :pr:`1207`
        * Changed Problem Type enum to be more similar to the string name :pr:`1208`
        * Wrapped call to scikit-learn's partial dependence method in a ``try``/``finally`` block :pr:`1232`
    * Changes
        * Added ``allow_writing_files`` as a named argument to CatBoost estimators. :pr:`1202`
        * Added ``solver`` and ``multi_class`` as named arguments to ``LogisticRegressionClassifier`` :pr:`1202`
        * Replaced pipeline's ``._transform`` method to evaluate all the preprocessing steps of a pipeline with ``.compute_estimator_features`` :pr:`1231`
        * Changed default large dataset train/test splitting behavior :pr:`1205`
    * Documentation Changes
        * Included description of how to access the component instances and features for pipeline user guide :pr:`1163`
        * Updated API docs to refer to target as "target" instead of "labels" for non-classification tasks and minor docs cleanup :pr:`1160`
        * Added Class Imbalance Data Check to ``api_reference.rst`` :pr:`1190` :pr:`1200`
        * Added pipeline properties to API reference :pr:`1209`
        * Clarified what the objective parameter in AutoML is used for in AutoML API reference and AutoML user guide :pr:`1222`
        * Updated API docs to include ``skopt.space.Categorical`` option for component hyperparameter range definition :pr:`1228`
        * Added install documentation for ``libomp`` in order to use LightGBM on Mac :pr:`1233`
        * Improved description of ``max_iterations`` in documentation :pr:`1212`
        * Removed unused code from sphinx conf :pr:`1235`
    * Testing Changes

.. warning::

    **Breaking Changes**
        * ``DefaultDataChecks`` now accepts a ``problem_type`` parameter that must be specified :pr:`1167`
        * Pipeline's ``._transform`` method to evaluate all the preprocessing steps of a pipeline has been replaced with ``.compute_estimator_features`` :pr:`1231`
        * ``get_objectives`` has been renamed to ``get_core_objectives``. This function will now return a list of valid objective instances :pr:`1230`


**v0.13.2 Sep. 17, 2020**
    * Enhancements
        * Added ``output_format`` field to explain predictions functions :pr:`1107`
        * Modified ``get_objective`` and ``get_objectives`` to be able to return any objective in ``evalml.objectives`` :pr:`1132`
        * Added a ``return_instance`` boolean parameter to ``get_objective`` :pr:`1132`
        * Added ``ClassImbalanceDataCheck`` to determine whether target imbalance falls below a given threshold :pr:`1135`
        * Added label encoder to LightGBM for binary classification :pr:`1152`
        * Added labels for the row index of confusion matrix :pr:`1154`
        * Added ``AutoMLSearch`` object as another parameter in search callbacks :pr:`1156`
        * Added the corresponding probability threshold for each point displayed in ``graph_roc_curve`` :pr:`1161`
        * Added ``__eq__`` for ``ComponentBase`` and ``PipelineBase`` :pr:`1178`
        * Added support for multiclass classification for ``roc_curve`` :pr:`1164`
        * Added ``categories`` accessor to ``OneHotEncoder`` for listing the categories associated with a feature :pr:`1182`
        * Added utility function to create pipeline instances from a list of component instances :pr:`1176`
    * Fixes
        * Fixed XGBoost column names for partial dependence methods :pr:`1104`
        * Removed dead code validating column type from ``TextFeaturizer`` :pr:`1122`
        * Fixed issue where ``Imputer`` cannot fit when there is None in a categorical or boolean column :pr:`1144`
        * ``OneHotEncoder`` preserves the custom index in the input data :pr:`1146`
        * Fixed representation for ``ModelFamily`` :pr:`1165`
        * Removed duplicate ``nbsphinx`` dependency in ``dev-requirements.txt`` :pr:`1168`
        * Users can now pass in any valid kwargs to all estimators :pr:`1157`
        * Remove broken accessor ``OneHotEncoder.get_feature_names`` and unneeded base class :pr:`1179`
        * Removed LightGBM Estimator from AutoML models :pr:`1186`
    * Changes
        * Pinned ``scikit-optimize`` version to 0.7.4 :pr:`1136`
        * Removed ``tqdm`` as a dependency :pr:`1177`
        * Added lightgbm version 3.0.0 to ``latest_dependency_versions.txt`` :pr:`1185`
        * Rename ``max_pipelines`` to ``max_iterations`` :pr:`1169`
    * Documentation Changes
        * Fixed API docs for ``AutoMLSearch`` ``add_result_callback`` :pr:`1113`
        * Added a step to our release process for pushing our latest version to conda-forge :pr:`1118`
        * Added warning for missing ipywidgets dependency for using ``PipelineSearchPlots`` on Jupyterlab :pr:`1145`
        * Updated ``README.md`` example to load demo dataset :pr:`1151`
        * Swapped mapping of breast cancer targets in ``model_understanding.ipynb`` :pr:`1170`
    * Testing Changes
        * Added test confirming ``TextFeaturizer`` never outputs null values :pr:`1122`
        * Changed Python version of ``Update Dependencies`` action to 3.8.x :pr:`1137`
        * Fixed release notes check-in test for ``Update Dependencies`` actions :pr:`1172`

.. warning::

    **Breaking Changes**
        * ``get_objective`` will now return a class definition rather than an instance by default :pr:`1132`
        * Deleted ``OPTIONS`` dictionary in ``evalml.objectives.utils.py`` :pr:`1132`
        * If specifying an objective by string, the string must now match the objective's name field, case-insensitive :pr:`1132`
        * Passing "Cost Benefit Matrix", "Fraud Cost", "Lead Scoring", "Mean Squared Log Error",
            "Recall", "Recall Macro", "Recall Micro", "Recall Weighted", or "Root Mean Squared Log Error" to ``AutoMLSearch`` will now result in a ``ValueError``
            rather than an ``ObjectiveNotFoundError`` :pr:`1132`
        * Search callbacks ``start_iteration_callback`` and ``add_results_callback`` have changed to include a copy of the AutoMLSearch object as a third parameter :pr:`1156`
        * Deleted ``OneHotEncoder.get_feature_names`` method which had been broken for a while, in favor of pipelines' ``input_feature_names`` :pr:`1179`
        * Deleted empty base class ``CategoricalEncoder`` which ``OneHotEncoder`` component was inheriting from :pr:`1176`
        * Results from ``roc_curve`` will now return as a list of dictionaries with each dictionary representing a class :pr:`1164`
        * ``max_pipelines`` now raises a ``DeprecationWarning`` and will be removed in the next release. ``max_iterations`` should be used instead. :pr:`1169`


**v0.13.1 Aug. 25, 2020**
    * Enhancements
        * Added Cost-Benefit Matrix objective for binary classification :pr:`1038`
        * Split ``fill_value`` into ``categorical_fill_value`` and ``numeric_fill_value`` for Imputer :pr:`1019`
        * Added ``explain_predictions`` and ``explain_predictions_best_worst`` for explaining multiple predictions with SHAP :pr:`1016`
        * Added new LSA component for text featurization :pr:`1022`
        * Added guide on installing with conda :pr:`1041`
        * Added a “cost-benefit curve” util method to graph cost-benefit matrix scores vs. binary classification thresholds :pr:`1081`
        * Standardized error when calling transform/predict before fit for pipelines :pr:`1048`
        * Added ``percent_better_than_baseline`` to AutoML search rankings and full rankings table :pr:`1050`
        * Added one-way partial dependence and partial dependence plots :pr:`1079`
        * Added "Feature Value" column to prediction explanation reports. :pr:`1064`
        * Added LightGBM classification estimator :pr:`1082`, :pr:`1114`
        * Added ``max_batches`` parameter to ``AutoMLSearch`` :pr:`1087`
    * Fixes
        * Updated ``TextFeaturizer`` component to no longer require an internet connection to run :pr:`1022`
        * Fixed non-deterministic element of ``TextFeaturizer`` transformations :pr:`1022`
        * Added a StandardScaler to all ElasticNet pipelines :pr:`1065`
        * Updated cost-benefit matrix to normalize score :pr:`1099`
        * Fixed logic in ``calculate_percent_difference`` so that it can handle negative values :pr:`1100`
    * Changes
        * Added ``needs_fitting`` property to ``ComponentBase`` :pr:`1044`
        * Updated references to data types to use datatype lists defined in ``evalml.utils.gen_utils`` :pr:`1039`
        * Remove maximum version limit for SciPy dependency :pr:`1051`
        * Moved ``all_components`` and other component importers into runtime methods :pr:`1045`
        * Consolidated graphing utility methods under ``evalml.utils.graph_utils`` :pr:`1060`
        * Made slight tweaks to how ``TextFeaturizer`` uses ``featuretools``, and did some refactoring of that and of LSA :pr:`1090`
        * Changed ``show_all_features`` parameter into ``importance_threshold``, which allows for thresholding feature importance :pr:`1097`, :pr:`1103`
    * Documentation Changes
        * Update ``setup.py`` URL to point to the github repo :pr:`1037`
        * Added tutorial for using the cost-benefit matrix objective :pr:`1088`
        * Updated ``model_understanding.ipynb`` to include documentation for using plotly on Jupyter Lab :pr:`1108`
    * Testing Changes
        * Refactor CircleCI tests to use matrix jobs (:pr:`1043`)
        * Added a test to check that all test directories are included in evalml package :pr:`1054`


.. warning::

    **Breaking Changes**
        * ``confusion_matrix`` and ``normalize_confusion_matrix`` have been moved to ``evalml.utils`` :pr:`1038`
        * All graph utility methods previously under ``evalml.pipelines.graph_utils`` have been moved to ``evalml.utils.graph_utils`` :pr:`1060`


**v0.12.2 Aug. 6, 2020**
    * Enhancements
        * Add save/load method to components :pr:`1023`
        * Expose pickle ``protocol`` as optional arg to save/load :pr:`1023`
        * Updated estimators used in AutoML to include ExtraTrees and ElasticNet estimators :pr:`1030`
    * Fixes
    * Changes
        * Removed ``DeprecationWarning`` for ``SimpleImputer`` :pr:`1018`
    * Documentation Changes
        * Add note about version numbers to release process docs :pr:`1034`
    * Testing Changes
        * Test files are now included in the evalml package :pr:`1029`


**v0.12.0 Aug. 3, 2020**
    * Enhancements
        * Added string and categorical targets support for binary and multiclass pipelines and check for numeric targets for ``DetectLabelLeakage`` data check :pr:`932`
        * Added clear exception for regression pipelines if target datatype is string or categorical :pr:`960`
        * Added target column names and class labels in ``predict`` and ``predict_proba`` output for pipelines :pr:`951`
        * Added ``_compute_shap_values`` and ``normalize_values`` to ``pipelines/explanations`` module :pr:`958`
        * Added ``explain_prediction`` feature which explains single predictions with SHAP :pr:`974`
        * Added Imputer to allow different imputation strategies for numerical and categorical dtypes :pr:`991`
        * Added support for configuring logfile path using env var, and don't create logger if there are filesystem errors :pr:`975`
        * Updated catboost estimators' default parameters and automl hyperparameter ranges to speed up fit time :pr:`998`
    * Fixes
        * Fixed ReadtheDocs warning failure regarding embedded gif :pr:`943`
        * Removed incorrect parameter passed to pipeline classes in ``_add_baseline_pipelines`` :pr:`941`
        * Added universal error for calling ``predict``, ``predict_proba``, ``transform``, and ``feature_importances`` before fitting :pr:`969`, :pr:`994`
        * Made ``TextFeaturizer`` component and pip dependencies ``featuretools`` and ``nlp_primitives`` optional :pr:`976`
        * Updated imputation strategy in automl to no longer limit impute strategy to ``most_frequent`` for all features if there are any categorical columns :pr:`991`
        * Fixed ``UnboundLocalError`` for ``cv_pipeline`` when automl search errors :pr:`996`
        * Fixed ``Imputer`` to reset dataframe index to preserve behavior expected from  ``SimpleImputer`` :pr:`1009`
    * Changes
        * Moved ``get_estimators`` to ``evalml.pipelines.components.utils`` :pr:`934`
        * Modified Pipelines to raise ``PipelineScoreError`` when they encounter an error during scoring :pr:`936`
        * Moved ``evalml.model_families.list_model_families`` to ``evalml.pipelines.components.allowed_model_families`` :pr:`959`
        * Renamed ``DateTimeFeaturization`` to ``DateTimeFeaturizer`` :pr:`977`
        * Added check to stop search and raise an error if all pipelines in a batch return NaN scores :pr:`1015`
    * Documentation Changes
        * Updated ``README.md`` :pr:`963`
        * Reworded message when errors are returned from data checks in search :pr:`982`
        * Added section on understanding model predictions with ``explain_prediction`` to User Guide :pr:`981`
        * Added a section to the user guide and api reference about how XGBoost and CatBoost are not fully supported. :pr:`992`
        * Added custom components section in user guide :pr:`993`
        * Updated FAQ section formatting :pr:`997`
        * Updated release process documentation :pr:`1003`
    * Testing Changes
        * Moved ``predict_proba`` and ``predict`` tests regarding string / categorical targets to ``test_pipelines.py`` :pr:`972`
        * Fixed dependency update bot by updating python version to 3.7 to avoid frequent github version updates :pr:`1002`


.. warning::

    **Breaking Changes**
        * ``get_estimators`` has been moved to ``evalml.pipelines.components.utils`` (previously was under ``evalml.pipelines.utils``) :pr:`934`
        * Removed the ``raise_errors`` flag in AutoML search. All errors during pipeline evaluation will be caught and logged. :pr:`936`
        * ``evalml.model_families.list_model_families`` has been moved to ``evalml.pipelines.components.allowed_model_families`` :pr:`959`
        * ``TextFeaturizer``: the ``featuretools`` and ``nlp_primitives`` packages must be installed after installing evalml in order to use this component :pr:`976`
        * Renamed ``DateTimeFeaturization`` to ``DateTimeFeaturizer`` :pr:`977`


**v0.11.2 July 16, 2020**
    * Enhancements
        * Added ``NoVarianceDataCheck`` to ``DefaultDataChecks`` :pr:`893`
        * Added text processing and featurization component ``TextFeaturizer`` :pr:`913`, :pr:`924`
        * Added additional checks to ``InvalidTargetDataCheck`` to handle invalid target data types :pr:`929`
        * ``AutoMLSearch`` will now handle ``KeyboardInterrupt`` and prompt user for confirmation :pr:`915`
    * Fixes
        * Makes automl results a read-only property :pr:`919`
    * Changes
        * Deleted static pipelines and refactored tests involving static pipelines, removed ``all_pipelines()`` and ``get_pipelines()`` :pr:`904`
        * Moved ``list_model_families`` to ``evalml.model_family.utils`` :pr:`903`
        * Updated ``all_pipelines``, ``all_estimators``, ``all_components`` to use the same mechanism for dynamically generating their elements :pr:`898`
        * Rename ``master`` branch to ``main`` :pr:`918`
        * Add pypi release github action :pr:`923`
        * Updated ``AutoMLSearch.search`` stdout output and logging and removed tqdm progress bar :pr:`921`
        * Moved automl config checks previously in ``search()`` to init :pr:`933`
    * Documentation Changes
        * Reorganized and rewrote documentation :pr:`937`
        * Updated to use pydata sphinx theme :pr:`937`
        * Updated docs to use ``release_notes`` instead of ``changelog`` :pr:`942`
    * Testing Changes
        * Cleaned up fixture names and usages in tests :pr:`895`


.. warning::

    **Breaking Changes**
        * ``list_model_families`` has been moved to ``evalml.model_family.utils`` (previously was under ``evalml.pipelines.utils``) :pr:`903`
        * ``get_estimators`` has been moved to ``evalml.pipelines.components.utils`` (previously was under ``evalml.pipelines.utils``) :pr:`934`
        * Static pipeline definitions have been removed, but similar pipelines can still be constructed via creating an instance of ``PipelineBase`` :pr:`904`
        * ``all_pipelines()`` and ``get_pipelines()`` utility methods have been removed :pr:`904`


**v0.11.0 June 30, 2020**
    * Enhancements
        * Added multiclass support for ROC curve graphing :pr:`832`
        * Added preprocessing component to drop features whose percentage of NaN values exceeds a specified threshold :pr:`834`
        * Added data check to check for problematic target labels :pr:`814`
        * Added PerColumnImputer that allows imputation strategies per column :pr:`824`
        * Added transformer to drop specific columns :pr:`827`
        * Added support for ``categories``, ``handle_error``, and ``drop`` parameters in ``OneHotEncoder`` :pr:`830` :pr:`897`
        * Added preprocessing component to handle DateTime columns featurization :pr:`838`
        * Added ability to clone pipelines and components :pr:`842`
        * Define getter method for component ``parameters`` :pr:`847`
        * Added utility methods to calculate and graph permutation importances :pr:`860`, :pr:`880`
        * Added new utility functions necessary for generating dynamic preprocessing pipelines :pr:`852`
        * Added kwargs to all components :pr:`863`
        * Updated ``AutoSearchBase`` to use dynamically generated preprocessing pipelines :pr:`870`
        * Added SelectColumns transformer :pr:`873`
        * Added ability to evaluate additional pipelines for automl search :pr:`874`
        * Added ``default_parameters`` class property to components and pipelines :pr:`879`
        * Added better support for disabling data checks in automl search :pr:`892`
        * Added ability to save and load AutoML objects to file :pr:`888`
        * Updated ``AutoSearchBase.get_pipelines`` to return an untrained pipeline instance :pr:`876`
        * Saved learned binary classification thresholds in automl results cv data dict :pr:`876`
    * Fixes
        * Fixed bug where SimpleImputer cannot handle dropped columns :pr:`846`
        * Fixed bug where PerColumnImputer cannot handle dropped columns :pr:`855`
        * Enforce requirement that builtin components save all inputted values in their parameters dict :pr:`847`
        * Don't list base classes in ``all_components`` output :pr:`847`
        * Standardize all components to output pandas data structures, and accept either pandas or numpy :pr:`853`
        * Fixed rankings and full_rankings error when search has not been run :pr:`894`
    * Changes
        * Update ``all_pipelines`` and ``all_components`` to try initializing pipelines/components, and on failure exclude them :pr:`849`
        * Refactor ``handle_components`` to ``handle_components_class``, standardize to ``ComponentBase`` subclass instead of instance :pr:`850`
        * Refactor "blacklist"/"whitelist" to "allow"/"exclude" lists :pr:`854`
        * Replaced ``AutoClassificationSearch`` and ``AutoRegressionSearch`` with ``AutoMLSearch`` :pr:`871`
        * Renamed feature_importances and permutation_importances methods to use singular names (feature_importance and permutation_importance) :pr:`883`
        * Updated ``automl`` default data splitter to train/validation split for large datasets :pr:`877`
        * Added open source license, update some repo metadata :pr:`887`
        * Removed dead code in ``_get_preprocessing_components`` :pr:`896`
    * Documentation Changes
        * Fix some typos and update the EvalML logo :pr:`872`
    * Testing Changes
        * Update the changelog check job to expect the new branching pattern for the deps update bot :pr:`836`
        * Check that all components output pandas datastructures, and can accept either pandas or numpy :pr:`853`
        * Replaced ``AutoClassificationSearch`` and ``AutoRegressionSearch`` with ``AutoMLSearch`` :pr:`871`


.. warning::

    **Breaking Changes**
        * Pipelines' static ``component_graph`` field must contain either ``ComponentBase`` subclasses or ``str``, instead of ``ComponentBase`` subclass instances :pr:`850`
        * Rename ``handle_component`` to ``handle_component_class``. Now standardizes to ``ComponentBase`` subclasses instead of ``ComponentBase`` subclass instances :pr:`850`
        * Renamed automl's ``cv`` argument to ``data_split`` :pr:`877`
        * Pipelines' and classifiers' ``feature_importances`` is renamed ``feature_importance``, ``graph_feature_importances`` is renamed ``graph_feature_importance`` :pr:`883`
        * Passing ``data_checks=None`` to automl search will not perform any data checks as opposed to default checks. :pr:`892`
        * Pipelines to search for in AutoML are now determined automatically, rather than using the statically-defined pipeline classes. :pr:`870`
        * Updated ``AutoSearchBase.get_pipelines`` to return an untrained pipeline instance, instead of one which happened to be trained on the final cross-validation fold :pr:`876`


**v0.10.0 May 29, 2020**
    * Enhancements
        * Added baseline models for classification and regression, add functionality to calculate baseline models before searching in AutoML :pr:`746`
        * Port over highly-null guardrail as a data check and define ``DefaultDataChecks`` and ``DisableDataChecks`` classes :pr:`745`
        * Update ``Tuner`` classes to work directly with pipeline parameters dicts instead of flat parameter lists :pr:`779`
        * Add Elastic Net as a pipeline option :pr:`812`
        * Added new Pipeline option ``ExtraTrees`` :pr:`790`
        * Added precicion-recall curve metrics and plot for binary classification problems in ``evalml.pipeline.graph_utils`` :pr:`794`
        * Update the default automl algorithm to search in batches, starting with default parameters for each pipeline and iterating from there :pr:`793`
        * Added ``AutoMLAlgorithm`` class and ``IterativeAlgorithm`` impl, separated from ``AutoSearchBase`` :pr:`793`
    * Fixes
        * Update pipeline ``score`` to return ``nan`` score for any objective which throws an exception during scoring :pr:`787`
        * Fixed bug introduced in :pr:`787` where binary classification metrics requiring predicted probabilities error in scoring :pr:`798`
        * CatBoost and XGBoost classifiers and regressors can no longer have a learning rate of 0 :pr:`795`
    * Changes
        * Cleanup pipeline ``score`` code, and cleanup codecov :pr:`711`
        * Remove ``pass`` for abstract methods for codecov :pr:`730`
        * Added __str__ for AutoSearch object :pr:`675`
        * Add util methods to graph ROC and confusion matrix :pr:`720`
        * Refactor ``AutoBase`` to ``AutoSearchBase`` :pr:`758`
        * Updated AutoBase with ``data_checks`` parameter, removed previous ``detect_label_leakage`` parameter, and added functionality to run data checks before search in AutoML :pr:`765`
        * Updated our logger to use Python's logging utils :pr:`763`
        * Refactor most of ``AutoSearchBase._do_iteration`` impl into ``AutoSearchBase._evaluate`` :pr:`762`
        * Port over all guardrails to use the new DataCheck API :pr:`789`
        * Expanded ``import_or_raise`` to catch all exceptions :pr:`759`
        * Adds RMSE, MSLE, RMSLE as standard metrics :pr:`788`
        * Don't allow ``Recall`` to be used as an objective for AutoML :pr:`784`
        * Removed feature selection from pipelines :pr:`819`
        * Update default estimator parameters to make automl search faster and more accurate :pr:`793`
    * Documentation Changes
        * Add instructions to freeze ``master`` on ``release.md`` :pr:`726`
        * Update release instructions with more details :pr:`727` :pr:`733`
        * Add objective base classes to API reference :pr:`736`
        * Fix components API to match other modules :pr:`747`
    * Testing Changes
        * Delete codecov yml, use codecov.io's default :pr:`732`
        * Added unit tests for fraud cost, lead scoring, and standard metric objectives :pr:`741`
        * Update codecov client :pr:`782`
        * Updated AutoBase __str__ test to include no parameters case :pr:`783`
        * Added unit tests for ``ExtraTrees`` pipeline :pr:`790`
        * If codecov fails to upload, fail build :pr:`810`
        * Updated Python version of dependency action :pr:`816`
        * Update the dependency update bot to use a suffix when creating branches :pr:`817`

.. warning::

    **Breaking Changes**
        * The ``detect_label_leakage`` parameter for AutoML classes has been removed and replaced by a ``data_checks`` parameter :pr:`765`
        * Moved ROC and confusion matrix methods from ``evalml.pipeline.plot_utils`` to ``evalml.pipeline.graph_utils`` :pr:`720`
        * ``Tuner`` classes require a pipeline hyperparameter range dict as an init arg instead of a space definition :pr:`779`
        * ``Tuner.propose`` and ``Tuner.add`` work directly with pipeline parameters dicts instead of flat parameter lists :pr:`779`
        * ``PipelineBase.hyperparameters`` and ``custom_hyperparameters`` use pipeline parameters dict format instead of being represented as a flat list :pr:`779`
        * All guardrail functions previously under ``evalml.guardrails.utils`` will be removed and replaced by data checks :pr:`789`
        * ``Recall`` disallowed as an objective for AutoML :pr:`784`
        * ``AutoSearchBase`` parameter ``tuner`` has been renamed to ``tuner_class`` :pr:`793`
        * ``AutoSearchBase`` parameter ``possible_pipelines`` and ``possible_model_families`` have been renamed to ``allowed_pipelines`` and ``allowed_model_families`` :pr:`793`


**v0.9.0 Apr. 27, 2020**
    * Enhancements
        * Added ``Accuracy`` as an standard objective :pr:`624`
        * Added verbose parameter to load_fraud :pr:`560`
        * Added Balanced Accuracy metric for binary, multiclass :pr:`612` :pr:`661`
        * Added XGBoost regressor and XGBoost regression pipeline :pr:`666`
        * Added ``Accuracy`` metric for multiclass :pr:`672`
        * Added objective name in ``AutoBase.describe_pipeline`` :pr:`686`
        * Added ``DataCheck`` and ``DataChecks``, ``Message`` classes and relevant subclasses :pr:`739`
    * Fixes
        * Removed direct access to ``cls.component_graph`` :pr:`595`
        * Add testing files to .gitignore :pr:`625`
        * Remove circular dependencies from ``Makefile`` :pr:`637`
        * Add error case for ``normalize_confusion_matrix()`` :pr:`640`
        * Fixed ``XGBoostClassifier`` and ``XGBoostRegressor`` bug with feature names that contain [, ], or < :pr:`659`
        * Update ``make_pipeline_graph`` to not accidentally create empty file when testing if path is valid :pr:`649`
        * Fix pip installation warning about docsutils version, from boto dependency :pr:`664`
        * Removed zero division warning for F1/precision/recall metrics :pr:`671`
        * Fixed ``summary`` for pipelines without estimators :pr:`707`
    * Changes
        * Updated default objective for binary/multiclass classification to log loss :pr:`613`
        * Created classification and regression pipeline subclasses and removed objective as an attribute of pipeline classes :pr:`405`
        * Changed the output of ``score`` to return one dictionary :pr:`429`
        * Created binary and multiclass objective subclasses :pr:`504`
        * Updated objectives API :pr:`445`
        * Removed call to ``get_plot_data`` from AutoML :pr:`615`
        * Set ``raise_error`` to default to True for AutoML classes :pr:`638`
        * Remove unnecessary "u" prefixes on some unicode strings :pr:`641`
        * Changed one-hot encoder to return uint8 dtypes instead of ints :pr:`653`
        * Pipeline ``_name`` field changed to ``custom_name`` :pr:`650`
        * Removed ``graphs.py`` and moved methods into ``PipelineBase`` :pr:`657`, :pr:`665`
        * Remove s3fs as a dev dependency :pr:`664`
        * Changed requirements-parser to be a core dependency :pr:`673`
        * Replace ``supported_problem_types`` field on pipelines with ``problem_type`` attribute on base classes :pr:`678`
        * Changed AutoML to only show best results for a given pipeline template in ``rankings``, added ``full_rankings`` property to show all :pr:`682`
        * Update ``ModelFamily`` values: don't list xgboost/catboost as classifiers now that we have regression pipelines for them :pr:`677`
        * Changed AutoML's ``describe_pipeline`` to get problem type from pipeline instead :pr:`685`
        * Standardize ``import_or_raise`` error messages :pr:`683`
        * Updated argument order of objectives to align with sklearn's :pr:`698`
        * Renamed ``pipeline.feature_importance_graph`` to ``pipeline.graph_feature_importances`` :pr:`700`
        * Moved ROC and confusion matrix methods to ``evalml.pipelines.plot_utils`` :pr:`704`
        * Renamed ``MultiClassificationObjective`` to ``MulticlassClassificationObjective``, to align with pipeline naming scheme :pr:`715`
    * Documentation Changes
        * Fixed some sphinx warnings :pr:`593`
        * Fixed docstring for ``AutoClassificationSearch`` with correct command :pr:`599`
        * Limit readthedocs formats to pdf, not htmlzip and epub :pr:`594` :pr:`600`
        * Clean up objectives API documentation :pr:`605`
        * Fixed function on Exploring search results page :pr:`604`
        * Update release process doc :pr:`567`
        * ``AutoClassificationSearch`` and ``AutoRegressionSearch`` show inherited methods in API reference :pr:`651`
        * Fixed improperly formatted code in breaking changes for changelog :pr:`655`
        * Added configuration to treat Sphinx warnings as errors :pr:`660`
        * Removed separate plotting section for pipelines in API reference :pr:`657`, :pr:`665`
        * Have leads example notebook load S3 files using https, so we can delete s3fs dev dependency :pr:`664`
        * Categorized components in API reference and added descriptions for each category :pr:`663`
        * Fixed Sphinx warnings about ``BalancedAccuracy`` objective :pr:`669`
        * Updated API reference to include missing components and clean up pipeline docstrings :pr:`689`
        * Reorganize API ref, and clarify pipeline sub-titles :pr:`688`
        * Add and update preprocessing utils in API reference :pr:`687`
        * Added inheritance diagrams to API reference :pr:`695`
        * Documented which default objective AutoML optimizes for :pr:`699`
        * Create seperate install page :pr:`701`
        * Include more utils in API ref, like ``import_or_raise`` :pr:`704`
        * Add more color to pipeline documentation :pr:`705`
    * Testing Changes
        * Matched install commands of ``check_latest_dependencies`` test and it's GitHub action :pr:`578`
        * Added Github app to auto assign PR author as assignee :pr:`477`
        * Removed unneeded conda installation of xgboost in windows checkin tests :pr:`618`
        * Update graph tests to always use tmpfile dir :pr:`649`
        * Changelog checkin test workaround for release PRs: If 'future release' section is empty of PR refs, pass check :pr:`658`
        * Add changelog checkin test exception for ``dep-update`` branch :pr:`723`

.. warning::

    **Breaking Changes**

    * Pipelines will now no longer take an objective parameter during instantiation, and will no longer have an objective attribute.
    * ``fit()`` and ``predict()`` now use an optional ``objective`` parameter, which is only used in binary classification pipelines to fit for a specific objective.
    * ``score()`` will now use a required ``objectives`` parameter that is used to determine all the objectives to score on. This differs from the previous behavior, where the pipeline's objective was scored on regardless.
    * ``score()`` will now return one dictionary of all objective scores.
    * ``ROC`` and ``ConfusionMatrix`` plot methods via ``Auto(*).plot`` have been removed by :pr:`615` and are replaced by ``roc_curve`` and ``confusion_matrix`` in ``evamlm.pipelines.plot_utils`` in :pr:`704`
    * ``normalize_confusion_matrix`` has been moved to ``evalml.pipelines.plot_utils`` :pr:`704`
    * Pipelines ``_name`` field changed to ``custom_name``
    * Pipelines ``supported_problem_types`` field is removed because it is no longer necessary :pr:`678`
    * Updated argument order of objectives' ``objective_function`` to align with sklearn :pr:`698`
    * ``pipeline.feature_importance_graph`` has been renamed to ``pipeline.graph_feature_importances`` in :pr:`700`
    * Removed unsupported ``MSLE`` objective :pr:`704`


**v0.8.0 Apr. 1, 2020**
    * Enhancements
        * Add normalization option and information to confusion matrix :pr:`484`
        * Add util function to drop rows with NaN values :pr:`487`
        * Renamed ``PipelineBase.name`` as ``PipelineBase.summary`` and redefined ``PipelineBase.name`` as class property :pr:`491`
        * Added access to parameters in Pipelines with ``PipelineBase.parameters`` (used to be return of ``PipelineBase.describe``) :pr:`501`
        * Added ``fill_value`` parameter for ``SimpleImputer`` :pr:`509`
        * Added functionality to override component hyperparameters and made pipelines take hyperparemeters from components :pr:`516`
        * Allow ``numpy.random.RandomState`` for random_state parameters :pr:`556`
    * Fixes
        * Removed unused dependency ``matplotlib``, and move ``category_encoders`` to test reqs :pr:`572`
    * Changes
        * Undo version cap in XGBoost placed in :pr:`402` and allowed all released of XGBoost :pr:`407`
        * Support pandas 1.0.0 :pr:`486`
        * Made all references to the logger static :pr:`503`
        * Refactored ``model_type`` parameter for components and pipelines to ``model_family`` :pr:`507`
        * Refactored ``problem_types`` for pipelines and components into ``supported_problem_types`` :pr:`515`
        * Moved ``pipelines/utils.save_pipeline`` and ``pipelines/utils.load_pipeline`` to ``PipelineBase.save`` and ``PipelineBase.load`` :pr:`526`
        * Limit number of categories encoded by ``OneHotEncoder`` :pr:`517`
    * Documentation Changes
        * Updated API reference to remove ``PipelinePlot`` and added moved ``PipelineBase`` plotting methods :pr:`483`
        * Add code style and github issue guides :pr:`463` :pr:`512`
        * Updated API reference for to surface class variables for pipelines and components :pr:`537`
        * Fixed README documentation link :pr:`535`
        * Unhid PR references in changelog :pr:`656`
    * Testing Changes
        * Added automated dependency check PR :pr:`482`, :pr:`505`
        * Updated automated dependency check comment :pr:`497`
        * Have build_docs job use python executor, so that env vars are set properly :pr:`547`
        * Added simple test to make sure ``OneHotEncoder``'s top_n works with large number of categories :pr:`552`
        * Run windows unit tests on PRs :pr:`557`


.. warning::

    **Breaking Changes**

    * ``AutoClassificationSearch`` and ``AutoRegressionSearch``'s ``model_types`` parameter has been refactored into ``allowed_model_families``
    * ``ModelTypes`` enum has been changed to ``ModelFamily``
    * Components and Pipelines now have a ``model_family`` field instead of ``model_type``
    * ``get_pipelines`` utility function now accepts ``model_families`` as an argument instead of ``model_types``
    * ``PipelineBase.name`` no longer returns structure of pipeline and has been replaced by ``PipelineBase.summary``
    * ``PipelineBase.problem_types`` and ``Estimator.problem_types`` has been renamed to ``supported_problem_types``
    * ``pipelines/utils.save_pipeline`` and ``pipelines/utils.load_pipeline`` moved to ``PipelineBase.save`` and ``PipelineBase.load``


**v0.7.0 Mar. 9, 2020**
    * Enhancements
        * Added emacs buffers to .gitignore :pr:`350`
        * Add CatBoost (gradient-boosted trees) classification and regression components and pipelines :pr:`247`
        * Added Tuner abstract base class :pr:`351`
        * Added ``n_jobs`` as parameter for ``AutoClassificationSearch`` and ``AutoRegressionSearch`` :pr:`403`
        * Changed colors of confusion matrix to shades of blue and updated axis order to match scikit-learn's :pr:`426`
        * Added ``PipelineBase`` ``.graph`` and ``.feature_importance_graph`` methods, moved from previous location :pr:`423`
        * Added support for python 3.8 :pr:`462`
    * Fixes
        * Fixed ROC and confusion matrix plots not being calculated if user passed own additional_objectives :pr:`276`
        * Fixed ReadtheDocs ``FileNotFoundError`` exception for fraud dataset :pr:`439`
    * Changes
        * Added ``n_estimators`` as a tunable parameter for XGBoost :pr:`307`
        * Remove unused parameter ``ObjectiveBase.fit_needs_proba`` :pr:`320`
        * Remove extraneous parameter ``component_type`` from all components :pr:`361`
        * Remove unused ``rankings.csv`` file :pr:`397`
        * Downloaded demo and test datasets so unit tests can run offline :pr:`408`
        * Remove ``_needs_fitting`` attribute from Components :pr:`398`
        * Changed plot.feature_importance to show only non-zero feature importances by default, added optional parameter to show all :pr:`413`
        * Refactored ``PipelineBase`` to take in parameter dictionary and moved pipeline metadata to class attribute :pr:`421`
        * Dropped support for Python 3.5 :pr:`438`
        * Removed unused ``apply.py`` file :pr:`449`
        * Clean up ``requirements.txt`` to remove unused deps :pr:`451`
        * Support installation without all required dependencies :pr:`459`
    * Documentation Changes
        * Update release.md with instructions to release to internal license key :pr:`354`
    * Testing Changes
        * Added tests for utils (and moved current utils to gen_utils) :pr:`297`
        * Moved XGBoost install into it's own separate step on Windows using Conda :pr:`313`
        * Rewind pandas version to before 1.0.0, to diagnose test failures for that version :pr:`325`
        * Added dependency update checkin test :pr:`324`
        * Rewind XGBoost version to before 1.0.0 to diagnose test failures for that version :pr:`402`
        * Update dependency check to use a whitelist :pr:`417`
        * Update unit test jobs to not install dev deps :pr:`455`

.. warning::

    **Breaking Changes**

    * Python 3.5 will not be actively supported.

**v0.6.0 Dec. 16, 2019**
    * Enhancements
        * Added ability to create a plot of feature importances :pr:`133`
        * Add early stopping to AutoML using patience and tolerance parameters :pr:`241`
        * Added ROC and confusion matrix metrics and plot for classification problems and introduce PipelineSearchPlots class :pr:`242`
        * Enhanced AutoML results with search order :pr:`260`
        * Added utility function to show system and environment information :pr:`300`
    * Fixes
        * Lower botocore requirement :pr:`235`
        * Fixed decision_function calculation for ``FraudCost`` objective :pr:`254`
        * Fixed return value of ``Recall`` metrics :pr:`264`
        * Components return ``self`` on fit :pr:`289`
    * Changes
        * Renamed automl classes to ``AutoRegressionSearch`` and ``AutoClassificationSearch`` :pr:`287`
        * Updating demo datasets to retain column names :pr:`223`
        * Moving pipeline visualization to ``PipelinePlot`` class :pr:`228`
        * Standarizing inputs as ``pd.Dataframe`` / ``pd.Series`` :pr:`130`
        * Enforcing that pipelines must have an estimator as last component :pr:`277`
        * Added ``ipywidgets`` as a dependency in ``requirements.txt`` :pr:`278`
        * Added Random and Grid Search Tuners :pr:`240`
    * Documentation Changes
        * Adding class properties to API reference :pr:`244`
        * Fix and filter FutureWarnings from scikit-learn :pr:`249`, :pr:`257`
        * Adding Linear Regression to API reference and cleaning up some Sphinx warnings :pr:`227`
    * Testing Changes
        * Added support for testing on Windows with CircleCI :pr:`226`
        * Added support for doctests :pr:`233`

.. warning::

    **Breaking Changes**

    * The ``fit()`` method for ``AutoClassifier`` and ``AutoRegressor`` has been renamed to ``search()``.
    * ``AutoClassifier`` has been renamed to ``AutoClassificationSearch``
    * ``AutoRegressor`` has been renamed to ``AutoRegressionSearch``
    * ``AutoClassificationSearch.results`` and ``AutoRegressionSearch.results`` now is a dictionary with ``pipeline_results`` and ``search_order`` keys. ``pipeline_results`` can be used to access a dictionary that is identical to the old ``.results`` dictionary. Whereas, ``search_order`` returns a list of the search order in terms of ``pipeline_id``.
    * Pipelines now require an estimator as the last component in ``component_list``. Slicing pipelines now throws an ``NotImplementedError`` to avoid returning pipelines without an estimator.

**v0.5.2 Nov. 18, 2019**
    * Enhancements
        * Adding basic pipeline structure visualization :pr:`211`
    * Documentation Changes
        * Added notebooks to build process :pr:`212`

**v0.5.1 Nov. 15, 2019**
    * Enhancements
        * Added basic outlier detection guardrail :pr:`151`
        * Added basic ID column guardrail :pr:`135`
        * Added support for unlimited pipelines with a ``max_time`` limit :pr:`70`
        * Updated .readthedocs.yaml to successfully build :pr:`188`
    * Fixes
        * Removed MSLE from default additional objectives :pr:`203`
        * Fixed ``random_state`` passed in pipelines :pr:`204`
        * Fixed slow down in RFRegressor :pr:`206`
    * Changes
        * Pulled information for describe_pipeline from pipeline's new describe method :pr:`190`
        * Refactored pipelines :pr:`108`
        * Removed guardrails from Auto(*) :pr:`202`, :pr:`208`
    * Documentation Changes
        * Updated documentation to show ``max_time`` enhancements :pr:`189`
        * Updated release instructions for RTD :pr:`193`
        * Added notebooks to build process :pr:`212`
        * Added contributing instructions :pr:`213`
        * Added new content :pr:`222`

**v0.5.0 Oct. 29, 2019**
    * Enhancements
        * Added basic one hot encoding :pr:`73`
        * Use enums for model_type :pr:`110`
        * Support for splitting regression datasets :pr:`112`
        * Auto-infer multiclass classification :pr:`99`
        * Added support for other units in ``max_time`` :pr:`125`
        * Detect highly null columns :pr:`121`
        * Added additional regression objectives :pr:`100`
        * Show an interactive iteration vs. score plot when using fit() :pr:`134`
    * Fixes
        * Reordered ``describe_pipeline`` :pr:`94`
        * Added type check for ``model_type`` :pr:`109`
        * Fixed ``s`` units when setting string ``max_time`` :pr:`132`
        * Fix objectives not appearing in API documentation :pr:`150`
    * Changes
        * Reorganized tests :pr:`93`
        * Moved logging to its own module :pr:`119`
        * Show progress bar history :pr:`111`
        * Using ``cloudpickle`` instead of pickle to allow unloading of custom objectives :pr:`113`
        * Removed render.py :pr:`154`
    * Documentation Changes
        * Update release instructions :pr:`140`
        * Include additional_objectives parameter :pr:`124`
        * Added Changelog :pr:`136`
    * Testing Changes
        * Code coverage :pr:`90`
        * Added CircleCI tests for other Python versions :pr:`104`
        * Added doc notebooks as tests :pr:`139`
        * Test metadata for CircleCI and 2 core parallelism :pr:`137`

**v0.4.1 Sep. 16, 2019**
    * Enhancements
        * Added AutoML for classification and regressor using Autobase and Skopt :pr:`7` :pr:`9`
        * Implemented standard classification and regression metrics :pr:`7`
        * Added logistic regression, random forest, and XGBoost pipelines :pr:`7`
        * Implemented support for custom objectives :pr:`15`
        * Feature importance for pipelines :pr:`18`
        * Serialization for pipelines :pr:`19`
        * Allow fitting on objectives for optimal threshold :pr:`27`
        * Added detect label leakage :pr:`31`
        * Implemented callbacks :pr:`42`
        * Allow for multiclass classification :pr:`21`
        * Added support for additional objectives :pr:`79`
    * Fixes
        * Fixed feature selection in pipelines :pr:`13`
        * Made ``random_seed`` usage consistent :pr:`45`
    * Documentation Changes
        * Documentation Changes
        * Added docstrings :pr:`6`
        * Created notebooks for docs :pr:`6`
        * Initialized readthedocs EvalML :pr:`6`
        * Added favicon :pr:`38`
    * Testing Changes
        * Added testing for loading data :pr:`39`

**v0.2.0 Aug. 13, 2019**
    * Enhancements
        * Created fraud detection objective :pr:`4`

**v0.1.0 July. 31, 2019**
    * *First Release*
    * Enhancements
        * Added lead scoring objecitve :pr:`1`
        * Added basic classifier :pr:`1`
    * Documentation Changes
        * Initialized Sphinx for docs :pr:`1`<|MERGE_RESOLUTION|>--- conflicted
+++ resolved
@@ -15,11 +15,8 @@
         * Unpinned PyZMQ version in requirements.txt :pr:`2389` 
         * Uncapping LightGBM version in requirements.txt :pr:`2405`
         * Updated minimum version of plotly :pr:`2415`
-<<<<<<< HEAD
         * Set CV folds to 10 for datasets under size threshold :pr:`2414` 
-=======
         * Removed ``SensitivityLowAlert`` objective from core objectives :pr:`2418`
->>>>>>> 4e4a522e
     * Documentation Changes
         * Fixed lead scoring weights in the demos documentation :pr:`2315`
         * Fixed start page code and description dataset naming discrepancy :pr:`2370`
