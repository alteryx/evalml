--- conflicted
+++ resolved
@@ -10,11 +10,8 @@
         * Added custom exception message for partial dependence on features with scales that are too small :pr:`2455`
         * Updated to work with Pandas 1.3.0 :pr:`2442`
     * Changes
-<<<<<<< HEAD
         * Updated XGBoost dependency to ``>=1.4.0`` :pr:`2484`
-=======
         * Added a ``DeprecationWarning`` about deprecating the list API for ``ComponentGraph`` :pr:`2488`
->>>>>>> bd6bae6c
     * Documentation Changes
         * Moved docstrings from ``__init__`` to class pages, added missing docstrings for missing classes, and updated missing default values :pr:`2452`
     * Testing Changes
