--- conflicted
+++ resolved
@@ -2,6 +2,7 @@
 -------------
 **Future Releases**
     * Enhancements
+        * Required the separation of training and test data by ``gap`` + 1 units to be verified by ``time_index`` for time series problems :pr:`3208`
     * Fixes
     * Changes
     * Documentation Changes
@@ -34,10 +35,7 @@
         * Added ``TimeSeriesSplittingDataCheck`` to ``DefaultDataChecks`` to verify adequate class representation in time series classification problems :pr:`3141`
         * Added the ability to accept serialized features and skip computation in ``DFSTransformer`` :pr:`3106`
         * Added support for known-in-advance features :pr:`3149`
-<<<<<<< HEAD
-=======
         * Added Holt-Winters ``ExponentialSmoothingRegressor`` for time series regression problems :pr:`3157`
->>>>>>> 02c20216
         * Required the separation of training and test data by ``gap`` + 1 units to be verified by ``time_index`` for time series problems :pr:`3160`
     * Fixes
         * Fixed error caused when tuning threshold for time series binary classification :pr:`3140`
