﻿Release Notes
-------------

**Future Releases**
    * Enhancements
    * Fixes
    * Changes
<<<<<<< HEAD
        * Moved model understanding metrics from ``graph.py`` into a separate file :pr:`3417`
        * Unpin ``click`` dependency :pr:`3420`
        * Updated ``DateTimeFormatDataCheck`` to use woodwork's ``infer_frequency`` function :pr:`3425`
=======
>>>>>>> 69509215
    * Documentation Changes
    * Testing Changes

.. warning::

    **Breaking Changes**

**v0.49.0 Mar. 31, 2022**
    * Enhancements
        * Added ``use_covariates`` parameter to ``ARIMARegressor`` :pr:`3407`
        * ``AutoMLSearch`` will set ``use_covariates`` to ``False`` for ARIMA when dataset is large :pr:`3407`
        * Add ability to retrieve logical types to a component in the graph via ``get_component_input_logical_types`` :pr:`3428`
        * Add ability to get logical types passed to the last component via ``last_component_input_logical_types`` :pr:`3428`
    * Fixes
        * Fix ``DefaultAlgorithm`` not handling Email and URL features :pr:`3419`
        * Fix conda build after PR `3407` :pr:`3429`
    * Changes
        * Moved model understanding metrics from ``graph.py`` into a separate file :pr:`3417`
        * Unpin ``click`` dependency :pr:`3420`
        * For ``IterativeAlgorithm``, put time series algorithms first :pr:`3407`
        * Use ``prophet-prebuilt`` to install prophet in extras :pr:`3407`

.. warning::

    **Breaking Changes**
        * Moved model understanding metrics from ``graph.py`` to ``metrics.py`` :pr:`3417`


**v0.48.0 Mar. 25, 2022**
    * Enhancements
        * Replaced ``pipeline_parameters`` and ``custom_hyperparameters`` with ``search_parameters`` in ``AutoMLSearch`` :pr:`3373`
        * Add support for oversampling in time series classification problems :pr:`3387`
    * Fixes
        * Fixed ``TimeSeriesFeaturizer`` to make it deterministic when creating and choosing columns :pr:`3384`
        * Fixed bug where Email/URL features with missing values would cause the imputer to error out :pr:`3388`
    * Changes
        * Update maintainers to add Frank :pr:`3382`
        * Allow woodwork version 0.14.0 to be installed :pr:`3381`
        * Moved partial dependence functions from ``graph.py`` to a separate file :pr:`3404`
        * Pin ``click`` at ``8.0.4`` due to incompatibility with ``black`` :pr:`3413`
    * Documentation Changes
        * Added automl user guide section covering search algorithms :pr:`3394`
        * Updated broken links and automated broken link detection :pr:`3398`
        * Upgraded nbconvert :pr:`3402`, :pr:`3411`
    * Testing Changes
        * Updated scheduled workflows to only run on Alteryx owned repos (:pr:`3395`)
        * Exclude documentation versions other than latest from broken link check :pr:`3401`

.. warning::

    **Breaking Changes**
        * Moved partial dependence functions from ``graph.py`` to ``partial_dependence.py`` :pr:`3404`


**v0.47.0 Mar. 16, 2022**
    * Enhancements
        * Added ``TimeSeriesFeaturizer`` into ARIMA-based pipelines :pr:`3313`
        * Added caching capability for ensemble training during ``AutoMLSearch`` :pr:`3257`
        * Added new error code for zero unique values in ``NoVarianceDataCheck`` :pr:`3372`
    * Fixes
        * Fixed ``get_pipelines`` to reset pipeline threshold for binary cases :pr:`3360`
    * Changes
        * Update maintainers :pr:`3365`
        * Revert pandas 1.3.0 compatibility patch :pr:`3378`
    * Documentation Changes
        * Fixed documentation links to point to correct pages :pr:`3358`
    * Testing Changes
        * Checkout main branch in build_conda_pkg job :pr:`3375`

**v0.46.0 Mar. 03, 2022**
    * Enhancements
        * Added ``test_size`` parameter to ``ClassImbalanceDataCheck`` :pr:`3341`
        * Make target optional for ``NoVarianceDataCheck`` :pr:`3339`
    * Changes
        * Removed ``python_version<3.9`` environment marker from sktime dependency :pr:`3332`
        * Updated ``DatetimeFormatDataCheck`` to return all messages and not return early if NaNs are detected :pr:`3354`
    * Documentation Changes
        * Added in-line tabs and copy-paste functionality to documentation, overhauled Install page :pr:`3353`

**v0.45.0 Feb. 17, 2022**
    * Enhancements
        * Added support for pandas >= 1.4.0 :pr:`3324`
        * Standardized feature importance for estimators :pr:`3305`
        * Replaced usage of private method with Woodwork's public ``get_subset_schema`` method :pr:`3325`
    * Changes
        * Added an ``is_cv`` property to the datasplitters used :pr:`3297`
        * Changed SimpleImputer to ignore Natural Language columns :pr:`3324`
        * Added drop NaN component to some time series pipelines :pr:`3310`
    * Documentation Changes
        * Update README.md with Alteryx link (:pr:`3319`)
        * Added formatting to the AutoML user guide to shorten result outputs :pr:`3328`
    * Testing Changes
        * Add auto approve dependency workflow schedule for every 30 mins :pr:`3312`

**v0.44.0 Feb. 04, 2022**
    * Enhancements
        * Updated ``DefaultAlgorithm`` to also limit estimator usage for long-running multiclass problems :pr:`3099`
        * Added ``make_pipeline_from_data_check_output()`` utility method :pr:`3277`
        * Updated ``AutoMLSearch`` to use ``DefaultAlgorithm`` as the default automl algorithm :pr:`3261`, :pr:`3304`
        * Added more specific data check errors to ``DatetimeFormatDataCheck`` :pr:`3288`
        * Added ``features`` as a parameter for ``AutoMLSearch`` and add ``DFSTransformer`` to pipelines when ``features`` are present :pr:`3309`
    * Fixes
        * Updated the binary classification pipeline's ``optimize_thresholds`` method to use Nelder-Mead :pr:`3280`
        * Fixed bug where feature importance on time series pipelines only showed 0 for time index :pr:`3285`
    * Changes
        * Removed ``DateTimeNaNDataCheck`` and ``NaturalLanguageNaNDataCheck`` in favor of ``NullDataCheck`` :pr:`3260`
        * Drop support for Python 3.7 :pr:`3291`
        * Updated minimum version of ``woodwork`` to ``v0.12.0`` :pr:`3290`
    * Documentation Changes
        * Update documentation and docstring for `validate_holdout_datasets` for time series problems :pr:`3278`
        * Fixed mistake in documentation where wrong objective was used for calculating percent-better-than-baseline :pr:`3285`


.. warning::

    **Breaking Changes**
        * Removed ``DateTimeNaNDataCheck`` and ``NaturalLanguageNaNDataCheck`` in favor of ``NullDataCheck`` :pr:`3260`
        * Dropped support for Python 3.7 :pr:`3291`


**v0.43.0 Jan. 25, 2022**
    * Enhancements
        * Updated new ``NullDataCheck`` to return a warning and suggest an action to impute columns with null values :pr:`3197`
        * Updated ``make_pipeline_from_actions`` to handle null column imputation :pr:`3237`
        * Updated data check actions API to return options instead of actions and add functionality to suggest and take action on columns with null values :pr:`3182`
    * Fixes
        * Fixed categorical data leaking into non-categorical sub-pipelines in ``DefaultAlgorithm`` :pr:`3209`
        * Fixed Python 3.9 installation for prophet by updating ``pmdarima`` version in requirements :pr:`3268`
        * Allowed DateTime columns to pass through PerColumnImputer without breaking :pr:`3267`
    * Changes
        * Updated ``DataCheck`` ``validate()`` output to return a dictionary instead of list for actions :pr:`3142`
        * Updated ``DataCheck`` ``validate()`` API to use the new ``DataCheckActionOption`` class instead of ``DataCheckAction`` :pr:`3152`
        * Uncapped numba version and removed it from requirements :pr:`3263`
        * Renamed ``HighlyNullDataCheck`` to ``NullDataCheck`` :pr:`3197`
        * Updated data check ``validate()`` output to return a list of warnings and errors instead of a dictionary :pr:`3244`
        * Capped ``pandas`` at < 1.4.0 :pr:`3274`
    * Testing Changes
        * Bumped minimum ``IPython`` version to 7.16.3 in ``test-requirements.txt`` based on dependabot feedback :pr:`3269`

.. warning::

    **Breaking Changes**
        * Renamed ``HighlyNullDataCheck`` to ``NullDataCheck`` :pr:`3197`
        * Updated data check ``validate()`` output to return a list of warnings and errors instead of a dictionary. See the Data Check or Data Check Actions pages (under User Guide) for examples. :pr:`3244`
        * Removed ``impute_all`` and ``default_impute_strategy`` parameters from the ``PerColumnImputer`` :pr:`3267`
        * Updated ``PerColumnImputer`` such that columns not specified in ``impute_strategies`` dict will not be imputed anymore :pr:`3267`


**v0.42.0 Jan. 18, 2022**
    * Enhancements
        * Required the separation of training and test data by ``gap`` + 1 units to be verified by ``time_index`` for time series problems :pr:`3208`
        * Added support for boolean features for ``ARIMARegressor`` :pr:`3187`
        * Updated dependency bot workflow to remove outdated description and add new configuration to delete branches automatically :pr:`3212`
        * Added ``n_obs`` and ``n_splits`` to ``TimeSeriesParametersDataCheck`` error details :pr:`3246`
    * Fixes
        * Fixed classification pipelines to only accept target data with the appropriate number of classes :pr:`3185`
        * Added support for time series in ``DefaultAlgorithm`` :pr:`3177`
        * Standardized names of featurization components :pr:`3192`
        * Removed empty cell in text_input.ipynb :pr:`3234`
        * Removed potential prediction explanations failure when pipelines predicted a class with probability 1 :pr:`3221`
        * Dropped NaNs before partial dependence grid generation :pr:`3235`
        * Allowed prediction explanations to be json-serializable :pr:`3262`
        * Fixed bug where ``InvalidTargetDataCheck`` would not check time series regression targets :pr:`3251`
        * Fixed bug in ``are_datasets_separated_by_gap_time_index`` :pr:`3256`
    * Changes
        * Raised lowest compatible numpy version to 1.21.0 to address security concerns :pr:`3207`
        * Changed the default objective to ``MedianAE`` from ``R2`` for time series regression :pr:`3205`
        * Removed all-nan Unknown to Double logical conversion in ``infer_feature_types`` :pr:`3196`
        * Checking the validity of holdout data for time series problems can be performed by calling ``pipelines.utils.validate_holdout_datasets`` prior to calling ``predict`` :pr:`3208`
    * Testing Changes
        * Update auto approve workflow trigger and delete branch after merge :pr:`3265`

.. warning::

    **Breaking Changes**
        * Renamed ``DateTime Featurizer Component`` to ``DateTime Featurizer`` and ``Natural Language Featurization Component`` to ``Natural Language Featurizer`` :pr:`3192`



**v0.41.0 Jan. 06, 2022**
    * Enhancements
        * Added string support for DataCheckActionCode :pr:`3167`
        * Added ``DataCheckActionOption`` class :pr:`3134`
        * Add issue templates for bugs, feature requests and documentation improvements for GitHub :pr:`3199`
    * Fixes
        * Fix bug where prediction explanations ``class_name`` was shown as float for boolean targets :pr:`3179`
        * Fixed bug in nightly linux tests :pr:`3189`
    * Changes
        * Removed usage of scikit-learn's ``LabelEncoder`` in favor of ours :pr:`3161`
        * Removed nullable types checking from ``infer_feature_types`` :pr:`3156`
        * Fixed ``mean_cv_data`` and ``validation_score`` values in AutoMLSearch.rankings to reflect cv score or ``NaN`` when appropriate :pr:`3162`
    * Documentation Changes
    * Testing Changes
        * Updated tests to use new pipeline API instead of defining custom pipeline classes :pr:`3172`
        * Add workflow to auto-merge dependency PRs if status checks pass :pr:`3184`

**v0.40.0 Dec. 22, 2021**
    * Enhancements
        * Added ``TimeSeriesSplittingDataCheck`` to ``DefaultDataChecks`` to verify adequate class representation in time series classification problems :pr:`3141`
        * Added the ability to accept serialized features and skip computation in ``DFSTransformer`` :pr:`3106`
        * Added support for known-in-advance features :pr:`3149`
        * Added Holt-Winters ``ExponentialSmoothingRegressor`` for time series regression problems :pr:`3157`
        * Required the separation of training and test data by ``gap`` + 1 units to be verified by ``time_index`` for time series problems :pr:`3160`
    * Fixes
        * Fixed error caused when tuning threshold for time series binary classification :pr:`3140`
    * Changes
        * ``TimeSeriesParametersDataCheck`` was added to ``DefaultDataChecks`` for time series problems :pr:`3139`
        * Renamed ``date_index`` to ``time_index`` in ``problem_configuration`` for time series problems :pr:`3137`
        * Updated ``nlp-primitives`` minimum version to 2.1.0 :pr:`3166`
        * Updated minimum version of ``woodwork`` to v0.11.0 :pr:`3171`
        * Revert `3160` until uninferrable frequency can be addressed earlier in the process :pr:`3198`
    * Documentation Changes
        * Added comments to provide clarity on doctests :pr:`3155`
    * Testing Changes
        * Parameterized tests in ``test_datasets.py`` :pr:`3145`

.. warning::

    **Breaking Changes**
        * Renamed ``date_index`` to ``time_index`` in ``problem_configuration`` for time series problems :pr:`3137`


**v0.39.0 Dec. 9, 2021**
    * Enhancements
        * Renamed ``DelayedFeatureTransformer`` to ``TimeSeriesFeaturizer`` and enhanced it to compute rolling features :pr:`3028`
        * Added ability to impute only specific columns in ``PerColumnImputer`` :pr:`3123`
        * Added ``TimeSeriesParametersDataCheck`` to verify the time series parameters are valid given the number of splits in cross validation :pr:`3111`
    * Fixes
        * Default parameters for ``RFRegressorSelectFromModel`` and ``RFClassifierSelectFromModel`` has been fixed to avoid selecting all features :pr:`3110`
    * Changes
        * Removed reliance on a datetime index for ``ARIMARegressor`` and ``ProphetRegressor`` :pr:`3104`
        * Included target leakage check when fitting ``ARIMARegressor`` to account for the lack of ``TimeSeriesFeaturizer`` in ``ARIMARegressor`` based pipelines :pr:`3104`
        * Cleaned up and refactored ``InvalidTargetDataCheck`` implementation and docstring :pr:`3122`
        * Removed indices information from the output of ``HighlyNullDataCheck``'s ``validate()`` method :pr:`3092`
        * Added ``ReplaceNullableTypes`` component to prepare for handling pandas nullable types. :pr:`3090`
        * Updated ``make_pipeline`` for handling pandas nullable types in preprocessing pipeline. :pr:`3129`
        * Removed unused ``EnsembleMissingPipelinesError`` exception definition :pr:`3131`
    * Documentation Changes
    * Testing Changes
        * Refactored tests to avoid using ``importorskip`` :pr:`3126`
        * Added ``skip_during_conda`` test marker to skip tests that are not supposed to run during conda build :pr:`3127`
        * Added ``skip_if_39`` test marker to skip tests that are not supposed to run during python 3.9 :pr:`3133`

.. warning::

    **Breaking Changes**
        * Renamed ``DelayedFeatureTransformer`` to ``TimeSeriesFeaturizer`` :pr:`3028`
        * ``ProphetRegressor`` now requires a datetime column in ``X`` represented by the ``date_index`` parameter :pr:`3104`
        * Renamed module ``evalml.data_checks.invalid_target_data_check`` to ``evalml.data_checks.invalid_targets_data_check`` :pr:`3122`
        * Removed unused ``EnsembleMissingPipelinesError`` exception definition :pr:`3131`


**v0.38.0 Nov. 27, 2021**
    * Enhancements
        * Added ``data_check_name`` attribute to the data check action class :pr:`3034`
        * Added ``NumWords`` and ``NumCharacters`` primitives to ``TextFeaturizer`` and renamed ``TextFeaturizer` to ``NaturalLanguageFeaturizer`` :pr:`3030`
        * Added support for ``scikit-learn > 1.0.0`` :pr:`3051`
        * Required the ``date_index`` parameter to be specified for time series problems  in ``AutoMLSearch`` :pr:`3041`
        * Allowed time series pipelines to predict on test datasets whose length is less than or equal to the ``forecast_horizon``. Also allowed the test set index to start at 0. :pr:`3071`
        * Enabled time series pipeline to predict on data with features that are not known-in-advanced :pr:`3094`
    * Fixes
        * Added in error message when fit and predict/predict_proba data types are different :pr:`3036`
        * Fixed bug where ensembling components could not get converted to JSON format :pr:`3049`
        * Fixed bug where components with tuned integer hyperparameters could not get converted to JSON format :pr:`3049`
        * Fixed bug where force plots were not displaying correct feature values :pr:`3044`
        * Included confusion matrix at the pipeline threshold for ``find_confusion_matrix_per_threshold`` :pr:`3080`
        * Fixed bug where One Hot Encoder would error out if a non-categorical feature had a missing value :pr:`3083`
        * Fixed bug where features created from categorical columns by ``Delayed Feature Transformer`` would be inferred as categorical :pr:`3083`
    * Changes
        * Delete ``predict_uses_y`` estimator attribute :pr:`3069`
        * Change ``DateTimeFeaturizer`` to use corresponding Featuretools primitives :pr:`3081`
        * Updated ``TargetDistributionDataCheck`` to return metadata details as floats rather strings :pr:`3085`
        * Removed dependency on ``psutil`` package :pr:`3093`
    * Documentation Changes
        * Updated docs to use data check action methods rather than manually cleaning data :pr:`3050`
    * Testing Changes
        * Updated integration tests to use ``make_pipeline_from_actions`` instead of private method :pr:`3047`


.. warning::

    **Breaking Changes**
        * Added ``data_check_name`` attribute to the data check action class :pr:`3034`
        * Renamed ``TextFeaturizer` to ``NaturalLanguageFeaturizer`` :pr:`3030`
        * Updated the ``Pipeline.graph_json`` function to return a dictionary of "from" and "to" edges instead of tuples :pr:`3049`
        * Delete ``predict_uses_y`` estimator attribute :pr:`3069`
        * Changed time series problems in ``AutoMLSearch`` to need a not-``None`` ``date_index`` :pr:`3041`
        * Changed the ``DelayedFeatureTransformer`` to throw a ``ValueError`` during fit if the ``date_index`` is ``None`` :pr:`3041`
        * Passing ``X=None`` to ``DelayedFeatureTransformer`` is deprecated :pr:`3041`


**v0.37.0 Nov. 9, 2021**
    * Enhancements
        * Added ``find_confusion_matrix_per_threshold`` to Model Understanding :pr:`2972`
        * Limit computationally-intensive models during ``AutoMLSearch`` for certain multiclass problems, allow for opt-in with parameter ``allow_long_running_models`` :pr:`2982`
        * Added support for stacked ensemble pipelines to prediction explanations module :pr:`2971`
        * Added integration tests for data checks and data checks actions workflow :pr:`2883`
        * Added a change in pipeline structure to handle categorical columns separately for pipelines in ``DefaultAlgorithm`` :pr:`2986`
        * Added an algorithm to ``DelayedFeatureTransformer`` to select better lags :pr:`3005`
        * Added test to ensure pickling pipelines preserves thresholds :pr:`3027`
        * Added AutoML function to access ensemble pipeline's input pipelines IDs :pr:`3011`
        * Added ability to define which class is "positive" for label encoder in binary classification case :pr:`3033`
    * Fixes
        * Fixed bug where ``Oversampler`` didn't consider boolean columns to be categorical :pr:`2980`
        * Fixed permutation importance failing when target is categorical :pr:`3017`
        * Updated estimator and pipelines' ``predict``, ``predict_proba``, ``transform``, ``inverse_transform`` methods to preserve input indices :pr:`2979`
        * Updated demo dataset link for daily min temperatures :pr:`3023`
    * Changes
        * Updated ``OutliersDataCheck`` and ``UniquenessDataCheck`` and allow for the suspension of the Nullable types error :pr:`3018`
    * Documentation Changes
        * Fixed cost benefit matrix demo formatting :pr:`2990`
        * Update ReadMe.md with new badge links and updated installation instructions for conda :pr:`2998`
        * Added more comprehensive doctests :pr:`3002`


**v0.36.0 Oct. 27, 2021**
    * Enhancements
        * Added LIME as an algorithm option for ``explain_predictions`` and ``explain_predictions_best_worst`` :pr:`2905`
        * Standardized data check messages and added default "rows" and "columns" to data check message details dictionary :pr:`2869`
        * Added ``rows_of_interest`` to pipeline utils :pr:`2908`
        * Added support for woodwork version ``0.8.2`` :pr:`2909`
        * Enhanced the ``DateTimeFeaturizer`` to handle ``NaNs`` in date features :pr:`2909`
        * Added support for woodwork logical types ``PostalCode``, ``SubRegionCode``, and ``CountryCode`` in model understanding tools :pr:`2946`
        * Added Vowpal Wabbit regressor and classifiers :pr:`2846`
        * Added `NoSplit` data splitter for future unsupervised learning searches :pr:`2958`
        * Added method to convert actions into a preprocessing pipeline :pr:`2968`
    * Fixes
        * Fixed bug where partial dependence was not respecting the ww schema :pr:`2929`
        * Fixed ``calculate_permutation_importance`` for datetimes on ``StandardScaler`` :pr:`2938`
        * Fixed ``SelectColumns`` to only select available features for feature selection in ``DefaultAlgorithm`` :pr:`2944`
        * Fixed ``DropColumns`` component not receiving parameters in ``DefaultAlgorithm`` :pr:`2945`
        * Fixed bug where trained binary thresholds were not being returned by ``get_pipeline`` or ``clone`` :pr:`2948`
        * Fixed bug where ``Oversampler`` selected ww logical categorical instead of ww semantic category :pr:`2946`
    * Changes
        * Changed ``make_pipeline`` function to place the ``DateTimeFeaturizer`` prior to the ``Imputer`` so that ``NaN`` dates can be imputed :pr:`2909`
        * Refactored ``OutliersDataCheck`` and ``HighlyNullDataCheck`` to add more descriptive metadata :pr:`2907`
        * Bumped minimum version of ``dask`` from 2021.2.0 to 2021.10.0 :pr:`2978`
    * Documentation Changes
        * Added back Future Release section to release notes :pr:`2927`
        * Updated CI to run doctest (docstring tests) and apply necessary fixes to docstrings :pr:`2933`
        * Added documentation for ``BinaryClassificationPipeline`` thresholding :pr:`2937`
    * Testing Changes
        * Fixed dependency checker to catch full names of packages :pr:`2930`
        * Refactored ``build_conda_pkg`` to work from a local recipe :pr:`2925`
        * Refactored component test for different environments :pr:`2957`

.. warning::

    **Breaking Changes**
        * Standardized data check messages and added default "rows" and "columns" to data check message details dictionary. This may change the number of messages returned from a data check. :pr:`2869`


**v0.35.0 Oct. 14, 2021**
    * Enhancements
        * Added human-readable pipeline explanations to model understanding :pr:`2861`
        * Updated to support Featuretools 1.0.0 and nlp-primitives 2.0.0 :pr:`2848`
    * Fixes
        * Fixed bug where ``long`` mode for the top level search method was not respected :pr:`2875`
        * Pinned ``cmdstan`` to ``0.28.0`` in ``cmdstan-builder`` to prevent future breaking of support for Prophet :pr:`2880`
        * Added ``Jarque-Bera`` to the ``TargetDistributionDataCheck`` :pr:`2891`
    * Changes
        * Updated pipelines to use a label encoder component instead of doing encoding on the pipeline level :pr:`2821`
        * Deleted scikit-learn ensembler :pr:`2819`
        * Refactored pipeline building logic out of ``AutoMLSearch`` and into ``IterativeAlgorithm`` :pr:`2854`
        * Refactored names for methods in ``ComponentGraph`` and ``PipelineBase`` :pr:`2902`
    * Documentation Changes
        * Updated ``install.ipynb`` to reflect flexibility for ``cmdstan`` version installation :pr:`2880`
        * Updated the conda section of our contributing guide :pr:`2899`
    * Testing Changes
        * Updated ``test_all_estimators`` to account for Prophet being allowed for Python 3.9 :pr:`2892`
        * Updated linux tests to use ``cmdstan-builder==0.0.8`` :pr:`2880`

.. warning::

    **Breaking Changes**
        * Updated pipelines to use a label encoder component instead of doing encoding on the pipeline level. This means that pipelines will no longer automatically encode non-numerical targets. Please use a label encoder if working with classification problems and non-numeric targets. :pr:`2821`
        * Deleted scikit-learn ensembler :pr:`2819`
        * ``IterativeAlgorithm`` now requires X, y, problem_type as required arguments as well as sampler_name, allowed_model_families, allowed_component_graphs, max_batches, and verbose as optional arguments :pr:`2854`
        * Changed method names of ``fit_features`` and ``compute_final_component_features`` to ``fit_and_transform_all_but_final`` and ``transform_all_but_final`` in ``ComponentGraph``, and ``compute_estimator_features`` to ``transform_all_but_final`` in pipeline classes :pr:`2902`

**v0.34.0 Sep. 30, 2021**
    * Enhancements
        * Updated to work with Woodwork 0.8.1 :pr:`2783`
        * Added validation that ``training_data`` and ``training_target`` are not ``None`` in prediction explanations :pr:`2787`
        * Added support for training-only components in pipelines and component graphs :pr:`2776`
        * Added default argument for the parameters value for ``ComponentGraph.instantiate`` :pr:`2796`
        * Added ``TIME_SERIES_REGRESSION`` to ``LightGBMRegressor's`` supported problem types :pr:`2793`
        * Provided a JSON representation of a pipeline's DAG structure :pr:`2812`
        * Added validation to holdout data passed to ``predict`` and ``predict_proba`` for time series :pr:`2804`
        * Added information about which row indices are outliers in ``OutliersDataCheck`` :pr:`2818`
        * Added verbose flag to top level ``search()`` method :pr:`2813`
        * Added support for linting jupyter notebooks and clearing the executed cells and empty cells :pr:`2829` :pr:`2837`
        * Added "DROP_ROWS" action to output of ``OutliersDataCheck.validate()`` :pr:`2820`
        * Added the ability of ``AutoMLSearch`` to accept a ``SequentialEngine`` instance as engine input :pr:`2838`
        * Added new label encoder component to EvalML :pr:`2853`
        * Added our own partial dependence implementation :pr:`2834`
    * Fixes
        * Fixed bug where ``calculate_permutation_importance`` was not calculating the right value for pipelines with target transformers :pr:`2782`
        * Fixed bug where transformed target values were not used in ``fit`` for time series pipelines :pr:`2780`
        * Fixed bug where ``score_pipelines`` method of ``AutoMLSearch`` would not work for time series problems :pr:`2786`
        * Removed ``TargetTransformer`` class :pr:`2833`
        * Added tests to verify ``ComponentGraph`` support by pipelines :pr:`2830`
        * Fixed incorrect parameter for baseline regression pipeline in ``AutoMLSearch`` :pr:`2847`
        * Fixed bug where the desired estimator family order was not respected in ``IterativeAlgorithm`` :pr:`2850`
    * Changes
        * Changed woodwork initialization to use partial schemas :pr:`2774`
        * Made ``Transformer.transform()`` an abstract method :pr:`2744`
        * Deleted ``EmptyDataChecks`` class :pr:`2794`
        * Removed data check for checking log distributions in ``make_pipeline`` :pr:`2806`
        * Changed the minimum ``woodwork`` version to 0.8.0 :pr:`2783`
        * Pinned ``woodwork`` version to 0.8.0 :pr:`2832`
        * Removed ``model_family`` attribute from ``ComponentBase`` and transformers :pr:`2828`
        * Limited ``scikit-learn`` until new features and errors can be addressed :pr:`2842`
        * Show DeprecationWarning when Sklearn Ensemblers are called :pr:`2859`
    * Testing Changes
        * Updated matched assertion message regarding monotonic indices in polynomial detrender tests :pr:`2811`
        * Added a test to make sure pip versions match conda versions :pr:`2851`

.. warning::

    **Breaking Changes**
        * Made ``Transformer.transform()`` an abstract method :pr:`2744`
        * Deleted ``EmptyDataChecks`` class :pr:`2794`
        * Removed data check for checking log distributions in ``make_pipeline`` :pr:`2806`


**v0.33.0 Sep. 15, 2021**
    * Enhancements
    * Fixes
        * Fixed bug where warnings during ``make_pipeline`` were not being raised to the user :pr:`2765`
    * Changes
        * Refactored and removed ``SamplerBase`` class :pr:`2775`
    * Documentation Changes
        * Added docstring linting packages ``pydocstyle`` and ``darglint`` to `make-lint` command :pr:`2670`
    * Testing Changes

.. warning::

    **Breaking Changes**


**v0.32.1 Sep. 10, 2021**
    * Enhancements
        * Added ``verbose`` flag to ``AutoMLSearch`` to run search in silent mode by default :pr:`2645`
        * Added label encoder to ``XGBoostClassifier`` to remove the warning :pr:`2701`
        * Set ``eval_metric`` to ``logloss`` for ``XGBoostClassifier`` :pr:`2741`
        * Added support for ``woodwork`` versions ``0.7.0`` and ``0.7.1`` :pr:`2743`
        * Changed ``explain_predictions`` functions to display original feature values :pr:`2759`
        * Added ``X_train`` and ``y_train`` to ``graph_prediction_vs_actual_over_time`` and ``get_prediction_vs_actual_over_time_data`` :pr:`2762`
        * Added ``forecast_horizon`` as a required parameter to time series pipelines and ``AutoMLSearch`` :pr:`2697`
        * Added ``predict_in_sample`` and ``predict_proba_in_sample`` methods to time series pipelines to predict on data where the target is known, e.g. cross-validation :pr:`2697`
    * Fixes
        * Fixed bug where ``_catch_warnings`` assumed all warnings were ``PipelineNotUsed`` :pr:`2753`
        * Fixed bug where ``Imputer.transform`` would erase ww typing information prior to handing data to the ``SimpleImputer`` :pr:`2752`
        * Fixed bug where ``Oversampler`` could not be copied :pr:`2755`
    * Changes
        * Deleted ``drop_nan_target_rows`` utility method :pr:`2737`
        * Removed default logging setup and debugging log file :pr:`2645`
        * Changed the default n_jobs value for ``XGBoostClassifier`` and ``XGBoostRegressor`` to 12 :pr:`2757`
        * Changed ``TimeSeriesBaselineEstimator`` to only work on a time series pipeline with a ``DelayedFeaturesTransformer`` :pr:`2697`
        * Added ``X_train`` and ``y_train`` as optional parameters to pipeline ``predict``, ``predict_proba``. Only used for time series pipelines :pr:`2697`
        * Added ``training_data`` and ``training_target`` as optional parameters to ``explain_predictions`` and ``explain_predictions_best_worst`` to support time series pipelines :pr:`2697`
        * Changed time series pipeline predictions to no longer output series/dataframes padded with NaNs. A prediction will be returned for every row in the `X` input :pr:`2697`
    * Documentation Changes
        * Specified installation steps for Prophet :pr:`2713`
        * Added documentation for data exploration on data check actions :pr:`2696`
        * Added a user guide entry for time series modelling :pr:`2697`
    * Testing Changes
        * Fixed flaky ``TargetDistributionDataCheck`` test for very_lognormal distribution :pr:`2748`

.. warning::

    **Breaking Changes**
        * Removed default logging setup and debugging log file :pr:`2645`
        * Added ``X_train`` and ``y_train`` to ``graph_prediction_vs_actual_over_time`` and ``get_prediction_vs_actual_over_time_data`` :pr:`2762`
        * Added ``forecast_horizon`` as a required parameter to time series pipelines and ``AutoMLSearch`` :pr:`2697`
        * Changed ``TimeSeriesBaselineEstimator`` to only work on a time series pipeline with a ``DelayedFeaturesTransformer`` :pr:`2697`
        * Added ``X_train`` and ``y_train`` as required parameters for ``predict`` and ``predict_proba`` in time series pipelines :pr:`2697`
        * Added ``training_data`` and ``training_target`` as required parameters to ``explain_predictions`` and ``explain_predictions_best_worst`` for time series pipelines :pr:`2697`

**v0.32.0 Aug. 31, 2021**
    * Enhancements
        * Allow string for ``engine`` parameter for ``AutoMLSearch``:pr:`2667`
        * Add ``ProphetRegressor`` to AutoML :pr:`2619`
        * Integrated ``DefaultAlgorithm`` into ``AutoMLSearch`` :pr:`2634`
        * Removed SVM "linear" and "precomputed" kernel hyperparameter options, and improved default parameters :pr:`2651`
        * Updated ``ComponentGraph`` initalization to raise ``ValueError`` when user attempts to use ``.y`` for a component that does not produce a tuple output :pr:`2662`
        * Updated to support Woodwork 0.6.0 :pr:`2690`
        * Updated pipeline ``graph()`` to distingush X and y edges :pr:`2654`
        * Added ``DropRowsTransformer`` component :pr:`2692`
        * Added ``DROP_ROWS`` to ``_make_component_list_from_actions`` and clean up metadata :pr:`2694`
        * Add new ensembler component :pr:`2653`
    * Fixes
        * Updated Oversampler logic to select best SMOTE based on component input instead of pipeline input :pr:`2695`
        * Added ability to explicitly close DaskEngine resources to improve runtime and reduce Dask warnings :pr:`2667`
        * Fixed partial dependence bug for ensemble pipelines :pr:`2714`
        * Updated ``TargetLeakageDataCheck`` to maintain user-selected logical types :pr:`2711`
    * Changes
        * Replaced ``SMOTEOversampler``, ``SMOTENOversampler`` and ``SMOTENCOversampler`` with consolidated ``Oversampler`` component :pr:`2695`
        * Removed ``LinearRegressor`` from the list of default ``AutoMLSearch`` estimators due to poor performance :pr:`2660`
    * Documentation Changes
        * Added user guide documentation for using ``ComponentGraph`` and added ``ComponentGraph`` to API reference :pr:`2673`
        * Updated documentation to make parallelization of AutoML clearer :pr:`2667`
    * Testing Changes
        * Removes the process-level parallelism from the ``test_cancel_job`` test :pr:`2666`
        * Installed numba 0.53 in windows CI to prevent problems installing version 0.54 :pr:`2710`

.. warning::

    **Breaking Changes**
        * Renamed the current top level ``search`` method to ``search_iterative`` and defined a new ``search`` method for the ``DefaultAlgorithm`` :pr:`2634`
        * Replaced ``SMOTEOversampler``, ``SMOTENOversampler`` and ``SMOTENCOversampler`` with consolidated ``Oversampler`` component :pr:`2695`
        * Removed ``LinearRegressor`` from the list of default ``AutoMLSearch`` estimators due to poor performance :pr:`2660`

**v0.31.0 Aug. 19, 2021**
    * Enhancements
        * Updated the high variance check in AutoMLSearch to be robust to a variety of objectives and cv scores :pr:`2622`
        * Use Woodwork's outlier detection for the ``OutliersDataCheck`` :pr:`2637`
        * Added ability to utilize instantiated components when creating a pipeline :pr:`2643`
        * Sped up the all Nan and unknown check in ``infer_feature_types`` :pr:`2661`
    * Fixes
    * Changes
        * Deleted ``_put_into_original_order`` helper function :pr:`2639`
        * Refactored time series pipeline code using a time series pipeline base class :pr:`2649`
        * Renamed ``dask_tests`` to ``parallel_tests`` :pr:`2657`
        * Removed commented out code in ``pipeline_meta.py`` :pr:`2659`
    * Documentation Changes
        * Add complete install command to README and Install section :pr:`2627`
        * Cleaned up documentation for ``MulticollinearityDataCheck`` :pr:`2664`
    * Testing Changes
        * Speed up CI by splitting Prophet tests into a separate workflow in GitHub :pr:`2644`

.. warning::

    **Breaking Changes**
        * ``TimeSeriesRegressionPipeline`` no longer inherits from ``TimeSeriesRegressionPipeline`` :pr:`2649`


**v0.30.2 Aug. 16, 2021**
    * Fixes
        * Updated changelog and version numbers to match the release.  Release 0.30.1 was release erroneously without a change to the version numbers.  0.30.2 replaces it.

**v0.30.1 Aug. 12, 2021**
    * Enhancements
        * Added ``DatetimeFormatDataCheck`` for time series problems :pr:`2603`
        * Added ``ProphetRegressor`` to estimators :pr:`2242`
        * Updated ``ComponentGraph`` to handle not calling samplers' transform during predict, and updated samplers' transform methods s.t. ``fit_transform`` is equivalent to ``fit(X, y).transform(X, y)`` :pr:`2583`
        * Updated ``ComponentGraph`` ``_validate_component_dict`` logic to be stricter about input values :pr:`2599`
        * Patched bug in ``xgboost`` estimators where predicting on a feature matrix of only booleans would throw an exception. :pr:`2602`
        * Updated ``ARIMARegressor`` to use relative forecasting to predict values :pr:`2613`
        * Added support for creating pipelines without an estimator as the final component and added ``transform(X, y)`` method to pipelines and component graphs :pr:`2625`
        * Updated to support Woodwork 0.5.1 :pr:`2610`
    * Fixes
        * Updated ``AutoMLSearch`` to drop ``ARIMARegressor`` from ``allowed_estimators`` if an incompatible frequency is detected :pr:`2632`
        * Updated ``get_best_sampler_for_data`` to consider all non-numeric datatypes as categorical for SMOTE :pr:`2590`
        * Fixed inconsistent test results from `TargetDistributionDataCheck` :pr:`2608`
        * Adopted vectorized pd.NA checking for Woodwork 0.5.1 support :pr:`2626`
        * Pinned upper version of astroid to 2.6.6 to keep ReadTheDocs working. :pr:`2638`
    * Changes
        * Renamed SMOTE samplers to SMOTE oversampler :pr:`2595`
        * Changed ``partial_dependence`` and ``graph_partial_dependence`` to raise a ``PartialDependenceError`` instead of ``ValueError``. This is not a breaking change because ``PartialDependenceError`` is a subclass of ``ValueError`` :pr:`2604`
        * Cleaned up code duplication in ``ComponentGraph`` :pr:`2612`
        * Stored predict_proba results in .x for intermediate estimators in ComponentGraph :pr:`2629`
    * Documentation Changes
        * To avoid local docs build error, only add warning disable and download headers on ReadTheDocs builds, not locally :pr:`2617`
    * Testing Changes
        * Updated partial_dependence tests to change the element-wise comparison per the Plotly 5.2.1 upgrade :pr:`2638`
        * Changed the lint CI job to only check against python 3.9 via the `-t` flag :pr:`2586`
        * Installed Prophet in linux nightlies test and fixed ``test_all_components`` :pr:`2598`
        * Refactored and fixed all ``make_pipeline`` tests to assert correct order and address new Woodwork Unknown type inference :pr:`2572`
        * Removed ``component_graphs`` as a global variable in ``test_component_graphs.py`` :pr:`2609`

.. warning::

    **Breaking Changes**
        * Renamed SMOTE samplers to SMOTE oversampler. Please use ``SMOTEOversampler``, ``SMOTENCOversampler``, ``SMOTENOversampler`` instead of ``SMOTESampler``, ``SMOTENCSampler``, and ``SMOTENSampler`` :pr:`2595`


**v0.30.0 Aug. 3, 2021**
    * Enhancements
        * Added ``LogTransformer`` and ``TargetDistributionDataCheck`` :pr:`2487`
        * Issue a warning to users when a pipeline parameter passed in isn't used in the pipeline :pr:`2564`
        * Added Gini coefficient as an objective :pr:`2544`
        * Added ``repr`` to ``ComponentGraph`` :pr:`2565`
        * Added components to extract features from ``URL`` and ``EmailAddress`` Logical Types :pr:`2550`
        * Added support for `NaN` values in ``TextFeaturizer`` :pr:`2532`
        * Added ``SelectByType`` transformer :pr:`2531`
        * Added separate thresholds for percent null rows and columns in ``HighlyNullDataCheck`` :pr:`2562`
        * Added support for `NaN` natural language values :pr:`2577`
    * Fixes
        * Raised error message for types ``URL``, ``NaturalLanguage``, and ``EmailAddress`` in ``partial_dependence`` :pr:`2573`
    * Changes
        * Updated ``PipelineBase`` implementation for creating pipelines from a list of components :pr:`2549`
        * Moved ``get_hyperparameter_ranges`` to ``PipelineBase`` class from automl/utils module :pr:`2546`
        * Renamed ``ComponentGraph``'s ``get_parents`` to ``get_inputs`` :pr:`2540`
        * Removed ``ComponentGraph.linearized_component_graph`` and ``ComponentGraph.from_list`` :pr:`2556`
        * Updated ``ComponentGraph`` to enforce requiring `.x` and `.y` inputs for each component in the graph :pr:`2563`
        * Renamed existing ensembler implementation from ``StackedEnsemblers`` to ``SklearnStackedEnsemblers`` :pr:`2578`
    * Documentation Changes
        * Added documentation for ``DaskEngine`` and ``CFEngine`` parallel engines :pr:`2560`
        * Improved detail of ``TextFeaturizer`` docstring and tutorial :pr:`2568`
    * Testing Changes
        * Added test that makes sure ``split_data`` does not shuffle for time series problems :pr:`2552`

.. warning::

    **Breaking Changes**
        * Moved ``get_hyperparameter_ranges`` to ``PipelineBase`` class from automl/utils module :pr:`2546`
        * Renamed ``ComponentGraph``'s ``get_parents`` to ``get_inputs`` :pr:`2540`
        * Removed ``ComponentGraph.linearized_component_graph`` and ``ComponentGraph.from_list`` :pr:`2556`
        * Updated ``ComponentGraph`` to enforce requiring `.x` and `.y` inputs for each component in the graph :pr:`2563`


**v0.29.0 Jul. 21, 2021**
    * Enhancements
        * Updated 1-way partial dependence support for datetime features :pr:`2454`
        * Added details on how to fix error caused by broken ww schema :pr:`2466`
        * Added ability to use built-in pickle for saving AutoMLSearch :pr:`2463`
        * Updated our components and component graphs to use latest features of ww 0.4.1, e.g. ``concat_columns`` and drop in-place. :pr:`2465`
        * Added new, concurrent.futures based engine for parallel AutoML :pr:`2506`
        * Added support for new Woodwork ``Unknown`` type in AutoMLSearch :pr:`2477`
        * Updated our components with an attribute that describes if they modify features or targets and can be used in list API for pipeline initialization :pr:`2504`
        * Updated ``ComponentGraph`` to accept X and y as inputs :pr:`2507`
        * Removed unused ``TARGET_BINARY_INVALID_VALUES`` from ``DataCheckMessageCode`` enum and fixed formatting of objective documentation :pr:`2520`
        * Added ``EvalMLAlgorithm`` :pr:`2525`
        * Added support for `NaN` values in ``TextFeaturizer`` :pr:`2532`
    * Fixes
        * Fixed ``FraudCost`` objective and reverted threshold optimization method for binary classification to ``Golden`` :pr:`2450`
        * Added custom exception message for partial dependence on features with scales that are too small :pr:`2455`
        * Ensures the typing for Ordinal and Datetime ltypes are passed through _retain_custom_types_and_initalize_woodwork :pr:`2461`
        * Updated to work with Pandas 1.3.0 :pr:`2442`
        * Updated to work with sktime 0.7.0 :pr:`2499`
    * Changes
        * Updated XGBoost dependency to ``>=1.4.2`` :pr:`2484`, :pr:`2498`
        * Added a ``DeprecationWarning`` about deprecating the list API for ``ComponentGraph`` :pr:`2488`
        * Updated ``make_pipeline`` for AutoML to create dictionaries, not lists, to initialize pipelines :pr:`2504`
        * No longer installing graphviz on windows in our CI pipelines because release 0.17 breaks windows 3.7 :pr:`2516`
    * Documentation Changes
        * Moved docstrings from ``__init__`` to class pages, added missing docstrings for missing classes, and updated missing default values :pr:`2452`
        * Build documentation with sphinx-autoapi :pr:`2458`
        * Change ``autoapi_ignore`` to only ignore files in ``evalml/tests/*`` :pr:`2530` 
    * Testing Changes
        * Fixed flaky dask tests :pr:`2471`
        * Removed shellcheck action from ``build_conda_pkg`` action :pr:`2514`
        * Added a tmp_dir fixture that deletes its contents after tests run :pr:`2505`
        * Added a test that makes sure all pipelines in ``AutoMLSearch`` get the same data splits :pr:`2513`
        * Condensed warning output in test logs :pr:`2521`

.. warning::

    **Breaking Changes**
        * `NaN` values in the `Natural Language` type are no longer supported by the Imputer with the pandas upgrade. :pr:`2477`

**v0.28.0 Jul. 2, 2021**
    * Enhancements
        * Added support for showing a Individual Conditional Expectations plot when graphing Partial Dependence :pr:`2386`
        * Exposed ``thread_count`` for Catboost estimators as ``n_jobs`` parameter :pr:`2410`
        * Updated Objectives API to allow for sample weighting :pr:`2433`
    * Fixes
        * Deleted unreachable line from ``IterativeAlgorithm`` :pr:`2464`
    * Changes
        * Pinned Woodwork version between 0.4.1 and 0.4.2 :pr:`2460`
        * Updated psutils minimum version in requirements :pr:`2438`
        * Updated ``log_error_callback`` to not include filepath in logged message :pr:`2429`
    * Documentation Changes
        * Sped up docs :pr:`2430`
        * Removed mentions of ``DataTable`` and ``DataColumn`` from the docs :pr:`2445`
    * Testing Changes
        * Added slack integration for nightlies tests :pr:`2436`
        * Changed ``build_conda_pkg`` CI job to run only when dependencies are updates :pr:`2446`
        * Updated workflows to store pytest runtimes as test artifacts :pr:`2448`
        * Added ``AutoMLTestEnv`` test fixture for making it easy to mock automl tests :pr:`2406`

**v0.27.0 Jun. 22, 2021**
    * Enhancements
        * Adds force plots for prediction explanations :pr:`2157`
        * Removed self-reference from ``AutoMLSearch`` :pr:`2304`
        * Added support for nonlinear pipelines for ``generate_pipeline_code`` :pr:`2332`
        * Added ``inverse_transform`` method to pipelines :pr:`2256`
        * Add optional automatic update checker :pr:`2350`
        * Added ``search_order`` to ``AutoMLSearch``'s ``rankings`` and ``full_rankings`` tables :pr:`2345`
        * Updated threshold optimization method for binary classification :pr:`2315`
        * Updated demos to pull data from S3 instead of including demo data in package :pr:`2387`
        * Upgrade woodwork version to v0.4.1 :pr:`2379`
    * Fixes
        * Preserve user-specified woodwork types throughout pipeline fit/predict :pr:`2297`
        * Fixed ``ComponentGraph`` appending target to ``final_component_features`` if there is a component that returns both X and y :pr:`2358`
        * Fixed partial dependence graph method failing on multiclass problems when the class labels are numeric :pr:`2372`
        * Added ``thresholding_objective`` argument to ``AutoMLSearch`` for binary classification problems :pr:`2320`
        * Added change for ``k_neighbors`` parameter in SMOTE Oversamplers to automatically handle small samples :pr:`2375`
        * Changed naming for ``Logistic Regression Classifier`` file :pr:`2399`
        * Pinned pytest-timeout to fix minimum dependence checker :pr:`2425`
        * Replaced ``Elastic Net Classifier`` base class with ``Logistsic Regression`` to avoid ``NaN`` outputs :pr:`2420`
    * Changes
        * Cleaned up ``PipelineBase``'s ``component_graph`` and ``_component_graph`` attributes. Updated ``PipelineBase`` ``__repr__`` and added ``__eq__`` for ``ComponentGraph`` :pr:`2332`
        * Added and applied  ``black`` linting package to the EvalML repo in place of ``autopep8`` :pr:`2306`
        * Separated `custom_hyperparameters` from pipelines and added them as an argument to ``AutoMLSearch`` :pr:`2317`
        * Replaced `allowed_pipelines` with `allowed_component_graphs` :pr:`2364`
        * Removed private method ``_compute_features_during_fit`` from ``PipelineBase`` :pr:`2359`
        * Updated ``compute_order`` in ``ComponentGraph`` to be a read-only property :pr:`2408`
        * Unpinned PyZMQ version in requirements.txt :pr:`2389` 
        * Uncapping LightGBM version in requirements.txt :pr:`2405`
        * Updated minimum version of plotly :pr:`2415`
        * Removed ``SensitivityLowAlert`` objective from core objectives :pr:`2418`
    * Documentation Changes
        * Fixed lead scoring weights in the demos documentation :pr:`2315`
        * Fixed start page code and description dataset naming discrepancy :pr:`2370`
    * Testing Changes
        * Update minimum unit tests to run on all pull requests :pr:`2314`
        * Pass token to authorize uploading of codecov reports :pr:`2344`
        * Add ``pytest-timeout``. All tests that run longer than 6 minutes will fail. :pr:`2374`
        * Separated the dask tests out into separate github action jobs to isolate dask failures. :pr:`2376`
        * Refactored dask tests :pr:`2377`
        * Added the combined dask/non-dask unit tests back and renamed the dask only unit tests. :pr:`2382`
        * Sped up unit tests and split into separate jobs :pr:`2365`
        * Change CI job names, run lint for python 3.9, run nightlies on python 3.8 at 3am EST :pr:`2395` :pr:`2398`
        * Set fail-fast to false for CI jobs that run for PRs :pr:`2402`

.. warning::

    **Breaking Changes**
        * `AutoMLSearch` will accept `allowed_component_graphs` instead of `allowed_pipelines` :pr:`2364`
        * Removed ``PipelineBase``'s ``_component_graph`` attribute. Updated ``PipelineBase`` ``__repr__`` and added ``__eq__`` for ``ComponentGraph`` :pr:`2332`
        * `pipeline_parameters` will no longer accept `skopt.space` variables since hyperparameter ranges will now be specified through `custom_hyperparameters` :pr:`2317`

**v0.25.0 Jun. 01, 2021**
    * Enhancements
        * Upgraded minimum woodwork to version 0.3.1. Previous versions will not be supported :pr:`2181`
        * Added a new callback parameter for ``explain_predictions_best_worst`` :pr:`2308`
    * Fixes
    * Changes
        * Deleted the ``return_pandas`` flag from our demo data loaders :pr:`2181`
        * Moved ``default_parameters`` to ``ComponentGraph`` from ``PipelineBase`` :pr:`2307`
    * Documentation Changes
        * Updated the release procedure documentation :pr:`2230`
    * Testing Changes
        * Ignoring ``test_saving_png_file`` while building conda package :pr:`2323`

.. warning::

    **Breaking Changes**
        * Deleted the ``return_pandas`` flag from our demo data loaders :pr:`2181`
        * Upgraded minimum woodwork to version 0.3.1. Previous versions will not be supported :pr:`2181`
        * Due to the weak-ref in woodwork, set the result of ``infer_feature_types`` to a variable before accessing woodwork :pr:`2181`

**v0.24.2 May. 24, 2021**
    * Enhancements
        * Added oversamplers to AutoMLSearch :pr:`2213` :pr:`2286`
        * Added dictionary input functionality for ``Undersampler`` component :pr:`2271`
        * Changed the default parameter values for ``Elastic Net Classifier`` and ``Elastic Net Regressor`` :pr:`2269`
        * Added dictionary input functionality for the Oversampler components :pr:`2288`
    * Fixes
        * Set default `n_jobs` to 1 for `StackedEnsembleClassifier` and `StackedEnsembleRegressor` until fix for text-based parallelism in sklearn stacking can be found :pr:`2295`
    * Changes
        * Updated ``start_iteration_callback`` to accept a pipeline instance instead of a pipeline class and no longer accept pipeline parameters as a parameter :pr:`2290`
        * Refactored ``calculate_permutation_importance`` method and add per-column permutation importance method :pr:`2302`
        * Updated logging information in ``AutoMLSearch.__init__`` to clarify pipeline generation :pr:`2263`
    * Documentation Changes
        * Minor changes to the release procedure :pr:`2230`
    * Testing Changes
        * Use codecov action to update coverage reports :pr:`2238`
        * Removed MarkupSafe dependency version pin from requirements.txt and moved instead into RTD docs build CI :pr:`2261`

.. warning::

    **Breaking Changes**
        * Updated ``start_iteration_callback`` to accept a pipeline instance instead of a pipeline class and no longer accept pipeline parameters as a parameter :pr:`2290`
        * Moved ``default_parameters`` to ``ComponentGraph`` from ``PipelineBase``. A pipeline's ``default_parameters`` is now accessible via ``pipeline.component_graph.default_parameters`` :pr:`2307`


**v0.24.1 May. 16, 2021**
    * Enhancements
        * Integrated ``ARIMARegressor`` into AutoML :pr:`2009`
        * Updated ``HighlyNullDataCheck`` to also perform a null row check :pr:`2222`
        * Set ``max_depth`` to 1 in calls to featuretools dfs :pr:`2231`
    * Fixes
        * Removed data splitter sampler calls during training :pr:`2253`
        * Set minimum required version for for pyzmq, colorama, and docutils :pr:`2254`
        * Changed BaseSampler to return None instead of y :pr:`2272`
    * Changes
        * Removed ensemble split and indices in ``AutoMLSearch`` :pr:`2260`
        * Updated pipeline ``repr()`` and ``generate_pipeline_code`` to return pipeline instances without generating custom pipeline class :pr:`2227`
    * Documentation Changes
        * Capped Sphinx version under 4.0.0 :pr:`2244`
    * Testing Changes
        * Change number of cores for pytest from 4 to 2 :pr:`2266`
        * Add minimum dependency checker to generate minimum requirement files :pr:`2267`
        * Add unit tests with minimum dependencies  :pr:`2277`


**v0.24.0 May. 04, 2021**
    * Enhancements
        * Added `date_index` as a required parameter for TimeSeries problems :pr:`2217`
        * Have the ``OneHotEncoder`` return the transformed columns as booleans rather than floats :pr:`2170`
        * Added Oversampler transformer component to EvalML :pr:`2079`
        * Added Undersampler to AutoMLSearch, as well as arguments ``_sampler_method`` and ``sampler_balanced_ratio`` :pr:`2128`
        * Updated prediction explanations functions to allow pipelines with XGBoost estimators :pr:`2162`
        * Added partial dependence for datetime columns :pr:`2180`
        * Update precision-recall curve with positive label index argument, and fix for 2d predicted probabilities :pr:`2090`
        * Add pct_null_rows to ``HighlyNullDataCheck`` :pr:`2211`
        * Added a standalone AutoML `search` method for convenience, which runs data checks and then runs automl :pr:`2152`
        * Make the first batch of AutoML have a predefined order, with linear models first and complex models last :pr:`2223` :pr:`2225`
        * Added sampling dictionary support to ``BalancedClassficationSampler`` :pr:`2235`
    * Fixes
        * Fixed partial dependence not respecting grid resolution parameter for numerical features :pr:`2180`
        * Enable prediction explanations for catboost for multiclass problems :pr:`2224`
    * Changes
        * Deleted baseline pipeline classes :pr:`2202`
        * Reverting user specified date feature PR :pr:`2155` until `pmdarima` installation fix is found :pr:`2214`
        * Updated pipeline API to accept component graph and other class attributes as instance parameters. Old pipeline API still works but will not be supported long-term. :pr:`2091`
        * Removed all old datasplitters from EvalML :pr:`2193`
        * Deleted ``make_pipeline_from_components`` :pr:`2218`
    * Documentation Changes
        * Renamed dataset to clarify that its gzipped but not a tarball :pr:`2183`
        * Updated documentation to use pipeline instances instead of pipeline subclasses :pr:`2195`
        * Updated contributing guide with a note about GitHub Actions permissions :pr:`2090`
        * Updated automl and model understanding user guides :pr:`2090`
    * Testing Changes
        * Use machineFL user token for dependency update bot, and add more reviewers :pr:`2189`


.. warning::

    **Breaking Changes**
        * All baseline pipeline classes (``BaselineBinaryPipeline``, ``BaselineMulticlassPipeline``, ``BaselineRegressionPipeline``, etc.) have been deleted :pr:`2202`
        * Updated pipeline API to accept component graph and other class attributes as instance parameters. Old pipeline API still works but will not be supported long-term. Pipelines can now be initialized by specifying the component graph as the first parameter, and then passing in optional arguments such as ``custom_name``, ``parameters``, etc. For example, ``BinaryClassificationPipeline(["Random Forest Classifier"], parameters={})``.  :pr:`2091`
        * Removed all old datasplitters from EvalML :pr:`2193`
        * Deleted utility method ``make_pipeline_from_components`` :pr:`2218`


**v0.23.0 Apr. 20, 2021**
    * Enhancements
        * Refactored ``EngineBase`` and ``SequentialEngine`` api. Adding ``DaskEngine`` :pr:`1975`.
        * Added optional ``engine`` argument to ``AutoMLSearch`` :pr:`1975`
        * Added a warning about how time series support is still in beta when a user passes in a time series problem to ``AutoMLSearch`` :pr:`2118`
        * Added ``NaturalLanguageNaNDataCheck`` data check :pr:`2122`
        * Added ValueError to ``partial_dependence`` to prevent users from computing partial dependence on columns with all NaNs :pr:`2120`
        * Added standard deviation of cv scores to rankings table :pr:`2154`
    * Fixes
        * Fixed ``BalancedClassificationDataCVSplit``, ``BalancedClassificationDataTVSplit``, and ``BalancedClassificationSampler`` to use ``minority:majority`` ratio instead of ``majority:minority`` :pr:`2077`
        * Fixed bug where two-way partial dependence plots with categorical variables were not working correctly :pr:`2117`
        * Fixed bug where ``hyperparameters`` were not displaying properly for pipelines with a list ``component_graph`` and duplicate components :pr:`2133`
        * Fixed bug where ``pipeline_parameters`` argument in ``AutoMLSearch`` was not applied to pipelines passed in as ``allowed_pipelines`` :pr:`2133`
        * Fixed bug where ``AutoMLSearch`` was not applying custom hyperparameters to pipelines with a list ``component_graph`` and duplicate components :pr:`2133`
    * Changes
        * Removed ``hyperparameter_ranges`` from Undersampler and renamed ``balanced_ratio`` to ``sampling_ratio`` for samplers :pr:`2113`
        * Renamed ``TARGET_BINARY_NOT_TWO_EXAMPLES_PER_CLASS`` data check message code to ``TARGET_MULTICLASS_NOT_TWO_EXAMPLES_PER_CLASS`` :pr:`2126`
        * Modified one-way partial dependence plots of categorical features to display data with a bar plot :pr:`2117`
        * Renamed ``score`` column for ``automl.rankings`` as ``mean_cv_score`` :pr:`2135`
        * Remove 'warning' from docs tool output :pr:`2031`
    * Documentation Changes
        * Fixed ``conf.py`` file :pr:`2112`
        * Added a sentence to the automl user guide stating that our support for time series problems is still in beta. :pr:`2118`
        * Fixed documentation demos :pr:`2139`
        * Update test badge in README to use GitHub Actions :pr:`2150`
    * Testing Changes
        * Fixed ``test_describe_pipeline`` for ``pandas`` ``v1.2.4`` :pr:`2129`
        * Added a GitHub Action for building the conda package :pr:`1870` :pr:`2148`


.. warning::

    **Breaking Changes**
        * Renamed ``balanced_ratio`` to ``sampling_ratio`` for the ``BalancedClassificationDataCVSplit``, ``BalancedClassificationDataTVSplit``, ``BalancedClassficationSampler``, and Undersampler :pr:`2113`
        * Deleted the "errors" key from automl results :pr:`1975`
        * Deleted the ``raise_and_save_error_callback`` and the ``log_and_save_error_callback`` :pr:`1975`
        * Fixed ``BalancedClassificationDataCVSplit``, ``BalancedClassificationDataTVSplit``, and ``BalancedClassificationSampler`` to use minority:majority ratio instead of majority:minority :pr:`2077`


**v0.22.0 Apr. 06, 2021**
    * Enhancements
        * Added a GitHub Action for ``linux_unit_tests``:pr:`2013`
        * Added recommended actions for ``InvalidTargetDataCheck``, updated ``_make_component_list_from_actions`` to address new action, and added ``TargetImputer`` component :pr:`1989`
        * Updated ``AutoMLSearch._check_for_high_variance`` to not emit ``RuntimeWarning`` :pr:`2024`
        * Added exception when pipeline passed to ``explain_predictions`` is a ``Stacked Ensemble`` pipeline :pr:`2033`
        * Added sensitivity at low alert rates as an objective :pr:`2001`
        * Added ``Undersampler`` transformer component :pr:`2030`
    * Fixes
        * Updated Engine's ``train_batch`` to apply undersampling :pr:`2038`
        * Fixed bug in where Time Series Classification pipelines were not encoding targets in ``predict`` and ``predict_proba`` :pr:`2040`
        * Fixed data splitting errors if target is float for classification problems :pr:`2050`
        * Pinned ``docutils`` to <0.17 to fix ReadtheDocs warning issues :pr:`2088`
    * Changes
        * Removed lists as acceptable hyperparameter ranges in ``AutoMLSearch`` :pr:`2028`
        * Renamed "details" to "metadata" for data check actions :pr:`2008`
    * Documentation Changes
        * Catch and suppress warnings in documentation :pr:`1991` :pr:`2097`
        * Change spacing in ``start.ipynb`` to provide clarity for ``AutoMLSearch`` :pr:`2078`
        * Fixed start code on README :pr:`2108`
    * Testing Changes


**v0.21.0 Mar. 24, 2021**
    * Enhancements
        * Changed ``AutoMLSearch`` to default ``optimize_thresholds`` to True :pr:`1943`
        * Added multiple oversampling and undersampling sampling methods as data splitters for imbalanced classification :pr:`1775`
        * Added params to balanced classification data splitters for visibility :pr:`1966`
        * Updated ``make_pipeline`` to not add ``Imputer`` if input data does not have numeric or categorical columns :pr:`1967`
        * Updated ``ClassImbalanceDataCheck`` to better handle multiclass imbalances :pr:`1986`
        * Added recommended actions for the output of data check's ``validate`` method :pr:`1968`
        * Added error message for ``partial_dependence`` when features are mostly the same value :pr:`1994`
        * Updated ``OneHotEncoder`` to drop one redundant feature by default for features with two categories :pr:`1997`
        * Added a ``PolynomialDetrender`` component :pr:`1992`
        * Added ``DateTimeNaNDataCheck`` data check :pr:`2039`
    * Fixes
        * Changed best pipeline to train on the entire dataset rather than just ensemble indices for ensemble problems :pr:`2037`
        * Updated binary classification pipelines to use objective decision function during scoring of custom objectives :pr:`1934`
    * Changes
        * Removed ``data_checks`` parameter, ``data_check_results`` and data checks logic from ``AutoMLSearch`` :pr:`1935`
        * Deleted ``random_state`` argument :pr:`1985`
        * Updated Woodwork version requirement to ``v0.0.11`` :pr:`1996`
    * Documentation Changes
    * Testing Changes
        * Removed ``build_docs`` CI job in favor of RTD GH builder :pr:`1974`
        * Added tests to confirm support for Python 3.9 :pr:`1724`
        * Added tests to support Dask AutoML/Engine :pr:`1990`
        * Changed ``build_conda_pkg`` job to use ``latest_release_changes`` branch in the feedstock. :pr:`1979`

.. warning::

    **Breaking Changes**
        * Changed ``AutoMLSearch`` to default ``optimize_thresholds`` to True :pr:`1943`
        * Removed ``data_checks`` parameter, ``data_check_results`` and data checks logic from ``AutoMLSearch``. To run the data checks which were previously run by default in ``AutoMLSearch``, please call ``DefaultDataChecks().validate(X_train, y_train)`` or take a look at our documentation for more examples. :pr:`1935`
        * Deleted ``random_state`` argument :pr:`1985`

**v0.20.0 Mar. 10, 2021**
    * Enhancements
        * Added a GitHub Action for Detecting dependency changes :pr:`1933`
        * Create a separate CV split to train stacked ensembler on for AutoMLSearch :pr:`1814`
        * Added a GitHub Action for Linux unit tests :pr:`1846`
        * Added ``ARIMARegressor`` estimator :pr:`1894`
        * Added ``DataCheckAction`` class and ``DataCheckActionCode`` enum :pr:`1896`
        * Updated ``Woodwork`` requirement to ``v0.0.10`` :pr:`1900`
        * Added ``BalancedClassificationDataCVSplit`` and ``BalancedClassificationDataTVSplit`` to AutoMLSearch :pr:`1875`
        * Update default classification data splitter to use downsampling for highly imbalanced data :pr:`1875`
        * Updated ``describe_pipeline`` to return more information, including ``id`` of pipelines used for ensemble models :pr:`1909`
        * Added utility method to create list of components from a list of ``DataCheckAction`` :pr:`1907`
        * Updated ``validate`` method to include a ``action`` key in returned dictionary for all ``DataCheck``and ``DataChecks`` :pr:`1916`
        * Aggregating the shap values for predictions that we know the provenance of, e.g. OHE, text, and date-time. :pr:`1901`
        * Improved error message when custom objective is passed as a string in ``pipeline.score`` :pr:`1941`
        * Added ``score_pipelines`` and ``train_pipelines`` methods to ``AutoMLSearch`` :pr:`1913`
        * Added support for ``pandas`` version 1.2.0 :pr:`1708`
        * Added ``score_batch`` and ``train_batch`` abstact methods to ``EngineBase`` and implementations in ``SequentialEngine`` :pr:`1913`
        * Added ability to handle index columns in ``AutoMLSearch`` and ``DataChecks`` :pr:`2138`
    * Fixes
        * Removed CI check for ``check_dependencies_updated_linux`` :pr:`1950`
        * Added metaclass for time series pipelines and fix binary classification pipeline ``predict`` not using objective if it is passed as a named argument :pr:`1874`
        * Fixed stack trace in prediction explanation functions caused by mixed string/numeric pandas column names :pr:`1871`
        * Fixed stack trace caused by passing pipelines with duplicate names to ``AutoMLSearch`` :pr:`1932`
        * Fixed ``AutoMLSearch.get_pipelines`` returning pipelines with the same attributes :pr:`1958`
    * Changes
        * Reversed GitHub Action for Linux unit tests until a fix for report generation is found :pr:`1920`
        * Updated ``add_results`` in ``AutoMLAlgorithm`` to take in entire pipeline results dictionary from ``AutoMLSearch`` :pr:`1891`
        * Updated ``ClassImbalanceDataCheck`` to look for severe class imbalance scenarios :pr:`1905`
        * Deleted the ``explain_prediction`` function :pr:`1915`
        * Removed ``HighVarianceCVDataCheck`` and convered it to an ``AutoMLSearch`` method instead :pr:`1928`
        * Removed warning in ``InvalidTargetDataCheck`` returned when numeric binary classification targets are not (0, 1) :pr:`1959`
    * Documentation Changes
        * Updated ``model_understanding.ipynb`` to demo the two-way partial dependence capability :pr:`1919`
    * Testing Changes

.. warning::

    **Breaking Changes**
        * Deleted the ``explain_prediction`` function :pr:`1915`
        * Removed ``HighVarianceCVDataCheck`` and convered it to an ``AutoMLSearch`` method instead :pr:`1928`
        * Added ``score_batch`` and ``train_batch`` abstact methods to ``EngineBase``. These need to be implemented in Engine subclasses :pr:`1913`


**v0.19.0 Feb. 23, 2021**
    * Enhancements
        * Added a GitHub Action for Python windows unit tests :pr:`1844`
        * Added a GitHub Action for checking updated release notes :pr:`1849`
        * Added a GitHub Action for Python lint checks :pr:`1837`
        * Adjusted ``explain_prediction``, ``explain_predictions`` and ``explain_predictions_best_worst`` to handle timeseries problems. :pr:`1818`
        * Updated ``InvalidTargetDataCheck`` to check for mismatched indices in target and features :pr:`1816`
        * Updated ``Woodwork`` structures returned from components to support ``Woodwork`` logical type overrides set by the user :pr:`1784`
        * Updated estimators to keep track of input feature names during ``fit()`` :pr:`1794`
        * Updated ``visualize_decision_tree`` to include feature names in output :pr:`1813`
        * Added ``is_bounded_like_percentage`` property for objectives. If true, the ``calculate_percent_difference`` method will return the absolute difference rather than relative difference :pr:`1809`
        * Added full error traceback to AutoMLSearch logger file :pr:`1840`
        * Changed ``TargetEncoder`` to preserve custom indices in the data :pr:`1836`
        * Refactored ``explain_predictions`` and ``explain_predictions_best_worst`` to only compute features once for all rows that need to be explained :pr:`1843`
        * Added custom random undersampler data splitter for classification :pr:`1857`
        * Updated ``OutliersDataCheck`` implementation to calculate the probability of having no outliers :pr:`1855`
        * Added ``Engines`` pipeline processing API :pr:`1838`
    * Fixes
        * Changed EngineBase random_state arg to random_seed and same for user guide docs :pr:`1889`
    * Changes
        * Modified ``calculate_percent_difference`` so that division by 0 is now inf rather than nan :pr:`1809`
        * Removed ``text_columns`` parameter from ``LSA`` and ``TextFeaturizer`` components :pr:`1652`
        * Added ``random_seed`` as an argument to our automl/pipeline/component API. Using ``random_state`` will raise a warning :pr:`1798`
        * Added ``DataCheckError`` message in ``InvalidTargetDataCheck`` if input target is None and removed exception raised :pr:`1866`
    * Documentation Changes
    * Testing Changes
        * Added back coverage for ``_get_feature_provenance`` in ``TextFeaturizer`` after ``text_columns`` was removed :pr:`1842`
        * Pin graphviz version for windows builds :pr:`1847`
        * Unpin graphviz version for windows builds :pr:`1851`

.. warning::

    **Breaking Changes**
        * Added a deprecation warning to ``explain_prediction``. It will be deleted in the next release. :pr:`1860`


**v0.18.2 Feb. 10, 2021**
    * Enhancements
        * Added uniqueness score data check :pr:`1785`
        * Added "dataframe" output format for prediction explanations :pr:`1781`
        * Updated LightGBM estimators to handle ``pandas.MultiIndex`` :pr:`1770`
        * Sped up permutation importance for some pipelines :pr:`1762`
        * Added sparsity data check :pr:`1797`
        * Confirmed support for threshold tuning for binary time series classification problems :pr:`1803`
    * Fixes
    * Changes
    * Documentation Changes
        * Added section on conda to the contributing guide :pr:`1771`
        * Updated release process to reflect freezing `main` before perf tests :pr:`1787`
        * Moving some prs to the right section of the release notes :pr:`1789`
        * Tweak README.md. :pr:`1800`
        * Fixed back arrow on install page docs :pr:`1795`
        * Fixed docstring for `ClassImbalanceDataCheck.validate()` :pr:`1817`
    * Testing Changes

**v0.18.1 Feb. 1, 2021**
    * Enhancements
        * Added ``graph_t_sne`` as a visualization tool for high dimensional data :pr:`1731`
        * Added the ability to see the linear coefficients of features in linear models terms :pr:`1738`
        * Added support for ``scikit-learn`` ``v0.24.0`` :pr:`1733`
        * Added support for ``scipy`` ``v1.6.0`` :pr:`1752`
        * Added SVM Classifier and Regressor to estimators :pr:`1714` :pr:`1761`
    * Fixes
        * Addressed bug with ``partial_dependence`` and categorical data with more categories than grid resolution :pr:`1748`
        * Removed ``random_state`` arg from ``get_pipelines`` in ``AutoMLSearch`` :pr:`1719`
        * Pinned pyzmq at less than 22.0.0 till we add support :pr:`1756`
    * Changes
        * Updated components and pipelines to return ``Woodwork`` data structures :pr:`1668`
        * Updated ``clone()`` for pipelines and components to copy over random state automatically :pr:`1753`
        * Dropped support for Python version 3.6 :pr:`1751`
        * Removed deprecated ``verbose`` flag from ``AutoMLSearch`` parameters :pr:`1772`
    * Documentation Changes
        * Add Twitter and Github link to documentation toolbar :pr:`1754`
        * Added Open Graph info to documentation :pr:`1758`
    * Testing Changes

.. warning::

    **Breaking Changes**
        * Components and pipelines return ``Woodwork`` data structures instead of ``pandas`` data structures :pr:`1668`
        * Python 3.6 will not be actively supported due to discontinued support from EvalML dependencies.
        * Deprecated ``verbose`` flag is removed for ``AutoMLSearch`` :pr:`1772`


**v0.18.0 Jan. 26, 2021**
    * Enhancements
        * Added RMSLE, MSLE, and MAPE to core objectives while checking for negative target values in ``invalid_targets_data_check`` :pr:`1574`
        * Added validation checks for binary problems with regression-like datasets and multiclass problems without true multiclass targets in ``invalid_targets_data_check`` :pr:`1665`
        * Added time series support for ``make_pipeline`` :pr:`1566`
        * Added target name for output of pipeline ``predict`` method :pr:`1578`
        * Added multiclass check to ``InvalidTargetDataCheck`` for two examples per class :pr:`1596`
        * Added support for ``graphviz`` ``v0.16`` :pr:`1657`
        * Enhanced time series pipelines to accept empty features :pr:`1651`
        * Added KNN Classifier to estimators. :pr:`1650`
        * Added support for list inputs for objectives :pr:`1663`
        * Added support for ``AutoMLSearch`` to handle time series classification pipelines :pr:`1666`
        * Enhanced ``DelayedFeaturesTransformer`` to encode categorical features and targets before delaying them :pr:`1691`
        * Added 2-way dependence plots. :pr:`1690`
        * Added ability to directly iterate through components within Pipelines :pr:`1583`
    * Fixes
        * Fixed inconsistent attributes and added Exceptions to docs :pr:`1673`
        * Fixed ``TargetLeakageDataCheck`` to use Woodwork ``mutual_information`` rather than using Pandas' Pearson Correlation :pr:`1616`
        * Fixed thresholding for pipelines in ``AutoMLSearch`` to only threshold binary classification pipelines :pr:`1622` :pr:`1626`
        * Updated ``load_data`` to return Woodwork structures and update default parameter value for ``index`` to ``None`` :pr:`1610`
        * Pinned scipy at < 1.6.0 while we work on adding support :pr:`1629`
        * Fixed data check message formatting in ``AutoMLSearch`` :pr:`1633`
        * Addressed stacked ensemble component for ``scikit-learn`` v0.24 support by setting ``shuffle=True`` for default CV :pr:`1613`
        * Fixed bug where ``Imputer`` reset the index on ``X`` :pr:`1590`
        * Fixed ``AutoMLSearch`` stacktrace when a cutom objective was passed in as a primary objective or additional objective :pr:`1575`
        * Fixed custom index bug for ``MAPE`` objective :pr:`1641`
        * Fixed index bug for ``TextFeaturizer`` and ``LSA`` components :pr:`1644`
        * Limited ``load_fraud`` dataset loaded into ``automl.ipynb`` :pr:`1646`
        * ``add_to_rankings`` updates ``AutoMLSearch.best_pipeline`` when necessary :pr:`1647`
        * Fixed bug where time series baseline estimators were not receiving ``gap`` and ``max_delay`` in ``AutoMLSearch`` :pr:`1645`
        * Fixed jupyter notebooks to help the RTD buildtime :pr:`1654`
        * Added ``positive_only`` objectives to ``non_core_objectives`` :pr:`1661`
        * Fixed stacking argument ``n_jobs`` for IterativeAlgorithm :pr:`1706`
        * Updated CatBoost estimators to return self in ``.fit()`` rather than the underlying model for consistency :pr:`1701`
        * Added ability to initialize pipeline parameters in ``AutoMLSearch`` constructor :pr:`1676`
    * Changes
        * Added labeling to ``graph_confusion_matrix`` :pr:`1632`
        * Rerunning search for ``AutoMLSearch`` results in a message thrown rather than failing the search, and removed ``has_searched`` property :pr:`1647`
        * Changed tuner class to allow and ignore single parameter values as input :pr:`1686`
        * Capped LightGBM version limit to remove bug in docs :pr:`1711`
        * Removed support for `np.random.RandomState` in EvalML :pr:`1727`
    * Documentation Changes
        * Update Model Understanding in the user guide to include ``visualize_decision_tree`` :pr:`1678`
        * Updated docs to include information about ``AutoMLSearch`` callback parameters and methods :pr:`1577`
        * Updated docs to prompt users to install graphiz on Mac :pr:`1656`
        * Added ``infer_feature_types`` to the ``start.ipynb`` guide :pr:`1700`
        * Added multicollinearity data check to API reference and docs :pr:`1707`
    * Testing Changes

.. warning::

    **Breaking Changes**
        * Removed ``has_searched`` property from ``AutoMLSearch`` :pr:`1647`
        * Components and pipelines return ``Woodwork`` data structures instead of ``pandas`` data structures :pr:`1668`
        * Removed support for `np.random.RandomState` in EvalML. Rather than passing ``np.random.RandomState`` as component and pipeline random_state values, we use int random_seed :pr:`1727`


**v0.17.0 Dec. 29, 2020**
    * Enhancements
        * Added ``save_plot`` that allows for saving figures from different backends :pr:`1588`
        * Added ``LightGBM Regressor`` to regression components :pr:`1459`
        * Added ``visualize_decision_tree`` for tree visualization with ``decision_tree_data_from_estimator`` and ``decision_tree_data_from_pipeline`` to reformat tree structure output :pr:`1511`
        * Added `DFS Transformer` component into transformer components :pr:`1454`
        * Added ``MAPE`` to the standard metrics for time series problems and update objectives :pr:`1510`
        * Added ``graph_prediction_vs_actual_over_time`` and ``get_prediction_vs_actual_over_time_data`` to the model understanding module for time series problems :pr:`1483`
        * Added a ``ComponentGraph`` class that will support future pipelines as directed acyclic graphs :pr:`1415`
        * Updated data checks to accept ``Woodwork`` data structures :pr:`1481`
        * Added parameter to ``InvalidTargetDataCheck`` to show only top unique values rather than all unique values :pr:`1485`
        * Added multicollinearity data check :pr:`1515`
        * Added baseline pipeline and components for time series regression problems :pr:`1496`
        * Added more information to users about ensembling behavior in ``AutoMLSearch`` :pr:`1527`
        * Add woodwork support for more utility and graph methods :pr:`1544`
        * Changed ``DateTimeFeaturizer`` to encode features as int :pr:`1479`
        * Return trained pipelines from ``AutoMLSearch.best_pipeline`` :pr:`1547`
        * Added utility method so that users can set feature types without having to learn about Woodwork directly :pr:`1555`
        * Added Linear Discriminant Analysis transformer for dimensionality reduction :pr:`1331`
        * Added multiclass support for ``partial_dependence`` and ``graph_partial_dependence`` :pr:`1554`
        * Added ``TimeSeriesBinaryClassificationPipeline`` and ``TimeSeriesMulticlassClassificationPipeline`` classes :pr:`1528`
        * Added ``make_data_splitter`` method for easier automl data split customization :pr:`1568`
        * Integrated ``ComponentGraph`` class into Pipelines for full non-linear pipeline support :pr:`1543`
        * Update ``AutoMLSearch`` constructor to take training data instead of ``search`` and ``add_to_leaderboard`` :pr:`1597`
        * Update ``split_data`` helper args :pr:`1597`
        * Add problem type utils ``is_regression``, ``is_classification``, ``is_timeseries`` :pr:`1597`
        * Rename ``AutoMLSearch`` ``data_split`` arg to ``data_splitter`` :pr:`1569`
    * Fixes
        * Fix AutoML not passing CV folds to ``DefaultDataChecks`` for usage by ``ClassImbalanceDataCheck`` :pr:`1619`
        * Fix Windows CI jobs: install ``numba`` via conda, required for ``shap`` :pr:`1490`
        * Added custom-index support for `reset-index-get_prediction_vs_actual_over_time_data` :pr:`1494`
        * Fix ``generate_pipeline_code`` to account for boolean and None differences between Python and JSON :pr:`1524` :pr:`1531`
        * Set max value for plotly and xgboost versions while we debug CI failures with newer versions :pr:`1532`
        * Undo version pinning for plotly :pr:`1533`
        * Fix ReadTheDocs build by updating the version of ``setuptools`` :pr:`1561`
        * Set ``random_state`` of data splitter in AutoMLSearch to take int to keep consistency in the resulting splits :pr:`1579`
        * Pin sklearn version while we work on adding support :pr:`1594`
        * Pin pandas at <1.2.0 while we work on adding support :pr:`1609`
        * Pin graphviz at < 0.16 while we work on adding support :pr:`1609`
    * Changes
        * Reverting ``save_graph`` :pr:`1550` to resolve kaleido build issues :pr:`1585`
        * Update circleci badge to apply to ``main`` :pr:`1489`
        * Added script to generate github markdown for releases :pr:`1487`
        * Updated selection using pandas ``dtypes`` to selecting using Woodwork logical types :pr:`1551`
        * Updated dependencies to fix ``ImportError: cannot import name 'MaskedArray' from 'sklearn.utils.fixes'`` error and to address Woodwork and Featuretool dependencies :pr:`1540`
        * Made ``get_prediction_vs_actual_data()`` a public method :pr:`1553`
        * Updated ``Woodwork`` version requirement to v0.0.7 :pr:`1560`
        * Move data splitters from ``evalml.automl.data_splitters`` to ``evalml.preprocessing.data_splitters`` :pr:`1597`
        * Rename "# Testing" in automl log output to "# Validation" :pr:`1597`
    * Documentation Changes
        * Added partial dependence methods to API reference :pr:`1537`
        * Updated documentation for confusion matrix methods :pr:`1611`
    * Testing Changes
        * Set ``n_jobs=1`` in most unit tests to reduce memory :pr:`1505`

.. warning::

    **Breaking Changes**
        * Updated minimal dependencies: ``numpy>=1.19.1``, ``pandas>=1.1.0``, ``scikit-learn>=0.23.1``, ``scikit-optimize>=0.8.1``
        * Updated ``AutoMLSearch.best_pipeline`` to return a trained pipeline. Pass in ``train_best_pipeline=False`` to AutoMLSearch in order to return an untrained pipeline.
        * Pipeline component instances can no longer be iterated through using ``Pipeline.component_graph`` :pr:`1543`
        * Update ``AutoMLSearch`` constructor to take training data instead of ``search`` and ``add_to_leaderboard`` :pr:`1597`
        * Update ``split_data`` helper args :pr:`1597`
        * Move data splitters from ``evalml.automl.data_splitters`` to ``evalml.preprocessing.data_splitters`` :pr:`1597`
        * Rename ``AutoMLSearch`` ``data_split`` arg to ``data_splitter`` :pr:`1569`



**v0.16.1 Dec. 1, 2020**
    * Enhancements
        * Pin woodwork version to v0.0.6 to avoid breaking changes :pr:`1484`
        * Updated ``Woodwork`` to >=0.0.5 in ``core-requirements.txt`` :pr:`1473`
        * Removed ``copy_dataframe`` parameter for ``Woodwork``, updated ``Woodwork`` to >=0.0.6 in ``core-requirements.txt`` :pr:`1478`
        * Updated ``detect_problem_type`` to use ``pandas.api.is_numeric_dtype`` :pr:`1476`
    * Changes
        * Changed ``make clean`` to delete coverage reports as a convenience for developers :pr:`1464`
        * Set ``n_jobs=-1`` by default for stacked ensemble components :pr:`1472`
    * Documentation Changes
        * Updated pipeline and component documentation and demos to use ``Woodwork`` :pr:`1466`
    * Testing Changes
        * Update dependency update checker to use everything from core and optional dependencies :pr:`1480`


**v0.16.0 Nov. 24, 2020**
    * Enhancements
        * Updated pipelines and ``make_pipeline`` to accept ``Woodwork`` inputs :pr:`1393`
        * Updated components to accept ``Woodwork`` inputs :pr:`1423`
        * Added ability to freeze hyperparameters for ``AutoMLSearch`` :pr:`1284`
        * Added ``Target Encoder`` into transformer components :pr:`1401`
        * Added callback for error handling in ``AutoMLSearch`` :pr:`1403`
        * Added the index id to the ``explain_predictions_best_worst`` output to help users identify which rows in their data are included :pr:`1365`
        * The top_k features displayed in ``explain_predictions_*`` functions are now determined by the magnitude of shap values as opposed to the ``top_k`` largest and smallest shap values. :pr:`1374`
        * Added a problem type for time series regression :pr:`1386`
        * Added a ``is_defined_for_problem_type`` method to ``ObjectiveBase`` :pr:`1386`
        * Added a ``random_state`` parameter to ``make_pipeline_from_components`` function :pr:`1411`
        * Added ``DelayedFeaturesTransformer`` :pr:`1396`
        * Added a ``TimeSeriesRegressionPipeline`` class :pr:`1418`
        * Removed ``core-requirements.txt`` from the package distribution :pr:`1429`
        * Updated data check messages to include a `"code"` and `"details"` fields :pr:`1451`, :pr:`1462`
        * Added a ``TimeSeriesSplit`` data splitter for time series problems :pr:`1441`
        * Added a ``problem_configuration`` parameter to AutoMLSearch :pr:`1457`
    * Fixes
        * Fixed ``IndexError`` raised in ``AutoMLSearch`` when ``ensembling = True`` but only one pipeline to iterate over :pr:`1397`
        * Fixed stacked ensemble input bug and LightGBM warning and bug in ``AutoMLSearch`` :pr:`1388`
        * Updated enum classes to show possible enum values as attributes :pr:`1391`
        * Updated calls to ``Woodwork``'s ``to_pandas()`` to ``to_series()`` and ``to_dataframe()`` :pr:`1428`
        * Fixed bug in OHE where column names were not guaranteed to be unique :pr:`1349`
        * Fixed bug with percent improvement of ``ExpVariance`` objective on data with highly skewed target :pr:`1467`
        * Fix SimpleImputer error which occurs when all features are bool type :pr:`1215`
    * Changes
        * Changed ``OutliersDataCheck`` to return the list of columns, rather than rows, that contain outliers :pr:`1377`
        * Simplified and cleaned output for Code Generation :pr:`1371`
        * Reverted changes from :pr:`1337` :pr:`1409`
        * Updated data checks to return dictionary of warnings and errors instead of a list :pr:`1448`
        * Updated ``AutoMLSearch`` to pass ``Woodwork`` data structures to every pipeline (instead of pandas DataFrames) :pr:`1450`
        * Update ``AutoMLSearch`` to default to ``max_batches=1`` instead of ``max_iterations=5`` :pr:`1452`
        * Updated _evaluate_pipelines to consolidate side effects :pr:`1410`
    * Documentation Changes
        * Added description of CLA to contributing guide, updated description of draft PRs :pr:`1402`
        * Updated documentation to include all data checks, ``DataChecks``, and usage of data checks in AutoML :pr:`1412`
        * Updated docstrings from ``np.array`` to ``np.ndarray`` :pr:`1417`
        * Added section on stacking ensembles in AutoMLSearch documentation :pr:`1425`
    * Testing Changes
        * Removed ``category_encoders`` from test-requirements.txt :pr:`1373`
        * Tweak codecov.io settings again to avoid flakes :pr:`1413`
        * Modified ``make lint`` to check notebook versions in the docs :pr:`1431`
        * Modified ``make lint-fix`` to standardize notebook versions in the docs :pr:`1431`
        * Use new version of pull request Github Action for dependency check (:pr:`1443`)
        * Reduced number of workers for tests to 4 :pr:`1447`

.. warning::

    **Breaking Changes**
        * The ``top_k`` and ``top_k_features`` parameters in ``explain_predictions_*`` functions now return ``k`` features as opposed to ``2 * k`` features :pr:`1374`
        * Renamed ``problem_type`` to ``problem_types`` in ``RegressionObjective``, ``BinaryClassificationObjective``, and ``MulticlassClassificationObjective`` :pr:`1319`
        * Data checks now return a dictionary of warnings and errors instead of a list :pr:`1448`



**v0.15.0 Oct. 29, 2020**
    * Enhancements
        * Added stacked ensemble component classes (``StackedEnsembleClassifier``, ``StackedEnsembleRegressor``) :pr:`1134`
        * Added stacked ensemble components to ``AutoMLSearch`` :pr:`1253`
        * Added ``DecisionTreeClassifier`` and ``DecisionTreeRegressor`` to AutoML :pr:`1255`
        * Added ``graph_prediction_vs_actual`` in ``model_understanding`` for regression problems :pr:`1252`
        * Added parameter to ``OneHotEncoder`` to enable filtering for features to encode for :pr:`1249`
        * Added percent-better-than-baseline for all objectives to automl.results :pr:`1244`
        * Added ``HighVarianceCVDataCheck`` and replaced synonymous warning in ``AutoMLSearch`` :pr:`1254`
        * Added `PCA Transformer` component for dimensionality reduction :pr:`1270`
        * Added ``generate_pipeline_code`` and ``generate_component_code`` to allow for code generation given a pipeline or component instance :pr:`1306`
        * Added ``PCA Transformer`` component for dimensionality reduction :pr:`1270`
        * Updated ``AutoMLSearch`` to support ``Woodwork`` data structures :pr:`1299`
        * Added cv_folds to ``ClassImbalanceDataCheck`` and added this check to ``DefaultDataChecks`` :pr:`1333`
        * Make ``max_batches`` argument to ``AutoMLSearch.search`` public :pr:`1320`
        * Added text support to automl search :pr:`1062`
        * Added ``_pipelines_per_batch`` as a private argument to ``AutoMLSearch`` :pr:`1355`
    * Fixes
        * Fixed ML performance issue with ordered datasets: always shuffle data in automl's default CV splits :pr:`1265`
        * Fixed broken ``evalml info`` CLI command :pr:`1293`
        * Fixed ``boosting type='rf'`` for LightGBM Classifier, as well as ``num_leaves`` error :pr:`1302`
        * Fixed bug in ``explain_predictions_best_worst`` where a custom index in the target variable would cause a ``ValueError`` :pr:`1318`
        * Added stacked ensemble estimators to to ``evalml.pipelines.__init__`` file :pr:`1326`
        * Fixed bug in OHE where calls to transform were not deterministic if ``top_n`` was less than the number of categories in a column :pr:`1324`
        * Fixed LightGBM warning messages during AutoMLSearch :pr:`1342`
        * Fix warnings thrown during AutoMLSearch in ``HighVarianceCVDataCheck`` :pr:`1346`
        * Fixed bug where TrainingValidationSplit would return invalid location indices for dataframes with a custom index :pr:`1348`
        * Fixed bug where the AutoMLSearch ``random_state`` was not being passed to the created pipelines :pr:`1321`
    * Changes
        * Allow ``add_to_rankings`` to be called before AutoMLSearch is called :pr:`1250`
        * Removed Graphviz from test-requirements to add to requirements.txt :pr:`1327`
        * Removed ``max_pipelines`` parameter from ``AutoMLSearch`` :pr:`1264`
        * Include editable installs in all install make targets :pr:`1335`
        * Made pip dependencies `featuretools` and `nlp_primitives` core dependencies :pr:`1062`
        * Removed `PartOfSpeechCount` from `TextFeaturizer` transform primitives :pr:`1062`
        * Added warning for ``partial_dependency`` when the feature includes null values :pr:`1352`
    * Documentation Changes
        * Fixed and updated code blocks in Release Notes :pr:`1243`
        * Added DecisionTree estimators to API Reference :pr:`1246`
        * Changed class inheritance display to flow vertically :pr:`1248`
        * Updated cost-benefit tutorial to use a holdout/test set :pr:`1159`
        * Added ``evalml info`` command to documentation :pr:`1293`
        * Miscellaneous doc updates :pr:`1269`
        * Removed conda pre-release testing from the release process document :pr:`1282`
        * Updates to contributing guide :pr:`1310`
        * Added Alteryx footer to docs with Twitter and Github link :pr:`1312`
        * Added documentation for evalml installation for Python 3.6 :pr:`1322`
        * Added documentation changes to make the API Docs easier to understand :pr:`1323`
        * Fixed documentation for ``feature_importance`` :pr:`1353`
        * Added tutorial for running `AutoML` with text data :pr:`1357`
        * Added documentation for woodwork integration with automl search :pr:`1361`
    * Testing Changes
        * Added tests for ``jupyter_check`` to handle IPython :pr:`1256`
        * Cleaned up ``make_pipeline`` tests to test for all estimators :pr:`1257`
        * Added a test to check conda build after merge to main :pr:`1247`
        * Removed code that was lacking codecov for ``__main__.py`` and unnecessary :pr:`1293`
        * Codecov: round coverage up instead of down :pr:`1334`
        * Add DockerHub credentials to CI testing environment :pr:`1356`
        * Add DockerHub credentials to conda testing environment :pr:`1363`

.. warning::

    **Breaking Changes**
        * Renamed ``LabelLeakageDataCheck`` to ``TargetLeakageDataCheck`` :pr:`1319`
        * ``max_pipelines`` parameter has been removed from ``AutoMLSearch``. Please use ``max_iterations`` instead. :pr:`1264`
        * ``AutoMLSearch.search()`` will now log a warning if the input is not a ``Woodwork`` data structure (``pandas``, ``numpy``) :pr:`1299`
        * Make ``max_batches`` argument to ``AutoMLSearch.search`` public :pr:`1320`
        * Removed unused argument `feature_types` from AutoMLSearch.search :pr:`1062`

**v0.14.1 Sep. 29, 2020**
    * Enhancements
        * Updated partial dependence methods to support calculating numeric columns in a dataset with non-numeric columns :pr:`1150`
        * Added ``get_feature_names`` on ``OneHotEncoder`` :pr:`1193`
        * Added ``detect_problem_type`` to ``problem_type/utils.py`` to automatically detect the problem type given targets :pr:`1194`
        * Added LightGBM to ``AutoMLSearch`` :pr:`1199`
        * Updated ``scikit-learn`` and ``scikit-optimize`` to use latest versions - 0.23.2 and 0.8.1 respectively :pr:`1141`
        * Added ``__str__`` and ``__repr__`` for pipelines and components :pr:`1218`
        * Included internal target check for both training and validation data in ``AutoMLSearch`` :pr:`1226`
        * Added ``ProblemTypes.all_problem_types`` helper to get list of supported problem types :pr:`1219`
        * Added ``DecisionTreeClassifier`` and ``DecisionTreeRegressor`` classes :pr:`1223`
        * Added ``ProblemTypes.all_problem_types`` helper to get list of supported problem types :pr:`1219`
        * ``DataChecks`` can now be parametrized by passing a list of ``DataCheck`` classes and a parameter dictionary :pr:`1167`
        * Added first CV fold score as validation score in ``AutoMLSearch.rankings`` :pr:`1221`
        * Updated ``flake8`` configuration to enable linting on ``__init__.py`` files :pr:`1234`
        * Refined ``make_pipeline_from_components`` implementation :pr:`1204`
    * Fixes
        * Updated GitHub URL after migration to Alteryx GitHub org :pr:`1207`
        * Changed Problem Type enum to be more similar to the string name :pr:`1208`
        * Wrapped call to scikit-learn's partial dependence method in a ``try``/``finally`` block :pr:`1232`
    * Changes
        * Added ``allow_writing_files`` as a named argument to CatBoost estimators. :pr:`1202`
        * Added ``solver`` and ``multi_class`` as named arguments to ``LogisticRegressionClassifier`` :pr:`1202`
        * Replaced pipeline's ``._transform`` method to evaluate all the preprocessing steps of a pipeline with ``.compute_estimator_features`` :pr:`1231`
        * Changed default large dataset train/test splitting behavior :pr:`1205`
    * Documentation Changes
        * Included description of how to access the component instances and features for pipeline user guide :pr:`1163`
        * Updated API docs to refer to target as "target" instead of "labels" for non-classification tasks and minor docs cleanup :pr:`1160`
        * Added Class Imbalance Data Check to ``api_reference.rst`` :pr:`1190` :pr:`1200`
        * Added pipeline properties to API reference :pr:`1209`
        * Clarified what the objective parameter in AutoML is used for in AutoML API reference and AutoML user guide :pr:`1222`
        * Updated API docs to include ``skopt.space.Categorical`` option for component hyperparameter range definition :pr:`1228`
        * Added install documentation for ``libomp`` in order to use LightGBM on Mac :pr:`1233`
        * Improved description of ``max_iterations`` in documentation :pr:`1212`
        * Removed unused code from sphinx conf :pr:`1235`
    * Testing Changes

.. warning::

    **Breaking Changes**
        * ``DefaultDataChecks`` now accepts a ``problem_type`` parameter that must be specified :pr:`1167`
        * Pipeline's ``._transform`` method to evaluate all the preprocessing steps of a pipeline has been replaced with ``.compute_estimator_features`` :pr:`1231`
        * ``get_objectives`` has been renamed to ``get_core_objectives``. This function will now return a list of valid objective instances :pr:`1230`


**v0.13.2 Sep. 17, 2020**
    * Enhancements
        * Added ``output_format`` field to explain predictions functions :pr:`1107`
        * Modified ``get_objective`` and ``get_objectives`` to be able to return any objective in ``evalml.objectives`` :pr:`1132`
        * Added a ``return_instance`` boolean parameter to ``get_objective`` :pr:`1132`
        * Added ``ClassImbalanceDataCheck`` to determine whether target imbalance falls below a given threshold :pr:`1135`
        * Added label encoder to LightGBM for binary classification :pr:`1152`
        * Added labels for the row index of confusion matrix :pr:`1154`
        * Added ``AutoMLSearch`` object as another parameter in search callbacks :pr:`1156`
        * Added the corresponding probability threshold for each point displayed in ``graph_roc_curve`` :pr:`1161`
        * Added ``__eq__`` for ``ComponentBase`` and ``PipelineBase`` :pr:`1178`
        * Added support for multiclass classification for ``roc_curve`` :pr:`1164`
        * Added ``categories`` accessor to ``OneHotEncoder`` for listing the categories associated with a feature :pr:`1182`
        * Added utility function to create pipeline instances from a list of component instances :pr:`1176`
    * Fixes
        * Fixed XGBoost column names for partial dependence methods :pr:`1104`
        * Removed dead code validating column type from ``TextFeaturizer`` :pr:`1122`
        * Fixed issue where ``Imputer`` cannot fit when there is None in a categorical or boolean column :pr:`1144`
        * ``OneHotEncoder`` preserves the custom index in the input data :pr:`1146`
        * Fixed representation for ``ModelFamily`` :pr:`1165`
        * Removed duplicate ``nbsphinx`` dependency in ``dev-requirements.txt`` :pr:`1168`
        * Users can now pass in any valid kwargs to all estimators :pr:`1157`
        * Remove broken accessor ``OneHotEncoder.get_feature_names`` and unneeded base class :pr:`1179`
        * Removed LightGBM Estimator from AutoML models :pr:`1186`
    * Changes
        * Pinned ``scikit-optimize`` version to 0.7.4 :pr:`1136`
        * Removed ``tqdm`` as a dependency :pr:`1177`
        * Added lightgbm version 3.0.0 to ``latest_dependency_versions.txt`` :pr:`1185`
        * Rename ``max_pipelines`` to ``max_iterations`` :pr:`1169`
    * Documentation Changes
        * Fixed API docs for ``AutoMLSearch`` ``add_result_callback`` :pr:`1113`
        * Added a step to our release process for pushing our latest version to conda-forge :pr:`1118`
        * Added warning for missing ipywidgets dependency for using ``PipelineSearchPlots`` on Jupyterlab :pr:`1145`
        * Updated ``README.md`` example to load demo dataset :pr:`1151`
        * Swapped mapping of breast cancer targets in ``model_understanding.ipynb`` :pr:`1170`
    * Testing Changes
        * Added test confirming ``TextFeaturizer`` never outputs null values :pr:`1122`
        * Changed Python version of ``Update Dependencies`` action to 3.8.x :pr:`1137`
        * Fixed release notes check-in test for ``Update Dependencies`` actions :pr:`1172`

.. warning::

    **Breaking Changes**
        * ``get_objective`` will now return a class definition rather than an instance by default :pr:`1132`
        * Deleted ``OPTIONS`` dictionary in ``evalml.objectives.utils.py`` :pr:`1132`
        * If specifying an objective by string, the string must now match the objective's name field, case-insensitive :pr:`1132`
        * Passing "Cost Benefit Matrix", "Fraud Cost", "Lead Scoring", "Mean Squared Log Error",
            "Recall", "Recall Macro", "Recall Micro", "Recall Weighted", or "Root Mean Squared Log Error" to ``AutoMLSearch`` will now result in a ``ValueError``
            rather than an ``ObjectiveNotFoundError`` :pr:`1132`
        * Search callbacks ``start_iteration_callback`` and ``add_results_callback`` have changed to include a copy of the AutoMLSearch object as a third parameter :pr:`1156`
        * Deleted ``OneHotEncoder.get_feature_names`` method which had been broken for a while, in favor of pipelines' ``input_feature_names`` :pr:`1179`
        * Deleted empty base class ``CategoricalEncoder`` which ``OneHotEncoder`` component was inheriting from :pr:`1176`
        * Results from ``roc_curve`` will now return as a list of dictionaries with each dictionary representing a class :pr:`1164`
        * ``max_pipelines`` now raises a ``DeprecationWarning`` and will be removed in the next release. ``max_iterations`` should be used instead. :pr:`1169`


**v0.13.1 Aug. 25, 2020**
    * Enhancements
        * Added Cost-Benefit Matrix objective for binary classification :pr:`1038`
        * Split ``fill_value`` into ``categorical_fill_value`` and ``numeric_fill_value`` for Imputer :pr:`1019`
        * Added ``explain_predictions`` and ``explain_predictions_best_worst`` for explaining multiple predictions with SHAP :pr:`1016`
        * Added new LSA component for text featurization :pr:`1022`
        * Added guide on installing with conda :pr:`1041`
        * Added a “cost-benefit curve” util method to graph cost-benefit matrix scores vs. binary classification thresholds :pr:`1081`
        * Standardized error when calling transform/predict before fit for pipelines :pr:`1048`
        * Added ``percent_better_than_baseline`` to AutoML search rankings and full rankings table :pr:`1050`
        * Added one-way partial dependence and partial dependence plots :pr:`1079`
        * Added "Feature Value" column to prediction explanation reports. :pr:`1064`
        * Added LightGBM classification estimator :pr:`1082`, :pr:`1114`
        * Added ``max_batches`` parameter to ``AutoMLSearch`` :pr:`1087`
    * Fixes
        * Updated ``TextFeaturizer`` component to no longer require an internet connection to run :pr:`1022`
        * Fixed non-deterministic element of ``TextFeaturizer`` transformations :pr:`1022`
        * Added a StandardScaler to all ElasticNet pipelines :pr:`1065`
        * Updated cost-benefit matrix to normalize score :pr:`1099`
        * Fixed logic in ``calculate_percent_difference`` so that it can handle negative values :pr:`1100`
    * Changes
        * Added ``needs_fitting`` property to ``ComponentBase`` :pr:`1044`
        * Updated references to data types to use datatype lists defined in ``evalml.utils.gen_utils`` :pr:`1039`
        * Remove maximum version limit for SciPy dependency :pr:`1051`
        * Moved ``all_components`` and other component importers into runtime methods :pr:`1045`
        * Consolidated graphing utility methods under ``evalml.utils.graph_utils`` :pr:`1060`
        * Made slight tweaks to how ``TextFeaturizer`` uses ``featuretools``, and did some refactoring of that and of LSA :pr:`1090`
        * Changed ``show_all_features`` parameter into ``importance_threshold``, which allows for thresholding feature importance :pr:`1097`, :pr:`1103`
    * Documentation Changes
        * Update ``setup.py`` URL to point to the github repo :pr:`1037`
        * Added tutorial for using the cost-benefit matrix objective :pr:`1088`
        * Updated ``model_understanding.ipynb`` to include documentation for using plotly on Jupyter Lab :pr:`1108`
    * Testing Changes
        * Refactor CircleCI tests to use matrix jobs (:pr:`1043`)
        * Added a test to check that all test directories are included in evalml package :pr:`1054`


.. warning::

    **Breaking Changes**
        * ``confusion_matrix`` and ``normalize_confusion_matrix`` have been moved to ``evalml.utils`` :pr:`1038`
        * All graph utility methods previously under ``evalml.pipelines.graph_utils`` have been moved to ``evalml.utils.graph_utils`` :pr:`1060`


**v0.12.2 Aug. 6, 2020**
    * Enhancements
        * Add save/load method to components :pr:`1023`
        * Expose pickle ``protocol`` as optional arg to save/load :pr:`1023`
        * Updated estimators used in AutoML to include ExtraTrees and ElasticNet estimators :pr:`1030`
    * Fixes
    * Changes
        * Removed ``DeprecationWarning`` for ``SimpleImputer`` :pr:`1018`
    * Documentation Changes
        * Add note about version numbers to release process docs :pr:`1034`
    * Testing Changes
        * Test files are now included in the evalml package :pr:`1029`


**v0.12.0 Aug. 3, 2020**
    * Enhancements
        * Added string and categorical targets support for binary and multiclass pipelines and check for numeric targets for ``DetectLabelLeakage`` data check :pr:`932`
        * Added clear exception for regression pipelines if target datatype is string or categorical :pr:`960`
        * Added target column names and class labels in ``predict`` and ``predict_proba`` output for pipelines :pr:`951`
        * Added ``_compute_shap_values`` and ``normalize_values`` to ``pipelines/explanations`` module :pr:`958`
        * Added ``explain_prediction`` feature which explains single predictions with SHAP :pr:`974`
        * Added Imputer to allow different imputation strategies for numerical and categorical dtypes :pr:`991`
        * Added support for configuring logfile path using env var, and don't create logger if there are filesystem errors :pr:`975`
        * Updated catboost estimators' default parameters and automl hyperparameter ranges to speed up fit time :pr:`998`
    * Fixes
        * Fixed ReadtheDocs warning failure regarding embedded gif :pr:`943`
        * Removed incorrect parameter passed to pipeline classes in ``_add_baseline_pipelines`` :pr:`941`
        * Added universal error for calling ``predict``, ``predict_proba``, ``transform``, and ``feature_importances`` before fitting :pr:`969`, :pr:`994`
        * Made ``TextFeaturizer`` component and pip dependencies ``featuretools`` and ``nlp_primitives`` optional :pr:`976`
        * Updated imputation strategy in automl to no longer limit impute strategy to ``most_frequent`` for all features if there are any categorical columns :pr:`991`
        * Fixed ``UnboundLocalError`` for ``cv_pipeline`` when automl search errors :pr:`996`
        * Fixed ``Imputer`` to reset dataframe index to preserve behavior expected from  ``SimpleImputer`` :pr:`1009`
    * Changes
        * Moved ``get_estimators`` to ``evalml.pipelines.components.utils`` :pr:`934`
        * Modified Pipelines to raise ``PipelineScoreError`` when they encounter an error during scoring :pr:`936`
        * Moved ``evalml.model_families.list_model_families`` to ``evalml.pipelines.components.allowed_model_families`` :pr:`959`
        * Renamed ``DateTimeFeaturization`` to ``DateTimeFeaturizer`` :pr:`977`
        * Added check to stop search and raise an error if all pipelines in a batch return NaN scores :pr:`1015`
    * Documentation Changes
        * Updated ``README.md`` :pr:`963`
        * Reworded message when errors are returned from data checks in search :pr:`982`
        * Added section on understanding model predictions with ``explain_prediction`` to User Guide :pr:`981`
        * Added a section to the user guide and api reference about how XGBoost and CatBoost are not fully supported. :pr:`992`
        * Added custom components section in user guide :pr:`993`
        * Updated FAQ section formatting :pr:`997`
        * Updated release process documentation :pr:`1003`
    * Testing Changes
        * Moved ``predict_proba`` and ``predict`` tests regarding string / categorical targets to ``test_pipelines.py`` :pr:`972`
        * Fixed dependency update bot by updating python version to 3.7 to avoid frequent github version updates :pr:`1002`


.. warning::

    **Breaking Changes**
        * ``get_estimators`` has been moved to ``evalml.pipelines.components.utils`` (previously was under ``evalml.pipelines.utils``) :pr:`934`
        * Removed the ``raise_errors`` flag in AutoML search. All errors during pipeline evaluation will be caught and logged. :pr:`936`
        * ``evalml.model_families.list_model_families`` has been moved to ``evalml.pipelines.components.allowed_model_families`` :pr:`959`
        * ``TextFeaturizer``: the ``featuretools`` and ``nlp_primitives`` packages must be installed after installing evalml in order to use this component :pr:`976`
        * Renamed ``DateTimeFeaturization`` to ``DateTimeFeaturizer`` :pr:`977`


**v0.11.2 July 16, 2020**
    * Enhancements
        * Added ``NoVarianceDataCheck`` to ``DefaultDataChecks`` :pr:`893`
        * Added text processing and featurization component ``TextFeaturizer`` :pr:`913`, :pr:`924`
        * Added additional checks to ``InvalidTargetDataCheck`` to handle invalid target data types :pr:`929`
        * ``AutoMLSearch`` will now handle ``KeyboardInterrupt`` and prompt user for confirmation :pr:`915`
    * Fixes
        * Makes automl results a read-only property :pr:`919`
    * Changes
        * Deleted static pipelines and refactored tests involving static pipelines, removed ``all_pipelines()`` and ``get_pipelines()`` :pr:`904`
        * Moved ``list_model_families`` to ``evalml.model_family.utils`` :pr:`903`
        * Updated ``all_pipelines``, ``all_estimators``, ``all_components`` to use the same mechanism for dynamically generating their elements :pr:`898`
        * Rename ``master`` branch to ``main`` :pr:`918`
        * Add pypi release github action :pr:`923`
        * Updated ``AutoMLSearch.search`` stdout output and logging and removed tqdm progress bar :pr:`921`
        * Moved automl config checks previously in ``search()`` to init :pr:`933`
    * Documentation Changes
        * Reorganized and rewrote documentation :pr:`937`
        * Updated to use pydata sphinx theme :pr:`937`
        * Updated docs to use ``release_notes`` instead of ``changelog`` :pr:`942`
    * Testing Changes
        * Cleaned up fixture names and usages in tests :pr:`895`


.. warning::

    **Breaking Changes**
        * ``list_model_families`` has been moved to ``evalml.model_family.utils`` (previously was under ``evalml.pipelines.utils``) :pr:`903`
        * ``get_estimators`` has been moved to ``evalml.pipelines.components.utils`` (previously was under ``evalml.pipelines.utils``) :pr:`934`
        * Static pipeline definitions have been removed, but similar pipelines can still be constructed via creating an instance of ``PipelineBase`` :pr:`904`
        * ``all_pipelines()`` and ``get_pipelines()`` utility methods have been removed :pr:`904`


**v0.11.0 June 30, 2020**
    * Enhancements
        * Added multiclass support for ROC curve graphing :pr:`832`
        * Added preprocessing component to drop features whose percentage of NaN values exceeds a specified threshold :pr:`834`
        * Added data check to check for problematic target labels :pr:`814`
        * Added PerColumnImputer that allows imputation strategies per column :pr:`824`
        * Added transformer to drop specific columns :pr:`827`
        * Added support for ``categories``, ``handle_error``, and ``drop`` parameters in ``OneHotEncoder`` :pr:`830` :pr:`897`
        * Added preprocessing component to handle DateTime columns featurization :pr:`838`
        * Added ability to clone pipelines and components :pr:`842`
        * Define getter method for component ``parameters`` :pr:`847`
        * Added utility methods to calculate and graph permutation importances :pr:`860`, :pr:`880`
        * Added new utility functions necessary for generating dynamic preprocessing pipelines :pr:`852`
        * Added kwargs to all components :pr:`863`
        * Updated ``AutoSearchBase`` to use dynamically generated preprocessing pipelines :pr:`870`
        * Added SelectColumns transformer :pr:`873`
        * Added ability to evaluate additional pipelines for automl search :pr:`874`
        * Added ``default_parameters`` class property to components and pipelines :pr:`879`
        * Added better support for disabling data checks in automl search :pr:`892`
        * Added ability to save and load AutoML objects to file :pr:`888`
        * Updated ``AutoSearchBase.get_pipelines`` to return an untrained pipeline instance :pr:`876`
        * Saved learned binary classification thresholds in automl results cv data dict :pr:`876`
    * Fixes
        * Fixed bug where SimpleImputer cannot handle dropped columns :pr:`846`
        * Fixed bug where PerColumnImputer cannot handle dropped columns :pr:`855`
        * Enforce requirement that builtin components save all inputted values in their parameters dict :pr:`847`
        * Don't list base classes in ``all_components`` output :pr:`847`
        * Standardize all components to output pandas data structures, and accept either pandas or numpy :pr:`853`
        * Fixed rankings and full_rankings error when search has not been run :pr:`894`
    * Changes
        * Update ``all_pipelines`` and ``all_components`` to try initializing pipelines/components, and on failure exclude them :pr:`849`
        * Refactor ``handle_components`` to ``handle_components_class``, standardize to ``ComponentBase`` subclass instead of instance :pr:`850`
        * Refactor "blacklist"/"whitelist" to "allow"/"exclude" lists :pr:`854`
        * Replaced ``AutoClassificationSearch`` and ``AutoRegressionSearch`` with ``AutoMLSearch`` :pr:`871`
        * Renamed feature_importances and permutation_importances methods to use singular names (feature_importance and permutation_importance) :pr:`883`
        * Updated ``automl`` default data splitter to train/validation split for large datasets :pr:`877`
        * Added open source license, update some repo metadata :pr:`887`
        * Removed dead code in ``_get_preprocessing_components`` :pr:`896`
    * Documentation Changes
        * Fix some typos and update the EvalML logo :pr:`872`
    * Testing Changes
        * Update the changelog check job to expect the new branching pattern for the deps update bot :pr:`836`
        * Check that all components output pandas datastructures, and can accept either pandas or numpy :pr:`853`
        * Replaced ``AutoClassificationSearch`` and ``AutoRegressionSearch`` with ``AutoMLSearch`` :pr:`871`


.. warning::

    **Breaking Changes**
        * Pipelines' static ``component_graph`` field must contain either ``ComponentBase`` subclasses or ``str``, instead of ``ComponentBase`` subclass instances :pr:`850`
        * Rename ``handle_component`` to ``handle_component_class``. Now standardizes to ``ComponentBase`` subclasses instead of ``ComponentBase`` subclass instances :pr:`850`
        * Renamed automl's ``cv`` argument to ``data_split`` :pr:`877`
        * Pipelines' and classifiers' ``feature_importances`` is renamed ``feature_importance``, ``graph_feature_importances`` is renamed ``graph_feature_importance`` :pr:`883`
        * Passing ``data_checks=None`` to automl search will not perform any data checks as opposed to default checks. :pr:`892`
        * Pipelines to search for in AutoML are now determined automatically, rather than using the statically-defined pipeline classes. :pr:`870`
        * Updated ``AutoSearchBase.get_pipelines`` to return an untrained pipeline instance, instead of one which happened to be trained on the final cross-validation fold :pr:`876`


**v0.10.0 May 29, 2020**
    * Enhancements
        * Added baseline models for classification and regression, add functionality to calculate baseline models before searching in AutoML :pr:`746`
        * Port over highly-null guardrail as a data check and define ``DefaultDataChecks`` and ``DisableDataChecks`` classes :pr:`745`
        * Update ``Tuner`` classes to work directly with pipeline parameters dicts instead of flat parameter lists :pr:`779`
        * Add Elastic Net as a pipeline option :pr:`812`
        * Added new Pipeline option ``ExtraTrees`` :pr:`790`
        * Added precicion-recall curve metrics and plot for binary classification problems in ``evalml.pipeline.graph_utils`` :pr:`794`
        * Update the default automl algorithm to search in batches, starting with default parameters for each pipeline and iterating from there :pr:`793`
        * Added ``AutoMLAlgorithm`` class and ``IterativeAlgorithm`` impl, separated from ``AutoSearchBase`` :pr:`793`
    * Fixes
        * Update pipeline ``score`` to return ``nan`` score for any objective which throws an exception during scoring :pr:`787`
        * Fixed bug introduced in :pr:`787` where binary classification metrics requiring predicted probabilities error in scoring :pr:`798`
        * CatBoost and XGBoost classifiers and regressors can no longer have a learning rate of 0 :pr:`795`
    * Changes
        * Cleanup pipeline ``score`` code, and cleanup codecov :pr:`711`
        * Remove ``pass`` for abstract methods for codecov :pr:`730`
        * Added __str__ for AutoSearch object :pr:`675`
        * Add util methods to graph ROC and confusion matrix :pr:`720`
        * Refactor ``AutoBase`` to ``AutoSearchBase`` :pr:`758`
        * Updated AutoBase with ``data_checks`` parameter, removed previous ``detect_label_leakage`` parameter, and added functionality to run data checks before search in AutoML :pr:`765`
        * Updated our logger to use Python's logging utils :pr:`763`
        * Refactor most of ``AutoSearchBase._do_iteration`` impl into ``AutoSearchBase._evaluate`` :pr:`762`
        * Port over all guardrails to use the new DataCheck API :pr:`789`
        * Expanded ``import_or_raise`` to catch all exceptions :pr:`759`
        * Adds RMSE, MSLE, RMSLE as standard metrics :pr:`788`
        * Don't allow ``Recall`` to be used as an objective for AutoML :pr:`784`
        * Removed feature selection from pipelines :pr:`819`
        * Update default estimator parameters to make automl search faster and more accurate :pr:`793`
    * Documentation Changes
        * Add instructions to freeze ``master`` on ``release.md`` :pr:`726`
        * Update release instructions with more details :pr:`727` :pr:`733`
        * Add objective base classes to API reference :pr:`736`
        * Fix components API to match other modules :pr:`747`
    * Testing Changes
        * Delete codecov yml, use codecov.io's default :pr:`732`
        * Added unit tests for fraud cost, lead scoring, and standard metric objectives :pr:`741`
        * Update codecov client :pr:`782`
        * Updated AutoBase __str__ test to include no parameters case :pr:`783`
        * Added unit tests for ``ExtraTrees`` pipeline :pr:`790`
        * If codecov fails to upload, fail build :pr:`810`
        * Updated Python version of dependency action :pr:`816`
        * Update the dependency update bot to use a suffix when creating branches :pr:`817`

.. warning::

    **Breaking Changes**
        * The ``detect_label_leakage`` parameter for AutoML classes has been removed and replaced by a ``data_checks`` parameter :pr:`765`
        * Moved ROC and confusion matrix methods from ``evalml.pipeline.plot_utils`` to ``evalml.pipeline.graph_utils`` :pr:`720`
        * ``Tuner`` classes require a pipeline hyperparameter range dict as an init arg instead of a space definition :pr:`779`
        * ``Tuner.propose`` and ``Tuner.add`` work directly with pipeline parameters dicts instead of flat parameter lists :pr:`779`
        * ``PipelineBase.hyperparameters`` and ``custom_hyperparameters`` use pipeline parameters dict format instead of being represented as a flat list :pr:`779`
        * All guardrail functions previously under ``evalml.guardrails.utils`` will be removed and replaced by data checks :pr:`789`
        * ``Recall`` disallowed as an objective for AutoML :pr:`784`
        * ``AutoSearchBase`` parameter ``tuner`` has been renamed to ``tuner_class`` :pr:`793`
        * ``AutoSearchBase`` parameter ``possible_pipelines`` and ``possible_model_families`` have been renamed to ``allowed_pipelines`` and ``allowed_model_families`` :pr:`793`


**v0.9.0 Apr. 27, 2020**
    * Enhancements
        * Added ``Accuracy`` as an standard objective :pr:`624`
        * Added verbose parameter to load_fraud :pr:`560`
        * Added Balanced Accuracy metric for binary, multiclass :pr:`612` :pr:`661`
        * Added XGBoost regressor and XGBoost regression pipeline :pr:`666`
        * Added ``Accuracy`` metric for multiclass :pr:`672`
        * Added objective name in ``AutoBase.describe_pipeline`` :pr:`686`
        * Added ``DataCheck`` and ``DataChecks``, ``Message`` classes and relevant subclasses :pr:`739`
    * Fixes
        * Removed direct access to ``cls.component_graph`` :pr:`595`
        * Add testing files to .gitignore :pr:`625`
        * Remove circular dependencies from ``Makefile`` :pr:`637`
        * Add error case for ``normalize_confusion_matrix()`` :pr:`640`
        * Fixed ``XGBoostClassifier`` and ``XGBoostRegressor`` bug with feature names that contain [, ], or < :pr:`659`
        * Update ``make_pipeline_graph`` to not accidentally create empty file when testing if path is valid :pr:`649`
        * Fix pip installation warning about docsutils version, from boto dependency :pr:`664`
        * Removed zero division warning for F1/precision/recall metrics :pr:`671`
        * Fixed ``summary`` for pipelines without estimators :pr:`707`
    * Changes
        * Updated default objective for binary/multiclass classification to log loss :pr:`613`
        * Created classification and regression pipeline subclasses and removed objective as an attribute of pipeline classes :pr:`405`
        * Changed the output of ``score`` to return one dictionary :pr:`429`
        * Created binary and multiclass objective subclasses :pr:`504`
        * Updated objectives API :pr:`445`
        * Removed call to ``get_plot_data`` from AutoML :pr:`615`
        * Set ``raise_error`` to default to True for AutoML classes :pr:`638`
        * Remove unnecessary "u" prefixes on some unicode strings :pr:`641`
        * Changed one-hot encoder to return uint8 dtypes instead of ints :pr:`653`
        * Pipeline ``_name`` field changed to ``custom_name`` :pr:`650`
        * Removed ``graphs.py`` and moved methods into ``PipelineBase`` :pr:`657`, :pr:`665`
        * Remove s3fs as a dev dependency :pr:`664`
        * Changed requirements-parser to be a core dependency :pr:`673`
        * Replace ``supported_problem_types`` field on pipelines with ``problem_type`` attribute on base classes :pr:`678`
        * Changed AutoML to only show best results for a given pipeline template in ``rankings``, added ``full_rankings`` property to show all :pr:`682`
        * Update ``ModelFamily`` values: don't list xgboost/catboost as classifiers now that we have regression pipelines for them :pr:`677`
        * Changed AutoML's ``describe_pipeline`` to get problem type from pipeline instead :pr:`685`
        * Standardize ``import_or_raise`` error messages :pr:`683`
        * Updated argument order of objectives to align with sklearn's :pr:`698`
        * Renamed ``pipeline.feature_importance_graph`` to ``pipeline.graph_feature_importances`` :pr:`700`
        * Moved ROC and confusion matrix methods to ``evalml.pipelines.plot_utils`` :pr:`704`
        * Renamed ``MultiClassificationObjective`` to ``MulticlassClassificationObjective``, to align with pipeline naming scheme :pr:`715`
    * Documentation Changes
        * Fixed some sphinx warnings :pr:`593`
        * Fixed docstring for ``AutoClassificationSearch`` with correct command :pr:`599`
        * Limit readthedocs formats to pdf, not htmlzip and epub :pr:`594` :pr:`600`
        * Clean up objectives API documentation :pr:`605`
        * Fixed function on Exploring search results page :pr:`604`
        * Update release process doc :pr:`567`
        * ``AutoClassificationSearch`` and ``AutoRegressionSearch`` show inherited methods in API reference :pr:`651`
        * Fixed improperly formatted code in breaking changes for changelog :pr:`655`
        * Added configuration to treat Sphinx warnings as errors :pr:`660`
        * Removed separate plotting section for pipelines in API reference :pr:`657`, :pr:`665`
        * Have leads example notebook load S3 files using https, so we can delete s3fs dev dependency :pr:`664`
        * Categorized components in API reference and added descriptions for each category :pr:`663`
        * Fixed Sphinx warnings about ``BalancedAccuracy`` objective :pr:`669`
        * Updated API reference to include missing components and clean up pipeline docstrings :pr:`689`
        * Reorganize API ref, and clarify pipeline sub-titles :pr:`688`
        * Add and update preprocessing utils in API reference :pr:`687`
        * Added inheritance diagrams to API reference :pr:`695`
        * Documented which default objective AutoML optimizes for :pr:`699`
        * Create seperate install page :pr:`701`
        * Include more utils in API ref, like ``import_or_raise`` :pr:`704`
        * Add more color to pipeline documentation :pr:`705`
    * Testing Changes
        * Matched install commands of ``check_latest_dependencies`` test and it's GitHub action :pr:`578`
        * Added Github app to auto assign PR author as assignee :pr:`477`
        * Removed unneeded conda installation of xgboost in windows checkin tests :pr:`618`
        * Update graph tests to always use tmpfile dir :pr:`649`
        * Changelog checkin test workaround for release PRs: If 'future release' section is empty of PR refs, pass check :pr:`658`
        * Add changelog checkin test exception for ``dep-update`` branch :pr:`723`

.. warning::

    **Breaking Changes**

    * Pipelines will now no longer take an objective parameter during instantiation, and will no longer have an objective attribute.
    * ``fit()`` and ``predict()`` now use an optional ``objective`` parameter, which is only used in binary classification pipelines to fit for a specific objective.
    * ``score()`` will now use a required ``objectives`` parameter that is used to determine all the objectives to score on. This differs from the previous behavior, where the pipeline's objective was scored on regardless.
    * ``score()`` will now return one dictionary of all objective scores.
    * ``ROC`` and ``ConfusionMatrix`` plot methods via ``Auto(*).plot`` have been removed by :pr:`615` and are replaced by ``roc_curve`` and ``confusion_matrix`` in ``evamlm.pipelines.plot_utils`` in :pr:`704`
    * ``normalize_confusion_matrix`` has been moved to ``evalml.pipelines.plot_utils`` :pr:`704`
    * Pipelines ``_name`` field changed to ``custom_name``
    * Pipelines ``supported_problem_types`` field is removed because it is no longer necessary :pr:`678`
    * Updated argument order of objectives' ``objective_function`` to align with sklearn :pr:`698`
    * ``pipeline.feature_importance_graph`` has been renamed to ``pipeline.graph_feature_importances`` in :pr:`700`
    * Removed unsupported ``MSLE`` objective :pr:`704`


**v0.8.0 Apr. 1, 2020**
    * Enhancements
        * Add normalization option and information to confusion matrix :pr:`484`
        * Add util function to drop rows with NaN values :pr:`487`
        * Renamed ``PipelineBase.name`` as ``PipelineBase.summary`` and redefined ``PipelineBase.name`` as class property :pr:`491`
        * Added access to parameters in Pipelines with ``PipelineBase.parameters`` (used to be return of ``PipelineBase.describe``) :pr:`501`
        * Added ``fill_value`` parameter for ``SimpleImputer`` :pr:`509`
        * Added functionality to override component hyperparameters and made pipelines take hyperparemeters from components :pr:`516`
        * Allow ``numpy.random.RandomState`` for random_state parameters :pr:`556`
    * Fixes
        * Removed unused dependency ``matplotlib``, and move ``category_encoders`` to test reqs :pr:`572`
    * Changes
        * Undo version cap in XGBoost placed in :pr:`402` and allowed all released of XGBoost :pr:`407`
        * Support pandas 1.0.0 :pr:`486`
        * Made all references to the logger static :pr:`503`
        * Refactored ``model_type`` parameter for components and pipelines to ``model_family`` :pr:`507`
        * Refactored ``problem_types`` for pipelines and components into ``supported_problem_types`` :pr:`515`
        * Moved ``pipelines/utils.save_pipeline`` and ``pipelines/utils.load_pipeline`` to ``PipelineBase.save`` and ``PipelineBase.load`` :pr:`526`
        * Limit number of categories encoded by ``OneHotEncoder`` :pr:`517`
    * Documentation Changes
        * Updated API reference to remove ``PipelinePlot`` and added moved ``PipelineBase`` plotting methods :pr:`483`
        * Add code style and github issue guides :pr:`463` :pr:`512`
        * Updated API reference for to surface class variables for pipelines and components :pr:`537`
        * Fixed README documentation link :pr:`535`
        * Unhid PR references in changelog :pr:`656`
    * Testing Changes
        * Added automated dependency check PR :pr:`482`, :pr:`505`
        * Updated automated dependency check comment :pr:`497`
        * Have build_docs job use python executor, so that env vars are set properly :pr:`547`
        * Added simple test to make sure ``OneHotEncoder``'s top_n works with large number of categories :pr:`552`
        * Run windows unit tests on PRs :pr:`557`


.. warning::

    **Breaking Changes**

    * ``AutoClassificationSearch`` and ``AutoRegressionSearch``'s ``model_types`` parameter has been refactored into ``allowed_model_families``
    * ``ModelTypes`` enum has been changed to ``ModelFamily``
    * Components and Pipelines now have a ``model_family`` field instead of ``model_type``
    * ``get_pipelines`` utility function now accepts ``model_families`` as an argument instead of ``model_types``
    * ``PipelineBase.name`` no longer returns structure of pipeline and has been replaced by ``PipelineBase.summary``
    * ``PipelineBase.problem_types`` and ``Estimator.problem_types`` has been renamed to ``supported_problem_types``
    * ``pipelines/utils.save_pipeline`` and ``pipelines/utils.load_pipeline`` moved to ``PipelineBase.save`` and ``PipelineBase.load``


**v0.7.0 Mar. 9, 2020**
    * Enhancements
        * Added emacs buffers to .gitignore :pr:`350`
        * Add CatBoost (gradient-boosted trees) classification and regression components and pipelines :pr:`247`
        * Added Tuner abstract base class :pr:`351`
        * Added ``n_jobs`` as parameter for ``AutoClassificationSearch`` and ``AutoRegressionSearch`` :pr:`403`
        * Changed colors of confusion matrix to shades of blue and updated axis order to match scikit-learn's :pr:`426`
        * Added ``PipelineBase`` ``.graph`` and ``.feature_importance_graph`` methods, moved from previous location :pr:`423`
        * Added support for python 3.8 :pr:`462`
    * Fixes
        * Fixed ROC and confusion matrix plots not being calculated if user passed own additional_objectives :pr:`276`
        * Fixed ReadtheDocs ``FileNotFoundError`` exception for fraud dataset :pr:`439`
    * Changes
        * Added ``n_estimators`` as a tunable parameter for XGBoost :pr:`307`
        * Remove unused parameter ``ObjectiveBase.fit_needs_proba`` :pr:`320`
        * Remove extraneous parameter ``component_type`` from all components :pr:`361`
        * Remove unused ``rankings.csv`` file :pr:`397`
        * Downloaded demo and test datasets so unit tests can run offline :pr:`408`
        * Remove ``_needs_fitting`` attribute from Components :pr:`398`
        * Changed plot.feature_importance to show only non-zero feature importances by default, added optional parameter to show all :pr:`413`
        * Refactored ``PipelineBase`` to take in parameter dictionary and moved pipeline metadata to class attribute :pr:`421`
        * Dropped support for Python 3.5 :pr:`438`
        * Removed unused ``apply.py`` file :pr:`449`
        * Clean up ``requirements.txt`` to remove unused deps :pr:`451`
        * Support installation without all required dependencies :pr:`459`
    * Documentation Changes
        * Update release.md with instructions to release to internal license key :pr:`354`
    * Testing Changes
        * Added tests for utils (and moved current utils to gen_utils) :pr:`297`
        * Moved XGBoost install into it's own separate step on Windows using Conda :pr:`313`
        * Rewind pandas version to before 1.0.0, to diagnose test failures for that version :pr:`325`
        * Added dependency update checkin test :pr:`324`
        * Rewind XGBoost version to before 1.0.0 to diagnose test failures for that version :pr:`402`
        * Update dependency check to use a whitelist :pr:`417`
        * Update unit test jobs to not install dev deps :pr:`455`

.. warning::

    **Breaking Changes**

    * Python 3.5 will not be actively supported.

**v0.6.0 Dec. 16, 2019**
    * Enhancements
        * Added ability to create a plot of feature importances :pr:`133`
        * Add early stopping to AutoML using patience and tolerance parameters :pr:`241`
        * Added ROC and confusion matrix metrics and plot for classification problems and introduce PipelineSearchPlots class :pr:`242`
        * Enhanced AutoML results with search order :pr:`260`
        * Added utility function to show system and environment information :pr:`300`
    * Fixes
        * Lower botocore requirement :pr:`235`
        * Fixed decision_function calculation for ``FraudCost`` objective :pr:`254`
        * Fixed return value of ``Recall`` metrics :pr:`264`
        * Components return ``self`` on fit :pr:`289`
    * Changes
        * Renamed automl classes to ``AutoRegressionSearch`` and ``AutoClassificationSearch`` :pr:`287`
        * Updating demo datasets to retain column names :pr:`223`
        * Moving pipeline visualization to ``PipelinePlot`` class :pr:`228`
        * Standarizing inputs as ``pd.Dataframe`` / ``pd.Series`` :pr:`130`
        * Enforcing that pipelines must have an estimator as last component :pr:`277`
        * Added ``ipywidgets`` as a dependency in ``requirements.txt`` :pr:`278`
        * Added Random and Grid Search Tuners :pr:`240`
    * Documentation Changes
        * Adding class properties to API reference :pr:`244`
        * Fix and filter FutureWarnings from scikit-learn :pr:`249`, :pr:`257`
        * Adding Linear Regression to API reference and cleaning up some Sphinx warnings :pr:`227`
    * Testing Changes
        * Added support for testing on Windows with CircleCI :pr:`226`
        * Added support for doctests :pr:`233`

.. warning::

    **Breaking Changes**

    * The ``fit()`` method for ``AutoClassifier`` and ``AutoRegressor`` has been renamed to ``search()``.
    * ``AutoClassifier`` has been renamed to ``AutoClassificationSearch``
    * ``AutoRegressor`` has been renamed to ``AutoRegressionSearch``
    * ``AutoClassificationSearch.results`` and ``AutoRegressionSearch.results`` now is a dictionary with ``pipeline_results`` and ``search_order`` keys. ``pipeline_results`` can be used to access a dictionary that is identical to the old ``.results`` dictionary. Whereas, ``search_order`` returns a list of the search order in terms of ``pipeline_id``.
    * Pipelines now require an estimator as the last component in ``component_list``. Slicing pipelines now throws an ``NotImplementedError`` to avoid returning pipelines without an estimator.

**v0.5.2 Nov. 18, 2019**
    * Enhancements
        * Adding basic pipeline structure visualization :pr:`211`
    * Documentation Changes
        * Added notebooks to build process :pr:`212`

**v0.5.1 Nov. 15, 2019**
    * Enhancements
        * Added basic outlier detection guardrail :pr:`151`
        * Added basic ID column guardrail :pr:`135`
        * Added support for unlimited pipelines with a ``max_time`` limit :pr:`70`
        * Updated .readthedocs.yaml to successfully build :pr:`188`
    * Fixes
        * Removed MSLE from default additional objectives :pr:`203`
        * Fixed ``random_state`` passed in pipelines :pr:`204`
        * Fixed slow down in RFRegressor :pr:`206`
    * Changes
        * Pulled information for describe_pipeline from pipeline's new describe method :pr:`190`
        * Refactored pipelines :pr:`108`
        * Removed guardrails from Auto(*) :pr:`202`, :pr:`208`
    * Documentation Changes
        * Updated documentation to show ``max_time`` enhancements :pr:`189`
        * Updated release instructions for RTD :pr:`193`
        * Added notebooks to build process :pr:`212`
        * Added contributing instructions :pr:`213`
        * Added new content :pr:`222`

**v0.5.0 Oct. 29, 2019**
    * Enhancements
        * Added basic one hot encoding :pr:`73`
        * Use enums for model_type :pr:`110`
        * Support for splitting regression datasets :pr:`112`
        * Auto-infer multiclass classification :pr:`99`
        * Added support for other units in ``max_time`` :pr:`125`
        * Detect highly null columns :pr:`121`
        * Added additional regression objectives :pr:`100`
        * Show an interactive iteration vs. score plot when using fit() :pr:`134`
    * Fixes
        * Reordered ``describe_pipeline`` :pr:`94`
        * Added type check for ``model_type`` :pr:`109`
        * Fixed ``s`` units when setting string ``max_time`` :pr:`132`
        * Fix objectives not appearing in API documentation :pr:`150`
    * Changes
        * Reorganized tests :pr:`93`
        * Moved logging to its own module :pr:`119`
        * Show progress bar history :pr:`111`
        * Using ``cloudpickle`` instead of pickle to allow unloading of custom objectives :pr:`113`
        * Removed render.py :pr:`154`
    * Documentation Changes
        * Update release instructions :pr:`140`
        * Include additional_objectives parameter :pr:`124`
        * Added Changelog :pr:`136`
    * Testing Changes
        * Code coverage :pr:`90`
        * Added CircleCI tests for other Python versions :pr:`104`
        * Added doc notebooks as tests :pr:`139`
        * Test metadata for CircleCI and 2 core parallelism :pr:`137`

**v0.4.1 Sep. 16, 2019**
    * Enhancements
        * Added AutoML for classification and regressor using Autobase and Skopt :pr:`7` :pr:`9`
        * Implemented standard classification and regression metrics :pr:`7`
        * Added logistic regression, random forest, and XGBoost pipelines :pr:`7`
        * Implemented support for custom objectives :pr:`15`
        * Feature importance for pipelines :pr:`18`
        * Serialization for pipelines :pr:`19`
        * Allow fitting on objectives for optimal threshold :pr:`27`
        * Added detect label leakage :pr:`31`
        * Implemented callbacks :pr:`42`
        * Allow for multiclass classification :pr:`21`
        * Added support for additional objectives :pr:`79`
    * Fixes
        * Fixed feature selection in pipelines :pr:`13`
        * Made ``random_seed`` usage consistent :pr:`45`
    * Documentation Changes
        * Documentation Changes
        * Added docstrings :pr:`6`
        * Created notebooks for docs :pr:`6`
        * Initialized readthedocs EvalML :pr:`6`
        * Added favicon :pr:`38`
    * Testing Changes
        * Added testing for loading data :pr:`39`

**v0.2.0 Aug. 13, 2019**
    * Enhancements
        * Created fraud detection objective :pr:`4`

**v0.1.0 July. 31, 2019**
    * *First Release*
    * Enhancements
        * Added lead scoring objecitve :pr:`1`
        * Added basic classifier :pr:`1`
    * Documentation Changes
        * Initialized Sphinx for docs :pr:`1`<|MERGE_RESOLUTION|>--- conflicted
+++ resolved
@@ -5,12 +5,7 @@
     * Enhancements
     * Fixes
     * Changes
-<<<<<<< HEAD
-        * Moved model understanding metrics from ``graph.py`` into a separate file :pr:`3417`
-        * Unpin ``click`` dependency :pr:`3420`
         * Updated ``DateTimeFormatDataCheck`` to use woodwork's ``infer_frequency`` function :pr:`3425`
-=======
->>>>>>> 69509215
     * Documentation Changes
     * Testing Changes
 
