--- conflicted
+++ resolved
@@ -26,11 +26,8 @@
         * Added a step to our release process for pushing our latest version to conda-forge :pr:`1118`
         * Added warning for missing ipywidgets dependency for using `PipelineSearchPlots` on Jupyterlab :pr:`1145`
         * Updated README.md example to load demo dataset :pr:`1151`
-<<<<<<< HEAD
         * Included description of how to access the component instances and features for pipeline user guide :pr:`1163`
-=======
         * Swapped mapping of breast cancer targets in `model_understanding.ipynb` :pr:`1170`
->>>>>>> a6470d1e
     * Testing Changes
         * Added test confirming `TextFeaturizer` never outputs null values :pr:`1122`
         * Changed Python version of `Update Dependencies` action to 3.8.x :pr:`1137`
