--- conflicted
+++ resolved
@@ -15,11 +15,8 @@
     * Documentation Changes
         * Fixed API docs for `AutoMLSearch` `add_result_callback` :pr:`1113`
         * Added a step to our release process for pushing our latest version to conda-forge :pr:`1118`
-<<<<<<< HEAD
         * Added warning for missing ipywidgets dependency for using `PipelineSearchPlots` on Jupyterlab :pr:`1145`
-=======
         * Updated README.md example to load demo dataset :pr:`1151` 
->>>>>>> 3ba9f8d6
     * Testing Changes
         * Added test confirming `TextFeaturizer` never outputs null values :pr:`1122`
         * Changed Python version of `Update Dependencies` action to 3.8.x :pr:`1137`
