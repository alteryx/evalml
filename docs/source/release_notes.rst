--- conflicted
+++ resolved
@@ -9,11 +9,8 @@
     * Changes
         * Updated ``ARIMARegressor`` to be compatible with sktime v0.22.0 and beyond :pr:`4283`
         * Updated ``graph_prediction_vs_actual_over_time()`` to be compatible with multiseries time series :pr:`4284`
-<<<<<<< HEAD
         * Updated ``excluded_model_families`` to take in a list of both ``str`` and ``ModelFamily`` data types :pr:`4287`
-=======
         * Unpinned ipywidgets :pr:`4288`
->>>>>>> ecbb2e49
     * Documentation Changes
         * Removed erroneous warnings from Data Checks User Guide page and removed ``tqdm`` warning in all notebooks :pr:`4274`
     * Testing Changes
