Release Notes
-------------

**Future Releases**
    * Enhancements
        * Added stacked ensemble component classes (``StackedEnsembleClassifier``, ``StackedEnsembleRegressor``) :pr:`1134`
        * Added ``DecisionTreeClassifier`` and ``DecisionTreeRegressor`` to AutoML :pr:`1255`
        * Added ``graph_prediction_vs_actual`` in ``model_understanding`` for regression problems :pr:`1252`
        * Added stacked ensemble component classes (StackedEnsembleClassifier, StackedEnsembleRegressor) :pr:`1134`
        * Added parameter to ``OneHotEncoder`` to enable filtering for features to encode for :pr:`1249`
        * Added percent-better-than-baseline for all objectives to automl.results :pr:`1244`
        * Added ``HighVarianceCVDataCheck`` and replaced synonymous warning in ``AutoMLSearch`` :pr:`1254`
        * Added `PCA Transformer` component for dimensionality reduction :pr:`1270`
    * Fixes
        * Fixed ML performance issue with ordered datasets: always shuffle data in automl's default CV splits :pr:`1265`
<<<<<<< HEAD
        * Fixed broken ``evalml info`` CLI command :pr:`1293`
=======
        * Fixed bug in ``explain_predictions_best_worst`` where a custom index in the target variable would cause a ``ValueError`` :pr:`1318`
>>>>>>> d254e311
    * Changes
        * Allow ``add_to_rankings`` to be called before AutoMLSearch is called :pr:`1250`
    * Documentation Changes
        * Fixed and updated code blocks in Release Notes :pr:`1243`
        * Added DecisionTree estimators to API Reference :pr:`1246`
        * Changed class inheritance display to flow vertically :pr:`1248`
        * Updated cost-benefit tutorial to use a holdout/test set :pr:`1159`
        * Added ``evalml info`` command to documentation :pr:`1293`
        * Miscellaneous doc updates :pr:`1269`
        * Removed conda pre-release testing from the release process document :pr:`1282`
        * Updates to contributing guide :pr:`1310`
        * Added Alteryx footer to docs with Twitter and Github link :pr:`1312`
    * Testing Changes
        * Added tests for ``jupyter_check`` to handle IPython :pr:`1256`
        * Cleaned up ``make_pipeline`` tests to test for all estimators :pr:`1257`
        * Added a test to check conda build after merge to main :pr:`1247`
        * Removed code that was lacking codecov for ``__main__.py`` and unnecessary :pr:`1293`


.. warning::

    **Breaking Changes**
        * Renamed ``LabelLeakageDataCheck`` to ``TargetLeakageDataCheck`` :pr:`1319`


**v0.14.1 Sep. 29, 2020**
    * Enhancements
        * Updated partial dependence methods to support calculating numeric columns in a dataset with non-numeric columns :pr:`1150`
        * Added ``get_feature_names`` on ``OneHotEncoder`` :pr:`1193`
        * Added ``detect_problem_type`` to ``problem_type/utils.py`` to automatically detect the problem type given targets :pr:`1194`
        * Added LightGBM to ``AutoMLSearch`` :pr:`1199`
        * Updated ``scikit-learn`` and ``scikit-optimize`` to use latest versions - 0.23.2 and 0.8.1 respectively :pr:`1141`
        * Added ``__str__`` and ``__repr__`` for pipelines and components :pr:`1218`
        * Included internal target check for both training and validation data in ``AutoMLSearch`` :pr:`1226`
        * Added ``ProblemTypes.all_problem_types`` helper to get list of supported problem types :pr:`1219`
        * Added ``DecisionTreeClassifier`` and ``DecisionTreeRegressor`` classes :pr:`1223`
        * Added ``ProblemTypes.all_problem_types`` helper to get list of supported problem types :pr:`1219`
        * ``DataChecks`` can now be parametrized by passing a list of ``DataCheck`` classes and a parameter dictionary :pr:`1167`
        * Added first CV fold score as validation score in ``AutoMLSearch.rankings`` :pr:`1221`
        * Updated ``flake8`` configuration to enable linting on ``__init__.py`` files :pr:`1234`
        * Refined ``make_pipeline_from_components`` implementation :pr:`1204`
    * Fixes
        * Updated GitHub URL after migration to Alteryx GitHub org :pr:`1207`
        * Changed Problem Type enum to be more similar to the string name :pr:`1208`
        * Wrapped call to scikit-learn's partial dependence method in a ``try``/``finally`` block :pr:`1232`
    * Changes
        * Added ``allow_writing_files`` as a named argument to CatBoost estimators. :pr:`1202`
        * Added ``solver`` and ``multi_class`` as named arguments to ``LogisticRegressionClassifier`` :pr:`1202`
        * Replaced pipeline's ``._transform`` method to evaluate all the preprocessing steps of a pipeline with ``.compute_estimator_features`` :pr:`1231`
        * Changed default large dataset train/test splitting behavior :pr:`1205`
    * Documentation Changes
        * Included description of how to access the component instances and features for pipeline user guide :pr:`1163`
        * Updated API docs to refer to target as "target" instead of "labels" for non-classification tasks and minor docs cleanup :pr:`1160`
        * Added Class Imbalance Data Check to ``api_reference.rst`` :pr:`1190` :pr:`1200`
        * Added pipeline properties to API reference :pr:`1209`
        * Clarified what the objective parameter in AutoML is used for in AutoML API reference and AutoML user guide :pr:`1222`
        * Updated API docs to include ``skopt.space.Categorical`` option for component hyperparameter range definition :pr:`1228`
        * Added install documentation for ``libomp`` in order to use LightGBM on Mac :pr:`1233`
        * Improved description of ``max_iterations`` in documentation :pr:`1212`
        * Removed unused code from sphinx conf :pr:`1235`
    * Testing Changes

.. warning::

    **Breaking Changes**
        * ``DefaultDataChecks`` now accepts a ``problem_type`` parameter that must be specified :pr:`1167`
        * Pipeline's ``._transform`` method to evaluate all the preprocessing steps of a pipeline has been replaced with ``.compute_estimator_features`` :pr:`1231`
        * ``get_objectives`` has been renamed to ``get_core_objectives``. This function will now return a list of valid objective instances :pr:`1230`


**v0.13.2 Sep. 17, 2020**
    * Enhancements
        * Added ``output_format`` field to explain predictions functions :pr:`1107`
        * Modified ``get_objective`` and ``get_objectives`` to be able to return any objective in ``evalml.objectives`` :pr:`1132`
        * Added a ``return_instance`` boolean parameter to ``get_objective`` :pr:`1132`
        * Added ``ClassImbalanceDataCheck`` to determine whether target imbalance falls below a given threshold :pr:`1135`
        * Added label encoder to LightGBM for binary classification :pr:`1152`
        * Added labels for the row index of confusion matrix :pr:`1154`
        * Added ``AutoMLSearch`` object as another parameter in search callbacks :pr:`1156`
        * Added the corresponding probability threshold for each point displayed in ``graph_roc_curve`` :pr:`1161`
        * Added ``__eq__`` for ``ComponentBase`` and ``PipelineBase`` :pr:`1178`
        * Added support for multiclass classification for ``roc_curve`` :pr:`1164`
        * Added ``categories`` accessor to ``OneHotEncoder`` for listing the categories associated with a feature :pr:`1182`
        * Added utility function to create pipeline instances from a list of component instances :pr:`1176`
    * Fixes
        * Fixed XGBoost column names for partial dependence methods :pr:`1104`
        * Removed dead code validating column type from ``TextFeaturizer`` :pr:`1122`
        * Fixed issue where ``Imputer`` cannot fit when there is None in a categorical or boolean column :pr:`1144`
        * ``OneHotEncoder`` preserves the custom index in the input data :pr:`1146`
        * Fixed representation for ``ModelFamily`` :pr:`1165`
        * Removed duplicate ``nbsphinx`` dependency in ``dev-requirements.txt`` :pr:`1168`
        * Users can now pass in any valid kwargs to all estimators :pr:`1157`
        * Remove broken accessor ``OneHotEncoder.get_feature_names`` and unneeded base class :pr:`1179`
        * Removed LightGBM Estimator from AutoML models :pr:`1186`
    * Changes
        * Pinned ``scikit-optimize`` version to 0.7.4 :pr:`1136`
        * Removed ``tqdm`` as a dependency :pr:`1177`
        * Added lightgbm version 3.0.0 to ``latest_dependency_versions.txt`` :pr:`1185`
        * Rename ``max_pipelines`` to ``max_iterations`` :pr:`1169`
    * Documentation Changes
        * Fixed API docs for ``AutoMLSearch`` ``add_result_callback`` :pr:`1113`
        * Added a step to our release process for pushing our latest version to conda-forge :pr:`1118`
        * Added warning for missing ipywidgets dependency for using ``PipelineSearchPlots`` on Jupyterlab :pr:`1145`
        * Updated ``README.md`` example to load demo dataset :pr:`1151`
        * Swapped mapping of breast cancer targets in ``model_understanding.ipynb`` :pr:`1170`
    * Testing Changes
        * Added test confirming ``TextFeaturizer`` never outputs null values :pr:`1122`
        * Changed Python version of ``Update Dependencies`` action to 3.8.x :pr:`1137`
        * Fixed release notes check-in test for ``Update Dependencies`` actions :pr:`1172`

.. warning::

    **Breaking Changes**
        * ``get_objective`` will now return a class definition rather than an instance by default :pr:`1132`
        * Deleted ``OPTIONS`` dictionary in ``evalml.objectives.utils.py`` :pr:`1132`
        * If specifying an objective by string, the string must now match the objective's name field, case-insensitive :pr:`1132`
        * Passing "Cost Benefit Matrix", "Fraud Cost", "Lead Scoring", "Mean Squared Log Error",
            "Recall", "Recall Macro", "Recall Micro", "Recall Weighted", or "Root Mean Squared Log Error" to ``AutoMLSearch`` will now result in a ``ValueError``
            rather than an ``ObjectiveNotFoundError`` :pr:`1132`
        * Search callbacks ``start_iteration_callback`` and ``add_results_callback`` have changed to include a copy of the AutoMLSearch object as a third parameter :pr:`1156`
        * Deleted ``OneHotEncoder.get_feature_names`` method which had been broken for a while, in favor of pipelines' ``input_feature_names`` :pr:`1179`
        * Deleted empty base class ``CategoricalEncoder`` which ``OneHotEncoder`` component was inheriting from :pr:`1176`
        * Results from ``roc_curve`` will now return as a list of dictionaries with each dictionary representing a class :pr:`1164`
        * ``max_pipelines`` now raises a ``DeprecationWarning`` and will be removed in the next release. ``max_iterations`` should be used instead. :pr:`1169`


**v0.13.1 Aug. 25, 2020**
    * Enhancements
        * Added Cost-Benefit Matrix objective for binary classification :pr:`1038`
        * Split ``fill_value`` into ``categorical_fill_value`` and ``numeric_fill_value`` for Imputer :pr:`1019`
        * Added ``explain_predictions`` and ``explain_predictions_best_worst`` for explaining multiple predictions with SHAP :pr:`1016`
        * Added new LSA component for text featurization :pr:`1022`
        * Added guide on installing with conda :pr:`1041`
        * Added a “cost-benefit curve” util method to graph cost-benefit matrix scores vs. binary classification thresholds :pr:`1081`
        * Standardized error when calling transform/predict before fit for pipelines :pr:`1048`
        * Added ``percent_better_than_baseline`` to AutoML search rankings and full rankings table :pr:`1050`
        * Added one-way partial dependence and partial dependence plots :pr:`1079`
        * Added "Feature Value" column to prediction explanation reports. :pr:`1064`
        * Added LightGBM classification estimator :pr:`1082`, :pr:`1114`
        * Added ``max_batches`` parameter to ``AutoMLSearch`` :pr:`1087`
    * Fixes
        * Updated ``TextFeaturizer`` component to no longer require an internet connection to run :pr:`1022`
        * Fixed non-deterministic element of ``TextFeaturizer`` transformations :pr:`1022`
        * Added a StandardScaler to all ElasticNet pipelines :pr:`1065`
        * Updated cost-benefit matrix to normalize score :pr:`1099`
        * Fixed logic in ``calculate_percent_difference`` so that it can handle negative values :pr:`1100`
    * Changes
        * Added ``needs_fitting`` property to ``ComponentBase`` :pr:`1044`
        * Updated references to data types to use datatype lists defined in ``evalml.utils.gen_utils`` :pr:`1039`
        * Remove maximum version limit for SciPy dependency :pr:`1051`
        * Moved ``all_components`` and other component importers into runtime methods :pr:`1045`
        * Consolidated graphing utility methods under ``evalml.utils.graph_utils`` :pr:`1060`
        * Made slight tweaks to how ``TextFeaturizer`` uses ``featuretools``, and did some refactoring of that and of LSA :pr:`1090`
        * Changed ``show_all_features`` parameter into ``importance_threshold``, which allows for thresholding feature importance :pr:`1097`, :pr:`1103`
    * Documentation Changes
        * Update ``setup.py`` URL to point to the github repo :pr:`1037`
        * Added tutorial for using the cost-benefit matrix objective :pr:`1088`
        * Updated ``model_understanding.ipynb`` to include documentation for using plotly on Jupyter Lab :pr:`1108`
    * Testing Changes
        * Refactor CircleCI tests to use matrix jobs (:pr:`1043`)
        * Added a test to check that all test directories are included in evalml package :pr:`1054`


.. warning::

    **Breaking Changes**
        * ``confusion_matrix`` and ``normalize_confusion_matrix`` have been moved to ``evalml.utils`` :pr:`1038`
        * All graph utility methods previously under ``evalml.pipelines.graph_utils`` have been moved to ``evalml.utils.graph_utils`` :pr:`1060`


**v0.12.2 Aug. 6, 2020**
    * Enhancements
        * Add save/load method to components :pr:`1023`
        * Expose pickle ``protocol`` as optional arg to save/load :pr:`1023`
        * Updated estimators used in AutoML to include ExtraTrees and ElasticNet estimators :pr:`1030`
    * Fixes
    * Changes
        * Removed ``DeprecationWarning`` for ``SimpleImputer`` :pr:`1018`
    * Documentation Changes
        * Add note about version numbers to release process docs :pr:`1034`
    * Testing Changes
        * Test files are now included in the evalml package :pr:`1029`


**v0.12.0 Aug. 3, 2020**
    * Enhancements
        * Added string and categorical targets support for binary and multiclass pipelines and check for numeric targets for ``DetectLabelLeakage`` data check :pr:`932`
        * Added clear exception for regression pipelines if target datatype is string or categorical :pr:`960`
        * Added target column names and class labels in ``predict`` and ``predict_proba`` output for pipelines :pr:`951`
        * Added ``_compute_shap_values`` and ``normalize_values`` to ``pipelines/explanations`` module :pr:`958`
        * Added ``explain_prediction`` feature which explains single predictions with SHAP :pr:`974`
        * Added Imputer to allow different imputation strategies for numerical and categorical dtypes :pr:`991`
        * Added support for configuring logfile path using env var, and don't create logger if there are filesystem errors :pr:`975`
        * Updated catboost estimators' default parameters and automl hyperparameter ranges to speed up fit time :pr:`998`
    * Fixes
        * Fixed ReadtheDocs warning failure regarding embedded gif :pr:`943`
        * Removed incorrect parameter passed to pipeline classes in ``_add_baseline_pipelines`` :pr:`941`
        * Added universal error for calling ``predict``, ``predict_proba``, ``transform``, and ``feature_importances`` before fitting :pr:`969`, :pr:`994`
        * Made ``TextFeaturizer`` component and pip dependencies ``featuretools`` and ``nlp_primitives`` optional :pr:`976`
        * Updated imputation strategy in automl to no longer limit impute strategy to ``most_frequent`` for all features if there are any categorical columns :pr:`991`
        * Fixed ``UnboundLocalError`` for ``cv_pipeline`` when automl search errors :pr:`996`
        * Fixed ``Imputer`` to reset dataframe index to preserve behavior expected from  ``SimpleImputer`` :pr:`1009`
    * Changes
        * Moved ``get_estimators`` to ``evalml.pipelines.components.utils`` :pr:`934`
        * Modified Pipelines to raise ``PipelineScoreError`` when they encounter an error during scoring :pr:`936`
        * Moved ``evalml.model_families.list_model_families`` to ``evalml.pipelines.components.allowed_model_families`` :pr:`959`
        * Renamed ``DateTimeFeaturization`` to ``DateTimeFeaturizer`` :pr:`977`
        * Added check to stop search and raise an error if all pipelines in a batch return NaN scores :pr:`1015`
    * Documentation Changes
        * Updated ``README.md`` :pr:`963`
        * Reworded message when errors are returned from data checks in search :pr:`982`
        * Added section on understanding model predictions with ``explain_prediction`` to User Guide :pr:`981`
        * Added a section to the user guide and api reference about how XGBoost and CatBoost are not fully supported. :pr:`992`
        * Added custom components section in user guide :pr:`993`
        * Updated FAQ section formatting :pr:`997`
        * Updated release process documentation :pr:`1003`
    * Testing Changes
        * Moved ``predict_proba`` and ``predict`` tests regarding string / categorical targets to ``test_pipelines.py`` :pr:`972`
        * Fixed dependency update bot by updating python version to 3.7 to avoid frequent github version updates :pr:`1002`


.. warning::

    **Breaking Changes**
        * ``get_estimators`` has been moved to ``evalml.pipelines.components.utils`` (previously was under ``evalml.pipelines.utils``) :pr:`934`
        * Removed the ``raise_errors`` flag in AutoML search. All errors during pipeline evaluation will be caught and logged. :pr:`936`
        * ``evalml.model_families.list_model_families`` has been moved to ``evalml.pipelines.components.allowed_model_families`` :pr:`959`
        * ``TextFeaturizer``: the ``featuretools`` and ``nlp_primitives`` packages must be installed after installing evalml in order to use this component :pr:`976`
        * Renamed ``DateTimeFeaturization`` to ``DateTimeFeaturizer`` :pr:`977`


**v0.11.2 July 16, 2020**
    * Enhancements
        * Added ``NoVarianceDataCheck`` to ``DefaultDataChecks`` :pr:`893`
        * Added text processing and featurization component ``TextFeaturizer`` :pr:`913`, :pr:`924`
        * Added additional checks to ``InvalidTargetDataCheck`` to handle invalid target data types :pr:`929`
        * ``AutoMLSearch`` will now handle ``KeyboardInterrupt`` and prompt user for confirmation :pr:`915`
    * Fixes
        * Makes automl results a read-only property :pr:`919`
    * Changes
        * Deleted static pipelines and refactored tests involving static pipelines, removed ``all_pipelines()`` and ``get_pipelines()`` :pr:`904`
        * Moved ``list_model_families`` to ``evalml.model_family.utils`` :pr:`903`
        * Updated ``all_pipelines``, ``all_estimators``, ``all_components`` to use the same mechanism for dynamically generating their elements :pr:`898`
        * Rename ``master`` branch to ``main`` :pr:`918`
        * Add pypi release github action :pr:`923`
        * Updated ``AutoMLSearch.search`` stdout output and logging and removed tqdm progress bar :pr:`921`
        * Moved automl config checks previously in ``search()`` to init :pr:`933`
    * Documentation Changes
        * Reorganized and rewrote documentation :pr:`937`
        * Updated to use pydata sphinx theme :pr:`937`
        * Updated docs to use ``release_notes`` instead of ``changelog`` :pr:`942`
    * Testing Changes
        * Cleaned up fixture names and usages in tests :pr:`895`


.. warning::

    **Breaking Changes**
        * ``list_model_families`` has been moved to ``evalml.model_family.utils`` (previously was under ``evalml.pipelines.utils``) :pr:`903`
        * ``get_estimators`` has been moved to ``evalml.pipelines.components.utils`` (previously was under ``evalml.pipelines.utils``) :pr:`934`
        * Static pipeline definitions have been removed, but similar pipelines can still be constructed via creating an instance of ``PipelineBase`` :pr:`904`
        * ``all_pipelines()`` and ``get_pipelines()`` utility methods have been removed :pr:`904`


**v0.11.0 June 30, 2020**
    * Enhancements
        * Added multiclass support for ROC curve graphing :pr:`832`
        * Added preprocessing component to drop features whose percentage of NaN values exceeds a specified threshold :pr:`834`
        * Added data check to check for problematic target labels :pr:`814`
        * Added PerColumnImputer that allows imputation strategies per column :pr:`824`
        * Added transformer to drop specific columns :pr:`827`
        * Added support for ``categories``, ``handle_error``, and ``drop`` parameters in ``OneHotEncoder`` :pr:`830` :pr:`897`
        * Added preprocessing component to handle DateTime columns featurization :pr:`838`
        * Added ability to clone pipelines and components :pr:`842`
        * Define getter method for component ``parameters`` :pr:`847`
        * Added utility methods to calculate and graph permutation importances :pr:`860`, :pr:`880`
        * Added new utility functions necessary for generating dynamic preprocessing pipelines :pr:`852`
        * Added kwargs to all components :pr:`863`
        * Updated ``AutoSearchBase`` to use dynamically generated preprocessing pipelines :pr:`870`
        * Added SelectColumns transformer :pr:`873`
        * Added ability to evaluate additional pipelines for automl search :pr:`874`
        * Added ``default_parameters`` class property to components and pipelines :pr:`879`
        * Added better support for disabling data checks in automl search :pr:`892`
        * Added ability to save and load AutoML objects to file :pr:`888`
        * Updated ``AutoSearchBase.get_pipelines`` to return an untrained pipeline instance :pr:`876`
        * Saved learned binary classification thresholds in automl results cv data dict :pr:`876`
    * Fixes
        * Fixed bug where SimpleImputer cannot handle dropped columns :pr:`846`
        * Fixed bug where PerColumnImputer cannot handle dropped columns :pr:`855`
        * Enforce requirement that builtin components save all inputted values in their parameters dict :pr:`847`
        * Don't list base classes in ``all_components`` output :pr:`847`
        * Standardize all components to output pandas data structures, and accept either pandas or numpy :pr:`853`
        * Fixed rankings and full_rankings error when search has not been run :pr:`894`
    * Changes
        * Update ``all_pipelines`` and ``all_components`` to try initializing pipelines/components, and on failure exclude them :pr:`849`
        * Refactor ``handle_components`` to ``handle_components_class``, standardize to ``ComponentBase`` subclass instead of instance :pr:`850`
        * Refactor "blacklist"/"whitelist" to "allow"/"exclude" lists :pr:`854`
        * Replaced ``AutoClassificationSearch`` and ``AutoRegressionSearch`` with ``AutoMLSearch`` :pr:`871`
        * Renamed feature_importances and permutation_importances methods to use singular names (feature_importance and permutation_importance) :pr:`883`
        * Updated ``automl`` default data splitter to train/validation split for large datasets :pr:`877`
        * Added open source license, update some repo metadata :pr:`887`
        * Removed dead code in ``_get_preprocessing_components`` :pr:`896`
    * Documentation Changes
        * Fix some typos and update the EvalML logo :pr:`872`
    * Testing Changes
        * Update the changelog check job to expect the new branching pattern for the deps update bot :pr:`836`
        * Check that all components output pandas datastructures, and can accept either pandas or numpy :pr:`853`
        * Replaced ``AutoClassificationSearch`` and ``AutoRegressionSearch`` with ``AutoMLSearch`` :pr:`871`


.. warning::

    **Breaking Changes**
        * Pipelines' static ``component_graph`` field must contain either ``ComponentBase`` subclasses or ``str``, instead of ``ComponentBase`` subclass instances :pr:`850`
        * Rename ``handle_component`` to ``handle_component_class``. Now standardizes to ``ComponentBase`` subclasses instead of ``ComponentBase`` subclass instances :pr:`850`
        * Renamed automl's ``cv`` argument to ``data_split`` :pr:`877`
        * Pipelines' and classifiers' ``feature_importances`` is renamed ``feature_importance``, ``graph_feature_importances`` is renamed ``graph_feature_importance`` :pr:`883`
        * Passing ``data_checks=None`` to automl search will not perform any data checks as opposed to default checks. :pr:`892`
        * Pipelines to search for in AutoML are now determined automatically, rather than using the statically-defined pipeline classes. :pr:`870`
        * Updated ``AutoSearchBase.get_pipelines`` to return an untrained pipeline instance, instead of one which happened to be trained on the final cross-validation fold :pr:`876`


**v0.10.0 May 29, 2020**
    * Enhancements
        * Added baseline models for classification and regression, add functionality to calculate baseline models before searching in AutoML :pr:`746`
        * Port over highly-null guardrail as a data check and define ``DefaultDataChecks`` and ``DisableDataChecks`` classes :pr:`745`
        * Update ``Tuner`` classes to work directly with pipeline parameters dicts instead of flat parameter lists :pr:`779`
        * Add Elastic Net as a pipeline option :pr:`812`
        * Added new Pipeline option ``ExtraTrees`` :pr:`790`
        * Added precicion-recall curve metrics and plot for binary classification problems in ``evalml.pipeline.graph_utils`` :pr:`794`
        * Update the default automl algorithm to search in batches, starting with default parameters for each pipeline and iterating from there :pr:`793`
        * Added ``AutoMLAlgorithm`` class and ``IterativeAlgorithm`` impl, separated from ``AutoSearchBase`` :pr:`793`
    * Fixes
        * Update pipeline ``score`` to return ``nan`` score for any objective which throws an exception during scoring :pr:`787`
        * Fixed bug introduced in :pr:`787` where binary classification metrics requiring predicted probabilities error in scoring :pr:`798`
        * CatBoost and XGBoost classifiers and regressors can no longer have a learning rate of 0 :pr:`795`
    * Changes
        * Cleanup pipeline ``score`` code, and cleanup codecov :pr:`711`
        * Remove ``pass`` for abstract methods for codecov :pr:`730`
        * Added __str__ for AutoSearch object :pr:`675`
        * Add util methods to graph ROC and confusion matrix :pr:`720`
        * Refactor ``AutoBase`` to ``AutoSearchBase`` :pr:`758`
        * Updated AutoBase with ``data_checks`` parameter, removed previous ``detect_label_leakage`` parameter, and added functionality to run data checks before search in AutoML :pr:`765`
        * Updated our logger to use Python's logging utils :pr:`763`
        * Refactor most of ``AutoSearchBase._do_iteration`` impl into ``AutoSearchBase._evaluate`` :pr:`762`
        * Port over all guardrails to use the new DataCheck API :pr:`789`
        * Expanded ``import_or_raise`` to catch all exceptions :pr:`759`
        * Adds RMSE, MSLE, RMSLE as standard metrics :pr:`788`
        * Don't allow ``Recall`` to be used as an objective for AutoML :pr:`784`
        * Removed feature selection from pipelines :pr:`819`
        * Update default estimator parameters to make automl search faster and more accurate :pr:`793`
    * Documentation Changes
        * Add instructions to freeze ``master`` on ``release.md`` :pr:`726`
        * Update release instructions with more details :pr:`727` :pr:`733`
        * Add objective base classes to API reference :pr:`736`
        * Fix components API to match other modules :pr:`747`
    * Testing Changes
        * Delete codecov yml, use codecov.io's default :pr:`732`
        * Added unit tests for fraud cost, lead scoring, and standard metric objectives :pr:`741`
        * Update codecov client :pr:`782`
        * Updated AutoBase __str__ test to include no parameters case :pr:`783`
        * Added unit tests for ``ExtraTrees`` pipeline :pr:`790`
        * If codecov fails to upload, fail build :pr:`810`
        * Updated Python version of dependency action :pr:`816`
        * Update the dependency update bot to use a suffix when creating branches :pr:`817`

.. warning::

    **Breaking Changes**
        * The ``detect_label_leakage`` parameter for AutoML classes has been removed and replaced by a ``data_checks`` parameter :pr:`765`
        * Moved ROC and confusion matrix methods from ``evalml.pipeline.plot_utils`` to ``evalml.pipeline.graph_utils`` :pr:`720`
        * ``Tuner`` classes require a pipeline hyperparameter range dict as an init arg instead of a space definition :pr:`779`
        * ``Tuner.propose`` and ``Tuner.add`` work directly with pipeline parameters dicts instead of flat parameter lists :pr:`779`
        * ``PipelineBase.hyperparameters`` and ``custom_hyperparameters`` use pipeline parameters dict format instead of being represented as a flat list :pr:`779`
        * All guardrail functions previously under ``evalml.guardrails.utils`` will be removed and replaced by data checks :pr:`789`
        * ``Recall`` disallowed as an objective for AutoML :pr:`784`
        * ``AutoSearchBase`` parameter ``tuner`` has been renamed to ``tuner_class`` :pr:`793`
        * ``AutoSearchBase`` parameter ``possible_pipelines`` and ``possible_model_families`` have been renamed to ``allowed_pipelines`` and ``allowed_model_families`` :pr:`793`


**v0.9.0 Apr. 27, 2020**
    * Enhancements
        * Added ``Accuracy`` as an standard objective :pr:`624`
        * Added verbose parameter to load_fraud :pr:`560`
        * Added Balanced Accuracy metric for binary, multiclass :pr:`612` :pr:`661`
        * Added XGBoost regressor and XGBoost regression pipeline :pr:`666`
        * Added ``Accuracy`` metric for multiclass :pr:`672`
        * Added objective name in ``AutoBase.describe_pipeline`` :pr:`686`
        * Added ``DataCheck`` and ``DataChecks``, ``Message`` classes and relevant subclasses :pr:`739`
    * Fixes
        * Removed direct access to ``cls.component_graph`` :pr:`595`
        * Add testing files to .gitignore :pr:`625`
        * Remove circular dependencies from ``Makefile`` :pr:`637`
        * Add error case for ``normalize_confusion_matrix()`` :pr:`640`
        * Fixed ``XGBoostClassifier`` and ``XGBoostRegressor`` bug with feature names that contain [, ], or < :pr:`659`
        * Update ``make_pipeline_graph`` to not accidentally create empty file when testing if path is valid :pr:`649`
        * Fix pip installation warning about docsutils version, from boto dependency :pr:`664`
        * Removed zero division warning for F1/precision/recall metrics :pr:`671`
        * Fixed ``summary`` for pipelines without estimators :pr:`707`
    * Changes
        * Updated default objective for binary/multiclass classification to log loss :pr:`613`
        * Created classification and regression pipeline subclasses and removed objective as an attribute of pipeline classes :pr:`405`
        * Changed the output of ``score`` to return one dictionary :pr:`429`
        * Created binary and multiclass objective subclasses :pr:`504`
        * Updated objectives API :pr:`445`
        * Removed call to ``get_plot_data`` from AutoML :pr:`615`
        * Set ``raise_error`` to default to True for AutoML classes :pr:`638`
        * Remove unnecessary "u" prefixes on some unicode strings :pr:`641`
        * Changed one-hot encoder to return uint8 dtypes instead of ints :pr:`653`
        * Pipeline ``_name`` field changed to ``custom_name`` :pr:`650`
        * Removed ``graphs.py`` and moved methods into ``PipelineBase`` :pr:`657`, :pr:`665`
        * Remove s3fs as a dev dependency :pr:`664`
        * Changed requirements-parser to be a core dependency :pr:`673`
        * Replace ``supported_problem_types`` field on pipelines with ``problem_type`` attribute on base classes :pr:`678`
        * Changed AutoML to only show best results for a given pipeline template in ``rankings``, added ``full_rankings`` property to show all :pr:`682`
        * Update ``ModelFamily`` values: don't list xgboost/catboost as classifiers now that we have regression pipelines for them :pr:`677`
        * Changed AutoML's ``describe_pipeline`` to get problem type from pipeline instead :pr:`685`
        * Standardize ``import_or_raise`` error messages :pr:`683`
        * Updated argument order of objectives to align with sklearn's :pr:`698`
        * Renamed ``pipeline.feature_importance_graph`` to ``pipeline.graph_feature_importances`` :pr:`700`
        * Moved ROC and confusion matrix methods to ``evalml.pipelines.plot_utils`` :pr:`704`
        * Renamed ``MultiClassificationObjective`` to ``MulticlassClassificationObjective``, to align with pipeline naming scheme :pr:`715`
    * Documentation Changes
        * Fixed some sphinx warnings :pr:`593`
        * Fixed docstring for ``AutoClassificationSearch`` with correct command :pr:`599`
        * Limit readthedocs formats to pdf, not htmlzip and epub :pr:`594` :pr:`600`
        * Clean up objectives API documentation :pr:`605`
        * Fixed function on Exploring search results page :pr:`604`
        * Update release process doc :pr:`567`
        * ``AutoClassificationSearch`` and ``AutoRegressionSearch`` show inherited methods in API reference :pr:`651`
        * Fixed improperly formatted code in breaking changes for changelog :pr:`655`
        * Added configuration to treat Sphinx warnings as errors :pr:`660`
        * Removed separate plotting section for pipelines in API reference :pr:`657`, :pr:`665`
        * Have leads example notebook load S3 files using https, so we can delete s3fs dev dependency :pr:`664`
        * Categorized components in API reference and added descriptions for each category :pr:`663`
        * Fixed Sphinx warnings about ``BalancedAccuracy`` objective :pr:`669`
        * Updated API reference to include missing components and clean up pipeline docstrings :pr:`689`
        * Reorganize API ref, and clarify pipeline sub-titles :pr:`688`
        * Add and update preprocessing utils in API reference :pr:`687`
        * Added inheritance diagrams to API reference :pr:`695`
        * Documented which default objective AutoML optimizes for :pr:`699`
        * Create seperate install page :pr:`701`
        * Include more utils in API ref, like ``import_or_raise`` :pr:`704`
        * Add more color to pipeline documentation :pr:`705`
    * Testing Changes
        * Matched install commands of ``check_latest_dependencies`` test and it's GitHub action :pr:`578`
        * Added Github app to auto assign PR author as assignee :pr:`477`
        * Removed unneeded conda installation of xgboost in windows checkin tests :pr:`618`
        * Update graph tests to always use tmpfile dir :pr:`649`
        * Changelog checkin test workaround for release PRs: If 'future release' section is empty of PR refs, pass check :pr:`658`
        * Add changelog checkin test exception for ``dep-update`` branch :pr:`723`

.. warning::

    **Breaking Changes**

    * Pipelines will now no longer take an objective parameter during instantiation, and will no longer have an objective attribute.
    * ``fit()`` and ``predict()`` now use an optional ``objective`` parameter, which is only used in binary classification pipelines to fit for a specific objective.
    * ``score()`` will now use a required ``objectives`` parameter that is used to determine all the objectives to score on. This differs from the previous behavior, where the pipeline's objective was scored on regardless.
    * ``score()`` will now return one dictionary of all objective scores.
    * ``ROC`` and ``ConfusionMatrix`` plot methods via ``Auto(*).plot`` have been removed by :pr:`615` and are replaced by ``roc_curve`` and ``confusion_matrix`` in ``evamlm.pipelines.plot_utils`` in :pr:`704`
    * ``normalize_confusion_matrix`` has been moved to ``evalml.pipelines.plot_utils`` :pr:`704`
    * Pipelines ``_name`` field changed to ``custom_name``
    * Pipelines ``supported_problem_types`` field is removed because it is no longer necessary :pr:`678`
    * Updated argument order of objectives' ``objective_function`` to align with sklearn :pr:`698`
    * ``pipeline.feature_importance_graph`` has been renamed to ``pipeline.graph_feature_importances`` in :pr:`700`
    * Removed unsupported ``MSLE`` objective :pr:`704`


**v0.8.0 Apr. 1, 2020**
    * Enhancements
        * Add normalization option and information to confusion matrix :pr:`484`
        * Add util function to drop rows with NaN values :pr:`487`
        * Renamed ``PipelineBase.name`` as ``PipelineBase.summary`` and redefined ``PipelineBase.name`` as class property :pr:`491`
        * Added access to parameters in Pipelines with ``PipelineBase.parameters`` (used to be return of ``PipelineBase.describe``) :pr:`501`
        * Added ``fill_value`` parameter for ``SimpleImputer`` :pr:`509`
        * Added functionality to override component hyperparameters and made pipelines take hyperparemeters from components :pr:`516`
        * Allow ``numpy.random.RandomState`` for random_state parameters :pr:`556`
    * Fixes
        * Removed unused dependency ``matplotlib``, and move ``category_encoders`` to test reqs :pr:`572`
    * Changes
        * Undo version cap in XGBoost placed in :pr:`402` and allowed all released of XGBoost :pr:`407`
        * Support pandas 1.0.0 :pr:`486`
        * Made all references to the logger static :pr:`503`
        * Refactored ``model_type`` parameter for components and pipelines to ``model_family`` :pr:`507`
        * Refactored ``problem_types`` for pipelines and components into ``supported_problem_types`` :pr:`515`
        * Moved ``pipelines/utils.save_pipeline`` and ``pipelines/utils.load_pipeline`` to ``PipelineBase.save`` and ``PipelineBase.load`` :pr:`526`
        * Limit number of categories encoded by ``OneHotEncoder`` :pr:`517`
    * Documentation Changes
        * Updated API reference to remove ``PipelinePlot`` and added moved ``PipelineBase`` plotting methods :pr:`483`
        * Add code style and github issue guides :pr:`463` :pr:`512`
        * Updated API reference for to surface class variables for pipelines and components :pr:`537`
        * Fixed README documentation link :pr:`535`
        * Unhid PR references in changelog :pr:`656`
    * Testing Changes
        * Added automated dependency check PR :pr:`482`, :pr:`505`
        * Updated automated dependency check comment :pr:`497`
        * Have build_docs job use python executor, so that env vars are set properly :pr:`547`
        * Added simple test to make sure ``OneHotEncoder``'s top_n works with large number of categories :pr:`552`
        * Run windows unit tests on PRs :pr:`557`


.. warning::

    **Breaking Changes**

    * ``AutoClassificationSearch`` and ``AutoRegressionSearch``'s ``model_types`` parameter has been refactored into ``allowed_model_families``
    * ``ModelTypes`` enum has been changed to ``ModelFamily``
    * Components and Pipelines now have a ``model_family`` field instead of ``model_type``
    * ``get_pipelines`` utility function now accepts ``model_families`` as an argument instead of ``model_types``
    * ``PipelineBase.name`` no longer returns structure of pipeline and has been replaced by ``PipelineBase.summary``
    * ``PipelineBase.problem_types`` and ``Estimator.problem_types`` has been renamed to ``supported_problem_types``
    * ``pipelines/utils.save_pipeline`` and ``pipelines/utils.load_pipeline`` moved to ``PipelineBase.save`` and ``PipelineBase.load``


**v0.7.0 Mar. 9, 2020**
    * Enhancements
        * Added emacs buffers to .gitignore :pr:`350`
        * Add CatBoost (gradient-boosted trees) classification and regression components and pipelines :pr:`247`
        * Added Tuner abstract base class :pr:`351`
        * Added ``n_jobs`` as parameter for ``AutoClassificationSearch`` and ``AutoRegressionSearch`` :pr:`403`
        * Changed colors of confusion matrix to shades of blue and updated axis order to match scikit-learn's :pr:`426`
        * Added ``PipelineBase`` ``.graph`` and ``.feature_importance_graph`` methods, moved from previous location :pr:`423`
        * Added support for python 3.8 :pr:`462`
    * Fixes
        * Fixed ROC and confusion matrix plots not being calculated if user passed own additional_objectives :pr:`276`
        * Fixed ReadtheDocs ``FileNotFoundError`` exception for fraud dataset :pr:`439`
    * Changes
        * Added ``n_estimators`` as a tunable parameter for XGBoost :pr:`307`
        * Remove unused parameter ``ObjectiveBase.fit_needs_proba`` :pr:`320`
        * Remove extraneous parameter ``component_type`` from all components :pr:`361`
        * Remove unused ``rankings.csv`` file :pr:`397`
        * Downloaded demo and test datasets so unit tests can run offline :pr:`408`
        * Remove ``_needs_fitting`` attribute from Components :pr:`398`
        * Changed plot.feature_importance to show only non-zero feature importances by default, added optional parameter to show all :pr:`413`
        * Refactored ``PipelineBase`` to take in parameter dictionary and moved pipeline metadata to class attribute :pr:`421`
        * Dropped support for Python 3.5 :pr:`438`
        * Removed unused ``apply.py`` file :pr:`449`
        * Clean up ``requirements.txt`` to remove unused deps :pr:`451`
        * Support installation without all required dependencies :pr:`459`
    * Documentation Changes
        * Update release.md with instructions to release to internal license key :pr:`354`
    * Testing Changes
        * Added tests for utils (and moved current utils to gen_utils) :pr:`297`
        * Moved XGBoost install into it's own separate step on Windows using Conda :pr:`313`
        * Rewind pandas version to before 1.0.0, to diagnose test failures for that version :pr:`325`
        * Added dependency update checkin test :pr:`324`
        * Rewind XGBoost version to before 1.0.0 to diagnose test failures for that version :pr:`402`
        * Update dependency check to use a whitelist :pr:`417`
        * Update unit test jobs to not install dev deps :pr:`455`

.. warning::

    **Breaking Changes**

    * Python 3.5 will not be actively supported.

**v0.6.0 Dec. 16, 2019**
    * Enhancements
        * Added ability to create a plot of feature importances :pr:`133`
        * Add early stopping to AutoML using patience and tolerance parameters :pr:`241`
        * Added ROC and confusion matrix metrics and plot for classification problems and introduce PipelineSearchPlots class :pr:`242`
        * Enhanced AutoML results with search order :pr:`260`
        * Added utility function to show system and environment information :pr:`300`
    * Fixes
        * Lower botocore requirement :pr:`235`
        * Fixed decision_function calculation for ``FraudCost`` objective :pr:`254`
        * Fixed return value of ``Recall`` metrics :pr:`264`
        * Components return ``self`` on fit :pr:`289`
    * Changes
        * Renamed automl classes to ``AutoRegressionSearch`` and ``AutoClassificationSearch`` :pr:`287`
        * Updating demo datasets to retain column names :pr:`223`
        * Moving pipeline visualization to ``PipelinePlot`` class :pr:`228`
        * Standarizing inputs as ``pd.Dataframe`` / ``pd.Series`` :pr:`130`
        * Enforcing that pipelines must have an estimator as last component :pr:`277`
        * Added ``ipywidgets`` as a dependency in ``requirements.txt`` :pr:`278`
        * Added Random and Grid Search Tuners :pr:`240`
    * Documentation Changes
        * Adding class properties to API reference :pr:`244`
        * Fix and filter FutureWarnings from scikit-learn :pr:`249`, :pr:`257`
        * Adding Linear Regression to API reference and cleaning up some Sphinx warnings :pr:`227`
    * Testing Changes
        * Added support for testing on Windows with CircleCI :pr:`226`
        * Added support for doctests :pr:`233`

.. warning::

    **Breaking Changes**

    * The ``fit()`` method for ``AutoClassifier`` and ``AutoRegressor`` has been renamed to ``search()``.
    * ``AutoClassifier`` has been renamed to ``AutoClassificationSearch``
    * ``AutoRegressor`` has been renamed to ``AutoRegressionSearch``
    * ``AutoClassificationSearch.results`` and ``AutoRegressionSearch.results`` now is a dictionary with ``pipeline_results`` and ``search_order`` keys. ``pipeline_results`` can be used to access a dictionary that is identical to the old ``.results`` dictionary. Whereas, ``search_order`` returns a list of the search order in terms of ``pipeline_id``.
    * Pipelines now require an estimator as the last component in ``component_list``. Slicing pipelines now throws an ``NotImplementedError`` to avoid returning pipelines without an estimator.

**v0.5.2 Nov. 18, 2019**
    * Enhancements
        * Adding basic pipeline structure visualization :pr:`211`
    * Documentation Changes
        * Added notebooks to build process :pr:`212`

**v0.5.1 Nov. 15, 2019**
    * Enhancements
        * Added basic outlier detection guardrail :pr:`151`
        * Added basic ID column guardrail :pr:`135`
        * Added support for unlimited pipelines with a ``max_time`` limit :pr:`70`
        * Updated .readthedocs.yaml to successfully build :pr:`188`
    * Fixes
        * Removed MSLE from default additional objectives :pr:`203`
        * Fixed ``random_state`` passed in pipelines :pr:`204`
        * Fixed slow down in RFRegressor :pr:`206`
    * Changes
        * Pulled information for describe_pipeline from pipeline's new describe method :pr:`190`
        * Refactored pipelines :pr:`108`
        * Removed guardrails from Auto(*) :pr:`202`, :pr:`208`
    * Documentation Changes
        * Updated documentation to show ``max_time`` enhancements :pr:`189`
        * Updated release instructions for RTD :pr:`193`
        * Added notebooks to build process :pr:`212`
        * Added contributing instructions :pr:`213`
        * Added new content :pr:`222`

**v0.5.0 Oct. 29, 2019**
    * Enhancements
        * Added basic one hot encoding :pr:`73`
        * Use enums for model_type :pr:`110`
        * Support for splitting regression datasets :pr:`112`
        * Auto-infer multiclass classification :pr:`99`
        * Added support for other units in ``max_time`` :pr:`125`
        * Detect highly null columns :pr:`121`
        * Added additional regression objectives :pr:`100`
        * Show an interactive iteration vs. score plot when using fit() :pr:`134`
    * Fixes
        * Reordered ``describe_pipeline`` :pr:`94`
        * Added type check for ``model_type`` :pr:`109`
        * Fixed ``s`` units when setting string ``max_time`` :pr:`132`
        * Fix objectives not appearing in API documentation :pr:`150`
    * Changes
        * Reorganized tests :pr:`93`
        * Moved logging to its own module :pr:`119`
        * Show progress bar history :pr:`111`
        * Using ``cloudpickle`` instead of pickle to allow unloading of custom objectives :pr:`113`
        * Removed render.py :pr:`154`
    * Documentation Changes
        * Update release instructions :pr:`140`
        * Include additional_objectives parameter :pr:`124`
        * Added Changelog :pr:`136`
    * Testing Changes
        * Code coverage :pr:`90`
        * Added CircleCI tests for other Python versions :pr:`104`
        * Added doc notebooks as tests :pr:`139`
        * Test metadata for CircleCI and 2 core parallelism :pr:`137`

**v0.4.1 Sep. 16, 2019**
    * Enhancements
        * Added AutoML for classification and regressor using Autobase and Skopt :pr:`7` :pr:`9`
        * Implemented standard classification and regression metrics :pr:`7`
        * Added logistic regression, random forest, and XGBoost pipelines :pr:`7`
        * Implemented support for custom objectives :pr:`15`
        * Feature importance for pipelines :pr:`18`
        * Serialization for pipelines :pr:`19`
        * Allow fitting on objectives for optimal threshold :pr:`27`
        * Added detect label leakage :pr:`31`
        * Implemented callbacks :pr:`42`
        * Allow for multiclass classification :pr:`21`
        * Added support for additional objectives :pr:`79`
    * Fixes
        * Fixed feature selection in pipelines :pr:`13`
        * Made ``random_seed`` usage consistent :pr:`45`
    * Documentation Changes
        * Documentation Changes
        * Added docstrings :pr:`6`
        * Created notebooks for docs :pr:`6`
        * Initialized readthedocs EvalML :pr:`6`
        * Added favicon :pr:`38`
    * Testing Changes
        * Added testing for loading data :pr:`39`

**v0.2.0 Aug. 13, 2019**
    * Enhancements
        * Created fraud detection objective :pr:`4`

**v0.1.0 July. 31, 2019**
    * *First Release*
    * Enhancements
        * Added lead scoring objecitve :pr:`1`
        * Added basic classifier :pr:`1`
    * Documentation Changes
        * Initialized Sphinx for docs :pr:`1`<|MERGE_RESOLUTION|>--- conflicted
+++ resolved
@@ -13,11 +13,8 @@
         * Added `PCA Transformer` component for dimensionality reduction :pr:`1270`
     * Fixes
         * Fixed ML performance issue with ordered datasets: always shuffle data in automl's default CV splits :pr:`1265`
-<<<<<<< HEAD
         * Fixed broken ``evalml info`` CLI command :pr:`1293`
-=======
         * Fixed bug in ``explain_predictions_best_worst`` where a custom index in the target variable would cause a ``ValueError`` :pr:`1318`
->>>>>>> d254e311
     * Changes
         * Allow ``add_to_rankings`` to be called before AutoMLSearch is called :pr:`1250`
     * Documentation Changes
