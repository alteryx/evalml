Release Notes
-------------

**Future Releases**
    * Enhancements
<<<<<<< HEAD
        * Updated partial dependence methods to support non-numeric columns :pr:`1150`
=======
        * Added `get_feature_names` on `OneHotEncoder` :pr:`1193`
        * Added LightGBM to AutoMLSearch :pr:`1199`
        * Updates scikit-learn and scikit-optimize to use latest versions - 0.23.2 and 0.8.1 respectively :pr:`1141`
>>>>>>> d754a6aa
    * Fixes
        * Updated GitHub URL after migration to Alteryx GitHub org :pr:`1207`
        * Changed Problem Type enum to be more similar to the string name :pr:`1208`
    * Changes
    * Documentation Changes
        * Included description of how to access the component instances and features for pipeline user guide :pr:`1163`
        * Updated API docs to refer to target as "target" instead of "labels" for non-classification tasks and minor docs cleanup :pr:`1160`
        * Added Class Imbalance Data Check to `api_reference.rst` :pr:`1190` :pr:`1200`
        * Add pipeline properties to API reference :pr:`1209`
    * Testing Changes


**v0.13.2 Sep. 17, 2020**
    * Enhancements
        * Added `output_format` field to explain predictions functions :pr:`1107`
        * Modified `get_objective` and `get_objectives` to be able to return any objective in `evalml.objectives` :pr:`1132`
        * Added a `return_instance` boolean parameter to `get_objective` :pr:`1132`
        * Added `ClassImbalanceDataCheck` to determine whether target imbalance falls below a given threshold :pr:`1135`
        * Added label encoder to lightGBM for binary classification :pr:`1152`
        * Added labels for the row index of confusion matrix :pr:`1154`
        * Added AutoMLSearch object as another parameter in search callbacks :pr:`1156`
        * Added the corresponding probability threshold for each point displayed in `graph_roc_curve` :pr:`1161`
        * Added `__eq__` for `ComponentBase` and `PipelineBase` :pr:`1178`
        * Added support for multiclass classification for `roc_curve` :pr:`1164`
        * Added `categories` accessor to `OneHotEncoder` for listing the categories associated with a feature :pr:`1182`
        * Added utility function to create pipeline instances from a list of component instances :pr:`1176`
    * Fixes
        * Fixed XGBoost column names for partial dependence methods :pr:`1104`
        * Removed dead code validating column type from `TextFeaturizer` :pr:`1122`
        * Fixed issue where Imputer cannot fit when there is None in a categorical or boolean column :pr:`1144`
        * OneHotEncoder preserves the custom index in the input data :pr:`1146`
        * Fixed representation for `ModelFamily` :pr:`1165`
        * Removed duplicate `nbsphinx` dependency in `dev-requirements.txt` :pr:`1168`
        * Users can now pass in any valid kwargs to all estimators :pr:`1157`
        * Remove broken accessor `OneHotEncoder.get_feature_names` and unneeded base class :pr:`1179`
        * Removed LightGBM Estimator from AutoML models :pr:`1186`
    * Changes
        * Pinned scikit-optimize version to 0.7.4 :pr:`1136`
        * Removed tqdm as a dependency :pr:`1177`
        * Added lightgbm version 3.0.0 to latest_dependency_versions.txt :pr:`1185`
        * Rename `max_pipelines` to `max_iterations` :pr:`1169`
    * Documentation Changes
        * Fixed API docs for `AutoMLSearch` `add_result_callback` :pr:`1113`
        * Added a step to our release process for pushing our latest version to conda-forge :pr:`1118`
        * Added warning for missing ipywidgets dependency for using `PipelineSearchPlots` on Jupyterlab :pr:`1145`
        * Updated README.md example to load demo dataset :pr:`1151`
        * Swapped mapping of breast cancer targets in `model_understanding.ipynb` :pr:`1170`
    * Testing Changes
        * Added test confirming `TextFeaturizer` never outputs null values :pr:`1122`
        * Changed Python version of `Update Dependencies` action to 3.8.x :pr:`1137`
        * Fixed release notes check-in test for `Update Dependencies` actions :pr:`1172`

.. warning::

    **Breaking Changes**
        * `get_objective` will now return a class definition rather than an instance by default :pr:`1132`
        * Deleted `OPTIONS` dictionary in `evalml.objectives.utils.py` :pr:`1132`
        * If specifying an objective by string, the string must now match the objective's name field, case-insensitive :pr:`1132`
        * Passing "Cost Benefit Matrix", "Fraud Cost", "Lead Scoring", "Mean Squared Log Error",
            "Recall", "Recall Macro", "Recall Micro", "Recall Weighted", or "Root Mean Squared Log Error" to `AutoMLSearch` will now result in a `ValueError`
            rather than an `ObjectiveNotFoundError` :pr:`1132`
        * Search callbacks `start_iteration_callback` and `add_results_callback` have changed to include a copy of the AutoMLSearch object as a third parameter :pr:`1156`
        * Deleted `OneHotEncoder.get_feature_names` method which had been broken for a while, in favor of pipelines' `input_feature_names` :pr:`1179`
        * Deleted empty base class `CategoricalEncoder` which `OneHotEncoder` component was inheriting from :pr:`1176`
        * Results from `roc_curve` will now return as a list of dictionaries with each dictionary representing a class :pr:`1164`
        * `max_pipelines` now raises a `DeprecationWarning' and will be removed in the next release. `max_iterations` should be used instead. :pr:`1169`


**v0.13.1 Aug. 25, 2020**
    * Enhancements
        * Added Cost-Benefit Matrix objective for binary classification :pr:`1038`
        * Split `fill_value` into `categorical_fill_value` and `numeric_fill_value` for Imputer :pr:`1019`
        * Added `explain_predictions` and `explain_predictions_best_worst` for explaining multiple predictions with SHAP :pr:`1016`
        * Added new LSA component for text featurization :pr:`1022`
        * Added guide on installing with conda :pr:`1041`
        * Added a “cost-benefit curve” util method to graph cost-benefit matrix scores vs. binary classification thresholds :pr:`1081`
        * Standardized error when calling transform/predict before fit for pipelines :pr:`1048`
        * Added `percent_better_than_baseline` to Automl search rankings and full rankings table :pr:`1050`
        * Added one-way partial dependence and partial dependence plots :pr:`1079`
        * Added "Feature Value" column to prediction explanation reports. :pr:`1064`
        * Added LightGBM classification estimator :pr:`1082`, :pr:`1114`
        * Added `max_batches` parameter to AutoMLSearch :pr:`1087`
    * Fixes
        * Updated TextFeaturizer component to no longer require an internet connection to run :pr:`1022`
        * Fixed non-deterministic element of TextFeaturizer transformations :pr:`1022`
        * Added a StandardScaler to all ElasticNet pipelines :pr:`1065`
        * Updated cost-benefit matrix to normalize score :pr:`1099`
        * Fixed logic in `calculate_percent_difference` so that it can handle negative values :pr:`1100`
    * Changes
        * Added `needs_fitting` property to ComponentBase :pr:`1044`
        * Updated references to data types to use datatype lists defined in `evalml.utils.gen_utils` :pr:`1039`
        * Remove maximum version limit for SciPy dependency :pr:`1051`
        * Moved `all_components` and other component importers into runtime methods :pr:`1045`
        * Consolidated graphing utility methods under `evalml.utils.graph_utils` :pr:`1060`
        * Made slight tweaks to how TextFeaturizer uses featuretools, and did some refactoring of that and of LSA :pr:`1090`
        * Changed `show_all_features` parameter into `importance_threshold`, which allows for thresholding feature importance :pr:`1097`, :pr:`1103`
    * Documentation Changes
        * Update setup.py URL to point to the github repo :pr:`1037`
        * Added tutorial for using the cost-benefit matrix objective :pr:`1088`
        * Updated `model_understanding.ipynb` to include documentation for using plotly on Jupyter Lab :pr:`1108`
    * Testing Changes
        * Refactor CircleCI tests to use matrix jobs (:pr:`1043`)
        * Added a test to check that all test directories are included in evalml package :pr:`1054`


.. warning::

    **Breaking Changes**
        * ``confusion_matrix`` and ``normalize_confusion_matrix`` have been moved to `evalml.utils` :pr:`1038`
        * All graph utility methods previously under ``evalml.pipelines.graph_utils`` have been moved to ``evalml.utils.graph_utils`` :pr:`1060`


**v0.12.2 Aug. 6, 2020**
    * Enhancements
        * Add save/load method to components :pr:`1023`
        * Expose pickle `protocol` as optional arg to save/load :pr:`1023`
        * Updated estimators used in AutoML to include ExtraTrees and ElasticNet estimators :pr:`1030`
    * Fixes
    * Changes
        * Removed DeprecationWarning for SimpleImputer :pr:`1018`
    * Documentation Changes
        * Add note about version numbers to release process docs :pr:`1034`
    * Testing Changes
        * Test files are now included in the evalml package :pr:`1029`


**v0.12.0 Aug. 3, 2020**
    * Enhancements
        * Added string and categorical targets support for binary and multiclass pipelines and check for numeric targets for `DetectLabelLeakage` data check :pr:`932`
        * Added clear exception for regression pipelines if target datatype is string or categorical :pr:`960`
        * Added target column names and class labels in `predict` and `predict_proba` output for pipelines :pr:`951`
        * Added `_compute_shap_values` and `normalize_values` to `pipelines/explanations` module :pr:`958`
        * Added `explain_prediction` feature which explains single predictions with SHAP :pr:`974`
        * Added Imputer to allow different imputation strategies for numerical and categorical dtypes :pr:`991`
        * Added support for configuring logfile path using env var, and don't create logger if there are filesystem errors :pr:`975`
        * Updated catboost estimators' default parameters and automl hyperparameter ranges to speed up fit time :pr:`998`
    * Fixes
        * Fixed ReadtheDocs warning failure regarding embedded gif :pr:`943`
        * Removed incorrect parameter passed to pipeline classes in `_add_baseline_pipelines` :pr:`941`
        * Added universal error for calling `predict`, `predict_proba`, `transform`, and `feature_importances` before fitting :pr:`969`, :pr:`994`
        * Made `TextFeaturizer` component and pip dependencies `featuretools` and `nlp_primitives` optional :pr:`976`
        * Updated imputation strategy in automl to no longer limit impute strategy to `most_frequent` for all features if there are any categorical columns :pr:`991`
        * Fixed UnboundLocalError for`cv_pipeline` when automl search errors :pr:`996`
        * Fixed `Imputer` to reset dataframe index to preserve behavior expected from  `SimpleImputer` :pr:`1009`
    * Changes
        * Moved `get_estimators ` to `evalml.pipelines.components.utils` :pr:`934`
        * Modified Pipelines to raise `PipelineScoreError` when they encounter an error during scoring :pr:`936`
        * Moved `evalml.model_families.list_model_families` to `evalml.pipelines.components.allowed_model_families` :pr:`959`
        * Renamed `DateTimeFeaturization` to `DateTimeFeaturizer` :pr:`977`
        * Added check to stop search and raise an error if all pipelines in a batch return NaN scores :pr:`1015`
    * Documentation Changes
        * Update README.md :pr:`963`
        * Reworded message when errors are returned from data checks in search :pr:`982`
        * Added section on understanding model predictions with `explain_prediction` to User Guide :pr:`981`
        * Added a section to the user guide and api reference about how XGBoost and CatBoost are not fully supported. :pr:`992`
        * Added custom components section in user guide :pr:`993`
        * Update FAQ section formatting :pr:`997`
        * Update release process documentation :pr:`1003`
    * Testing Changes
        * Moved `predict_proba` and `predict` tests regarding string / categorical targets to `test_pipelines.py` :pr:`972`
        * Fix dependency update bot by updating python version to 3.7 to avoid frequent github version updates :pr:`1002`


.. warning::

    **Breaking Changes**
        * ``get_estimators`` has been moved to ``evalml.pipelines.components.utils`` (previously was under ``evalml.pipelines.utils``) :pr:`934`
        * Removed the ``raise_errors`` flag in AutoML search. All errors during pipeline evaluation will be caught and logged. :pr:`936`
        * ``evalml.model_families.list_model_families`` has been moved to `evalml.pipelines.components.allowed_model_families` :pr:`959`
        * ``TextFeaturizer``: the ``featuretools`` and ``nlp_primitives`` packages must be installed after installing evalml in order to use this component :pr:`976`
        * Renamed ``DateTimeFeaturization`` to ``DateTimeFeaturizer`` :pr:`977`


**v0.11.2 July 16, 2020**
    * Enhancements
        * Added `NoVarianceDataCheck` to `DefaultDataChecks` :pr:`893`
        * Added text processing and featurization component `TextFeaturizer` :pr:`913`, :pr:`924`
        * Added additional checks to InvalidTargetDataCheck to handle invalid target data types :pr:`929`
        * AutoMLSearch will now handle KeyboardInterrupt and prompt user for confirmation :pr:`915`
    * Fixes
        * Makes automl results a read-only property :pr:`919`
    * Changes
        * Deleted static pipelines and refactored tests involving static pipelines, removed `all_pipelines()` and `get_pipelines()` :pr:`904`
        * Moved `list_model_families` to `evalml.model_family.utils` :pr:`903`
        * Updated `all_pipelines`, `all_estimators`, `all_components` to use the same mechanism for dynamically generating their elements :pr:`898`
        * Rename `master` branch to `main` :pr:`918`
        * Add pypi release github action :pr:`923`
        * Updated AutoMLSearch.search stdout output and logging and removed tqdm progress bar :pr:`921`
        * Moved automl config checks previously in `search()` to init :pr:`933`
    * Documentation Changes
        * Reorganized and rewrote documentation :pr:`937`
        * Updated to use pydata sphinx theme :pr:`937`
        * Updated docs to use `release_notes` instead of `changelog` :pr:`942`
    * Testing Changes
        * Cleaned up fixture names and usages in tests :pr:`895`


.. warning::

    **Breaking Changes**
        * ``list_model_families`` has been moved to ``evalml.model_family.utils`` (previously was under ``evalml.pipelines.utils``) :pr:`903`
        * ``get_estimators`` has been moved to ``evalml.pipelines.components.utils`` (previously was under ``evalml.pipelines.utils``) :pr:`934`
        * Static pipeline definitions have been removed, but similar pipelines can still be constructed via creating an instance of PipelineBase :pr:`904`
        * ``all_pipelines()`` and ``get_pipelines()`` utility methods have been removed :pr:`904`


**v0.11.0 June 30, 2020**
    * Enhancements
        * Added multiclass support for ROC curve graphing :pr:`832`
        * Added preprocessing component to drop features whose percentage of NaN values exceeds a specified threshold :pr:`834`
        * Added data check to check for problematic target labels :pr:`814`
        * Added PerColumnImputer that allows imputation strategies per column :pr:`824`
        * Added transformer to drop specific columns :pr:`827`
        * Added support for `categories`, `handle_error`, and `drop` parameters in `OneHotEncoder` :pr:`830` :pr:`897`
        * Added preprocessing component to handle DateTime columns featurization :pr:`838`
        * Added ability to clone pipelines and components :pr:`842`
        * Define getter method for component `parameters` :pr:`847`
        * Added utility methods to calculate and graph permutation importances :pr:`860`, :pr:`880`
        * Added new utility functions necessary for generating dynamic preprocessing pipelines :pr:`852`
        * Added kwargs to all components :pr:`863`
        * Updated `AutoSearchBase` to use dynamically generated preprocessing pipelines :pr:`870`
        * Added SelectColumns transformer :pr:`873`
        * Added ability to evaluate additional pipelines for automl search :pr:`874`
        * Added `default_parameters` class property to components and pipelines :pr:`879`
        * Added better support for disabling data checks in automl search :pr:`892`
        * Added ability to save and load AutoML objects to file :pr:`888`
        * Updated `AutoSearchBase.get_pipelines` to return an untrained pipeline instance :pr:`876`
        * Saved learned binary classification thresholds in automl results cv data dict :pr:`876`
    * Fixes
        * Fixed bug where SimpleImputer cannot handle dropped columns :pr:`846`
        * Fixed bug where PerColumnImputer cannot handle dropped columns :pr:`855`
        * Enforce requirement that builtin components save all inputted values in their parameters dict :pr:`847`
        * Don't list base classes in `all_components` output :pr:`847`
        * Standardize all components to output pandas data structures, and accept either pandas or numpy :pr:`853`
        * Fixed rankings and full_rankings error when search has not been run :pr:`894`
    * Changes
        * Update `all_pipelines` and `all_components` to try initializing pipelines/components, and on failure exclude them :pr:`849`
        * Refactor `handle_components` to `handle_components_class`, standardize to `ComponentBase` subclass instead of instance :pr:`850`
        * Refactor "blacklist"/"whitelist" to "allow"/"exclude" lists :pr:`854`
        * Replaced `AutoClassificationSearch` and `AutoRegressionSearch` with `AutoMLSearch` :pr:`871`
        * Renamed feature_importances and permutation_importances methods to use singular names (feature_importance and permutation_importance) :pr:`883`
        * Updated `automl` default data splitter to train/validation split for large datasets :pr:`877`
        * Added open source license, update some repo metadata :pr:`887`
        * Removed dead code in `_get_preprocessing_components` :pr:`896`
    * Documentation Changes
        * Fix some typos and update the EvalML logo :pr:`872`
    * Testing Changes
        * Update the changelog check job to expect the new branching pattern for the deps update bot :pr:`836`
        * Check that all components output pandas datastructures, and can accept either pandas or numpy :pr:`853`
        * Replaced `AutoClassificationSearch` and `AutoRegressionSearch` with `AutoMLSearch` :pr:`871`


.. warning::

    **Breaking Changes**
        * Pipelines' static ``component_graph`` field must contain either ``ComponentBase`` subclasses or ``str``, instead of ``ComponentBase`` subclass instances :pr:`850`
        * Rename ``handle_component`` to ``handle_component_class``. Now standardizes to ``ComponentBase`` subclasses instead of ``ComponentBase`` subclass instances :pr:`850`
        * Renamed automl's ``cv`` argument to ``data_split`` :pr:`877`
        * Pipelines' and classifiers' ``feature_importances`` is renamed `feature_importance`, `graph_feature_importances` is renamed `graph_feature_importance` :pr:`883`
        * Passing ``data_checks=None`` to automl search will not perform any data checks as opposed to default checks. :pr:`892`
        * Pipelines to search for in AutoML are now determined automatically, rather than using the statically-defined pipeline classes. :pr:`870`
        * Updated ``AutoSearchBase.get_pipelines`` to return an untrained pipeline instance, instead of one which happened to be trained on the final cross-validation fold :pr:`876`


**v0.10.0 May 29, 2020**
    * Enhancements
        * Added baseline models for classification and regression, add functionality to calculate baseline models before searching in AutoML :pr:`746`
        * Port over highly-null guardrail as a data check and define `DefaultDataChecks` and `DisableDataChecks` classes :pr:`745`
        * Update `Tuner` classes to work directly with pipeline parameters dicts instead of flat parameter lists :pr:`779`
        * Add Elastic Net as a pipeline option :pr:`812`
        * Added new Pipeline option `ExtraTrees` :pr:`790`
        * Added precicion-recall curve metrics and plot for binary classification problems in `evalml.pipeline.graph_utils` :pr:`794`
        * Update the default automl algorithm to search in batches, starting with default parameters for each pipeline and iterating from there :pr:`793`
        * Added `AutoMLAlgorithm` class and `IterativeAlgorithm` impl, separated from `AutoSearchBase` :pr:`793`
    * Fixes
        * Update pipeline `score` to return `nan` score for any objective which throws an exception during scoring :pr:`787`
        * Fixed bug introduced in :pr:`787` where binary classification metrics requiring predicted probabilities error in scoring :pr:`798`
        * CatBoost and XGBoost classifiers and regressors can no longer have a learning rate of 0 :pr:`795`
    * Changes
        * Cleanup pipeline `score` code, and cleanup codecov :pr:`711`
        * Remove `pass` for abstract methods for codecov :pr:`730`
        * Added __str__ for AutoSearch object :pr:`675`
        * Add util methods to graph ROC and confusion matrix :pr:`720`
        * Refactor `AutoBase` to `AutoSearchBase` :pr:`758`
        * Updated AutoBase with `data_checks` parameter, removed previous `detect_label_leakage` parameter, and added functionality to run data checks before search in AutoML :pr:`765`
        * Updated our logger to use Python's logging utils :pr:`763`
        * Refactor most of `AutoSearchBase._do_iteration` impl into `AutoSearchBase._evaluate` :pr:`762`
        * Port over all guardrails to use the new DataCheck API :pr:`789`
        * Expanded `import_or_raise` to catch all exceptions :pr:`759`
        * Adds RMSE, MSLE, RMSLE as standard metrics :pr:`788`
        * Don't allow `Recall` to be used as an objective for AutoML :pr:`784`
        * Removed feature selection from pipelines :pr:`819`
        * Update default estimator parameters to make automl search faster and more accurate :pr:`793`
    * Documentation Changes
        * Add instructions to freeze `master` on `release.md` :pr:`726`
        * Update release instructions with more details :pr:`727` :pr:`733`
        * Add objective base classes to API reference :pr:`736`
        * Fix components API to match other modules :pr:`747`
    * Testing Changes
        * Delete codecov yml, use codecov.io's default :pr:`732`
        * Added unit tests for fraud cost, lead scoring, and standard metric objectives :pr:`741`
        * Update codecov client :pr:`782`
        * Updated AutoBase __str__ test to include no parameters case :pr:`783`
        * Added unit tests for `ExtraTrees` pipeline :pr:`790`
        * If codecov fails to upload, fail build :pr:`810`
        * Updated Python version of dependency action :pr:`816`
        * Update the dependency update bot to use a suffix when creating branches :pr:`817`

.. warning::

    **Breaking Changes**
        * The ``detect_label_leakage`` parameter for AutoML classes has been removed and replaced by a ``data_checks`` parameter :pr:`765`
        * Moved ROC and confusion matrix methods from ``evalml.pipeline.plot_utils`` to ``evalml.pipeline.graph_utils`` :pr:`720`
        * ``Tuner`` classes require a pipeline hyperparameter range dict as an init arg instead of a space definition :pr:`779`
        * ``Tuner.propose`` and ``Tuner.add`` work directly with pipeline parameters dicts instead of flat parameter lists :pr:`779`
        * ``PipelineBase.hyperparameters`` and ``custom_hyperparameters`` use pipeline parameters dict format instead of being represented as a flat list :pr:`779`
        * All guardrail functions previously under ``evalml.guardrails.utils`` will be removed and replaced by data checks :pr:`789`
        * `Recall` disallowed as an objective for AutoML :pr:`784`
        * ``AutoSearchBase`` parameter ``tuner`` has been renamed to ``tuner_class`` :pr:`793`
        * ``AutoSearchBase`` parameter ``possible_pipelines`` and ``possible_model_families`` have been renamed to ``allowed_pipelines`` and ``allowed_model_families`` :pr:`793`


**v0.9.0 Apr. 27, 2020**
    * Enhancements
        * Added accuracy as an standard objective :pr:`624`
        * Added verbose parameter to load_fraud :pr:`560`
        * Added Balanced Accuracy metric for binary, multiclass :pr:`612` :pr:`661`
        * Added XGBoost regressor and XGBoost regression pipeline :pr:`666`
        * Added Accuracy metric for multiclass :pr:`672`
        * Added objective name in `AutoBase.describe_pipeline` :pr:`686`
        * Added `DataCheck` and `DataChecks`, `Message` classes and relevant subclasses :pr:`739`
    * Fixes
        * Removed direct access to `cls.component_graph` :pr:`595`
        * Add testing files to .gitignore :pr:`625`
        * Remove circular dependencies from `Makefile` :pr:`637`
        * Add error case for `normalize_confusion_matrix()` :pr:`640`
        * Fixed XGBoostClassifier and XGBoostRegressor bug with feature names that contain [, ], or < :pr:`659`
        * Update make_pipeline_graph to not accidentally create empty file when testing if path is valid :pr:`649`
        * Fix pip installation warning about docsutils version, from boto dependency :pr:`664`
        * Removed zero division warning for F1/precision/recall metrics :pr:`671`
        * Fixed `summary` for pipelines without estimators :pr:`707`
    * Changes
        * Updated default objective for binary/multiseries classification to log loss :pr:`613`
        * Created classification and regression pipeline subclasses and removed objective as an attribute of pipeline classes :pr:`405`
        * Changed the output of `score` to return one dictionary :pr:`429`
        * Created binary and multiclass objective subclasses :pr:`504`
        * Updated objectives API :pr:`445`
        * Removed call to `get_plot_data` from AutoML :pr:`615`
        * Set `raise_error` to default to True for AutoML classes :pr:`638`
        * Remove unnecessary "u" prefixes on some unicode strings :pr:`641`
        * Changed one-hot encoder to return uint8 dtypes instead of ints :pr:`653`
        * Pipeline `_name` field changed to `custom_name` :pr:`650`
        * Removed `graphs.py` and moved methods into `PipelineBase` :pr:`657`, :pr:`665`
        * Remove s3fs as a dev dependency :pr:`664`
        * Changed requirements-parser to be a core dependency :pr:`673`
        * Replace `supported_problem_types` field on pipelines with `problem_type` attribute on base classes :pr:`678`
        * Changed AutoML to only show best results for a given pipeline template in `rankings`, added `full_rankings` property to show all :pr:`682`
        * Update `ModelFamily` values: don't list xgboost/catboost as classifiers now that we have regression pipelines for them :pr:`677`
        * Changed AutoML's `describe_pipeline` to get problem type from pipeline instead :pr:`685`
        * Standardize `import_or_raise` error messages :pr:`683`
        * Updated argument order of objectives to align with sklearn's :pr:`698`
        * Renamed `pipeline.feature_importance_graph` to `pipeline.graph_feature_importances` :pr:`700`
        * Moved ROC and confusion matrix methods to `evalml.pipelines.plot_utils` :pr:`704`
        * Renamed `MultiClassificationObjective` to `MulticlassClassificationObjective`, to align with pipeline naming scheme :pr:`715`
    * Documentation Changes
        * Fixed some sphinx warnings :pr:`593`
        * Fixed docstring for AutoClassificationSearch with correct command :pr:`599`
        * Limit readthedocs formats to pdf, not htmlzip and epub :pr:`594` :pr:`600`
        * Clean up objectives API documentation :pr:`605`
        * Fixed function on Exploring search results page :pr:`604`
        * Update release process doc :pr:`567`
        * AutoClassificationSearch and AutoRegressionSearch show inherited methods in API reference :pr:`651`
        * Fixed improperly formatted code in breaking changes for changelog :pr:`655`
        * Added configuration to treat Sphinx warnings as errors :pr:`660`
        * Removed separate plotting section for pipelines in API reference :pr:`657`, :pr:`665`
        * Have leads example notebook load S3 files using https, so we can delete s3fs dev dependency :pr:`664`
        * Categorized components in API reference and added descriptions for each category :pr:`663`
        * Fixed Sphinx warnings about BalancedAccuracy objective :pr:`669`
        * Updated API reference to include missing components and clean up pipeline docstrings :pr:`689`
        * Reorganize API ref, and clarify pipeline sub-titles :pr:`688`
        * Add and update preprocessing utils in API reference :pr:`687`
        * Added inheritance diagrams to API reference :pr:`695`
        * Documented which default objective AutoML optimizes for :pr:`699`
        * Create seperate install page :pr:`701`
        * Include more utils in API ref, like `import_or_raise` :pr:`704`
        * Add more color to pipeline documentation :pr:`705`
    * Testing Changes
        * Matched install commands of `check_latest_dependencies` test and it's GitHub action :pr:`578`
        * Added Github app to auto assign PR author as assignee :pr:`477`
        * Removed unneeded conda installation of xgboost in windows checkin tests :pr:`618`
        * Update graph tests to always use tmpfile dir :pr:`649`
        * Changelog checkin test workaround for release PRs: If 'future release' section is empty of PR refs, pass check :pr:`658`
        * Add changelog checkin test exception for `dep-update` branch :pr:`723`

.. warning::

    **Breaking Changes**

    * Pipelines will now no longer take an objective parameter during instantiation, and will no longer have an objective attribute.
    * ``fit()`` and ``predict()`` now use an optional ``objective`` parameter, which is only used in binary classification pipelines to fit for a specific objective.
    * ``score()`` will now use a required ``objectives`` parameter that is used to determine all the objectives to score on. This differs from the previous behavior, where the pipeline's objective was scored on regardless.
    * ``score()`` will now return one dictionary of all objective scores.
    * ``ROC`` and ``ConfusionMatrix`` plot methods via ``Auto(*).plot`` have been removed by :pr:`615` and are replaced by ``roc_curve`` and ``confusion_matrix`` in `evamlm.pipelines.plot_utils`` in :pr:`704`
    * ``normalize_confusion_matrix`` has been moved to ``evalml.pipelines.plot_utils`` :pr:`704`
    * Pipelines ``_name`` field changed to ``custom_name``
    * Pipelines ``supported_problem_types`` field is removed because it is no longer necessary :pr:`678`
    * Updated argument order of objectives' `objective_function` to align with sklearn :pr:`698`
    * `pipeline.feature_importance_graph` has been renamed to `pipeline.graph_feature_importances` in :pr:`700`
    * Removed unsupported ``MSLE`` objective :pr:`704`


**v0.8.0 Apr. 1, 2020**
    * Enhancements
        * Add normalization option and information to confusion matrix :pr:`484`
        * Add util function to drop rows with NaN values :pr:`487`
        * Renamed `PipelineBase.name` as `PipelineBase.summary` and redefined `PipelineBase.name` as class property :pr:`491`
        * Added access to parameters in Pipelines with `PipelineBase.parameters` (used to be return of `PipelineBase.describe`) :pr:`501`
        * Added `fill_value` parameter for SimpleImputer :pr:`509`
        * Added functionality to override component hyperparameters and made pipelines take hyperparemeters from components :pr:`516`
        * Allow numpy.random.RandomState for random_state parameters :pr:`556`
    * Fixes
        * Removed unused dependency `matplotlib`, and move `category_encoders` to test reqs :pr:`572`
    * Changes
        * Undo version cap in XGBoost placed in :pr:`402` and allowed all released of XGBoost :pr:`407`
        * Support pandas 1.0.0 :pr:`486`
        * Made all references to the logger static :pr:`503`
        * Refactored `model_type` parameter for components and pipelines to `model_family` :pr:`507`
        * Refactored `problem_types` for pipelines and components into `supported_problem_types` :pr:`515`
        * Moved `pipelines/utils.save_pipeline` and `pipelines/utils.load_pipeline` to `PipelineBase.save` and `PipelineBase.load` :pr:`526`
        * Limit number of categories encoded by OneHotEncoder :pr:`517`
    * Documentation Changes
        * Updated API reference to remove PipelinePlot and added moved PipelineBase plotting methods :pr:`483`
        * Add code style and github issue guides :pr:`463` :pr:`512`
        * Updated API reference for to surface class variables for pipelines and components :pr:`537`
        * Fixed README documentation link :pr:`535`
        * Unhid PR references in changelog :pr:`656`
    * Testing Changes
        * Added automated dependency check PR :pr:`482`, :pr:`505`
        * Updated automated dependency check comment :pr:`497`
        * Have build_docs job use python executor, so that env vars are set properly :pr:`547`
        * Added simple test to make sure OneHotEncoder's top_n works with large number of categories :pr:`552`
        * Run windows unit tests on PRs :pr:`557`


.. warning::

    **Breaking Changes**

    * ``AutoClassificationSearch`` and ``AutoRegressionSearch``'s ``model_types`` parameter has been refactored into ``allowed_model_families``
    * ``ModelTypes`` enum has been changed to ``ModelFamily``
    * Components and Pipelines now have a ``model_family`` field instead of ``model_type``
    * ``get_pipelines`` utility function now accepts ``model_families`` as an argument instead of ``model_types``
    * ``PipelineBase.name`` no longer returns structure of pipeline and has been replaced by ``PipelineBase.summary``
    * ``PipelineBase.problem_types`` and ``Estimator.problem_types`` has been renamed to ``supported_problem_types``
    * ``pipelines/utils.save_pipeline`` and ``pipelines/utils.load_pipeline`` moved to ``PipelineBase.save`` and ``PipelineBase.load``


**v0.7.0 Mar. 9, 2020**
    * Enhancements
        * Added emacs buffers to .gitignore :pr:`350`
        * Add CatBoost (gradient-boosted trees) classification and regression components and pipelines :pr:`247`
        * Added Tuner abstract base class :pr:`351`
        * Added n_jobs as parameter for AutoClassificationSearch and AutoRegressionSearch :pr:`403`
        * Changed colors of confusion matrix to shades of blue and updated axis order to match scikit-learn's :pr:`426`
        * Added PipelineBase graph and feature_importance_graph methods, moved from previous location :pr:`423`
        * Added support for python 3.8 :pr:`462`
    * Fixes
        * Fixed ROC and confusion matrix plots not being calculated if user passed own additional_objectives :pr:`276`
        * Fixed ReadtheDocs FileNotFoundError exception for fraud dataset :pr:`439`
    * Changes
        * Added n_estimators as a tunable parameter for XGBoost :pr:`307`
        * Remove unused parameter ObjectiveBase.fit_needs_proba :pr:`320`
        * Remove extraneous parameter component_type from all components :pr:`361`
        * Remove unused rankings.csv file :pr:`397`
        * Downloaded demo and test datasets so unit tests can run offline :pr:`408`
        * Remove `_needs_fitting` attribute from Components :pr:`398`
        * Changed plot.feature_importance to show only non-zero feature importances by default, added optional parameter to show all :pr:`413`
        * Refactored `PipelineBase` to take in parameter dictionary and moved pipeline metadata to class attribute :pr:`421`
        * Dropped support for Python 3.5 :pr:`438`
        * Removed unused `apply.py` file :pr:`449`
        * Clean up requirements.txt to remove unused deps :pr:`451`
        * Support installation without all required dependencies :pr:`459`
    * Documentation Changes
        * Update release.md with instructions to release to internal license key :pr:`354`
    * Testing Changes
        * Added tests for utils (and moved current utils to gen_utils) :pr:`297`
        * Moved XGBoost install into it's own separate step on Windows using Conda :pr:`313`
        * Rewind pandas version to before 1.0.0, to diagnose test failures for that version :pr:`325`
        * Added dependency update checkin test :pr:`324`
        * Rewind XGBoost version to before 1.0.0 to diagnose test failures for that version :pr:`402`
        * Update dependency check to use a whitelist :pr:`417`
        * Update unit test jobs to not install dev deps :pr:`455`

.. warning::

    **Breaking Changes**

    * Python 3.5 will not be actively supported.

**v0.6.0 Dec. 16, 2019**
    * Enhancements
        * Added ability to create a plot of feature importances :pr:`133`
        * Add early stopping to AutoML using patience and tolerance parameters :pr:`241`
        * Added ROC and confusion matrix metrics and plot for classification problems and introduce PipelineSearchPlots class :pr:`242`
        * Enhanced AutoML results with search order :pr:`260`
        * Added utility function to show system and environment information :pr:`300`
    * Fixes
        * Lower botocore requirement :pr:`235`
        * Fixed decision_function calculation for FraudCost objective :pr:`254`
        * Fixed return value of Recall metrics :pr:`264`
        * Components return `self` on fit :pr:`289`
    * Changes
        * Renamed automl classes to AutoRegressionSearch and AutoClassificationSearch :pr:`287`
        * Updating demo datasets to retain column names :pr:`223`
        * Moving pipeline visualization to PipelinePlots class :pr:`228`
        * Standarizing inputs as pd.Dataframe / pd.Series :pr:`130`
        * Enforcing that pipelines must have an estimator as last component :pr:`277`
        * Added ipywidgets as a dependency in requirements.txt :pr:`278`
        * Added Random and Grid Search Tuners :pr:`240`
    * Documentation Changes
        * Adding class properties to API reference :pr:`244`
        * Fix and filter FutureWarnings from scikit-learn :pr:`249`, :pr:`257`
        * Adding Linear Regression to API reference and cleaning up some Sphinx warnings :pr:`227`
    * Testing Changes
        * Added support for testing on Windows with CircleCI :pr:`226`
        * Added support for doctests :pr:`233`

.. warning::

    **Breaking Changes**

    * The ``fit()`` method for ``AutoClassifier`` and ``AutoRegressor`` has been renamed to ``search()``.
    * ``AutoClassifier`` has been renamed to ``AutoClassificationSearch``
    * ``AutoRegressor`` has been renamed to ``AutoRegressionSearch``
    * ``AutoClassificationSearch.results`` and ``AutoRegressionSearch.results`` now is a dictionary with ``pipeline_results`` and ``search_order`` keys. ``pipeline_results`` can be used to access a dictionary that is identical to the old ``.results`` dictionary. Whereas, ``search_order`` returns a list of the search order in terms of ``pipeline_id``.
    * Pipelines now require an estimator as the last component in ``component_list``. Slicing pipelines now throws an ``NotImplementedError`` to avoid returning pipelines without an estimator.

**v0.5.2 Nov. 18, 2019**
    * Enhancements
        * Adding basic pipeline structure visualization :pr:`211`
    * Documentation Changes
        * Added notebooks to build process :pr:`212`

**v0.5.1 Nov. 15, 2019**
    * Enhancements
        * Added basic outlier detection guardrail :pr:`151`
        * Added basic ID column guardrail :pr:`135`
        * Added support for unlimited pipelines with a max_time limit :pr:`70`
        * Updated .readthedocs.yaml to successfully build :pr:`188`
    * Fixes
        * Removed MSLE from default additional objectives :pr:`203`
        * Fixed random_state passed in pipelines :pr:`204`
        * Fixed slow down in RFRegressor :pr:`206`
    * Changes
        * Pulled information for describe_pipeline from pipeline's new describe method :pr:`190`
        * Refactored pipelines :pr:`108`
        * Removed guardrails from Auto(*) :pr:`202`, :pr:`208`
    * Documentation Changes
        * Updated documentation to show max_time enhancements :pr:`189`
        * Updated release instructions for RTD :pr:`193`
        * Added notebooks to build process :pr:`212`
        * Added contributing instructions :pr:`213`
        * Added new content :pr:`222`

**v0.5.0 Oct. 29, 2019**
    * Enhancements
        * Added basic one hot encoding :pr:`73`
        * Use enums for model_type :pr:`110`
        * Support for splitting regression datasets :pr:`112`
        * Auto-infer multiclass classification :pr:`99`
        * Added support for other units in max_time :pr:`125`
        * Detect highly null columns :pr:`121`
        * Added additional regression objectives :pr:`100`
        * Show an interactive iteration vs. score plot when using fit() :pr:`134`
    * Fixes
        * Reordered `describe_pipeline` :pr:`94`
        * Added type check for model_type :pr:`109`
        * Fixed `s` units when setting string max_time :pr:`132`
        * Fix objectives not appearing in API documentation :pr:`150`
    * Changes
        * Reorganized tests :pr:`93`
        * Moved logging to its own module :pr:`119`
        * Show progress bar history :pr:`111`
        * Using cloudpickle instead of pickle to allow unloading of custom objectives :pr:`113`
        * Removed render.py :pr:`154`
    * Documentation Changes
        * Update release instructions :pr:`140`
        * Include additional_objectives parameter :pr:`124`
        * Added Changelog :pr:`136`
    * Testing Changes
        * Code coverage :pr:`90`
        * Added CircleCI tests for other Python versions :pr:`104`
        * Added doc notebooks as tests :pr:`139`
        * Test metadata for CircleCI and 2 core parallelism :pr:`137`

**v0.4.1 Sep. 16, 2019**
    * Enhancements
        * Added AutoML for classification and regressor using Autobase and Skopt :pr:`7` :pr:`9`
        * Implemented standard classification and regression metrics :pr:`7`
        * Added logistic regression, random forest, and XGBoost pipelines :pr:`7`
        * Implemented support for custom objectives :pr:`15`
        * Feature importance for pipelines :pr:`18`
        * Serialization for pipelines :pr:`19`
        * Allow fitting on objectives for optimal threshold :pr:`27`
        * Added detect label leakage :pr:`31`
        * Implemented callbacks :pr:`42`
        * Allow for multiclass classification :pr:`21`
        * Added support for additional objectives :pr:`79`
    * Fixes
        * Fixed feature selection in pipelines :pr:`13`
        * Made random_seed usage consistent :pr:`45`
    * Documentation Changes
        * Documentation Changes
        * Added docstrings :pr:`6`
        * Created notebooks for docs :pr:`6`
        * Initialized readthedocs EvalML :pr:`6`
        * Added favicon :pr:`38`
    * Testing Changes
        * Added testing for loading data :pr:`39`

**v0.2.0 Aug. 13, 2019**
    * Enhancements
        * Created fraud detection objective :pr:`4`

**v0.1.0 July. 31, 2019**
    * *First Release*
    * Enhancements
        * Added lead scoring objecitve :pr:`1`
        * Added basic classifier :pr:`1`
    * Documentation Changes
        * Initialized Sphinx for docs :pr:`1`<|MERGE_RESOLUTION|>--- conflicted
+++ resolved
@@ -3,13 +3,10 @@
 
 **Future Releases**
     * Enhancements
-<<<<<<< HEAD
         * Updated partial dependence methods to support non-numeric columns :pr:`1150`
-=======
         * Added `get_feature_names` on `OneHotEncoder` :pr:`1193`
         * Added LightGBM to AutoMLSearch :pr:`1199`
         * Updates scikit-learn and scikit-optimize to use latest versions - 0.23.2 and 0.8.1 respectively :pr:`1141`
->>>>>>> d754a6aa
     * Fixes
         * Updated GitHub URL after migration to Alteryx GitHub org :pr:`1207`
         * Changed Problem Type enum to be more similar to the string name :pr:`1208`
