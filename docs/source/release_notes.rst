Release Notes
-------------
**Future Releases**
    * Enhancements
        * Updated to work with Woodwork 0.8.1 :pr:`2783`
        * Added validation that ``training_data`` and ``training_target`` are not ``None`` in prediction explanations :pr:`2787`
        * Added support for training-only components in pipelines and component graphs :pr:`2776`
        * Added default argument for the parameters value for ``ComponentGraph.instantiate`` :pr:`2796`
        * Added ``TIME_SERIES_REGRESSION`` to ``LightGBMRegressor's`` supported problem types :pr:`2793`
        * Added validation to holdout data passed to ``predict`` and ``predict_proba`` for time series :pr:`2804`
        * Added information about which row indices are outliers in ``OutliersDataCheck`` :pr:`2818`
        * Added verbose flag to top level ``search()`` method :pr:`2813`
        * Added support for linting jupyter notebooks and clearing the executed cells :pr:`2829`
        * Added "DROP_ROWS" action to output of ``OutliersDataCheck.validate()`` :pr:`2820`
        * Added the ability of ``AutoMLSearch`` to accept a ``SequentialEngine`` instance as engine input :pr:`2838`
    * Fixes
        * Fixed bug where ``calculate_permutation_importance`` was not calculating the right value for pipelines with target transformers :pr:`2782`
        * Fixed bug where transformed target values were not used in ``fit`` for time series pipelines :pr:`2780`
        * Fixed bug where ``score_pipelines`` method of ``AutoMLSearch`` would not work for time series problems :pr:`2786`
        * Removed ``TargetTransformer`` class :pr:`2833`
        * Added tests to verify ``ComponentGraph`` support by pipelines :pr:`2830`
        * Fixed incorrect parameter for baseline regression pipeline in ``AutoMLSearch`` :pr:`2847`
    * Changes
        * Changed woodwork initialization to use partial schemas :pr:`2774`
        * Made ``Transformer.transform()`` an abstract method :pr:`2744`
        * Deleted ``EmptyDataChecks`` class :pr:`2794`
        * Removed data check for checking log distributions in ``make_pipeline`` :pr:`2806`
<<<<<<< HEAD
        * Removed encoding on pipeline level in favor of a label encoder component :pr:`2821`
=======
        * Changed the minimum ``woodwork`` version to 0.8.0 :pr:`2783`
        * Pinned ``woodwork`` version to 0.8.0 :pr:`2832`
        * Removed ``model_family`` attribute from ``ComponentBase`` and transformers :pr:`2828`
        * Limited ``scikit-learn`` until new features and errors can be addressed :pr:`2842`
>>>>>>> cf5aeb71
    * Documentation Changes
    * Testing Changes
        * Updated matched assertion message regarding monotonic indices in polynomial detrender tests :pr:`2811`

.. warning::

    **Breaking Changes**
        * Made ``Transformer.transform()`` an abstract method :pr:`2744`
        * Deleted ``EmptyDataChecks`` class :pr:`2794`
        * Removed data check for checking log distributions in ``make_pipeline`` :pr:`2806`


**v0.33.0 Sep. 15, 2021**
    * Enhancements
    * Fixes
        * Fixed bug where warnings during ``make_pipeline`` were not being raised to the user :pr:`2765`
    * Changes
        * Refactored and removed ``SamplerBase`` class :pr:`2775`
    * Documentation Changes
        * Added docstring linting packages ``pydocstyle`` and ``darglint`` to `make-lint` command :pr:`2670`
    * Testing Changes

.. warning::

    **Breaking Changes**


**v0.32.1 Sep. 10, 2021**
    * Enhancements
        * Added ``verbose`` flag to ``AutoMLSearch`` to run search in silent mode by default :pr:`2645`
        * Added label encoder to ``XGBoostClassifier`` to remove the warning :pr:`2701`
        * Set ``eval_metric`` to ``logloss`` for ``XGBoostClassifier`` :pr:`2741`
        * Added support for ``woodwork`` versions ``0.7.0`` and ``0.7.1`` :pr:`2743`
        * Changed ``explain_predictions`` functions to display original feature values :pr:`2759`
        * Added ``X_train`` and ``y_train`` to ``graph_prediction_vs_actual_over_time`` and ``get_prediction_vs_actual_over_time_data`` :pr:`2762`
        * Added ``forecast_horizon`` as a required parameter to time series pipelines and ``AutoMLSearch`` :pr:`2697`
        * Added ``predict_in_sample`` and ``predict_proba_in_sample`` methods to time series pipelines to predict on data where the target is known, e.g. cross-validation :pr:`2697`
    * Fixes
        * Fixed bug where ``_catch_warnings`` assumed all warnings were ``PipelineNotUsed`` :pr:`2753`
        * Fixed bug where ``Imputer.transform`` would erase ww typing information prior to handing data to the ``SimpleImputer`` :pr:`2752`
        * Fixed bug where ``Oversampler`` could not be copied :pr:`2755`
    * Changes
        * Deleted ``drop_nan_target_rows`` utility method :pr:`2737`
        * Removed default logging setup and debugging log file :pr:`2645`
        * Changed the default n_jobs value for ``XGBoostClassifier`` and ``XGBoostRegressor`` to 12 :pr:`2757`
        * Changed ``TimeSeriesBaselineEstimator`` to only work on a time series pipeline with a ``DelayedFeaturesTransformer`` :pr:`2697`
        * Added ``X_train`` and ``y_train`` as optional parameters to pipeline ``predict``, ``predict_proba``. Only used for time series pipelines :pr:`2697`
        * Added ``training_data`` and ``training_target`` as optional parameters to ``explain_predictions`` and ``explain_predictions_best_worst`` to support time series pipelines :pr:`2697`
        * Changed time series pipeline predictions to no longer output series/dataframes padded with NaNs. A prediction will be returned for every row in the `X` input :pr:`2697`
    * Documentation Changes
        * Specified installation steps for Prophet :pr:`2713`
        * Added documentation for data exploration on data check actions :pr:`2696`
        * Added a user guide entry for time series modelling :pr:`2697`
    * Testing Changes
        * Fixed flaky ``TargetDistributionDataCheck`` test for very_lognormal distribution :pr:`2748`

.. warning::

    **Breaking Changes**
        * Removed default logging setup and debugging log file :pr:`2645`
        * Added ``X_train`` and ``y_train`` to ``graph_prediction_vs_actual_over_time`` and ``get_prediction_vs_actual_over_time_data`` :pr:`2762`
        * Added ``forecast_horizon`` as a required parameter to time series pipelines and ``AutoMLSearch`` :pr:`2697`
        * Changed ``TimeSeriesBaselineEstimator`` to only work on a time series pipeline with a ``DelayedFeaturesTransformer`` :pr:`2697`
        * Added ``X_train`` and ``y_train`` as required parameters for ``predict`` and ``predict_proba`` in time series pipelines :pr:`2697`
        * Added ``training_data`` and ``training_target`` as required parameters to ``explain_predictions`` and ``explain_predictions_best_worst`` for time series pipelines :pr:`2697`

**v0.32.0 Aug. 31, 2021**
    * Enhancements
        * Allow string for ``engine`` parameter for ``AutoMLSearch``:pr:`2667`
        * Add ``ProphetRegressor`` to AutoML :pr:`2619`
        * Integrated ``DefaultAlgorithm`` into ``AutoMLSearch`` :pr:`2634`
        * Removed SVM "linear" and "precomputed" kernel hyperparameter options, and improved default parameters :pr:`2651`
        * Updated ``ComponentGraph`` initalization to raise ``ValueError`` when user attempts to use ``.y`` for a component that does not produce a tuple output :pr:`2662`
        * Updated to support Woodwork 0.6.0 :pr:`2690`
        * Updated pipeline ``graph()`` to distingush X and y edges :pr:`2654`
        * Added ``DropRowsTransformer`` component :pr:`2692`
        * Added ``DROP_ROWS`` to ``_make_component_list_from_actions`` and clean up metadata :pr:`2694`
        * Add new ensembler component :pr:`2653`
    * Fixes
        * Updated Oversampler logic to select best SMOTE based on component input instead of pipeline input :pr:`2695`
        * Added ability to explicitly close DaskEngine resources to improve runtime and reduce Dask warnings :pr:`2667`
        * Fixed partial dependence bug for ensemble pipelines :pr:`2714`
        * Updated ``TargetLeakageDataCheck`` to maintain user-selected logical types :pr:`2711`
    * Changes
        * Replaced ``SMOTEOversampler``, ``SMOTENOversampler`` and ``SMOTENCOversampler`` with consolidated ``Oversampler`` component :pr:`2695`
        * Removed ``LinearRegressor`` from the list of default ``AutoMLSearch`` estimators due to poor performance :pr:`2660`
    * Documentation Changes
        * Added user guide documentation for using ``ComponentGraph`` and added ``ComponentGraph`` to API reference :pr:`2673`
        * Updated documentation to make parallelization of AutoML clearer :pr:`2667`
    * Testing Changes
        * Removes the process-level parallelism from the ``test_cancel_job`` test :pr:`2666`
        * Installed numba 0.53 in windows CI to prevent problems installing version 0.54 :pr:`2710`

.. warning::

    **Breaking Changes**
        * Renamed the current top level ``search`` method to ``search_iterative`` and defined a new ``search`` method for the ``DefaultAlgorithm`` :pr:`2634`
        * Replaced ``SMOTEOversampler``, ``SMOTENOversampler`` and ``SMOTENCOversampler`` with consolidated ``Oversampler`` component :pr:`2695`
        * Removed ``LinearRegressor`` from the list of default ``AutoMLSearch`` estimators due to poor performance :pr:`2660`

**v0.31.0 Aug. 19, 2021**
    * Enhancements
        * Updated the high variance check in AutoMLSearch to be robust to a variety of objectives and cv scores :pr:`2622`
        * Use Woodwork's outlier detection for the ``OutliersDataCheck`` :pr:`2637`
        * Added ability to utilize instantiated components when creating a pipeline :pr:`2643`
        * Sped up the all Nan and unknown check in ``infer_feature_types`` :pr:`2661`
    * Fixes
    * Changes
        * Deleted ``_put_into_original_order`` helper function :pr:`2639`
        * Refactored time series pipeline code using a time series pipeline base class :pr:`2649`
        * Renamed ``dask_tests`` to ``parallel_tests`` :pr:`2657`
        * Removed commented out code in ``pipeline_meta.py`` :pr:`2659`
    * Documentation Changes
        * Add complete install command to README and Install section :pr:`2627`
        * Cleaned up documentation for ``MulticollinearityDataCheck`` :pr:`2664`
    * Testing Changes
        * Speed up CI by splitting Prophet tests into a separate workflow in GitHub :pr:`2644`

.. warning::

    **Breaking Changes**
        * ``TimeSeriesRegressionPipeline`` no longer inherits from ``TimeSeriesRegressionPipeline`` :pr:`2649`


**v0.30.2 Aug. 16, 2021**
    * Fixes
        * Updated changelog and version numbers to match the release.  Release 0.30.1 was release erroneously without a change to the version numbers.  0.30.2 replaces it.

**v0.30.1 Aug. 12, 2021**
    * Enhancements
        * Added ``DatetimeFormatDataCheck`` for time series problems :pr:`2603`
        * Added ``ProphetRegressor`` to estimators :pr:`2242`
        * Updated ``ComponentGraph`` to handle not calling samplers' transform during predict, and updated samplers' transform methods s.t. ``fit_transform`` is equivalent to ``fit(X, y).transform(X, y)`` :pr:`2583`
        * Updated ``ComponentGraph`` ``_validate_component_dict`` logic to be stricter about input values :pr:`2599`
        * Patched bug in ``xgboost`` estimators where predicting on a feature matrix of only booleans would throw an exception. :pr:`2602`
        * Updated ``ARIMARegressor`` to use relative forecasting to predict values :pr:`2613`
        * Added support for creating pipelines without an estimator as the final component and added ``transform(X, y)`` method to pipelines and component graphs :pr:`2625`
        * Updated to support Woodwork 0.5.1 :pr:`2610`
    * Fixes
        * Updated ``AutoMLSearch`` to drop ``ARIMARegressor`` from ``allowed_estimators`` if an incompatible frequency is detected :pr:`2632`
        * Updated ``get_best_sampler_for_data`` to consider all non-numeric datatypes as categorical for SMOTE :pr:`2590`
        * Fixed inconsistent test results from `TargetDistributionDataCheck` :pr:`2608`
        * Adopted vectorized pd.NA checking for Woodwork 0.5.1 support :pr:`2626`
        * Pinned upper version of astroid to 2.6.6 to keep ReadTheDocs working. :pr:`2638`
    * Changes
        * Renamed SMOTE samplers to SMOTE oversampler :pr:`2595`
        * Changed ``partial_dependence`` and ``graph_partial_dependence`` to raise a ``PartialDependenceError`` instead of ``ValueError``. This is not a breaking change because ``PartialDependenceError`` is a subclass of ``ValueError`` :pr:`2604`
        * Cleaned up code duplication in ``ComponentGraph`` :pr:`2612`
        * Stored predict_proba results in .x for intermediate estimators in ComponentGraph :pr:`2629`
    * Documentation Changes
        * To avoid local docs build error, only add warning disable and download headers on ReadTheDocs builds, not locally :pr:`2617`
    * Testing Changes
        * Updated partial_dependence tests to change the element-wise comparison per the Plotly 5.2.1 upgrade :pr:`2638`
        * Changed the lint CI job to only check against python 3.9 via the `-t` flag :pr:`2586`
        * Installed Prophet in linux nightlies test and fixed ``test_all_components`` :pr:`2598`
        * Refactored and fixed all ``make_pipeline`` tests to assert correct order and address new Woodwork Unknown type inference :pr:`2572`
        * Removed ``component_graphs`` as a global variable in ``test_component_graphs.py`` :pr:`2609`

.. warning::

    **Breaking Changes**
        * Renamed SMOTE samplers to SMOTE oversampler. Please use ``SMOTEOversampler``, ``SMOTENCOversampler``, ``SMOTENOversampler`` instead of ``SMOTESampler``, ``SMOTENCSampler``, and ``SMOTENSampler`` :pr:`2595`


**v0.30.0 Aug. 3, 2021**
    * Enhancements
        * Added ``LogTransformer`` and ``TargetDistributionDataCheck`` :pr:`2487`
        * Issue a warning to users when a pipeline parameter passed in isn't used in the pipeline :pr:`2564`
        * Added Gini coefficient as an objective :pr:`2544`
        * Added ``repr`` to ``ComponentGraph`` :pr:`2565`
        * Added components to extract features from ``URL`` and ``EmailAddress`` Logical Types :pr:`2550`
        * Added support for `NaN` values in ``TextFeaturizer`` :pr:`2532`
        * Added ``SelectByType`` transformer :pr:`2531`
        * Added separate thresholds for percent null rows and columns in ``HighlyNullDataCheck`` :pr:`2562`
        * Added support for `NaN` natural language values :pr:`2577`
    * Fixes
        * Raised error message for types ``URL``, ``NaturalLanguage``, and ``EmailAddress`` in ``partial_dependence`` :pr:`2573`
    * Changes
        * Updated ``PipelineBase`` implementation for creating pipelines from a list of components :pr:`2549`
        * Moved ``get_hyperparameter_ranges`` to ``PipelineBase`` class from automl/utils module :pr:`2546`
        * Renamed ``ComponentGraph``'s ``get_parents`` to ``get_inputs`` :pr:`2540`
        * Removed ``ComponentGraph.linearized_component_graph`` and ``ComponentGraph.from_list`` :pr:`2556`
        * Updated ``ComponentGraph`` to enforce requiring `.x` and `.y` inputs for each component in the graph :pr:`2563`
        * Renamed existing ensembler implementation from ``StackedEnsemblers`` to ``SklearnStackedEnsemblers`` :pr:`2578`
    * Documentation Changes
        * Added documentation for ``DaskEngine`` and ``CFEngine`` parallel engines :pr:`2560`
        * Improved detail of ``TextFeaturizer`` docstring and tutorial :pr:`2568`
    * Testing Changes
        * Added test that makes sure ``split_data`` does not shuffle for time series problems :pr:`2552`

.. warning::

    **Breaking Changes**
        * Moved ``get_hyperparameter_ranges`` to ``PipelineBase`` class from automl/utils module :pr:`2546`
        * Renamed ``ComponentGraph``'s ``get_parents`` to ``get_inputs`` :pr:`2540`
        * Removed ``ComponentGraph.linearized_component_graph`` and ``ComponentGraph.from_list`` :pr:`2556`
        * Updated ``ComponentGraph`` to enforce requiring `.x` and `.y` inputs for each component in the graph :pr:`2563`


**v0.29.0 Jul. 21, 2021**
    * Enhancements
        * Updated 1-way partial dependence support for datetime features :pr:`2454`
        * Added details on how to fix error caused by broken ww schema :pr:`2466`
        * Added ability to use built-in pickle for saving AutoMLSearch :pr:`2463`
        * Updated our components and component graphs to use latest features of ww 0.4.1, e.g. ``concat_columns`` and drop in-place. :pr:`2465`
        * Added new, concurrent.futures based engine for parallel AutoML :pr:`2506`
        * Added support for new Woodwork ``Unknown`` type in AutoMLSearch :pr:`2477`
        * Updated our components with an attribute that describes if they modify features or targets and can be used in list API for pipeline initialization :pr:`2504`
        * Updated ``ComponentGraph`` to accept X and y as inputs :pr:`2507`
        * Removed unused ``TARGET_BINARY_INVALID_VALUES`` from ``DataCheckMessageCode`` enum and fixed formatting of objective documentation :pr:`2520`
        * Added ``EvalMLAlgorithm`` :pr:`2525`
        * Added support for `NaN` values in ``TextFeaturizer`` :pr:`2532`
    * Fixes
        * Fixed ``FraudCost`` objective and reverted threshold optimization method for binary classification to ``Golden`` :pr:`2450`
        * Added custom exception message for partial dependence on features with scales that are too small :pr:`2455`
        * Ensures the typing for Ordinal and Datetime ltypes are passed through _retain_custom_types_and_initalize_woodwork :pr:`2461`
        * Updated to work with Pandas 1.3.0 :pr:`2442`
        * Updated to work with sktime 0.7.0 :pr:`2499`
    * Changes
        * Updated XGBoost dependency to ``>=1.4.2`` :pr:`2484`, :pr:`2498`
        * Added a ``DeprecationWarning`` about deprecating the list API for ``ComponentGraph`` :pr:`2488`
        * Updated ``make_pipeline`` for AutoML to create dictionaries, not lists, to initialize pipelines :pr:`2504`
        * No longer installing graphviz on windows in our CI pipelines because release 0.17 breaks windows 3.7 :pr:`2516`
    * Documentation Changes
        * Moved docstrings from ``__init__`` to class pages, added missing docstrings for missing classes, and updated missing default values :pr:`2452`
        * Build documentation with sphinx-autoapi :pr:`2458`
        * Change ``autoapi_ignore`` to only ignore files in ``evalml/tests/*`` :pr:`2530` 
    * Testing Changes
        * Fixed flaky dask tests :pr:`2471`
        * Removed shellcheck action from ``build_conda_pkg`` action :pr:`2514`
        * Added a tmp_dir fixture that deletes its contents after tests run :pr:`2505`
        * Added a test that makes sure all pipelines in ``AutoMLSearch`` get the same data splits :pr:`2513`
        * Condensed warning output in test logs :pr:`2521`

.. warning::

    **Breaking Changes**
        * `NaN` values in the `Natural Language` type are no longer supported by the Imputer with the pandas upgrade. :pr:`2477`

**v0.28.0 Jul. 2, 2021**
    * Enhancements
        * Added support for showing a Individual Conditional Expectations plot when graphing Partial Dependence :pr:`2386`
        * Exposed ``thread_count`` for Catboost estimators as ``n_jobs`` parameter :pr:`2410`
        * Updated Objectives API to allow for sample weighting :pr:`2433`
    * Fixes
        * Deleted unreachable line from ``IterativeAlgorithm`` :pr:`2464`
    * Changes
        * Pinned Woodwork version between 0.4.1 and 0.4.2 :pr:`2460`
        * Updated psutils minimum version in requirements :pr:`2438`
        * Updated ``log_error_callback`` to not include filepath in logged message :pr:`2429`
    * Documentation Changes
        * Sped up docs :pr:`2430`
        * Removed mentions of ``DataTable`` and ``DataColumn`` from the docs :pr:`2445`
    * Testing Changes
        * Added slack integration for nightlies tests :pr:`2436`
        * Changed ``build_conda_pkg`` CI job to run only when dependencies are updates :pr:`2446`
        * Updated workflows to store pytest runtimes as test artifacts :pr:`2448`
        * Added ``AutoMLTestEnv`` test fixture for making it easy to mock automl tests :pr:`2406`

**v0.27.0 Jun. 22, 2021**
    * Enhancements
        * Adds force plots for prediction explanations :pr:`2157`
        * Removed self-reference from ``AutoMLSearch`` :pr:`2304`
        * Added support for nonlinear pipelines for ``generate_pipeline_code`` :pr:`2332`
        * Added ``inverse_transform`` method to pipelines :pr:`2256`
        * Add optional automatic update checker :pr:`2350`
        * Added ``search_order`` to ``AutoMLSearch``'s ``rankings`` and ``full_rankings`` tables :pr:`2345`
        * Updated threshold optimization method for binary classification :pr:`2315`
        * Updated demos to pull data from S3 instead of including demo data in package :pr:`2387`
        * Upgrade woodwork version to v0.4.1 :pr:`2379`
    * Fixes
        * Preserve user-specified woodwork types throughout pipeline fit/predict :pr:`2297`
        * Fixed ``ComponentGraph`` appending target to ``final_component_features`` if there is a component that returns both X and y :pr:`2358`
        * Fixed partial dependence graph method failing on multiclass problems when the class labels are numeric :pr:`2372`
        * Added ``thresholding_objective`` argument to ``AutoMLSearch`` for binary classification problems :pr:`2320`
        * Added change for ``k_neighbors`` parameter in SMOTE Oversamplers to automatically handle small samples :pr:`2375`
        * Changed naming for ``Logistic Regression Classifier`` file :pr:`2399`
        * Pinned pytest-timeout to fix minimum dependence checker :pr:`2425`
        * Replaced ``Elastic Net Classifier`` base class with ``Logistsic Regression`` to avoid ``NaN`` outputs :pr:`2420`
    * Changes
        * Cleaned up ``PipelineBase``'s ``component_graph`` and ``_component_graph`` attributes. Updated ``PipelineBase`` ``__repr__`` and added ``__eq__`` for ``ComponentGraph`` :pr:`2332`
        * Added and applied  ``black`` linting package to the EvalML repo in place of ``autopep8`` :pr:`2306`
        * Separated `custom_hyperparameters` from pipelines and added them as an argument to ``AutoMLSearch`` :pr:`2317`
        * Replaced `allowed_pipelines` with `allowed_component_graphs` :pr:`2364`
        * Removed private method ``_compute_features_during_fit`` from ``PipelineBase`` :pr:`2359`
        * Updated ``compute_order`` in ``ComponentGraph`` to be a read-only property :pr:`2408`
        * Unpinned PyZMQ version in requirements.txt :pr:`2389` 
        * Uncapping LightGBM version in requirements.txt :pr:`2405`
        * Updated minimum version of plotly :pr:`2415`
        * Removed ``SensitivityLowAlert`` objective from core objectives :pr:`2418`
    * Documentation Changes
        * Fixed lead scoring weights in the demos documentation :pr:`2315`
        * Fixed start page code and description dataset naming discrepancy :pr:`2370`
    * Testing Changes
        * Update minimum unit tests to run on all pull requests :pr:`2314`
        * Pass token to authorize uploading of codecov reports :pr:`2344`
        * Add ``pytest-timeout``. All tests that run longer than 6 minutes will fail. :pr:`2374`
        * Separated the dask tests out into separate github action jobs to isolate dask failures. :pr:`2376`
        * Refactored dask tests :pr:`2377`
        * Added the combined dask/non-dask unit tests back and renamed the dask only unit tests. :pr:`2382`
        * Sped up unit tests and split into separate jobs :pr:`2365`
        * Change CI job names, run lint for python 3.9, run nightlies on python 3.8 at 3am EST :pr:`2395` :pr:`2398`
        * Set fail-fast to false for CI jobs that run for PRs :pr:`2402`

.. warning::

    **Breaking Changes**
        * `AutoMLSearch` will accept `allowed_component_graphs` instead of `allowed_pipelines` :pr:`2364`
        * Removed ``PipelineBase``'s ``_component_graph`` attribute. Updated ``PipelineBase`` ``__repr__`` and added ``__eq__`` for ``ComponentGraph`` :pr:`2332`
        * `pipeline_parameters` will no longer accept `skopt.space` variables since hyperparameter ranges will now be specified through `custom_hyperparameters` :pr:`2317`

**v0.25.0 Jun. 01, 2021**
    * Enhancements
        * Upgraded minimum woodwork to version 0.3.1. Previous versions will not be supported :pr:`2181`
        * Added a new callback parameter for ``explain_predictions_best_worst`` :pr:`2308`
    * Fixes
    * Changes
        * Deleted the ``return_pandas`` flag from our demo data loaders :pr:`2181`
        * Moved ``default_parameters`` to ``ComponentGraph`` from ``PipelineBase`` :pr:`2307`
    * Documentation Changes
        * Updated the release procedure documentation :pr:`2230`
    * Testing Changes
        * Ignoring ``test_saving_png_file`` while building conda package :pr:`2323`

.. warning::

    **Breaking Changes**
        * Deleted the ``return_pandas`` flag from our demo data loaders :pr:`2181`
        * Upgraded minimum woodwork to version 0.3.1. Previous versions will not be supported :pr:`2181`
        * Due to the weak-ref in woodwork, set the result of ``infer_feature_types`` to a variable before accessing woodwork :pr:`2181`

**v0.24.2 May. 24, 2021**
    * Enhancements
        * Added oversamplers to AutoMLSearch :pr:`2213` :pr:`2286`
        * Added dictionary input functionality for ``Undersampler`` component :pr:`2271`
        * Changed the default parameter values for ``Elastic Net Classifier`` and ``Elastic Net Regressor`` :pr:`2269`
        * Added dictionary input functionality for the Oversampler components :pr:`2288`
    * Fixes
        * Set default `n_jobs` to 1 for `StackedEnsembleClassifier` and `StackedEnsembleRegressor` until fix for text-based parallelism in sklearn stacking can be found :pr:`2295`
    * Changes
        * Updated ``start_iteration_callback`` to accept a pipeline instance instead of a pipeline class and no longer accept pipeline parameters as a parameter :pr:`2290`
        * Refactored ``calculate_permutation_importance`` method and add per-column permutation importance method :pr:`2302`
        * Updated logging information in ``AutoMLSearch.__init__`` to clarify pipeline generation :pr:`2263`
    * Documentation Changes
        * Minor changes to the release procedure :pr:`2230`
    * Testing Changes
        * Use codecov action to update coverage reports :pr:`2238`
        * Removed MarkupSafe dependency version pin from requirements.txt and moved instead into RTD docs build CI :pr:`2261`

.. warning::

    **Breaking Changes**
        * Updated ``start_iteration_callback`` to accept a pipeline instance instead of a pipeline class and no longer accept pipeline parameters as a parameter :pr:`2290`
        * Moved ``default_parameters`` to ``ComponentGraph`` from ``PipelineBase``. A pipeline's ``default_parameters`` is now accessible via ``pipeline.component_graph.default_parameters`` :pr:`2307`


**v0.24.1 May. 16, 2021**
    * Enhancements
        * Integrated ``ARIMARegressor`` into AutoML :pr:`2009`
        * Updated ``HighlyNullDataCheck`` to also perform a null row check :pr:`2222`
        * Set ``max_depth`` to 1 in calls to featuretools dfs :pr:`2231`
    * Fixes
        * Removed data splitter sampler calls during training :pr:`2253`
        * Set minimum required version for for pyzmq, colorama, and docutils :pr:`2254`
        * Changed BaseSampler to return None instead of y :pr:`2272`
    * Changes
        * Removed ensemble split and indices in ``AutoMLSearch`` :pr:`2260`
        * Updated pipeline ``repr()`` and ``generate_pipeline_code`` to return pipeline instances without generating custom pipeline class :pr:`2227`
    * Documentation Changes
        * Capped Sphinx version under 4.0.0 :pr:`2244`
    * Testing Changes
        * Change number of cores for pytest from 4 to 2 :pr:`2266`
        * Add minimum dependency checker to generate minimum requirement files :pr:`2267`
        * Add unit tests with minimum dependencies  :pr:`2277`


**v0.24.0 May. 04, 2021**
    * Enhancements
        * Added `date_index` as a required parameter for TimeSeries problems :pr:`2217`
        * Have the ``OneHotEncoder`` return the transformed columns as booleans rather than floats :pr:`2170`
        * Added Oversampler transformer component to EvalML :pr:`2079`
        * Added Undersampler to AutoMLSearch, as well as arguments ``_sampler_method`` and ``sampler_balanced_ratio`` :pr:`2128`
        * Updated prediction explanations functions to allow pipelines with XGBoost estimators :pr:`2162`
        * Added partial dependence for datetime columns :pr:`2180`
        * Update precision-recall curve with positive label index argument, and fix for 2d predicted probabilities :pr:`2090`
        * Add pct_null_rows to ``HighlyNullDataCheck`` :pr:`2211`
        * Added a standalone AutoML `search` method for convenience, which runs data checks and then runs automl :pr:`2152`
        * Make the first batch of AutoML have a predefined order, with linear models first and complex models last :pr:`2223` :pr:`2225`
        * Added sampling dictionary support to ``BalancedClassficationSampler`` :pr:`2235`
    * Fixes
        * Fixed partial dependence not respecting grid resolution parameter for numerical features :pr:`2180`
        * Enable prediction explanations for catboost for multiclass problems :pr:`2224`
    * Changes
        * Deleted baseline pipeline classes :pr:`2202`
        * Reverting user specified date feature PR :pr:`2155` until `pmdarima` installation fix is found :pr:`2214`
        * Updated pipeline API to accept component graph and other class attributes as instance parameters. Old pipeline API still works but will not be supported long-term. :pr:`2091`
        * Removed all old datasplitters from EvalML :pr:`2193`
        * Deleted ``make_pipeline_from_components`` :pr:`2218`
    * Documentation Changes
        * Renamed dataset to clarify that its gzipped but not a tarball :pr:`2183`
        * Updated documentation to use pipeline instances instead of pipeline subclasses :pr:`2195`
        * Updated contributing guide with a note about GitHub Actions permissions :pr:`2090`
        * Updated automl and model understanding user guides :pr:`2090`
    * Testing Changes
        * Use machineFL user token for dependency update bot, and add more reviewers :pr:`2189`


.. warning::

    **Breaking Changes**
        * All baseline pipeline classes (``BaselineBinaryPipeline``, ``BaselineMulticlassPipeline``, ``BaselineRegressionPipeline``, etc.) have been deleted :pr:`2202`
        * Updated pipeline API to accept component graph and other class attributes as instance parameters. Old pipeline API still works but will not be supported long-term. Pipelines can now be initialized by specifying the component graph as the first parameter, and then passing in optional arguments such as ``custom_name``, ``parameters``, etc. For example, ``BinaryClassificationPipeline(["Random Forest Classifier"], parameters={})``.  :pr:`2091`
        * Removed all old datasplitters from EvalML :pr:`2193`
        * Deleted utility method ``make_pipeline_from_components`` :pr:`2218`


**v0.23.0 Apr. 20, 2021**
    * Enhancements
        * Refactored ``EngineBase`` and ``SequentialEngine`` api. Adding ``DaskEngine`` :pr:`1975`.
        * Added optional ``engine`` argument to ``AutoMLSearch`` :pr:`1975`
        * Added a warning about how time series support is still in beta when a user passes in a time series problem to ``AutoMLSearch`` :pr:`2118`
        * Added ``NaturalLanguageNaNDataCheck`` data check :pr:`2122`
        * Added ValueError to ``partial_dependence`` to prevent users from computing partial dependence on columns with all NaNs :pr:`2120`
        * Added standard deviation of cv scores to rankings table :pr:`2154`
    * Fixes
        * Fixed ``BalancedClassificationDataCVSplit``, ``BalancedClassificationDataTVSplit``, and ``BalancedClassificationSampler`` to use ``minority:majority`` ratio instead of ``majority:minority`` :pr:`2077`
        * Fixed bug where two-way partial dependence plots with categorical variables were not working correctly :pr:`2117`
        * Fixed bug where ``hyperparameters`` were not displaying properly for pipelines with a list ``component_graph`` and duplicate components :pr:`2133`
        * Fixed bug where ``pipeline_parameters`` argument in ``AutoMLSearch`` was not applied to pipelines passed in as ``allowed_pipelines`` :pr:`2133`
        * Fixed bug where ``AutoMLSearch`` was not applying custom hyperparameters to pipelines with a list ``component_graph`` and duplicate components :pr:`2133`
    * Changes
        * Removed ``hyperparameter_ranges`` from Undersampler and renamed ``balanced_ratio`` to ``sampling_ratio`` for samplers :pr:`2113`
        * Renamed ``TARGET_BINARY_NOT_TWO_EXAMPLES_PER_CLASS`` data check message code to ``TARGET_MULTICLASS_NOT_TWO_EXAMPLES_PER_CLASS`` :pr:`2126`
        * Modified one-way partial dependence plots of categorical features to display data with a bar plot :pr:`2117`
        * Renamed ``score`` column for ``automl.rankings`` as ``mean_cv_score`` :pr:`2135`
        * Remove 'warning' from docs tool output :pr:`2031`
    * Documentation Changes
        * Fixed ``conf.py`` file :pr:`2112`
        * Added a sentence to the automl user guide stating that our support for time series problems is still in beta. :pr:`2118`
        * Fixed documentation demos :pr:`2139`
        * Update test badge in README to use GitHub Actions :pr:`2150`
    * Testing Changes
        * Fixed ``test_describe_pipeline`` for ``pandas`` ``v1.2.4`` :pr:`2129`
        * Added a GitHub Action for building the conda package :pr:`1870` :pr:`2148`


.. warning::

    **Breaking Changes**
        * Renamed ``balanced_ratio`` to ``sampling_ratio`` for the ``BalancedClassificationDataCVSplit``, ``BalancedClassificationDataTVSplit``, ``BalancedClassficationSampler``, and Undersampler :pr:`2113`
        * Deleted the "errors" key from automl results :pr:`1975`
        * Deleted the ``raise_and_save_error_callback`` and the ``log_and_save_error_callback`` :pr:`1975`
        * Fixed ``BalancedClassificationDataCVSplit``, ``BalancedClassificationDataTVSplit``, and ``BalancedClassificationSampler`` to use minority:majority ratio instead of majority:minority :pr:`2077`


**v0.22.0 Apr. 06, 2021**
    * Enhancements
        * Added a GitHub Action for ``linux_unit_tests``:pr:`2013`
        * Added recommended actions for ``InvalidTargetDataCheck``, updated ``_make_component_list_from_actions`` to address new action, and added ``TargetImputer`` component :pr:`1989`
        * Updated ``AutoMLSearch._check_for_high_variance`` to not emit ``RuntimeWarning`` :pr:`2024`
        * Added exception when pipeline passed to ``explain_predictions`` is a ``Stacked Ensemble`` pipeline :pr:`2033`
        * Added sensitivity at low alert rates as an objective :pr:`2001`
        * Added ``Undersampler`` transformer component :pr:`2030`
    * Fixes
        * Updated Engine's ``train_batch`` to apply undersampling :pr:`2038`
        * Fixed bug in where Time Series Classification pipelines were not encoding targets in ``predict`` and ``predict_proba`` :pr:`2040`
        * Fixed data splitting errors if target is float for classification problems :pr:`2050`
        * Pinned ``docutils`` to <0.17 to fix ReadtheDocs warning issues :pr:`2088`
    * Changes
        * Removed lists as acceptable hyperparameter ranges in ``AutoMLSearch`` :pr:`2028`
        * Renamed "details" to "metadata" for data check actions :pr:`2008`
    * Documentation Changes
        * Catch and suppress warnings in documentation :pr:`1991` :pr:`2097`
        * Change spacing in ``start.ipynb`` to provide clarity for ``AutoMLSearch`` :pr:`2078`
        * Fixed start code on README :pr:`2108`
    * Testing Changes


**v0.21.0 Mar. 24, 2021**
    * Enhancements
        * Changed ``AutoMLSearch`` to default ``optimize_thresholds`` to True :pr:`1943`
        * Added multiple oversampling and undersampling sampling methods as data splitters for imbalanced classification :pr:`1775`
        * Added params to balanced classification data splitters for visibility :pr:`1966`
        * Updated ``make_pipeline`` to not add ``Imputer`` if input data does not have numeric or categorical columns :pr:`1967`
        * Updated ``ClassImbalanceDataCheck`` to better handle multiclass imbalances :pr:`1986`
        * Added recommended actions for the output of data check's ``validate`` method :pr:`1968`
        * Added error message for ``partial_dependence`` when features are mostly the same value :pr:`1994`
        * Updated ``OneHotEncoder`` to drop one redundant feature by default for features with two categories :pr:`1997`
        * Added a ``PolynomialDetrender`` component :pr:`1992`
        * Added ``DateTimeNaNDataCheck`` data check :pr:`2039`
    * Fixes
        * Changed best pipeline to train on the entire dataset rather than just ensemble indices for ensemble problems :pr:`2037`
        * Updated binary classification pipelines to use objective decision function during scoring of custom objectives :pr:`1934`
    * Changes
        * Removed ``data_checks`` parameter, ``data_check_results`` and data checks logic from ``AutoMLSearch`` :pr:`1935`
        * Deleted ``random_state`` argument :pr:`1985`
        * Updated Woodwork version requirement to ``v0.0.11`` :pr:`1996`
    * Documentation Changes
    * Testing Changes
        * Removed ``build_docs`` CI job in favor of RTD GH builder :pr:`1974`
        * Added tests to confirm support for Python 3.9 :pr:`1724`
        * Added tests to support Dask AutoML/Engine :pr:`1990`
        * Changed ``build_conda_pkg`` job to use ``latest_release_changes`` branch in the feedstock. :pr:`1979`

.. warning::

    **Breaking Changes**
        * Changed ``AutoMLSearch`` to default ``optimize_thresholds`` to True :pr:`1943`
        * Removed ``data_checks`` parameter, ``data_check_results`` and data checks logic from ``AutoMLSearch``. To run the data checks which were previously run by default in ``AutoMLSearch``, please call ``DefaultDataChecks().validate(X_train, y_train)`` or take a look at our documentation for more examples. :pr:`1935`
        * Deleted ``random_state`` argument :pr:`1985`

**v0.20.0 Mar. 10, 2021**
    * Enhancements
        * Added a GitHub Action for Detecting dependency changes :pr:`1933`
        * Create a separate CV split to train stacked ensembler on for AutoMLSearch :pr:`1814`
        * Added a GitHub Action for Linux unit tests :pr:`1846`
        * Added ``ARIMARegressor`` estimator :pr:`1894`
        * Added ``DataCheckAction`` class and ``DataCheckActionCode`` enum :pr:`1896`
        * Updated ``Woodwork`` requirement to ``v0.0.10`` :pr:`1900`
        * Added ``BalancedClassificationDataCVSplit`` and ``BalancedClassificationDataTVSplit`` to AutoMLSearch :pr:`1875`
        * Update default classification data splitter to use downsampling for highly imbalanced data :pr:`1875`
        * Updated ``describe_pipeline`` to return more information, including ``id`` of pipelines used for ensemble models :pr:`1909`
        * Added utility method to create list of components from a list of ``DataCheckAction`` :pr:`1907`
        * Updated ``validate`` method to include a ``action`` key in returned dictionary for all ``DataCheck``and ``DataChecks`` :pr:`1916`
        * Aggregating the shap values for predictions that we know the provenance of, e.g. OHE, text, and date-time. :pr:`1901`
        * Improved error message when custom objective is passed as a string in ``pipeline.score`` :pr:`1941`
        * Added ``score_pipelines`` and ``train_pipelines`` methods to ``AutoMLSearch`` :pr:`1913`
        * Added support for ``pandas`` version 1.2.0 :pr:`1708`
        * Added ``score_batch`` and ``train_batch`` abstact methods to ``EngineBase`` and implementations in ``SequentialEngine`` :pr:`1913`
        * Added ability to handle index columns in ``AutoMLSearch`` and ``DataChecks`` :pr:`2138`
    * Fixes
        * Removed CI check for ``check_dependencies_updated_linux`` :pr:`1950`
        * Added metaclass for time series pipelines and fix binary classification pipeline ``predict`` not using objective if it is passed as a named argument :pr:`1874`
        * Fixed stack trace in prediction explanation functions caused by mixed string/numeric pandas column names :pr:`1871`
        * Fixed stack trace caused by passing pipelines with duplicate names to ``AutoMLSearch`` :pr:`1932`
        * Fixed ``AutoMLSearch.get_pipelines`` returning pipelines with the same attributes :pr:`1958`
    * Changes
        * Reversed GitHub Action for Linux unit tests until a fix for report generation is found :pr:`1920`
        * Updated ``add_results`` in ``AutoMLAlgorithm`` to take in entire pipeline results dictionary from ``AutoMLSearch`` :pr:`1891`
        * Updated ``ClassImbalanceDataCheck`` to look for severe class imbalance scenarios :pr:`1905`
        * Deleted the ``explain_prediction`` function :pr:`1915`
        * Removed ``HighVarianceCVDataCheck`` and convered it to an ``AutoMLSearch`` method instead :pr:`1928`
        * Removed warning in ``InvalidTargetDataCheck`` returned when numeric binary classification targets are not (0, 1) :pr:`1959`
    * Documentation Changes
        * Updated ``model_understanding.ipynb`` to demo the two-way partial dependence capability :pr:`1919`
    * Testing Changes

.. warning::

    **Breaking Changes**
        * Deleted the ``explain_prediction`` function :pr:`1915`
        * Removed ``HighVarianceCVDataCheck`` and convered it to an ``AutoMLSearch`` method instead :pr:`1928`
        * Added ``score_batch`` and ``train_batch`` abstact methods to ``EngineBase``. These need to be implemented in Engine subclasses :pr:`1913`


**v0.19.0 Feb. 23, 2021**
    * Enhancements
        * Added a GitHub Action for Python windows unit tests :pr:`1844`
        * Added a GitHub Action for checking updated release notes :pr:`1849`
        * Added a GitHub Action for Python lint checks :pr:`1837`
        * Adjusted ``explain_prediction``, ``explain_predictions`` and ``explain_predictions_best_worst`` to handle timeseries problems. :pr:`1818`
        * Updated ``InvalidTargetDataCheck`` to check for mismatched indices in target and features :pr:`1816`
        * Updated ``Woodwork`` structures returned from components to support ``Woodwork`` logical type overrides set by the user :pr:`1784`
        * Updated estimators to keep track of input feature names during ``fit()`` :pr:`1794`
        * Updated ``visualize_decision_tree`` to include feature names in output :pr:`1813`
        * Added ``is_bounded_like_percentage`` property for objectives. If true, the ``calculate_percent_difference`` method will return the absolute difference rather than relative difference :pr:`1809`
        * Added full error traceback to AutoMLSearch logger file :pr:`1840`
        * Changed ``TargetEncoder`` to preserve custom indices in the data :pr:`1836`
        * Refactored ``explain_predictions`` and ``explain_predictions_best_worst`` to only compute features once for all rows that need to be explained :pr:`1843`
        * Added custom random undersampler data splitter for classification :pr:`1857`
        * Updated ``OutliersDataCheck`` implementation to calculate the probability of having no outliers :pr:`1855`
        * Added ``Engines`` pipeline processing API :pr:`1838`
    * Fixes
        * Changed EngineBase random_state arg to random_seed and same for user guide docs :pr:`1889`
    * Changes
        * Modified ``calculate_percent_difference`` so that division by 0 is now inf rather than nan :pr:`1809`
        * Removed ``text_columns`` parameter from ``LSA`` and ``TextFeaturizer`` components :pr:`1652`
        * Added ``random_seed`` as an argument to our automl/pipeline/component API. Using ``random_state`` will raise a warning :pr:`1798`
        * Added ``DataCheckError`` message in ``InvalidTargetDataCheck`` if input target is None and removed exception raised :pr:`1866`
    * Documentation Changes
    * Testing Changes
        * Added back coverage for ``_get_feature_provenance`` in ``TextFeaturizer`` after ``text_columns`` was removed :pr:`1842`
        * Pin graphviz version for windows builds :pr:`1847`
        * Unpin graphviz version for windows builds :pr:`1851`

.. warning::

    **Breaking Changes**
        * Added a deprecation warning to ``explain_prediction``. It will be deleted in the next release. :pr:`1860`


**v0.18.2 Feb. 10, 2021**
    * Enhancements
        * Added uniqueness score data check :pr:`1785`
        * Added "dataframe" output format for prediction explanations :pr:`1781`
        * Updated LightGBM estimators to handle ``pandas.MultiIndex`` :pr:`1770`
        * Sped up permutation importance for some pipelines :pr:`1762`
        * Added sparsity data check :pr:`1797`
        * Confirmed support for threshold tuning for binary time series classification problems :pr:`1803`
    * Fixes
    * Changes
    * Documentation Changes
        * Added section on conda to the contributing guide :pr:`1771`
        * Updated release process to reflect freezing `main` before perf tests :pr:`1787`
        * Moving some prs to the right section of the release notes :pr:`1789`
        * Tweak README.md. :pr:`1800`
        * Fixed back arrow on install page docs :pr:`1795`
        * Fixed docstring for `ClassImbalanceDataCheck.validate()` :pr:`1817`
    * Testing Changes

**v0.18.1 Feb. 1, 2021**
    * Enhancements
        * Added ``graph_t_sne`` as a visualization tool for high dimensional data :pr:`1731`
        * Added the ability to see the linear coefficients of features in linear models terms :pr:`1738`
        * Added support for ``scikit-learn`` ``v0.24.0`` :pr:`1733`
        * Added support for ``scipy`` ``v1.6.0`` :pr:`1752`
        * Added SVM Classifier and Regressor to estimators :pr:`1714` :pr:`1761`
    * Fixes
        * Addressed bug with ``partial_dependence`` and categorical data with more categories than grid resolution :pr:`1748`
        * Removed ``random_state`` arg from ``get_pipelines`` in ``AutoMLSearch`` :pr:`1719`
        * Pinned pyzmq at less than 22.0.0 till we add support :pr:`1756`
    * Changes
        * Updated components and pipelines to return ``Woodwork`` data structures :pr:`1668`
        * Updated ``clone()`` for pipelines and components to copy over random state automatically :pr:`1753`
        * Dropped support for Python version 3.6 :pr:`1751`
        * Removed deprecated ``verbose`` flag from ``AutoMLSearch`` parameters :pr:`1772`
    * Documentation Changes
        * Add Twitter and Github link to documentation toolbar :pr:`1754`
        * Added Open Graph info to documentation :pr:`1758`
    * Testing Changes

.. warning::

    **Breaking Changes**
        * Components and pipelines return ``Woodwork`` data structures instead of ``pandas`` data structures :pr:`1668`
        * Python 3.6 will not be actively supported due to discontinued support from EvalML dependencies.
        * Deprecated ``verbose`` flag is removed for ``AutoMLSearch`` :pr:`1772`


**v0.18.0 Jan. 26, 2021**
    * Enhancements
        * Added RMSLE, MSLE, and MAPE to core objectives while checking for negative target values in ``invalid_targets_data_check`` :pr:`1574`
        * Added validation checks for binary problems with regression-like datasets and multiclass problems without true multiclass targets in ``invalid_targets_data_check`` :pr:`1665`
        * Added time series support for ``make_pipeline`` :pr:`1566`
        * Added target name for output of pipeline ``predict`` method :pr:`1578`
        * Added multiclass check to ``InvalidTargetDataCheck`` for two examples per class :pr:`1596`
        * Added support for ``graphviz`` ``v0.16`` :pr:`1657`
        * Enhanced time series pipelines to accept empty features :pr:`1651`
        * Added KNN Classifier to estimators. :pr:`1650`
        * Added support for list inputs for objectives :pr:`1663`
        * Added support for ``AutoMLSearch`` to handle time series classification pipelines :pr:`1666`
        * Enhanced ``DelayedFeaturesTransformer`` to encode categorical features and targets before delaying them :pr:`1691`
        * Added 2-way dependence plots. :pr:`1690`
        * Added ability to directly iterate through components within Pipelines :pr:`1583`
    * Fixes
        * Fixed inconsistent attributes and added Exceptions to docs :pr:`1673`
        * Fixed ``TargetLeakageDataCheck`` to use Woodwork ``mutual_information`` rather than using Pandas' Pearson Correlation :pr:`1616`
        * Fixed thresholding for pipelines in ``AutoMLSearch`` to only threshold binary classification pipelines :pr:`1622` :pr:`1626`
        * Updated ``load_data`` to return Woodwork structures and update default parameter value for ``index`` to ``None`` :pr:`1610`
        * Pinned scipy at < 1.6.0 while we work on adding support :pr:`1629`
        * Fixed data check message formatting in ``AutoMLSearch`` :pr:`1633`
        * Addressed stacked ensemble component for ``scikit-learn`` v0.24 support by setting ``shuffle=True`` for default CV :pr:`1613`
        * Fixed bug where ``Imputer`` reset the index on ``X`` :pr:`1590`
        * Fixed ``AutoMLSearch`` stacktrace when a cutom objective was passed in as a primary objective or additional objective :pr:`1575`
        * Fixed custom index bug for ``MAPE`` objective :pr:`1641`
        * Fixed index bug for ``TextFeaturizer`` and ``LSA`` components :pr:`1644`
        * Limited ``load_fraud`` dataset loaded into ``automl.ipynb`` :pr:`1646`
        * ``add_to_rankings`` updates ``AutoMLSearch.best_pipeline`` when necessary :pr:`1647`
        * Fixed bug where time series baseline estimators were not receiving ``gap`` and ``max_delay`` in ``AutoMLSearch`` :pr:`1645`
        * Fixed jupyter notebooks to help the RTD buildtime :pr:`1654`
        * Added ``positive_only`` objectives to ``non_core_objectives`` :pr:`1661`
        * Fixed stacking argument ``n_jobs`` for IterativeAlgorithm :pr:`1706`
        * Updated CatBoost estimators to return self in ``.fit()`` rather than the underlying model for consistency :pr:`1701`
        * Added ability to initialize pipeline parameters in ``AutoMLSearch`` constructor :pr:`1676`
    * Changes
        * Added labeling to ``graph_confusion_matrix`` :pr:`1632`
        * Rerunning search for ``AutoMLSearch`` results in a message thrown rather than failing the search, and removed ``has_searched`` property :pr:`1647`
        * Changed tuner class to allow and ignore single parameter values as input :pr:`1686`
        * Capped LightGBM version limit to remove bug in docs :pr:`1711`
        * Removed support for `np.random.RandomState` in EvalML :pr:`1727`
    * Documentation Changes
        * Update Model Understanding in the user guide to include ``visualize_decision_tree`` :pr:`1678`
        * Updated docs to include information about ``AutoMLSearch`` callback parameters and methods :pr:`1577`
        * Updated docs to prompt users to install graphiz on Mac :pr:`1656`
        * Added ``infer_feature_types`` to the ``start.ipynb`` guide :pr:`1700`
        * Added multicollinearity data check to API reference and docs :pr:`1707`
    * Testing Changes

.. warning::

    **Breaking Changes**
        * Removed ``has_searched`` property from ``AutoMLSearch`` :pr:`1647`
        * Components and pipelines return ``Woodwork`` data structures instead of ``pandas`` data structures :pr:`1668`
        * Removed support for `np.random.RandomState` in EvalML. Rather than passing ``np.random.RandomState`` as component and pipeline random_state values, we use int random_seed :pr:`1727`


**v0.17.0 Dec. 29, 2020**
    * Enhancements
        * Added ``save_plot`` that allows for saving figures from different backends :pr:`1588`
        * Added ``LightGBM Regressor`` to regression components :pr:`1459`
        * Added ``visualize_decision_tree`` for tree visualization with ``decision_tree_data_from_estimator`` and ``decision_tree_data_from_pipeline`` to reformat tree structure output :pr:`1511`
        * Added `DFS Transformer` component into transformer components :pr:`1454`
        * Added ``MAPE`` to the standard metrics for time series problems and update objectives :pr:`1510`
        * Added ``graph_prediction_vs_actual_over_time`` and ``get_prediction_vs_actual_over_time_data`` to the model understanding module for time series problems :pr:`1483`
        * Added a ``ComponentGraph`` class that will support future pipelines as directed acyclic graphs :pr:`1415`
        * Updated data checks to accept ``Woodwork`` data structures :pr:`1481`
        * Added parameter to ``InvalidTargetDataCheck`` to show only top unique values rather than all unique values :pr:`1485`
        * Added multicollinearity data check :pr:`1515`
        * Added baseline pipeline and components for time series regression problems :pr:`1496`
        * Added more information to users about ensembling behavior in ``AutoMLSearch`` :pr:`1527`
        * Add woodwork support for more utility and graph methods :pr:`1544`
        * Changed ``DateTimeFeaturizer`` to encode features as int :pr:`1479`
        * Return trained pipelines from ``AutoMLSearch.best_pipeline`` :pr:`1547`
        * Added utility method so that users can set feature types without having to learn about Woodwork directly :pr:`1555`
        * Added Linear Discriminant Analysis transformer for dimensionality reduction :pr:`1331`
        * Added multiclass support for ``partial_dependence`` and ``graph_partial_dependence`` :pr:`1554`
        * Added ``TimeSeriesBinaryClassificationPipeline`` and ``TimeSeriesMulticlassClassificationPipeline`` classes :pr:`1528`
        * Added ``make_data_splitter`` method for easier automl data split customization :pr:`1568`
        * Integrated ``ComponentGraph`` class into Pipelines for full non-linear pipeline support :pr:`1543`
        * Update ``AutoMLSearch`` constructor to take training data instead of ``search`` and ``add_to_leaderboard`` :pr:`1597`
        * Update ``split_data`` helper args :pr:`1597`
        * Add problem type utils ``is_regression``, ``is_classification``, ``is_timeseries`` :pr:`1597`
        * Rename ``AutoMLSearch`` ``data_split`` arg to ``data_splitter`` :pr:`1569`
    * Fixes
        * Fix AutoML not passing CV folds to ``DefaultDataChecks`` for usage by ``ClassImbalanceDataCheck`` :pr:`1619`
        * Fix Windows CI jobs: install ``numba`` via conda, required for ``shap`` :pr:`1490`
        * Added custom-index support for `reset-index-get_prediction_vs_actual_over_time_data` :pr:`1494`
        * Fix ``generate_pipeline_code`` to account for boolean and None differences between Python and JSON :pr:`1524` :pr:`1531`
        * Set max value for plotly and xgboost versions while we debug CI failures with newer versions :pr:`1532`
        * Undo version pinning for plotly :pr:`1533`
        * Fix ReadTheDocs build by updating the version of ``setuptools`` :pr:`1561`
        * Set ``random_state`` of data splitter in AutoMLSearch to take int to keep consistency in the resulting splits :pr:`1579`
        * Pin sklearn version while we work on adding support :pr:`1594`
        * Pin pandas at <1.2.0 while we work on adding support :pr:`1609`
        * Pin graphviz at < 0.16 while we work on adding support :pr:`1609`
    * Changes
        * Reverting ``save_graph`` :pr:`1550` to resolve kaleido build issues :pr:`1585`
        * Update circleci badge to apply to ``main`` :pr:`1489`
        * Added script to generate github markdown for releases :pr:`1487`
        * Updated selection using pandas ``dtypes`` to selecting using Woodwork logical types :pr:`1551`
        * Updated dependencies to fix ``ImportError: cannot import name 'MaskedArray' from 'sklearn.utils.fixes'`` error and to address Woodwork and Featuretool dependencies :pr:`1540`
        * Made ``get_prediction_vs_actual_data()`` a public method :pr:`1553`
        * Updated ``Woodwork`` version requirement to v0.0.7 :pr:`1560`
        * Move data splitters from ``evalml.automl.data_splitters`` to ``evalml.preprocessing.data_splitters`` :pr:`1597`
        * Rename "# Testing" in automl log output to "# Validation" :pr:`1597`
    * Documentation Changes
        * Added partial dependence methods to API reference :pr:`1537`
        * Updated documentation for confusion matrix methods :pr:`1611`
    * Testing Changes
        * Set ``n_jobs=1`` in most unit tests to reduce memory :pr:`1505`

.. warning::

    **Breaking Changes**
        * Updated minimal dependencies: ``numpy>=1.19.1``, ``pandas>=1.1.0``, ``scikit-learn>=0.23.1``, ``scikit-optimize>=0.8.1``
        * Updated ``AutoMLSearch.best_pipeline`` to return a trained pipeline. Pass in ``train_best_pipeline=False`` to AutoMLSearch in order to return an untrained pipeline.
        * Pipeline component instances can no longer be iterated through using ``Pipeline.component_graph`` :pr:`1543`
        * Update ``AutoMLSearch`` constructor to take training data instead of ``search`` and ``add_to_leaderboard`` :pr:`1597`
        * Update ``split_data`` helper args :pr:`1597`
        * Move data splitters from ``evalml.automl.data_splitters`` to ``evalml.preprocessing.data_splitters`` :pr:`1597`
        * Rename ``AutoMLSearch`` ``data_split`` arg to ``data_splitter`` :pr:`1569`



**v0.16.1 Dec. 1, 2020**
    * Enhancements
        * Pin woodwork version to v0.0.6 to avoid breaking changes :pr:`1484`
        * Updated ``Woodwork`` to >=0.0.5 in ``core-requirements.txt`` :pr:`1473`
        * Removed ``copy_dataframe`` parameter for ``Woodwork``, updated ``Woodwork`` to >=0.0.6 in ``core-requirements.txt`` :pr:`1478`
        * Updated ``detect_problem_type`` to use ``pandas.api.is_numeric_dtype`` :pr:`1476`
    * Changes
        * Changed ``make clean`` to delete coverage reports as a convenience for developers :pr:`1464`
        * Set ``n_jobs=-1`` by default for stacked ensemble components :pr:`1472`
    * Documentation Changes
        * Updated pipeline and component documentation and demos to use ``Woodwork`` :pr:`1466`
    * Testing Changes
        * Update dependency update checker to use everything from core and optional dependencies :pr:`1480`


**v0.16.0 Nov. 24, 2020**
    * Enhancements
        * Updated pipelines and ``make_pipeline`` to accept ``Woodwork`` inputs :pr:`1393`
        * Updated components to accept ``Woodwork`` inputs :pr:`1423`
        * Added ability to freeze hyperparameters for ``AutoMLSearch`` :pr:`1284`
        * Added ``Target Encoder`` into transformer components :pr:`1401`
        * Added callback for error handling in ``AutoMLSearch`` :pr:`1403`
        * Added the index id to the ``explain_predictions_best_worst`` output to help users identify which rows in their data are included :pr:`1365`
        * The top_k features displayed in ``explain_predictions_*`` functions are now determined by the magnitude of shap values as opposed to the ``top_k`` largest and smallest shap values. :pr:`1374`
        * Added a problem type for time series regression :pr:`1386`
        * Added a ``is_defined_for_problem_type`` method to ``ObjectiveBase`` :pr:`1386`
        * Added a ``random_state`` parameter to ``make_pipeline_from_components`` function :pr:`1411`
        * Added ``DelayedFeaturesTransformer`` :pr:`1396`
        * Added a ``TimeSeriesRegressionPipeline`` class :pr:`1418`
        * Removed ``core-requirements.txt`` from the package distribution :pr:`1429`
        * Updated data check messages to include a `"code"` and `"details"` fields :pr:`1451`, :pr:`1462`
        * Added a ``TimeSeriesSplit`` data splitter for time series problems :pr:`1441`
        * Added a ``problem_configuration`` parameter to AutoMLSearch :pr:`1457`
    * Fixes
        * Fixed ``IndexError`` raised in ``AutoMLSearch`` when ``ensembling = True`` but only one pipeline to iterate over :pr:`1397`
        * Fixed stacked ensemble input bug and LightGBM warning and bug in ``AutoMLSearch`` :pr:`1388`
        * Updated enum classes to show possible enum values as attributes :pr:`1391`
        * Updated calls to ``Woodwork``'s ``to_pandas()`` to ``to_series()`` and ``to_dataframe()`` :pr:`1428`
        * Fixed bug in OHE where column names were not guaranteed to be unique :pr:`1349`
        * Fixed bug with percent improvement of ``ExpVariance`` objective on data with highly skewed target :pr:`1467`
        * Fix SimpleImputer error which occurs when all features are bool type :pr:`1215`
    * Changes
        * Changed ``OutliersDataCheck`` to return the list of columns, rather than rows, that contain outliers :pr:`1377`
        * Simplified and cleaned output for Code Generation :pr:`1371`
        * Reverted changes from :pr:`1337` :pr:`1409`
        * Updated data checks to return dictionary of warnings and errors instead of a list :pr:`1448`
        * Updated ``AutoMLSearch`` to pass ``Woodwork`` data structures to every pipeline (instead of pandas DataFrames) :pr:`1450`
        * Update ``AutoMLSearch`` to default to ``max_batches=1`` instead of ``max_iterations=5`` :pr:`1452`
        * Updated _evaluate_pipelines to consolidate side effects :pr:`1410`
    * Documentation Changes
        * Added description of CLA to contributing guide, updated description of draft PRs :pr:`1402`
        * Updated documentation to include all data checks, ``DataChecks``, and usage of data checks in AutoML :pr:`1412`
        * Updated docstrings from ``np.array`` to ``np.ndarray`` :pr:`1417`
        * Added section on stacking ensembles in AutoMLSearch documentation :pr:`1425`
    * Testing Changes
        * Removed ``category_encoders`` from test-requirements.txt :pr:`1373`
        * Tweak codecov.io settings again to avoid flakes :pr:`1413`
        * Modified ``make lint`` to check notebook versions in the docs :pr:`1431`
        * Modified ``make lint-fix`` to standardize notebook versions in the docs :pr:`1431`
        * Use new version of pull request Github Action for dependency check (:pr:`1443`)
        * Reduced number of workers for tests to 4 :pr:`1447`

.. warning::

    **Breaking Changes**
        * The ``top_k`` and ``top_k_features`` parameters in ``explain_predictions_*`` functions now return ``k`` features as opposed to ``2 * k`` features :pr:`1374`
        * Renamed ``problem_type`` to ``problem_types`` in ``RegressionObjective``, ``BinaryClassificationObjective``, and ``MulticlassClassificationObjective`` :pr:`1319`
        * Data checks now return a dictionary of warnings and errors instead of a list :pr:`1448`



**v0.15.0 Oct. 29, 2020**
    * Enhancements
        * Added stacked ensemble component classes (``StackedEnsembleClassifier``, ``StackedEnsembleRegressor``) :pr:`1134`
        * Added stacked ensemble components to ``AutoMLSearch`` :pr:`1253`
        * Added ``DecisionTreeClassifier`` and ``DecisionTreeRegressor`` to AutoML :pr:`1255`
        * Added ``graph_prediction_vs_actual`` in ``model_understanding`` for regression problems :pr:`1252`
        * Added parameter to ``OneHotEncoder`` to enable filtering for features to encode for :pr:`1249`
        * Added percent-better-than-baseline for all objectives to automl.results :pr:`1244`
        * Added ``HighVarianceCVDataCheck`` and replaced synonymous warning in ``AutoMLSearch`` :pr:`1254`
        * Added `PCA Transformer` component for dimensionality reduction :pr:`1270`
        * Added ``generate_pipeline_code`` and ``generate_component_code`` to allow for code generation given a pipeline or component instance :pr:`1306`
        * Added ``PCA Transformer`` component for dimensionality reduction :pr:`1270`
        * Updated ``AutoMLSearch`` to support ``Woodwork`` data structures :pr:`1299`
        * Added cv_folds to ``ClassImbalanceDataCheck`` and added this check to ``DefaultDataChecks`` :pr:`1333`
        * Make ``max_batches`` argument to ``AutoMLSearch.search`` public :pr:`1320`
        * Added text support to automl search :pr:`1062`
        * Added ``_pipelines_per_batch`` as a private argument to ``AutoMLSearch`` :pr:`1355`
    * Fixes
        * Fixed ML performance issue with ordered datasets: always shuffle data in automl's default CV splits :pr:`1265`
        * Fixed broken ``evalml info`` CLI command :pr:`1293`
        * Fixed ``boosting type='rf'`` for LightGBM Classifier, as well as ``num_leaves`` error :pr:`1302`
        * Fixed bug in ``explain_predictions_best_worst`` where a custom index in the target variable would cause a ``ValueError`` :pr:`1318`
        * Added stacked ensemble estimators to to ``evalml.pipelines.__init__`` file :pr:`1326`
        * Fixed bug in OHE where calls to transform were not deterministic if ``top_n`` was less than the number of categories in a column :pr:`1324`
        * Fixed LightGBM warning messages during AutoMLSearch :pr:`1342`
        * Fix warnings thrown during AutoMLSearch in ``HighVarianceCVDataCheck`` :pr:`1346`
        * Fixed bug where TrainingValidationSplit would return invalid location indices for dataframes with a custom index :pr:`1348`
        * Fixed bug where the AutoMLSearch ``random_state`` was not being passed to the created pipelines :pr:`1321`
    * Changes
        * Allow ``add_to_rankings`` to be called before AutoMLSearch is called :pr:`1250`
        * Removed Graphviz from test-requirements to add to requirements.txt :pr:`1327`
        * Removed ``max_pipelines`` parameter from ``AutoMLSearch`` :pr:`1264`
        * Include editable installs in all install make targets :pr:`1335`
        * Made pip dependencies `featuretools` and `nlp_primitives` core dependencies :pr:`1062`
        * Removed `PartOfSpeechCount` from `TextFeaturizer` transform primitives :pr:`1062`
        * Added warning for ``partial_dependency`` when the feature includes null values :pr:`1352`
    * Documentation Changes
        * Fixed and updated code blocks in Release Notes :pr:`1243`
        * Added DecisionTree estimators to API Reference :pr:`1246`
        * Changed class inheritance display to flow vertically :pr:`1248`
        * Updated cost-benefit tutorial to use a holdout/test set :pr:`1159`
        * Added ``evalml info`` command to documentation :pr:`1293`
        * Miscellaneous doc updates :pr:`1269`
        * Removed conda pre-release testing from the release process document :pr:`1282`
        * Updates to contributing guide :pr:`1310`
        * Added Alteryx footer to docs with Twitter and Github link :pr:`1312`
        * Added documentation for evalml installation for Python 3.6 :pr:`1322`
        * Added documentation changes to make the API Docs easier to understand :pr:`1323`
        * Fixed documentation for ``feature_importance`` :pr:`1353`
        * Added tutorial for running `AutoML` with text data :pr:`1357`
        * Added documentation for woodwork integration with automl search :pr:`1361`
    * Testing Changes
        * Added tests for ``jupyter_check`` to handle IPython :pr:`1256`
        * Cleaned up ``make_pipeline`` tests to test for all estimators :pr:`1257`
        * Added a test to check conda build after merge to main :pr:`1247`
        * Removed code that was lacking codecov for ``__main__.py`` and unnecessary :pr:`1293`
        * Codecov: round coverage up instead of down :pr:`1334`
        * Add DockerHub credentials to CI testing environment :pr:`1356`
        * Add DockerHub credentials to conda testing environment :pr:`1363`

.. warning::

    **Breaking Changes**
        * Renamed ``LabelLeakageDataCheck`` to ``TargetLeakageDataCheck`` :pr:`1319`
        * ``max_pipelines`` parameter has been removed from ``AutoMLSearch``. Please use ``max_iterations`` instead. :pr:`1264`
        * ``AutoMLSearch.search()`` will now log a warning if the input is not a ``Woodwork`` data structure (``pandas``, ``numpy``) :pr:`1299`
        * Make ``max_batches`` argument to ``AutoMLSearch.search`` public :pr:`1320`
        * Removed unused argument `feature_types` from AutoMLSearch.search :pr:`1062`

**v0.14.1 Sep. 29, 2020**
    * Enhancements
        * Updated partial dependence methods to support calculating numeric columns in a dataset with non-numeric columns :pr:`1150`
        * Added ``get_feature_names`` on ``OneHotEncoder`` :pr:`1193`
        * Added ``detect_problem_type`` to ``problem_type/utils.py`` to automatically detect the problem type given targets :pr:`1194`
        * Added LightGBM to ``AutoMLSearch`` :pr:`1199`
        * Updated ``scikit-learn`` and ``scikit-optimize`` to use latest versions - 0.23.2 and 0.8.1 respectively :pr:`1141`
        * Added ``__str__`` and ``__repr__`` for pipelines and components :pr:`1218`
        * Included internal target check for both training and validation data in ``AutoMLSearch`` :pr:`1226`
        * Added ``ProblemTypes.all_problem_types`` helper to get list of supported problem types :pr:`1219`
        * Added ``DecisionTreeClassifier`` and ``DecisionTreeRegressor`` classes :pr:`1223`
        * Added ``ProblemTypes.all_problem_types`` helper to get list of supported problem types :pr:`1219`
        * ``DataChecks`` can now be parametrized by passing a list of ``DataCheck`` classes and a parameter dictionary :pr:`1167`
        * Added first CV fold score as validation score in ``AutoMLSearch.rankings`` :pr:`1221`
        * Updated ``flake8`` configuration to enable linting on ``__init__.py`` files :pr:`1234`
        * Refined ``make_pipeline_from_components`` implementation :pr:`1204`
    * Fixes
        * Updated GitHub URL after migration to Alteryx GitHub org :pr:`1207`
        * Changed Problem Type enum to be more similar to the string name :pr:`1208`
        * Wrapped call to scikit-learn's partial dependence method in a ``try``/``finally`` block :pr:`1232`
    * Changes
        * Added ``allow_writing_files`` as a named argument to CatBoost estimators. :pr:`1202`
        * Added ``solver`` and ``multi_class`` as named arguments to ``LogisticRegressionClassifier`` :pr:`1202`
        * Replaced pipeline's ``._transform`` method to evaluate all the preprocessing steps of a pipeline with ``.compute_estimator_features`` :pr:`1231`
        * Changed default large dataset train/test splitting behavior :pr:`1205`
    * Documentation Changes
        * Included description of how to access the component instances and features for pipeline user guide :pr:`1163`
        * Updated API docs to refer to target as "target" instead of "labels" for non-classification tasks and minor docs cleanup :pr:`1160`
        * Added Class Imbalance Data Check to ``api_reference.rst`` :pr:`1190` :pr:`1200`
        * Added pipeline properties to API reference :pr:`1209`
        * Clarified what the objective parameter in AutoML is used for in AutoML API reference and AutoML user guide :pr:`1222`
        * Updated API docs to include ``skopt.space.Categorical`` option for component hyperparameter range definition :pr:`1228`
        * Added install documentation for ``libomp`` in order to use LightGBM on Mac :pr:`1233`
        * Improved description of ``max_iterations`` in documentation :pr:`1212`
        * Removed unused code from sphinx conf :pr:`1235`
    * Testing Changes

.. warning::

    **Breaking Changes**
        * ``DefaultDataChecks`` now accepts a ``problem_type`` parameter that must be specified :pr:`1167`
        * Pipeline's ``._transform`` method to evaluate all the preprocessing steps of a pipeline has been replaced with ``.compute_estimator_features`` :pr:`1231`
        * ``get_objectives`` has been renamed to ``get_core_objectives``. This function will now return a list of valid objective instances :pr:`1230`


**v0.13.2 Sep. 17, 2020**
    * Enhancements
        * Added ``output_format`` field to explain predictions functions :pr:`1107`
        * Modified ``get_objective`` and ``get_objectives`` to be able to return any objective in ``evalml.objectives`` :pr:`1132`
        * Added a ``return_instance`` boolean parameter to ``get_objective`` :pr:`1132`
        * Added ``ClassImbalanceDataCheck`` to determine whether target imbalance falls below a given threshold :pr:`1135`
        * Added label encoder to LightGBM for binary classification :pr:`1152`
        * Added labels for the row index of confusion matrix :pr:`1154`
        * Added ``AutoMLSearch`` object as another parameter in search callbacks :pr:`1156`
        * Added the corresponding probability threshold for each point displayed in ``graph_roc_curve`` :pr:`1161`
        * Added ``__eq__`` for ``ComponentBase`` and ``PipelineBase`` :pr:`1178`
        * Added support for multiclass classification for ``roc_curve`` :pr:`1164`
        * Added ``categories`` accessor to ``OneHotEncoder`` for listing the categories associated with a feature :pr:`1182`
        * Added utility function to create pipeline instances from a list of component instances :pr:`1176`
    * Fixes
        * Fixed XGBoost column names for partial dependence methods :pr:`1104`
        * Removed dead code validating column type from ``TextFeaturizer`` :pr:`1122`
        * Fixed issue where ``Imputer`` cannot fit when there is None in a categorical or boolean column :pr:`1144`
        * ``OneHotEncoder`` preserves the custom index in the input data :pr:`1146`
        * Fixed representation for ``ModelFamily`` :pr:`1165`
        * Removed duplicate ``nbsphinx`` dependency in ``dev-requirements.txt`` :pr:`1168`
        * Users can now pass in any valid kwargs to all estimators :pr:`1157`
        * Remove broken accessor ``OneHotEncoder.get_feature_names`` and unneeded base class :pr:`1179`
        * Removed LightGBM Estimator from AutoML models :pr:`1186`
    * Changes
        * Pinned ``scikit-optimize`` version to 0.7.4 :pr:`1136`
        * Removed ``tqdm`` as a dependency :pr:`1177`
        * Added lightgbm version 3.0.0 to ``latest_dependency_versions.txt`` :pr:`1185`
        * Rename ``max_pipelines`` to ``max_iterations`` :pr:`1169`
    * Documentation Changes
        * Fixed API docs for ``AutoMLSearch`` ``add_result_callback`` :pr:`1113`
        * Added a step to our release process for pushing our latest version to conda-forge :pr:`1118`
        * Added warning for missing ipywidgets dependency for using ``PipelineSearchPlots`` on Jupyterlab :pr:`1145`
        * Updated ``README.md`` example to load demo dataset :pr:`1151`
        * Swapped mapping of breast cancer targets in ``model_understanding.ipynb`` :pr:`1170`
    * Testing Changes
        * Added test confirming ``TextFeaturizer`` never outputs null values :pr:`1122`
        * Changed Python version of ``Update Dependencies`` action to 3.8.x :pr:`1137`
        * Fixed release notes check-in test for ``Update Dependencies`` actions :pr:`1172`

.. warning::

    **Breaking Changes**
        * ``get_objective`` will now return a class definition rather than an instance by default :pr:`1132`
        * Deleted ``OPTIONS`` dictionary in ``evalml.objectives.utils.py`` :pr:`1132`
        * If specifying an objective by string, the string must now match the objective's name field, case-insensitive :pr:`1132`
        * Passing "Cost Benefit Matrix", "Fraud Cost", "Lead Scoring", "Mean Squared Log Error",
            "Recall", "Recall Macro", "Recall Micro", "Recall Weighted", or "Root Mean Squared Log Error" to ``AutoMLSearch`` will now result in a ``ValueError``
            rather than an ``ObjectiveNotFoundError`` :pr:`1132`
        * Search callbacks ``start_iteration_callback`` and ``add_results_callback`` have changed to include a copy of the AutoMLSearch object as a third parameter :pr:`1156`
        * Deleted ``OneHotEncoder.get_feature_names`` method which had been broken for a while, in favor of pipelines' ``input_feature_names`` :pr:`1179`
        * Deleted empty base class ``CategoricalEncoder`` which ``OneHotEncoder`` component was inheriting from :pr:`1176`
        * Results from ``roc_curve`` will now return as a list of dictionaries with each dictionary representing a class :pr:`1164`
        * ``max_pipelines`` now raises a ``DeprecationWarning`` and will be removed in the next release. ``max_iterations`` should be used instead. :pr:`1169`


**v0.13.1 Aug. 25, 2020**
    * Enhancements
        * Added Cost-Benefit Matrix objective for binary classification :pr:`1038`
        * Split ``fill_value`` into ``categorical_fill_value`` and ``numeric_fill_value`` for Imputer :pr:`1019`
        * Added ``explain_predictions`` and ``explain_predictions_best_worst`` for explaining multiple predictions with SHAP :pr:`1016`
        * Added new LSA component for text featurization :pr:`1022`
        * Added guide on installing with conda :pr:`1041`
        * Added a “cost-benefit curve” util method to graph cost-benefit matrix scores vs. binary classification thresholds :pr:`1081`
        * Standardized error when calling transform/predict before fit for pipelines :pr:`1048`
        * Added ``percent_better_than_baseline`` to AutoML search rankings and full rankings table :pr:`1050`
        * Added one-way partial dependence and partial dependence plots :pr:`1079`
        * Added "Feature Value" column to prediction explanation reports. :pr:`1064`
        * Added LightGBM classification estimator :pr:`1082`, :pr:`1114`
        * Added ``max_batches`` parameter to ``AutoMLSearch`` :pr:`1087`
    * Fixes
        * Updated ``TextFeaturizer`` component to no longer require an internet connection to run :pr:`1022`
        * Fixed non-deterministic element of ``TextFeaturizer`` transformations :pr:`1022`
        * Added a StandardScaler to all ElasticNet pipelines :pr:`1065`
        * Updated cost-benefit matrix to normalize score :pr:`1099`
        * Fixed logic in ``calculate_percent_difference`` so that it can handle negative values :pr:`1100`
    * Changes
        * Added ``needs_fitting`` property to ``ComponentBase`` :pr:`1044`
        * Updated references to data types to use datatype lists defined in ``evalml.utils.gen_utils`` :pr:`1039`
        * Remove maximum version limit for SciPy dependency :pr:`1051`
        * Moved ``all_components`` and other component importers into runtime methods :pr:`1045`
        * Consolidated graphing utility methods under ``evalml.utils.graph_utils`` :pr:`1060`
        * Made slight tweaks to how ``TextFeaturizer`` uses ``featuretools``, and did some refactoring of that and of LSA :pr:`1090`
        * Changed ``show_all_features`` parameter into ``importance_threshold``, which allows for thresholding feature importance :pr:`1097`, :pr:`1103`
    * Documentation Changes
        * Update ``setup.py`` URL to point to the github repo :pr:`1037`
        * Added tutorial for using the cost-benefit matrix objective :pr:`1088`
        * Updated ``model_understanding.ipynb`` to include documentation for using plotly on Jupyter Lab :pr:`1108`
    * Testing Changes
        * Refactor CircleCI tests to use matrix jobs (:pr:`1043`)
        * Added a test to check that all test directories are included in evalml package :pr:`1054`


.. warning::

    **Breaking Changes**
        * ``confusion_matrix`` and ``normalize_confusion_matrix`` have been moved to ``evalml.utils`` :pr:`1038`
        * All graph utility methods previously under ``evalml.pipelines.graph_utils`` have been moved to ``evalml.utils.graph_utils`` :pr:`1060`


**v0.12.2 Aug. 6, 2020**
    * Enhancements
        * Add save/load method to components :pr:`1023`
        * Expose pickle ``protocol`` as optional arg to save/load :pr:`1023`
        * Updated estimators used in AutoML to include ExtraTrees and ElasticNet estimators :pr:`1030`
    * Fixes
    * Changes
        * Removed ``DeprecationWarning`` for ``SimpleImputer`` :pr:`1018`
    * Documentation Changes
        * Add note about version numbers to release process docs :pr:`1034`
    * Testing Changes
        * Test files are now included in the evalml package :pr:`1029`


**v0.12.0 Aug. 3, 2020**
    * Enhancements
        * Added string and categorical targets support for binary and multiclass pipelines and check for numeric targets for ``DetectLabelLeakage`` data check :pr:`932`
        * Added clear exception for regression pipelines if target datatype is string or categorical :pr:`960`
        * Added target column names and class labels in ``predict`` and ``predict_proba`` output for pipelines :pr:`951`
        * Added ``_compute_shap_values`` and ``normalize_values`` to ``pipelines/explanations`` module :pr:`958`
        * Added ``explain_prediction`` feature which explains single predictions with SHAP :pr:`974`
        * Added Imputer to allow different imputation strategies for numerical and categorical dtypes :pr:`991`
        * Added support for configuring logfile path using env var, and don't create logger if there are filesystem errors :pr:`975`
        * Updated catboost estimators' default parameters and automl hyperparameter ranges to speed up fit time :pr:`998`
    * Fixes
        * Fixed ReadtheDocs warning failure regarding embedded gif :pr:`943`
        * Removed incorrect parameter passed to pipeline classes in ``_add_baseline_pipelines`` :pr:`941`
        * Added universal error for calling ``predict``, ``predict_proba``, ``transform``, and ``feature_importances`` before fitting :pr:`969`, :pr:`994`
        * Made ``TextFeaturizer`` component and pip dependencies ``featuretools`` and ``nlp_primitives`` optional :pr:`976`
        * Updated imputation strategy in automl to no longer limit impute strategy to ``most_frequent`` for all features if there are any categorical columns :pr:`991`
        * Fixed ``UnboundLocalError`` for ``cv_pipeline`` when automl search errors :pr:`996`
        * Fixed ``Imputer`` to reset dataframe index to preserve behavior expected from  ``SimpleImputer`` :pr:`1009`
    * Changes
        * Moved ``get_estimators`` to ``evalml.pipelines.components.utils`` :pr:`934`
        * Modified Pipelines to raise ``PipelineScoreError`` when they encounter an error during scoring :pr:`936`
        * Moved ``evalml.model_families.list_model_families`` to ``evalml.pipelines.components.allowed_model_families`` :pr:`959`
        * Renamed ``DateTimeFeaturization`` to ``DateTimeFeaturizer`` :pr:`977`
        * Added check to stop search and raise an error if all pipelines in a batch return NaN scores :pr:`1015`
    * Documentation Changes
        * Updated ``README.md`` :pr:`963`
        * Reworded message when errors are returned from data checks in search :pr:`982`
        * Added section on understanding model predictions with ``explain_prediction`` to User Guide :pr:`981`
        * Added a section to the user guide and api reference about how XGBoost and CatBoost are not fully supported. :pr:`992`
        * Added custom components section in user guide :pr:`993`
        * Updated FAQ section formatting :pr:`997`
        * Updated release process documentation :pr:`1003`
    * Testing Changes
        * Moved ``predict_proba`` and ``predict`` tests regarding string / categorical targets to ``test_pipelines.py`` :pr:`972`
        * Fixed dependency update bot by updating python version to 3.7 to avoid frequent github version updates :pr:`1002`


.. warning::

    **Breaking Changes**
        * ``get_estimators`` has been moved to ``evalml.pipelines.components.utils`` (previously was under ``evalml.pipelines.utils``) :pr:`934`
        * Removed the ``raise_errors`` flag in AutoML search. All errors during pipeline evaluation will be caught and logged. :pr:`936`
        * ``evalml.model_families.list_model_families`` has been moved to ``evalml.pipelines.components.allowed_model_families`` :pr:`959`
        * ``TextFeaturizer``: the ``featuretools`` and ``nlp_primitives`` packages must be installed after installing evalml in order to use this component :pr:`976`
        * Renamed ``DateTimeFeaturization`` to ``DateTimeFeaturizer`` :pr:`977`


**v0.11.2 July 16, 2020**
    * Enhancements
        * Added ``NoVarianceDataCheck`` to ``DefaultDataChecks`` :pr:`893`
        * Added text processing and featurization component ``TextFeaturizer`` :pr:`913`, :pr:`924`
        * Added additional checks to ``InvalidTargetDataCheck`` to handle invalid target data types :pr:`929`
        * ``AutoMLSearch`` will now handle ``KeyboardInterrupt`` and prompt user for confirmation :pr:`915`
    * Fixes
        * Makes automl results a read-only property :pr:`919`
    * Changes
        * Deleted static pipelines and refactored tests involving static pipelines, removed ``all_pipelines()`` and ``get_pipelines()`` :pr:`904`
        * Moved ``list_model_families`` to ``evalml.model_family.utils`` :pr:`903`
        * Updated ``all_pipelines``, ``all_estimators``, ``all_components`` to use the same mechanism for dynamically generating their elements :pr:`898`
        * Rename ``master`` branch to ``main`` :pr:`918`
        * Add pypi release github action :pr:`923`
        * Updated ``AutoMLSearch.search`` stdout output and logging and removed tqdm progress bar :pr:`921`
        * Moved automl config checks previously in ``search()`` to init :pr:`933`
    * Documentation Changes
        * Reorganized and rewrote documentation :pr:`937`
        * Updated to use pydata sphinx theme :pr:`937`
        * Updated docs to use ``release_notes`` instead of ``changelog`` :pr:`942`
    * Testing Changes
        * Cleaned up fixture names and usages in tests :pr:`895`


.. warning::

    **Breaking Changes**
        * ``list_model_families`` has been moved to ``evalml.model_family.utils`` (previously was under ``evalml.pipelines.utils``) :pr:`903`
        * ``get_estimators`` has been moved to ``evalml.pipelines.components.utils`` (previously was under ``evalml.pipelines.utils``) :pr:`934`
        * Static pipeline definitions have been removed, but similar pipelines can still be constructed via creating an instance of ``PipelineBase`` :pr:`904`
        * ``all_pipelines()`` and ``get_pipelines()`` utility methods have been removed :pr:`904`


**v0.11.0 June 30, 2020**
    * Enhancements
        * Added multiclass support for ROC curve graphing :pr:`832`
        * Added preprocessing component to drop features whose percentage of NaN values exceeds a specified threshold :pr:`834`
        * Added data check to check for problematic target labels :pr:`814`
        * Added PerColumnImputer that allows imputation strategies per column :pr:`824`
        * Added transformer to drop specific columns :pr:`827`
        * Added support for ``categories``, ``handle_error``, and ``drop`` parameters in ``OneHotEncoder`` :pr:`830` :pr:`897`
        * Added preprocessing component to handle DateTime columns featurization :pr:`838`
        * Added ability to clone pipelines and components :pr:`842`
        * Define getter method for component ``parameters`` :pr:`847`
        * Added utility methods to calculate and graph permutation importances :pr:`860`, :pr:`880`
        * Added new utility functions necessary for generating dynamic preprocessing pipelines :pr:`852`
        * Added kwargs to all components :pr:`863`
        * Updated ``AutoSearchBase`` to use dynamically generated preprocessing pipelines :pr:`870`
        * Added SelectColumns transformer :pr:`873`
        * Added ability to evaluate additional pipelines for automl search :pr:`874`
        * Added ``default_parameters`` class property to components and pipelines :pr:`879`
        * Added better support for disabling data checks in automl search :pr:`892`
        * Added ability to save and load AutoML objects to file :pr:`888`
        * Updated ``AutoSearchBase.get_pipelines`` to return an untrained pipeline instance :pr:`876`
        * Saved learned binary classification thresholds in automl results cv data dict :pr:`876`
    * Fixes
        * Fixed bug where SimpleImputer cannot handle dropped columns :pr:`846`
        * Fixed bug where PerColumnImputer cannot handle dropped columns :pr:`855`
        * Enforce requirement that builtin components save all inputted values in their parameters dict :pr:`847`
        * Don't list base classes in ``all_components`` output :pr:`847`
        * Standardize all components to output pandas data structures, and accept either pandas or numpy :pr:`853`
        * Fixed rankings and full_rankings error when search has not been run :pr:`894`
    * Changes
        * Update ``all_pipelines`` and ``all_components`` to try initializing pipelines/components, and on failure exclude them :pr:`849`
        * Refactor ``handle_components`` to ``handle_components_class``, standardize to ``ComponentBase`` subclass instead of instance :pr:`850`
        * Refactor "blacklist"/"whitelist" to "allow"/"exclude" lists :pr:`854`
        * Replaced ``AutoClassificationSearch`` and ``AutoRegressionSearch`` with ``AutoMLSearch`` :pr:`871`
        * Renamed feature_importances and permutation_importances methods to use singular names (feature_importance and permutation_importance) :pr:`883`
        * Updated ``automl`` default data splitter to train/validation split for large datasets :pr:`877`
        * Added open source license, update some repo metadata :pr:`887`
        * Removed dead code in ``_get_preprocessing_components`` :pr:`896`
    * Documentation Changes
        * Fix some typos and update the EvalML logo :pr:`872`
    * Testing Changes
        * Update the changelog check job to expect the new branching pattern for the deps update bot :pr:`836`
        * Check that all components output pandas datastructures, and can accept either pandas or numpy :pr:`853`
        * Replaced ``AutoClassificationSearch`` and ``AutoRegressionSearch`` with ``AutoMLSearch`` :pr:`871`


.. warning::

    **Breaking Changes**
        * Pipelines' static ``component_graph`` field must contain either ``ComponentBase`` subclasses or ``str``, instead of ``ComponentBase`` subclass instances :pr:`850`
        * Rename ``handle_component`` to ``handle_component_class``. Now standardizes to ``ComponentBase`` subclasses instead of ``ComponentBase`` subclass instances :pr:`850`
        * Renamed automl's ``cv`` argument to ``data_split`` :pr:`877`
        * Pipelines' and classifiers' ``feature_importances`` is renamed ``feature_importance``, ``graph_feature_importances`` is renamed ``graph_feature_importance`` :pr:`883`
        * Passing ``data_checks=None`` to automl search will not perform any data checks as opposed to default checks. :pr:`892`
        * Pipelines to search for in AutoML are now determined automatically, rather than using the statically-defined pipeline classes. :pr:`870`
        * Updated ``AutoSearchBase.get_pipelines`` to return an untrained pipeline instance, instead of one which happened to be trained on the final cross-validation fold :pr:`876`


**v0.10.0 May 29, 2020**
    * Enhancements
        * Added baseline models for classification and regression, add functionality to calculate baseline models before searching in AutoML :pr:`746`
        * Port over highly-null guardrail as a data check and define ``DefaultDataChecks`` and ``DisableDataChecks`` classes :pr:`745`
        * Update ``Tuner`` classes to work directly with pipeline parameters dicts instead of flat parameter lists :pr:`779`
        * Add Elastic Net as a pipeline option :pr:`812`
        * Added new Pipeline option ``ExtraTrees`` :pr:`790`
        * Added precicion-recall curve metrics and plot for binary classification problems in ``evalml.pipeline.graph_utils`` :pr:`794`
        * Update the default automl algorithm to search in batches, starting with default parameters for each pipeline and iterating from there :pr:`793`
        * Added ``AutoMLAlgorithm`` class and ``IterativeAlgorithm`` impl, separated from ``AutoSearchBase`` :pr:`793`
    * Fixes
        * Update pipeline ``score`` to return ``nan`` score for any objective which throws an exception during scoring :pr:`787`
        * Fixed bug introduced in :pr:`787` where binary classification metrics requiring predicted probabilities error in scoring :pr:`798`
        * CatBoost and XGBoost classifiers and regressors can no longer have a learning rate of 0 :pr:`795`
    * Changes
        * Cleanup pipeline ``score`` code, and cleanup codecov :pr:`711`
        * Remove ``pass`` for abstract methods for codecov :pr:`730`
        * Added __str__ for AutoSearch object :pr:`675`
        * Add util methods to graph ROC and confusion matrix :pr:`720`
        * Refactor ``AutoBase`` to ``AutoSearchBase`` :pr:`758`
        * Updated AutoBase with ``data_checks`` parameter, removed previous ``detect_label_leakage`` parameter, and added functionality to run data checks before search in AutoML :pr:`765`
        * Updated our logger to use Python's logging utils :pr:`763`
        * Refactor most of ``AutoSearchBase._do_iteration`` impl into ``AutoSearchBase._evaluate`` :pr:`762`
        * Port over all guardrails to use the new DataCheck API :pr:`789`
        * Expanded ``import_or_raise`` to catch all exceptions :pr:`759`
        * Adds RMSE, MSLE, RMSLE as standard metrics :pr:`788`
        * Don't allow ``Recall`` to be used as an objective for AutoML :pr:`784`
        * Removed feature selection from pipelines :pr:`819`
        * Update default estimator parameters to make automl search faster and more accurate :pr:`793`
    * Documentation Changes
        * Add instructions to freeze ``master`` on ``release.md`` :pr:`726`
        * Update release instructions with more details :pr:`727` :pr:`733`
        * Add objective base classes to API reference :pr:`736`
        * Fix components API to match other modules :pr:`747`
    * Testing Changes
        * Delete codecov yml, use codecov.io's default :pr:`732`
        * Added unit tests for fraud cost, lead scoring, and standard metric objectives :pr:`741`
        * Update codecov client :pr:`782`
        * Updated AutoBase __str__ test to include no parameters case :pr:`783`
        * Added unit tests for ``ExtraTrees`` pipeline :pr:`790`
        * If codecov fails to upload, fail build :pr:`810`
        * Updated Python version of dependency action :pr:`816`
        * Update the dependency update bot to use a suffix when creating branches :pr:`817`

.. warning::

    **Breaking Changes**
        * The ``detect_label_leakage`` parameter for AutoML classes has been removed and replaced by a ``data_checks`` parameter :pr:`765`
        * Moved ROC and confusion matrix methods from ``evalml.pipeline.plot_utils`` to ``evalml.pipeline.graph_utils`` :pr:`720`
        * ``Tuner`` classes require a pipeline hyperparameter range dict as an init arg instead of a space definition :pr:`779`
        * ``Tuner.propose`` and ``Tuner.add`` work directly with pipeline parameters dicts instead of flat parameter lists :pr:`779`
        * ``PipelineBase.hyperparameters`` and ``custom_hyperparameters`` use pipeline parameters dict format instead of being represented as a flat list :pr:`779`
        * All guardrail functions previously under ``evalml.guardrails.utils`` will be removed and replaced by data checks :pr:`789`
        * ``Recall`` disallowed as an objective for AutoML :pr:`784`
        * ``AutoSearchBase`` parameter ``tuner`` has been renamed to ``tuner_class`` :pr:`793`
        * ``AutoSearchBase`` parameter ``possible_pipelines`` and ``possible_model_families`` have been renamed to ``allowed_pipelines`` and ``allowed_model_families`` :pr:`793`


**v0.9.0 Apr. 27, 2020**
    * Enhancements
        * Added ``Accuracy`` as an standard objective :pr:`624`
        * Added verbose parameter to load_fraud :pr:`560`
        * Added Balanced Accuracy metric for binary, multiclass :pr:`612` :pr:`661`
        * Added XGBoost regressor and XGBoost regression pipeline :pr:`666`
        * Added ``Accuracy`` metric for multiclass :pr:`672`
        * Added objective name in ``AutoBase.describe_pipeline`` :pr:`686`
        * Added ``DataCheck`` and ``DataChecks``, ``Message`` classes and relevant subclasses :pr:`739`
    * Fixes
        * Removed direct access to ``cls.component_graph`` :pr:`595`
        * Add testing files to .gitignore :pr:`625`
        * Remove circular dependencies from ``Makefile`` :pr:`637`
        * Add error case for ``normalize_confusion_matrix()`` :pr:`640`
        * Fixed ``XGBoostClassifier`` and ``XGBoostRegressor`` bug with feature names that contain [, ], or < :pr:`659`
        * Update ``make_pipeline_graph`` to not accidentally create empty file when testing if path is valid :pr:`649`
        * Fix pip installation warning about docsutils version, from boto dependency :pr:`664`
        * Removed zero division warning for F1/precision/recall metrics :pr:`671`
        * Fixed ``summary`` for pipelines without estimators :pr:`707`
    * Changes
        * Updated default objective for binary/multiclass classification to log loss :pr:`613`
        * Created classification and regression pipeline subclasses and removed objective as an attribute of pipeline classes :pr:`405`
        * Changed the output of ``score`` to return one dictionary :pr:`429`
        * Created binary and multiclass objective subclasses :pr:`504`
        * Updated objectives API :pr:`445`
        * Removed call to ``get_plot_data`` from AutoML :pr:`615`
        * Set ``raise_error`` to default to True for AutoML classes :pr:`638`
        * Remove unnecessary "u" prefixes on some unicode strings :pr:`641`
        * Changed one-hot encoder to return uint8 dtypes instead of ints :pr:`653`
        * Pipeline ``_name`` field changed to ``custom_name`` :pr:`650`
        * Removed ``graphs.py`` and moved methods into ``PipelineBase`` :pr:`657`, :pr:`665`
        * Remove s3fs as a dev dependency :pr:`664`
        * Changed requirements-parser to be a core dependency :pr:`673`
        * Replace ``supported_problem_types`` field on pipelines with ``problem_type`` attribute on base classes :pr:`678`
        * Changed AutoML to only show best results for a given pipeline template in ``rankings``, added ``full_rankings`` property to show all :pr:`682`
        * Update ``ModelFamily`` values: don't list xgboost/catboost as classifiers now that we have regression pipelines for them :pr:`677`
        * Changed AutoML's ``describe_pipeline`` to get problem type from pipeline instead :pr:`685`
        * Standardize ``import_or_raise`` error messages :pr:`683`
        * Updated argument order of objectives to align with sklearn's :pr:`698`
        * Renamed ``pipeline.feature_importance_graph`` to ``pipeline.graph_feature_importances`` :pr:`700`
        * Moved ROC and confusion matrix methods to ``evalml.pipelines.plot_utils`` :pr:`704`
        * Renamed ``MultiClassificationObjective`` to ``MulticlassClassificationObjective``, to align with pipeline naming scheme :pr:`715`
    * Documentation Changes
        * Fixed some sphinx warnings :pr:`593`
        * Fixed docstring for ``AutoClassificationSearch`` with correct command :pr:`599`
        * Limit readthedocs formats to pdf, not htmlzip and epub :pr:`594` :pr:`600`
        * Clean up objectives API documentation :pr:`605`
        * Fixed function on Exploring search results page :pr:`604`
        * Update release process doc :pr:`567`
        * ``AutoClassificationSearch`` and ``AutoRegressionSearch`` show inherited methods in API reference :pr:`651`
        * Fixed improperly formatted code in breaking changes for changelog :pr:`655`
        * Added configuration to treat Sphinx warnings as errors :pr:`660`
        * Removed separate plotting section for pipelines in API reference :pr:`657`, :pr:`665`
        * Have leads example notebook load S3 files using https, so we can delete s3fs dev dependency :pr:`664`
        * Categorized components in API reference and added descriptions for each category :pr:`663`
        * Fixed Sphinx warnings about ``BalancedAccuracy`` objective :pr:`669`
        * Updated API reference to include missing components and clean up pipeline docstrings :pr:`689`
        * Reorganize API ref, and clarify pipeline sub-titles :pr:`688`
        * Add and update preprocessing utils in API reference :pr:`687`
        * Added inheritance diagrams to API reference :pr:`695`
        * Documented which default objective AutoML optimizes for :pr:`699`
        * Create seperate install page :pr:`701`
        * Include more utils in API ref, like ``import_or_raise`` :pr:`704`
        * Add more color to pipeline documentation :pr:`705`
    * Testing Changes
        * Matched install commands of ``check_latest_dependencies`` test and it's GitHub action :pr:`578`
        * Added Github app to auto assign PR author as assignee :pr:`477`
        * Removed unneeded conda installation of xgboost in windows checkin tests :pr:`618`
        * Update graph tests to always use tmpfile dir :pr:`649`
        * Changelog checkin test workaround for release PRs: If 'future release' section is empty of PR refs, pass check :pr:`658`
        * Add changelog checkin test exception for ``dep-update`` branch :pr:`723`

.. warning::

    **Breaking Changes**

    * Pipelines will now no longer take an objective parameter during instantiation, and will no longer have an objective attribute.
    * ``fit()`` and ``predict()`` now use an optional ``objective`` parameter, which is only used in binary classification pipelines to fit for a specific objective.
    * ``score()`` will now use a required ``objectives`` parameter that is used to determine all the objectives to score on. This differs from the previous behavior, where the pipeline's objective was scored on regardless.
    * ``score()`` will now return one dictionary of all objective scores.
    * ``ROC`` and ``ConfusionMatrix`` plot methods via ``Auto(*).plot`` have been removed by :pr:`615` and are replaced by ``roc_curve`` and ``confusion_matrix`` in ``evamlm.pipelines.plot_utils`` in :pr:`704`
    * ``normalize_confusion_matrix`` has been moved to ``evalml.pipelines.plot_utils`` :pr:`704`
    * Pipelines ``_name`` field changed to ``custom_name``
    * Pipelines ``supported_problem_types`` field is removed because it is no longer necessary :pr:`678`
    * Updated argument order of objectives' ``objective_function`` to align with sklearn :pr:`698`
    * ``pipeline.feature_importance_graph`` has been renamed to ``pipeline.graph_feature_importances`` in :pr:`700`
    * Removed unsupported ``MSLE`` objective :pr:`704`


**v0.8.0 Apr. 1, 2020**
    * Enhancements
        * Add normalization option and information to confusion matrix :pr:`484`
        * Add util function to drop rows with NaN values :pr:`487`
        * Renamed ``PipelineBase.name`` as ``PipelineBase.summary`` and redefined ``PipelineBase.name`` as class property :pr:`491`
        * Added access to parameters in Pipelines with ``PipelineBase.parameters`` (used to be return of ``PipelineBase.describe``) :pr:`501`
        * Added ``fill_value`` parameter for ``SimpleImputer`` :pr:`509`
        * Added functionality to override component hyperparameters and made pipelines take hyperparemeters from components :pr:`516`
        * Allow ``numpy.random.RandomState`` for random_state parameters :pr:`556`
    * Fixes
        * Removed unused dependency ``matplotlib``, and move ``category_encoders`` to test reqs :pr:`572`
    * Changes
        * Undo version cap in XGBoost placed in :pr:`402` and allowed all released of XGBoost :pr:`407`
        * Support pandas 1.0.0 :pr:`486`
        * Made all references to the logger static :pr:`503`
        * Refactored ``model_type`` parameter for components and pipelines to ``model_family`` :pr:`507`
        * Refactored ``problem_types`` for pipelines and components into ``supported_problem_types`` :pr:`515`
        * Moved ``pipelines/utils.save_pipeline`` and ``pipelines/utils.load_pipeline`` to ``PipelineBase.save`` and ``PipelineBase.load`` :pr:`526`
        * Limit number of categories encoded by ``OneHotEncoder`` :pr:`517`
    * Documentation Changes
        * Updated API reference to remove ``PipelinePlot`` and added moved ``PipelineBase`` plotting methods :pr:`483`
        * Add code style and github issue guides :pr:`463` :pr:`512`
        * Updated API reference for to surface class variables for pipelines and components :pr:`537`
        * Fixed README documentation link :pr:`535`
        * Unhid PR references in changelog :pr:`656`
    * Testing Changes
        * Added automated dependency check PR :pr:`482`, :pr:`505`
        * Updated automated dependency check comment :pr:`497`
        * Have build_docs job use python executor, so that env vars are set properly :pr:`547`
        * Added simple test to make sure ``OneHotEncoder``'s top_n works with large number of categories :pr:`552`
        * Run windows unit tests on PRs :pr:`557`


.. warning::

    **Breaking Changes**

    * ``AutoClassificationSearch`` and ``AutoRegressionSearch``'s ``model_types`` parameter has been refactored into ``allowed_model_families``
    * ``ModelTypes`` enum has been changed to ``ModelFamily``
    * Components and Pipelines now have a ``model_family`` field instead of ``model_type``
    * ``get_pipelines`` utility function now accepts ``model_families`` as an argument instead of ``model_types``
    * ``PipelineBase.name`` no longer returns structure of pipeline and has been replaced by ``PipelineBase.summary``
    * ``PipelineBase.problem_types`` and ``Estimator.problem_types`` has been renamed to ``supported_problem_types``
    * ``pipelines/utils.save_pipeline`` and ``pipelines/utils.load_pipeline`` moved to ``PipelineBase.save`` and ``PipelineBase.load``


**v0.7.0 Mar. 9, 2020**
    * Enhancements
        * Added emacs buffers to .gitignore :pr:`350`
        * Add CatBoost (gradient-boosted trees) classification and regression components and pipelines :pr:`247`
        * Added Tuner abstract base class :pr:`351`
        * Added ``n_jobs`` as parameter for ``AutoClassificationSearch`` and ``AutoRegressionSearch`` :pr:`403`
        * Changed colors of confusion matrix to shades of blue and updated axis order to match scikit-learn's :pr:`426`
        * Added ``PipelineBase`` ``.graph`` and ``.feature_importance_graph`` methods, moved from previous location :pr:`423`
        * Added support for python 3.8 :pr:`462`
    * Fixes
        * Fixed ROC and confusion matrix plots not being calculated if user passed own additional_objectives :pr:`276`
        * Fixed ReadtheDocs ``FileNotFoundError`` exception for fraud dataset :pr:`439`
    * Changes
        * Added ``n_estimators`` as a tunable parameter for XGBoost :pr:`307`
        * Remove unused parameter ``ObjectiveBase.fit_needs_proba`` :pr:`320`
        * Remove extraneous parameter ``component_type`` from all components :pr:`361`
        * Remove unused ``rankings.csv`` file :pr:`397`
        * Downloaded demo and test datasets so unit tests can run offline :pr:`408`
        * Remove ``_needs_fitting`` attribute from Components :pr:`398`
        * Changed plot.feature_importance to show only non-zero feature importances by default, added optional parameter to show all :pr:`413`
        * Refactored ``PipelineBase`` to take in parameter dictionary and moved pipeline metadata to class attribute :pr:`421`
        * Dropped support for Python 3.5 :pr:`438`
        * Removed unused ``apply.py`` file :pr:`449`
        * Clean up ``requirements.txt`` to remove unused deps :pr:`451`
        * Support installation without all required dependencies :pr:`459`
    * Documentation Changes
        * Update release.md with instructions to release to internal license key :pr:`354`
    * Testing Changes
        * Added tests for utils (and moved current utils to gen_utils) :pr:`297`
        * Moved XGBoost install into it's own separate step on Windows using Conda :pr:`313`
        * Rewind pandas version to before 1.0.0, to diagnose test failures for that version :pr:`325`
        * Added dependency update checkin test :pr:`324`
        * Rewind XGBoost version to before 1.0.0 to diagnose test failures for that version :pr:`402`
        * Update dependency check to use a whitelist :pr:`417`
        * Update unit test jobs to not install dev deps :pr:`455`

.. warning::

    **Breaking Changes**

    * Python 3.5 will not be actively supported.

**v0.6.0 Dec. 16, 2019**
    * Enhancements
        * Added ability to create a plot of feature importances :pr:`133`
        * Add early stopping to AutoML using patience and tolerance parameters :pr:`241`
        * Added ROC and confusion matrix metrics and plot for classification problems and introduce PipelineSearchPlots class :pr:`242`
        * Enhanced AutoML results with search order :pr:`260`
        * Added utility function to show system and environment information :pr:`300`
    * Fixes
        * Lower botocore requirement :pr:`235`
        * Fixed decision_function calculation for ``FraudCost`` objective :pr:`254`
        * Fixed return value of ``Recall`` metrics :pr:`264`
        * Components return ``self`` on fit :pr:`289`
    * Changes
        * Renamed automl classes to ``AutoRegressionSearch`` and ``AutoClassificationSearch`` :pr:`287`
        * Updating demo datasets to retain column names :pr:`223`
        * Moving pipeline visualization to ``PipelinePlot`` class :pr:`228`
        * Standarizing inputs as ``pd.Dataframe`` / ``pd.Series`` :pr:`130`
        * Enforcing that pipelines must have an estimator as last component :pr:`277`
        * Added ``ipywidgets`` as a dependency in ``requirements.txt`` :pr:`278`
        * Added Random and Grid Search Tuners :pr:`240`
    * Documentation Changes
        * Adding class properties to API reference :pr:`244`
        * Fix and filter FutureWarnings from scikit-learn :pr:`249`, :pr:`257`
        * Adding Linear Regression to API reference and cleaning up some Sphinx warnings :pr:`227`
    * Testing Changes
        * Added support for testing on Windows with CircleCI :pr:`226`
        * Added support for doctests :pr:`233`

.. warning::

    **Breaking Changes**

    * The ``fit()`` method for ``AutoClassifier`` and ``AutoRegressor`` has been renamed to ``search()``.
    * ``AutoClassifier`` has been renamed to ``AutoClassificationSearch``
    * ``AutoRegressor`` has been renamed to ``AutoRegressionSearch``
    * ``AutoClassificationSearch.results`` and ``AutoRegressionSearch.results`` now is a dictionary with ``pipeline_results`` and ``search_order`` keys. ``pipeline_results`` can be used to access a dictionary that is identical to the old ``.results`` dictionary. Whereas, ``search_order`` returns a list of the search order in terms of ``pipeline_id``.
    * Pipelines now require an estimator as the last component in ``component_list``. Slicing pipelines now throws an ``NotImplementedError`` to avoid returning pipelines without an estimator.

**v0.5.2 Nov. 18, 2019**
    * Enhancements
        * Adding basic pipeline structure visualization :pr:`211`
    * Documentation Changes
        * Added notebooks to build process :pr:`212`

**v0.5.1 Nov. 15, 2019**
    * Enhancements
        * Added basic outlier detection guardrail :pr:`151`
        * Added basic ID column guardrail :pr:`135`
        * Added support for unlimited pipelines with a ``max_time`` limit :pr:`70`
        * Updated .readthedocs.yaml to successfully build :pr:`188`
    * Fixes
        * Removed MSLE from default additional objectives :pr:`203`
        * Fixed ``random_state`` passed in pipelines :pr:`204`
        * Fixed slow down in RFRegressor :pr:`206`
    * Changes
        * Pulled information for describe_pipeline from pipeline's new describe method :pr:`190`
        * Refactored pipelines :pr:`108`
        * Removed guardrails from Auto(*) :pr:`202`, :pr:`208`
    * Documentation Changes
        * Updated documentation to show ``max_time`` enhancements :pr:`189`
        * Updated release instructions for RTD :pr:`193`
        * Added notebooks to build process :pr:`212`
        * Added contributing instructions :pr:`213`
        * Added new content :pr:`222`

**v0.5.0 Oct. 29, 2019**
    * Enhancements
        * Added basic one hot encoding :pr:`73`
        * Use enums for model_type :pr:`110`
        * Support for splitting regression datasets :pr:`112`
        * Auto-infer multiclass classification :pr:`99`
        * Added support for other units in ``max_time`` :pr:`125`
        * Detect highly null columns :pr:`121`
        * Added additional regression objectives :pr:`100`
        * Show an interactive iteration vs. score plot when using fit() :pr:`134`
    * Fixes
        * Reordered ``describe_pipeline`` :pr:`94`
        * Added type check for ``model_type`` :pr:`109`
        * Fixed ``s`` units when setting string ``max_time`` :pr:`132`
        * Fix objectives not appearing in API documentation :pr:`150`
    * Changes
        * Reorganized tests :pr:`93`
        * Moved logging to its own module :pr:`119`
        * Show progress bar history :pr:`111`
        * Using ``cloudpickle`` instead of pickle to allow unloading of custom objectives :pr:`113`
        * Removed render.py :pr:`154`
    * Documentation Changes
        * Update release instructions :pr:`140`
        * Include additional_objectives parameter :pr:`124`
        * Added Changelog :pr:`136`
    * Testing Changes
        * Code coverage :pr:`90`
        * Added CircleCI tests for other Python versions :pr:`104`
        * Added doc notebooks as tests :pr:`139`
        * Test metadata for CircleCI and 2 core parallelism :pr:`137`

**v0.4.1 Sep. 16, 2019**
    * Enhancements
        * Added AutoML for classification and regressor using Autobase and Skopt :pr:`7` :pr:`9`
        * Implemented standard classification and regression metrics :pr:`7`
        * Added logistic regression, random forest, and XGBoost pipelines :pr:`7`
        * Implemented support for custom objectives :pr:`15`
        * Feature importance for pipelines :pr:`18`
        * Serialization for pipelines :pr:`19`
        * Allow fitting on objectives for optimal threshold :pr:`27`
        * Added detect label leakage :pr:`31`
        * Implemented callbacks :pr:`42`
        * Allow for multiclass classification :pr:`21`
        * Added support for additional objectives :pr:`79`
    * Fixes
        * Fixed feature selection in pipelines :pr:`13`
        * Made ``random_seed`` usage consistent :pr:`45`
    * Documentation Changes
        * Documentation Changes
        * Added docstrings :pr:`6`
        * Created notebooks for docs :pr:`6`
        * Initialized readthedocs EvalML :pr:`6`
        * Added favicon :pr:`38`
    * Testing Changes
        * Added testing for loading data :pr:`39`

**v0.2.0 Aug. 13, 2019**
    * Enhancements
        * Created fraud detection objective :pr:`4`

**v0.1.0 July. 31, 2019**
    * *First Release*
    * Enhancements
        * Added lead scoring objecitve :pr:`1`
        * Added basic classifier :pr:`1`
    * Documentation Changes
        * Initialized Sphinx for docs :pr:`1`<|MERGE_RESOLUTION|>--- conflicted
+++ resolved
@@ -25,14 +25,11 @@
         * Made ``Transformer.transform()`` an abstract method :pr:`2744`
         * Deleted ``EmptyDataChecks`` class :pr:`2794`
         * Removed data check for checking log distributions in ``make_pipeline`` :pr:`2806`
-<<<<<<< HEAD
         * Removed encoding on pipeline level in favor of a label encoder component :pr:`2821`
-=======
         * Changed the minimum ``woodwork`` version to 0.8.0 :pr:`2783`
         * Pinned ``woodwork`` version to 0.8.0 :pr:`2832`
         * Removed ``model_family`` attribute from ``ComponentBase`` and transformers :pr:`2828`
         * Limited ``scikit-learn`` until new features and errors can be addressed :pr:`2842`
->>>>>>> cf5aeb71
     * Documentation Changes
     * Testing Changes
         * Updated matched assertion message regarding monotonic indices in polynomial detrender tests :pr:`2811`
