Release Notes
-------------
**Future Releases**
    * Enhancements
<<<<<<< HEAD
        * Added optional ``recommendation_score`` to rank pipelines during AutoMLSearch :pr:`4156`
=======
        * Added BytesIO support to PipelinBase.load() :pr:`4179`
>>>>>>> b530abd2
    * Fixes
        * Capped numpy at <=1.23.5 as a temporary measure for SHAP :pr:`4172`
        * Updated our readthedocs recipe to reenable builds :pr:`4177`
    * Changes
    * Documentation Changes
    * Testing Changes

.. warning::

    **Breaking Changes**


**v0.75.0 May. 01, 2023**
    * Fixes
        * Fixed bug where resetting the holdout data indices would cause time series ``predict_in_sample`` to be wrong :pr:`4161`
    * Changes
        * Changed per-pipeline timings to store as a float :pr:`4160`
        * Update Dask install commands in ``pyproject.toml`` :pr:`4164`
        * Capped `IPython` version to < 8.12.1 for readthedocs and plotly compatibility :pr:`3987`

**v0.74.0 Apr. 18, 2023**
    * Enhancements
        * Saved computed additional_objectives computed during search to AutoML object :pr:`4141`
        * Remove extra naive pipelines :pr:`4142`
    * Fixes
        * Fixed usage of codecov after uploader deprecation :pr:`4144`
        * Fixed issue where prediction intervals were becoming NaNs due to index errors :pr:`4154`
    * Changes
        * Capped size of seasonal period used for determining whether to include STLDecomposer in pipelines :pr:`4147`

**v0.73.0 Apr. 10, 2023**
    * Enhancements
        * Allowed ``InvalidTargetDataCheck`` to return a ``DROP_ROWS`` ``DataCheckActionOption`` :pr:`4116`
        * Implemented prediction intervals for non-time series native pipelines using the naïve method :pr:`4127`
    * Changes
        * Removed unnecessary logic from imputer components prior to nullable type handling :pr:`4038`, :pr:`4043`
        * Added calls to ``_handle_nullable_types`` in component fit, transform, and predict methods when needed :pr:`4046`, :pr:`4043`
        * Removed existing nullable type handling across AutoMLSearch to just use new handling :pr:`4085`, :pr:`4043`
        * Handled nullable type incompatibility in ``Decomposer`` :pr:`4105`, :pr:`4043
        * Removed nullable type incompatibility handling for ARIMA and ExponentialSmoothingRegressor :pr:`4129`
        * Changed the default value for ``null_strategy`` in ``InvalidTargetDataCheck`` to ``drop`` :pr:`4131`
        * Pinned sktime version to 0.17.0 for nullable types support :pr:`4137`
    * Testing Changes
        * Fixed installation of prophet for linux nightly tests :pr:`4114`

**v0.72.0 Mar. 27, 2023**
    * Enhancements
        * Updated `pipeline.get_prediction_intervals()` to add trend prediction interval information from STL decomposer :pr:`4093`
        * Added ``method=all`` support for ``TargetLeakageDataCheck`` :pr:`4106`
    * Fixes
        * Fixed ensemble pipelines not working with ``generate_pipeline_example`` :pr:`4102`
    * Changes
        * Pinned ipywidgets version under 8.0.5 :pr:`4097`
        * Calculated partial dependence grid values for integer data by rounding instead of truncating fractional values :pr:`4096`
    * Testing Changes
        * Updated graphviz installation in GitHub workflows to fix windows nightlies :pr:`4088`

**v0.71.0 Mar. 17, 2023***
    * Fixes
        * Fixed error in ``PipelineBase._supports_fast_permutation_importance`` with stacked ensemble pipelines :pr:`4083`

**v0.70.0 Mar. 16, 2023**
    * Changes
        * Added Oversampler nullable type incompatibility in X :pr:`4068`
        * Removed nullable handling from objective functions, ``roc_curve``, and ``correlation_matrix`` :pr:`4072`
        * Transitioned from ``prophet-prebuilt`` to ``prophet`` directly :pr:`4045`

**v0.69.0 Mar. 15, 2023**
    * Enhancements
        * Move black to regular dependency and use it for ``generate_pipeline_code`` :pr:`4005`
        * Implement ``generate_pipeline_example`` :pr:`4023`
        * Add new downcast utils for component-specific nullable type handling and begin implementation on objective and component base classes :pr:`4024`
        * Add nullable type incompatibility properties to the components that need them :pr:`4031`
        * Add ``get_evalml_requirements_file`` :pr:`4034`
        * Pipelines with DFS Transformers will run fast permutation importance if DFS features pre-exist :pr:`4037`
        * Add get_prediction_intervals() at the pipeline level :pr:`4052`
    * Fixes
        * Fixed ``generate_pipeline_example`` erroring out for pipelines with a ``DFSTransformer`` :pr:`4059`
        * Remove nullable types handling for ``OverSampler`` :pr:`4064`
    * Changes
        * Uncapped ``pmdarima`` and updated minimum version :pr:`4027`
        * Increase min catboost to 1.1.1 and xgboost to 1.7.0 to add nullable type support for those estimators :pr:`3996`
        * Unpinned ``networkx`` and updated minimum version :pr:`4035`
        * Increased ``scikit-learn`` version to 1.2.2 :pr:`4064`
        * Capped max ``holidays`` version to 0.21 :pr:`4064`
        * Stop allowing ``knn`` as a boolean impute strategy :pr:`4058`
        * Capped ``nbsphinx`` at < 0.9.0 :pr:`4071`
    * Testing Changes
        * Use ``release.yaml`` for performance tests on merge to main :pr:`4007`
        * Pin ``github-action-check-linked-issues`` at v1.4.5 :pr:`4042`
        * Updated tests to support Woodwork's object dtype inference for numeric columns :pr:`4066`
        * Updated ``TargetLeakageDataCheck`` tests to handle boolean targets properly :pr:`4066`

**v0.68.0 Feb. 15, 2023**
    * Enhancements
        * Integrated ``determine_periodicity`` into ``AutoMLSearch`` :pr:`3952`
        * Removed frequency limitations for decomposition using the ``STLDecomposer`` :pr:`3952`
    * Changes
        * Remove requirements-parser requirement :pr:`3978`
        * Updated the ``SKOptTuner`` to use a gradient boosting regressor for tuning instead of extra trees :pr:`3983`
        * Unpinned sktime from below 1.2, increased minimum to 1.2.1 :pr:`3983`
    * Testing Changes
        * Add pull request check for linked issues to CI workflow :pr:`3970`, :pr:`3980`
        * Upgraded minimum `IPython` version to 8.10.0 :pr:`3987`

**v0.67.0 Jan. 31, 2023**
    * Fixes
        * Re-added ``TimeSeriesPipeline.should_skip_featurization`` to fix bug where data would get featurized unnecessarily :pr:`3964`
        * Allow float categories to be passed into CatBoost estimators :pr:`3966`
    * Changes
        * Update pyproject.toml to correctly specify the data filepaths :pr:`3967`
    * Documentation Changes
        * Added demo for prediction intervals :pr:`3954`

**v0.66.1 Jan. 26, 2023**
    * Fixes
        * Updated ``LabelEncoder`` to store the original typing information :pr:`3960`
        * Fixed bug where all-null ``BooleanNullable`` columns would break the imputer during transform :pr:`3959`

**v0.66.0 Jan. 24, 2023**
    * Enhancements
        * Improved decomposer ``determine_periodicity`` functionality for better period guesses :pr:`3912`
        * Added ``dates_needed_for_prediction`` for time series pipelines :pr:`3906`
        * Added ``RFClassifierRFESelector``  and ``RFRegressorRFESelector`` components for feature selection using recursive feature elimination :pr:`3934`
        * Added ``dates_needed_for_prediction_range`` for time series pipelines :pr:`3941`
    * Fixes
        * Fixed ``set_period()`` not updating decomposer parameters :pr:`3932`
        * Removed second identical batch for time series problems in ``DefaultAlgorithm`` :pr:`3936`
        * Fix install command for alteryx-open-src-update-checker :pr:`3940`
        * Fixed non-prophet case of ``test_components_can_be_used_for_partial_dependence_fast_mode`` :pr:`3949`
    * Changes
        * Updated ``PolynomialDecomposer`` to work with sktime v0.15.1 :pr:`3930`
        * Add ruff and use pyproject.toml (move away from setup.cfg) :pr:`3928`
        * Pinned `category-encoders`` to 2.5.1.post0 :pr:`3933`
        * Remove requirements-parser and tomli from core requirements :pr:`3948`


**v0.65.0 Jan. 3, 2023**
    * Enhancements
        * Added the ability to retrieve prediction intervals for estimators that support time series regression :pr:`3876`
        * Added utils to handle the logic for threshold tuning objective and resplitting data :pr:`3888`
        * Integrated ``OrdinalEncoder`` into AutoMLSearch :pr:`3765`
    * Fixes
        * Fixed ARIMA not accounting for gap in prediction from end of training data :pr:`3884`
        * Fixed ``DefaultAlgorithm`` adding an extra ``OneHotEncoder`` when a categorical column is not selected :pr:`3914`
    * Changes
        * Added a threshold to ``DateTimeFormatDataCheck`` to account for too many duplicate or nan values :pr:`3883`
        * Changed treatment of ``Boolean`` columns for ``SimpleImputer`` and ``ClassImbalanceDataCheck`` to be compatible with new Woodwork inference :pr:`3892`
        * Split decomposer ``seasonal_period`` parameter into ``seasonal_smoother`` and ``period`` parameters :pr:`3896`
        * Excluded catboost from the broken link checking workflow due to 403 errors :pr:`3899`
        * Pinned scikit-learn version below 1.2.0 :pr:`3901`
        * Cast newly created one hot encoded columns as ``bool`` dtype :pr:`3913`
    * Documentation Changes
        * Hid non-essential warning messages in time series docs :pr:`3890`
    * Testing Changes


**v0.64.0 Dec. 8, 2022**
    * Enhancements
    * Fixes
        * Allowed the DFS Transformer to calculate feature values for Features with a ``dataframe_name`` that is not ``"X"`` :pr:`3873`
        * Stopped passing full list of DFS Transformer features into cloned pipeline in partial dependence fast mode :pr:`3875`
    * Changes
        * Update leaderboard names to show `ranking_score` instead of `validation_score` :pr:`3878`
        * Remove Int64Index after Pandas 1.5 Upgrade :pr:`3825`
        * Reduced the threshold for setting ``use_covariates`` to False for ARIMA models in AutoMLSearch :pr:`3868`
        * Pinned woodwork version at <=0.19.0 :pr:`3871`
        * Updated minimum Pandas version to 1.5.0 :pr:`3808`
        * Remove dsherry from automated dependency update reviews and added tamargrey :pr:`3870`
    * Documentation Changes
    * Testing Changes


**v0.63.0 Nov. 23, 2022**
    * Enhancements
        * Added fast mode to partial dependence :pr:`3753`
        * Added the ability to serialize featuretools features into time series pipelines :pr:`3836`
    * Fixes
        * Fixed ``TimeSeriesFeaturizer`` potentially selecting lags outside of feature engineering window :pr:`3773`
        * Fixed bug where ``TimeSeriesFeaturizer`` could not encode Ordinal columns with non numeric categories :pr:`3812`
        * Updated demo dataset links to point to new endpoint :pr:`3826`
        * Updated ``STLDecomposer`` to infer the time index frequency if it's not present :pr:`3829`
        * Updated ``_drop_time_index`` to move the time index from X to both ``X.index`` and ``y.index`` :pr:`3829`
        * Fixed bug where engineered features lost their origin attribute in partial dependence, causing it to fail :pr:`3830`
        * Fixed bug where partial dependence's fast mode handling for the DFS Transformer wouldn't work with multi output features :pr:`3830`
        * Allowed target to be present and ignored in partial dependence's DFS Transformer fast mode handling  :pr:`3830`
    * Changes
        * Consolidated decomposition frequency validation logic to ``Decomposer`` class :pr:`3811`
        * Removed Featuretools version upper bound and prevent Woodwork 0.20.0 from being installed :pr:`3813`
        * Updated min Featuretools version to 0.16.0, min nlp-primitives version to 2.9.0 and min Dask version to 2022.2.0 :pr:`3823`
        * Rename issue templates config.yaml to config.yml :pr:`3844`
        * Reverted change adding a ``should_skip_featurization`` flag to time series pipelines :pr:`3862`
    * Documentation Changes
        * Added information about STL Decomposition to the time series docs :pr:`3835`
        * Removed RTD failure on warnings :pr:`3864`


**v0.62.0 Nov. 01, 2022**
    * Fixes
        * Fixed bug with datetime conversion in ``get_time_index`` :pr:`3792`
        * Fixed bug where invalid anchored or offset frequencies were including the ``STLDecomposer`` in pipelines :pr:`3794`
        * Fixed bug where irregular datetime frequencies were causing errors in ``make_pipeline`` :pr:`3800`
    * Changes
        * Capped dask at < 2022.10.1 :pr:`3797`
        * Uncapped dask and excluded 2022.10.1 from viable versions :pr:`3803`
        * Removed all references to XGBoost's deprecated ``_use_label_encoder`` argument :pr:`3805`
        * Capped featuretools at < 1.17.0 :pr:`3805`
        * Capped woodwork at < 0.21.0 :pr:`3805`


**v0.61.1 Oct. 27, 2022**
    * Fixes
        * Fixed bug where ``TimeSeriesBaselinePipeline`` wouldn't preserve index name of input features :pr:`3788`
        * Fixed bug in ``TimeSeriesBaselinePipeline`` referencing a static string instead of time index var :pr:`3788`
    * Documentation Changes
        * Updated Release Notes :pr:`3788`


**v0.61.0 Oct. 25, 2022**
    * Enhancements
        * Added the STL Decomposer :pr:`3741`
        * Integrated STLDecomposer into AutoMLSearch for time series regression problems :pr:`3781`
        * Brought the PolynomialDecomposer up to parity with STLDecomposer :pr:`3768`
    * Changes
        * Cap Featuretools at < 1.15.0 :pr:`3775`
        * Remove Featuretools upper bound restriction and fix nlp-primitives import statements :pr:`3778`


**v0.60.0 Oct. 19, 2022**
    * Enhancements
        * Add forecast functions to time series regression pipeline :pr:`3742`
    * Fixes
        * Fix to allow ``IDColumnsDataCheck`` to work with ``IntegerNullable`` inputs :pr:`3740`
        * Fixed datasets name for main performance tests :pr:`3743`
    * Changes
        * Use Woodwork's ``dependence_dict`` method to calculate for ``TargetLeakageDataCheck`` :pr:`3728`
    * Documentation Changes
    * Testing Changes

.. warning::

    **Breaking Changes**
        * ``TargetLeakageDataCheck`` now uses argument ``mutual_info`` rather than ``mutual`` :pr:`3728`


**v0.59.0 Sept. 27, 2022**
    * Enhancements
        * Enhanced Decomposer with ``determine_periodicity`` function to automatically determine periodicity of seasonal target. :pr:`3729`
        * Enhanced Decomposer with ``set_seasonal_period`` function to set a ``Decomposer`` object's seasonal period automatically. :pr:`3729`
        * Added ``OrdinalEncoder`` component  :pr:`3736`
    * Fixes
        * Fixed holdout warning message showing when using default parameters :pr:`3727`
        * Fixed bug in Oversampler where categorical dtypes would fail :pr:`3732`
    * Changes
        * Automatic sorting of the ``time_index`` prior to running ``DataChecks`` has been disabled :pr:`3723`
    * Documentation Changes
    * Testing Changes
        * Update job to use new looking glass report command :pr:`3733`


**v0.58.0 Sept. 20, 2022**
    * Enhancements
        * Defined `get_trend_df()` for PolynomialDecomposer to allow decomposition of target data into trend, seasonality and residual. :pr:`3720`
        * Updated to run with Woodwork >= 0.18.0 :pr:`3700`
        * Pass time index column to time series native estimators but drop otherwise :pr:`3691`
        * Added ``errors`` attribute to ``AutoMLSearch`` for useful debugging :pr:`3702`
    * Fixes
        * Removed multiple samplers occurring in pipelines generated by ``DefaultAlgorithm`` :pr:`3696`
        * Fix search order changing when using ``DefaultAlgorithm`` :pr:`3704`
    * Changes
        * Bumped up minimum version of sktime to 0.12.0. :pr:`3720`
        * Added abstract Decomposer class as a parent to PolynomialDecomposer to support additional decomposers. :pr:`3720`
        * Pinned ``pmdarima`` < 2.0.0 :pr:`3679`
        * Added support for using ``downcast_nullable_types`` with Series as well as DataFrames :pr:`3697`
        * Added distinction between ranking and optimization objectives :pr:`3721`
    * Documentation Changes
    * Testing Changes
        * Updated pytest fixtures and brittle test files to explicitly set woodwork typing information :pr:`3697`
        * Added github workflow to run looking glass performance tests on merge to main :pr:`3690`
        * Fixed looking glass performance test script :pr:`3715`
        * Remove commit message from looking glass slack message :pr:`3719`

**v0.57.0 Sept. 6, 2022**
    * Enhancements
        *  Added ``KNNImputer`` class and created new knn parameter for Imputer :pr:`3662`
    * Fixes
        * ``IDColumnsDataCheck`` now only returns an action code to set the first column as the primary key if it contains unique values :pr:`3639`
        * ``IDColumnsDataCheck`` now can handle primary key columns containing "integer" values that are of the double type :pr:`3683`
        * Added support for BooleanNullable columns in EvalML pipelines and imputer :pr:`3678`
        * Updated StandardScaler to only apply to numeric columns :pr:`3686`
    * Changes
        * Unpinned sktime to allow for version 0.13.2 :pr:`3685`
        * Pinned ``pmdarima`` < 2.0.0 :pr:`3679`

**v0.56.1 Aug. 19, 2022**
    * Fixes
        * ``IDColumnsDataCheck`` now only returns an action code to set the first column as the primary key if it contains unique values :pr:`3639`
        * Reverted the ``make_pipeline`` changes that conditionally included the imputers :pr:`3672`

**v0.56.0 Aug. 15, 2022**
    * Enhancements
        * Add CI testing environment in Mac for install workflow :pr:`3646`
        * Updated ``make_pipeline`` to only include the Imputer in pipelines if NaNs exist in the data :pr:`3657`
        * Updated to run with Woodwork >= 0.17.2 :pr:`3626`
        * Add ``exclude_featurizers`` parameter to ``AutoMLSearch`` to specify featurizers that should be excluded from all pipelines :pr:`3631`
        * Add ``fit_transform`` method to pipelines and component graphs :pr:`3640`
        * Changed default value of data splitting for time series problem holdout set evaluation :pr:`3650`
    * Fixes
        * Reverted the Woodwork 0.17.x compatibility work due to performance regression :pr:`3664`
    * Changes
        * Disable holdout set in AutoML search by default :pr:`3659`
        * Pinned ``sktime`` at >=0.7.0,<0.13.1 due to slowdowns with time series modeling :pr:`3658`
        * Added additional testing support for Python 3.10 :pr:`3609`
    * Documentation Changes
        * Updated broken link checker to exclude stackoverflow domain :pr:`3633`
        * Add instructions to add new users to evalml-core-feedstock :pr:`3636`


**v0.55.0 July. 24, 2022**
    * Enhancements
        * Increased the amount of logical type information passed to Woodwork when calling ``ww.init()`` in transformers :pr:`3604`
        * Added ability to log how long each batch and pipeline take in ``automl.search()`` :pr:`3577`
        * Added the option to set the ``sp`` parameter for ARIMA models :pr:`3597`
        * Updated the CV split size of time series problems to match forecast horizon for improved performance :pr:`3616`
        * Added holdout set evaluation as part of AutoML search and pipeline ranking :pr:`3499`
        * Added Dockerfile.arm and .dockerignore for python version and M1 testing :pr:`3609`
        * Added ``test_gen_utils::in_container_arm64()`` fixture :pr:`3609`
    * Fixes
        * Fixed iterative graphs not appearing in documentation :pr:`3592`
        * Updated the ``load_diabetes()`` method to account for scikit-learn 1.1.1 changes to the dataset :pr:`3591`
        * Capped woodwork version at < 0.17.0 :pr:`3612`
        * Bump minimum scikit-optimize version to 0.9.0 `:pr:`3614`
        * Invalid target data checks involving regression and unsupported data types now produce a different ``DataCheckMessageCode`` :pr:`3630`
        * Updated ``test_data_checks.py::test_data_checks_raises_value_errors_on_init`` - more lenient text check :pr:`3609`
    * Changes
        * Add pre-commit hooks for linting :pr:`3608`
        * Implemented a lower threshold and window size for the ``TimeSeriesRegularizer`` and ``DatetimeFormatDataCheck`` :pr:`3627`
        * Updated ``IDColumnsDataCheck`` to return an action to set the first column as the primary key if it is identified as an ID column :pr:`3634`
    * Documentation Changes
    * Testing Changes
        * Pinned GraphViz version for Windows CI Test :pr:`3596`
        * Removed skipping of PolynomialDecomposer tests for Python 3.9 envs. :pr:`3720`
        * Removed ``pytest.mark.skip_if_39`` pytest marker :pr:`3602` :pr:`3607`
        * Updated pytest==7.1.2 :pr:`3609`
        * Added Dockerfile.arm and .dockerignore for python version and M1 testing :pr:`3609`
        * Added ``test_gen_utils::in_container_arm64()`` fixture :pr:`3609`

.. warning::

    **Breaking Changes**
        * Refactored test cases that iterate over all components to use ``pytest.mark.parametrise`` and changed the corresponding ``if...continue`` blocks to ``pytest.mark.xfail`` :pr:`3622`


**v0.54.0 June. 23, 2022**
    * Fixes
        * Updated the Imputer and SimpleImputer to work with scikit-learn 1.1.1. :pr:`3525`
        * Bumped the minimum versions of scikit-learn to 1.1.1 and imbalanced-learn to 0.9.1. :pr:`3525`
        * Added a clearer error message when ``describe`` is called on an un-instantiated ComponentGraph :pr:`3569`
        * Added a clearer error message when time series' ``predict`` is called with its X_train or y_train parameter set as None :pr:`3579`
    * Changes
        * Don't pass ``time_index`` as kwargs to sktime ARIMA implementation for compatibility with latest version :pr:`3564`
        * Remove incompatible ``nlp-primitives`` version 2.6.0 from accepted dependency versions :pr:`3572`, :pr:`3574`
        * Updated evalml authors :pr:`3581`
    * Documentation Changes
        * Fix typo in ``long_description`` field in ``setup.cfg`` :pr:`3553`
        * Update install page to remove Python 3.7 mention :pr:`3567`


**v0.53.1 June. 9, 2022**
    * Changes
        * Set the development status to ``4 - Beta`` in ``setup.cfg`` :pr:`3550`


**v0.53.0 June. 9, 2022**
    * Enhancements
        * Pass ``n_jobs`` to default algorithm :pr:`3548`
    * Fixes
        * Fixed github workflows for featuretools and woodwork to test their main branch against evalml. :pr:`3517`
        * Supress warnings in ``TargetEncoder`` raised by a coming change to default parameters :pr:`3540`
        * Fixed bug where schema was not being preserved in column renaming for XGBoost and LightGBM models :pr:`3496`
    * Changes
        * Transitioned to use pyproject.toml and setup.cfg away from setup.py :pr:`3494`, :pr:`3536`
    * Documentation Changes
        * Updated the Time Series User Guide page to include known-in-advance features and fix typos :pr:`3521`
        * Add slack and stackoverflow icon to footer :pr:`3528`
        * Add install instructions for M1 Mac :pr:`3543`
    * Testing Changes
        * Rename yml to yaml for GitHub Actions :pr:`3522`
        * Remove ``noncore_dependency`` pytest marker :pr:`3541`
        * Changed ``test_smotenc_category_features`` to use valid postal code values in response to new woodwork type validation :pr:`3544`


**v0.52.0 May. 12, 2022**
    * Changes
        * Added github workflows for featuretools and woodwork to test their main branch against evalml. :pr:`3504`
        * Added pmdarima to conda recipe. :pr:`3505`
        * Added a threshold for ``NullDataCheck`` before a warning is issued for null values :pr:`3507`
        * Changed ``NoVarianceDataCheck`` to only output warnings :pr:`3506`
        * Reverted XGBoost Classifier/Regressor patch for all boolean columns needing to be converted to int. :pr:`3503`
        * Updated ``roc_curve()`` and ``conf_matrix()`` to work with IntegerNullable and BooleanNullable types. :pr:`3465`
        * Changed ``ComponentGraph._transform_features`` to raise a ``PipelineError`` instead of a ``ValueError``. This is not a breaking change because ``PipelineError`` is a subclass of ``ValueError``. :pr:`3497`
        * Capped ``sklearn`` at version 1.1.0 :pr:`3518`
    * Documentation Changes
        * Updated to install prophet extras in Read the Docs. :pr:`3509`
    * Testing Changes
        * Moved vowpal wabbit in test recipe to ``evalml`` package from ``evalml-core`` :pr:`3502`


**v0.51.0 Apr. 28, 2022**
    * Enhancements
        * Updated ``make_pipeline_from_data_check_output`` to work with time series problems. :pr:`3454`
    * Fixes
        * Changed ``PipelineBase.graph_json()`` to return a python dictionary and renamed as ``graph_dict()``:pr:`3463`
    * Changes
        * Added ``vowpalwabbit`` to local recipe and remove ``is_using_conda`` pytest skip markers from relevant tests :pr:`3481`
    * Documentation Changes
        * Fixed broken link in contributing guide :pr:`3464`
        * Improved development instructions :pr:`3468`
        * Added the ``TimeSeriesRegularizer`` and ``TimeSeriesImputer`` to the timeseries section of the User Guide :pr:`3473`
        * Updated OSS slack link :pr:`3487`
        * Fix rendering of model understanding plotly charts in docs :pr:`3460`
    * Testing Changes
        * Updated unit tests to support woodwork 0.16.2 :pr:`3482`
        * Fix some unit tests after vowpal wabbit got added to conda recipe :pr:`3486`

.. warning::

    **Breaking Changes**
        * Renamed ``PipelineBase.graph_json()`` to ``PipelineBase.graph_dict()`` :pr:`3463`
        * Minimum supported woodwork version is now 0.16.2 :pr:`3482`

**v0.50.0 Apr. 12, 2022**
    * Enhancements
        * Added ``TimeSeriesImputer`` component :pr:`3374`
        * Replaced ``pipeline_parameters`` and ``custom_hyperparameters`` with ``search_parameters`` in ``AutoMLSearch`` :pr:`3373`, :pr:`3427`
        * Added ``TimeSeriesRegularizer`` to smooth uninferrable date ranges for time series problems :pr:`3376`
        * Enabled ensembling as a parameter for ``DefaultAlgorithm`` :pr:`3435`, :pr:`3444`
    * Fixes
        * Fix ``DefaultAlgorithm`` not handling Email and URL features :pr:`3419`
        * Added test to ensure ``LabelEncoder`` parameters preserved during ``AutoMLSearch`` :pr:`3326`
    * Changes
        * Updated ``DateTimeFormatDataCheck`` to use woodwork's ``infer_frequency`` function :pr:`3425`
        * Renamed ``graphs.py`` to ``visualizations.py`` :pr:`3439`
    * Documentation Changes
        * Updated the model understanding section of the user guide to include missing functions :pr:`3446`
        * Rearranged the user guide model understanding page for easier navigation :pr:`3457`
        * Update README text to Alteryx :pr:`3462`

.. warning::

    **Breaking Changes**
        * Renamed ``graphs.py`` to ``visualizations.py`` :pr:`3439`
        * Replaced ``pipeline_parameters`` and ``custom_hyperparameters`` with ``search_parameters`` in ``AutoMLSearch`` :pr:`3373`

**v0.49.0 Mar. 31, 2022**
    * Enhancements
        * Added ``use_covariates`` parameter to ``ARIMARegressor`` :pr:`3407`
        * ``AutoMLSearch`` will set ``use_covariates`` to ``False`` for ARIMA when dataset is large :pr:`3407`
        * Add ability to retrieve logical types to a component in the graph via ``get_component_input_logical_types`` :pr:`3428`
        * Add ability to get logical types passed to the last component via ``last_component_input_logical_types`` :pr:`3428`
    * Fixes
        * Fix conda build after PR `3407` :pr:`3429`
    * Changes
        * Moved model understanding metrics from ``graph.py`` into a separate file :pr:`3417`
        * Unpin ``click`` dependency :pr:`3420`
        * For ``IterativeAlgorithm``, put time series algorithms first :pr:`3407`
        * Use ``prophet-prebuilt`` to install prophet in extras :pr:`3407`

.. warning::

    **Breaking Changes**
        * Moved model understanding metrics from ``graph.py`` to ``metrics.py`` :pr:`3417`


**v0.48.0 Mar. 25, 2022**
    * Enhancements
        * Add support for oversampling in time series classification problems :pr:`3387`
    * Fixes
        * Fixed ``TimeSeriesFeaturizer`` to make it deterministic when creating and choosing columns :pr:`3384`
        * Fixed bug where Email/URL features with missing values would cause the imputer to error out :pr:`3388`
    * Changes
        * Update maintainers to add Frank :pr:`3382`
        * Allow woodwork version 0.14.0 to be installed :pr:`3381`
        * Moved partial dependence functions from ``graph.py`` to a separate file :pr:`3404`
        * Pin ``click`` at ``8.0.4`` due to incompatibility with ``black`` :pr:`3413`
    * Documentation Changes
        * Added automl user guide section covering search algorithms :pr:`3394`
        * Updated broken links and automated broken link detection :pr:`3398`
        * Upgraded nbconvert :pr:`3402`, :pr:`3411`
    * Testing Changes
        * Updated scheduled workflows to only run on Alteryx owned repos (:pr:`3395`)
        * Exclude documentation versions other than latest from broken link check :pr:`3401`

.. warning::

    **Breaking Changes**
        * Moved partial dependence functions from ``graph.py`` to ``partial_dependence.py`` :pr:`3404`


**v0.47.0 Mar. 16, 2022**
    * Enhancements
        * Added ``TimeSeriesFeaturizer`` into ARIMA-based pipelines :pr:`3313`
        * Added caching capability for ensemble training during ``AutoMLSearch`` :pr:`3257`
        * Added new error code for zero unique values in ``NoVarianceDataCheck`` :pr:`3372`
    * Fixes
        * Fixed ``get_pipelines`` to reset pipeline threshold for binary cases :pr:`3360`
    * Changes
        * Update maintainers :pr:`3365`
        * Revert pandas 1.3.0 compatibility patch :pr:`3378`
    * Documentation Changes
        * Fixed documentation links to point to correct pages :pr:`3358`
    * Testing Changes
        * Checkout main branch in build_conda_pkg job :pr:`3375`

**v0.46.0 Mar. 03, 2022**
    * Enhancements
        * Added ``test_size`` parameter to ``ClassImbalanceDataCheck`` :pr:`3341`
        * Make target optional for ``NoVarianceDataCheck`` :pr:`3339`
    * Changes
        * Removed ``python_version<3.9`` environment marker from sktime dependency :pr:`3332`
        * Updated ``DatetimeFormatDataCheck`` to return all messages and not return early if NaNs are detected :pr:`3354`
    * Documentation Changes
        * Added in-line tabs and copy-paste functionality to documentation, overhauled Install page :pr:`3353`

**v0.45.0 Feb. 17, 2022**
    * Enhancements
        * Added support for pandas >= 1.4.0 :pr:`3324`
        * Standardized feature importance for estimators :pr:`3305`
        * Replaced usage of private method with Woodwork's public ``get_subset_schema`` method :pr:`3325`
    * Changes
        * Added an ``is_cv`` property to the datasplitters used :pr:`3297`
        * Changed SimpleImputer to ignore Natural Language columns :pr:`3324`
        * Added drop NaN component to some time series pipelines :pr:`3310`
    * Documentation Changes
        * Update README.md with Alteryx link (:pr:`3319`)
        * Added formatting to the AutoML user guide to shorten result outputs :pr:`3328`
    * Testing Changes
        * Add auto approve dependency workflow schedule for every 30 mins :pr:`3312`

**v0.44.0 Feb. 04, 2022**
    * Enhancements
        * Updated ``DefaultAlgorithm`` to also limit estimator usage for long-running multiclass problems :pr:`3099`
        * Added ``make_pipeline_from_data_check_output()`` utility method :pr:`3277`
        * Updated ``AutoMLSearch`` to use ``DefaultAlgorithm`` as the default automl algorithm :pr:`3261`, :pr:`3304`
        * Added more specific data check errors to ``DatetimeFormatDataCheck`` :pr:`3288`
        * Added ``features`` as a parameter for ``AutoMLSearch`` and add ``DFSTransformer`` to pipelines when ``features`` are present :pr:`3309`
    * Fixes
        * Updated the binary classification pipeline's ``optimize_thresholds`` method to use Nelder-Mead :pr:`3280`
        * Fixed bug where feature importance on time series pipelines only showed 0 for time index :pr:`3285`
    * Changes
        * Removed ``DateTimeNaNDataCheck`` and ``NaturalLanguageNaNDataCheck`` in favor of ``NullDataCheck`` :pr:`3260`
        * Drop support for Python 3.7 :pr:`3291`
        * Updated minimum version of ``woodwork`` to ``v0.12.0`` :pr:`3290`
    * Documentation Changes
        * Update documentation and docstring for `validate_holdout_datasets` for time series problems :pr:`3278`
        * Fixed mistake in documentation where wrong objective was used for calculating percent-better-than-baseline :pr:`3285`


.. warning::

    **Breaking Changes**
        * Removed ``DateTimeNaNDataCheck`` and ``NaturalLanguageNaNDataCheck`` in favor of ``NullDataCheck`` :pr:`3260`
        * Dropped support for Python 3.7 :pr:`3291`


**v0.43.0 Jan. 25, 2022**
    * Enhancements
        * Updated new ``NullDataCheck`` to return a warning and suggest an action to impute columns with null values :pr:`3197`
        * Updated ``make_pipeline_from_actions`` to handle null column imputation :pr:`3237`
        * Updated data check actions API to return options instead of actions and add functionality to suggest and take action on columns with null values :pr:`3182`
    * Fixes
        * Fixed categorical data leaking into non-categorical sub-pipelines in ``DefaultAlgorithm`` :pr:`3209`
        * Fixed Python 3.9 installation for prophet by updating ``pmdarima`` version in requirements :pr:`3268`
        * Allowed DateTime columns to pass through PerColumnImputer without breaking :pr:`3267`
    * Changes
        * Updated ``DataCheck`` ``validate()`` output to return a dictionary instead of list for actions :pr:`3142`
        * Updated ``DataCheck`` ``validate()`` API to use the new ``DataCheckActionOption`` class instead of ``DataCheckAction`` :pr:`3152`
        * Uncapped numba version and removed it from requirements :pr:`3263`
        * Renamed ``HighlyNullDataCheck`` to ``NullDataCheck`` :pr:`3197`
        * Updated data check ``validate()`` output to return a list of warnings and errors instead of a dictionary :pr:`3244`
        * Capped ``pandas`` at < 1.4.0 :pr:`3274`
    * Testing Changes
        * Bumped minimum ``IPython`` version to 7.16.3 in ``test-requirements.txt`` based on dependabot feedback :pr:`3269`

.. warning::

    **Breaking Changes**
        * Renamed ``HighlyNullDataCheck`` to ``NullDataCheck`` :pr:`3197`
        * Updated data check ``validate()`` output to return a list of warnings and errors instead of a dictionary. See the Data Check or Data Check Actions pages (under User Guide) for examples. :pr:`3244`
        * Removed ``impute_all`` and ``default_impute_strategy`` parameters from the ``PerColumnImputer`` :pr:`3267`
        * Updated ``PerColumnImputer`` such that columns not specified in ``impute_strategies`` dict will not be imputed anymore :pr:`3267`


**v0.42.0 Jan. 18, 2022**
    * Enhancements
        * Required the separation of training and test data by ``gap`` + 1 units to be verified by ``time_index`` for time series problems :pr:`3208`
        * Added support for boolean features for ``ARIMARegressor`` :pr:`3187`
        * Updated dependency bot workflow to remove outdated description and add new configuration to delete branches automatically :pr:`3212`
        * Added ``n_obs`` and ``n_splits`` to ``TimeSeriesParametersDataCheck`` error details :pr:`3246`
    * Fixes
        * Fixed classification pipelines to only accept target data with the appropriate number of classes :pr:`3185`
        * Added support for time series in ``DefaultAlgorithm`` :pr:`3177`
        * Standardized names of featurization components :pr:`3192`
        * Removed empty cell in text_input.ipynb :pr:`3234`
        * Removed potential prediction explanations failure when pipelines predicted a class with probability 1 :pr:`3221`
        * Dropped NaNs before partial dependence grid generation :pr:`3235`
        * Allowed prediction explanations to be json-serializable :pr:`3262`
        * Fixed bug where ``InvalidTargetDataCheck`` would not check time series regression targets :pr:`3251`
        * Fixed bug in ``are_datasets_separated_by_gap_time_index`` :pr:`3256`
    * Changes
        * Raised lowest compatible numpy version to 1.21.0 to address security concerns :pr:`3207`
        * Changed the default objective to ``MedianAE`` from ``R2`` for time series regression :pr:`3205`
        * Removed all-nan Unknown to Double logical conversion in ``infer_feature_types`` :pr:`3196`
        * Checking the validity of holdout data for time series problems can be performed by calling ``pipelines.utils.validate_holdout_datasets`` prior to calling ``predict`` :pr:`3208`
    * Testing Changes
        * Update auto approve workflow trigger and delete branch after merge :pr:`3265`

.. warning::

    **Breaking Changes**
        * Renamed ``DateTime Featurizer Component`` to ``DateTime Featurizer`` and ``Natural Language Featurization Component`` to ``Natural Language Featurizer`` :pr:`3192`



**v0.41.0 Jan. 06, 2022**
    * Enhancements
        * Added string support for DataCheckActionCode :pr:`3167`
        * Added ``DataCheckActionOption`` class :pr:`3134`
        * Add issue templates for bugs, feature requests and documentation improvements for GitHub :pr:`3199`
    * Fixes
        * Fix bug where prediction explanations ``class_name`` was shown as float for boolean targets :pr:`3179`
        * Fixed bug in nightly linux tests :pr:`3189`
    * Changes
        * Removed usage of scikit-learn's ``LabelEncoder`` in favor of ours :pr:`3161`
        * Removed nullable types checking from ``infer_feature_types`` :pr:`3156`
        * Fixed ``mean_cv_data`` and ``validation_score`` values in AutoMLSearch.rankings to reflect cv score or ``NaN`` when appropriate :pr:`3162`
    * Testing Changes
        * Updated tests to use new pipeline API instead of defining custom pipeline classes :pr:`3172`
        * Add workflow to auto-merge dependency PRs if status checks pass :pr:`3184`

**v0.40.0 Dec. 22, 2021**
    * Enhancements
        * Added ``TimeSeriesSplittingDataCheck`` to ``DefaultDataChecks`` to verify adequate class representation in time series classification problems :pr:`3141`
        * Added the ability to accept serialized features and skip computation in ``DFSTransformer`` :pr:`3106`
        * Added support for known-in-advance features :pr:`3149`
        * Added Holt-Winters ``ExponentialSmoothingRegressor`` for time series regression problems :pr:`3157`
        * Required the separation of training and test data by ``gap`` + 1 units to be verified by ``time_index`` for time series problems :pr:`3160`
    * Fixes
        * Fixed error caused when tuning threshold for time series binary classification :pr:`3140`
    * Changes
        * ``TimeSeriesParametersDataCheck`` was added to ``DefaultDataChecks`` for time series problems :pr:`3139`
        * Renamed ``date_index`` to ``time_index`` in ``problem_configuration`` for time series problems :pr:`3137`
        * Updated ``nlp-primitives`` minimum version to 2.1.0 :pr:`3166`
        * Updated minimum version of ``woodwork`` to v0.11.0 :pr:`3171`
        * Revert `3160` until uninferrable frequency can be addressed earlier in the process :pr:`3198`
    * Documentation Changes
        * Added comments to provide clarity on doctests :pr:`3155`
    * Testing Changes
        * Parameterized tests in ``test_datasets.py`` :pr:`3145`

.. warning::

    **Breaking Changes**
        * Renamed ``date_index`` to ``time_index`` in ``problem_configuration`` for time series problems :pr:`3137`


**v0.39.0 Dec. 9, 2021**
    * Enhancements
        * Renamed ``DelayedFeatureTransformer`` to ``TimeSeriesFeaturizer`` and enhanced it to compute rolling features :pr:`3028`
        * Added ability to impute only specific columns in ``PerColumnImputer`` :pr:`3123`
        * Added ``TimeSeriesParametersDataCheck`` to verify the time series parameters are valid given the number of splits in cross validation :pr:`3111`
    * Fixes
        * Default parameters for ``RFRegressorSelectFromModel`` and ``RFClassifierSelectFromModel`` has been fixed to avoid selecting all features :pr:`3110`
    * Changes
        * Removed reliance on a datetime index for ``ARIMARegressor`` and ``ProphetRegressor`` :pr:`3104`
        * Included target leakage check when fitting ``ARIMARegressor`` to account for the lack of ``TimeSeriesFeaturizer`` in ``ARIMARegressor`` based pipelines :pr:`3104`
        * Cleaned up and refactored ``InvalidTargetDataCheck`` implementation and docstring :pr:`3122`
        * Removed indices information from the output of ``HighlyNullDataCheck``'s ``validate()`` method :pr:`3092`
        * Added ``ReplaceNullableTypes`` component to prepare for handling pandas nullable types. :pr:`3090`
        * Updated ``make_pipeline`` for handling pandas nullable types in preprocessing pipeline. :pr:`3129`
        * Removed unused ``EnsembleMissingPipelinesError`` exception definition :pr:`3131`
    * Testing Changes
        * Refactored tests to avoid using ``importorskip`` :pr:`3126`
        * Added ``skip_during_conda`` test marker to skip tests that are not supposed to run during conda build :pr:`3127`
        * Added ``skip_if_39`` test marker to skip tests that are not supposed to run during python 3.9 :pr:`3133`

.. warning::

    **Breaking Changes**
        * Renamed ``DelayedFeatureTransformer`` to ``TimeSeriesFeaturizer`` :pr:`3028`
        * ``ProphetRegressor`` now requires a datetime column in ``X`` represented by the ``date_index`` parameter :pr:`3104`
        * Renamed module ``evalml.data_checks.invalid_target_data_check`` to ``evalml.data_checks.invalid_targets_data_check`` :pr:`3122`
        * Removed unused ``EnsembleMissingPipelinesError`` exception definition :pr:`3131`


**v0.38.0 Nov. 27, 2021**
    * Enhancements
        * Added ``data_check_name`` attribute to the data check action class :pr:`3034`
        * Added ``NumWords`` and ``NumCharacters`` primitives to ``TextFeaturizer`` and renamed ``TextFeaturizer` to ``NaturalLanguageFeaturizer`` :pr:`3030`
        * Added support for ``scikit-learn > 1.0.0`` :pr:`3051`
        * Required the ``date_index`` parameter to be specified for time series problems  in ``AutoMLSearch`` :pr:`3041`
        * Allowed time series pipelines to predict on test datasets whose length is less than or equal to the ``forecast_horizon``. Also allowed the test set index to start at 0. :pr:`3071`
        * Enabled time series pipeline to predict on data with features that are not known-in-advanced :pr:`3094`
    * Fixes
        * Added in error message when fit and predict/predict_proba data types are different :pr:`3036`
        * Fixed bug where ensembling components could not get converted to JSON format :pr:`3049`
        * Fixed bug where components with tuned integer hyperparameters could not get converted to JSON format :pr:`3049`
        * Fixed bug where force plots were not displaying correct feature values :pr:`3044`
        * Included confusion matrix at the pipeline threshold for ``find_confusion_matrix_per_threshold`` :pr:`3080`
        * Fixed bug where One Hot Encoder would error out if a non-categorical feature had a missing value :pr:`3083`
        * Fixed bug where features created from categorical columns by ``Delayed Feature Transformer`` would be inferred as categorical :pr:`3083`
    * Changes
        * Delete ``predict_uses_y`` estimator attribute :pr:`3069`
        * Change ``DateTimeFeaturizer`` to use corresponding Featuretools primitives :pr:`3081`
        * Updated ``TargetDistributionDataCheck`` to return metadata details as floats rather strings :pr:`3085`
        * Removed dependency on ``psutil`` package :pr:`3093`
    * Documentation Changes
        * Updated docs to use data check action methods rather than manually cleaning data :pr:`3050`
    * Testing Changes
        * Updated integration tests to use ``make_pipeline_from_actions`` instead of private method :pr:`3047`


.. warning::

    **Breaking Changes**
        * Added ``data_check_name`` attribute to the data check action class :pr:`3034`
        * Renamed ``TextFeaturizer` to ``NaturalLanguageFeaturizer`` :pr:`3030`
        * Updated the ``Pipeline.graph_json`` function to return a dictionary of "from" and "to" edges instead of tuples :pr:`3049`
        * Delete ``predict_uses_y`` estimator attribute :pr:`3069`
        * Changed time series problems in ``AutoMLSearch`` to need a not-``None`` ``date_index`` :pr:`3041`
        * Changed the ``DelayedFeatureTransformer`` to throw a ``ValueError`` during fit if the ``date_index`` is ``None`` :pr:`3041`
        * Passing ``X=None`` to ``DelayedFeatureTransformer`` is deprecated :pr:`3041`


**v0.37.0 Nov. 9, 2021**
    * Enhancements
        * Added ``find_confusion_matrix_per_threshold`` to Model Understanding :pr:`2972`
        * Limit computationally-intensive models during ``AutoMLSearch`` for certain multiclass problems, allow for opt-in with parameter ``allow_long_running_models`` :pr:`2982`
        * Added support for stacked ensemble pipelines to prediction explanations module :pr:`2971`
        * Added integration tests for data checks and data checks actions workflow :pr:`2883`
        * Added a change in pipeline structure to handle categorical columns separately for pipelines in ``DefaultAlgorithm`` :pr:`2986`
        * Added an algorithm to ``DelayedFeatureTransformer`` to select better lags :pr:`3005`
        * Added test to ensure pickling pipelines preserves thresholds :pr:`3027`
        * Added AutoML function to access ensemble pipeline's input pipelines IDs :pr:`3011`
        * Added ability to define which class is "positive" for label encoder in binary classification case :pr:`3033`
    * Fixes
        * Fixed bug where ``Oversampler`` didn't consider boolean columns to be categorical :pr:`2980`
        * Fixed permutation importance failing when target is categorical :pr:`3017`
        * Updated estimator and pipelines' ``predict``, ``predict_proba``, ``transform``, ``inverse_transform`` methods to preserve input indices :pr:`2979`
        * Updated demo dataset link for daily min temperatures :pr:`3023`
    * Changes
        * Updated ``OutliersDataCheck`` and ``UniquenessDataCheck`` and allow for the suspension of the Nullable types error :pr:`3018`
    * Documentation Changes
        * Fixed cost benefit matrix demo formatting :pr:`2990`
        * Update ReadMe.md with new badge links and updated installation instructions for conda :pr:`2998`
        * Added more comprehensive doctests :pr:`3002`


**v0.36.0 Oct. 27, 2021**
    * Enhancements
        * Added LIME as an algorithm option for ``explain_predictions`` and ``explain_predictions_best_worst`` :pr:`2905`
        * Standardized data check messages and added default "rows" and "columns" to data check message details dictionary :pr:`2869`
        * Added ``rows_of_interest`` to pipeline utils :pr:`2908`
        * Added support for woodwork version ``0.8.2`` :pr:`2909`
        * Enhanced the ``DateTimeFeaturizer`` to handle ``NaNs`` in date features :pr:`2909`
        * Added support for woodwork logical types ``PostalCode``, ``SubRegionCode``, and ``CountryCode`` in model understanding tools :pr:`2946`
        * Added Vowpal Wabbit regressor and classifiers :pr:`2846`
        * Added `NoSplit` data splitter for future unsupervised learning searches :pr:`2958`
        * Added method to convert actions into a preprocessing pipeline :pr:`2968`
    * Fixes
        * Fixed bug where partial dependence was not respecting the ww schema :pr:`2929`
        * Fixed ``calculate_permutation_importance`` for datetimes on ``StandardScaler`` :pr:`2938`
        * Fixed ``SelectColumns`` to only select available features for feature selection in ``DefaultAlgorithm`` :pr:`2944`
        * Fixed ``DropColumns`` component not receiving parameters in ``DefaultAlgorithm`` :pr:`2945`
        * Fixed bug where trained binary thresholds were not being returned by ``get_pipeline`` or ``clone`` :pr:`2948`
        * Fixed bug where ``Oversampler`` selected ww logical categorical instead of ww semantic category :pr:`2946`
    * Changes
        * Changed ``make_pipeline`` function to place the ``DateTimeFeaturizer`` prior to the ``Imputer`` so that ``NaN`` dates can be imputed :pr:`2909`
        * Refactored ``OutliersDataCheck`` and ``HighlyNullDataCheck`` to add more descriptive metadata :pr:`2907`
        * Bumped minimum version of ``dask`` from 2021.2.0 to 2021.10.0 :pr:`2978`
    * Documentation Changes
        * Added back Future Release section to release notes :pr:`2927`
        * Updated CI to run doctest (docstring tests) and apply necessary fixes to docstrings :pr:`2933`
        * Added documentation for ``BinaryClassificationPipeline`` thresholding :pr:`2937`
    * Testing Changes
        * Fixed dependency checker to catch full names of packages :pr:`2930`
        * Refactored ``build_conda_pkg`` to work from a local recipe :pr:`2925`
        * Refactored component test for different environments :pr:`2957`

.. warning::

    **Breaking Changes**
        * Standardized data check messages and added default "rows" and "columns" to data check message details dictionary. This may change the number of messages returned from a data check. :pr:`2869`


**v0.35.0 Oct. 14, 2021**
    * Enhancements
        * Added human-readable pipeline explanations to model understanding :pr:`2861`
        * Updated to support Featuretools 1.0.0 and nlp-primitives 2.0.0 :pr:`2848`
    * Fixes
        * Fixed bug where ``long`` mode for the top level search method was not respected :pr:`2875`
        * Pinned ``cmdstan`` to ``0.28.0`` in ``cmdstan-builder`` to prevent future breaking of support for Prophet :pr:`2880`
        * Added ``Jarque-Bera`` to the ``TargetDistributionDataCheck`` :pr:`2891`
    * Changes
        * Updated pipelines to use a label encoder component instead of doing encoding on the pipeline level :pr:`2821`
        * Deleted scikit-learn ensembler :pr:`2819`
        * Refactored pipeline building logic out of ``AutoMLSearch`` and into ``IterativeAlgorithm`` :pr:`2854`
        * Refactored names for methods in ``ComponentGraph`` and ``PipelineBase`` :pr:`2902`
    * Documentation Changes
        * Updated ``install.ipynb`` to reflect flexibility for ``cmdstan`` version installation :pr:`2880`
        * Updated the conda section of our contributing guide :pr:`2899`
    * Testing Changes
        * Updated ``test_all_estimators`` to account for Prophet being allowed for Python 3.9 :pr:`2892`
        * Updated linux tests to use ``cmdstan-builder==0.0.8`` :pr:`2880`

.. warning::

    **Breaking Changes**
        * Updated pipelines to use a label encoder component instead of doing encoding on the pipeline level. This means that pipelines will no longer automatically encode non-numerical targets. Please use a label encoder if working with classification problems and non-numeric targets. :pr:`2821`
        * Deleted scikit-learn ensembler :pr:`2819`
        * ``IterativeAlgorithm`` now requires X, y, problem_type as required arguments as well as sampler_name, allowed_model_families, allowed_component_graphs, max_batches, and verbose as optional arguments :pr:`2854`
        * Changed method names of ``fit_features`` and ``compute_final_component_features`` to ``fit_and_transform_all_but_final`` and ``transform_all_but_final`` in ``ComponentGraph``, and ``compute_estimator_features`` to ``transform_all_but_final`` in pipeline classes :pr:`2902`

**v0.34.0 Sep. 30, 2021**
    * Enhancements
        * Updated to work with Woodwork 0.8.1 :pr:`2783`
        * Added validation that ``training_data`` and ``training_target`` are not ``None`` in prediction explanations :pr:`2787`
        * Added support for training-only components in pipelines and component graphs :pr:`2776`
        * Added default argument for the parameters value for ``ComponentGraph.instantiate`` :pr:`2796`
        * Added ``TIME_SERIES_REGRESSION`` to ``LightGBMRegressor's`` supported problem types :pr:`2793`
        * Provided a JSON representation of a pipeline's DAG structure :pr:`2812`
        * Added validation to holdout data passed to ``predict`` and ``predict_proba`` for time series :pr:`2804`
        * Added information about which row indices are outliers in ``OutliersDataCheck`` :pr:`2818`
        * Added verbose flag to top level ``search()`` method :pr:`2813`
        * Added support for linting jupyter notebooks and clearing the executed cells and empty cells :pr:`2829` :pr:`2837`
        * Added "DROP_ROWS" action to output of ``OutliersDataCheck.validate()`` :pr:`2820`
        * Added the ability of ``AutoMLSearch`` to accept a ``SequentialEngine`` instance as engine input :pr:`2838`
        * Added new label encoder component to EvalML :pr:`2853`
        * Added our own partial dependence implementation :pr:`2834`
    * Fixes
        * Fixed bug where ``calculate_permutation_importance`` was not calculating the right value for pipelines with target transformers :pr:`2782`
        * Fixed bug where transformed target values were not used in ``fit`` for time series pipelines :pr:`2780`
        * Fixed bug where ``score_pipelines`` method of ``AutoMLSearch`` would not work for time series problems :pr:`2786`
        * Removed ``TargetTransformer`` class :pr:`2833`
        * Added tests to verify ``ComponentGraph`` support by pipelines :pr:`2830`
        * Fixed incorrect parameter for baseline regression pipeline in ``AutoMLSearch`` :pr:`2847`
        * Fixed bug where the desired estimator family order was not respected in ``IterativeAlgorithm`` :pr:`2850`
    * Changes
        * Changed woodwork initialization to use partial schemas :pr:`2774`
        * Made ``Transformer.transform()`` an abstract method :pr:`2744`
        * Deleted ``EmptyDataChecks`` class :pr:`2794`
        * Removed data check for checking log distributions in ``make_pipeline`` :pr:`2806`
        * Changed the minimum ``woodwork`` version to 0.8.0 :pr:`2783`
        * Pinned ``woodwork`` version to 0.8.0 :pr:`2832`
        * Removed ``model_family`` attribute from ``ComponentBase`` and transformers :pr:`2828`
        * Limited ``scikit-learn`` until new features and errors can be addressed :pr:`2842`
        * Show DeprecationWarning when Sklearn Ensemblers are called :pr:`2859`
    * Testing Changes
        * Updated matched assertion message regarding monotonic indices in polynomial detrender tests :pr:`2811`
        * Added a test to make sure pip versions match conda versions :pr:`2851`

.. warning::

    **Breaking Changes**
        * Made ``Transformer.transform()`` an abstract method :pr:`2744`
        * Deleted ``EmptyDataChecks`` class :pr:`2794`
        * Removed data check for checking log distributions in ``make_pipeline`` :pr:`2806`


**v0.33.0 Sep. 15, 2021**
    * Fixes
        * Fixed bug where warnings during ``make_pipeline`` were not being raised to the user :pr:`2765`
    * Changes
        * Refactored and removed ``SamplerBase`` class :pr:`2775`
    * Documentation Changes
        * Added docstring linting packages ``pydocstyle`` and ``darglint`` to `make-lint` command :pr:`2670`


**v0.32.1 Sep. 10, 2021**
    * Enhancements
        * Added ``verbose`` flag to ``AutoMLSearch`` to run search in silent mode by default :pr:`2645`
        * Added label encoder to ``XGBoostClassifier`` to remove the warning :pr:`2701`
        * Set ``eval_metric`` to ``logloss`` for ``XGBoostClassifier`` :pr:`2741`
        * Added support for ``woodwork`` versions ``0.7.0`` and ``0.7.1`` :pr:`2743`
        * Changed ``explain_predictions`` functions to display original feature values :pr:`2759`
        * Added ``X_train`` and ``y_train`` to ``graph_prediction_vs_actual_over_time`` and ``get_prediction_vs_actual_over_time_data`` :pr:`2762`
        * Added ``forecast_horizon`` as a required parameter to time series pipelines and ``AutoMLSearch`` :pr:`2697`
        * Added ``predict_in_sample`` and ``predict_proba_in_sample`` methods to time series pipelines to predict on data where the target is known, e.g. cross-validation :pr:`2697`
    * Fixes
        * Fixed bug where ``_catch_warnings`` assumed all warnings were ``PipelineNotUsed`` :pr:`2753`
        * Fixed bug where ``Imputer.transform`` would erase ww typing information prior to handing data to the ``SimpleImputer`` :pr:`2752`
        * Fixed bug where ``Oversampler`` could not be copied :pr:`2755`
    * Changes
        * Deleted ``drop_nan_target_rows`` utility method :pr:`2737`
        * Removed default logging setup and debugging log file :pr:`2645`
        * Changed the default n_jobs value for ``XGBoostClassifier`` and ``XGBoostRegressor`` to 12 :pr:`2757`
        * Changed ``TimeSeriesBaselineEstimator`` to only work on a time series pipeline with a ``DelayedFeaturesTransformer`` :pr:`2697`
        * Added ``X_train`` and ``y_train`` as optional parameters to pipeline ``predict``, ``predict_proba``. Only used for time series pipelines :pr:`2697`
        * Added ``training_data`` and ``training_target`` as optional parameters to ``explain_predictions`` and ``explain_predictions_best_worst`` to support time series pipelines :pr:`2697`
        * Changed time series pipeline predictions to no longer output series/dataframes padded with NaNs. A prediction will be returned for every row in the `X` input :pr:`2697`
    * Documentation Changes
        * Specified installation steps for Prophet :pr:`2713`
        * Added documentation for data exploration on data check actions :pr:`2696`
        * Added a user guide entry for time series modelling :pr:`2697`
    * Testing Changes
        * Fixed flaky ``TargetDistributionDataCheck`` test for very_lognormal distribution :pr:`2748`

.. warning::

    **Breaking Changes**
        * Removed default logging setup and debugging log file :pr:`2645`
        * Added ``X_train`` and ``y_train`` to ``graph_prediction_vs_actual_over_time`` and ``get_prediction_vs_actual_over_time_data`` :pr:`2762`
        * Added ``forecast_horizon`` as a required parameter to time series pipelines and ``AutoMLSearch`` :pr:`2697`
        * Changed ``TimeSeriesBaselineEstimator`` to only work on a time series pipeline with a ``DelayedFeaturesTransformer`` :pr:`2697`
        * Added ``X_train`` and ``y_train`` as required parameters for ``predict`` and ``predict_proba`` in time series pipelines :pr:`2697`
        * Added ``training_data`` and ``training_target`` as required parameters to ``explain_predictions`` and ``explain_predictions_best_worst`` for time series pipelines :pr:`2697`

**v0.32.0 Aug. 31, 2021**
    * Enhancements
        * Allow string for ``engine`` parameter for ``AutoMLSearch``:pr:`2667`
        * Add ``ProphetRegressor`` to AutoML :pr:`2619`
        * Integrated ``DefaultAlgorithm`` into ``AutoMLSearch`` :pr:`2634`
        * Removed SVM "linear" and "precomputed" kernel hyperparameter options, and improved default parameters :pr:`2651`
        * Updated ``ComponentGraph`` initalization to raise ``ValueError`` when user attempts to use ``.y`` for a component that does not produce a tuple output :pr:`2662`
        * Updated to support Woodwork 0.6.0 :pr:`2690`
        * Updated pipeline ``graph()`` to distingush X and y edges :pr:`2654`
        * Added ``DropRowsTransformer`` component :pr:`2692`
        * Added ``DROP_ROWS`` to ``_make_component_list_from_actions`` and clean up metadata :pr:`2694`
        * Add new ensembler component :pr:`2653`
    * Fixes
        * Updated Oversampler logic to select best SMOTE based on component input instead of pipeline input :pr:`2695`
        * Added ability to explicitly close DaskEngine resources to improve runtime and reduce Dask warnings :pr:`2667`
        * Fixed partial dependence bug for ensemble pipelines :pr:`2714`
        * Updated ``TargetLeakageDataCheck`` to maintain user-selected logical types :pr:`2711`
    * Changes
        * Replaced ``SMOTEOversampler``, ``SMOTENOversampler`` and ``SMOTENCOversampler`` with consolidated ``Oversampler`` component :pr:`2695`
        * Removed ``LinearRegressor`` from the list of default ``AutoMLSearch`` estimators due to poor performance :pr:`2660`
    * Documentation Changes
        * Added user guide documentation for using ``ComponentGraph`` and added ``ComponentGraph`` to API reference :pr:`2673`
        * Updated documentation to make parallelization of AutoML clearer :pr:`2667`
    * Testing Changes
        * Removes the process-level parallelism from the ``test_cancel_job`` test :pr:`2666`
        * Installed numba 0.53 in windows CI to prevent problems installing version 0.54 :pr:`2710`

.. warning::

    **Breaking Changes**
        * Renamed the current top level ``search`` method to ``search_iterative`` and defined a new ``search`` method for the ``DefaultAlgorithm`` :pr:`2634`
        * Replaced ``SMOTEOversampler``, ``SMOTENOversampler`` and ``SMOTENCOversampler`` with consolidated ``Oversampler`` component :pr:`2695`
        * Removed ``LinearRegressor`` from the list of default ``AutoMLSearch`` estimators due to poor performance :pr:`2660`

**v0.31.0 Aug. 19, 2021**
    * Enhancements
        * Updated the high variance check in AutoMLSearch to be robust to a variety of objectives and cv scores :pr:`2622`
        * Use Woodwork's outlier detection for the ``OutliersDataCheck`` :pr:`2637`
        * Added ability to utilize instantiated components when creating a pipeline :pr:`2643`
        * Sped up the all Nan and unknown check in ``infer_feature_types`` :pr:`2661`
    * Fixes
    * Changes
        * Deleted ``_put_into_original_order`` helper function :pr:`2639`
        * Refactored time series pipeline code using a time series pipeline base class :pr:`2649`
        * Renamed ``dask_tests`` to ``parallel_tests`` :pr:`2657`
        * Removed commented out code in ``pipeline_meta.py`` :pr:`2659`
    * Documentation Changes
        * Add complete install command to README and Install section :pr:`2627`
        * Cleaned up documentation for ``MulticollinearityDataCheck`` :pr:`2664`
    * Testing Changes
        * Speed up CI by splitting Prophet tests into a separate workflow in GitHub :pr:`2644`

.. warning::

    **Breaking Changes**
        * ``TimeSeriesRegressionPipeline`` no longer inherits from ``TimeSeriesRegressionPipeline`` :pr:`2649`


**v0.30.2 Aug. 16, 2021**
    * Fixes
        * Updated changelog and version numbers to match the release.  Release 0.30.1 was release erroneously without a change to the version numbers.  0.30.2 replaces it.

**v0.30.1 Aug. 12, 2021**
    * Enhancements
        * Added ``DatetimeFormatDataCheck`` for time series problems :pr:`2603`
        * Added ``ProphetRegressor`` to estimators :pr:`2242`
        * Updated ``ComponentGraph`` to handle not calling samplers' transform during predict, and updated samplers' transform methods s.t. ``fit_transform`` is equivalent to ``fit(X, y).transform(X, y)`` :pr:`2583`
        * Updated ``ComponentGraph`` ``_validate_component_dict`` logic to be stricter about input values :pr:`2599`
        * Patched bug in ``xgboost`` estimators where predicting on a feature matrix of only booleans would throw an exception. :pr:`2602`
        * Updated ``ARIMARegressor`` to use relative forecasting to predict values :pr:`2613`
        * Added support for creating pipelines without an estimator as the final component and added ``transform(X, y)`` method to pipelines and component graphs :pr:`2625`
        * Updated to support Woodwork 0.5.1 :pr:`2610`
    * Fixes
        * Updated ``AutoMLSearch`` to drop ``ARIMARegressor`` from ``allowed_estimators`` if an incompatible frequency is detected :pr:`2632`
        * Updated ``get_best_sampler_for_data`` to consider all non-numeric datatypes as categorical for SMOTE :pr:`2590`
        * Fixed inconsistent test results from `TargetDistributionDataCheck` :pr:`2608`
        * Adopted vectorized pd.NA checking for Woodwork 0.5.1 support :pr:`2626`
        * Pinned upper version of astroid to 2.6.6 to keep ReadTheDocs working. :pr:`2638`
    * Changes
        * Renamed SMOTE samplers to SMOTE oversampler :pr:`2595`
        * Changed ``partial_dependence`` and ``graph_partial_dependence`` to raise a ``PartialDependenceError`` instead of ``ValueError``. This is not a breaking change because ``PartialDependenceError`` is a subclass of ``ValueError`` :pr:`2604`
        * Cleaned up code duplication in ``ComponentGraph`` :pr:`2612`
        * Stored predict_proba results in .x for intermediate estimators in ComponentGraph :pr:`2629`
    * Documentation Changes
        * To avoid local docs build error, only add warning disable and download headers on ReadTheDocs builds, not locally :pr:`2617`
    * Testing Changes
        * Updated partial_dependence tests to change the element-wise comparison per the Plotly 5.2.1 upgrade :pr:`2638`
        * Changed the lint CI job to only check against python 3.9 via the `-t` flag :pr:`2586`
        * Installed Prophet in linux nightlies test and fixed ``test_all_components`` :pr:`2598`
        * Refactored and fixed all ``make_pipeline`` tests to assert correct order and address new Woodwork Unknown type inference :pr:`2572`
        * Removed ``component_graphs`` as a global variable in ``test_component_graphs.py`` :pr:`2609`

.. warning::

    **Breaking Changes**
        * Renamed SMOTE samplers to SMOTE oversampler. Please use ``SMOTEOversampler``, ``SMOTENCOversampler``, ``SMOTENOversampler`` instead of ``SMOTESampler``, ``SMOTENCSampler``, and ``SMOTENSampler`` :pr:`2595`


**v0.30.0 Aug. 3, 2021**
    * Enhancements
        * Added ``LogTransformer`` and ``TargetDistributionDataCheck`` :pr:`2487`
        * Issue a warning to users when a pipeline parameter passed in isn't used in the pipeline :pr:`2564`
        * Added Gini coefficient as an objective :pr:`2544`
        * Added ``repr`` to ``ComponentGraph`` :pr:`2565`
        * Added components to extract features from ``URL`` and ``EmailAddress`` Logical Types :pr:`2550`
        * Added support for `NaN` values in ``TextFeaturizer`` :pr:`2532`
        * Added ``SelectByType`` transformer :pr:`2531`
        * Added separate thresholds for percent null rows and columns in ``HighlyNullDataCheck`` :pr:`2562`
        * Added support for `NaN` natural language values :pr:`2577`
    * Fixes
        * Raised error message for types ``URL``, ``NaturalLanguage``, and ``EmailAddress`` in ``partial_dependence`` :pr:`2573`
    * Changes
        * Updated ``PipelineBase`` implementation for creating pipelines from a list of components :pr:`2549`
        * Moved ``get_hyperparameter_ranges`` to ``PipelineBase`` class from automl/utils module :pr:`2546`
        * Renamed ``ComponentGraph``'s ``get_parents`` to ``get_inputs`` :pr:`2540`
        * Removed ``ComponentGraph.linearized_component_graph`` and ``ComponentGraph.from_list`` :pr:`2556`
        * Updated ``ComponentGraph`` to enforce requiring `.x` and `.y` inputs for each component in the graph :pr:`2563`
        * Renamed existing ensembler implementation from ``StackedEnsemblers`` to ``SklearnStackedEnsemblers`` :pr:`2578`
    * Documentation Changes
        * Added documentation for ``DaskEngine`` and ``CFEngine`` parallel engines :pr:`2560`
        * Improved detail of ``TextFeaturizer`` docstring and tutorial :pr:`2568`
    * Testing Changes
        * Added test that makes sure ``split_data`` does not shuffle for time series problems :pr:`2552`

.. warning::

    **Breaking Changes**
        * Moved ``get_hyperparameter_ranges`` to ``PipelineBase`` class from automl/utils module :pr:`2546`
        * Renamed ``ComponentGraph``'s ``get_parents`` to ``get_inputs`` :pr:`2540`
        * Removed ``ComponentGraph.linearized_component_graph`` and ``ComponentGraph.from_list`` :pr:`2556`
        * Updated ``ComponentGraph`` to enforce requiring `.x` and `.y` inputs for each component in the graph :pr:`2563`


**v0.29.0 Jul. 21, 2021**
    * Enhancements
        * Updated 1-way partial dependence support for datetime features :pr:`2454`
        * Added details on how to fix error caused by broken ww schema :pr:`2466`
        * Added ability to use built-in pickle for saving AutoMLSearch :pr:`2463`
        * Updated our components and component graphs to use latest features of ww 0.4.1, e.g. ``concat_columns`` and drop in-place. :pr:`2465`
        * Added new, concurrent.futures based engine for parallel AutoML :pr:`2506`
        * Added support for new Woodwork ``Unknown`` type in AutoMLSearch :pr:`2477`
        * Updated our components with an attribute that describes if they modify features or targets and can be used in list API for pipeline initialization :pr:`2504`
        * Updated ``ComponentGraph`` to accept X and y as inputs :pr:`2507`
        * Removed unused ``TARGET_BINARY_INVALID_VALUES`` from ``DataCheckMessageCode`` enum and fixed formatting of objective documentation :pr:`2520`
        * Added ``EvalMLAlgorithm`` :pr:`2525`
        * Added support for `NaN` values in ``TextFeaturizer`` :pr:`2532`
    * Fixes
        * Fixed ``FraudCost`` objective and reverted threshold optimization method for binary classification to ``Golden`` :pr:`2450`
        * Added custom exception message for partial dependence on features with scales that are too small :pr:`2455`
        * Ensures the typing for Ordinal and Datetime ltypes are passed through _retain_custom_types_and_initalize_woodwork :pr:`2461`
        * Updated to work with Pandas 1.3.0 :pr:`2442`
        * Updated to work with sktime 0.7.0 :pr:`2499`
    * Changes
        * Updated XGBoost dependency to ``>=1.4.2`` :pr:`2484`, :pr:`2498`
        * Added a ``DeprecationWarning`` about deprecating the list API for ``ComponentGraph`` :pr:`2488`
        * Updated ``make_pipeline`` for AutoML to create dictionaries, not lists, to initialize pipelines :pr:`2504`
        * No longer installing graphviz on windows in our CI pipelines because release 0.17 breaks windows 3.7 :pr:`2516`
    * Documentation Changes
        * Moved docstrings from ``__init__`` to class pages, added missing docstrings for missing classes, and updated missing default values :pr:`2452`
        * Build documentation with sphinx-autoapi :pr:`2458`
        * Change ``autoapi_ignore`` to only ignore files in ``evalml/tests/*`` :pr:`2530`
    * Testing Changes
        * Fixed flaky dask tests :pr:`2471`
        * Removed shellcheck action from ``build_conda_pkg`` action :pr:`2514`
        * Added a tmp_dir fixture that deletes its contents after tests run :pr:`2505`
        * Added a test that makes sure all pipelines in ``AutoMLSearch`` get the same data splits :pr:`2513`
        * Condensed warning output in test logs :pr:`2521`

.. warning::

    **Breaking Changes**
        * `NaN` values in the `Natural Language` type are no longer supported by the Imputer with the pandas upgrade. :pr:`2477`

**v0.28.0 Jul. 2, 2021**
    * Enhancements
        * Added support for showing a Individual Conditional Expectations plot when graphing Partial Dependence :pr:`2386`
        * Exposed ``thread_count`` for Catboost estimators as ``n_jobs`` parameter :pr:`2410`
        * Updated Objectives API to allow for sample weighting :pr:`2433`
    * Fixes
        * Deleted unreachable line from ``IterativeAlgorithm`` :pr:`2464`
    * Changes
        * Pinned Woodwork version between 0.4.1 and 0.4.2 :pr:`2460`
        * Updated psutils minimum version in requirements :pr:`2438`
        * Updated ``log_error_callback`` to not include filepath in logged message :pr:`2429`
    * Documentation Changes
        * Sped up docs :pr:`2430`
        * Removed mentions of ``DataTable`` and ``DataColumn`` from the docs :pr:`2445`
    * Testing Changes
        * Added slack integration for nightlies tests :pr:`2436`
        * Changed ``build_conda_pkg`` CI job to run only when dependencies are updates :pr:`2446`
        * Updated workflows to store pytest runtimes as test artifacts :pr:`2448`
        * Added ``AutoMLTestEnv`` test fixture for making it easy to mock automl tests :pr:`2406`

**v0.27.0 Jun. 22, 2021**
    * Enhancements
        * Adds force plots for prediction explanations :pr:`2157`
        * Removed self-reference from ``AutoMLSearch`` :pr:`2304`
        * Added support for nonlinear pipelines for ``generate_pipeline_code`` :pr:`2332`
        * Added ``inverse_transform`` method to pipelines :pr:`2256`
        * Add optional automatic update checker :pr:`2350`
        * Added ``search_order`` to ``AutoMLSearch``'s ``rankings`` and ``full_rankings`` tables :pr:`2345`
        * Updated threshold optimization method for binary classification :pr:`2315`
        * Updated demos to pull data from S3 instead of including demo data in package :pr:`2387`
        * Upgrade woodwork version to v0.4.1 :pr:`2379`
    * Fixes
        * Preserve user-specified woodwork types throughout pipeline fit/predict :pr:`2297`
        * Fixed ``ComponentGraph`` appending target to ``final_component_features`` if there is a component that returns both X and y :pr:`2358`
        * Fixed partial dependence graph method failing on multiclass problems when the class labels are numeric :pr:`2372`
        * Added ``thresholding_objective`` argument to ``AutoMLSearch`` for binary classification problems :pr:`2320`
        * Added change for ``k_neighbors`` parameter in SMOTE Oversamplers to automatically handle small samples :pr:`2375`
        * Changed naming for ``Logistic Regression Classifier`` file :pr:`2399`
        * Pinned pytest-timeout to fix minimum dependence checker :pr:`2425`
        * Replaced ``Elastic Net Classifier`` base class with ``Logistsic Regression`` to avoid ``NaN`` outputs :pr:`2420`
    * Changes
        * Cleaned up ``PipelineBase``'s ``component_graph`` and ``_component_graph`` attributes. Updated ``PipelineBase`` ``__repr__`` and added ``__eq__`` for ``ComponentGraph`` :pr:`2332`
        * Added and applied  ``black`` linting package to the EvalML repo in place of ``autopep8`` :pr:`2306`
        * Separated `custom_hyperparameters` from pipelines and added them as an argument to ``AutoMLSearch`` :pr:`2317`
        * Replaced `allowed_pipelines` with `allowed_component_graphs` :pr:`2364`
        * Removed private method ``_compute_features_during_fit`` from ``PipelineBase`` :pr:`2359`
        * Updated ``compute_order`` in ``ComponentGraph`` to be a read-only property :pr:`2408`
        * Unpinned PyZMQ version in requirements.txt :pr:`2389`
        * Uncapping LightGBM version in requirements.txt :pr:`2405`
        * Updated minimum version of plotly :pr:`2415`
        * Removed ``SensitivityLowAlert`` objective from core objectives :pr:`2418`
    * Documentation Changes
        * Fixed lead scoring weights in the demos documentation :pr:`2315`
        * Fixed start page code and description dataset naming discrepancy :pr:`2370`
    * Testing Changes
        * Update minimum unit tests to run on all pull requests :pr:`2314`
        * Pass token to authorize uploading of codecov reports :pr:`2344`
        * Add ``pytest-timeout``. All tests that run longer than 6 minutes will fail. :pr:`2374`
        * Separated the dask tests out into separate github action jobs to isolate dask failures. :pr:`2376`
        * Refactored dask tests :pr:`2377`
        * Added the combined dask/non-dask unit tests back and renamed the dask only unit tests. :pr:`2382`
        * Sped up unit tests and split into separate jobs :pr:`2365`
        * Change CI job names, run lint for python 3.9, run nightlies on python 3.8 at 3am EST :pr:`2395` :pr:`2398`
        * Set fail-fast to false for CI jobs that run for PRs :pr:`2402`

.. warning::

    **Breaking Changes**
        * `AutoMLSearch` will accept `allowed_component_graphs` instead of `allowed_pipelines` :pr:`2364`
        * Removed ``PipelineBase``'s ``_component_graph`` attribute. Updated ``PipelineBase`` ``__repr__`` and added ``__eq__`` for ``ComponentGraph`` :pr:`2332`
        * `pipeline_parameters` will no longer accept `skopt.space` variables since hyperparameter ranges will now be specified through `custom_hyperparameters` :pr:`2317`

**v0.25.0 Jun. 01, 2021**
    * Enhancements
        * Upgraded minimum woodwork to version 0.3.1. Previous versions will not be supported :pr:`2181`
        * Added a new callback parameter for ``explain_predictions_best_worst`` :pr:`2308`
    * Fixes
    * Changes
        * Deleted the ``return_pandas`` flag from our demo data loaders :pr:`2181`
        * Moved ``default_parameters`` to ``ComponentGraph`` from ``PipelineBase`` :pr:`2307`
    * Documentation Changes
        * Updated the release procedure documentation :pr:`2230`
    * Testing Changes
        * Ignoring ``test_saving_png_file`` while building conda package :pr:`2323`

.. warning::

    **Breaking Changes**
        * Deleted the ``return_pandas`` flag from our demo data loaders :pr:`2181`
        * Upgraded minimum woodwork to version 0.3.1. Previous versions will not be supported :pr:`2181`
        * Due to the weak-ref in woodwork, set the result of ``infer_feature_types`` to a variable before accessing woodwork :pr:`2181`

**v0.24.2 May. 24, 2021**
    * Enhancements
        * Added oversamplers to AutoMLSearch :pr:`2213` :pr:`2286`
        * Added dictionary input functionality for ``Undersampler`` component :pr:`2271`
        * Changed the default parameter values for ``Elastic Net Classifier`` and ``Elastic Net Regressor`` :pr:`2269`
        * Added dictionary input functionality for the Oversampler components :pr:`2288`
    * Fixes
        * Set default `n_jobs` to 1 for `StackedEnsembleClassifier` and `StackedEnsembleRegressor` until fix for text-based parallelism in sklearn stacking can be found :pr:`2295`
    * Changes
        * Updated ``start_iteration_callback`` to accept a pipeline instance instead of a pipeline class and no longer accept pipeline parameters as a parameter :pr:`2290`
        * Refactored ``calculate_permutation_importance`` method and add per-column permutation importance method :pr:`2302`
        * Updated logging information in ``AutoMLSearch.__init__`` to clarify pipeline generation :pr:`2263`
    * Documentation Changes
        * Minor changes to the release procedure :pr:`2230`
    * Testing Changes
        * Use codecov action to update coverage reports :pr:`2238`
        * Removed MarkupSafe dependency version pin from requirements.txt and moved instead into RTD docs build CI :pr:`2261`

.. warning::

    **Breaking Changes**
        * Updated ``start_iteration_callback`` to accept a pipeline instance instead of a pipeline class and no longer accept pipeline parameters as a parameter :pr:`2290`
        * Moved ``default_parameters`` to ``ComponentGraph`` from ``PipelineBase``. A pipeline's ``default_parameters`` is now accessible via ``pipeline.component_graph.default_parameters`` :pr:`2307`


**v0.24.1 May. 16, 2021**
    * Enhancements
        * Integrated ``ARIMARegressor`` into AutoML :pr:`2009`
        * Updated ``HighlyNullDataCheck`` to also perform a null row check :pr:`2222`
        * Set ``max_depth`` to 1 in calls to featuretools dfs :pr:`2231`
    * Fixes
        * Removed data splitter sampler calls during training :pr:`2253`
        * Set minimum required version for for pyzmq, colorama, and docutils :pr:`2254`
        * Changed BaseSampler to return None instead of y :pr:`2272`
    * Changes
        * Removed ensemble split and indices in ``AutoMLSearch`` :pr:`2260`
        * Updated pipeline ``repr()`` and ``generate_pipeline_code`` to return pipeline instances without generating custom pipeline class :pr:`2227`
    * Documentation Changes
        * Capped Sphinx version under 4.0.0 :pr:`2244`
    * Testing Changes
        * Change number of cores for pytest from 4 to 2 :pr:`2266`
        * Add minimum dependency checker to generate minimum requirement files :pr:`2267`
        * Add unit tests with minimum dependencies  :pr:`2277`


**v0.24.0 May. 04, 2021**
    * Enhancements
        * Added `date_index` as a required parameter for TimeSeries problems :pr:`2217`
        * Have the ``OneHotEncoder`` return the transformed columns as booleans rather than floats :pr:`2170`
        * Added Oversampler transformer component to EvalML :pr:`2079`
        * Added Undersampler to AutoMLSearch, as well as arguments ``_sampler_method`` and ``sampler_balanced_ratio`` :pr:`2128`
        * Updated prediction explanations functions to allow pipelines with XGBoost estimators :pr:`2162`
        * Added partial dependence for datetime columns :pr:`2180`
        * Update precision-recall curve with positive label index argument, and fix for 2d predicted probabilities :pr:`2090`
        * Add pct_null_rows to ``HighlyNullDataCheck`` :pr:`2211`
        * Added a standalone AutoML `search` method for convenience, which runs data checks and then runs automl :pr:`2152`
        * Make the first batch of AutoML have a predefined order, with linear models first and complex models last :pr:`2223` :pr:`2225`
        * Added sampling dictionary support to ``BalancedClassficationSampler`` :pr:`2235`
    * Fixes
        * Fixed partial dependence not respecting grid resolution parameter for numerical features :pr:`2180`
        * Enable prediction explanations for catboost for multiclass problems :pr:`2224`
    * Changes
        * Deleted baseline pipeline classes :pr:`2202`
        * Reverting user specified date feature PR :pr:`2155` until `pmdarima` installation fix is found :pr:`2214`
        * Updated pipeline API to accept component graph and other class attributes as instance parameters. Old pipeline API still works but will not be supported long-term. :pr:`2091`
        * Removed all old datasplitters from EvalML :pr:`2193`
        * Deleted ``make_pipeline_from_components`` :pr:`2218`
    * Documentation Changes
        * Renamed dataset to clarify that its gzipped but not a tarball :pr:`2183`
        * Updated documentation to use pipeline instances instead of pipeline subclasses :pr:`2195`
        * Updated contributing guide with a note about GitHub Actions permissions :pr:`2090`
        * Updated automl and model understanding user guides :pr:`2090`
    * Testing Changes
        * Use machineFL user token for dependency update bot, and add more reviewers :pr:`2189`


.. warning::

    **Breaking Changes**
        * All baseline pipeline classes (``BaselineBinaryPipeline``, ``BaselineMulticlassPipeline``, ``BaselineRegressionPipeline``, etc.) have been deleted :pr:`2202`
        * Updated pipeline API to accept component graph and other class attributes as instance parameters. Old pipeline API still works but will not be supported long-term. Pipelines can now be initialized by specifying the component graph as the first parameter, and then passing in optional arguments such as ``custom_name``, ``parameters``, etc. For example, ``BinaryClassificationPipeline(["Random Forest Classifier"], parameters={})``.  :pr:`2091`
        * Removed all old datasplitters from EvalML :pr:`2193`
        * Deleted utility method ``make_pipeline_from_components`` :pr:`2218`


**v0.23.0 Apr. 20, 2021**
    * Enhancements
        * Refactored ``EngineBase`` and ``SequentialEngine`` api. Adding ``DaskEngine`` :pr:`1975`.
        * Added optional ``engine`` argument to ``AutoMLSearch`` :pr:`1975`
        * Added a warning about how time series support is still in beta when a user passes in a time series problem to ``AutoMLSearch`` :pr:`2118`
        * Added ``NaturalLanguageNaNDataCheck`` data check :pr:`2122`
        * Added ValueError to ``partial_dependence`` to prevent users from computing partial dependence on columns with all NaNs :pr:`2120`
        * Added standard deviation of cv scores to rankings table :pr:`2154`
    * Fixes
        * Fixed ``BalancedClassificationDataCVSplit``, ``BalancedClassificationDataTVSplit``, and ``BalancedClassificationSampler`` to use ``minority:majority`` ratio instead of ``majority:minority`` :pr:`2077`
        * Fixed bug where two-way partial dependence plots with categorical variables were not working correctly :pr:`2117`
        * Fixed bug where ``hyperparameters`` were not displaying properly for pipelines with a list ``component_graph`` and duplicate components :pr:`2133`
        * Fixed bug where ``pipeline_parameters`` argument in ``AutoMLSearch`` was not applied to pipelines passed in as ``allowed_pipelines`` :pr:`2133`
        * Fixed bug where ``AutoMLSearch`` was not applying custom hyperparameters to pipelines with a list ``component_graph`` and duplicate components :pr:`2133`
    * Changes
        * Removed ``hyperparameter_ranges`` from Undersampler and renamed ``balanced_ratio`` to ``sampling_ratio`` for samplers :pr:`2113`
        * Renamed ``TARGET_BINARY_NOT_TWO_EXAMPLES_PER_CLASS`` data check message code to ``TARGET_MULTICLASS_NOT_TWO_EXAMPLES_PER_CLASS`` :pr:`2126`
        * Modified one-way partial dependence plots of categorical features to display data with a bar plot :pr:`2117`
        * Renamed ``score`` column for ``automl.rankings`` as ``mean_cv_score`` :pr:`2135`
        * Remove 'warning' from docs tool output :pr:`2031`
    * Documentation Changes
        * Fixed ``conf.py`` file :pr:`2112`
        * Added a sentence to the automl user guide stating that our support for time series problems is still in beta. :pr:`2118`
        * Fixed documentation demos :pr:`2139`
        * Update test badge in README to use GitHub Actions :pr:`2150`
    * Testing Changes
        * Fixed ``test_describe_pipeline`` for ``pandas`` ``v1.2.4`` :pr:`2129`
        * Added a GitHub Action for building the conda package :pr:`1870` :pr:`2148`


.. warning::

    **Breaking Changes**
        * Renamed ``balanced_ratio`` to ``sampling_ratio`` for the ``BalancedClassificationDataCVSplit``, ``BalancedClassificationDataTVSplit``, ``BalancedClassficationSampler``, and Undersampler :pr:`2113`
        * Deleted the "errors" key from automl results :pr:`1975`
        * Deleted the ``raise_and_save_error_callback`` and the ``log_and_save_error_callback`` :pr:`1975`
        * Fixed ``BalancedClassificationDataCVSplit``, ``BalancedClassificationDataTVSplit``, and ``BalancedClassificationSampler`` to use minority:majority ratio instead of majority:minority :pr:`2077`


**v0.22.0 Apr. 06, 2021**
    * Enhancements
        * Added a GitHub Action for ``linux_unit_tests``:pr:`2013`
        * Added recommended actions for ``InvalidTargetDataCheck``, updated ``_make_component_list_from_actions`` to address new action, and added ``TargetImputer`` component :pr:`1989`
        * Updated ``AutoMLSearch._check_for_high_variance`` to not emit ``RuntimeWarning`` :pr:`2024`
        * Added exception when pipeline passed to ``explain_predictions`` is a ``Stacked Ensemble`` pipeline :pr:`2033`
        * Added sensitivity at low alert rates as an objective :pr:`2001`
        * Added ``Undersampler`` transformer component :pr:`2030`
    * Fixes
        * Updated Engine's ``train_batch`` to apply undersampling :pr:`2038`
        * Fixed bug in where Time Series Classification pipelines were not encoding targets in ``predict`` and ``predict_proba`` :pr:`2040`
        * Fixed data splitting errors if target is float for classification problems :pr:`2050`
        * Pinned ``docutils`` to <0.17 to fix ReadtheDocs warning issues :pr:`2088`
    * Changes
        * Removed lists as acceptable hyperparameter ranges in ``AutoMLSearch`` :pr:`2028`
        * Renamed "details" to "metadata" for data check actions :pr:`2008`
    * Documentation Changes
        * Catch and suppress warnings in documentation :pr:`1991` :pr:`2097`
        * Change spacing in ``start.ipynb`` to provide clarity for ``AutoMLSearch`` :pr:`2078`
        * Fixed start code on README :pr:`2108`
    * Testing Changes


**v0.21.0 Mar. 24, 2021**
    * Enhancements
        * Changed ``AutoMLSearch`` to default ``optimize_thresholds`` to True :pr:`1943`
        * Added multiple oversampling and undersampling sampling methods as data splitters for imbalanced classification :pr:`1775`
        * Added params to balanced classification data splitters for visibility :pr:`1966`
        * Updated ``make_pipeline`` to not add ``Imputer`` if input data does not have numeric or categorical columns :pr:`1967`
        * Updated ``ClassImbalanceDataCheck`` to better handle multiclass imbalances :pr:`1986`
        * Added recommended actions for the output of data check's ``validate`` method :pr:`1968`
        * Added error message for ``partial_dependence`` when features are mostly the same value :pr:`1994`
        * Updated ``OneHotEncoder`` to drop one redundant feature by default for features with two categories :pr:`1997`
        * Added a ``PolynomialDecomposer`` component :pr:`1992`
        * Added ``DateTimeNaNDataCheck`` data check :pr:`2039`
    * Fixes
        * Changed best pipeline to train on the entire dataset rather than just ensemble indices for ensemble problems :pr:`2037`
        * Updated binary classification pipelines to use objective decision function during scoring of custom objectives :pr:`1934`
    * Changes
        * Removed ``data_checks`` parameter, ``data_check_results`` and data checks logic from ``AutoMLSearch`` :pr:`1935`
        * Deleted ``random_state`` argument :pr:`1985`
        * Updated Woodwork version requirement to ``v0.0.11`` :pr:`1996`
    * Documentation Changes
    * Testing Changes
        * Removed ``build_docs`` CI job in favor of RTD GH builder :pr:`1974`
        * Added tests to confirm support for Python 3.9 :pr:`1724`
        * Added tests to support Dask AutoML/Engine :pr:`1990`
        * Changed ``build_conda_pkg`` job to use ``latest_release_changes`` branch in the feedstock. :pr:`1979`

.. warning::

    **Breaking Changes**
        * Changed ``AutoMLSearch`` to default ``optimize_thresholds`` to True :pr:`1943`
        * Removed ``data_checks`` parameter, ``data_check_results`` and data checks logic from ``AutoMLSearch``. To run the data checks which were previously run by default in ``AutoMLSearch``, please call ``DefaultDataChecks().validate(X_train, y_train)`` or take a look at our documentation for more examples. :pr:`1935`
        * Deleted ``random_state`` argument :pr:`1985`

**v0.20.0 Mar. 10, 2021**
    * Enhancements
        * Added a GitHub Action for Detecting dependency changes :pr:`1933`
        * Create a separate CV split to train stacked ensembler on for AutoMLSearch :pr:`1814`
        * Added a GitHub Action for Linux unit tests :pr:`1846`
        * Added ``ARIMARegressor`` estimator :pr:`1894`
        * Added ``DataCheckAction`` class and ``DataCheckActionCode`` enum :pr:`1896`
        * Updated ``Woodwork`` requirement to ``v0.0.10`` :pr:`1900`
        * Added ``BalancedClassificationDataCVSplit`` and ``BalancedClassificationDataTVSplit`` to AutoMLSearch :pr:`1875`
        * Update default classification data splitter to use downsampling for highly imbalanced data :pr:`1875`
        * Updated ``describe_pipeline`` to return more information, including ``id`` of pipelines used for ensemble models :pr:`1909`
        * Added utility method to create list of components from a list of ``DataCheckAction`` :pr:`1907`
        * Updated ``validate`` method to include a ``action`` key in returned dictionary for all ``DataCheck``and ``DataChecks`` :pr:`1916`
        * Aggregating the shap values for predictions that we know the provenance of, e.g. OHE, text, and date-time. :pr:`1901`
        * Improved error message when custom objective is passed as a string in ``pipeline.score`` :pr:`1941`
        * Added ``score_pipelines`` and ``train_pipelines`` methods to ``AutoMLSearch`` :pr:`1913`
        * Added support for ``pandas`` version 1.2.0 :pr:`1708`
        * Added ``score_batch`` and ``train_batch`` abstact methods to ``EngineBase`` and implementations in ``SequentialEngine`` :pr:`1913`
        * Added ability to handle index columns in ``AutoMLSearch`` and ``DataChecks`` :pr:`2138`
    * Fixes
        * Removed CI check for ``check_dependencies_updated_linux`` :pr:`1950`
        * Added metaclass for time series pipelines and fix binary classification pipeline ``predict`` not using objective if it is passed as a named argument :pr:`1874`
        * Fixed stack trace in prediction explanation functions caused by mixed string/numeric pandas column names :pr:`1871`
        * Fixed stack trace caused by passing pipelines with duplicate names to ``AutoMLSearch`` :pr:`1932`
        * Fixed ``AutoMLSearch.get_pipelines`` returning pipelines with the same attributes :pr:`1958`
    * Changes
        * Reversed GitHub Action for Linux unit tests until a fix for report generation is found :pr:`1920`
        * Updated ``add_results`` in ``AutoMLAlgorithm`` to take in entire pipeline results dictionary from ``AutoMLSearch`` :pr:`1891`
        * Updated ``ClassImbalanceDataCheck`` to look for severe class imbalance scenarios :pr:`1905`
        * Deleted the ``explain_prediction`` function :pr:`1915`
        * Removed ``HighVarianceCVDataCheck`` and convered it to an ``AutoMLSearch`` method instead :pr:`1928`
        * Removed warning in ``InvalidTargetDataCheck`` returned when numeric binary classification targets are not (0, 1) :pr:`1959`
    * Documentation Changes
        * Updated ``model_understanding.ipynb`` to demo the two-way partial dependence capability :pr:`1919`
    * Testing Changes

.. warning::

    **Breaking Changes**
        * Deleted the ``explain_prediction`` function :pr:`1915`
        * Removed ``HighVarianceCVDataCheck`` and convered it to an ``AutoMLSearch`` method instead :pr:`1928`
        * Added ``score_batch`` and ``train_batch`` abstact methods to ``EngineBase``. These need to be implemented in Engine subclasses :pr:`1913`


**v0.19.0 Feb. 23, 2021**
    * Enhancements
        * Added a GitHub Action for Python windows unit tests :pr:`1844`
        * Added a GitHub Action for checking updated release notes :pr:`1849`
        * Added a GitHub Action for Python lint checks :pr:`1837`
        * Adjusted ``explain_prediction``, ``explain_predictions`` and ``explain_predictions_best_worst`` to handle timeseries problems. :pr:`1818`
        * Updated ``InvalidTargetDataCheck`` to check for mismatched indices in target and features :pr:`1816`
        * Updated ``Woodwork`` structures returned from components to support ``Woodwork`` logical type overrides set by the user :pr:`1784`
        * Updated estimators to keep track of input feature names during ``fit()`` :pr:`1794`
        * Updated ``visualize_decision_tree`` to include feature names in output :pr:`1813`
        * Added ``is_bounded_like_percentage`` property for objectives. If true, the ``calculate_percent_difference`` method will return the absolute difference rather than relative difference :pr:`1809`
        * Added full error traceback to AutoMLSearch logger file :pr:`1840`
        * Changed ``TargetEncoder`` to preserve custom indices in the data :pr:`1836`
        * Refactored ``explain_predictions`` and ``explain_predictions_best_worst`` to only compute features once for all rows that need to be explained :pr:`1843`
        * Added custom random undersampler data splitter for classification :pr:`1857`
        * Updated ``OutliersDataCheck`` implementation to calculate the probability of having no outliers :pr:`1855`
        * Added ``Engines`` pipeline processing API :pr:`1838`
    * Fixes
        * Changed EngineBase random_state arg to random_seed and same for user guide docs :pr:`1889`
    * Changes
        * Modified ``calculate_percent_difference`` so that division by 0 is now inf rather than nan :pr:`1809`
        * Removed ``text_columns`` parameter from ``LSA`` and ``TextFeaturizer`` components :pr:`1652`
        * Added ``random_seed`` as an argument to our automl/pipeline/component API. Using ``random_state`` will raise a warning :pr:`1798`
        * Added ``DataCheckError`` message in ``InvalidTargetDataCheck`` if input target is None and removed exception raised :pr:`1866`
    * Documentation Changes
    * Testing Changes
        * Added back coverage for ``_get_feature_provenance`` in ``TextFeaturizer`` after ``text_columns`` was removed :pr:`1842`
        * Pin graphviz version for windows builds :pr:`1847`
        * Unpin graphviz version for windows builds :pr:`1851`

.. warning::

    **Breaking Changes**
        * Added a deprecation warning to ``explain_prediction``. It will be deleted in the next release. :pr:`1860`


**v0.18.2 Feb. 10, 2021**
    * Enhancements
        * Added uniqueness score data check :pr:`1785`
        * Added "dataframe" output format for prediction explanations :pr:`1781`
        * Updated LightGBM estimators to handle ``pandas.MultiIndex`` :pr:`1770`
        * Sped up permutation importance for some pipelines :pr:`1762`
        * Added sparsity data check :pr:`1797`
        * Confirmed support for threshold tuning for binary time series classification problems :pr:`1803`
    * Fixes
    * Changes
    * Documentation Changes
        * Added section on conda to the contributing guide :pr:`1771`
        * Updated release process to reflect freezing `main` before perf tests :pr:`1787`
        * Moving some prs to the right section of the release notes :pr:`1789`
        * Tweak README.md. :pr:`1800`
        * Fixed back arrow on install page docs :pr:`1795`
        * Fixed docstring for `ClassImbalanceDataCheck.validate()` :pr:`1817`
    * Testing Changes

**v0.18.1 Feb. 1, 2021**
    * Enhancements
        * Added ``graph_t_sne`` as a visualization tool for high dimensional data :pr:`1731`
        * Added the ability to see the linear coefficients of features in linear models terms :pr:`1738`
        * Added support for ``scikit-learn`` ``v0.24.0`` :pr:`1733`
        * Added support for ``scipy`` ``v1.6.0`` :pr:`1752`
        * Added SVM Classifier and Regressor to estimators :pr:`1714` :pr:`1761`
    * Fixes
        * Addressed bug with ``partial_dependence`` and categorical data with more categories than grid resolution :pr:`1748`
        * Removed ``random_state`` arg from ``get_pipelines`` in ``AutoMLSearch`` :pr:`1719`
        * Pinned pyzmq at less than 22.0.0 till we add support :pr:`1756`
    * Changes
        * Updated components and pipelines to return ``Woodwork`` data structures :pr:`1668`
        * Updated ``clone()`` for pipelines and components to copy over random state automatically :pr:`1753`
        * Dropped support for Python version 3.6 :pr:`1751`
        * Removed deprecated ``verbose`` flag from ``AutoMLSearch`` parameters :pr:`1772`
    * Documentation Changes
        * Add Twitter and Github link to documentation toolbar :pr:`1754`
        * Added Open Graph info to documentation :pr:`1758`
    * Testing Changes

.. warning::

    **Breaking Changes**
        * Components and pipelines return ``Woodwork`` data structures instead of ``pandas`` data structures :pr:`1668`
        * Python 3.6 will not be actively supported due to discontinued support from EvalML dependencies.
        * Deprecated ``verbose`` flag is removed for ``AutoMLSearch`` :pr:`1772`


**v0.18.0 Jan. 26, 2021**
    * Enhancements
        * Added RMSLE, MSLE, and MAPE to core objectives while checking for negative target values in ``invalid_targets_data_check`` :pr:`1574`
        * Added validation checks for binary problems with regression-like datasets and multiclass problems without true multiclass targets in ``invalid_targets_data_check`` :pr:`1665`
        * Added time series support for ``make_pipeline`` :pr:`1566`
        * Added target name for output of pipeline ``predict`` method :pr:`1578`
        * Added multiclass check to ``InvalidTargetDataCheck`` for two examples per class :pr:`1596`
        * Added support for ``graphviz`` ``v0.16`` :pr:`1657`
        * Enhanced time series pipelines to accept empty features :pr:`1651`
        * Added KNN Classifier to estimators. :pr:`1650`
        * Added support for list inputs for objectives :pr:`1663`
        * Added support for ``AutoMLSearch`` to handle time series classification pipelines :pr:`1666`
        * Enhanced ``DelayedFeaturesTransformer`` to encode categorical features and targets before delaying them :pr:`1691`
        * Added 2-way dependence plots. :pr:`1690`
        * Added ability to directly iterate through components within Pipelines :pr:`1583`
    * Fixes
        * Fixed inconsistent attributes and added Exceptions to docs :pr:`1673`
        * Fixed ``TargetLeakageDataCheck`` to use Woodwork ``mutual_information`` rather than using Pandas' Pearson Correlation :pr:`1616`
        * Fixed thresholding for pipelines in ``AutoMLSearch`` to only threshold binary classification pipelines :pr:`1622` :pr:`1626`
        * Updated ``load_data`` to return Woodwork structures and update default parameter value for ``index`` to ``None`` :pr:`1610`
        * Pinned scipy at < 1.6.0 while we work on adding support :pr:`1629`
        * Fixed data check message formatting in ``AutoMLSearch`` :pr:`1633`
        * Addressed stacked ensemble component for ``scikit-learn`` v0.24 support by setting ``shuffle=True`` for default CV :pr:`1613`
        * Fixed bug where ``Imputer`` reset the index on ``X`` :pr:`1590`
        * Fixed ``AutoMLSearch`` stacktrace when a cutom objective was passed in as a primary objective or additional objective :pr:`1575`
        * Fixed custom index bug for ``MAPE`` objective :pr:`1641`
        * Fixed index bug for ``TextFeaturizer`` and ``LSA`` components :pr:`1644`
        * Limited ``load_fraud`` dataset loaded into ``automl.ipynb`` :pr:`1646`
        * ``add_to_rankings`` updates ``AutoMLSearch.best_pipeline`` when necessary :pr:`1647`
        * Fixed bug where time series baseline estimators were not receiving ``gap`` and ``max_delay`` in ``AutoMLSearch`` :pr:`1645`
        * Fixed jupyter notebooks to help the RTD buildtime :pr:`1654`
        * Added ``positive_only`` objectives to ``non_core_objectives`` :pr:`1661`
        * Fixed stacking argument ``n_jobs`` for IterativeAlgorithm :pr:`1706`
        * Updated CatBoost estimators to return self in ``.fit()`` rather than the underlying model for consistency :pr:`1701`
        * Added ability to initialize pipeline parameters in ``AutoMLSearch`` constructor :pr:`1676`
    * Changes
        * Added labeling to ``graph_confusion_matrix`` :pr:`1632`
        * Rerunning search for ``AutoMLSearch`` results in a message thrown rather than failing the search, and removed ``has_searched`` property :pr:`1647`
        * Changed tuner class to allow and ignore single parameter values as input :pr:`1686`
        * Capped LightGBM version limit to remove bug in docs :pr:`1711`
        * Removed support for `np.random.RandomState` in EvalML :pr:`1727`
    * Documentation Changes
        * Update Model Understanding in the user guide to include ``visualize_decision_tree`` :pr:`1678`
        * Updated docs to include information about ``AutoMLSearch`` callback parameters and methods :pr:`1577`
        * Updated docs to prompt users to install graphiz on Mac :pr:`1656`
        * Added ``infer_feature_types`` to the ``start.ipynb`` guide :pr:`1700`
        * Added multicollinearity data check to API reference and docs :pr:`1707`
    * Testing Changes

.. warning::

    **Breaking Changes**
        * Removed ``has_searched`` property from ``AutoMLSearch`` :pr:`1647`
        * Components and pipelines return ``Woodwork`` data structures instead of ``pandas`` data structures :pr:`1668`
        * Removed support for `np.random.RandomState` in EvalML. Rather than passing ``np.random.RandomState`` as component and pipeline random_state values, we use int random_seed :pr:`1727`


**v0.17.0 Dec. 29, 2020**
    * Enhancements
        * Added ``save_plot`` that allows for saving figures from different backends :pr:`1588`
        * Added ``LightGBM Regressor`` to regression components :pr:`1459`
        * Added ``visualize_decision_tree`` for tree visualization with ``decision_tree_data_from_estimator`` and ``decision_tree_data_from_pipeline`` to reformat tree structure output :pr:`1511`
        * Added `DFS Transformer` component into transformer components :pr:`1454`
        * Added ``MAPE`` to the standard metrics for time series problems and update objectives :pr:`1510`
        * Added ``graph_prediction_vs_actual_over_time`` and ``get_prediction_vs_actual_over_time_data`` to the model understanding module for time series problems :pr:`1483`
        * Added a ``ComponentGraph`` class that will support future pipelines as directed acyclic graphs :pr:`1415`
        * Updated data checks to accept ``Woodwork`` data structures :pr:`1481`
        * Added parameter to ``InvalidTargetDataCheck`` to show only top unique values rather than all unique values :pr:`1485`
        * Added multicollinearity data check :pr:`1515`
        * Added baseline pipeline and components for time series regression problems :pr:`1496`
        * Added more information to users about ensembling behavior in ``AutoMLSearch`` :pr:`1527`
        * Add woodwork support for more utility and graph methods :pr:`1544`
        * Changed ``DateTimeFeaturizer`` to encode features as int :pr:`1479`
        * Return trained pipelines from ``AutoMLSearch.best_pipeline`` :pr:`1547`
        * Added utility method so that users can set feature types without having to learn about Woodwork directly :pr:`1555`
        * Added Linear Discriminant Analysis transformer for dimensionality reduction :pr:`1331`
        * Added multiclass support for ``partial_dependence`` and ``graph_partial_dependence`` :pr:`1554`
        * Added ``TimeSeriesBinaryClassificationPipeline`` and ``TimeSeriesMulticlassClassificationPipeline`` classes :pr:`1528`
        * Added ``make_data_splitter`` method for easier automl data split customization :pr:`1568`
        * Integrated ``ComponentGraph`` class into Pipelines for full non-linear pipeline support :pr:`1543`
        * Update ``AutoMLSearch`` constructor to take training data instead of ``search`` and ``add_to_leaderboard`` :pr:`1597`
        * Update ``split_data`` helper args :pr:`1597`
        * Add problem type utils ``is_regression``, ``is_classification``, ``is_timeseries`` :pr:`1597`
        * Rename ``AutoMLSearch`` ``data_split`` arg to ``data_splitter`` :pr:`1569`
    * Fixes
        * Fix AutoML not passing CV folds to ``DefaultDataChecks`` for usage by ``ClassImbalanceDataCheck`` :pr:`1619`
        * Fix Windows CI jobs: install ``numba`` via conda, required for ``shap`` :pr:`1490`
        * Added custom-index support for `reset-index-get_prediction_vs_actual_over_time_data` :pr:`1494`
        * Fix ``generate_pipeline_code`` to account for boolean and None differences between Python and JSON :pr:`1524` :pr:`1531`
        * Set max value for plotly and xgboost versions while we debug CI failures with newer versions :pr:`1532`
        * Undo version pinning for plotly :pr:`1533`
        * Fix ReadTheDocs build by updating the version of ``setuptools`` :pr:`1561`
        * Set ``random_state`` of data splitter in AutoMLSearch to take int to keep consistency in the resulting splits :pr:`1579`
        * Pin sklearn version while we work on adding support :pr:`1594`
        * Pin pandas at <1.2.0 while we work on adding support :pr:`1609`
        * Pin graphviz at < 0.16 while we work on adding support :pr:`1609`
    * Changes
        * Reverting ``save_graph`` :pr:`1550` to resolve kaleido build issues :pr:`1585`
        * Update circleci badge to apply to ``main`` :pr:`1489`
        * Added script to generate github markdown for releases :pr:`1487`
        * Updated selection using pandas ``dtypes`` to selecting using Woodwork logical types :pr:`1551`
        * Updated dependencies to fix ``ImportError: cannot import name 'MaskedArray' from 'sklearn.utils.fixes'`` error and to address Woodwork and Featuretool dependencies :pr:`1540`
        * Made ``get_prediction_vs_actual_data()`` a public method :pr:`1553`
        * Updated ``Woodwork`` version requirement to v0.0.7 :pr:`1560`
        * Move data splitters from ``evalml.automl.data_splitters`` to ``evalml.preprocessing.data_splitters`` :pr:`1597`
        * Rename "# Testing" in automl log output to "# Validation" :pr:`1597`
    * Documentation Changes
        * Added partial dependence methods to API reference :pr:`1537`
        * Updated documentation for confusion matrix methods :pr:`1611`
    * Testing Changes
        * Set ``n_jobs=1`` in most unit tests to reduce memory :pr:`1505`

.. warning::

    **Breaking Changes**
        * Updated minimal dependencies: ``numpy>=1.19.1``, ``pandas>=1.1.0``, ``scikit-learn>=0.23.1``, ``scikit-optimize>=0.8.1``
        * Updated ``AutoMLSearch.best_pipeline`` to return a trained pipeline. Pass in ``train_best_pipeline=False`` to AutoMLSearch in order to return an untrained pipeline.
        * Pipeline component instances can no longer be iterated through using ``Pipeline.component_graph`` :pr:`1543`
        * Update ``AutoMLSearch`` constructor to take training data instead of ``search`` and ``add_to_leaderboard`` :pr:`1597`
        * Update ``split_data`` helper args :pr:`1597`
        * Move data splitters from ``evalml.automl.data_splitters`` to ``evalml.preprocessing.data_splitters`` :pr:`1597`
        * Rename ``AutoMLSearch`` ``data_split`` arg to ``data_splitter`` :pr:`1569`



**v0.16.1 Dec. 1, 2020**
    * Enhancements
        * Pin woodwork version to v0.0.6 to avoid breaking changes :pr:`1484`
        * Updated ``Woodwork`` to >=0.0.5 in ``core-requirements.txt`` :pr:`1473`
        * Removed ``copy_dataframe`` parameter for ``Woodwork``, updated ``Woodwork`` to >=0.0.6 in ``core-requirements.txt`` :pr:`1478`
        * Updated ``detect_problem_type`` to use ``pandas.api.is_numeric_dtype`` :pr:`1476`
    * Changes
        * Changed ``make clean`` to delete coverage reports as a convenience for developers :pr:`1464`
        * Set ``n_jobs=-1`` by default for stacked ensemble components :pr:`1472`
    * Documentation Changes
        * Updated pipeline and component documentation and demos to use ``Woodwork`` :pr:`1466`
    * Testing Changes
        * Update dependency update checker to use everything from core and optional dependencies :pr:`1480`


**v0.16.0 Nov. 24, 2020**
    * Enhancements
        * Updated pipelines and ``make_pipeline`` to accept ``Woodwork`` inputs :pr:`1393`
        * Updated components to accept ``Woodwork`` inputs :pr:`1423`
        * Added ability to freeze hyperparameters for ``AutoMLSearch`` :pr:`1284`
        * Added ``Target Encoder`` into transformer components :pr:`1401`
        * Added callback for error handling in ``AutoMLSearch`` :pr:`1403`
        * Added the index id to the ``explain_predictions_best_worst`` output to help users identify which rows in their data are included :pr:`1365`
        * The top_k features displayed in ``explain_predictions_*`` functions are now determined by the magnitude of shap values as opposed to the ``top_k`` largest and smallest shap values. :pr:`1374`
        * Added a problem type for time series regression :pr:`1386`
        * Added a ``is_defined_for_problem_type`` method to ``ObjectiveBase`` :pr:`1386`
        * Added a ``random_state`` parameter to ``make_pipeline_from_components`` function :pr:`1411`
        * Added ``DelayedFeaturesTransformer`` :pr:`1396`
        * Added a ``TimeSeriesRegressionPipeline`` class :pr:`1418`
        * Removed ``core-requirements.txt`` from the package distribution :pr:`1429`
        * Updated data check messages to include a `"code"` and `"details"` fields :pr:`1451`, :pr:`1462`
        * Added a ``TimeSeriesSplit`` data splitter for time series problems :pr:`1441`
        * Added a ``problem_configuration`` parameter to AutoMLSearch :pr:`1457`
    * Fixes
        * Fixed ``IndexError`` raised in ``AutoMLSearch`` when ``ensembling = True`` but only one pipeline to iterate over :pr:`1397`
        * Fixed stacked ensemble input bug and LightGBM warning and bug in ``AutoMLSearch`` :pr:`1388`
        * Updated enum classes to show possible enum values as attributes :pr:`1391`
        * Updated calls to ``Woodwork``'s ``to_pandas()`` to ``to_series()`` and ``to_dataframe()`` :pr:`1428`
        * Fixed bug in OHE where column names were not guaranteed to be unique :pr:`1349`
        * Fixed bug with percent improvement of ``ExpVariance`` objective on data with highly skewed target :pr:`1467`
        * Fix SimpleImputer error which occurs when all features are bool type :pr:`1215`
    * Changes
        * Changed ``OutliersDataCheck`` to return the list of columns, rather than rows, that contain outliers :pr:`1377`
        * Simplified and cleaned output for Code Generation :pr:`1371`
        * Reverted changes from :pr:`1337` :pr:`1409`
        * Updated data checks to return dictionary of warnings and errors instead of a list :pr:`1448`
        * Updated ``AutoMLSearch`` to pass ``Woodwork`` data structures to every pipeline (instead of pandas DataFrames) :pr:`1450`
        * Update ``AutoMLSearch`` to default to ``max_batches=1`` instead of ``max_iterations=5`` :pr:`1452`
        * Updated _evaluate_pipelines to consolidate side effects :pr:`1410`
    * Documentation Changes
        * Added description of CLA to contributing guide, updated description of draft PRs :pr:`1402`
        * Updated documentation to include all data checks, ``DataChecks``, and usage of data checks in AutoML :pr:`1412`
        * Updated docstrings from ``np.array`` to ``np.ndarray`` :pr:`1417`
        * Added section on stacking ensembles in AutoMLSearch documentation :pr:`1425`
    * Testing Changes
        * Removed ``category_encoders`` from test-requirements.txt :pr:`1373`
        * Tweak codecov.io settings again to avoid flakes :pr:`1413`
        * Modified ``make lint`` to check notebook versions in the docs :pr:`1431`
        * Modified ``make lint-fix`` to standardize notebook versions in the docs :pr:`1431`
        * Use new version of pull request Github Action for dependency check (:pr:`1443`)
        * Reduced number of workers for tests to 4 :pr:`1447`

.. warning::

    **Breaking Changes**
        * The ``top_k`` and ``top_k_features`` parameters in ``explain_predictions_*`` functions now return ``k`` features as opposed to ``2 * k`` features :pr:`1374`
        * Renamed ``problem_type`` to ``problem_types`` in ``RegressionObjective``, ``BinaryClassificationObjective``, and ``MulticlassClassificationObjective`` :pr:`1319`
        * Data checks now return a dictionary of warnings and errors instead of a list :pr:`1448`



**v0.15.0 Oct. 29, 2020**
    * Enhancements
        * Added stacked ensemble component classes (``StackedEnsembleClassifier``, ``StackedEnsembleRegressor``) :pr:`1134`
        * Added stacked ensemble components to ``AutoMLSearch`` :pr:`1253`
        * Added ``DecisionTreeClassifier`` and ``DecisionTreeRegressor`` to AutoML :pr:`1255`
        * Added ``graph_prediction_vs_actual`` in ``model_understanding`` for regression problems :pr:`1252`
        * Added parameter to ``OneHotEncoder`` to enable filtering for features to encode for :pr:`1249`
        * Added percent-better-than-baseline for all objectives to automl.results :pr:`1244`
        * Added ``HighVarianceCVDataCheck`` and replaced synonymous warning in ``AutoMLSearch`` :pr:`1254`
        * Added `PCA Transformer` component for dimensionality reduction :pr:`1270`
        * Added ``generate_pipeline_code`` and ``generate_component_code`` to allow for code generation given a pipeline or component instance :pr:`1306`
        * Added ``PCA Transformer`` component for dimensionality reduction :pr:`1270`
        * Updated ``AutoMLSearch`` to support ``Woodwork`` data structures :pr:`1299`
        * Added cv_folds to ``ClassImbalanceDataCheck`` and added this check to ``DefaultDataChecks`` :pr:`1333`
        * Make ``max_batches`` argument to ``AutoMLSearch.search`` public :pr:`1320`
        * Added text support to automl search :pr:`1062`
        * Added ``_pipelines_per_batch`` as a private argument to ``AutoMLSearch`` :pr:`1355`
    * Fixes
        * Fixed ML performance issue with ordered datasets: always shuffle data in automl's default CV splits :pr:`1265`
        * Fixed broken ``evalml info`` CLI command :pr:`1293`
        * Fixed ``boosting type='rf'`` for LightGBM Classifier, as well as ``num_leaves`` error :pr:`1302`
        * Fixed bug in ``explain_predictions_best_worst`` where a custom index in the target variable would cause a ``ValueError`` :pr:`1318`
        * Added stacked ensemble estimators to to ``evalml.pipelines.__init__`` file :pr:`1326`
        * Fixed bug in OHE where calls to transform were not deterministic if ``top_n`` was less than the number of categories in a column :pr:`1324`
        * Fixed LightGBM warning messages during AutoMLSearch :pr:`1342`
        * Fix warnings thrown during AutoMLSearch in ``HighVarianceCVDataCheck`` :pr:`1346`
        * Fixed bug where TrainingValidationSplit would return invalid location indices for dataframes with a custom index :pr:`1348`
        * Fixed bug where the AutoMLSearch ``random_state`` was not being passed to the created pipelines :pr:`1321`
    * Changes
        * Allow ``add_to_rankings`` to be called before AutoMLSearch is called :pr:`1250`
        * Removed Graphviz from test-requirements to add to requirements.txt :pr:`1327`
        * Removed ``max_pipelines`` parameter from ``AutoMLSearch`` :pr:`1264`
        * Include editable installs in all install make targets :pr:`1335`
        * Made pip dependencies `featuretools` and `nlp_primitives` core dependencies :pr:`1062`
        * Removed `PartOfSpeechCount` from `TextFeaturizer` transform primitives :pr:`1062`
        * Added warning for ``partial_dependency`` when the feature includes null values :pr:`1352`
    * Documentation Changes
        * Fixed and updated code blocks in Release Notes :pr:`1243`
        * Added DecisionTree estimators to API Reference :pr:`1246`
        * Changed class inheritance display to flow vertically :pr:`1248`
        * Updated cost-benefit tutorial to use a holdout/test set :pr:`1159`
        * Added ``evalml info`` command to documentation :pr:`1293`
        * Miscellaneous doc updates :pr:`1269`
        * Removed conda pre-release testing from the release process document :pr:`1282`
        * Updates to contributing guide :pr:`1310`
        * Added Alteryx footer to docs with Twitter and Github link :pr:`1312`
        * Added documentation for evalml installation for Python 3.6 :pr:`1322`
        * Added documentation changes to make the API Docs easier to understand :pr:`1323`
        * Fixed documentation for ``feature_importance`` :pr:`1353`
        * Added tutorial for running `AutoML` with text data :pr:`1357`
        * Added documentation for woodwork integration with automl search :pr:`1361`
    * Testing Changes
        * Added tests for ``jupyter_check`` to handle IPython :pr:`1256`
        * Cleaned up ``make_pipeline`` tests to test for all estimators :pr:`1257`
        * Added a test to check conda build after merge to main :pr:`1247`
        * Removed code that was lacking codecov for ``__main__.py`` and unnecessary :pr:`1293`
        * Codecov: round coverage up instead of down :pr:`1334`
        * Add DockerHub credentials to CI testing environment :pr:`1356`
        * Add DockerHub credentials to conda testing environment :pr:`1363`

.. warning::

    **Breaking Changes**
        * Renamed ``LabelLeakageDataCheck`` to ``TargetLeakageDataCheck`` :pr:`1319`
        * ``max_pipelines`` parameter has been removed from ``AutoMLSearch``. Please use ``max_iterations`` instead. :pr:`1264`
        * ``AutoMLSearch.search()`` will now log a warning if the input is not a ``Woodwork`` data structure (``pandas``, ``numpy``) :pr:`1299`
        * Make ``max_batches`` argument to ``AutoMLSearch.search`` public :pr:`1320`
        * Removed unused argument `feature_types` from AutoMLSearch.search :pr:`1062`

**v0.14.1 Sep. 29, 2020**
    * Enhancements
        * Updated partial dependence methods to support calculating numeric columns in a dataset with non-numeric columns :pr:`1150`
        * Added ``get_feature_names`` on ``OneHotEncoder`` :pr:`1193`
        * Added ``detect_problem_type`` to ``problem_type/utils.py`` to automatically detect the problem type given targets :pr:`1194`
        * Added LightGBM to ``AutoMLSearch`` :pr:`1199`
        * Updated ``scikit-learn`` and ``scikit-optimize`` to use latest versions - 0.23.2 and 0.8.1 respectively :pr:`1141`
        * Added ``__str__`` and ``__repr__`` for pipelines and components :pr:`1218`
        * Included internal target check for both training and validation data in ``AutoMLSearch`` :pr:`1226`
        * Added ``ProblemTypes.all_problem_types`` helper to get list of supported problem types :pr:`1219`
        * Added ``DecisionTreeClassifier`` and ``DecisionTreeRegressor`` classes :pr:`1223`
        * Added ``ProblemTypes.all_problem_types`` helper to get list of supported problem types :pr:`1219`
        * ``DataChecks`` can now be parametrized by passing a list of ``DataCheck`` classes and a parameter dictionary :pr:`1167`
        * Added first CV fold score as validation score in ``AutoMLSearch.rankings`` :pr:`1221`
        * Updated ``flake8`` configuration to enable linting on ``__init__.py`` files :pr:`1234`
        * Refined ``make_pipeline_from_components`` implementation :pr:`1204`
    * Fixes
        * Updated GitHub URL after migration to Alteryx GitHub org :pr:`1207`
        * Changed Problem Type enum to be more similar to the string name :pr:`1208`
        * Wrapped call to scikit-learn's partial dependence method in a ``try``/``finally`` block :pr:`1232`
    * Changes
        * Added ``allow_writing_files`` as a named argument to CatBoost estimators. :pr:`1202`
        * Added ``solver`` and ``multi_class`` as named arguments to ``LogisticRegressionClassifier`` :pr:`1202`
        * Replaced pipeline's ``._transform`` method to evaluate all the preprocessing steps of a pipeline with ``.compute_estimator_features`` :pr:`1231`
        * Changed default large dataset train/test splitting behavior :pr:`1205`
    * Documentation Changes
        * Included description of how to access the component instances and features for pipeline user guide :pr:`1163`
        * Updated API docs to refer to target as "target" instead of "labels" for non-classification tasks and minor docs cleanup :pr:`1160`
        * Added Class Imbalance Data Check to ``api_reference.rst`` :pr:`1190` :pr:`1200`
        * Added pipeline properties to API reference :pr:`1209`
        * Clarified what the objective parameter in AutoML is used for in AutoML API reference and AutoML user guide :pr:`1222`
        * Updated API docs to include ``skopt.space.Categorical`` option for component hyperparameter range definition :pr:`1228`
        * Added install documentation for ``libomp`` in order to use LightGBM on Mac :pr:`1233`
        * Improved description of ``max_iterations`` in documentation :pr:`1212`
        * Removed unused code from sphinx conf :pr:`1235`
    * Testing Changes

.. warning::

    **Breaking Changes**
        * ``DefaultDataChecks`` now accepts a ``problem_type`` parameter that must be specified :pr:`1167`
        * Pipeline's ``._transform`` method to evaluate all the preprocessing steps of a pipeline has been replaced with ``.compute_estimator_features`` :pr:`1231`
        * ``get_objectives`` has been renamed to ``get_core_objectives``. This function will now return a list of valid objective instances :pr:`1230`


**v0.13.2 Sep. 17, 2020**
    * Enhancements
        * Added ``output_format`` field to explain predictions functions :pr:`1107`
        * Modified ``get_objective`` and ``get_objectives`` to be able to return any objective in ``evalml.objectives`` :pr:`1132`
        * Added a ``return_instance`` boolean parameter to ``get_objective`` :pr:`1132`
        * Added ``ClassImbalanceDataCheck`` to determine whether target imbalance falls below a given threshold :pr:`1135`
        * Added label encoder to LightGBM for binary classification :pr:`1152`
        * Added labels for the row index of confusion matrix :pr:`1154`
        * Added ``AutoMLSearch`` object as another parameter in search callbacks :pr:`1156`
        * Added the corresponding probability threshold for each point displayed in ``graph_roc_curve`` :pr:`1161`
        * Added ``__eq__`` for ``ComponentBase`` and ``PipelineBase`` :pr:`1178`
        * Added support for multiclass classification for ``roc_curve`` :pr:`1164`
        * Added ``categories`` accessor to ``OneHotEncoder`` for listing the categories associated with a feature :pr:`1182`
        * Added utility function to create pipeline instances from a list of component instances :pr:`1176`
    * Fixes
        * Fixed XGBoost column names for partial dependence methods :pr:`1104`
        * Removed dead code validating column type from ``TextFeaturizer`` :pr:`1122`
        * Fixed issue where ``Imputer`` cannot fit when there is None in a categorical or boolean column :pr:`1144`
        * ``OneHotEncoder`` preserves the custom index in the input data :pr:`1146`
        * Fixed representation for ``ModelFamily`` :pr:`1165`
        * Removed duplicate ``nbsphinx`` dependency in ``dev-requirements.txt`` :pr:`1168`
        * Users can now pass in any valid kwargs to all estimators :pr:`1157`
        * Remove broken accessor ``OneHotEncoder.get_feature_names`` and unneeded base class :pr:`1179`
        * Removed LightGBM Estimator from AutoML models :pr:`1186`
    * Changes
        * Pinned ``scikit-optimize`` version to 0.7.4 :pr:`1136`
        * Removed ``tqdm`` as a dependency :pr:`1177`
        * Added lightgbm version 3.0.0 to ``latest_dependency_versions.txt`` :pr:`1185`
        * Rename ``max_pipelines`` to ``max_iterations`` :pr:`1169`
    * Documentation Changes
        * Fixed API docs for ``AutoMLSearch`` ``add_result_callback`` :pr:`1113`
        * Added a step to our release process for pushing our latest version to conda-forge :pr:`1118`
        * Added warning for missing ipywidgets dependency for using ``PipelineSearchPlots`` on Jupyterlab :pr:`1145`
        * Updated ``README.md`` example to load demo dataset :pr:`1151`
        * Swapped mapping of breast cancer targets in ``model_understanding.ipynb`` :pr:`1170`
    * Testing Changes
        * Added test confirming ``TextFeaturizer`` never outputs null values :pr:`1122`
        * Changed Python version of ``Update Dependencies`` action to 3.8.x :pr:`1137`
        * Fixed release notes check-in test for ``Update Dependencies`` actions :pr:`1172`

.. warning::

    **Breaking Changes**
        * ``get_objective`` will now return a class definition rather than an instance by default :pr:`1132`
        * Deleted ``OPTIONS`` dictionary in ``evalml.objectives.utils.py`` :pr:`1132`
        * If specifying an objective by string, the string must now match the objective's name field, case-insensitive :pr:`1132`
        * Passing "Cost Benefit Matrix", "Fraud Cost", "Lead Scoring", "Mean Squared Log Error",
            "Recall", "Recall Macro", "Recall Micro", "Recall Weighted", or "Root Mean Squared Log Error" to ``AutoMLSearch`` will now result in a ``ValueError``
            rather than an ``ObjectiveNotFoundError`` :pr:`1132`
        * Search callbacks ``start_iteration_callback`` and ``add_results_callback`` have changed to include a copy of the AutoMLSearch object as a third parameter :pr:`1156`
        * Deleted ``OneHotEncoder.get_feature_names`` method which had been broken for a while, in favor of pipelines' ``input_feature_names`` :pr:`1179`
        * Deleted empty base class ``CategoricalEncoder`` which ``OneHotEncoder`` component was inheriting from :pr:`1176`
        * Results from ``roc_curve`` will now return as a list of dictionaries with each dictionary representing a class :pr:`1164`
        * ``max_pipelines`` now raises a ``DeprecationWarning`` and will be removed in the next release. ``max_iterations`` should be used instead. :pr:`1169`


**v0.13.1 Aug. 25, 2020**
    * Enhancements
        * Added Cost-Benefit Matrix objective for binary classification :pr:`1038`
        * Split ``fill_value`` into ``categorical_fill_value`` and ``numeric_fill_value`` for Imputer :pr:`1019`
        * Added ``explain_predictions`` and ``explain_predictions_best_worst`` for explaining multiple predictions with SHAP :pr:`1016`
        * Added new LSA component for text featurization :pr:`1022`
        * Added guide on installing with conda :pr:`1041`
        * Added a “cost-benefit curve” util method to graph cost-benefit matrix scores vs. binary classification thresholds :pr:`1081`
        * Standardized error when calling transform/predict before fit for pipelines :pr:`1048`
        * Added ``percent_better_than_baseline`` to AutoML search rankings and full rankings table :pr:`1050`
        * Added one-way partial dependence and partial dependence plots :pr:`1079`
        * Added "Feature Value" column to prediction explanation reports. :pr:`1064`
        * Added LightGBM classification estimator :pr:`1082`, :pr:`1114`
        * Added ``max_batches`` parameter to ``AutoMLSearch`` :pr:`1087`
    * Fixes
        * Updated ``TextFeaturizer`` component to no longer require an internet connection to run :pr:`1022`
        * Fixed non-deterministic element of ``TextFeaturizer`` transformations :pr:`1022`
        * Added a StandardScaler to all ElasticNet pipelines :pr:`1065`
        * Updated cost-benefit matrix to normalize score :pr:`1099`
        * Fixed logic in ``calculate_percent_difference`` so that it can handle negative values :pr:`1100`
    * Changes
        * Added ``needs_fitting`` property to ``ComponentBase`` :pr:`1044`
        * Updated references to data types to use datatype lists defined in ``evalml.utils.gen_utils`` :pr:`1039`
        * Remove maximum version limit for SciPy dependency :pr:`1051`
        * Moved ``all_components`` and other component importers into runtime methods :pr:`1045`
        * Consolidated graphing utility methods under ``evalml.utils.graph_utils`` :pr:`1060`
        * Made slight tweaks to how ``TextFeaturizer`` uses ``featuretools``, and did some refactoring of that and of LSA :pr:`1090`
        * Changed ``show_all_features`` parameter into ``importance_threshold``, which allows for thresholding feature importance :pr:`1097`, :pr:`1103`
    * Documentation Changes
        * Update ``setup.py`` URL to point to the github repo :pr:`1037`
        * Added tutorial for using the cost-benefit matrix objective :pr:`1088`
        * Updated ``model_understanding.ipynb`` to include documentation for using plotly on Jupyter Lab :pr:`1108`
    * Testing Changes
        * Refactor CircleCI tests to use matrix jobs (:pr:`1043`)
        * Added a test to check that all test directories are included in evalml package :pr:`1054`


.. warning::

    **Breaking Changes**
        * ``confusion_matrix`` and ``normalize_confusion_matrix`` have been moved to ``evalml.utils`` :pr:`1038`
        * All graph utility methods previously under ``evalml.pipelines.graph_utils`` have been moved to ``evalml.utils.graph_utils`` :pr:`1060`


**v0.12.2 Aug. 6, 2020**
    * Enhancements
        * Add save/load method to components :pr:`1023`
        * Expose pickle ``protocol`` as optional arg to save/load :pr:`1023`
        * Updated estimators used in AutoML to include ExtraTrees and ElasticNet estimators :pr:`1030`
    * Fixes
    * Changes
        * Removed ``DeprecationWarning`` for ``SimpleImputer`` :pr:`1018`
    * Documentation Changes
        * Add note about version numbers to release process docs :pr:`1034`
    * Testing Changes
        * Test files are now included in the evalml package :pr:`1029`


**v0.12.0 Aug. 3, 2020**
    * Enhancements
        * Added string and categorical targets support for binary and multiclass pipelines and check for numeric targets for ``DetectLabelLeakage`` data check :pr:`932`
        * Added clear exception for regression pipelines if target datatype is string or categorical :pr:`960`
        * Added target column names and class labels in ``predict`` and ``predict_proba`` output for pipelines :pr:`951`
        * Added ``_compute_shap_values`` and ``normalize_values`` to ``pipelines/explanations`` module :pr:`958`
        * Added ``explain_prediction`` feature which explains single predictions with SHAP :pr:`974`
        * Added Imputer to allow different imputation strategies for numerical and categorical dtypes :pr:`991`
        * Added support for configuring logfile path using env var, and don't create logger if there are filesystem errors :pr:`975`
        * Updated catboost estimators' default parameters and automl hyperparameter ranges to speed up fit time :pr:`998`
    * Fixes
        * Fixed ReadtheDocs warning failure regarding embedded gif :pr:`943`
        * Removed incorrect parameter passed to pipeline classes in ``_add_baseline_pipelines`` :pr:`941`
        * Added universal error for calling ``predict``, ``predict_proba``, ``transform``, and ``feature_importances`` before fitting :pr:`969`, :pr:`994`
        * Made ``TextFeaturizer`` component and pip dependencies ``featuretools`` and ``nlp_primitives`` optional :pr:`976`
        * Updated imputation strategy in automl to no longer limit impute strategy to ``most_frequent`` for all features if there are any categorical columns :pr:`991`
        * Fixed ``UnboundLocalError`` for ``cv_pipeline`` when automl search errors :pr:`996`
        * Fixed ``Imputer`` to reset dataframe index to preserve behavior expected from  ``SimpleImputer`` :pr:`1009`
    * Changes
        * Moved ``get_estimators`` to ``evalml.pipelines.components.utils`` :pr:`934`
        * Modified Pipelines to raise ``PipelineScoreError`` when they encounter an error during scoring :pr:`936`
        * Moved ``evalml.model_families.list_model_families`` to ``evalml.pipelines.components.allowed_model_families`` :pr:`959`
        * Renamed ``DateTimeFeaturization`` to ``DateTimeFeaturizer`` :pr:`977`
        * Added check to stop search and raise an error if all pipelines in a batch return NaN scores :pr:`1015`
    * Documentation Changes
        * Updated ``README.md`` :pr:`963`
        * Reworded message when errors are returned from data checks in search :pr:`982`
        * Added section on understanding model predictions with ``explain_prediction`` to User Guide :pr:`981`
        * Added a section to the user guide and api reference about how XGBoost and CatBoost are not fully supported. :pr:`992`
        * Added custom components section in user guide :pr:`993`
        * Updated FAQ section formatting :pr:`997`
        * Updated release process documentation :pr:`1003`
    * Testing Changes
        * Moved ``predict_proba`` and ``predict`` tests regarding string / categorical targets to ``test_pipelines.py`` :pr:`972`
        * Fixed dependency update bot by updating python version to 3.7 to avoid frequent github version updates :pr:`1002`


.. warning::

    **Breaking Changes**
        * ``get_estimators`` has been moved to ``evalml.pipelines.components.utils`` (previously was under ``evalml.pipelines.utils``) :pr:`934`
        * Removed the ``raise_errors`` flag in AutoML search. All errors during pipeline evaluation will be caught and logged. :pr:`936`
        * ``evalml.model_families.list_model_families`` has been moved to ``evalml.pipelines.components.allowed_model_families`` :pr:`959`
        * ``TextFeaturizer``: the ``featuretools`` and ``nlp_primitives`` packages must be installed after installing evalml in order to use this component :pr:`976`
        * Renamed ``DateTimeFeaturization`` to ``DateTimeFeaturizer`` :pr:`977`


**v0.11.2 July 16, 2020**
    * Enhancements
        * Added ``NoVarianceDataCheck`` to ``DefaultDataChecks`` :pr:`893`
        * Added text processing and featurization component ``TextFeaturizer`` :pr:`913`, :pr:`924`
        * Added additional checks to ``InvalidTargetDataCheck`` to handle invalid target data types :pr:`929`
        * ``AutoMLSearch`` will now handle ``KeyboardInterrupt`` and prompt user for confirmation :pr:`915`
    * Fixes
        * Makes automl results a read-only property :pr:`919`
    * Changes
        * Deleted static pipelines and refactored tests involving static pipelines, removed ``all_pipelines()`` and ``get_pipelines()`` :pr:`904`
        * Moved ``list_model_families`` to ``evalml.model_family.utils`` :pr:`903`
        * Updated ``all_pipelines``, ``all_estimators``, ``all_components`` to use the same mechanism for dynamically generating their elements :pr:`898`
        * Rename ``master`` branch to ``main`` :pr:`918`
        * Add pypi release github action :pr:`923`
        * Updated ``AutoMLSearch.search`` stdout output and logging and removed tqdm progress bar :pr:`921`
        * Moved automl config checks previously in ``search()`` to init :pr:`933`
    * Documentation Changes
        * Reorganized and rewrote documentation :pr:`937`
        * Updated to use pydata sphinx theme :pr:`937`
        * Updated docs to use ``release_notes`` instead of ``changelog`` :pr:`942`
    * Testing Changes
        * Cleaned up fixture names and usages in tests :pr:`895`


.. warning::

    **Breaking Changes**
        * ``list_model_families`` has been moved to ``evalml.model_family.utils`` (previously was under ``evalml.pipelines.utils``) :pr:`903`
        * ``get_estimators`` has been moved to ``evalml.pipelines.components.utils`` (previously was under ``evalml.pipelines.utils``) :pr:`934`
        * Static pipeline definitions have been removed, but similar pipelines can still be constructed via creating an instance of ``PipelineBase`` :pr:`904`
        * ``all_pipelines()`` and ``get_pipelines()`` utility methods have been removed :pr:`904`


**v0.11.0 June 30, 2020**
    * Enhancements
        * Added multiclass support for ROC curve graphing :pr:`832`
        * Added preprocessing component to drop features whose percentage of NaN values exceeds a specified threshold :pr:`834`
        * Added data check to check for problematic target labels :pr:`814`
        * Added PerColumnImputer that allows imputation strategies per column :pr:`824`
        * Added transformer to drop specific columns :pr:`827`
        * Added support for ``categories``, ``handle_error``, and ``drop`` parameters in ``OneHotEncoder`` :pr:`830` :pr:`897`
        * Added preprocessing component to handle DateTime columns featurization :pr:`838`
        * Added ability to clone pipelines and components :pr:`842`
        * Define getter method for component ``parameters`` :pr:`847`
        * Added utility methods to calculate and graph permutation importances :pr:`860`, :pr:`880`
        * Added new utility functions necessary for generating dynamic preprocessing pipelines :pr:`852`
        * Added kwargs to all components :pr:`863`
        * Updated ``AutoSearchBase`` to use dynamically generated preprocessing pipelines :pr:`870`
        * Added SelectColumns transformer :pr:`873`
        * Added ability to evaluate additional pipelines for automl search :pr:`874`
        * Added ``default_parameters`` class property to components and pipelines :pr:`879`
        * Added better support for disabling data checks in automl search :pr:`892`
        * Added ability to save and load AutoML objects to file :pr:`888`
        * Updated ``AutoSearchBase.get_pipelines`` to return an untrained pipeline instance :pr:`876`
        * Saved learned binary classification thresholds in automl results cv data dict :pr:`876`
    * Fixes
        * Fixed bug where SimpleImputer cannot handle dropped columns :pr:`846`
        * Fixed bug where PerColumnImputer cannot handle dropped columns :pr:`855`
        * Enforce requirement that builtin components save all inputted values in their parameters dict :pr:`847`
        * Don't list base classes in ``all_components`` output :pr:`847`
        * Standardize all components to output pandas data structures, and accept either pandas or numpy :pr:`853`
        * Fixed rankings and full_rankings error when search has not been run :pr:`894`
    * Changes
        * Update ``all_pipelines`` and ``all_components`` to try initializing pipelines/components, and on failure exclude them :pr:`849`
        * Refactor ``handle_components`` to ``handle_components_class``, standardize to ``ComponentBase`` subclass instead of instance :pr:`850`
        * Refactor "blacklist"/"whitelist" to "allow"/"exclude" lists :pr:`854`
        * Replaced ``AutoClassificationSearch`` and ``AutoRegressionSearch`` with ``AutoMLSearch`` :pr:`871`
        * Renamed feature_importances and permutation_importances methods to use singular names (feature_importance and permutation_importance) :pr:`883`
        * Updated ``automl`` default data splitter to train/validation split for large datasets :pr:`877`
        * Added open source license, update some repo metadata :pr:`887`
        * Removed dead code in ``_get_preprocessing_components`` :pr:`896`
    * Documentation Changes
        * Fix some typos and update the EvalML logo :pr:`872`
    * Testing Changes
        * Update the changelog check job to expect the new branching pattern for the deps update bot :pr:`836`
        * Check that all components output pandas datastructures, and can accept either pandas or numpy :pr:`853`
        * Replaced ``AutoClassificationSearch`` and ``AutoRegressionSearch`` with ``AutoMLSearch`` :pr:`871`


.. warning::

    **Breaking Changes**
        * Pipelines' static ``component_graph`` field must contain either ``ComponentBase`` subclasses or ``str``, instead of ``ComponentBase`` subclass instances :pr:`850`
        * Rename ``handle_component`` to ``handle_component_class``. Now standardizes to ``ComponentBase`` subclasses instead of ``ComponentBase`` subclass instances :pr:`850`
        * Renamed automl's ``cv`` argument to ``data_split`` :pr:`877`
        * Pipelines' and classifiers' ``feature_importances`` is renamed ``feature_importance``, ``graph_feature_importances`` is renamed ``graph_feature_importance`` :pr:`883`
        * Passing ``data_checks=None`` to automl search will not perform any data checks as opposed to default checks. :pr:`892`
        * Pipelines to search for in AutoML are now determined automatically, rather than using the statically-defined pipeline classes. :pr:`870`
        * Updated ``AutoSearchBase.get_pipelines`` to return an untrained pipeline instance, instead of one which happened to be trained on the final cross-validation fold :pr:`876`


**v0.10.0 May 29, 2020**
    * Enhancements
        * Added baseline models for classification and regression, add functionality to calculate baseline models before searching in AutoML :pr:`746`
        * Port over highly-null guardrail as a data check and define ``DefaultDataChecks`` and ``DisableDataChecks`` classes :pr:`745`
        * Update ``Tuner`` classes to work directly with pipeline parameters dicts instead of flat parameter lists :pr:`779`
        * Add Elastic Net as a pipeline option :pr:`812`
        * Added new Pipeline option ``ExtraTrees`` :pr:`790`
        * Added precicion-recall curve metrics and plot for binary classification problems in ``evalml.pipeline.graph_utils`` :pr:`794`
        * Update the default automl algorithm to search in batches, starting with default parameters for each pipeline and iterating from there :pr:`793`
        * Added ``AutoMLAlgorithm`` class and ``IterativeAlgorithm`` impl, separated from ``AutoSearchBase`` :pr:`793`
    * Fixes
        * Update pipeline ``score`` to return ``nan`` score for any objective which throws an exception during scoring :pr:`787`
        * Fixed bug introduced in :pr:`787` where binary classification metrics requiring predicted probabilities error in scoring :pr:`798`
        * CatBoost and XGBoost classifiers and regressors can no longer have a learning rate of 0 :pr:`795`
    * Changes
        * Cleanup pipeline ``score`` code, and cleanup codecov :pr:`711`
        * Remove ``pass`` for abstract methods for codecov :pr:`730`
        * Added __str__ for AutoSearch object :pr:`675`
        * Add util methods to graph ROC and confusion matrix :pr:`720`
        * Refactor ``AutoBase`` to ``AutoSearchBase`` :pr:`758`
        * Updated AutoBase with ``data_checks`` parameter, removed previous ``detect_label_leakage`` parameter, and added functionality to run data checks before search in AutoML :pr:`765`
        * Updated our logger to use Python's logging utils :pr:`763`
        * Refactor most of ``AutoSearchBase._do_iteration`` impl into ``AutoSearchBase._evaluate`` :pr:`762`
        * Port over all guardrails to use the new DataCheck API :pr:`789`
        * Expanded ``import_or_raise`` to catch all exceptions :pr:`759`
        * Adds RMSE, MSLE, RMSLE as standard metrics :pr:`788`
        * Don't allow ``Recall`` to be used as an objective for AutoML :pr:`784`
        * Removed feature selection from pipelines :pr:`819`
        * Update default estimator parameters to make automl search faster and more accurate :pr:`793`
    * Documentation Changes
        * Add instructions to freeze ``master`` on ``release.md`` :pr:`726`
        * Update release instructions with more details :pr:`727` :pr:`733`
        * Add objective base classes to API reference :pr:`736`
        * Fix components API to match other modules :pr:`747`
    * Testing Changes
        * Delete codecov yml, use codecov.io's default :pr:`732`
        * Added unit tests for fraud cost, lead scoring, and standard metric objectives :pr:`741`
        * Update codecov client :pr:`782`
        * Updated AutoBase __str__ test to include no parameters case :pr:`783`
        * Added unit tests for ``ExtraTrees`` pipeline :pr:`790`
        * If codecov fails to upload, fail build :pr:`810`
        * Updated Python version of dependency action :pr:`816`
        * Update the dependency update bot to use a suffix when creating branches :pr:`817`

.. warning::

    **Breaking Changes**
        * The ``detect_label_leakage`` parameter for AutoML classes has been removed and replaced by a ``data_checks`` parameter :pr:`765`
        * Moved ROC and confusion matrix methods from ``evalml.pipeline.plot_utils`` to ``evalml.pipeline.graph_utils`` :pr:`720`
        * ``Tuner`` classes require a pipeline hyperparameter range dict as an init arg instead of a space definition :pr:`779`
        * ``Tuner.propose`` and ``Tuner.add`` work directly with pipeline parameters dicts instead of flat parameter lists :pr:`779`
        * ``PipelineBase.hyperparameters`` and ``custom_hyperparameters`` use pipeline parameters dict format instead of being represented as a flat list :pr:`779`
        * All guardrail functions previously under ``evalml.guardrails.utils`` will be removed and replaced by data checks :pr:`789`
        * ``Recall`` disallowed as an objective for AutoML :pr:`784`
        * ``AutoSearchBase`` parameter ``tuner`` has been renamed to ``tuner_class`` :pr:`793`
        * ``AutoSearchBase`` parameter ``possible_pipelines`` and ``possible_model_families`` have been renamed to ``allowed_pipelines`` and ``allowed_model_families`` :pr:`793`


**v0.9.0 Apr. 27, 2020**
    * Enhancements
        * Added ``Accuracy`` as an standard objective :pr:`624`
        * Added verbose parameter to load_fraud :pr:`560`
        * Added Balanced Accuracy metric for binary, multiclass :pr:`612` :pr:`661`
        * Added XGBoost regressor and XGBoost regression pipeline :pr:`666`
        * Added ``Accuracy`` metric for multiclass :pr:`672`
        * Added objective name in ``AutoBase.describe_pipeline`` :pr:`686`
        * Added ``DataCheck`` and ``DataChecks``, ``Message`` classes and relevant subclasses :pr:`739`
    * Fixes
        * Removed direct access to ``cls.component_graph`` :pr:`595`
        * Add testing files to .gitignore :pr:`625`
        * Remove circular dependencies from ``Makefile`` :pr:`637`
        * Add error case for ``normalize_confusion_matrix()`` :pr:`640`
        * Fixed ``XGBoostClassifier`` and ``XGBoostRegressor`` bug with feature names that contain [, ], or < :pr:`659`
        * Update ``make_pipeline_graph`` to not accidentally create empty file when testing if path is valid :pr:`649`
        * Fix pip installation warning about docsutils version, from boto dependency :pr:`664`
        * Removed zero division warning for F1/precision/recall metrics :pr:`671`
        * Fixed ``summary`` for pipelines without estimators :pr:`707`
    * Changes
        * Updated default objective for binary/multiclass classification to log loss :pr:`613`
        * Created classification and regression pipeline subclasses and removed objective as an attribute of pipeline classes :pr:`405`
        * Changed the output of ``score`` to return one dictionary :pr:`429`
        * Created binary and multiclass objective subclasses :pr:`504`
        * Updated objectives API :pr:`445`
        * Removed call to ``get_plot_data`` from AutoML :pr:`615`
        * Set ``raise_error`` to default to True for AutoML classes :pr:`638`
        * Remove unnecessary "u" prefixes on some unicode strings :pr:`641`
        * Changed one-hot encoder to return uint8 dtypes instead of ints :pr:`653`
        * Pipeline ``_name`` field changed to ``custom_name`` :pr:`650`
        * Removed ``graphs.py`` and moved methods into ``PipelineBase`` :pr:`657`, :pr:`665`
        * Remove s3fs as a dev dependency :pr:`664`
        * Changed requirements-parser to be a core dependency :pr:`673`
        * Replace ``supported_problem_types`` field on pipelines with ``problem_type`` attribute on base classes :pr:`678`
        * Changed AutoML to only show best results for a given pipeline template in ``rankings``, added ``full_rankings`` property to show all :pr:`682`
        * Update ``ModelFamily`` values: don't list xgboost/catboost as classifiers now that we have regression pipelines for them :pr:`677`
        * Changed AutoML's ``describe_pipeline`` to get problem type from pipeline instead :pr:`685`
        * Standardize ``import_or_raise`` error messages :pr:`683`
        * Updated argument order of objectives to align with sklearn's :pr:`698`
        * Renamed ``pipeline.feature_importance_graph`` to ``pipeline.graph_feature_importances`` :pr:`700`
        * Moved ROC and confusion matrix methods to ``evalml.pipelines.plot_utils`` :pr:`704`
        * Renamed ``MultiClassificationObjective`` to ``MulticlassClassificationObjective``, to align with pipeline naming scheme :pr:`715`
    * Documentation Changes
        * Fixed some sphinx warnings :pr:`593`
        * Fixed docstring for ``AutoClassificationSearch`` with correct command :pr:`599`
        * Limit readthedocs formats to pdf, not htmlzip and epub :pr:`594` :pr:`600`
        * Clean up objectives API documentation :pr:`605`
        * Fixed function on Exploring search results page :pr:`604`
        * Update release process doc :pr:`567`
        * ``AutoClassificationSearch`` and ``AutoRegressionSearch`` show inherited methods in API reference :pr:`651`
        * Fixed improperly formatted code in breaking changes for changelog :pr:`655`
        * Added configuration to treat Sphinx warnings as errors :pr:`660`
        * Removed separate plotting section for pipelines in API reference :pr:`657`, :pr:`665`
        * Have leads example notebook load S3 files using https, so we can delete s3fs dev dependency :pr:`664`
        * Categorized components in API reference and added descriptions for each category :pr:`663`
        * Fixed Sphinx warnings about ``BalancedAccuracy`` objective :pr:`669`
        * Updated API reference to include missing components and clean up pipeline docstrings :pr:`689`
        * Reorganize API ref, and clarify pipeline sub-titles :pr:`688`
        * Add and update preprocessing utils in API reference :pr:`687`
        * Added inheritance diagrams to API reference :pr:`695`
        * Documented which default objective AutoML optimizes for :pr:`699`
        * Create seperate install page :pr:`701`
        * Include more utils in API ref, like ``import_or_raise`` :pr:`704`
        * Add more color to pipeline documentation :pr:`705`
    * Testing Changes
        * Matched install commands of ``check_latest_dependencies`` test and it's GitHub action :pr:`578`
        * Added Github app to auto assign PR author as assignee :pr:`477`
        * Removed unneeded conda installation of xgboost in windows checkin tests :pr:`618`
        * Update graph tests to always use tmpfile dir :pr:`649`
        * Changelog checkin test workaround for release PRs: If 'future release' section is empty of PR refs, pass check :pr:`658`
        * Add changelog checkin test exception for ``dep-update`` branch :pr:`723`

.. warning::

    **Breaking Changes**

    * Pipelines will now no longer take an objective parameter during instantiation, and will no longer have an objective attribute.
    * ``fit()`` and ``predict()`` now use an optional ``objective`` parameter, which is only used in binary classification pipelines to fit for a specific objective.
    * ``score()`` will now use a required ``objectives`` parameter that is used to determine all the objectives to score on. This differs from the previous behavior, where the pipeline's objective was scored on regardless.
    * ``score()`` will now return one dictionary of all objective scores.
    * ``ROC`` and ``ConfusionMatrix`` plot methods via ``Auto(*).plot`` have been removed by :pr:`615` and are replaced by ``roc_curve`` and ``confusion_matrix`` in ``evamlm.pipelines.plot_utils`` in :pr:`704`
    * ``normalize_confusion_matrix`` has been moved to ``evalml.pipelines.plot_utils`` :pr:`704`
    * Pipelines ``_name`` field changed to ``custom_name``
    * Pipelines ``supported_problem_types`` field is removed because it is no longer necessary :pr:`678`
    * Updated argument order of objectives' ``objective_function`` to align with sklearn :pr:`698`
    * ``pipeline.feature_importance_graph`` has been renamed to ``pipeline.graph_feature_importances`` in :pr:`700`
    * Removed unsupported ``MSLE`` objective :pr:`704`


**v0.8.0 Apr. 1, 2020**
    * Enhancements
        * Add normalization option and information to confusion matrix :pr:`484`
        * Add util function to drop rows with NaN values :pr:`487`
        * Renamed ``PipelineBase.name`` as ``PipelineBase.summary`` and redefined ``PipelineBase.name`` as class property :pr:`491`
        * Added access to parameters in Pipelines with ``PipelineBase.parameters`` (used to be return of ``PipelineBase.describe``) :pr:`501`
        * Added ``fill_value`` parameter for ``SimpleImputer`` :pr:`509`
        * Added functionality to override component hyperparameters and made pipelines take hyperparemeters from components :pr:`516`
        * Allow ``numpy.random.RandomState`` for random_state parameters :pr:`556`
    * Fixes
        * Removed unused dependency ``matplotlib``, and move ``category_encoders`` to test reqs :pr:`572`
    * Changes
        * Undo version cap in XGBoost placed in :pr:`402` and allowed all released of XGBoost :pr:`407`
        * Support pandas 1.0.0 :pr:`486`
        * Made all references to the logger static :pr:`503`
        * Refactored ``model_type`` parameter for components and pipelines to ``model_family`` :pr:`507`
        * Refactored ``problem_types`` for pipelines and components into ``supported_problem_types`` :pr:`515`
        * Moved ``pipelines/utils.save_pipeline`` and ``pipelines/utils.load_pipeline`` to ``PipelineBase.save`` and ``PipelineBase.load`` :pr:`526`
        * Limit number of categories encoded by ``OneHotEncoder`` :pr:`517`
    * Documentation Changes
        * Updated API reference to remove ``PipelinePlot`` and added moved ``PipelineBase`` plotting methods :pr:`483`
        * Add code style and github issue guides :pr:`463` :pr:`512`
        * Updated API reference for to surface class variables for pipelines and components :pr:`537`
        * Fixed README documentation link :pr:`535`
        * Unhid PR references in changelog :pr:`656`
    * Testing Changes
        * Added automated dependency check PR :pr:`482`, :pr:`505`
        * Updated automated dependency check comment :pr:`497`
        * Have build_docs job use python executor, so that env vars are set properly :pr:`547`
        * Added simple test to make sure ``OneHotEncoder``'s top_n works with large number of categories :pr:`552`
        * Run windows unit tests on PRs :pr:`557`


.. warning::

    **Breaking Changes**

    * ``AutoClassificationSearch`` and ``AutoRegressionSearch``'s ``model_types`` parameter has been refactored into ``allowed_model_families``
    * ``ModelTypes`` enum has been changed to ``ModelFamily``
    * Components and Pipelines now have a ``model_family`` field instead of ``model_type``
    * ``get_pipelines`` utility function now accepts ``model_families`` as an argument instead of ``model_types``
    * ``PipelineBase.name`` no longer returns structure of pipeline and has been replaced by ``PipelineBase.summary``
    * ``PipelineBase.problem_types`` and ``Estimator.problem_types`` has been renamed to ``supported_problem_types``
    * ``pipelines/utils.save_pipeline`` and ``pipelines/utils.load_pipeline`` moved to ``PipelineBase.save`` and ``PipelineBase.load``


**v0.7.0 Mar. 9, 2020**
    * Enhancements
        * Added emacs buffers to .gitignore :pr:`350`
        * Add CatBoost (gradient-boosted trees) classification and regression components and pipelines :pr:`247`
        * Added Tuner abstract base class :pr:`351`
        * Added ``n_jobs`` as parameter for ``AutoClassificationSearch`` and ``AutoRegressionSearch`` :pr:`403`
        * Changed colors of confusion matrix to shades of blue and updated axis order to match scikit-learn's :pr:`426`
        * Added ``PipelineBase`` ``.graph`` and ``.feature_importance_graph`` methods, moved from previous location :pr:`423`
        * Added support for python 3.8 :pr:`462`
    * Fixes
        * Fixed ROC and confusion matrix plots not being calculated if user passed own additional_objectives :pr:`276`
        * Fixed ReadtheDocs ``FileNotFoundError`` exception for fraud dataset :pr:`439`
    * Changes
        * Added ``n_estimators`` as a tunable parameter for XGBoost :pr:`307`
        * Remove unused parameter ``ObjectiveBase.fit_needs_proba`` :pr:`320`
        * Remove extraneous parameter ``component_type`` from all components :pr:`361`
        * Remove unused ``rankings.csv`` file :pr:`397`
        * Downloaded demo and test datasets so unit tests can run offline :pr:`408`
        * Remove ``_needs_fitting`` attribute from Components :pr:`398`
        * Changed plot.feature_importance to show only non-zero feature importances by default, added optional parameter to show all :pr:`413`
        * Refactored ``PipelineBase`` to take in parameter dictionary and moved pipeline metadata to class attribute :pr:`421`
        * Dropped support for Python 3.5 :pr:`438`
        * Removed unused ``apply.py`` file :pr:`449`
        * Clean up ``requirements.txt`` to remove unused deps :pr:`451`
        * Support installation without all required dependencies :pr:`459`
    * Documentation Changes
        * Update release.md with instructions to release to internal license key :pr:`354`
    * Testing Changes
        * Added tests for utils (and moved current utils to gen_utils) :pr:`297`
        * Moved XGBoost install into it's own separate step on Windows using Conda :pr:`313`
        * Rewind pandas version to before 1.0.0, to diagnose test failures for that version :pr:`325`
        * Added dependency update checkin test :pr:`324`
        * Rewind XGBoost version to before 1.0.0 to diagnose test failures for that version :pr:`402`
        * Update dependency check to use a whitelist :pr:`417`
        * Update unit test jobs to not install dev deps :pr:`455`

.. warning::

    **Breaking Changes**

    * Python 3.5 will not be actively supported.

**v0.6.0 Dec. 16, 2019**
    * Enhancements
        * Added ability to create a plot of feature importances :pr:`133`
        * Add early stopping to AutoML using patience and tolerance parameters :pr:`241`
        * Added ROC and confusion matrix metrics and plot for classification problems and introduce PipelineSearchPlots class :pr:`242`
        * Enhanced AutoML results with search order :pr:`260`
        * Added utility function to show system and environment information :pr:`300`
    * Fixes
        * Lower botocore requirement :pr:`235`
        * Fixed decision_function calculation for ``FraudCost`` objective :pr:`254`
        * Fixed return value of ``Recall`` metrics :pr:`264`
        * Components return ``self`` on fit :pr:`289`
    * Changes
        * Renamed automl classes to ``AutoRegressionSearch`` and ``AutoClassificationSearch`` :pr:`287`
        * Updating demo datasets to retain column names :pr:`223`
        * Moving pipeline visualization to ``PipelinePlot`` class :pr:`228`
        * Standarizing inputs as ``pd.Dataframe`` / ``pd.Series`` :pr:`130`
        * Enforcing that pipelines must have an estimator as last component :pr:`277`
        * Added ``ipywidgets`` as a dependency in ``requirements.txt`` :pr:`278`
        * Added Random and Grid Search Tuners :pr:`240`
    * Documentation Changes
        * Adding class properties to API reference :pr:`244`
        * Fix and filter FutureWarnings from scikit-learn :pr:`249`, :pr:`257`
        * Adding Linear Regression to API reference and cleaning up some Sphinx warnings :pr:`227`
    * Testing Changes
        * Added support for testing on Windows with CircleCI :pr:`226`
        * Added support for doctests :pr:`233`

.. warning::

    **Breaking Changes**

    * The ``fit()`` method for ``AutoClassifier`` and ``AutoRegressor`` has been renamed to ``search()``.
    * ``AutoClassifier`` has been renamed to ``AutoClassificationSearch``
    * ``AutoRegressor`` has been renamed to ``AutoRegressionSearch``
    * ``AutoClassificationSearch.results`` and ``AutoRegressionSearch.results`` now is a dictionary with ``pipeline_results`` and ``search_order`` keys. ``pipeline_results`` can be used to access a dictionary that is identical to the old ``.results`` dictionary. Whereas, ``search_order`` returns a list of the search order in terms of ``pipeline_id``.
    * Pipelines now require an estimator as the last component in ``component_list``. Slicing pipelines now throws an ``NotImplementedError`` to avoid returning pipelines without an estimator.

**v0.5.2 Nov. 18, 2019**
    * Enhancements
        * Adding basic pipeline structure visualization :pr:`211`
    * Documentation Changes
        * Added notebooks to build process :pr:`212`

**v0.5.1 Nov. 15, 2019**
    * Enhancements
        * Added basic outlier detection guardrail :pr:`151`
        * Added basic ID column guardrail :pr:`135`
        * Added support for unlimited pipelines with a ``max_time`` limit :pr:`70`
        * Updated .readthedocs.yaml to successfully build :pr:`188`
    * Fixes
        * Removed MSLE from default additional objectives :pr:`203`
        * Fixed ``random_state`` passed in pipelines :pr:`204`
        * Fixed slow down in RFRegressor :pr:`206`
    * Changes
        * Pulled information for describe_pipeline from pipeline's new describe method :pr:`190`
        * Refactored pipelines :pr:`108`
        * Removed guardrails from Auto(*) :pr:`202`, :pr:`208`
    * Documentation Changes
        * Updated documentation to show ``max_time`` enhancements :pr:`189`
        * Updated release instructions for RTD :pr:`193`
        * Added notebooks to build process :pr:`212`
        * Added contributing instructions :pr:`213`
        * Added new content :pr:`222`

**v0.5.0 Oct. 29, 2019**
    * Enhancements
        * Added basic one hot encoding :pr:`73`
        * Use enums for model_type :pr:`110`
        * Support for splitting regression datasets :pr:`112`
        * Auto-infer multiclass classification :pr:`99`
        * Added support for other units in ``max_time`` :pr:`125`
        * Detect highly null columns :pr:`121`
        * Added additional regression objectives :pr:`100`
        * Show an interactive iteration vs. score plot when using fit() :pr:`134`
    * Fixes
        * Reordered ``describe_pipeline`` :pr:`94`
        * Added type check for ``model_type`` :pr:`109`
        * Fixed ``s`` units when setting string ``max_time`` :pr:`132`
        * Fix objectives not appearing in API documentation :pr:`150`
    * Changes
        * Reorganized tests :pr:`93`
        * Moved logging to its own module :pr:`119`
        * Show progress bar history :pr:`111`
        * Using ``cloudpickle`` instead of pickle to allow unloading of custom objectives :pr:`113`
        * Removed render.py :pr:`154`
    * Documentation Changes
        * Update release instructions :pr:`140`
        * Include additional_objectives parameter :pr:`124`
        * Added Changelog :pr:`136`
    * Testing Changes
        * Code coverage :pr:`90`
        * Added CircleCI tests for other Python versions :pr:`104`
        * Added doc notebooks as tests :pr:`139`
        * Test metadata for CircleCI and 2 core parallelism :pr:`137`

**v0.4.1 Sep. 16, 2019**
    * Enhancements
        * Added AutoML for classification and regressor using Autobase and Skopt :pr:`7` :pr:`9`
        * Implemented standard classification and regression metrics :pr:`7`
        * Added logistic regression, random forest, and XGBoost pipelines :pr:`7`
        * Implemented support for custom objectives :pr:`15`
        * Feature importance for pipelines :pr:`18`
        * Serialization for pipelines :pr:`19`
        * Allow fitting on objectives for optimal threshold :pr:`27`
        * Added detect label leakage :pr:`31`
        * Implemented callbacks :pr:`42`
        * Allow for multiclass classification :pr:`21`
        * Added support for additional objectives :pr:`79`
    * Fixes
        * Fixed feature selection in pipelines :pr:`13`
        * Made ``random_seed`` usage consistent :pr:`45`
    * Documentation Changes
        * Documentation Changes
        * Added docstrings :pr:`6`
        * Created notebooks for docs :pr:`6`
        * Initialized readthedocs EvalML :pr:`6`
        * Added favicon :pr:`38`
    * Testing Changes
        * Added testing for loading data :pr:`39`

**v0.2.0 Aug. 13, 2019**
    * Enhancements
        * Created fraud detection objective :pr:`4`

**v0.1.0 July. 31, 2019**
    * *First Release*
    * Enhancements
        * Added lead scoring objecitve :pr:`1`
        * Added basic classifier :pr:`1`
    * Documentation Changes
        * Initialized Sphinx for docs :pr:`1`<|MERGE_RESOLUTION|>--- conflicted
+++ resolved
@@ -2,11 +2,8 @@
 -------------
 **Future Releases**
     * Enhancements
-<<<<<<< HEAD
         * Added optional ``recommendation_score`` to rank pipelines during AutoMLSearch :pr:`4156`
-=======
         * Added BytesIO support to PipelinBase.load() :pr:`4179`
->>>>>>> b530abd2
     * Fixes
         * Capped numpy at <=1.23.5 as a temporary measure for SHAP :pr:`4172`
         * Updated our readthedocs recipe to reenable builds :pr:`4177`
