--- conflicted
+++ resolved
@@ -33,12 +33,8 @@
     **Breaking Changes**
         * Deleted the ``explain_prediction`` function :pr:`1915`
         * Removed ``HighVarianceCVDataCheck`` and convered it to an ``AutoMLSearch`` method instead :pr:`1928`
-<<<<<<< HEAD
         * Changed ``AutoMLSearch`` to default ``optimize_thresholds`` to True :pr:`1943`
-
-=======
         * Added ``score_batch`` and ``train_batch`` abstact methods to ``EngineBase``. These need to be implemented in Engine subclasses :pr:`1913`
->>>>>>> c4306f69
 
 **v0.19.0 Feb. 23, 2021**
     * Enhancements
