--- conflicted
+++ resolved
@@ -18,11 +18,8 @@
 .. warning::
 
     **Breaking Changes**
-<<<<<<< HEAD
         * Removed ``PipelineBase``'s ``_component_graph`` attribute. Updated ``PipelineBase`` ``__repr__`` and added ``__eq__`` for ``ComponentGraph`` :pr:`2332`
-=======
         * `pipeline_parameters` will no longer accept `skopt.space` variables since hyperparameter ranges will now be specified through `custom_hyperparameters` :pr:`2317`
->>>>>>> a318afa7
 
 
 **v0.25.0 Jun. 01, 2021**
