Release Notes
-------------
**Future Releases**
    * Enhancements
    * Fixes
    * Changes
    * Documentation Changes
    * Testing Changes

.. warning::

    **Breaking Changes**


**v0.79.0 Aug. 11, 2023**
    * Enhancements
        * Updated regression metrics to handle multioutput dataframes as well as single output series :pr:`4233`
        * Added baseline regressor for multiseries time series problems :pr:`4246`
        * Added stacking and unstacking utility functions to work with multiseries data :pr:`4250`
        * Added multiseries regression pipeline class :pr:`4256`
        * Added multiseries VARMAX regressor :pr:`4238`
<<<<<<< HEAD
        * Extend STLDecomposer to Support Multiseries :pr:`4253`
=======
        * Added support for prediction intervals for VARMAX regressor :pr:`4267`
>>>>>>> 35723001
    * Fixes
        * Added support for pandas 2 :pr:`4216`
        * Fixed bug where time series pipelines would fail due to MASE needing `y_train` when scoring :pr:`4258`
        * Update s3 bucket for docs image :pr:`4260`
        * Fix deps checker including any package with post in the name :pr:`4268`
    * Changes
        * Unpinned sktime version :pr:`4214`
        * Bumped minimum lightgbm version to 4.0.0 for nullable type handling :pr:`4237`
        * Pinned scikit-learn version due to incompatibility with pinned imbalanced-learn :pr:`4248`
    * Documentation Changes
    * Testing Changes

.. warning::

    **Breaking Changes**


**v0.78.0 Jul. 10, 2023**
    * Enhancements
        * Add run_feature_selection to AutoMLSearch and Default Algorithm :pr:`4210`
        * Added ``SMAPE`` to the standard metrics for time series problems :pr:`4220`
        * Added ``MASE`` metric and ``y_train`` parameter to objectives :pr:`4221`
    * Fixes
        * `IDColumnsDataCheck` now works with Unknown data type :pr:`4203`
    * Changes
        * Upgraded minimum SHAP version to 0.42.0 and unpinned numpy version :pr:`4228`
    * Documentation Changes
        * Updated API reference :pr:`4213`

.. warning::

    **Breaking Changes**
        * Removed Decision Tree and CatBoost Estimators from AutoML search :pr:`4205`
        * Removed first batch from default algorithm :pr:`4215`


**v0.77.0 Jun. 07, 2023**
    * Enhancements
        * Added ``check_distribution`` function for determining if the predicted distribution matches the true one :pr:`4184`
        * Added ``get_recommendation_score_breakdown`` function for insight on the recommendation score :pr:`4188`
        * Added excluded_model_families parameter to AutoMLSearch() :pr:`4196`
        * Added option to exclude time index in ``IDColumnsDataCheck`` :pr:`4194`
    * Fixes
        * Fixed small errors in ``ARIMARegressor`` implementation :pr:`4186`
        * Fixed ``get_forecast_period`` to properly handle ``gap`` parameter :pr:`4200`
    * Changes
    * Documentation Changes
    * Testing Changes
        * Run looking glass performance tests on merge via Airflow :pr:`4198`


**v0.76.0 May. 09, 2023**
    * Enhancements
        * Added optional ``recommendation_score`` to rank pipelines during AutoMLSearch :pr:`4156`
        * Added BytesIO support to PipelinBase.load() :pr:`4179`
    * Fixes
        * Capped numpy at <=1.23.5 as a temporary measure for SHAP :pr:`4172`
        * Updated our readthedocs recipe to reenable builds :pr:`4177`


**v0.75.0 May. 01, 2023**
    * Fixes
        * Fixed bug where resetting the holdout data indices would cause time series ``predict_in_sample`` to be wrong :pr:`4161`
    * Changes
        * Changed per-pipeline timings to store as a float :pr:`4160`
        * Update Dask install commands in ``pyproject.toml`` :pr:`4164`
        * Capped `IPython` version to < 8.12.1 for readthedocs and plotly compatibility :pr:`3987`

**v0.74.0 Apr. 18, 2023**
    * Enhancements
        * Saved computed additional_objectives computed during search to AutoML object :pr:`4141`
        * Remove extra naive pipelines :pr:`4142`
    * Fixes
        * Fixed usage of codecov after uploader deprecation :pr:`4144`
        * Fixed issue where prediction intervals were becoming NaNs due to index errors :pr:`4154`
    * Changes
        * Capped size of seasonal period used for determining whether to include STLDecomposer in pipelines :pr:`4147`

**v0.73.0 Apr. 10, 2023**
    * Enhancements
        * Allowed ``InvalidTargetDataCheck`` to return a ``DROP_ROWS`` ``DataCheckActionOption`` :pr:`4116`
        * Implemented prediction intervals for non-time series native pipelines using the naïve method :pr:`4127`
    * Changes
        * Removed unnecessary logic from imputer components prior to nullable type handling :pr:`4038`, :pr:`4043`
        * Added calls to ``_handle_nullable_types`` in component fit, transform, and predict methods when needed :pr:`4046`, :pr:`4043`
        * Removed existing nullable type handling across AutoMLSearch to just use new handling :pr:`4085`, :pr:`4043`
        * Handled nullable type incompatibility in ``Decomposer`` :pr:`4105`, :pr:`4043
        * Removed nullable type incompatibility handling for ARIMA and ExponentialSmoothingRegressor :pr:`4129`
        * Changed the default value for ``null_strategy`` in ``InvalidTargetDataCheck`` to ``drop`` :pr:`4131`
        * Pinned sktime version to 0.17.0 for nullable types support :pr:`4137`
    * Testing Changes
        * Fixed installation of prophet for linux nightly tests :pr:`4114`

**v0.72.0 Mar. 27, 2023**
    * Enhancements
        * Updated `pipeline.get_prediction_intervals()` to add trend prediction interval information from STL decomposer :pr:`4093`
        * Added ``method=all`` support for ``TargetLeakageDataCheck`` :pr:`4106`
    * Fixes
        * Fixed ensemble pipelines not working with ``generate_pipeline_example`` :pr:`4102`
    * Changes
        * Pinned ipywidgets version under 8.0.5 :pr:`4097`
        * Calculated partial dependence grid values for integer data by rounding instead of truncating fractional values :pr:`4096`
    * Testing Changes
        * Updated graphviz installation in GitHub workflows to fix windows nightlies :pr:`4088`

**v0.71.0 Mar. 17, 2023***
    * Fixes
        * Fixed error in ``PipelineBase._supports_fast_permutation_importance`` with stacked ensemble pipelines :pr:`4083`

**v0.70.0 Mar. 16, 2023**
    * Changes
        * Added Oversampler nullable type incompatibility in X :pr:`4068`
        * Removed nullable handling from objective functions, ``roc_curve``, and ``correlation_matrix`` :pr:`4072`
        * Transitioned from ``prophet-prebuilt`` to ``prophet`` directly :pr:`4045`

**v0.69.0 Mar. 15, 2023**
    * Enhancements
        * Move black to regular dependency and use it for ``generate_pipeline_code`` :pr:`4005`
        * Implement ``generate_pipeline_example`` :pr:`4023`
        * Add new downcast utils for component-specific nullable type handling and begin implementation on objective and component base classes :pr:`4024`
        * Add nullable type incompatibility properties to the components that need them :pr:`4031`
        * Add ``get_evalml_requirements_file`` :pr:`4034`
        * Pipelines with DFS Transformers will run fast permutation importance if DFS features pre-exist :pr:`4037`
        * Add get_prediction_intervals() at the pipeline level :pr:`4052`
    * Fixes
        * Fixed ``generate_pipeline_example`` erroring out for pipelines with a ``DFSTransformer`` :pr:`4059`
        * Remove nullable types handling for ``OverSampler`` :pr:`4064`
    * Changes
        * Uncapped ``pmdarima`` and updated minimum version :pr:`4027`
        * Increase min catboost to 1.1.1 and xgboost to 1.7.0 to add nullable type support for those estimators :pr:`3996`
        * Unpinned ``networkx`` and updated minimum version :pr:`4035`
        * Increased ``scikit-learn`` version to 1.2.2 :pr:`4064`
        * Capped max ``holidays`` version to 0.21 :pr:`4064`
        * Stop allowing ``knn`` as a boolean impute strategy :pr:`4058`
        * Capped ``nbsphinx`` at < 0.9.0 :pr:`4071`
    * Testing Changes
        * Use ``release.yaml`` for performance tests on merge to main :pr:`4007`
        * Pin ``github-action-check-linked-issues`` at v1.4.5 :pr:`4042`
        * Updated tests to support Woodwork's object dtype inference for numeric columns :pr:`4066`
        * Updated ``TargetLeakageDataCheck`` tests to handle boolean targets properly :pr:`4066`

**v0.68.0 Feb. 15, 2023**
    * Enhancements
        * Integrated ``determine_periodicity`` into ``AutoMLSearch`` :pr:`3952`
        * Removed frequency limitations for decomposition using the ``STLDecomposer`` :pr:`3952`
    * Changes
        * Remove requirements-parser requirement :pr:`3978`
        * Updated the ``SKOptTuner`` to use a gradient boosting regressor for tuning instead of extra trees :pr:`3983`
        * Unpinned sktime from below 1.2, increased minimum to 1.2.1 :pr:`3983`
    * Testing Changes
        * Add pull request check for linked issues to CI workflow :pr:`3970`, :pr:`3980`
        * Upgraded minimum `IPython` version to 8.10.0 :pr:`3987`

**v0.67.0 Jan. 31, 2023**
    * Fixes
        * Re-added ``TimeSeriesPipeline.should_skip_featurization`` to fix bug where data would get featurized unnecessarily :pr:`3964`
        * Allow float categories to be passed into CatBoost estimators :pr:`3966`
    * Changes
        * Update pyproject.toml to correctly specify the data filepaths :pr:`3967`
    * Documentation Changes
        * Added demo for prediction intervals :pr:`3954`

**v0.66.1 Jan. 26, 2023**
    * Fixes
        * Updated ``LabelEncoder`` to store the original typing information :pr:`3960`
        * Fixed bug where all-null ``BooleanNullable`` columns would break the imputer during transform :pr:`3959`

**v0.66.0 Jan. 24, 2023**
    * Enhancements
        * Improved decomposer ``determine_periodicity`` functionality for better period guesses :pr:`3912`
        * Added ``dates_needed_for_prediction`` for time series pipelines :pr:`3906`
        * Added ``RFClassifierRFESelector``  and ``RFRegressorRFESelector`` components for feature selection using recursive feature elimination :pr:`3934`
        * Added ``dates_needed_for_prediction_range`` for time series pipelines :pr:`3941`
    * Fixes
        * Fixed ``set_period()`` not updating decomposer parameters :pr:`3932`
        * Removed second identical batch for time series problems in ``DefaultAlgorithm`` :pr:`3936`
        * Fix install command for alteryx-open-src-update-checker :pr:`3940`
        * Fixed non-prophet case of ``test_components_can_be_used_for_partial_dependence_fast_mode`` :pr:`3949`
    * Changes
        * Updated ``PolynomialDecomposer`` to work with sktime v0.15.1 :pr:`3930`
        * Add ruff and use pyproject.toml (move away from setup.cfg) :pr:`3928`
        * Pinned `category-encoders`` to 2.5.1.post0 :pr:`3933`
        * Remove requirements-parser and tomli from core requirements :pr:`3948`


**v0.65.0 Jan. 3, 2023**
    * Enhancements
        * Added the ability to retrieve prediction intervals for estimators that support time series regression :pr:`3876`
        * Added utils to handle the logic for threshold tuning objective and resplitting data :pr:`3888`
        * Integrated ``OrdinalEncoder`` into AutoMLSearch :pr:`3765`
    * Fixes
        * Fixed ARIMA not accounting for gap in prediction from end of training data :pr:`3884`
        * Fixed ``DefaultAlgorithm`` adding an extra ``OneHotEncoder`` when a categorical column is not selected :pr:`3914`
    * Changes
        * Added a threshold to ``DateTimeFormatDataCheck`` to account for too many duplicate or nan values :pr:`3883`
        * Changed treatment of ``Boolean`` columns for ``SimpleImputer`` and ``ClassImbalanceDataCheck`` to be compatible with new Woodwork inference :pr:`3892`
        * Split decomposer ``seasonal_period`` parameter into ``seasonal_smoother`` and ``period`` parameters :pr:`3896`
        * Excluded catboost from the broken link checking workflow due to 403 errors :pr:`3899`
        * Pinned scikit-learn version below 1.2.0 :pr:`3901`
        * Cast newly created one hot encoded columns as ``bool`` dtype :pr:`3913`
    * Documentation Changes
        * Hid non-essential warning messages in time series docs :pr:`3890`
    * Testing Changes


**v0.64.0 Dec. 8, 2022**
    * Enhancements
    * Fixes
        * Allowed the DFS Transformer to calculate feature values for Features with a ``dataframe_name`` that is not ``"X"`` :pr:`3873`
        * Stopped passing full list of DFS Transformer features into cloned pipeline in partial dependence fast mode :pr:`3875`
    * Changes
        * Update leaderboard names to show `ranking_score` instead of `validation_score` :pr:`3878`
        * Remove Int64Index after Pandas 1.5 Upgrade :pr:`3825`
        * Reduced the threshold for setting ``use_covariates`` to False for ARIMA models in AutoMLSearch :pr:`3868`
        * Pinned woodwork version at <=0.19.0 :pr:`3871`
        * Updated minimum Pandas version to 1.5.0 :pr:`3808`
        * Remove dsherry from automated dependency update reviews and added tamargrey :pr:`3870`
    * Documentation Changes
    * Testing Changes


**v0.63.0 Nov. 23, 2022**
    * Enhancements
        * Added fast mode to partial dependence :pr:`3753`
        * Added the ability to serialize featuretools features into time series pipelines :pr:`3836`
    * Fixes
        * Fixed ``TimeSeriesFeaturizer`` potentially selecting lags outside of feature engineering window :pr:`3773`
        * Fixed bug where ``TimeSeriesFeaturizer`` could not encode Ordinal columns with non numeric categories :pr:`3812`
        * Updated demo dataset links to point to new endpoint :pr:`3826`
        * Updated ``STLDecomposer`` to infer the time index frequency if it's not present :pr:`3829`
        * Updated ``_drop_time_index`` to move the time index from X to both ``X.index`` and ``y.index`` :pr:`3829`
        * Fixed bug where engineered features lost their origin attribute in partial dependence, causing it to fail :pr:`3830`
        * Fixed bug where partial dependence's fast mode handling for the DFS Transformer wouldn't work with multi output features :pr:`3830`
        * Allowed target to be present and ignored in partial dependence's DFS Transformer fast mode handling  :pr:`3830`
    * Changes
        * Consolidated decomposition frequency validation logic to ``Decomposer`` class :pr:`3811`
        * Removed Featuretools version upper bound and prevent Woodwork 0.20.0 from being installed :pr:`3813`
        * Updated min Featuretools version to 0.16.0, min nlp-primitives version to 2.9.0 and min Dask version to 2022.2.0 :pr:`3823`
        * Rename issue templates config.yaml to config.yml :pr:`3844`
        * Reverted change adding a ``should_skip_featurization`` flag to time series pipelines :pr:`3862`
    * Documentation Changes
        * Added information about STL Decomposition to the time series docs :pr:`3835`
        * Removed RTD failure on warnings :pr:`3864`


**v0.62.0 Nov. 01, 2022**
    * Fixes
        * Fixed bug with datetime conversion in ``get_time_index`` :pr:`3792`
        * Fixed bug where invalid anchored or offset frequencies were including the ``STLDecomposer`` in pipelines :pr:`3794`
        * Fixed bug where irregular datetime frequencies were causing errors in ``make_pipeline`` :pr:`3800`
    * Changes
        * Capped dask at < 2022.10.1 :pr:`3797`
        * Uncapped dask and excluded 2022.10.1 from viable versions :pr:`3803`
        * Removed all references to XGBoost's deprecated ``_use_label_encoder`` argument :pr:`3805`
        * Capped featuretools at < 1.17.0 :pr:`3805`
        * Capped woodwork at < 0.21.0 :pr:`3805`


**v0.61.1 Oct. 27, 2022**
    * Fixes
        * Fixed bug where ``TimeSeriesBaselinePipeline`` wouldn't preserve index name of input features :pr:`3788`
        * Fixed bug in ``TimeSeriesBaselinePipeline`` referencing a static string instead of time index var :pr:`3788`
    * Documentation Changes
        * Updated Release Notes :pr:`3788`


**v0.61.0 Oct. 25, 2022**
    * Enhancements
        * Added the STL Decomposer :pr:`3741`
        * Integrated STLDecomposer into AutoMLSearch for time series regression problems :pr:`3781`
        * Brought the PolynomialDecomposer up to parity with STLDecomposer :pr:`3768`
    * Changes
        * Cap Featuretools at < 1.15.0 :pr:`3775`
        * Remove Featuretools upper bound restriction and fix nlp-primitives import statements :pr:`3778`


**v0.60.0 Oct. 19, 2022**
    * Enhancements
        * Add forecast functions to time series regression pipeline :pr:`3742`
    * Fixes
        * Fix to allow ``IDColumnsDataCheck`` to work with ``IntegerNullable`` inputs :pr:`3740`
        * Fixed datasets name for main performance tests :pr:`3743`
    * Changes
        * Use Woodwork's ``dependence_dict`` method to calculate for ``TargetLeakageDataCheck`` :pr:`3728`
    * Documentation Changes
    * Testing Changes

.. warning::

    **Breaking Changes**
        * ``TargetLeakageDataCheck`` now uses argument ``mutual_info`` rather than ``mutual`` :pr:`3728`


**v0.59.0 Sept. 27, 2022**
    * Enhancements
        * Enhanced Decomposer with ``determine_periodicity`` function to automatically determine periodicity of seasonal target. :pr:`3729`
        * Enhanced Decomposer with ``set_seasonal_period`` function to set a ``Decomposer`` object's seasonal period automatically. :pr:`3729`
        * Added ``OrdinalEncoder`` component  :pr:`3736`
    * Fixes
        * Fixed holdout warning message showing when using default parameters :pr:`3727`
        * Fixed bug in Oversampler where categorical dtypes would fail :pr:`3732`
    * Changes
        * Automatic sorting of the ``time_index`` prior to running ``DataChecks`` has been disabled :pr:`3723`
    * Documentation Changes
    * Testing Changes
        * Update job to use new looking glass report command :pr:`3733`


**v0.58.0 Sept. 20, 2022**
    * Enhancements
        * Defined `get_trend_df()` for PolynomialDecomposer to allow decomposition of target data into trend, seasonality and residual. :pr:`3720`
        * Updated to run with Woodwork >= 0.18.0 :pr:`3700`
        * Pass time index column to time series native estimators but drop otherwise :pr:`3691`
        * Added ``errors`` attribute to ``AutoMLSearch`` for useful debugging :pr:`3702`
    * Fixes
        * Removed multiple samplers occurring in pipelines generated by ``DefaultAlgorithm`` :pr:`3696`
        * Fix search order changing when using ``DefaultAlgorithm`` :pr:`3704`
    * Changes
        * Bumped up minimum version of sktime to 0.12.0. :pr:`3720`
        * Added abstract Decomposer class as a parent to PolynomialDecomposer to support additional decomposers. :pr:`3720`
        * Pinned ``pmdarima`` < 2.0.0 :pr:`3679`
        * Added support for using ``downcast_nullable_types`` with Series as well as DataFrames :pr:`3697`
        * Added distinction between ranking and optimization objectives :pr:`3721`
    * Documentation Changes
    * Testing Changes
        * Updated pytest fixtures and brittle test files to explicitly set woodwork typing information :pr:`3697`
        * Added github workflow to run looking glass performance tests on merge to main :pr:`3690`
        * Fixed looking glass performance test script :pr:`3715`
        * Remove commit message from looking glass slack message :pr:`3719`

**v0.57.0 Sept. 6, 2022**
    * Enhancements
        *  Added ``KNNImputer`` class and created new knn parameter for Imputer :pr:`3662`
    * Fixes
        * ``IDColumnsDataCheck`` now only returns an action code to set the first column as the primary key if it contains unique values :pr:`3639`
        * ``IDColumnsDataCheck`` now can handle primary key columns containing "integer" values that are of the double type :pr:`3683`
        * Added support for BooleanNullable columns in EvalML pipelines and imputer :pr:`3678`
        * Updated StandardScaler to only apply to numeric columns :pr:`3686`
    * Changes
        * Unpinned sktime to allow for version 0.13.2 :pr:`3685`
        * Pinned ``pmdarima`` < 2.0.0 :pr:`3679`

**v0.56.1 Aug. 19, 2022**
    * Fixes
        * ``IDColumnsDataCheck`` now only returns an action code to set the first column as the primary key if it contains unique values :pr:`3639`
        * Reverted the ``make_pipeline`` changes that conditionally included the imputers :pr:`3672`

**v0.56.0 Aug. 15, 2022**
    * Enhancements
        * Add CI testing environment in Mac for install workflow :pr:`3646`
        * Updated ``make_pipeline`` to only include the Imputer in pipelines if NaNs exist in the data :pr:`3657`
        * Updated to run with Woodwork >= 0.17.2 :pr:`3626`
        * Add ``exclude_featurizers`` parameter to ``AutoMLSearch`` to specify featurizers that should be excluded from all pipelines :pr:`3631`
        * Add ``fit_transform`` method to pipelines and component graphs :pr:`3640`
        * Changed default value of data splitting for time series problem holdout set evaluation :pr:`3650`
    * Fixes
        * Reverted the Woodwork 0.17.x compatibility work due to performance regression :pr:`3664`
    * Changes
        * Disable holdout set in AutoML search by default :pr:`3659`
        * Pinned ``sktime`` at >=0.7.0,<0.13.1 due to slowdowns with time series modeling :pr:`3658`
        * Added additional testing support for Python 3.10 :pr:`3609`
    * Documentation Changes
        * Updated broken link checker to exclude stackoverflow domain :pr:`3633`
        * Add instructions to add new users to evalml-core-feedstock :pr:`3636`


**v0.55.0 July. 24, 2022**
    * Enhancements
        * Increased the amount of logical type information passed to Woodwork when calling ``ww.init()`` in transformers :pr:`3604`
        * Added ability to log how long each batch and pipeline take in ``automl.search()`` :pr:`3577`
        * Added the option to set the ``sp`` parameter for ARIMA models :pr:`3597`
        * Updated the CV split size of time series problems to match forecast horizon for improved performance :pr:`3616`
        * Added holdout set evaluation as part of AutoML search and pipeline ranking :pr:`3499`
        * Added Dockerfile.arm and .dockerignore for python version and M1 testing :pr:`3609`
        * Added ``test_gen_utils::in_container_arm64()`` fixture :pr:`3609`
    * Fixes
        * Fixed iterative graphs not appearing in documentation :pr:`3592`
        * Updated the ``load_diabetes()`` method to account for scikit-learn 1.1.1 changes to the dataset :pr:`3591`
        * Capped woodwork version at < 0.17.0 :pr:`3612`
        * Bump minimum scikit-optimize version to 0.9.0 `:pr:`3614`
        * Invalid target data checks involving regression and unsupported data types now produce a different ``DataCheckMessageCode`` :pr:`3630`
        * Updated ``test_data_checks.py::test_data_checks_raises_value_errors_on_init`` - more lenient text check :pr:`3609`
    * Changes
        * Add pre-commit hooks for linting :pr:`3608`
        * Implemented a lower threshold and window size for the ``TimeSeriesRegularizer`` and ``DatetimeFormatDataCheck`` :pr:`3627`
        * Updated ``IDColumnsDataCheck`` to return an action to set the first column as the primary key if it is identified as an ID column :pr:`3634`
    * Documentation Changes
    * Testing Changes
        * Pinned GraphViz version for Windows CI Test :pr:`3596`
        * Removed skipping of PolynomialDecomposer tests for Python 3.9 envs. :pr:`3720`
        * Removed ``pytest.mark.skip_if_39`` pytest marker :pr:`3602` :pr:`3607`
        * Updated pytest==7.1.2 :pr:`3609`
        * Added Dockerfile.arm and .dockerignore for python version and M1 testing :pr:`3609`
        * Added ``test_gen_utils::in_container_arm64()`` fixture :pr:`3609`

.. warning::

    **Breaking Changes**
        * Refactored test cases that iterate over all components to use ``pytest.mark.parametrise`` and changed the corresponding ``if...continue`` blocks to ``pytest.mark.xfail`` :pr:`3622`


**v0.54.0 June. 23, 2022**
    * Fixes
        * Updated the Imputer and SimpleImputer to work with scikit-learn 1.1.1. :pr:`3525`
        * Bumped the minimum versions of scikit-learn to 1.1.1 and imbalanced-learn to 0.9.1. :pr:`3525`
        * Added a clearer error message when ``describe`` is called on an un-instantiated ComponentGraph :pr:`3569`
        * Added a clearer error message when time series' ``predict`` is called with its X_train or y_train parameter set as None :pr:`3579`
    * Changes
        * Don't pass ``time_index`` as kwargs to sktime ARIMA implementation for compatibility with latest version :pr:`3564`
        * Remove incompatible ``nlp-primitives`` version 2.6.0 from accepted dependency versions :pr:`3572`, :pr:`3574`
        * Updated evalml authors :pr:`3581`
    * Documentation Changes
        * Fix typo in ``long_description`` field in ``setup.cfg`` :pr:`3553`
        * Update install page to remove Python 3.7 mention :pr:`3567`


**v0.53.1 June. 9, 2022**
    * Changes
        * Set the development status to ``4 - Beta`` in ``setup.cfg`` :pr:`3550`


**v0.53.0 June. 9, 2022**
    * Enhancements
        * Pass ``n_jobs`` to default algorithm :pr:`3548`
    * Fixes
        * Fixed github workflows for featuretools and woodwork to test their main branch against evalml. :pr:`3517`
        * Supress warnings in ``TargetEncoder`` raised by a coming change to default parameters :pr:`3540`
        * Fixed bug where schema was not being preserved in column renaming for XGBoost and LightGBM models :pr:`3496`
    * Changes
        * Transitioned to use pyproject.toml and setup.cfg away from setup.py :pr:`3494`, :pr:`3536`
    * Documentation Changes
        * Updated the Time Series User Guide page to include known-in-advance features and fix typos :pr:`3521`
        * Add slack and stackoverflow icon to footer :pr:`3528`
        * Add install instructions for M1 Mac :pr:`3543`
    * Testing Changes
        * Rename yml to yaml for GitHub Actions :pr:`3522`
        * Remove ``noncore_dependency`` pytest marker :pr:`3541`
        * Changed ``test_smotenc_category_features`` to use valid postal code values in response to new woodwork type validation :pr:`3544`


**v0.52.0 May. 12, 2022**
    * Changes
        * Added github workflows for featuretools and woodwork to test their main branch against evalml. :pr:`3504`
        * Added pmdarima to conda recipe. :pr:`3505`
        * Added a threshold for ``NullDataCheck`` before a warning is issued for null values :pr:`3507`
        * Changed ``NoVarianceDataCheck`` to only output warnings :pr:`3506`
        * Reverted XGBoost Classifier/Regressor patch for all boolean columns needing to be converted to int. :pr:`3503`
        * Updated ``roc_curve()`` and ``conf_matrix()`` to work with IntegerNullable and BooleanNullable types. :pr:`3465`
        * Changed ``ComponentGraph._transform_features`` to raise a ``PipelineError`` instead of a ``ValueError``. This is not a breaking change because ``PipelineError`` is a subclass of ``ValueError``. :pr:`3497`
        * Capped ``sklearn`` at version 1.1.0 :pr:`3518`
    * Documentation Changes
        * Updated to install prophet extras in Read the Docs. :pr:`3509`
    * Testing Changes
        * Moved vowpal wabbit in test recipe to ``evalml`` package from ``evalml-core`` :pr:`3502`


**v0.51.0 Apr. 28, 2022**
    * Enhancements
        * Updated ``make_pipeline_from_data_check_output`` to work with time series problems. :pr:`3454`
    * Fixes
        * Changed ``PipelineBase.graph_json()`` to return a python dictionary and renamed as ``graph_dict()``:pr:`3463`
    * Changes
        * Added ``vowpalwabbit`` to local recipe and remove ``is_using_conda`` pytest skip markers from relevant tests :pr:`3481`
    * Documentation Changes
        * Fixed broken link in contributing guide :pr:`3464`
        * Improved development instructions :pr:`3468`
        * Added the ``TimeSeriesRegularizer`` and ``TimeSeriesImputer`` to the timeseries section of the User Guide :pr:`3473`
        * Updated OSS slack link :pr:`3487`
        * Fix rendering of model understanding plotly charts in docs :pr:`3460`
    * Testing Changes
        * Updated unit tests to support woodwork 0.16.2 :pr:`3482`
        * Fix some unit tests after vowpal wabbit got added to conda recipe :pr:`3486`

.. warning::

    **Breaking Changes**
        * Renamed ``PipelineBase.graph_json()`` to ``PipelineBase.graph_dict()`` :pr:`3463`
        * Minimum supported woodwork version is now 0.16.2 :pr:`3482`

**v0.50.0 Apr. 12, 2022**
    * Enhancements
        * Added ``TimeSeriesImputer`` component :pr:`3374`
        * Replaced ``pipeline_parameters`` and ``custom_hyperparameters`` with ``search_parameters`` in ``AutoMLSearch`` :pr:`3373`, :pr:`3427`
        * Added ``TimeSeriesRegularizer`` to smooth uninferrable date ranges for time series problems :pr:`3376`
        * Enabled ensembling as a parameter for ``DefaultAlgorithm`` :pr:`3435`, :pr:`3444`
    * Fixes
        * Fix ``DefaultAlgorithm`` not handling Email and URL features :pr:`3419`
        * Added test to ensure ``LabelEncoder`` parameters preserved during ``AutoMLSearch`` :pr:`3326`
    * Changes
        * Updated ``DateTimeFormatDataCheck`` to use woodwork's ``infer_frequency`` function :pr:`3425`
        * Renamed ``graphs.py`` to ``visualizations.py`` :pr:`3439`
    * Documentation Changes
        * Updated the model understanding section of the user guide to include missing functions :pr:`3446`
        * Rearranged the user guide model understanding page for easier navigation :pr:`3457`
        * Update README text to Alteryx :pr:`3462`

.. warning::

    **Breaking Changes**
        * Renamed ``graphs.py`` to ``visualizations.py`` :pr:`3439`
        * Replaced ``pipeline_parameters`` and ``custom_hyperparameters`` with ``search_parameters`` in ``AutoMLSearch`` :pr:`3373`

**v0.49.0 Mar. 31, 2022**
    * Enhancements
        * Added ``use_covariates`` parameter to ``ARIMARegressor`` :pr:`3407`
        * ``AutoMLSearch`` will set ``use_covariates`` to ``False`` for ARIMA when dataset is large :pr:`3407`
        * Add ability to retrieve logical types to a component in the graph via ``get_component_input_logical_types`` :pr:`3428`
        * Add ability to get logical types passed to the last component via ``last_component_input_logical_types`` :pr:`3428`
    * Fixes
        * Fix conda build after PR `3407` :pr:`3429`
    * Changes
        * Moved model understanding metrics from ``graph.py`` into a separate file :pr:`3417`
        * Unpin ``click`` dependency :pr:`3420`
        * For ``IterativeAlgorithm``, put time series algorithms first :pr:`3407`
        * Use ``prophet-prebuilt`` to install prophet in extras :pr:`3407`

.. warning::

    **Breaking Changes**
        * Moved model understanding metrics from ``graph.py`` to ``metrics.py`` :pr:`3417`


**v0.48.0 Mar. 25, 2022**
    * Enhancements
        * Add support for oversampling in time series classification problems :pr:`3387`
    * Fixes
        * Fixed ``TimeSeriesFeaturizer`` to make it deterministic when creating and choosing columns :pr:`3384`
        * Fixed bug where Email/URL features with missing values would cause the imputer to error out :pr:`3388`
    * Changes
        * Update maintainers to add Frank :pr:`3382`
        * Allow woodwork version 0.14.0 to be installed :pr:`3381`
        * Moved partial dependence functions from ``graph.py`` to a separate file :pr:`3404`
        * Pin ``click`` at ``8.0.4`` due to incompatibility with ``black`` :pr:`3413`
    * Documentation Changes
        * Added automl user guide section covering search algorithms :pr:`3394`
        * Updated broken links and automated broken link detection :pr:`3398`
        * Upgraded nbconvert :pr:`3402`, :pr:`3411`
    * Testing Changes
        * Updated scheduled workflows to only run on Alteryx owned repos (:pr:`3395`)
        * Exclude documentation versions other than latest from broken link check :pr:`3401`

.. warning::

    **Breaking Changes**
        * Moved partial dependence functions from ``graph.py`` to ``partial_dependence.py`` :pr:`3404`


**v0.47.0 Mar. 16, 2022**
    * Enhancements
        * Added ``TimeSeriesFeaturizer`` into ARIMA-based pipelines :pr:`3313`
        * Added caching capability for ensemble training during ``AutoMLSearch`` :pr:`3257`
        * Added new error code for zero unique values in ``NoVarianceDataCheck`` :pr:`3372`
    * Fixes
        * Fixed ``get_pipelines`` to reset pipeline threshold for binary cases :pr:`3360`
    * Changes
        * Update maintainers :pr:`3365`
        * Revert pandas 1.3.0 compatibility patch :pr:`3378`
    * Documentation Changes
        * Fixed documentation links to point to correct pages :pr:`3358`
    * Testing Changes
        * Checkout main branch in build_conda_pkg job :pr:`3375`

**v0.46.0 Mar. 03, 2022**
    * Enhancements
        * Added ``test_size`` parameter to ``ClassImbalanceDataCheck`` :pr:`3341`
        * Make target optional for ``NoVarianceDataCheck`` :pr:`3339`
    * Changes
        * Removed ``python_version<3.9`` environment marker from sktime dependency :pr:`3332`
        * Updated ``DatetimeFormatDataCheck`` to return all messages and not return early if NaNs are detected :pr:`3354`
    * Documentation Changes
        * Added in-line tabs and copy-paste functionality to documentation, overhauled Install page :pr:`3353`

**v0.45.0 Feb. 17, 2022**
    * Enhancements
        * Added support for pandas >= 1.4.0 :pr:`3324`
        * Standardized feature importance for estimators :pr:`3305`
        * Replaced usage of private method with Woodwork's public ``get_subset_schema`` method :pr:`3325`
    * Changes
        * Added an ``is_cv`` property to the datasplitters used :pr:`3297`
        * Changed SimpleImputer to ignore Natural Language columns :pr:`3324`
        * Added drop NaN component to some time series pipelines :pr:`3310`
    * Documentation Changes
        * Update README.md with Alteryx link (:pr:`3319`)
        * Added formatting to the AutoML user guide to shorten result outputs :pr:`3328`
    * Testing Changes
        * Add auto approve dependency workflow schedule for every 30 mins :pr:`3312`

**v0.44.0 Feb. 04, 2022**
    * Enhancements
        * Updated ``DefaultAlgorithm`` to also limit estimator usage for long-running multiclass problems :pr:`3099`
        * Added ``make_pipeline_from_data_check_output()`` utility method :pr:`3277`
        * Updated ``AutoMLSearch`` to use ``DefaultAlgorithm`` as the default automl algorithm :pr:`3261`, :pr:`3304`
        * Added more specific data check errors to ``DatetimeFormatDataCheck`` :pr:`3288`
        * Added ``features`` as a parameter for ``AutoMLSearch`` and add ``DFSTransformer`` to pipelines when ``features`` are present :pr:`3309`
    * Fixes
        * Updated the binary classification pipeline's ``optimize_thresholds`` method to use Nelder-Mead :pr:`3280`
        * Fixed bug where feature importance on time series pipelines only showed 0 for time index :pr:`3285`
    * Changes
        * Removed ``DateTimeNaNDataCheck`` and ``NaturalLanguageNaNDataCheck`` in favor of ``NullDataCheck`` :pr:`3260`
        * Drop support for Python 3.7 :pr:`3291`
        * Updated minimum version of ``woodwork`` to ``v0.12.0`` :pr:`3290`
    * Documentation Changes
        * Update documentation and docstring for `validate_holdout_datasets` for time series problems :pr:`3278`
        * Fixed mistake in documentation where wrong objective was used for calculating percent-better-than-baseline :pr:`3285`


.. warning::

    **Breaking Changes**
        * Removed ``DateTimeNaNDataCheck`` and ``NaturalLanguageNaNDataCheck`` in favor of ``NullDataCheck`` :pr:`3260`
        * Dropped support for Python 3.7 :pr:`3291`


**v0.43.0 Jan. 25, 2022**
    * Enhancements
        * Updated new ``NullDataCheck`` to return a warning and suggest an action to impute columns with null values :pr:`3197`
        * Updated ``make_pipeline_from_actions`` to handle null column imputation :pr:`3237`
        * Updated data check actions API to return options instead of actions and add functionality to suggest and take action on columns with null values :pr:`3182`
    * Fixes
        * Fixed categorical data leaking into non-categorical sub-pipelines in ``DefaultAlgorithm`` :pr:`3209`
        * Fixed Python 3.9 installation for prophet by updating ``pmdarima`` version in requirements :pr:`3268`
        * Allowed DateTime columns to pass through PerColumnImputer without breaking :pr:`3267`
    * Changes
        * Updated ``DataCheck`` ``validate()`` output to return a dictionary instead of list for actions :pr:`3142`
        * Updated ``DataCheck`` ``validate()`` API to use the new ``DataCheckActionOption`` class instead of ``DataCheckAction`` :pr:`3152`
        * Uncapped numba version and removed it from requirements :pr:`3263`
        * Renamed ``HighlyNullDataCheck`` to ``NullDataCheck`` :pr:`3197`
        * Updated data check ``validate()`` output to return a list of warnings and errors instead of a dictionary :pr:`3244`
        * Capped ``pandas`` at < 1.4.0 :pr:`3274`
    * Testing Changes
        * Bumped minimum ``IPython`` version to 7.16.3 in ``test-requirements.txt`` based on dependabot feedback :pr:`3269`

.. warning::

    **Breaking Changes**
        * Renamed ``HighlyNullDataCheck`` to ``NullDataCheck`` :pr:`3197`
        * Updated data check ``validate()`` output to return a list of warnings and errors instead of a dictionary. See the Data Check or Data Check Actions pages (under User Guide) for examples. :pr:`3244`
        * Removed ``impute_all`` and ``default_impute_strategy`` parameters from the ``PerColumnImputer`` :pr:`3267`
        * Updated ``PerColumnImputer`` such that columns not specified in ``impute_strategies`` dict will not be imputed anymore :pr:`3267`


**v0.42.0 Jan. 18, 2022**
    * Enhancements
        * Required the separation of training and test data by ``gap`` + 1 units to be verified by ``time_index`` for time series problems :pr:`3208`
        * Added support for boolean features for ``ARIMARegressor`` :pr:`3187`
        * Updated dependency bot workflow to remove outdated description and add new configuration to delete branches automatically :pr:`3212`
        * Added ``n_obs`` and ``n_splits`` to ``TimeSeriesParametersDataCheck`` error details :pr:`3246`
    * Fixes
        * Fixed classification pipelines to only accept target data with the appropriate number of classes :pr:`3185`
        * Added support for time series in ``DefaultAlgorithm`` :pr:`3177`
        * Standardized names of featurization components :pr:`3192`
        * Removed empty cell in text_input.ipynb :pr:`3234`
        * Removed potential prediction explanations failure when pipelines predicted a class with probability 1 :pr:`3221`
        * Dropped NaNs before partial dependence grid generation :pr:`3235`
        * Allowed prediction explanations to be json-serializable :pr:`3262`
        * Fixed bug where ``InvalidTargetDataCheck`` would not check time series regression targets :pr:`3251`
        * Fixed bug in ``are_datasets_separated_by_gap_time_index`` :pr:`3256`
    * Changes
        * Raised lowest compatible numpy version to 1.21.0 to address security concerns :pr:`3207`
        * Changed the default objective to ``MedianAE`` from ``R2`` for time series regression :pr:`3205`
        * Removed all-nan Unknown to Double logical conversion in ``infer_feature_types`` :pr:`3196`
        * Checking the validity of holdout data for time series problems can be performed by calling ``pipelines.utils.validate_holdout_datasets`` prior to calling ``predict`` :pr:`3208`
    * Testing Changes
        * Update auto approve workflow trigger and delete branch after merge :pr:`3265`

.. warning::

    **Breaking Changes**
        * Renamed ``DateTime Featurizer Component`` to ``DateTime Featurizer`` and ``Natural Language Featurization Component`` to ``Natural Language Featurizer`` :pr:`3192`



**v0.41.0 Jan. 06, 2022**
    * Enhancements
        * Added string support for DataCheckActionCode :pr:`3167`
        * Added ``DataCheckActionOption`` class :pr:`3134`
        * Add issue templates for bugs, feature requests and documentation improvements for GitHub :pr:`3199`
    * Fixes
        * Fix bug where prediction explanations ``class_name`` was shown as float for boolean targets :pr:`3179`
        * Fixed bug in nightly linux tests :pr:`3189`
    * Changes
        * Removed usage of scikit-learn's ``LabelEncoder`` in favor of ours :pr:`3161`
        * Removed nullable types checking from ``infer_feature_types`` :pr:`3156`
        * Fixed ``mean_cv_data`` and ``validation_score`` values in AutoMLSearch.rankings to reflect cv score or ``NaN`` when appropriate :pr:`3162`
    * Testing Changes
        * Updated tests to use new pipeline API instead of defining custom pipeline classes :pr:`3172`
        * Add workflow to auto-merge dependency PRs if status checks pass :pr:`3184`

**v0.40.0 Dec. 22, 2021**
    * Enhancements
        * Added ``TimeSeriesSplittingDataCheck`` to ``DefaultDataChecks`` to verify adequate class representation in time series classification problems :pr:`3141`
        * Added the ability to accept serialized features and skip computation in ``DFSTransformer`` :pr:`3106`
        * Added support for known-in-advance features :pr:`3149`
        * Added Holt-Winters ``ExponentialSmoothingRegressor`` for time series regression problems :pr:`3157`
        * Required the separation of training and test data by ``gap`` + 1 units to be verified by ``time_index`` for time series problems :pr:`3160`
    * Fixes
        * Fixed error caused when tuning threshold for time series binary classification :pr:`3140`
    * Changes
        * ``TimeSeriesParametersDataCheck`` was added to ``DefaultDataChecks`` for time series problems :pr:`3139`
        * Renamed ``date_index`` to ``time_index`` in ``problem_configuration`` for time series problems :pr:`3137`
        * Updated ``nlp-primitives`` minimum version to 2.1.0 :pr:`3166`
        * Updated minimum version of ``woodwork`` to v0.11.0 :pr:`3171`
        * Revert `3160` until uninferrable frequency can be addressed earlier in the process :pr:`3198`
    * Documentation Changes
        * Added comments to provide clarity on doctests :pr:`3155`
    * Testing Changes
        * Parameterized tests in ``test_datasets.py`` :pr:`3145`

.. warning::

    **Breaking Changes**
        * Renamed ``date_index`` to ``time_index`` in ``problem_configuration`` for time series problems :pr:`3137`


**v0.39.0 Dec. 9, 2021**
    * Enhancements
        * Renamed ``DelayedFeatureTransformer`` to ``TimeSeriesFeaturizer`` and enhanced it to compute rolling features :pr:`3028`
        * Added ability to impute only specific columns in ``PerColumnImputer`` :pr:`3123`
        * Added ``TimeSeriesParametersDataCheck`` to verify the time series parameters are valid given the number of splits in cross validation :pr:`3111`
    * Fixes
        * Default parameters for ``RFRegressorSelectFromModel`` and ``RFClassifierSelectFromModel`` has been fixed to avoid selecting all features :pr:`3110`
    * Changes
        * Removed reliance on a datetime index for ``ARIMARegressor`` and ``ProphetRegressor`` :pr:`3104`
        * Included target leakage check when fitting ``ARIMARegressor`` to account for the lack of ``TimeSeriesFeaturizer`` in ``ARIMARegressor`` based pipelines :pr:`3104`
        * Cleaned up and refactored ``InvalidTargetDataCheck`` implementation and docstring :pr:`3122`
        * Removed indices information from the output of ``HighlyNullDataCheck``'s ``validate()`` method :pr:`3092`
        * Added ``ReplaceNullableTypes`` component to prepare for handling pandas nullable types. :pr:`3090`
        * Updated ``make_pipeline`` for handling pandas nullable types in preprocessing pipeline. :pr:`3129`
        * Removed unused ``EnsembleMissingPipelinesError`` exception definition :pr:`3131`
    * Testing Changes
        * Refactored tests to avoid using ``importorskip`` :pr:`3126`
        * Added ``skip_during_conda`` test marker to skip tests that are not supposed to run during conda build :pr:`3127`
        * Added ``skip_if_39`` test marker to skip tests that are not supposed to run during python 3.9 :pr:`3133`

.. warning::

    **Breaking Changes**
        * Renamed ``DelayedFeatureTransformer`` to ``TimeSeriesFeaturizer`` :pr:`3028`
        * ``ProphetRegressor`` now requires a datetime column in ``X`` represented by the ``date_index`` parameter :pr:`3104`
        * Renamed module ``evalml.data_checks.invalid_target_data_check`` to ``evalml.data_checks.invalid_targets_data_check`` :pr:`3122`
        * Removed unused ``EnsembleMissingPipelinesError`` exception definition :pr:`3131`


**v0.38.0 Nov. 27, 2021**
    * Enhancements
        * Added ``data_check_name`` attribute to the data check action class :pr:`3034`
        * Added ``NumWords`` and ``NumCharacters`` primitives to ``TextFeaturizer`` and renamed ``TextFeaturizer` to ``NaturalLanguageFeaturizer`` :pr:`3030`
        * Added support for ``scikit-learn > 1.0.0`` :pr:`3051`
        * Required the ``date_index`` parameter to be specified for time series problems  in ``AutoMLSearch`` :pr:`3041`
        * Allowed time series pipelines to predict on test datasets whose length is less than or equal to the ``forecast_horizon``. Also allowed the test set index to start at 0. :pr:`3071`
        * Enabled time series pipeline to predict on data with features that are not known-in-advanced :pr:`3094`
    * Fixes
        * Added in error message when fit and predict/predict_proba data types are different :pr:`3036`
        * Fixed bug where ensembling components could not get converted to JSON format :pr:`3049`
        * Fixed bug where components with tuned integer hyperparameters could not get converted to JSON format :pr:`3049`
        * Fixed bug where force plots were not displaying correct feature values :pr:`3044`
        * Included confusion matrix at the pipeline threshold for ``find_confusion_matrix_per_threshold`` :pr:`3080`
        * Fixed bug where One Hot Encoder would error out if a non-categorical feature had a missing value :pr:`3083`
        * Fixed bug where features created from categorical columns by ``Delayed Feature Transformer`` would be inferred as categorical :pr:`3083`
    * Changes
        * Delete ``predict_uses_y`` estimator attribute :pr:`3069`
        * Change ``DateTimeFeaturizer`` to use corresponding Featuretools primitives :pr:`3081`
        * Updated ``TargetDistributionDataCheck`` to return metadata details as floats rather strings :pr:`3085`
        * Removed dependency on ``psutil`` package :pr:`3093`
    * Documentation Changes
        * Updated docs to use data check action methods rather than manually cleaning data :pr:`3050`
    * Testing Changes
        * Updated integration tests to use ``make_pipeline_from_actions`` instead of private method :pr:`3047`


.. warning::

    **Breaking Changes**
        * Added ``data_check_name`` attribute to the data check action class :pr:`3034`
        * Renamed ``TextFeaturizer` to ``NaturalLanguageFeaturizer`` :pr:`3030`
        * Updated the ``Pipeline.graph_json`` function to return a dictionary of "from" and "to" edges instead of tuples :pr:`3049`
        * Delete ``predict_uses_y`` estimator attribute :pr:`3069`
        * Changed time series problems in ``AutoMLSearch`` to need a not-``None`` ``date_index`` :pr:`3041`
        * Changed the ``DelayedFeatureTransformer`` to throw a ``ValueError`` during fit if the ``date_index`` is ``None`` :pr:`3041`
        * Passing ``X=None`` to ``DelayedFeatureTransformer`` is deprecated :pr:`3041`


**v0.37.0 Nov. 9, 2021**
    * Enhancements
        * Added ``find_confusion_matrix_per_threshold`` to Model Understanding :pr:`2972`
        * Limit computationally-intensive models during ``AutoMLSearch`` for certain multiclass problems, allow for opt-in with parameter ``allow_long_running_models`` :pr:`2982`
        * Added support for stacked ensemble pipelines to prediction explanations module :pr:`2971`
        * Added integration tests for data checks and data checks actions workflow :pr:`2883`
        * Added a change in pipeline structure to handle categorical columns separately for pipelines in ``DefaultAlgorithm`` :pr:`2986`
        * Added an algorithm to ``DelayedFeatureTransformer`` to select better lags :pr:`3005`
        * Added test to ensure pickling pipelines preserves thresholds :pr:`3027`
        * Added AutoML function to access ensemble pipeline's input pipelines IDs :pr:`3011`
        * Added ability to define which class is "positive" for label encoder in binary classification case :pr:`3033`
    * Fixes
        * Fixed bug where ``Oversampler`` didn't consider boolean columns to be categorical :pr:`2980`
        * Fixed permutation importance failing when target is categorical :pr:`3017`
        * Updated estimator and pipelines' ``predict``, ``predict_proba``, ``transform``, ``inverse_transform`` methods to preserve input indices :pr:`2979`
        * Updated demo dataset link for daily min temperatures :pr:`3023`
    * Changes
        * Updated ``OutliersDataCheck`` and ``UniquenessDataCheck`` and allow for the suspension of the Nullable types error :pr:`3018`
    * Documentation Changes
        * Fixed cost benefit matrix demo formatting :pr:`2990`
        * Update ReadMe.md with new badge links and updated installation instructions for conda :pr:`2998`
        * Added more comprehensive doctests :pr:`3002`


**v0.36.0 Oct. 27, 2021**
    * Enhancements
        * Added LIME as an algorithm option for ``explain_predictions`` and ``explain_predictions_best_worst`` :pr:`2905`
        * Standardized data check messages and added default "rows" and "columns" to data check message details dictionary :pr:`2869`
        * Added ``rows_of_interest`` to pipeline utils :pr:`2908`
        * Added support for woodwork version ``0.8.2`` :pr:`2909`
        * Enhanced the ``DateTimeFeaturizer`` to handle ``NaNs`` in date features :pr:`2909`
        * Added support for woodwork logical types ``PostalCode``, ``SubRegionCode``, and ``CountryCode`` in model understanding tools :pr:`2946`
        * Added Vowpal Wabbit regressor and classifiers :pr:`2846`
        * Added `NoSplit` data splitter for future unsupervised learning searches :pr:`2958`
        * Added method to convert actions into a preprocessing pipeline :pr:`2968`
    * Fixes
        * Fixed bug where partial dependence was not respecting the ww schema :pr:`2929`
        * Fixed ``calculate_permutation_importance`` for datetimes on ``StandardScaler`` :pr:`2938`
        * Fixed ``SelectColumns`` to only select available features for feature selection in ``DefaultAlgorithm`` :pr:`2944`
        * Fixed ``DropColumns`` component not receiving parameters in ``DefaultAlgorithm`` :pr:`2945`
        * Fixed bug where trained binary thresholds were not being returned by ``get_pipeline`` or ``clone`` :pr:`2948`
        * Fixed bug where ``Oversampler`` selected ww logical categorical instead of ww semantic category :pr:`2946`
    * Changes
        * Changed ``make_pipeline`` function to place the ``DateTimeFeaturizer`` prior to the ``Imputer`` so that ``NaN`` dates can be imputed :pr:`2909`
        * Refactored ``OutliersDataCheck`` and ``HighlyNullDataCheck`` to add more descriptive metadata :pr:`2907`
        * Bumped minimum version of ``dask`` from 2021.2.0 to 2021.10.0 :pr:`2978`
    * Documentation Changes
        * Added back Future Release section to release notes :pr:`2927`
        * Updated CI to run doctest (docstring tests) and apply necessary fixes to docstrings :pr:`2933`
        * Added documentation for ``BinaryClassificationPipeline`` thresholding :pr:`2937`
    * Testing Changes
        * Fixed dependency checker to catch full names of packages :pr:`2930`
        * Refactored ``build_conda_pkg`` to work from a local recipe :pr:`2925`
        * Refactored component test for different environments :pr:`2957`

.. warning::

    **Breaking Changes**
        * Standardized data check messages and added default "rows" and "columns" to data check message details dictionary. This may change the number of messages returned from a data check. :pr:`2869`


**v0.35.0 Oct. 14, 2021**
    * Enhancements
        * Added human-readable pipeline explanations to model understanding :pr:`2861`
        * Updated to support Featuretools 1.0.0 and nlp-primitives 2.0.0 :pr:`2848`
    * Fixes
        * Fixed bug where ``long`` mode for the top level search method was not respected :pr:`2875`
        * Pinned ``cmdstan`` to ``0.28.0`` in ``cmdstan-builder`` to prevent future breaking of support for Prophet :pr:`2880`
        * Added ``Jarque-Bera`` to the ``TargetDistributionDataCheck`` :pr:`2891`
    * Changes
        * Updated pipelines to use a label encoder component instead of doing encoding on the pipeline level :pr:`2821`
        * Deleted scikit-learn ensembler :pr:`2819`
        * Refactored pipeline building logic out of ``AutoMLSearch`` and into ``IterativeAlgorithm`` :pr:`2854`
        * Refactored names for methods in ``ComponentGraph`` and ``PipelineBase`` :pr:`2902`
    * Documentation Changes
        * Updated ``install.ipynb`` to reflect flexibility for ``cmdstan`` version installation :pr:`2880`
        * Updated the conda section of our contributing guide :pr:`2899`
    * Testing Changes
        * Updated ``test_all_estimators`` to account for Prophet being allowed for Python 3.9 :pr:`2892`
        * Updated linux tests to use ``cmdstan-builder==0.0.8`` :pr:`2880`

.. warning::

    **Breaking Changes**
        * Updated pipelines to use a label encoder component instead of doing encoding on the pipeline level. This means that pipelines will no longer automatically encode non-numerical targets. Please use a label encoder if working with classification problems and non-numeric targets. :pr:`2821`
        * Deleted scikit-learn ensembler :pr:`2819`
        * ``IterativeAlgorithm`` now requires X, y, problem_type as required arguments as well as sampler_name, allowed_model_families, allowed_component_graphs, max_batches, and verbose as optional arguments :pr:`2854`
        * Changed method names of ``fit_features`` and ``compute_final_component_features`` to ``fit_and_transform_all_but_final`` and ``transform_all_but_final`` in ``ComponentGraph``, and ``compute_estimator_features`` to ``transform_all_but_final`` in pipeline classes :pr:`2902`

**v0.34.0 Sep. 30, 2021**
    * Enhancements
        * Updated to work with Woodwork 0.8.1 :pr:`2783`
        * Added validation that ``training_data`` and ``training_target`` are not ``None`` in prediction explanations :pr:`2787`
        * Added support for training-only components in pipelines and component graphs :pr:`2776`
        * Added default argument for the parameters value for ``ComponentGraph.instantiate`` :pr:`2796`
        * Added ``TIME_SERIES_REGRESSION`` to ``LightGBMRegressor's`` supported problem types :pr:`2793`
        * Provided a JSON representation of a pipeline's DAG structure :pr:`2812`
        * Added validation to holdout data passed to ``predict`` and ``predict_proba`` for time series :pr:`2804`
        * Added information about which row indices are outliers in ``OutliersDataCheck`` :pr:`2818`
        * Added verbose flag to top level ``search()`` method :pr:`2813`
        * Added support for linting jupyter notebooks and clearing the executed cells and empty cells :pr:`2829` :pr:`2837`
        * Added "DROP_ROWS" action to output of ``OutliersDataCheck.validate()`` :pr:`2820`
        * Added the ability of ``AutoMLSearch`` to accept a ``SequentialEngine`` instance as engine input :pr:`2838`
        * Added new label encoder component to EvalML :pr:`2853`
        * Added our own partial dependence implementation :pr:`2834`
    * Fixes
        * Fixed bug where ``calculate_permutation_importance`` was not calculating the right value for pipelines with target transformers :pr:`2782`
        * Fixed bug where transformed target values were not used in ``fit`` for time series pipelines :pr:`2780`
        * Fixed bug where ``score_pipelines`` method of ``AutoMLSearch`` would not work for time series problems :pr:`2786`
        * Removed ``TargetTransformer`` class :pr:`2833`
        * Added tests to verify ``ComponentGraph`` support by pipelines :pr:`2830`
        * Fixed incorrect parameter for baseline regression pipeline in ``AutoMLSearch`` :pr:`2847`
        * Fixed bug where the desired estimator family order was not respected in ``IterativeAlgorithm`` :pr:`2850`
    * Changes
        * Changed woodwork initialization to use partial schemas :pr:`2774`
        * Made ``Transformer.transform()`` an abstract method :pr:`2744`
        * Deleted ``EmptyDataChecks`` class :pr:`2794`
        * Removed data check for checking log distributions in ``make_pipeline`` :pr:`2806`
        * Changed the minimum ``woodwork`` version to 0.8.0 :pr:`2783`
        * Pinned ``woodwork`` version to 0.8.0 :pr:`2832`
        * Removed ``model_family`` attribute from ``ComponentBase`` and transformers :pr:`2828`
        * Limited ``scikit-learn`` until new features and errors can be addressed :pr:`2842`
        * Show DeprecationWarning when Sklearn Ensemblers are called :pr:`2859`
    * Testing Changes
        * Updated matched assertion message regarding monotonic indices in polynomial detrender tests :pr:`2811`
        * Added a test to make sure pip versions match conda versions :pr:`2851`

.. warning::

    **Breaking Changes**
        * Made ``Transformer.transform()`` an abstract method :pr:`2744`
        * Deleted ``EmptyDataChecks`` class :pr:`2794`
        * Removed data check for checking log distributions in ``make_pipeline`` :pr:`2806`


**v0.33.0 Sep. 15, 2021**
    * Fixes
        * Fixed bug where warnings during ``make_pipeline`` were not being raised to the user :pr:`2765`
    * Changes
        * Refactored and removed ``SamplerBase`` class :pr:`2775`
    * Documentation Changes
        * Added docstring linting packages ``pydocstyle`` and ``darglint`` to `make-lint` command :pr:`2670`


**v0.32.1 Sep. 10, 2021**
    * Enhancements
        * Added ``verbose`` flag to ``AutoMLSearch`` to run search in silent mode by default :pr:`2645`
        * Added label encoder to ``XGBoostClassifier`` to remove the warning :pr:`2701`
        * Set ``eval_metric`` to ``logloss`` for ``XGBoostClassifier`` :pr:`2741`
        * Added support for ``woodwork`` versions ``0.7.0`` and ``0.7.1`` :pr:`2743`
        * Changed ``explain_predictions`` functions to display original feature values :pr:`2759`
        * Added ``X_train`` and ``y_train`` to ``graph_prediction_vs_actual_over_time`` and ``get_prediction_vs_actual_over_time_data`` :pr:`2762`
        * Added ``forecast_horizon`` as a required parameter to time series pipelines and ``AutoMLSearch`` :pr:`2697`
        * Added ``predict_in_sample`` and ``predict_proba_in_sample`` methods to time series pipelines to predict on data where the target is known, e.g. cross-validation :pr:`2697`
    * Fixes
        * Fixed bug where ``_catch_warnings`` assumed all warnings were ``PipelineNotUsed`` :pr:`2753`
        * Fixed bug where ``Imputer.transform`` would erase ww typing information prior to handing data to the ``SimpleImputer`` :pr:`2752`
        * Fixed bug where ``Oversampler`` could not be copied :pr:`2755`
    * Changes
        * Deleted ``drop_nan_target_rows`` utility method :pr:`2737`
        * Removed default logging setup and debugging log file :pr:`2645`
        * Changed the default n_jobs value for ``XGBoostClassifier`` and ``XGBoostRegressor`` to 12 :pr:`2757`
        * Changed ``TimeSeriesBaselineEstimator`` to only work on a time series pipeline with a ``DelayedFeaturesTransformer`` :pr:`2697`
        * Added ``X_train`` and ``y_train`` as optional parameters to pipeline ``predict``, ``predict_proba``. Only used for time series pipelines :pr:`2697`
        * Added ``training_data`` and ``training_target`` as optional parameters to ``explain_predictions`` and ``explain_predictions_best_worst`` to support time series pipelines :pr:`2697`
        * Changed time series pipeline predictions to no longer output series/dataframes padded with NaNs. A prediction will be returned for every row in the `X` input :pr:`2697`
    * Documentation Changes
        * Specified installation steps for Prophet :pr:`2713`
        * Added documentation for data exploration on data check actions :pr:`2696`
        * Added a user guide entry for time series modelling :pr:`2697`
    * Testing Changes
        * Fixed flaky ``TargetDistributionDataCheck`` test for very_lognormal distribution :pr:`2748`

.. warning::

    **Breaking Changes**
        * Removed default logging setup and debugging log file :pr:`2645`
        * Added ``X_train`` and ``y_train`` to ``graph_prediction_vs_actual_over_time`` and ``get_prediction_vs_actual_over_time_data`` :pr:`2762`
        * Added ``forecast_horizon`` as a required parameter to time series pipelines and ``AutoMLSearch`` :pr:`2697`
        * Changed ``TimeSeriesBaselineEstimator`` to only work on a time series pipeline with a ``DelayedFeaturesTransformer`` :pr:`2697`
        * Added ``X_train`` and ``y_train`` as required parameters for ``predict`` and ``predict_proba`` in time series pipelines :pr:`2697`
        * Added ``training_data`` and ``training_target`` as required parameters to ``explain_predictions`` and ``explain_predictions_best_worst`` for time series pipelines :pr:`2697`

**v0.32.0 Aug. 31, 2021**
    * Enhancements
        * Allow string for ``engine`` parameter for ``AutoMLSearch``:pr:`2667`
        * Add ``ProphetRegressor`` to AutoML :pr:`2619`
        * Integrated ``DefaultAlgorithm`` into ``AutoMLSearch`` :pr:`2634`
        * Removed SVM "linear" and "precomputed" kernel hyperparameter options, and improved default parameters :pr:`2651`
        * Updated ``ComponentGraph`` initalization to raise ``ValueError`` when user attempts to use ``.y`` for a component that does not produce a tuple output :pr:`2662`
        * Updated to support Woodwork 0.6.0 :pr:`2690`
        * Updated pipeline ``graph()`` to distingush X and y edges :pr:`2654`
        * Added ``DropRowsTransformer`` component :pr:`2692`
        * Added ``DROP_ROWS`` to ``_make_component_list_from_actions`` and clean up metadata :pr:`2694`
        * Add new ensembler component :pr:`2653`
    * Fixes
        * Updated Oversampler logic to select best SMOTE based on component input instead of pipeline input :pr:`2695`
        * Added ability to explicitly close DaskEngine resources to improve runtime and reduce Dask warnings :pr:`2667`
        * Fixed partial dependence bug for ensemble pipelines :pr:`2714`
        * Updated ``TargetLeakageDataCheck`` to maintain user-selected logical types :pr:`2711`
    * Changes
        * Replaced ``SMOTEOversampler``, ``SMOTENOversampler`` and ``SMOTENCOversampler`` with consolidated ``Oversampler`` component :pr:`2695`
        * Removed ``LinearRegressor`` from the list of default ``AutoMLSearch`` estimators due to poor performance :pr:`2660`
    * Documentation Changes
        * Added user guide documentation for using ``ComponentGraph`` and added ``ComponentGraph`` to API reference :pr:`2673`
        * Updated documentation to make parallelization of AutoML clearer :pr:`2667`
    * Testing Changes
        * Removes the process-level parallelism from the ``test_cancel_job`` test :pr:`2666`
        * Installed numba 0.53 in windows CI to prevent problems installing version 0.54 :pr:`2710`

.. warning::

    **Breaking Changes**
        * Renamed the current top level ``search`` method to ``search_iterative`` and defined a new ``search`` method for the ``DefaultAlgorithm`` :pr:`2634`
        * Replaced ``SMOTEOversampler``, ``SMOTENOversampler`` and ``SMOTENCOversampler`` with consolidated ``Oversampler`` component :pr:`2695`
        * Removed ``LinearRegressor`` from the list of default ``AutoMLSearch`` estimators due to poor performance :pr:`2660`

**v0.31.0 Aug. 19, 2021**
    * Enhancements
        * Updated the high variance check in AutoMLSearch to be robust to a variety of objectives and cv scores :pr:`2622`
        * Use Woodwork's outlier detection for the ``OutliersDataCheck`` :pr:`2637`
        * Added ability to utilize instantiated components when creating a pipeline :pr:`2643`
        * Sped up the all Nan and unknown check in ``infer_feature_types`` :pr:`2661`
    * Fixes
    * Changes
        * Deleted ``_put_into_original_order`` helper function :pr:`2639`
        * Refactored time series pipeline code using a time series pipeline base class :pr:`2649`
        * Renamed ``dask_tests`` to ``parallel_tests`` :pr:`2657`
        * Removed commented out code in ``pipeline_meta.py`` :pr:`2659`
    * Documentation Changes
        * Add complete install command to README and Install section :pr:`2627`
        * Cleaned up documentation for ``MulticollinearityDataCheck`` :pr:`2664`
    * Testing Changes
        * Speed up CI by splitting Prophet tests into a separate workflow in GitHub :pr:`2644`

.. warning::

    **Breaking Changes**
        * ``TimeSeriesRegressionPipeline`` no longer inherits from ``TimeSeriesRegressionPipeline`` :pr:`2649`


**v0.30.2 Aug. 16, 2021**
    * Fixes
        * Updated changelog and version numbers to match the release.  Release 0.30.1 was release erroneously without a change to the version numbers.  0.30.2 replaces it.

**v0.30.1 Aug. 12, 2021**
    * Enhancements
        * Added ``DatetimeFormatDataCheck`` for time series problems :pr:`2603`
        * Added ``ProphetRegressor`` to estimators :pr:`2242`
        * Updated ``ComponentGraph`` to handle not calling samplers' transform during predict, and updated samplers' transform methods s.t. ``fit_transform`` is equivalent to ``fit(X, y).transform(X, y)`` :pr:`2583`
        * Updated ``ComponentGraph`` ``_validate_component_dict`` logic to be stricter about input values :pr:`2599`
        * Patched bug in ``xgboost`` estimators where predicting on a feature matrix of only booleans would throw an exception. :pr:`2602`
        * Updated ``ARIMARegressor`` to use relative forecasting to predict values :pr:`2613`
        * Added support for creating pipelines without an estimator as the final component and added ``transform(X, y)`` method to pipelines and component graphs :pr:`2625`
        * Updated to support Woodwork 0.5.1 :pr:`2610`
    * Fixes
        * Updated ``AutoMLSearch`` to drop ``ARIMARegressor`` from ``allowed_estimators`` if an incompatible frequency is detected :pr:`2632`
        * Updated ``get_best_sampler_for_data`` to consider all non-numeric datatypes as categorical for SMOTE :pr:`2590`
        * Fixed inconsistent test results from `TargetDistributionDataCheck` :pr:`2608`
        * Adopted vectorized pd.NA checking for Woodwork 0.5.1 support :pr:`2626`
        * Pinned upper version of astroid to 2.6.6 to keep ReadTheDocs working. :pr:`2638`
    * Changes
        * Renamed SMOTE samplers to SMOTE oversampler :pr:`2595`
        * Changed ``partial_dependence`` and ``graph_partial_dependence`` to raise a ``PartialDependenceError`` instead of ``ValueError``. This is not a breaking change because ``PartialDependenceError`` is a subclass of ``ValueError`` :pr:`2604`
        * Cleaned up code duplication in ``ComponentGraph`` :pr:`2612`
        * Stored predict_proba results in .x for intermediate estimators in ComponentGraph :pr:`2629`
    * Documentation Changes
        * To avoid local docs build error, only add warning disable and download headers on ReadTheDocs builds, not locally :pr:`2617`
    * Testing Changes
        * Updated partial_dependence tests to change the element-wise comparison per the Plotly 5.2.1 upgrade :pr:`2638`
        * Changed the lint CI job to only check against python 3.9 via the `-t` flag :pr:`2586`
        * Installed Prophet in linux nightlies test and fixed ``test_all_components`` :pr:`2598`
        * Refactored and fixed all ``make_pipeline`` tests to assert correct order and address new Woodwork Unknown type inference :pr:`2572`
        * Removed ``component_graphs`` as a global variable in ``test_component_graphs.py`` :pr:`2609`

.. warning::

    **Breaking Changes**
        * Renamed SMOTE samplers to SMOTE oversampler. Please use ``SMOTEOversampler``, ``SMOTENCOversampler``, ``SMOTENOversampler`` instead of ``SMOTESampler``, ``SMOTENCSampler``, and ``SMOTENSampler`` :pr:`2595`


**v0.30.0 Aug. 3, 2021**
    * Enhancements
        * Added ``LogTransformer`` and ``TargetDistributionDataCheck`` :pr:`2487`
        * Issue a warning to users when a pipeline parameter passed in isn't used in the pipeline :pr:`2564`
        * Added Gini coefficient as an objective :pr:`2544`
        * Added ``repr`` to ``ComponentGraph`` :pr:`2565`
        * Added components to extract features from ``URL`` and ``EmailAddress`` Logical Types :pr:`2550`
        * Added support for `NaN` values in ``TextFeaturizer`` :pr:`2532`
        * Added ``SelectByType`` transformer :pr:`2531`
        * Added separate thresholds for percent null rows and columns in ``HighlyNullDataCheck`` :pr:`2562`
        * Added support for `NaN` natural language values :pr:`2577`
    * Fixes
        * Raised error message for types ``URL``, ``NaturalLanguage``, and ``EmailAddress`` in ``partial_dependence`` :pr:`2573`
    * Changes
        * Updated ``PipelineBase`` implementation for creating pipelines from a list of components :pr:`2549`
        * Moved ``get_hyperparameter_ranges`` to ``PipelineBase`` class from automl/utils module :pr:`2546`
        * Renamed ``ComponentGraph``'s ``get_parents`` to ``get_inputs`` :pr:`2540`
        * Removed ``ComponentGraph.linearized_component_graph`` and ``ComponentGraph.from_list`` :pr:`2556`
        * Updated ``ComponentGraph`` to enforce requiring `.x` and `.y` inputs for each component in the graph :pr:`2563`
        * Renamed existing ensembler implementation from ``StackedEnsemblers`` to ``SklearnStackedEnsemblers`` :pr:`2578`
    * Documentation Changes
        * Added documentation for ``DaskEngine`` and ``CFEngine`` parallel engines :pr:`2560`
        * Improved detail of ``TextFeaturizer`` docstring and tutorial :pr:`2568`
    * Testing Changes
        * Added test that makes sure ``split_data`` does not shuffle for time series problems :pr:`2552`

.. warning::

    **Breaking Changes**
        * Moved ``get_hyperparameter_ranges`` to ``PipelineBase`` class from automl/utils module :pr:`2546`
        * Renamed ``ComponentGraph``'s ``get_parents`` to ``get_inputs`` :pr:`2540`
        * Removed ``ComponentGraph.linearized_component_graph`` and ``ComponentGraph.from_list`` :pr:`2556`
        * Updated ``ComponentGraph`` to enforce requiring `.x` and `.y` inputs for each component in the graph :pr:`2563`


**v0.29.0 Jul. 21, 2021**
    * Enhancements
        * Updated 1-way partial dependence support for datetime features :pr:`2454`
        * Added details on how to fix error caused by broken ww schema :pr:`2466`
        * Added ability to use built-in pickle for saving AutoMLSearch :pr:`2463`
        * Updated our components and component graphs to use latest features of ww 0.4.1, e.g. ``concat_columns`` and drop in-place. :pr:`2465`
        * Added new, concurrent.futures based engine for parallel AutoML :pr:`2506`
        * Added support for new Woodwork ``Unknown`` type in AutoMLSearch :pr:`2477`
        * Updated our components with an attribute that describes if they modify features or targets and can be used in list API for pipeline initialization :pr:`2504`
        * Updated ``ComponentGraph`` to accept X and y as inputs :pr:`2507`
        * Removed unused ``TARGET_BINARY_INVALID_VALUES`` from ``DataCheckMessageCode`` enum and fixed formatting of objective documentation :pr:`2520`
        * Added ``EvalMLAlgorithm`` :pr:`2525`
        * Added support for `NaN` values in ``TextFeaturizer`` :pr:`2532`
    * Fixes
        * Fixed ``FraudCost`` objective and reverted threshold optimization method for binary classification to ``Golden`` :pr:`2450`
        * Added custom exception message for partial dependence on features with scales that are too small :pr:`2455`
        * Ensures the typing for Ordinal and Datetime ltypes are passed through _retain_custom_types_and_initalize_woodwork :pr:`2461`
        * Updated to work with Pandas 1.3.0 :pr:`2442`
        * Updated to work with sktime 0.7.0 :pr:`2499`
    * Changes
        * Updated XGBoost dependency to ``>=1.4.2`` :pr:`2484`, :pr:`2498`
        * Added a ``DeprecationWarning`` about deprecating the list API for ``ComponentGraph`` :pr:`2488`
        * Updated ``make_pipeline`` for AutoML to create dictionaries, not lists, to initialize pipelines :pr:`2504`
        * No longer installing graphviz on windows in our CI pipelines because release 0.17 breaks windows 3.7 :pr:`2516`
    * Documentation Changes
        * Moved docstrings from ``__init__`` to class pages, added missing docstrings for missing classes, and updated missing default values :pr:`2452`
        * Build documentation with sphinx-autoapi :pr:`2458`
        * Change ``autoapi_ignore`` to only ignore files in ``evalml/tests/*`` :pr:`2530`
    * Testing Changes
        * Fixed flaky dask tests :pr:`2471`
        * Removed shellcheck action from ``build_conda_pkg`` action :pr:`2514`
        * Added a tmp_dir fixture that deletes its contents after tests run :pr:`2505`
        * Added a test that makes sure all pipelines in ``AutoMLSearch`` get the same data splits :pr:`2513`
        * Condensed warning output in test logs :pr:`2521`

.. warning::

    **Breaking Changes**
        * `NaN` values in the `Natural Language` type are no longer supported by the Imputer with the pandas upgrade. :pr:`2477`

**v0.28.0 Jul. 2, 2021**
    * Enhancements
        * Added support for showing a Individual Conditional Expectations plot when graphing Partial Dependence :pr:`2386`
        * Exposed ``thread_count`` for Catboost estimators as ``n_jobs`` parameter :pr:`2410`
        * Updated Objectives API to allow for sample weighting :pr:`2433`
    * Fixes
        * Deleted unreachable line from ``IterativeAlgorithm`` :pr:`2464`
    * Changes
        * Pinned Woodwork version between 0.4.1 and 0.4.2 :pr:`2460`
        * Updated psutils minimum version in requirements :pr:`2438`
        * Updated ``log_error_callback`` to not include filepath in logged message :pr:`2429`
    * Documentation Changes
        * Sped up docs :pr:`2430`
        * Removed mentions of ``DataTable`` and ``DataColumn`` from the docs :pr:`2445`
    * Testing Changes
        * Added slack integration for nightlies tests :pr:`2436`
        * Changed ``build_conda_pkg`` CI job to run only when dependencies are updates :pr:`2446`
        * Updated workflows to store pytest runtimes as test artifacts :pr:`2448`
        * Added ``AutoMLTestEnv`` test fixture for making it easy to mock automl tests :pr:`2406`

**v0.27.0 Jun. 22, 2021**
    * Enhancements
        * Adds force plots for prediction explanations :pr:`2157`
        * Removed self-reference from ``AutoMLSearch`` :pr:`2304`
        * Added support for nonlinear pipelines for ``generate_pipeline_code`` :pr:`2332`
        * Added ``inverse_transform`` method to pipelines :pr:`2256`
        * Add optional automatic update checker :pr:`2350`
        * Added ``search_order`` to ``AutoMLSearch``'s ``rankings`` and ``full_rankings`` tables :pr:`2345`
        * Updated threshold optimization method for binary classification :pr:`2315`
        * Updated demos to pull data from S3 instead of including demo data in package :pr:`2387`
        * Upgrade woodwork version to v0.4.1 :pr:`2379`
    * Fixes
        * Preserve user-specified woodwork types throughout pipeline fit/predict :pr:`2297`
        * Fixed ``ComponentGraph`` appending target to ``final_component_features`` if there is a component that returns both X and y :pr:`2358`
        * Fixed partial dependence graph method failing on multiclass problems when the class labels are numeric :pr:`2372`
        * Added ``thresholding_objective`` argument to ``AutoMLSearch`` for binary classification problems :pr:`2320`
        * Added change for ``k_neighbors`` parameter in SMOTE Oversamplers to automatically handle small samples :pr:`2375`
        * Changed naming for ``Logistic Regression Classifier`` file :pr:`2399`
        * Pinned pytest-timeout to fix minimum dependence checker :pr:`2425`
        * Replaced ``Elastic Net Classifier`` base class with ``Logistsic Regression`` to avoid ``NaN`` outputs :pr:`2420`
    * Changes
        * Cleaned up ``PipelineBase``'s ``component_graph`` and ``_component_graph`` attributes. Updated ``PipelineBase`` ``__repr__`` and added ``__eq__`` for ``ComponentGraph`` :pr:`2332`
        * Added and applied  ``black`` linting package to the EvalML repo in place of ``autopep8`` :pr:`2306`
        * Separated `custom_hyperparameters` from pipelines and added them as an argument to ``AutoMLSearch`` :pr:`2317`
        * Replaced `allowed_pipelines` with `allowed_component_graphs` :pr:`2364`
        * Removed private method ``_compute_features_during_fit`` from ``PipelineBase`` :pr:`2359`
        * Updated ``compute_order`` in ``ComponentGraph`` to be a read-only property :pr:`2408`
        * Unpinned PyZMQ version in requirements.txt :pr:`2389`
        * Uncapping LightGBM version in requirements.txt :pr:`2405`
        * Updated minimum version of plotly :pr:`2415`
        * Removed ``SensitivityLowAlert`` objective from core objectives :pr:`2418`
    * Documentation Changes
        * Fixed lead scoring weights in the demos documentation :pr:`2315`
        * Fixed start page code and description dataset naming discrepancy :pr:`2370`
    * Testing Changes
        * Update minimum unit tests to run on all pull requests :pr:`2314`
        * Pass token to authorize uploading of codecov reports :pr:`2344`
        * Add ``pytest-timeout``. All tests that run longer than 6 minutes will fail. :pr:`2374`
        * Separated the dask tests out into separate github action jobs to isolate dask failures. :pr:`2376`
        * Refactored dask tests :pr:`2377`
        * Added the combined dask/non-dask unit tests back and renamed the dask only unit tests. :pr:`2382`
        * Sped up unit tests and split into separate jobs :pr:`2365`
        * Change CI job names, run lint for python 3.9, run nightlies on python 3.8 at 3am EST :pr:`2395` :pr:`2398`
        * Set fail-fast to false for CI jobs that run for PRs :pr:`2402`

.. warning::

    **Breaking Changes**
        * `AutoMLSearch` will accept `allowed_component_graphs` instead of `allowed_pipelines` :pr:`2364`
        * Removed ``PipelineBase``'s ``_component_graph`` attribute. Updated ``PipelineBase`` ``__repr__`` and added ``__eq__`` for ``ComponentGraph`` :pr:`2332`
        * `pipeline_parameters` will no longer accept `skopt.space` variables since hyperparameter ranges will now be specified through `custom_hyperparameters` :pr:`2317`

**v0.25.0 Jun. 01, 2021**
    * Enhancements
        * Upgraded minimum woodwork to version 0.3.1. Previous versions will not be supported :pr:`2181`
        * Added a new callback parameter for ``explain_predictions_best_worst`` :pr:`2308`
    * Fixes
    * Changes
        * Deleted the ``return_pandas`` flag from our demo data loaders :pr:`2181`
        * Moved ``default_parameters`` to ``ComponentGraph`` from ``PipelineBase`` :pr:`2307`
    * Documentation Changes
        * Updated the release procedure documentation :pr:`2230`
    * Testing Changes
        * Ignoring ``test_saving_png_file`` while building conda package :pr:`2323`

.. warning::

    **Breaking Changes**
        * Deleted the ``return_pandas`` flag from our demo data loaders :pr:`2181`
        * Upgraded minimum woodwork to version 0.3.1. Previous versions will not be supported :pr:`2181`
        * Due to the weak-ref in woodwork, set the result of ``infer_feature_types`` to a variable before accessing woodwork :pr:`2181`

**v0.24.2 May. 24, 2021**
    * Enhancements
        * Added oversamplers to AutoMLSearch :pr:`2213` :pr:`2286`
        * Added dictionary input functionality for ``Undersampler`` component :pr:`2271`
        * Changed the default parameter values for ``Elastic Net Classifier`` and ``Elastic Net Regressor`` :pr:`2269`
        * Added dictionary input functionality for the Oversampler components :pr:`2288`
    * Fixes
        * Set default `n_jobs` to 1 for `StackedEnsembleClassifier` and `StackedEnsembleRegressor` until fix for text-based parallelism in sklearn stacking can be found :pr:`2295`
    * Changes
        * Updated ``start_iteration_callback`` to accept a pipeline instance instead of a pipeline class and no longer accept pipeline parameters as a parameter :pr:`2290`
        * Refactored ``calculate_permutation_importance`` method and add per-column permutation importance method :pr:`2302`
        * Updated logging information in ``AutoMLSearch.__init__`` to clarify pipeline generation :pr:`2263`
    * Documentation Changes
        * Minor changes to the release procedure :pr:`2230`
    * Testing Changes
        * Use codecov action to update coverage reports :pr:`2238`
        * Removed MarkupSafe dependency version pin from requirements.txt and moved instead into RTD docs build CI :pr:`2261`

.. warning::

    **Breaking Changes**
        * Updated ``start_iteration_callback`` to accept a pipeline instance instead of a pipeline class and no longer accept pipeline parameters as a parameter :pr:`2290`
        * Moved ``default_parameters`` to ``ComponentGraph`` from ``PipelineBase``. A pipeline's ``default_parameters`` is now accessible via ``pipeline.component_graph.default_parameters`` :pr:`2307`


**v0.24.1 May. 16, 2021**
    * Enhancements
        * Integrated ``ARIMARegressor`` into AutoML :pr:`2009`
        * Updated ``HighlyNullDataCheck`` to also perform a null row check :pr:`2222`
        * Set ``max_depth`` to 1 in calls to featuretools dfs :pr:`2231`
    * Fixes
        * Removed data splitter sampler calls during training :pr:`2253`
        * Set minimum required version for for pyzmq, colorama, and docutils :pr:`2254`
        * Changed BaseSampler to return None instead of y :pr:`2272`
    * Changes
        * Removed ensemble split and indices in ``AutoMLSearch`` :pr:`2260`
        * Updated pipeline ``repr()`` and ``generate_pipeline_code`` to return pipeline instances without generating custom pipeline class :pr:`2227`
    * Documentation Changes
        * Capped Sphinx version under 4.0.0 :pr:`2244`
    * Testing Changes
        * Change number of cores for pytest from 4 to 2 :pr:`2266`
        * Add minimum dependency checker to generate minimum requirement files :pr:`2267`
        * Add unit tests with minimum dependencies  :pr:`2277`


**v0.24.0 May. 04, 2021**
    * Enhancements
        * Added `date_index` as a required parameter for TimeSeries problems :pr:`2217`
        * Have the ``OneHotEncoder`` return the transformed columns as booleans rather than floats :pr:`2170`
        * Added Oversampler transformer component to EvalML :pr:`2079`
        * Added Undersampler to AutoMLSearch, as well as arguments ``_sampler_method`` and ``sampler_balanced_ratio`` :pr:`2128`
        * Updated prediction explanations functions to allow pipelines with XGBoost estimators :pr:`2162`
        * Added partial dependence for datetime columns :pr:`2180`
        * Update precision-recall curve with positive label index argument, and fix for 2d predicted probabilities :pr:`2090`
        * Add pct_null_rows to ``HighlyNullDataCheck`` :pr:`2211`
        * Added a standalone AutoML `search` method for convenience, which runs data checks and then runs automl :pr:`2152`
        * Make the first batch of AutoML have a predefined order, with linear models first and complex models last :pr:`2223` :pr:`2225`
        * Added sampling dictionary support to ``BalancedClassficationSampler`` :pr:`2235`
    * Fixes
        * Fixed partial dependence not respecting grid resolution parameter for numerical features :pr:`2180`
        * Enable prediction explanations for catboost for multiclass problems :pr:`2224`
    * Changes
        * Deleted baseline pipeline classes :pr:`2202`
        * Reverting user specified date feature PR :pr:`2155` until `pmdarima` installation fix is found :pr:`2214`
        * Updated pipeline API to accept component graph and other class attributes as instance parameters. Old pipeline API still works but will not be supported long-term. :pr:`2091`
        * Removed all old datasplitters from EvalML :pr:`2193`
        * Deleted ``make_pipeline_from_components`` :pr:`2218`
    * Documentation Changes
        * Renamed dataset to clarify that its gzipped but not a tarball :pr:`2183`
        * Updated documentation to use pipeline instances instead of pipeline subclasses :pr:`2195`
        * Updated contributing guide with a note about GitHub Actions permissions :pr:`2090`
        * Updated automl and model understanding user guides :pr:`2090`
    * Testing Changes
        * Use machineFL user token for dependency update bot, and add more reviewers :pr:`2189`


.. warning::

    **Breaking Changes**
        * All baseline pipeline classes (``BaselineBinaryPipeline``, ``BaselineMulticlassPipeline``, ``BaselineRegressionPipeline``, etc.) have been deleted :pr:`2202`
        * Updated pipeline API to accept component graph and other class attributes as instance parameters. Old pipeline API still works but will not be supported long-term. Pipelines can now be initialized by specifying the component graph as the first parameter, and then passing in optional arguments such as ``custom_name``, ``parameters``, etc. For example, ``BinaryClassificationPipeline(["Random Forest Classifier"], parameters={})``.  :pr:`2091`
        * Removed all old datasplitters from EvalML :pr:`2193`
        * Deleted utility method ``make_pipeline_from_components`` :pr:`2218`


**v0.23.0 Apr. 20, 2021**
    * Enhancements
        * Refactored ``EngineBase`` and ``SequentialEngine`` api. Adding ``DaskEngine`` :pr:`1975`.
        * Added optional ``engine`` argument to ``AutoMLSearch`` :pr:`1975`
        * Added a warning about how time series support is still in beta when a user passes in a time series problem to ``AutoMLSearch`` :pr:`2118`
        * Added ``NaturalLanguageNaNDataCheck`` data check :pr:`2122`
        * Added ValueError to ``partial_dependence`` to prevent users from computing partial dependence on columns with all NaNs :pr:`2120`
        * Added standard deviation of cv scores to rankings table :pr:`2154`
    * Fixes
        * Fixed ``BalancedClassificationDataCVSplit``, ``BalancedClassificationDataTVSplit``, and ``BalancedClassificationSampler`` to use ``minority:majority`` ratio instead of ``majority:minority`` :pr:`2077`
        * Fixed bug where two-way partial dependence plots with categorical variables were not working correctly :pr:`2117`
        * Fixed bug where ``hyperparameters`` were not displaying properly for pipelines with a list ``component_graph`` and duplicate components :pr:`2133`
        * Fixed bug where ``pipeline_parameters`` argument in ``AutoMLSearch`` was not applied to pipelines passed in as ``allowed_pipelines`` :pr:`2133`
        * Fixed bug where ``AutoMLSearch`` was not applying custom hyperparameters to pipelines with a list ``component_graph`` and duplicate components :pr:`2133`
    * Changes
        * Removed ``hyperparameter_ranges`` from Undersampler and renamed ``balanced_ratio`` to ``sampling_ratio`` for samplers :pr:`2113`
        * Renamed ``TARGET_BINARY_NOT_TWO_EXAMPLES_PER_CLASS`` data check message code to ``TARGET_MULTICLASS_NOT_TWO_EXAMPLES_PER_CLASS`` :pr:`2126`
        * Modified one-way partial dependence plots of categorical features to display data with a bar plot :pr:`2117`
        * Renamed ``score`` column for ``automl.rankings`` as ``mean_cv_score`` :pr:`2135`
        * Remove 'warning' from docs tool output :pr:`2031`
    * Documentation Changes
        * Fixed ``conf.py`` file :pr:`2112`
        * Added a sentence to the automl user guide stating that our support for time series problems is still in beta. :pr:`2118`
        * Fixed documentation demos :pr:`2139`
        * Update test badge in README to use GitHub Actions :pr:`2150`
    * Testing Changes
        * Fixed ``test_describe_pipeline`` for ``pandas`` ``v1.2.4`` :pr:`2129`
        * Added a GitHub Action for building the conda package :pr:`1870` :pr:`2148`


.. warning::

    **Breaking Changes**
        * Renamed ``balanced_ratio`` to ``sampling_ratio`` for the ``BalancedClassificationDataCVSplit``, ``BalancedClassificationDataTVSplit``, ``BalancedClassficationSampler``, and Undersampler :pr:`2113`
        * Deleted the "errors" key from automl results :pr:`1975`
        * Deleted the ``raise_and_save_error_callback`` and the ``log_and_save_error_callback`` :pr:`1975`
        * Fixed ``BalancedClassificationDataCVSplit``, ``BalancedClassificationDataTVSplit``, and ``BalancedClassificationSampler`` to use minority:majority ratio instead of majority:minority :pr:`2077`


**v0.22.0 Apr. 06, 2021**
    * Enhancements
        * Added a GitHub Action for ``linux_unit_tests``:pr:`2013`
        * Added recommended actions for ``InvalidTargetDataCheck``, updated ``_make_component_list_from_actions`` to address new action, and added ``TargetImputer`` component :pr:`1989`
        * Updated ``AutoMLSearch._check_for_high_variance`` to not emit ``RuntimeWarning`` :pr:`2024`
        * Added exception when pipeline passed to ``explain_predictions`` is a ``Stacked Ensemble`` pipeline :pr:`2033`
        * Added sensitivity at low alert rates as an objective :pr:`2001`
        * Added ``Undersampler`` transformer component :pr:`2030`
    * Fixes
        * Updated Engine's ``train_batch`` to apply undersampling :pr:`2038`
        * Fixed bug in where Time Series Classification pipelines were not encoding targets in ``predict`` and ``predict_proba`` :pr:`2040`
        * Fixed data splitting errors if target is float for classification problems :pr:`2050`
        * Pinned ``docutils`` to <0.17 to fix ReadtheDocs warning issues :pr:`2088`
    * Changes
        * Removed lists as acceptable hyperparameter ranges in ``AutoMLSearch`` :pr:`2028`
        * Renamed "details" to "metadata" for data check actions :pr:`2008`
    * Documentation Changes
        * Catch and suppress warnings in documentation :pr:`1991` :pr:`2097`
        * Change spacing in ``start.ipynb`` to provide clarity for ``AutoMLSearch`` :pr:`2078`
        * Fixed start code on README :pr:`2108`
    * Testing Changes


**v0.21.0 Mar. 24, 2021**
    * Enhancements
        * Changed ``AutoMLSearch`` to default ``optimize_thresholds`` to True :pr:`1943`
        * Added multiple oversampling and undersampling sampling methods as data splitters for imbalanced classification :pr:`1775`
        * Added params to balanced classification data splitters for visibility :pr:`1966`
        * Updated ``make_pipeline`` to not add ``Imputer`` if input data does not have numeric or categorical columns :pr:`1967`
        * Updated ``ClassImbalanceDataCheck`` to better handle multiclass imbalances :pr:`1986`
        * Added recommended actions for the output of data check's ``validate`` method :pr:`1968`
        * Added error message for ``partial_dependence`` when features are mostly the same value :pr:`1994`
        * Updated ``OneHotEncoder`` to drop one redundant feature by default for features with two categories :pr:`1997`
        * Added a ``PolynomialDecomposer`` component :pr:`1992`
        * Added ``DateTimeNaNDataCheck`` data check :pr:`2039`
    * Fixes
        * Changed best pipeline to train on the entire dataset rather than just ensemble indices for ensemble problems :pr:`2037`
        * Updated binary classification pipelines to use objective decision function during scoring of custom objectives :pr:`1934`
    * Changes
        * Removed ``data_checks`` parameter, ``data_check_results`` and data checks logic from ``AutoMLSearch`` :pr:`1935`
        * Deleted ``random_state`` argument :pr:`1985`
        * Updated Woodwork version requirement to ``v0.0.11`` :pr:`1996`
    * Documentation Changes
    * Testing Changes
        * Removed ``build_docs`` CI job in favor of RTD GH builder :pr:`1974`
        * Added tests to confirm support for Python 3.9 :pr:`1724`
        * Added tests to support Dask AutoML/Engine :pr:`1990`
        * Changed ``build_conda_pkg`` job to use ``latest_release_changes`` branch in the feedstock. :pr:`1979`

.. warning::

    **Breaking Changes**
        * Changed ``AutoMLSearch`` to default ``optimize_thresholds`` to True :pr:`1943`
        * Removed ``data_checks`` parameter, ``data_check_results`` and data checks logic from ``AutoMLSearch``. To run the data checks which were previously run by default in ``AutoMLSearch``, please call ``DefaultDataChecks().validate(X_train, y_train)`` or take a look at our documentation for more examples. :pr:`1935`
        * Deleted ``random_state`` argument :pr:`1985`

**v0.20.0 Mar. 10, 2021**
    * Enhancements
        * Added a GitHub Action for Detecting dependency changes :pr:`1933`
        * Create a separate CV split to train stacked ensembler on for AutoMLSearch :pr:`1814`
        * Added a GitHub Action for Linux unit tests :pr:`1846`
        * Added ``ARIMARegressor`` estimator :pr:`1894`
        * Added ``DataCheckAction`` class and ``DataCheckActionCode`` enum :pr:`1896`
        * Updated ``Woodwork`` requirement to ``v0.0.10`` :pr:`1900`
        * Added ``BalancedClassificationDataCVSplit`` and ``BalancedClassificationDataTVSplit`` to AutoMLSearch :pr:`1875`
        * Update default classification data splitter to use downsampling for highly imbalanced data :pr:`1875`
        * Updated ``describe_pipeline`` to return more information, including ``id`` of pipelines used for ensemble models :pr:`1909`
        * Added utility method to create list of components from a list of ``DataCheckAction`` :pr:`1907`
        * Updated ``validate`` method to include a ``action`` key in returned dictionary for all ``DataCheck``and ``DataChecks`` :pr:`1916`
        * Aggregating the shap values for predictions that we know the provenance of, e.g. OHE, text, and date-time. :pr:`1901`
        * Improved error message when custom objective is passed as a string in ``pipeline.score`` :pr:`1941`
        * Added ``score_pipelines`` and ``train_pipelines`` methods to ``AutoMLSearch`` :pr:`1913`
        * Added support for ``pandas`` version 1.2.0 :pr:`1708`
        * Added ``score_batch`` and ``train_batch`` abstact methods to ``EngineBase`` and implementations in ``SequentialEngine`` :pr:`1913`
        * Added ability to handle index columns in ``AutoMLSearch`` and ``DataChecks`` :pr:`2138`
    * Fixes
        * Removed CI check for ``check_dependencies_updated_linux`` :pr:`1950`
        * Added metaclass for time series pipelines and fix binary classification pipeline ``predict`` not using objective if it is passed as a named argument :pr:`1874`
        * Fixed stack trace in prediction explanation functions caused by mixed string/numeric pandas column names :pr:`1871`
        * Fixed stack trace caused by passing pipelines with duplicate names to ``AutoMLSearch`` :pr:`1932`
        * Fixed ``AutoMLSearch.get_pipelines`` returning pipelines with the same attributes :pr:`1958`
    * Changes
        * Reversed GitHub Action for Linux unit tests until a fix for report generation is found :pr:`1920`
        * Updated ``add_results`` in ``AutoMLAlgorithm`` to take in entire pipeline results dictionary from ``AutoMLSearch`` :pr:`1891`
        * Updated ``ClassImbalanceDataCheck`` to look for severe class imbalance scenarios :pr:`1905`
        * Deleted the ``explain_prediction`` function :pr:`1915`
        * Removed ``HighVarianceCVDataCheck`` and convered it to an ``AutoMLSearch`` method instead :pr:`1928`
        * Removed warning in ``InvalidTargetDataCheck`` returned when numeric binary classification targets are not (0, 1) :pr:`1959`
    * Documentation Changes
        * Updated ``model_understanding.ipynb`` to demo the two-way partial dependence capability :pr:`1919`
    * Testing Changes

.. warning::

    **Breaking Changes**
        * Deleted the ``explain_prediction`` function :pr:`1915`
        * Removed ``HighVarianceCVDataCheck`` and convered it to an ``AutoMLSearch`` method instead :pr:`1928`
        * Added ``score_batch`` and ``train_batch`` abstact methods to ``EngineBase``. These need to be implemented in Engine subclasses :pr:`1913`


**v0.19.0 Feb. 23, 2021**
    * Enhancements
        * Added a GitHub Action for Python windows unit tests :pr:`1844`
        * Added a GitHub Action for checking updated release notes :pr:`1849`
        * Added a GitHub Action for Python lint checks :pr:`1837`
        * Adjusted ``explain_prediction``, ``explain_predictions`` and ``explain_predictions_best_worst`` to handle timeseries problems. :pr:`1818`
        * Updated ``InvalidTargetDataCheck`` to check for mismatched indices in target and features :pr:`1816`
        * Updated ``Woodwork`` structures returned from components to support ``Woodwork`` logical type overrides set by the user :pr:`1784`
        * Updated estimators to keep track of input feature names during ``fit()`` :pr:`1794`
        * Updated ``visualize_decision_tree`` to include feature names in output :pr:`1813`
        * Added ``is_bounded_like_percentage`` property for objectives. If true, the ``calculate_percent_difference`` method will return the absolute difference rather than relative difference :pr:`1809`
        * Added full error traceback to AutoMLSearch logger file :pr:`1840`
        * Changed ``TargetEncoder`` to preserve custom indices in the data :pr:`1836`
        * Refactored ``explain_predictions`` and ``explain_predictions_best_worst`` to only compute features once for all rows that need to be explained :pr:`1843`
        * Added custom random undersampler data splitter for classification :pr:`1857`
        * Updated ``OutliersDataCheck`` implementation to calculate the probability of having no outliers :pr:`1855`
        * Added ``Engines`` pipeline processing API :pr:`1838`
    * Fixes
        * Changed EngineBase random_state arg to random_seed and same for user guide docs :pr:`1889`
    * Changes
        * Modified ``calculate_percent_difference`` so that division by 0 is now inf rather than nan :pr:`1809`
        * Removed ``text_columns`` parameter from ``LSA`` and ``TextFeaturizer`` components :pr:`1652`
        * Added ``random_seed`` as an argument to our automl/pipeline/component API. Using ``random_state`` will raise a warning :pr:`1798`
        * Added ``DataCheckError`` message in ``InvalidTargetDataCheck`` if input target is None and removed exception raised :pr:`1866`
    * Documentation Changes
    * Testing Changes
        * Added back coverage for ``_get_feature_provenance`` in ``TextFeaturizer`` after ``text_columns`` was removed :pr:`1842`
        * Pin graphviz version for windows builds :pr:`1847`
        * Unpin graphviz version for windows builds :pr:`1851`

.. warning::

    **Breaking Changes**
        * Added a deprecation warning to ``explain_prediction``. It will be deleted in the next release. :pr:`1860`


**v0.18.2 Feb. 10, 2021**
    * Enhancements
        * Added uniqueness score data check :pr:`1785`
        * Added "dataframe" output format for prediction explanations :pr:`1781`
        * Updated LightGBM estimators to handle ``pandas.MultiIndex`` :pr:`1770`
        * Sped up permutation importance for some pipelines :pr:`1762`
        * Added sparsity data check :pr:`1797`
        * Confirmed support for threshold tuning for binary time series classification problems :pr:`1803`
    * Fixes
    * Changes
    * Documentation Changes
        * Added section on conda to the contributing guide :pr:`1771`
        * Updated release process to reflect freezing `main` before perf tests :pr:`1787`
        * Moving some prs to the right section of the release notes :pr:`1789`
        * Tweak README.md. :pr:`1800`
        * Fixed back arrow on install page docs :pr:`1795`
        * Fixed docstring for `ClassImbalanceDataCheck.validate()` :pr:`1817`
    * Testing Changes

**v0.18.1 Feb. 1, 2021**
    * Enhancements
        * Added ``graph_t_sne`` as a visualization tool for high dimensional data :pr:`1731`
        * Added the ability to see the linear coefficients of features in linear models terms :pr:`1738`
        * Added support for ``scikit-learn`` ``v0.24.0`` :pr:`1733`
        * Added support for ``scipy`` ``v1.6.0`` :pr:`1752`
        * Added SVM Classifier and Regressor to estimators :pr:`1714` :pr:`1761`
    * Fixes
        * Addressed bug with ``partial_dependence`` and categorical data with more categories than grid resolution :pr:`1748`
        * Removed ``random_state`` arg from ``get_pipelines`` in ``AutoMLSearch`` :pr:`1719`
        * Pinned pyzmq at less than 22.0.0 till we add support :pr:`1756`
    * Changes
        * Updated components and pipelines to return ``Woodwork`` data structures :pr:`1668`
        * Updated ``clone()`` for pipelines and components to copy over random state automatically :pr:`1753`
        * Dropped support for Python version 3.6 :pr:`1751`
        * Removed deprecated ``verbose`` flag from ``AutoMLSearch`` parameters :pr:`1772`
    * Documentation Changes
        * Add Twitter and Github link to documentation toolbar :pr:`1754`
        * Added Open Graph info to documentation :pr:`1758`
    * Testing Changes

.. warning::

    **Breaking Changes**
        * Components and pipelines return ``Woodwork`` data structures instead of ``pandas`` data structures :pr:`1668`
        * Python 3.6 will not be actively supported due to discontinued support from EvalML dependencies.
        * Deprecated ``verbose`` flag is removed for ``AutoMLSearch`` :pr:`1772`


**v0.18.0 Jan. 26, 2021**
    * Enhancements
        * Added RMSLE, MSLE, and MAPE to core objectives while checking for negative target values in ``invalid_targets_data_check`` :pr:`1574`
        * Added validation checks for binary problems with regression-like datasets and multiclass problems without true multiclass targets in ``invalid_targets_data_check`` :pr:`1665`
        * Added time series support for ``make_pipeline`` :pr:`1566`
        * Added target name for output of pipeline ``predict`` method :pr:`1578`
        * Added multiclass check to ``InvalidTargetDataCheck`` for two examples per class :pr:`1596`
        * Added support for ``graphviz`` ``v0.16`` :pr:`1657`
        * Enhanced time series pipelines to accept empty features :pr:`1651`
        * Added KNN Classifier to estimators. :pr:`1650`
        * Added support for list inputs for objectives :pr:`1663`
        * Added support for ``AutoMLSearch`` to handle time series classification pipelines :pr:`1666`
        * Enhanced ``DelayedFeaturesTransformer`` to encode categorical features and targets before delaying them :pr:`1691`
        * Added 2-way dependence plots. :pr:`1690`
        * Added ability to directly iterate through components within Pipelines :pr:`1583`
    * Fixes
        * Fixed inconsistent attributes and added Exceptions to docs :pr:`1673`
        * Fixed ``TargetLeakageDataCheck`` to use Woodwork ``mutual_information`` rather than using Pandas' Pearson Correlation :pr:`1616`
        * Fixed thresholding for pipelines in ``AutoMLSearch`` to only threshold binary classification pipelines :pr:`1622` :pr:`1626`
        * Updated ``load_data`` to return Woodwork structures and update default parameter value for ``index`` to ``None`` :pr:`1610`
        * Pinned scipy at < 1.6.0 while we work on adding support :pr:`1629`
        * Fixed data check message formatting in ``AutoMLSearch`` :pr:`1633`
        * Addressed stacked ensemble component for ``scikit-learn`` v0.24 support by setting ``shuffle=True`` for default CV :pr:`1613`
        * Fixed bug where ``Imputer`` reset the index on ``X`` :pr:`1590`
        * Fixed ``AutoMLSearch`` stacktrace when a cutom objective was passed in as a primary objective or additional objective :pr:`1575`
        * Fixed custom index bug for ``MAPE`` objective :pr:`1641`
        * Fixed index bug for ``TextFeaturizer`` and ``LSA`` components :pr:`1644`
        * Limited ``load_fraud`` dataset loaded into ``automl.ipynb`` :pr:`1646`
        * ``add_to_rankings`` updates ``AutoMLSearch.best_pipeline`` when necessary :pr:`1647`
        * Fixed bug where time series baseline estimators were not receiving ``gap`` and ``max_delay`` in ``AutoMLSearch`` :pr:`1645`
        * Fixed jupyter notebooks to help the RTD buildtime :pr:`1654`
        * Added ``positive_only`` objectives to ``non_core_objectives`` :pr:`1661`
        * Fixed stacking argument ``n_jobs`` for IterativeAlgorithm :pr:`1706`
        * Updated CatBoost estimators to return self in ``.fit()`` rather than the underlying model for consistency :pr:`1701`
        * Added ability to initialize pipeline parameters in ``AutoMLSearch`` constructor :pr:`1676`
    * Changes
        * Added labeling to ``graph_confusion_matrix`` :pr:`1632`
        * Rerunning search for ``AutoMLSearch`` results in a message thrown rather than failing the search, and removed ``has_searched`` property :pr:`1647`
        * Changed tuner class to allow and ignore single parameter values as input :pr:`1686`
        * Capped LightGBM version limit to remove bug in docs :pr:`1711`
        * Removed support for `np.random.RandomState` in EvalML :pr:`1727`
    * Documentation Changes
        * Update Model Understanding in the user guide to include ``visualize_decision_tree`` :pr:`1678`
        * Updated docs to include information about ``AutoMLSearch`` callback parameters and methods :pr:`1577`
        * Updated docs to prompt users to install graphiz on Mac :pr:`1656`
        * Added ``infer_feature_types`` to the ``start.ipynb`` guide :pr:`1700`
        * Added multicollinearity data check to API reference and docs :pr:`1707`
    * Testing Changes

.. warning::

    **Breaking Changes**
        * Removed ``has_searched`` property from ``AutoMLSearch`` :pr:`1647`
        * Components and pipelines return ``Woodwork`` data structures instead of ``pandas`` data structures :pr:`1668`
        * Removed support for `np.random.RandomState` in EvalML. Rather than passing ``np.random.RandomState`` as component and pipeline random_state values, we use int random_seed :pr:`1727`


**v0.17.0 Dec. 29, 2020**
    * Enhancements
        * Added ``save_plot`` that allows for saving figures from different backends :pr:`1588`
        * Added ``LightGBM Regressor`` to regression components :pr:`1459`
        * Added ``visualize_decision_tree`` for tree visualization with ``decision_tree_data_from_estimator`` and ``decision_tree_data_from_pipeline`` to reformat tree structure output :pr:`1511`
        * Added `DFS Transformer` component into transformer components :pr:`1454`
        * Added ``MAPE`` to the standard metrics for time series problems and update objectives :pr:`1510`
        * Added ``graph_prediction_vs_actual_over_time`` and ``get_prediction_vs_actual_over_time_data`` to the model understanding module for time series problems :pr:`1483`
        * Added a ``ComponentGraph`` class that will support future pipelines as directed acyclic graphs :pr:`1415`
        * Updated data checks to accept ``Woodwork`` data structures :pr:`1481`
        * Added parameter to ``InvalidTargetDataCheck`` to show only top unique values rather than all unique values :pr:`1485`
        * Added multicollinearity data check :pr:`1515`
        * Added baseline pipeline and components for time series regression problems :pr:`1496`
        * Added more information to users about ensembling behavior in ``AutoMLSearch`` :pr:`1527`
        * Add woodwork support for more utility and graph methods :pr:`1544`
        * Changed ``DateTimeFeaturizer`` to encode features as int :pr:`1479`
        * Return trained pipelines from ``AutoMLSearch.best_pipeline`` :pr:`1547`
        * Added utility method so that users can set feature types without having to learn about Woodwork directly :pr:`1555`
        * Added Linear Discriminant Analysis transformer for dimensionality reduction :pr:`1331`
        * Added multiclass support for ``partial_dependence`` and ``graph_partial_dependence`` :pr:`1554`
        * Added ``TimeSeriesBinaryClassificationPipeline`` and ``TimeSeriesMulticlassClassificationPipeline`` classes :pr:`1528`
        * Added ``make_data_splitter`` method for easier automl data split customization :pr:`1568`
        * Integrated ``ComponentGraph`` class into Pipelines for full non-linear pipeline support :pr:`1543`
        * Update ``AutoMLSearch`` constructor to take training data instead of ``search`` and ``add_to_leaderboard`` :pr:`1597`
        * Update ``split_data`` helper args :pr:`1597`
        * Add problem type utils ``is_regression``, ``is_classification``, ``is_timeseries`` :pr:`1597`
        * Rename ``AutoMLSearch`` ``data_split`` arg to ``data_splitter`` :pr:`1569`
    * Fixes
        * Fix AutoML not passing CV folds to ``DefaultDataChecks`` for usage by ``ClassImbalanceDataCheck`` :pr:`1619`
        * Fix Windows CI jobs: install ``numba`` via conda, required for ``shap`` :pr:`1490`
        * Added custom-index support for `reset-index-get_prediction_vs_actual_over_time_data` :pr:`1494`
        * Fix ``generate_pipeline_code`` to account for boolean and None differences between Python and JSON :pr:`1524` :pr:`1531`
        * Set max value for plotly and xgboost versions while we debug CI failures with newer versions :pr:`1532`
        * Undo version pinning for plotly :pr:`1533`
        * Fix ReadTheDocs build by updating the version of ``setuptools`` :pr:`1561`
        * Set ``random_state`` of data splitter in AutoMLSearch to take int to keep consistency in the resulting splits :pr:`1579`
        * Pin sklearn version while we work on adding support :pr:`1594`
        * Pin pandas at <1.2.0 while we work on adding support :pr:`1609`
        * Pin graphviz at < 0.16 while we work on adding support :pr:`1609`
    * Changes
        * Reverting ``save_graph`` :pr:`1550` to resolve kaleido build issues :pr:`1585`
        * Update circleci badge to apply to ``main`` :pr:`1489`
        * Added script to generate github markdown for releases :pr:`1487`
        * Updated selection using pandas ``dtypes`` to selecting using Woodwork logical types :pr:`1551`
        * Updated dependencies to fix ``ImportError: cannot import name 'MaskedArray' from 'sklearn.utils.fixes'`` error and to address Woodwork and Featuretool dependencies :pr:`1540`
        * Made ``get_prediction_vs_actual_data()`` a public method :pr:`1553`
        * Updated ``Woodwork`` version requirement to v0.0.7 :pr:`1560`
        * Move data splitters from ``evalml.automl.data_splitters`` to ``evalml.preprocessing.data_splitters`` :pr:`1597`
        * Rename "# Testing" in automl log output to "# Validation" :pr:`1597`
    * Documentation Changes
        * Added partial dependence methods to API reference :pr:`1537`
        * Updated documentation for confusion matrix methods :pr:`1611`
    * Testing Changes
        * Set ``n_jobs=1`` in most unit tests to reduce memory :pr:`1505`

.. warning::

    **Breaking Changes**
        * Updated minimal dependencies: ``numpy>=1.19.1``, ``pandas>=1.1.0``, ``scikit-learn>=0.23.1``, ``scikit-optimize>=0.8.1``
        * Updated ``AutoMLSearch.best_pipeline`` to return a trained pipeline. Pass in ``train_best_pipeline=False`` to AutoMLSearch in order to return an untrained pipeline.
        * Pipeline component instances can no longer be iterated through using ``Pipeline.component_graph`` :pr:`1543`
        * Update ``AutoMLSearch`` constructor to take training data instead of ``search`` and ``add_to_leaderboard`` :pr:`1597`
        * Update ``split_data`` helper args :pr:`1597`
        * Move data splitters from ``evalml.automl.data_splitters`` to ``evalml.preprocessing.data_splitters`` :pr:`1597`
        * Rename ``AutoMLSearch`` ``data_split`` arg to ``data_splitter`` :pr:`1569`



**v0.16.1 Dec. 1, 2020**
    * Enhancements
        * Pin woodwork version to v0.0.6 to avoid breaking changes :pr:`1484`
        * Updated ``Woodwork`` to >=0.0.5 in ``core-requirements.txt`` :pr:`1473`
        * Removed ``copy_dataframe`` parameter for ``Woodwork``, updated ``Woodwork`` to >=0.0.6 in ``core-requirements.txt`` :pr:`1478`
        * Updated ``detect_problem_type`` to use ``pandas.api.is_numeric_dtype`` :pr:`1476`
    * Changes
        * Changed ``make clean`` to delete coverage reports as a convenience for developers :pr:`1464`
        * Set ``n_jobs=-1`` by default for stacked ensemble components :pr:`1472`
    * Documentation Changes
        * Updated pipeline and component documentation and demos to use ``Woodwork`` :pr:`1466`
    * Testing Changes
        * Update dependency update checker to use everything from core and optional dependencies :pr:`1480`


**v0.16.0 Nov. 24, 2020**
    * Enhancements
        * Updated pipelines and ``make_pipeline`` to accept ``Woodwork`` inputs :pr:`1393`
        * Updated components to accept ``Woodwork`` inputs :pr:`1423`
        * Added ability to freeze hyperparameters for ``AutoMLSearch`` :pr:`1284`
        * Added ``Target Encoder`` into transformer components :pr:`1401`
        * Added callback for error handling in ``AutoMLSearch`` :pr:`1403`
        * Added the index id to the ``explain_predictions_best_worst`` output to help users identify which rows in their data are included :pr:`1365`
        * The top_k features displayed in ``explain_predictions_*`` functions are now determined by the magnitude of shap values as opposed to the ``top_k`` largest and smallest shap values. :pr:`1374`
        * Added a problem type for time series regression :pr:`1386`
        * Added a ``is_defined_for_problem_type`` method to ``ObjectiveBase`` :pr:`1386`
        * Added a ``random_state`` parameter to ``make_pipeline_from_components`` function :pr:`1411`
        * Added ``DelayedFeaturesTransformer`` :pr:`1396`
        * Added a ``TimeSeriesRegressionPipeline`` class :pr:`1418`
        * Removed ``core-requirements.txt`` from the package distribution :pr:`1429`
        * Updated data check messages to include a `"code"` and `"details"` fields :pr:`1451`, :pr:`1462`
        * Added a ``TimeSeriesSplit`` data splitter for time series problems :pr:`1441`
        * Added a ``problem_configuration`` parameter to AutoMLSearch :pr:`1457`
    * Fixes
        * Fixed ``IndexError`` raised in ``AutoMLSearch`` when ``ensembling = True`` but only one pipeline to iterate over :pr:`1397`
        * Fixed stacked ensemble input bug and LightGBM warning and bug in ``AutoMLSearch`` :pr:`1388`
        * Updated enum classes to show possible enum values as attributes :pr:`1391`
        * Updated calls to ``Woodwork``'s ``to_pandas()`` to ``to_series()`` and ``to_dataframe()`` :pr:`1428`
        * Fixed bug in OHE where column names were not guaranteed to be unique :pr:`1349`
        * Fixed bug with percent improvement of ``ExpVariance`` objective on data with highly skewed target :pr:`1467`
        * Fix SimpleImputer error which occurs when all features are bool type :pr:`1215`
    * Changes
        * Changed ``OutliersDataCheck`` to return the list of columns, rather than rows, that contain outliers :pr:`1377`
        * Simplified and cleaned output for Code Generation :pr:`1371`
        * Reverted changes from :pr:`1337` :pr:`1409`
        * Updated data checks to return dictionary of warnings and errors instead of a list :pr:`1448`
        * Updated ``AutoMLSearch`` to pass ``Woodwork`` data structures to every pipeline (instead of pandas DataFrames) :pr:`1450`
        * Update ``AutoMLSearch`` to default to ``max_batches=1`` instead of ``max_iterations=5`` :pr:`1452`
        * Updated _evaluate_pipelines to consolidate side effects :pr:`1410`
    * Documentation Changes
        * Added description of CLA to contributing guide, updated description of draft PRs :pr:`1402`
        * Updated documentation to include all data checks, ``DataChecks``, and usage of data checks in AutoML :pr:`1412`
        * Updated docstrings from ``np.array`` to ``np.ndarray`` :pr:`1417`
        * Added section on stacking ensembles in AutoMLSearch documentation :pr:`1425`
    * Testing Changes
        * Removed ``category_encoders`` from test-requirements.txt :pr:`1373`
        * Tweak codecov.io settings again to avoid flakes :pr:`1413`
        * Modified ``make lint`` to check notebook versions in the docs :pr:`1431`
        * Modified ``make lint-fix`` to standardize notebook versions in the docs :pr:`1431`
        * Use new version of pull request Github Action for dependency check (:pr:`1443`)
        * Reduced number of workers for tests to 4 :pr:`1447`

.. warning::

    **Breaking Changes**
        * The ``top_k`` and ``top_k_features`` parameters in ``explain_predictions_*`` functions now return ``k`` features as opposed to ``2 * k`` features :pr:`1374`
        * Renamed ``problem_type`` to ``problem_types`` in ``RegressionObjective``, ``BinaryClassificationObjective``, and ``MulticlassClassificationObjective`` :pr:`1319`
        * Data checks now return a dictionary of warnings and errors instead of a list :pr:`1448`



**v0.15.0 Oct. 29, 2020**
    * Enhancements
        * Added stacked ensemble component classes (``StackedEnsembleClassifier``, ``StackedEnsembleRegressor``) :pr:`1134`
        * Added stacked ensemble components to ``AutoMLSearch`` :pr:`1253`
        * Added ``DecisionTreeClassifier`` and ``DecisionTreeRegressor`` to AutoML :pr:`1255`
        * Added ``graph_prediction_vs_actual`` in ``model_understanding`` for regression problems :pr:`1252`
        * Added parameter to ``OneHotEncoder`` to enable filtering for features to encode for :pr:`1249`
        * Added percent-better-than-baseline for all objectives to automl.results :pr:`1244`
        * Added ``HighVarianceCVDataCheck`` and replaced synonymous warning in ``AutoMLSearch`` :pr:`1254`
        * Added `PCA Transformer` component for dimensionality reduction :pr:`1270`
        * Added ``generate_pipeline_code`` and ``generate_component_code`` to allow for code generation given a pipeline or component instance :pr:`1306`
        * Added ``PCA Transformer`` component for dimensionality reduction :pr:`1270`
        * Updated ``AutoMLSearch`` to support ``Woodwork`` data structures :pr:`1299`
        * Added cv_folds to ``ClassImbalanceDataCheck`` and added this check to ``DefaultDataChecks`` :pr:`1333`
        * Make ``max_batches`` argument to ``AutoMLSearch.search`` public :pr:`1320`
        * Added text support to automl search :pr:`1062`
        * Added ``_pipelines_per_batch`` as a private argument to ``AutoMLSearch`` :pr:`1355`
    * Fixes
        * Fixed ML performance issue with ordered datasets: always shuffle data in automl's default CV splits :pr:`1265`
        * Fixed broken ``evalml info`` CLI command :pr:`1293`
        * Fixed ``boosting type='rf'`` for LightGBM Classifier, as well as ``num_leaves`` error :pr:`1302`
        * Fixed bug in ``explain_predictions_best_worst`` where a custom index in the target variable would cause a ``ValueError`` :pr:`1318`
        * Added stacked ensemble estimators to to ``evalml.pipelines.__init__`` file :pr:`1326`
        * Fixed bug in OHE where calls to transform were not deterministic if ``top_n`` was less than the number of categories in a column :pr:`1324`
        * Fixed LightGBM warning messages during AutoMLSearch :pr:`1342`
        * Fix warnings thrown during AutoMLSearch in ``HighVarianceCVDataCheck`` :pr:`1346`
        * Fixed bug where TrainingValidationSplit would return invalid location indices for dataframes with a custom index :pr:`1348`
        * Fixed bug where the AutoMLSearch ``random_state`` was not being passed to the created pipelines :pr:`1321`
    * Changes
        * Allow ``add_to_rankings`` to be called before AutoMLSearch is called :pr:`1250`
        * Removed Graphviz from test-requirements to add to requirements.txt :pr:`1327`
        * Removed ``max_pipelines`` parameter from ``AutoMLSearch`` :pr:`1264`
        * Include editable installs in all install make targets :pr:`1335`
        * Made pip dependencies `featuretools` and `nlp_primitives` core dependencies :pr:`1062`
        * Removed `PartOfSpeechCount` from `TextFeaturizer` transform primitives :pr:`1062`
        * Added warning for ``partial_dependency`` when the feature includes null values :pr:`1352`
    * Documentation Changes
        * Fixed and updated code blocks in Release Notes :pr:`1243`
        * Added DecisionTree estimators to API Reference :pr:`1246`
        * Changed class inheritance display to flow vertically :pr:`1248`
        * Updated cost-benefit tutorial to use a holdout/test set :pr:`1159`
        * Added ``evalml info`` command to documentation :pr:`1293`
        * Miscellaneous doc updates :pr:`1269`
        * Removed conda pre-release testing from the release process document :pr:`1282`
        * Updates to contributing guide :pr:`1310`
        * Added Alteryx footer to docs with Twitter and Github link :pr:`1312`
        * Added documentation for evalml installation for Python 3.6 :pr:`1322`
        * Added documentation changes to make the API Docs easier to understand :pr:`1323`
        * Fixed documentation for ``feature_importance`` :pr:`1353`
        * Added tutorial for running `AutoML` with text data :pr:`1357`
        * Added documentation for woodwork integration with automl search :pr:`1361`
    * Testing Changes
        * Added tests for ``jupyter_check`` to handle IPython :pr:`1256`
        * Cleaned up ``make_pipeline`` tests to test for all estimators :pr:`1257`
        * Added a test to check conda build after merge to main :pr:`1247`
        * Removed code that was lacking codecov for ``__main__.py`` and unnecessary :pr:`1293`
        * Codecov: round coverage up instead of down :pr:`1334`
        * Add DockerHub credentials to CI testing environment :pr:`1356`
        * Add DockerHub credentials to conda testing environment :pr:`1363`

.. warning::

    **Breaking Changes**
        * Renamed ``LabelLeakageDataCheck`` to ``TargetLeakageDataCheck`` :pr:`1319`
        * ``max_pipelines`` parameter has been removed from ``AutoMLSearch``. Please use ``max_iterations`` instead. :pr:`1264`
        * ``AutoMLSearch.search()`` will now log a warning if the input is not a ``Woodwork`` data structure (``pandas``, ``numpy``) :pr:`1299`
        * Make ``max_batches`` argument to ``AutoMLSearch.search`` public :pr:`1320`
        * Removed unused argument `feature_types` from AutoMLSearch.search :pr:`1062`

**v0.14.1 Sep. 29, 2020**
    * Enhancements
        * Updated partial dependence methods to support calculating numeric columns in a dataset with non-numeric columns :pr:`1150`
        * Added ``get_feature_names`` on ``OneHotEncoder`` :pr:`1193`
        * Added ``detect_problem_type`` to ``problem_type/utils.py`` to automatically detect the problem type given targets :pr:`1194`
        * Added LightGBM to ``AutoMLSearch`` :pr:`1199`
        * Updated ``scikit-learn`` and ``scikit-optimize`` to use latest versions - 0.23.2 and 0.8.1 respectively :pr:`1141`
        * Added ``__str__`` and ``__repr__`` for pipelines and components :pr:`1218`
        * Included internal target check for both training and validation data in ``AutoMLSearch`` :pr:`1226`
        * Added ``ProblemTypes.all_problem_types`` helper to get list of supported problem types :pr:`1219`
        * Added ``DecisionTreeClassifier`` and ``DecisionTreeRegressor`` classes :pr:`1223`
        * Added ``ProblemTypes.all_problem_types`` helper to get list of supported problem types :pr:`1219`
        * ``DataChecks`` can now be parametrized by passing a list of ``DataCheck`` classes and a parameter dictionary :pr:`1167`
        * Added first CV fold score as validation score in ``AutoMLSearch.rankings`` :pr:`1221`
        * Updated ``flake8`` configuration to enable linting on ``__init__.py`` files :pr:`1234`
        * Refined ``make_pipeline_from_components`` implementation :pr:`1204`
    * Fixes
        * Updated GitHub URL after migration to Alteryx GitHub org :pr:`1207`
        * Changed Problem Type enum to be more similar to the string name :pr:`1208`
        * Wrapped call to scikit-learn's partial dependence method in a ``try``/``finally`` block :pr:`1232`
    * Changes
        * Added ``allow_writing_files`` as a named argument to CatBoost estimators. :pr:`1202`
        * Added ``solver`` and ``multi_class`` as named arguments to ``LogisticRegressionClassifier`` :pr:`1202`
        * Replaced pipeline's ``._transform`` method to evaluate all the preprocessing steps of a pipeline with ``.compute_estimator_features`` :pr:`1231`
        * Changed default large dataset train/test splitting behavior :pr:`1205`
    * Documentation Changes
        * Included description of how to access the component instances and features for pipeline user guide :pr:`1163`
        * Updated API docs to refer to target as "target" instead of "labels" for non-classification tasks and minor docs cleanup :pr:`1160`
        * Added Class Imbalance Data Check to ``api_reference.rst`` :pr:`1190` :pr:`1200`
        * Added pipeline properties to API reference :pr:`1209`
        * Clarified what the objective parameter in AutoML is used for in AutoML API reference and AutoML user guide :pr:`1222`
        * Updated API docs to include ``skopt.space.Categorical`` option for component hyperparameter range definition :pr:`1228`
        * Added install documentation for ``libomp`` in order to use LightGBM on Mac :pr:`1233`
        * Improved description of ``max_iterations`` in documentation :pr:`1212`
        * Removed unused code from sphinx conf :pr:`1235`
    * Testing Changes

.. warning::

    **Breaking Changes**
        * ``DefaultDataChecks`` now accepts a ``problem_type`` parameter that must be specified :pr:`1167`
        * Pipeline's ``._transform`` method to evaluate all the preprocessing steps of a pipeline has been replaced with ``.compute_estimator_features`` :pr:`1231`
        * ``get_objectives`` has been renamed to ``get_core_objectives``. This function will now return a list of valid objective instances :pr:`1230`


**v0.13.2 Sep. 17, 2020**
    * Enhancements
        * Added ``output_format`` field to explain predictions functions :pr:`1107`
        * Modified ``get_objective`` and ``get_objectives`` to be able to return any objective in ``evalml.objectives`` :pr:`1132`
        * Added a ``return_instance`` boolean parameter to ``get_objective`` :pr:`1132`
        * Added ``ClassImbalanceDataCheck`` to determine whether target imbalance falls below a given threshold :pr:`1135`
        * Added label encoder to LightGBM for binary classification :pr:`1152`
        * Added labels for the row index of confusion matrix :pr:`1154`
        * Added ``AutoMLSearch`` object as another parameter in search callbacks :pr:`1156`
        * Added the corresponding probability threshold for each point displayed in ``graph_roc_curve`` :pr:`1161`
        * Added ``__eq__`` for ``ComponentBase`` and ``PipelineBase`` :pr:`1178`
        * Added support for multiclass classification for ``roc_curve`` :pr:`1164`
        * Added ``categories`` accessor to ``OneHotEncoder`` for listing the categories associated with a feature :pr:`1182`
        * Added utility function to create pipeline instances from a list of component instances :pr:`1176`
    * Fixes
        * Fixed XGBoost column names for partial dependence methods :pr:`1104`
        * Removed dead code validating column type from ``TextFeaturizer`` :pr:`1122`
        * Fixed issue where ``Imputer`` cannot fit when there is None in a categorical or boolean column :pr:`1144`
        * ``OneHotEncoder`` preserves the custom index in the input data :pr:`1146`
        * Fixed representation for ``ModelFamily`` :pr:`1165`
        * Removed duplicate ``nbsphinx`` dependency in ``dev-requirements.txt`` :pr:`1168`
        * Users can now pass in any valid kwargs to all estimators :pr:`1157`
        * Remove broken accessor ``OneHotEncoder.get_feature_names`` and unneeded base class :pr:`1179`
        * Removed LightGBM Estimator from AutoML models :pr:`1186`
    * Changes
        * Pinned ``scikit-optimize`` version to 0.7.4 :pr:`1136`
        * Removed ``tqdm`` as a dependency :pr:`1177`
        * Added lightgbm version 3.0.0 to ``latest_dependency_versions.txt`` :pr:`1185`
        * Rename ``max_pipelines`` to ``max_iterations`` :pr:`1169`
    * Documentation Changes
        * Fixed API docs for ``AutoMLSearch`` ``add_result_callback`` :pr:`1113`
        * Added a step to our release process for pushing our latest version to conda-forge :pr:`1118`
        * Added warning for missing ipywidgets dependency for using ``PipelineSearchPlots`` on Jupyterlab :pr:`1145`
        * Updated ``README.md`` example to load demo dataset :pr:`1151`
        * Swapped mapping of breast cancer targets in ``model_understanding.ipynb`` :pr:`1170`
    * Testing Changes
        * Added test confirming ``TextFeaturizer`` never outputs null values :pr:`1122`
        * Changed Python version of ``Update Dependencies`` action to 3.8.x :pr:`1137`
        * Fixed release notes check-in test for ``Update Dependencies`` actions :pr:`1172`

.. warning::

    **Breaking Changes**
        * ``get_objective`` will now return a class definition rather than an instance by default :pr:`1132`
        * Deleted ``OPTIONS`` dictionary in ``evalml.objectives.utils.py`` :pr:`1132`
        * If specifying an objective by string, the string must now match the objective's name field, case-insensitive :pr:`1132`
        * Passing "Cost Benefit Matrix", "Fraud Cost", "Lead Scoring", "Mean Squared Log Error",
            "Recall", "Recall Macro", "Recall Micro", "Recall Weighted", or "Root Mean Squared Log Error" to ``AutoMLSearch`` will now result in a ``ValueError``
            rather than an ``ObjectiveNotFoundError`` :pr:`1132`
        * Search callbacks ``start_iteration_callback`` and ``add_results_callback`` have changed to include a copy of the AutoMLSearch object as a third parameter :pr:`1156`
        * Deleted ``OneHotEncoder.get_feature_names`` method which had been broken for a while, in favor of pipelines' ``input_feature_names`` :pr:`1179`
        * Deleted empty base class ``CategoricalEncoder`` which ``OneHotEncoder`` component was inheriting from :pr:`1176`
        * Results from ``roc_curve`` will now return as a list of dictionaries with each dictionary representing a class :pr:`1164`
        * ``max_pipelines`` now raises a ``DeprecationWarning`` and will be removed in the next release. ``max_iterations`` should be used instead. :pr:`1169`


**v0.13.1 Aug. 25, 2020**
    * Enhancements
        * Added Cost-Benefit Matrix objective for binary classification :pr:`1038`
        * Split ``fill_value`` into ``categorical_fill_value`` and ``numeric_fill_value`` for Imputer :pr:`1019`
        * Added ``explain_predictions`` and ``explain_predictions_best_worst`` for explaining multiple predictions with SHAP :pr:`1016`
        * Added new LSA component for text featurization :pr:`1022`
        * Added guide on installing with conda :pr:`1041`
        * Added a “cost-benefit curve” util method to graph cost-benefit matrix scores vs. binary classification thresholds :pr:`1081`
        * Standardized error when calling transform/predict before fit for pipelines :pr:`1048`
        * Added ``percent_better_than_baseline`` to AutoML search rankings and full rankings table :pr:`1050`
        * Added one-way partial dependence and partial dependence plots :pr:`1079`
        * Added "Feature Value" column to prediction explanation reports. :pr:`1064`
        * Added LightGBM classification estimator :pr:`1082`, :pr:`1114`
        * Added ``max_batches`` parameter to ``AutoMLSearch`` :pr:`1087`
    * Fixes
        * Updated ``TextFeaturizer`` component to no longer require an internet connection to run :pr:`1022`
        * Fixed non-deterministic element of ``TextFeaturizer`` transformations :pr:`1022`
        * Added a StandardScaler to all ElasticNet pipelines :pr:`1065`
        * Updated cost-benefit matrix to normalize score :pr:`1099`
        * Fixed logic in ``calculate_percent_difference`` so that it can handle negative values :pr:`1100`
    * Changes
        * Added ``needs_fitting`` property to ``ComponentBase`` :pr:`1044`
        * Updated references to data types to use datatype lists defined in ``evalml.utils.gen_utils`` :pr:`1039`
        * Remove maximum version limit for SciPy dependency :pr:`1051`
        * Moved ``all_components`` and other component importers into runtime methods :pr:`1045`
        * Consolidated graphing utility methods under ``evalml.utils.graph_utils`` :pr:`1060`
        * Made slight tweaks to how ``TextFeaturizer`` uses ``featuretools``, and did some refactoring of that and of LSA :pr:`1090`
        * Changed ``show_all_features`` parameter into ``importance_threshold``, which allows for thresholding feature importance :pr:`1097`, :pr:`1103`
    * Documentation Changes
        * Update ``setup.py`` URL to point to the github repo :pr:`1037`
        * Added tutorial for using the cost-benefit matrix objective :pr:`1088`
        * Updated ``model_understanding.ipynb`` to include documentation for using plotly on Jupyter Lab :pr:`1108`
    * Testing Changes
        * Refactor CircleCI tests to use matrix jobs (:pr:`1043`)
        * Added a test to check that all test directories are included in evalml package :pr:`1054`


.. warning::

    **Breaking Changes**
        * ``confusion_matrix`` and ``normalize_confusion_matrix`` have been moved to ``evalml.utils`` :pr:`1038`
        * All graph utility methods previously under ``evalml.pipelines.graph_utils`` have been moved to ``evalml.utils.graph_utils`` :pr:`1060`


**v0.12.2 Aug. 6, 2020**
    * Enhancements
        * Add save/load method to components :pr:`1023`
        * Expose pickle ``protocol`` as optional arg to save/load :pr:`1023`
        * Updated estimators used in AutoML to include ExtraTrees and ElasticNet estimators :pr:`1030`
    * Fixes
    * Changes
        * Removed ``DeprecationWarning`` for ``SimpleImputer`` :pr:`1018`
    * Documentation Changes
        * Add note about version numbers to release process docs :pr:`1034`
    * Testing Changes
        * Test files are now included in the evalml package :pr:`1029`


**v0.12.0 Aug. 3, 2020**
    * Enhancements
        * Added string and categorical targets support for binary and multiclass pipelines and check for numeric targets for ``DetectLabelLeakage`` data check :pr:`932`
        * Added clear exception for regression pipelines if target datatype is string or categorical :pr:`960`
        * Added target column names and class labels in ``predict`` and ``predict_proba`` output for pipelines :pr:`951`
        * Added ``_compute_shap_values`` and ``normalize_values`` to ``pipelines/explanations`` module :pr:`958`
        * Added ``explain_prediction`` feature which explains single predictions with SHAP :pr:`974`
        * Added Imputer to allow different imputation strategies for numerical and categorical dtypes :pr:`991`
        * Added support for configuring logfile path using env var, and don't create logger if there are filesystem errors :pr:`975`
        * Updated catboost estimators' default parameters and automl hyperparameter ranges to speed up fit time :pr:`998`
    * Fixes
        * Fixed ReadtheDocs warning failure regarding embedded gif :pr:`943`
        * Removed incorrect parameter passed to pipeline classes in ``_add_baseline_pipelines`` :pr:`941`
        * Added universal error for calling ``predict``, ``predict_proba``, ``transform``, and ``feature_importances`` before fitting :pr:`969`, :pr:`994`
        * Made ``TextFeaturizer`` component and pip dependencies ``featuretools`` and ``nlp_primitives`` optional :pr:`976`
        * Updated imputation strategy in automl to no longer limit impute strategy to ``most_frequent`` for all features if there are any categorical columns :pr:`991`
        * Fixed ``UnboundLocalError`` for ``cv_pipeline`` when automl search errors :pr:`996`
        * Fixed ``Imputer`` to reset dataframe index to preserve behavior expected from  ``SimpleImputer`` :pr:`1009`
    * Changes
        * Moved ``get_estimators`` to ``evalml.pipelines.components.utils`` :pr:`934`
        * Modified Pipelines to raise ``PipelineScoreError`` when they encounter an error during scoring :pr:`936`
        * Moved ``evalml.model_families.list_model_families`` to ``evalml.pipelines.components.allowed_model_families`` :pr:`959`
        * Renamed ``DateTimeFeaturization`` to ``DateTimeFeaturizer`` :pr:`977`
        * Added check to stop search and raise an error if all pipelines in a batch return NaN scores :pr:`1015`
    * Documentation Changes
        * Updated ``README.md`` :pr:`963`
        * Reworded message when errors are returned from data checks in search :pr:`982`
        * Added section on understanding model predictions with ``explain_prediction`` to User Guide :pr:`981`
        * Added a section to the user guide and api reference about how XGBoost and CatBoost are not fully supported. :pr:`992`
        * Added custom components section in user guide :pr:`993`
        * Updated FAQ section formatting :pr:`997`
        * Updated release process documentation :pr:`1003`
    * Testing Changes
        * Moved ``predict_proba`` and ``predict`` tests regarding string / categorical targets to ``test_pipelines.py`` :pr:`972`
        * Fixed dependency update bot by updating python version to 3.7 to avoid frequent github version updates :pr:`1002`


.. warning::

    **Breaking Changes**
        * ``get_estimators`` has been moved to ``evalml.pipelines.components.utils`` (previously was under ``evalml.pipelines.utils``) :pr:`934`
        * Removed the ``raise_errors`` flag in AutoML search. All errors during pipeline evaluation will be caught and logged. :pr:`936`
        * ``evalml.model_families.list_model_families`` has been moved to ``evalml.pipelines.components.allowed_model_families`` :pr:`959`
        * ``TextFeaturizer``: the ``featuretools`` and ``nlp_primitives`` packages must be installed after installing evalml in order to use this component :pr:`976`
        * Renamed ``DateTimeFeaturization`` to ``DateTimeFeaturizer`` :pr:`977`


**v0.11.2 July 16, 2020**
    * Enhancements
        * Added ``NoVarianceDataCheck`` to ``DefaultDataChecks`` :pr:`893`
        * Added text processing and featurization component ``TextFeaturizer`` :pr:`913`, :pr:`924`
        * Added additional checks to ``InvalidTargetDataCheck`` to handle invalid target data types :pr:`929`
        * ``AutoMLSearch`` will now handle ``KeyboardInterrupt`` and prompt user for confirmation :pr:`915`
    * Fixes
        * Makes automl results a read-only property :pr:`919`
    * Changes
        * Deleted static pipelines and refactored tests involving static pipelines, removed ``all_pipelines()`` and ``get_pipelines()`` :pr:`904`
        * Moved ``list_model_families`` to ``evalml.model_family.utils`` :pr:`903`
        * Updated ``all_pipelines``, ``all_estimators``, ``all_components`` to use the same mechanism for dynamically generating their elements :pr:`898`
        * Rename ``master`` branch to ``main`` :pr:`918`
        * Add pypi release github action :pr:`923`
        * Updated ``AutoMLSearch.search`` stdout output and logging and removed tqdm progress bar :pr:`921`
        * Moved automl config checks previously in ``search()`` to init :pr:`933`
    * Documentation Changes
        * Reorganized and rewrote documentation :pr:`937`
        * Updated to use pydata sphinx theme :pr:`937`
        * Updated docs to use ``release_notes`` instead of ``changelog`` :pr:`942`
    * Testing Changes
        * Cleaned up fixture names and usages in tests :pr:`895`


.. warning::

    **Breaking Changes**
        * ``list_model_families`` has been moved to ``evalml.model_family.utils`` (previously was under ``evalml.pipelines.utils``) :pr:`903`
        * ``get_estimators`` has been moved to ``evalml.pipelines.components.utils`` (previously was under ``evalml.pipelines.utils``) :pr:`934`
        * Static pipeline definitions have been removed, but similar pipelines can still be constructed via creating an instance of ``PipelineBase`` :pr:`904`
        * ``all_pipelines()`` and ``get_pipelines()`` utility methods have been removed :pr:`904`


**v0.11.0 June 30, 2020**
    * Enhancements
        * Added multiclass support for ROC curve graphing :pr:`832`
        * Added preprocessing component to drop features whose percentage of NaN values exceeds a specified threshold :pr:`834`
        * Added data check to check for problematic target labels :pr:`814`
        * Added PerColumnImputer that allows imputation strategies per column :pr:`824`
        * Added transformer to drop specific columns :pr:`827`
        * Added support for ``categories``, ``handle_error``, and ``drop`` parameters in ``OneHotEncoder`` :pr:`830` :pr:`897`
        * Added preprocessing component to handle DateTime columns featurization :pr:`838`
        * Added ability to clone pipelines and components :pr:`842`
        * Define getter method for component ``parameters`` :pr:`847`
        * Added utility methods to calculate and graph permutation importances :pr:`860`, :pr:`880`
        * Added new utility functions necessary for generating dynamic preprocessing pipelines :pr:`852`
        * Added kwargs to all components :pr:`863`
        * Updated ``AutoSearchBase`` to use dynamically generated preprocessing pipelines :pr:`870`
        * Added SelectColumns transformer :pr:`873`
        * Added ability to evaluate additional pipelines for automl search :pr:`874`
        * Added ``default_parameters`` class property to components and pipelines :pr:`879`
        * Added better support for disabling data checks in automl search :pr:`892`
        * Added ability to save and load AutoML objects to file :pr:`888`
        * Updated ``AutoSearchBase.get_pipelines`` to return an untrained pipeline instance :pr:`876`
        * Saved learned binary classification thresholds in automl results cv data dict :pr:`876`
    * Fixes
        * Fixed bug where SimpleImputer cannot handle dropped columns :pr:`846`
        * Fixed bug where PerColumnImputer cannot handle dropped columns :pr:`855`
        * Enforce requirement that builtin components save all inputted values in their parameters dict :pr:`847`
        * Don't list base classes in ``all_components`` output :pr:`847`
        * Standardize all components to output pandas data structures, and accept either pandas or numpy :pr:`853`
        * Fixed rankings and full_rankings error when search has not been run :pr:`894`
    * Changes
        * Update ``all_pipelines`` and ``all_components`` to try initializing pipelines/components, and on failure exclude them :pr:`849`
        * Refactor ``handle_components`` to ``handle_components_class``, standardize to ``ComponentBase`` subclass instead of instance :pr:`850`
        * Refactor "blacklist"/"whitelist" to "allow"/"exclude" lists :pr:`854`
        * Replaced ``AutoClassificationSearch`` and ``AutoRegressionSearch`` with ``AutoMLSearch`` :pr:`871`
        * Renamed feature_importances and permutation_importances methods to use singular names (feature_importance and permutation_importance) :pr:`883`
        * Updated ``automl`` default data splitter to train/validation split for large datasets :pr:`877`
        * Added open source license, update some repo metadata :pr:`887`
        * Removed dead code in ``_get_preprocessing_components`` :pr:`896`
    * Documentation Changes
        * Fix some typos and update the EvalML logo :pr:`872`
    * Testing Changes
        * Update the changelog check job to expect the new branching pattern for the deps update bot :pr:`836`
        * Check that all components output pandas datastructures, and can accept either pandas or numpy :pr:`853`
        * Replaced ``AutoClassificationSearch`` and ``AutoRegressionSearch`` with ``AutoMLSearch`` :pr:`871`


.. warning::

    **Breaking Changes**
        * Pipelines' static ``component_graph`` field must contain either ``ComponentBase`` subclasses or ``str``, instead of ``ComponentBase`` subclass instances :pr:`850`
        * Rename ``handle_component`` to ``handle_component_class``. Now standardizes to ``ComponentBase`` subclasses instead of ``ComponentBase`` subclass instances :pr:`850`
        * Renamed automl's ``cv`` argument to ``data_split`` :pr:`877`
        * Pipelines' and classifiers' ``feature_importances`` is renamed ``feature_importance``, ``graph_feature_importances`` is renamed ``graph_feature_importance`` :pr:`883`
        * Passing ``data_checks=None`` to automl search will not perform any data checks as opposed to default checks. :pr:`892`
        * Pipelines to search for in AutoML are now determined automatically, rather than using the statically-defined pipeline classes. :pr:`870`
        * Updated ``AutoSearchBase.get_pipelines`` to return an untrained pipeline instance, instead of one which happened to be trained on the final cross-validation fold :pr:`876`


**v0.10.0 May 29, 2020**
    * Enhancements
        * Added baseline models for classification and regression, add functionality to calculate baseline models before searching in AutoML :pr:`746`
        * Port over highly-null guardrail as a data check and define ``DefaultDataChecks`` and ``DisableDataChecks`` classes :pr:`745`
        * Update ``Tuner`` classes to work directly with pipeline parameters dicts instead of flat parameter lists :pr:`779`
        * Add Elastic Net as a pipeline option :pr:`812`
        * Added new Pipeline option ``ExtraTrees`` :pr:`790`
        * Added precicion-recall curve metrics and plot for binary classification problems in ``evalml.pipeline.graph_utils`` :pr:`794`
        * Update the default automl algorithm to search in batches, starting with default parameters for each pipeline and iterating from there :pr:`793`
        * Added ``AutoMLAlgorithm`` class and ``IterativeAlgorithm`` impl, separated from ``AutoSearchBase`` :pr:`793`
    * Fixes
        * Update pipeline ``score`` to return ``nan`` score for any objective which throws an exception during scoring :pr:`787`
        * Fixed bug introduced in :pr:`787` where binary classification metrics requiring predicted probabilities error in scoring :pr:`798`
        * CatBoost and XGBoost classifiers and regressors can no longer have a learning rate of 0 :pr:`795`
    * Changes
        * Cleanup pipeline ``score`` code, and cleanup codecov :pr:`711`
        * Remove ``pass`` for abstract methods for codecov :pr:`730`
        * Added __str__ for AutoSearch object :pr:`675`
        * Add util methods to graph ROC and confusion matrix :pr:`720`
        * Refactor ``AutoBase`` to ``AutoSearchBase`` :pr:`758`
        * Updated AutoBase with ``data_checks`` parameter, removed previous ``detect_label_leakage`` parameter, and added functionality to run data checks before search in AutoML :pr:`765`
        * Updated our logger to use Python's logging utils :pr:`763`
        * Refactor most of ``AutoSearchBase._do_iteration`` impl into ``AutoSearchBase._evaluate`` :pr:`762`
        * Port over all guardrails to use the new DataCheck API :pr:`789`
        * Expanded ``import_or_raise`` to catch all exceptions :pr:`759`
        * Adds RMSE, MSLE, RMSLE as standard metrics :pr:`788`
        * Don't allow ``Recall`` to be used as an objective for AutoML :pr:`784`
        * Removed feature selection from pipelines :pr:`819`
        * Update default estimator parameters to make automl search faster and more accurate :pr:`793`
    * Documentation Changes
        * Add instructions to freeze ``master`` on ``release.md`` :pr:`726`
        * Update release instructions with more details :pr:`727` :pr:`733`
        * Add objective base classes to API reference :pr:`736`
        * Fix components API to match other modules :pr:`747`
    * Testing Changes
        * Delete codecov yml, use codecov.io's default :pr:`732`
        * Added unit tests for fraud cost, lead scoring, and standard metric objectives :pr:`741`
        * Update codecov client :pr:`782`
        * Updated AutoBase __str__ test to include no parameters case :pr:`783`
        * Added unit tests for ``ExtraTrees`` pipeline :pr:`790`
        * If codecov fails to upload, fail build :pr:`810`
        * Updated Python version of dependency action :pr:`816`
        * Update the dependency update bot to use a suffix when creating branches :pr:`817`

.. warning::

    **Breaking Changes**
        * The ``detect_label_leakage`` parameter for AutoML classes has been removed and replaced by a ``data_checks`` parameter :pr:`765`
        * Moved ROC and confusion matrix methods from ``evalml.pipeline.plot_utils`` to ``evalml.pipeline.graph_utils`` :pr:`720`
        * ``Tuner`` classes require a pipeline hyperparameter range dict as an init arg instead of a space definition :pr:`779`
        * ``Tuner.propose`` and ``Tuner.add`` work directly with pipeline parameters dicts instead of flat parameter lists :pr:`779`
        * ``PipelineBase.hyperparameters`` and ``custom_hyperparameters`` use pipeline parameters dict format instead of being represented as a flat list :pr:`779`
        * All guardrail functions previously under ``evalml.guardrails.utils`` will be removed and replaced by data checks :pr:`789`
        * ``Recall`` disallowed as an objective for AutoML :pr:`784`
        * ``AutoSearchBase`` parameter ``tuner`` has been renamed to ``tuner_class`` :pr:`793`
        * ``AutoSearchBase`` parameter ``possible_pipelines`` and ``possible_model_families`` have been renamed to ``allowed_pipelines`` and ``allowed_model_families`` :pr:`793`


**v0.9.0 Apr. 27, 2020**
    * Enhancements
        * Added ``Accuracy`` as an standard objective :pr:`624`
        * Added verbose parameter to load_fraud :pr:`560`
        * Added Balanced Accuracy metric for binary, multiclass :pr:`612` :pr:`661`
        * Added XGBoost regressor and XGBoost regression pipeline :pr:`666`
        * Added ``Accuracy`` metric for multiclass :pr:`672`
        * Added objective name in ``AutoBase.describe_pipeline`` :pr:`686`
        * Added ``DataCheck`` and ``DataChecks``, ``Message`` classes and relevant subclasses :pr:`739`
    * Fixes
        * Removed direct access to ``cls.component_graph`` :pr:`595`
        * Add testing files to .gitignore :pr:`625`
        * Remove circular dependencies from ``Makefile`` :pr:`637`
        * Add error case for ``normalize_confusion_matrix()`` :pr:`640`
        * Fixed ``XGBoostClassifier`` and ``XGBoostRegressor`` bug with feature names that contain [, ], or < :pr:`659`
        * Update ``make_pipeline_graph`` to not accidentally create empty file when testing if path is valid :pr:`649`
        * Fix pip installation warning about docsutils version, from boto dependency :pr:`664`
        * Removed zero division warning for F1/precision/recall metrics :pr:`671`
        * Fixed ``summary`` for pipelines without estimators :pr:`707`
    * Changes
        * Updated default objective for binary/multiclass classification to log loss :pr:`613`
        * Created classification and regression pipeline subclasses and removed objective as an attribute of pipeline classes :pr:`405`
        * Changed the output of ``score`` to return one dictionary :pr:`429`
        * Created binary and multiclass objective subclasses :pr:`504`
        * Updated objectives API :pr:`445`
        * Removed call to ``get_plot_data`` from AutoML :pr:`615`
        * Set ``raise_error`` to default to True for AutoML classes :pr:`638`
        * Remove unnecessary "u" prefixes on some unicode strings :pr:`641`
        * Changed one-hot encoder to return uint8 dtypes instead of ints :pr:`653`
        * Pipeline ``_name`` field changed to ``custom_name`` :pr:`650`
        * Removed ``graphs.py`` and moved methods into ``PipelineBase`` :pr:`657`, :pr:`665`
        * Remove s3fs as a dev dependency :pr:`664`
        * Changed requirements-parser to be a core dependency :pr:`673`
        * Replace ``supported_problem_types`` field on pipelines with ``problem_type`` attribute on base classes :pr:`678`
        * Changed AutoML to only show best results for a given pipeline template in ``rankings``, added ``full_rankings`` property to show all :pr:`682`
        * Update ``ModelFamily`` values: don't list xgboost/catboost as classifiers now that we have regression pipelines for them :pr:`677`
        * Changed AutoML's ``describe_pipeline`` to get problem type from pipeline instead :pr:`685`
        * Standardize ``import_or_raise`` error messages :pr:`683`
        * Updated argument order of objectives to align with sklearn's :pr:`698`
        * Renamed ``pipeline.feature_importance_graph`` to ``pipeline.graph_feature_importances`` :pr:`700`
        * Moved ROC and confusion matrix methods to ``evalml.pipelines.plot_utils`` :pr:`704`
        * Renamed ``MultiClassificationObjective`` to ``MulticlassClassificationObjective``, to align with pipeline naming scheme :pr:`715`
    * Documentation Changes
        * Fixed some sphinx warnings :pr:`593`
        * Fixed docstring for ``AutoClassificationSearch`` with correct command :pr:`599`
        * Limit readthedocs formats to pdf, not htmlzip and epub :pr:`594` :pr:`600`
        * Clean up objectives API documentation :pr:`605`
        * Fixed function on Exploring search results page :pr:`604`
        * Update release process doc :pr:`567`
        * ``AutoClassificationSearch`` and ``AutoRegressionSearch`` show inherited methods in API reference :pr:`651`
        * Fixed improperly formatted code in breaking changes for changelog :pr:`655`
        * Added configuration to treat Sphinx warnings as errors :pr:`660`
        * Removed separate plotting section for pipelines in API reference :pr:`657`, :pr:`665`
        * Have leads example notebook load S3 files using https, so we can delete s3fs dev dependency :pr:`664`
        * Categorized components in API reference and added descriptions for each category :pr:`663`
        * Fixed Sphinx warnings about ``BalancedAccuracy`` objective :pr:`669`
        * Updated API reference to include missing components and clean up pipeline docstrings :pr:`689`
        * Reorganize API ref, and clarify pipeline sub-titles :pr:`688`
        * Add and update preprocessing utils in API reference :pr:`687`
        * Added inheritance diagrams to API reference :pr:`695`
        * Documented which default objective AutoML optimizes for :pr:`699`
        * Create seperate install page :pr:`701`
        * Include more utils in API ref, like ``import_or_raise`` :pr:`704`
        * Add more color to pipeline documentation :pr:`705`
    * Testing Changes
        * Matched install commands of ``check_latest_dependencies`` test and it's GitHub action :pr:`578`
        * Added Github app to auto assign PR author as assignee :pr:`477`
        * Removed unneeded conda installation of xgboost in windows checkin tests :pr:`618`
        * Update graph tests to always use tmpfile dir :pr:`649`
        * Changelog checkin test workaround for release PRs: If 'future release' section is empty of PR refs, pass check :pr:`658`
        * Add changelog checkin test exception for ``dep-update`` branch :pr:`723`

.. warning::

    **Breaking Changes**

    * Pipelines will now no longer take an objective parameter during instantiation, and will no longer have an objective attribute.
    * ``fit()`` and ``predict()`` now use an optional ``objective`` parameter, which is only used in binary classification pipelines to fit for a specific objective.
    * ``score()`` will now use a required ``objectives`` parameter that is used to determine all the objectives to score on. This differs from the previous behavior, where the pipeline's objective was scored on regardless.
    * ``score()`` will now return one dictionary of all objective scores.
    * ``ROC`` and ``ConfusionMatrix`` plot methods via ``Auto(*).plot`` have been removed by :pr:`615` and are replaced by ``roc_curve`` and ``confusion_matrix`` in ``evamlm.pipelines.plot_utils`` in :pr:`704`
    * ``normalize_confusion_matrix`` has been moved to ``evalml.pipelines.plot_utils`` :pr:`704`
    * Pipelines ``_name`` field changed to ``custom_name``
    * Pipelines ``supported_problem_types`` field is removed because it is no longer necessary :pr:`678`
    * Updated argument order of objectives' ``objective_function`` to align with sklearn :pr:`698`
    * ``pipeline.feature_importance_graph`` has been renamed to ``pipeline.graph_feature_importances`` in :pr:`700`
    * Removed unsupported ``MSLE`` objective :pr:`704`


**v0.8.0 Apr. 1, 2020**
    * Enhancements
        * Add normalization option and information to confusion matrix :pr:`484`
        * Add util function to drop rows with NaN values :pr:`487`
        * Renamed ``PipelineBase.name`` as ``PipelineBase.summary`` and redefined ``PipelineBase.name`` as class property :pr:`491`
        * Added access to parameters in Pipelines with ``PipelineBase.parameters`` (used to be return of ``PipelineBase.describe``) :pr:`501`
        * Added ``fill_value`` parameter for ``SimpleImputer`` :pr:`509`
        * Added functionality to override component hyperparameters and made pipelines take hyperparemeters from components :pr:`516`
        * Allow ``numpy.random.RandomState`` for random_state parameters :pr:`556`
    * Fixes
        * Removed unused dependency ``matplotlib``, and move ``category_encoders`` to test reqs :pr:`572`
    * Changes
        * Undo version cap in XGBoost placed in :pr:`402` and allowed all released of XGBoost :pr:`407`
        * Support pandas 1.0.0 :pr:`486`
        * Made all references to the logger static :pr:`503`
        * Refactored ``model_type`` parameter for components and pipelines to ``model_family`` :pr:`507`
        * Refactored ``problem_types`` for pipelines and components into ``supported_problem_types`` :pr:`515`
        * Moved ``pipelines/utils.save_pipeline`` and ``pipelines/utils.load_pipeline`` to ``PipelineBase.save`` and ``PipelineBase.load`` :pr:`526`
        * Limit number of categories encoded by ``OneHotEncoder`` :pr:`517`
    * Documentation Changes
        * Updated API reference to remove ``PipelinePlot`` and added moved ``PipelineBase`` plotting methods :pr:`483`
        * Add code style and github issue guides :pr:`463` :pr:`512`
        * Updated API reference for to surface class variables for pipelines and components :pr:`537`
        * Fixed README documentation link :pr:`535`
        * Unhid PR references in changelog :pr:`656`
    * Testing Changes
        * Added automated dependency check PR :pr:`482`, :pr:`505`
        * Updated automated dependency check comment :pr:`497`
        * Have build_docs job use python executor, so that env vars are set properly :pr:`547`
        * Added simple test to make sure ``OneHotEncoder``'s top_n works with large number of categories :pr:`552`
        * Run windows unit tests on PRs :pr:`557`


.. warning::

    **Breaking Changes**

    * ``AutoClassificationSearch`` and ``AutoRegressionSearch``'s ``model_types`` parameter has been refactored into ``allowed_model_families``
    * ``ModelTypes`` enum has been changed to ``ModelFamily``
    * Components and Pipelines now have a ``model_family`` field instead of ``model_type``
    * ``get_pipelines`` utility function now accepts ``model_families`` as an argument instead of ``model_types``
    * ``PipelineBase.name`` no longer returns structure of pipeline and has been replaced by ``PipelineBase.summary``
    * ``PipelineBase.problem_types`` and ``Estimator.problem_types`` has been renamed to ``supported_problem_types``
    * ``pipelines/utils.save_pipeline`` and ``pipelines/utils.load_pipeline`` moved to ``PipelineBase.save`` and ``PipelineBase.load``


**v0.7.0 Mar. 9, 2020**
    * Enhancements
        * Added emacs buffers to .gitignore :pr:`350`
        * Add CatBoost (gradient-boosted trees) classification and regression components and pipelines :pr:`247`
        * Added Tuner abstract base class :pr:`351`
        * Added ``n_jobs`` as parameter for ``AutoClassificationSearch`` and ``AutoRegressionSearch`` :pr:`403`
        * Changed colors of confusion matrix to shades of blue and updated axis order to match scikit-learn's :pr:`426`
        * Added ``PipelineBase`` ``.graph`` and ``.feature_importance_graph`` methods, moved from previous location :pr:`423`
        * Added support for python 3.8 :pr:`462`
    * Fixes
        * Fixed ROC and confusion matrix plots not being calculated if user passed own additional_objectives :pr:`276`
        * Fixed ReadtheDocs ``FileNotFoundError`` exception for fraud dataset :pr:`439`
    * Changes
        * Added ``n_estimators`` as a tunable parameter for XGBoost :pr:`307`
        * Remove unused parameter ``ObjectiveBase.fit_needs_proba`` :pr:`320`
        * Remove extraneous parameter ``component_type`` from all components :pr:`361`
        * Remove unused ``rankings.csv`` file :pr:`397`
        * Downloaded demo and test datasets so unit tests can run offline :pr:`408`
        * Remove ``_needs_fitting`` attribute from Components :pr:`398`
        * Changed plot.feature_importance to show only non-zero feature importances by default, added optional parameter to show all :pr:`413`
        * Refactored ``PipelineBase`` to take in parameter dictionary and moved pipeline metadata to class attribute :pr:`421`
        * Dropped support for Python 3.5 :pr:`438`
        * Removed unused ``apply.py`` file :pr:`449`
        * Clean up ``requirements.txt`` to remove unused deps :pr:`451`
        * Support installation without all required dependencies :pr:`459`
    * Documentation Changes
        * Update release.md with instructions to release to internal license key :pr:`354`
    * Testing Changes
        * Added tests for utils (and moved current utils to gen_utils) :pr:`297`
        * Moved XGBoost install into it's own separate step on Windows using Conda :pr:`313`
        * Rewind pandas version to before 1.0.0, to diagnose test failures for that version :pr:`325`
        * Added dependency update checkin test :pr:`324`
        * Rewind XGBoost version to before 1.0.0 to diagnose test failures for that version :pr:`402`
        * Update dependency check to use a whitelist :pr:`417`
        * Update unit test jobs to not install dev deps :pr:`455`

.. warning::

    **Breaking Changes**

    * Python 3.5 will not be actively supported.

**v0.6.0 Dec. 16, 2019**
    * Enhancements
        * Added ability to create a plot of feature importances :pr:`133`
        * Add early stopping to AutoML using patience and tolerance parameters :pr:`241`
        * Added ROC and confusion matrix metrics and plot for classification problems and introduce PipelineSearchPlots class :pr:`242`
        * Enhanced AutoML results with search order :pr:`260`
        * Added utility function to show system and environment information :pr:`300`
    * Fixes
        * Lower botocore requirement :pr:`235`
        * Fixed decision_function calculation for ``FraudCost`` objective :pr:`254`
        * Fixed return value of ``Recall`` metrics :pr:`264`
        * Components return ``self`` on fit :pr:`289`
    * Changes
        * Renamed automl classes to ``AutoRegressionSearch`` and ``AutoClassificationSearch`` :pr:`287`
        * Updating demo datasets to retain column names :pr:`223`
        * Moving pipeline visualization to ``PipelinePlot`` class :pr:`228`
        * Standarizing inputs as ``pd.Dataframe`` / ``pd.Series`` :pr:`130`
        * Enforcing that pipelines must have an estimator as last component :pr:`277`
        * Added ``ipywidgets`` as a dependency in ``requirements.txt`` :pr:`278`
        * Added Random and Grid Search Tuners :pr:`240`
    * Documentation Changes
        * Adding class properties to API reference :pr:`244`
        * Fix and filter FutureWarnings from scikit-learn :pr:`249`, :pr:`257`
        * Adding Linear Regression to API reference and cleaning up some Sphinx warnings :pr:`227`
    * Testing Changes
        * Added support for testing on Windows with CircleCI :pr:`226`
        * Added support for doctests :pr:`233`

.. warning::

    **Breaking Changes**

    * The ``fit()`` method for ``AutoClassifier`` and ``AutoRegressor`` has been renamed to ``search()``.
    * ``AutoClassifier`` has been renamed to ``AutoClassificationSearch``
    * ``AutoRegressor`` has been renamed to ``AutoRegressionSearch``
    * ``AutoClassificationSearch.results`` and ``AutoRegressionSearch.results`` now is a dictionary with ``pipeline_results`` and ``search_order`` keys. ``pipeline_results`` can be used to access a dictionary that is identical to the old ``.results`` dictionary. Whereas, ``search_order`` returns a list of the search order in terms of ``pipeline_id``.
    * Pipelines now require an estimator as the last component in ``component_list``. Slicing pipelines now throws an ``NotImplementedError`` to avoid returning pipelines without an estimator.

**v0.5.2 Nov. 18, 2019**
    * Enhancements
        * Adding basic pipeline structure visualization :pr:`211`
    * Documentation Changes
        * Added notebooks to build process :pr:`212`

**v0.5.1 Nov. 15, 2019**
    * Enhancements
        * Added basic outlier detection guardrail :pr:`151`
        * Added basic ID column guardrail :pr:`135`
        * Added support for unlimited pipelines with a ``max_time`` limit :pr:`70`
        * Updated .readthedocs.yaml to successfully build :pr:`188`
    * Fixes
        * Removed MSLE from default additional objectives :pr:`203`
        * Fixed ``random_state`` passed in pipelines :pr:`204`
        * Fixed slow down in RFRegressor :pr:`206`
    * Changes
        * Pulled information for describe_pipeline from pipeline's new describe method :pr:`190`
        * Refactored pipelines :pr:`108`
        * Removed guardrails from Auto(*) :pr:`202`, :pr:`208`
    * Documentation Changes
        * Updated documentation to show ``max_time`` enhancements :pr:`189`
        * Updated release instructions for RTD :pr:`193`
        * Added notebooks to build process :pr:`212`
        * Added contributing instructions :pr:`213`
        * Added new content :pr:`222`

**v0.5.0 Oct. 29, 2019**
    * Enhancements
        * Added basic one hot encoding :pr:`73`
        * Use enums for model_type :pr:`110`
        * Support for splitting regression datasets :pr:`112`
        * Auto-infer multiclass classification :pr:`99`
        * Added support for other units in ``max_time`` :pr:`125`
        * Detect highly null columns :pr:`121`
        * Added additional regression objectives :pr:`100`
        * Show an interactive iteration vs. score plot when using fit() :pr:`134`
    * Fixes
        * Reordered ``describe_pipeline`` :pr:`94`
        * Added type check for ``model_type`` :pr:`109`
        * Fixed ``s`` units when setting string ``max_time`` :pr:`132`
        * Fix objectives not appearing in API documentation :pr:`150`
    * Changes
        * Reorganized tests :pr:`93`
        * Moved logging to its own module :pr:`119`
        * Show progress bar history :pr:`111`
        * Using ``cloudpickle`` instead of pickle to allow unloading of custom objectives :pr:`113`
        * Removed render.py :pr:`154`
    * Documentation Changes
        * Update release instructions :pr:`140`
        * Include additional_objectives parameter :pr:`124`
        * Added Changelog :pr:`136`
    * Testing Changes
        * Code coverage :pr:`90`
        * Added CircleCI tests for other Python versions :pr:`104`
        * Added doc notebooks as tests :pr:`139`
        * Test metadata for CircleCI and 2 core parallelism :pr:`137`

**v0.4.1 Sep. 16, 2019**
    * Enhancements
        * Added AutoML for classification and regressor using Autobase and Skopt :pr:`7` :pr:`9`
        * Implemented standard classification and regression metrics :pr:`7`
        * Added logistic regression, random forest, and XGBoost pipelines :pr:`7`
        * Implemented support for custom objectives :pr:`15`
        * Feature importance for pipelines :pr:`18`
        * Serialization for pipelines :pr:`19`
        * Allow fitting on objectives for optimal threshold :pr:`27`
        * Added detect label leakage :pr:`31`
        * Implemented callbacks :pr:`42`
        * Allow for multiclass classification :pr:`21`
        * Added support for additional objectives :pr:`79`
    * Fixes
        * Fixed feature selection in pipelines :pr:`13`
        * Made ``random_seed`` usage consistent :pr:`45`
    * Documentation Changes
        * Documentation Changes
        * Added docstrings :pr:`6`
        * Created notebooks for docs :pr:`6`
        * Initialized readthedocs EvalML :pr:`6`
        * Added favicon :pr:`38`
    * Testing Changes
        * Added testing for loading data :pr:`39`

**v0.2.0 Aug. 13, 2019**
    * Enhancements
        * Created fraud detection objective :pr:`4`

**v0.1.0 July. 31, 2019**
    * *First Release*
    * Enhancements
        * Added lead scoring objecitve :pr:`1`
        * Added basic classifier :pr:`1`
    * Documentation Changes
        * Initialized Sphinx for docs :pr:`1`<|MERGE_RESOLUTION|>--- conflicted
+++ resolved
@@ -19,11 +19,8 @@
         * Added stacking and unstacking utility functions to work with multiseries data :pr:`4250`
         * Added multiseries regression pipeline class :pr:`4256`
         * Added multiseries VARMAX regressor :pr:`4238`
-<<<<<<< HEAD
+        * Added support for prediction intervals for VARMAX regressor :pr:`4267`
         * Extend STLDecomposer to Support Multiseries :pr:`4253`
-=======
-        * Added support for prediction intervals for VARMAX regressor :pr:`4267`
->>>>>>> 35723001
     * Fixes
         * Added support for pandas 2 :pr:`4216`
         * Fixed bug where time series pipelines would fail due to MASE needing `y_train` when scoring :pr:`4258`
