Release Notes
-------------
**Future Releases**
    * Enhancements
    * Fixes
    * Changes
    * Documentation Changes
    * Testing Changes

.. warning::

    **Breaking Changes**


**v0.66.1 Jan. 26, 2023**
    * Fixes
        * Updated ``LabelEncoder`` to store the original typing information :pr:`3960`
        * Fixed bug where all-null ``BooleanNullable`` columns would break the imputer during transform :pr:`3959`

**v0.66.0 Jan. 24, 2023**
    * Enhancements
        * Improved decomposer ``determine_periodicity`` functionality for better period guesses :pr:`3912`
        * Added ``dates_needed_for_prediction`` for time series pipelines :pr:`3906`
        * Added ``RFClassifierRFESelector``  and ``RFRegressorRFESelector`` components for feature selection using recursive feature elimination :pr:`3934`
<<<<<<< HEAD
        * Integrated ``determine_periodicity`` into ``AutoMLSearch`` :pr:`3952`
        * Removed frequency limitations for decomposition using the ``STLDecomposer`` :pr:`3952`
=======
        * Added ``dates_needed_for_prediction_range`` for time series pipelines :pr:`3941`
>>>>>>> 4346ccd0
    * Fixes
        * Fixed ``set_period()`` not updating decomposer parameters :pr:`3932`
        * Removed second identical batch for time series problems in ``DefaultAlgorithm`` :pr:`3936`
        * Fix install command for alteryx-open-src-update-checker :pr:`3940`
        * Fixed non-prophet case of ``test_components_can_be_used_for_partial_dependence_fast_mode`` :pr:`3949`
    * Changes
        * Updated ``PolynomialDecomposer`` to work with sktime v0.15.1 :pr:`3930`
        * Add ruff and use pyproject.toml (move away from setup.cfg) :pr:`3928`
        * Pinned `category-encoders`` to 2.5.1.post0 :pr:`3933`
        * Remove requirements-parser and tomli from core requirements :pr:`3948`


**v0.65.0 Jan. 3, 2023**
    * Enhancements
        * Added the ability to retrieve prediction intervals for estimators that support time series regression :pr:`3876`
        * Added utils to handle the logic for threshold tuning objective and resplitting data :pr:`3888`
        * Integrated ``OrdinalEncoder`` into AutoMLSearch :pr:`3765`
    * Fixes
        * Fixed ARIMA not accounting for gap in prediction from end of training data :pr:`3884`
        * Fixed ``DefaultAlgorithm`` adding an extra ``OneHotEncoder`` when a categorical column is not selected :pr:`3914`
    * Changes
        * Added a threshold to ``DateTimeFormatDataCheck`` to account for too many duplicate or nan values :pr:`3883`
        * Changed treatment of ``Boolean`` columns for ``SimpleImputer`` and ``ClassImbalanceDataCheck`` to be compatible with new Woodwork inference :pr:`3892`
        * Split decomposer ``seasonal_period`` parameter into ``seasonal_smoother`` and ``period`` parameters :pr:`3896`
        * Excluded catboost from the broken link checking workflow due to 403 errors :pr:`3899`
        * Pinned scikit-learn version below 1.2.0 :pr:`3901`
        * Cast newly created one hot encoded columns as ``bool`` dtype :pr:`3913`
    * Documentation Changes
        * Hid non-essential warning messages in time series docs :pr:`3890`
    * Testing Changes


**v0.64.0 Dec. 8, 2022**
    * Enhancements
    * Fixes
        * Allowed the DFS Transformer to calculate feature values for Features with a ``dataframe_name`` that is not ``"X"`` :pr:`3873`
        * Stopped passing full list of DFS Transformer features into cloned pipeline in partial dependence fast mode :pr:`3875`
    * Changes
        * Update leaderboard names to show `ranking_score` instead of `validation_score` :pr:`3878`
        * Remove Int64Index after Pandas 1.5 Upgrade :pr:`3825`
        * Reduced the threshold for setting ``use_covariates`` to False for ARIMA models in AutoMLSearch :pr:`3868`
        * Pinned woodwork version at <=0.19.0 :pr:`3871`
        * Updated minimum Pandas version to 1.5.0 :pr:`3808`
        * Remove dsherry from automated dependency update reviews and added tamargrey :pr:`3870`
    * Documentation Changes
    * Testing Changes


**v0.63.0 Nov. 23, 2022**
    * Enhancements
        * Added fast mode to partial dependence :pr:`3753`
        * Added the ability to serialize featuretools features into time series pipelines :pr:`3836`
    * Fixes
        * Fixed ``TimeSeriesFeaturizer`` potentially selecting lags outside of feature engineering window :pr:`3773`
        * Fixed bug where ``TimeSeriesFeaturizer`` could not encode Ordinal columns with non numeric categories :pr:`3812`
        * Updated demo dataset links to point to new endpoint :pr:`3826`
        * Updated ``STLDecomposer`` to infer the time index frequency if it's not present :pr:`3829`
        * Updated ``_drop_time_index`` to move the time index from X to both ``X.index`` and ``y.index`` :pr:`3829`
        * Fixed bug where engineered features lost their origin attribute in partial dependence, causing it to fail :pr:`3830`
        * Fixed bug where partial dependence's fast mode handling for the DFS Transformer wouldn't work with multi output features :pr:`3830`
        * Allowed target to be present and ignored in partial dependence's DFS Transformer fast mode handling  :pr:`3830`
    * Changes
        * Consolidated decomposition frequency validation logic to ``Decomposer`` class :pr:`3811`
        * Removed Featuretools version upper bound and prevent Woodwork 0.20.0 from being installed :pr:`3813`
        * Updated min Featuretools version to 0.16.0, min nlp-primitives version to 2.9.0 and min Dask version to 2022.2.0 :pr:`3823`
        * Rename issue templates config.yaml to config.yml :pr:`3844`
        * Reverted change adding a ``should_skip_featurization`` flag to time series pipelines :pr:`3862`
    * Documentation Changes
        * Added information about STL Decomposition to the time series docs :pr:`3835`
        * Removed RTD failure on warnings :pr:`3864`


**v0.62.0 Nov. 01, 2022**
    * Fixes
        * Fixed bug with datetime conversion in ``get_time_index`` :pr:`3792`
        * Fixed bug where invalid anchored or offset frequencies were including the ``STLDecomposer`` in pipelines :pr:`3794`
        * Fixed bug where irregular datetime frequencies were causing errors in ``make_pipeline`` :pr:`3800`
    * Changes
        * Capped dask at < 2022.10.1 :pr:`3797`
        * Uncapped dask and excluded 2022.10.1 from viable versions :pr:`3803`
        * Removed all references to XGBoost's deprecated ``_use_label_encoder`` argument :pr:`3805`
        * Capped featuretools at < 1.17.0 :pr:`3805`
        * Capped woodwork at < 0.21.0 :pr:`3805`


**v0.61.1 Oct. 27, 2022**
    * Fixes
        * Fixed bug where ``TimeSeriesBaselinePipeline`` wouldn't preserve index name of input features :pr:`3788`
        * Fixed bug in ``TimeSeriesBaselinePipeline`` referencing a static string instead of time index var :pr:`3788`
    * Documentation Changes
        * Updated Release Notes :pr:`3788`


**v0.61.0 Oct. 25, 2022**
    * Enhancements
        * Added the STL Decomposer :pr:`3741`
        * Integrated STLDecomposer into AutoMLSearch for time series regression problems :pr:`3781`
        * Brought the PolynomialDecomposer up to parity with STLDecomposer :pr:`3768`
    * Changes
        * Cap Featuretools at < 1.15.0 :pr:`3775`
        * Remove Featuretools upper bound restriction and fix nlp-primitives import statements :pr:`3778`


**v0.60.0 Oct. 19, 2022**
    * Enhancements
        * Add forecast functions to time series regression pipeline :pr:`3742`
    * Fixes
        * Fix to allow ``IDColumnsDataCheck`` to work with ``IntegerNullable`` inputs :pr:`3740`
        * Fixed datasets name for main performance tests :pr:`3743`
    * Changes
        * Use Woodwork's ``dependence_dict`` method to calculate for ``TargetLeakageDataCheck`` :pr:`3728`
    * Documentation Changes
    * Testing Changes

.. warning::

    **Breaking Changes**
        * ``TargetLeakageDataCheck`` now uses argument ``mutual_info`` rather than ``mutual`` :pr:`3728`


**v0.59.0 Sept. 27, 2022**
    * Enhancements
        * Enhanced Decomposer with ``determine_periodicity`` function to automatically determine periodicity of seasonal target. :pr:`3729`
        * Enhanced Decomposer with ``set_seasonal_period`` function to set a ``Decomposer`` object's seasonal period automatically. :pr:`3729`
        * Added ``OrdinalEncoder`` component  :pr:`3736`
    * Fixes
        * Fixed holdout warning message showing when using default parameters :pr:`3727`
        * Fixed bug in Oversampler where categorical dtypes would fail :pr:`3732`
    * Changes
        * Automatic sorting of the ``time_index`` prior to running ``DataChecks`` has been disabled :pr:`3723`
    * Documentation Changes
    * Testing Changes
        * Update job to use new looking glass report command :pr:`3733`


**v0.58.0 Sept. 20, 2022**
    * Enhancements
        * Defined `get_trend_df()` for PolynomialDecomposer to allow decomposition of target data into trend, seasonality and residual. :pr:`3720`
        * Updated to run with Woodwork >= 0.18.0 :pr:`3700`
        * Pass time index column to time series native estimators but drop otherwise :pr:`3691`
        * Added ``errors`` attribute to ``AutoMLSearch`` for useful debugging :pr:`3702`
    * Fixes
        * Removed multiple samplers occurring in pipelines generated by ``DefaultAlgorithm`` :pr:`3696`
        * Fix search order changing when using ``DefaultAlgorithm`` :pr:`3704`
    * Changes
        * Bumped up minimum version of sktime to 0.12.0. :pr:`3720`
        * Added abstract Decomposer class as a parent to PolynomialDecomposer to support additional decomposers. :pr:`3720`
        * Pinned ``pmdarima`` < 2.0.0 :pr:`3679`
        * Added support for using ``downcast_nullable_types`` with Series as well as DataFrames :pr:`3697`
        * Added distinction between ranking and optimization objectives :pr:`3721`
    * Documentation Changes
    * Testing Changes
        * Updated pytest fixtures and brittle test files to explicitly set woodwork typing information :pr:`3697`
        * Added github workflow to run looking glass performance tests on merge to main :pr:`3690`
        * Fixed looking glass performance test script :pr:`3715`
        * Remove commit message from looking glass slack message :pr:`3719`

**v0.57.0 Sept. 6, 2022**
    * Enhancements
        *  Added ``KNNImputer`` class and created new knn parameter for Imputer :pr:`3662`
    * Fixes
        * ``IDColumnsDataCheck`` now only returns an action code to set the first column as the primary key if it contains unique values :pr:`3639`
        * ``IDColumnsDataCheck`` now can handle primary key columns containing "integer" values that are of the double type :pr:`3683`
        * Added support for BooleanNullable columns in EvalML pipelines and imputer :pr:`3678`
        * Updated StandardScaler to only apply to numeric columns :pr:`3686`
    * Changes
        * Unpinned sktime to allow for version 0.13.2 :pr:`3685`
        * Pinned ``pmdarima`` < 2.0.0 :pr:`3679`

**v0.56.1 Aug. 19, 2022**
    * Fixes
        * ``IDColumnsDataCheck`` now only returns an action code to set the first column as the primary key if it contains unique values :pr:`3639`
        * Reverted the ``make_pipeline`` changes that conditionally included the imputers :pr:`3672`

**v0.56.0 Aug. 15, 2022**
    * Enhancements
        * Add CI testing environment in Mac for install workflow :pr:`3646`
        * Updated ``make_pipeline`` to only include the Imputer in pipelines if NaNs exist in the data :pr:`3657`
        * Updated to run with Woodwork >= 0.17.2 :pr:`3626`
        * Add ``exclude_featurizers`` parameter to ``AutoMLSearch`` to specify featurizers that should be excluded from all pipelines :pr:`3631`
        * Add ``fit_transform`` method to pipelines and component graphs :pr:`3640`
        * Changed default value of data splitting for time series problem holdout set evaluation :pr:`3650`
    * Fixes
        * Reverted the Woodwork 0.17.x compatibility work due to performance regression :pr:`3664`
    * Changes
        * Disable holdout set in AutoML search by default :pr:`3659`
        * Pinned ``sktime`` at >=0.7.0,<0.13.1 due to slowdowns with time series modeling :pr:`3658`
        * Added additional testing support for Python 3.10 :pr:`3609`
    * Documentation Changes
        * Updated broken link checker to exclude stackoverflow domain :pr:`3633`
        * Add instructions to add new users to evalml-core-feedstock :pr:`3636`


**v0.55.0 July. 24, 2022**
    * Enhancements
        * Increased the amount of logical type information passed to Woodwork when calling ``ww.init()`` in transformers :pr:`3604`
        * Added ability to log how long each batch and pipeline take in ``automl.search()`` :pr:`3577`
        * Added the option to set the ``sp`` parameter for ARIMA models :pr:`3597`
        * Updated the CV split size of time series problems to match forecast horizon for improved performance :pr:`3616`
        * Added holdout set evaluation as part of AutoML search and pipeline ranking :pr:`3499`
        * Added Dockerfile.arm and .dockerignore for python version and M1 testing :pr:`3609`
        * Added ``test_gen_utils::in_container_arm64()`` fixture :pr:`3609`
    * Fixes
        * Fixed iterative graphs not appearing in documentation :pr:`3592`
        * Updated the ``load_diabetes()`` method to account for scikit-learn 1.1.1 changes to the dataset :pr:`3591`
        * Capped woodwork version at < 0.17.0 :pr:`3612`
        * Bump minimum scikit-optimize version to 0.9.0 `:pr:`3614`
        * Invalid target data checks involving regression and unsupported data types now produce a different ``DataCheckMessageCode`` :pr:`3630`
        * Updated ``test_data_checks.py::test_data_checks_raises_value_errors_on_init`` - more lenient text check :pr:`3609`
    * Changes
        * Add pre-commit hooks for linting :pr:`3608`
        * Implemented a lower threshold and window size for the ``TimeSeriesRegularizer`` and ``DatetimeFormatDataCheck`` :pr:`3627`
        * Updated ``IDColumnsDataCheck`` to return an action to set the first column as the primary key if it is identified as an ID column :pr:`3634`
    * Documentation Changes
    * Testing Changes
        * Pinned GraphViz version for Windows CI Test :pr:`3596`
        * Removed skipping of PolynomialDecomposer tests for Python 3.9 envs. :pr:`3720`
        * Removed ``pytest.mark.skip_if_39`` pytest marker :pr:`3602` :pr:`3607`
        * Updated pytest==7.1.2 :pr:`3609`
        * Added Dockerfile.arm and .dockerignore for python version and M1 testing :pr:`3609`
        * Added ``test_gen_utils::in_container_arm64()`` fixture :pr:`3609`

.. warning::

    **Breaking Changes**
        * Refactored test cases that iterate over all components to use ``pytest.mark.parametrise`` and changed the corresponding ``if...continue`` blocks to ``pytest.mark.xfail`` :pr:`3622`


**v0.54.0 June. 23, 2022**
    * Fixes
        * Updated the Imputer and SimpleImputer to work with scikit-learn 1.1.1. :pr:`3525`
        * Bumped the minimum versions of scikit-learn to 1.1.1 and imbalanced-learn to 0.9.1. :pr:`3525`
        * Added a clearer error message when ``describe`` is called on an un-instantiated ComponentGraph :pr:`3569`
        * Added a clearer error message when time series' ``predict`` is called with its X_train or y_train parameter set as None :pr:`3579`
    * Changes
        * Don't pass ``time_index`` as kwargs to sktime ARIMA implementation for compatibility with latest version :pr:`3564`
        * Remove incompatible ``nlp-primitives`` version 2.6.0 from accepted dependency versions :pr:`3572`, :pr:`3574`
        * Updated evalml authors :pr:`3581`
    * Documentation Changes
        * Fix typo in ``long_description`` field in ``setup.cfg`` :pr:`3553`
        * Update install page to remove Python 3.7 mention :pr:`3567`


**v0.53.1 June. 9, 2022**
    * Changes
        * Set the development status to ``4 - Beta`` in ``setup.cfg`` :pr:`3550`


**v0.53.0 June. 9, 2022**
    * Enhancements
        * Pass ``n_jobs`` to default algorithm :pr:`3548`
    * Fixes
        * Fixed github workflows for featuretools and woodwork to test their main branch against evalml. :pr:`3517`
        * Supress warnings in ``TargetEncoder`` raised by a coming change to default parameters :pr:`3540`
        * Fixed bug where schema was not being preserved in column renaming for XGBoost and LightGBM models :pr:`3496`
    * Changes
        * Transitioned to use pyproject.toml and setup.cfg away from setup.py :pr:`3494`, :pr:`3536`
    * Documentation Changes
        * Updated the Time Series User Guide page to include known-in-advance features and fix typos :pr:`3521`
        * Add slack and stackoverflow icon to footer :pr:`3528`
        * Add install instructions for M1 Mac :pr:`3543`
    * Testing Changes
        * Rename yml to yaml for GitHub Actions :pr:`3522`
        * Remove ``noncore_dependency`` pytest marker :pr:`3541`
        * Changed ``test_smotenc_category_features`` to use valid postal code values in response to new woodwork type validation :pr:`3544`


**v0.52.0 May. 12, 2022**
    * Changes
        * Added github workflows for featuretools and woodwork to test their main branch against evalml. :pr:`3504`
        * Added pmdarima to conda recipe. :pr:`3505`
        * Added a threshold for ``NullDataCheck`` before a warning is issued for null values :pr:`3507`
        * Changed ``NoVarianceDataCheck`` to only output warnings :pr:`3506`
        * Reverted XGBoost Classifier/Regressor patch for all boolean columns needing to be converted to int. :pr:`3503`
        * Updated ``roc_curve()`` and ``conf_matrix()`` to work with IntegerNullable and BooleanNullable types. :pr:`3465`
        * Changed ``ComponentGraph._transform_features`` to raise a ``PipelineError`` instead of a ``ValueError``. This is not a breaking change because ``PipelineError`` is a subclass of ``ValueError``. :pr:`3497`
        * Capped ``sklearn`` at version 1.1.0 :pr:`3518`
    * Documentation Changes
        * Updated to install prophet extras in Read the Docs. :pr:`3509`
    * Testing Changes
        * Moved vowpal wabbit in test recipe to ``evalml`` package from ``evalml-core`` :pr:`3502`


**v0.51.0 Apr. 28, 2022**
    * Enhancements
        * Updated ``make_pipeline_from_data_check_output`` to work with time series problems. :pr:`3454`
    * Fixes
        * Changed ``PipelineBase.graph_json()`` to return a python dictionary and renamed as ``graph_dict()``:pr:`3463`
    * Changes
        * Added ``vowpalwabbit`` to local recipe and remove ``is_using_conda`` pytest skip markers from relevant tests :pr:`3481`
    * Documentation Changes
        * Fixed broken link in contributing guide :pr:`3464`
        * Improved development instructions :pr:`3468`
        * Added the ``TimeSeriesRegularizer`` and ``TimeSeriesImputer`` to the timeseries section of the User Guide :pr:`3473`
        * Updated OSS slack link :pr:`3487`
        * Fix rendering of model understanding plotly charts in docs :pr:`3460`
    * Testing Changes
        * Updated unit tests to support woodwork 0.16.2 :pr:`3482`
        * Fix some unit tests after vowpal wabbit got added to conda recipe :pr:`3486`

.. warning::

    **Breaking Changes**
        * Renamed ``PipelineBase.graph_json()`` to ``PipelineBase.graph_dict()`` :pr:`3463`
        * Minimum supported woodwork version is now 0.16.2 :pr:`3482`

**v0.50.0 Apr. 12, 2022**
    * Enhancements
        * Added ``TimeSeriesImputer`` component :pr:`3374`
        * Replaced ``pipeline_parameters`` and ``custom_hyperparameters`` with ``search_parameters`` in ``AutoMLSearch`` :pr:`3373`, :pr:`3427`
        * Added ``TimeSeriesRegularizer`` to smooth uninferrable date ranges for time series problems :pr:`3376`
        * Enabled ensembling as a parameter for ``DefaultAlgorithm`` :pr:`3435`, :pr:`3444`
    * Fixes
        * Fix ``DefaultAlgorithm`` not handling Email and URL features :pr:`3419`
        * Added test to ensure ``LabelEncoder`` parameters preserved during ``AutoMLSearch`` :pr:`3326`
    * Changes
        * Updated ``DateTimeFormatDataCheck`` to use woodwork's ``infer_frequency`` function :pr:`3425`
        * Renamed ``graphs.py`` to ``visualizations.py`` :pr:`3439`
    * Documentation Changes
        * Updated the model understanding section of the user guide to include missing functions :pr:`3446`
        * Rearranged the user guide model understanding page for easier navigation :pr:`3457`
        * Update README text to Alteryx :pr:`3462`

.. warning::

    **Breaking Changes**
        * Renamed ``graphs.py`` to ``visualizations.py`` :pr:`3439`
        * Replaced ``pipeline_parameters`` and ``custom_hyperparameters`` with ``search_parameters`` in ``AutoMLSearch`` :pr:`3373`

**v0.49.0 Mar. 31, 2022**
    * Enhancements
        * Added ``use_covariates`` parameter to ``ARIMARegressor`` :pr:`3407`
        * ``AutoMLSearch`` will set ``use_covariates`` to ``False`` for ARIMA when dataset is large :pr:`3407`
        * Add ability to retrieve logical types to a component in the graph via ``get_component_input_logical_types`` :pr:`3428`
        * Add ability to get logical types passed to the last component via ``last_component_input_logical_types`` :pr:`3428`
    * Fixes
        * Fix conda build after PR `3407` :pr:`3429`
    * Changes
        * Moved model understanding metrics from ``graph.py`` into a separate file :pr:`3417`
        * Unpin ``click`` dependency :pr:`3420`
        * For ``IterativeAlgorithm``, put time series algorithms first :pr:`3407`
        * Use ``prophet-prebuilt`` to install prophet in extras :pr:`3407`

.. warning::

    **Breaking Changes**
        * Moved model understanding metrics from ``graph.py`` to ``metrics.py`` :pr:`3417`


**v0.48.0 Mar. 25, 2022**
    * Enhancements
        * Add support for oversampling in time series classification problems :pr:`3387`
    * Fixes
        * Fixed ``TimeSeriesFeaturizer`` to make it deterministic when creating and choosing columns :pr:`3384`
        * Fixed bug where Email/URL features with missing values would cause the imputer to error out :pr:`3388`
    * Changes
        * Update maintainers to add Frank :pr:`3382`
        * Allow woodwork version 0.14.0 to be installed :pr:`3381`
        * Moved partial dependence functions from ``graph.py`` to a separate file :pr:`3404`
        * Pin ``click`` at ``8.0.4`` due to incompatibility with ``black`` :pr:`3413`
    * Documentation Changes
        * Added automl user guide section covering search algorithms :pr:`3394`
        * Updated broken links and automated broken link detection :pr:`3398`
        * Upgraded nbconvert :pr:`3402`, :pr:`3411`
    * Testing Changes
        * Updated scheduled workflows to only run on Alteryx owned repos (:pr:`3395`)
        * Exclude documentation versions other than latest from broken link check :pr:`3401`

.. warning::

    **Breaking Changes**
        * Moved partial dependence functions from ``graph.py`` to ``partial_dependence.py`` :pr:`3404`


**v0.47.0 Mar. 16, 2022**
    * Enhancements
        * Added ``TimeSeriesFeaturizer`` into ARIMA-based pipelines :pr:`3313`
        * Added caching capability for ensemble training during ``AutoMLSearch`` :pr:`3257`
        * Added new error code for zero unique values in ``NoVarianceDataCheck`` :pr:`3372`
    * Fixes
        * Fixed ``get_pipelines`` to reset pipeline threshold for binary cases :pr:`3360`
    * Changes
        * Update maintainers :pr:`3365`
        * Revert pandas 1.3.0 compatibility patch :pr:`3378`
    * Documentation Changes
        * Fixed documentation links to point to correct pages :pr:`3358`
    * Testing Changes
        * Checkout main branch in build_conda_pkg job :pr:`3375`

**v0.46.0 Mar. 03, 2022**
    * Enhancements
        * Added ``test_size`` parameter to ``ClassImbalanceDataCheck`` :pr:`3341`
        * Make target optional for ``NoVarianceDataCheck`` :pr:`3339`
    * Changes
        * Removed ``python_version<3.9`` environment marker from sktime dependency :pr:`3332`
        * Updated ``DatetimeFormatDataCheck`` to return all messages and not return early if NaNs are detected :pr:`3354`
    * Documentation Changes
        * Added in-line tabs and copy-paste functionality to documentation, overhauled Install page :pr:`3353`

**v0.45.0 Feb. 17, 2022**
    * Enhancements
        * Added support for pandas >= 1.4.0 :pr:`3324`
        * Standardized feature importance for estimators :pr:`3305`
        * Replaced usage of private method with Woodwork's public ``get_subset_schema`` method :pr:`3325`
    * Changes
        * Added an ``is_cv`` property to the datasplitters used :pr:`3297`
        * Changed SimpleImputer to ignore Natural Language columns :pr:`3324`
        * Added drop NaN component to some time series pipelines :pr:`3310`
    * Documentation Changes
        * Update README.md with Alteryx link (:pr:`3319`)
        * Added formatting to the AutoML user guide to shorten result outputs :pr:`3328`
    * Testing Changes
        * Add auto approve dependency workflow schedule for every 30 mins :pr:`3312`

**v0.44.0 Feb. 04, 2022**
    * Enhancements
        * Updated ``DefaultAlgorithm`` to also limit estimator usage for long-running multiclass problems :pr:`3099`
        * Added ``make_pipeline_from_data_check_output()`` utility method :pr:`3277`
        * Updated ``AutoMLSearch`` to use ``DefaultAlgorithm`` as the default automl algorithm :pr:`3261`, :pr:`3304`
        * Added more specific data check errors to ``DatetimeFormatDataCheck`` :pr:`3288`
        * Added ``features`` as a parameter for ``AutoMLSearch`` and add ``DFSTransformer`` to pipelines when ``features`` are present :pr:`3309`
    * Fixes
        * Updated the binary classification pipeline's ``optimize_thresholds`` method to use Nelder-Mead :pr:`3280`
        * Fixed bug where feature importance on time series pipelines only showed 0 for time index :pr:`3285`
    * Changes
        * Removed ``DateTimeNaNDataCheck`` and ``NaturalLanguageNaNDataCheck`` in favor of ``NullDataCheck`` :pr:`3260`
        * Drop support for Python 3.7 :pr:`3291`
        * Updated minimum version of ``woodwork`` to ``v0.12.0`` :pr:`3290`
    * Documentation Changes
        * Update documentation and docstring for `validate_holdout_datasets` for time series problems :pr:`3278`
        * Fixed mistake in documentation where wrong objective was used for calculating percent-better-than-baseline :pr:`3285`


.. warning::

    **Breaking Changes**
        * Removed ``DateTimeNaNDataCheck`` and ``NaturalLanguageNaNDataCheck`` in favor of ``NullDataCheck`` :pr:`3260`
        * Dropped support for Python 3.7 :pr:`3291`


**v0.43.0 Jan. 25, 2022**
    * Enhancements
        * Updated new ``NullDataCheck`` to return a warning and suggest an action to impute columns with null values :pr:`3197`
        * Updated ``make_pipeline_from_actions`` to handle null column imputation :pr:`3237`
        * Updated data check actions API to return options instead of actions and add functionality to suggest and take action on columns with null values :pr:`3182`
    * Fixes
        * Fixed categorical data leaking into non-categorical sub-pipelines in ``DefaultAlgorithm`` :pr:`3209`
        * Fixed Python 3.9 installation for prophet by updating ``pmdarima`` version in requirements :pr:`3268`
        * Allowed DateTime columns to pass through PerColumnImputer without breaking :pr:`3267`
    * Changes
        * Updated ``DataCheck`` ``validate()`` output to return a dictionary instead of list for actions :pr:`3142`
        * Updated ``DataCheck`` ``validate()`` API to use the new ``DataCheckActionOption`` class instead of ``DataCheckAction`` :pr:`3152`
        * Uncapped numba version and removed it from requirements :pr:`3263`
        * Renamed ``HighlyNullDataCheck`` to ``NullDataCheck`` :pr:`3197`
        * Updated data check ``validate()`` output to return a list of warnings and errors instead of a dictionary :pr:`3244`
        * Capped ``pandas`` at < 1.4.0 :pr:`3274`
    * Testing Changes
        * Bumped minimum ``IPython`` version to 7.16.3 in ``test-requirements.txt`` based on dependabot feedback :pr:`3269`

.. warning::

    **Breaking Changes**
        * Renamed ``HighlyNullDataCheck`` to ``NullDataCheck`` :pr:`3197`
        * Updated data check ``validate()`` output to return a list of warnings and errors instead of a dictionary. See the Data Check or Data Check Actions pages (under User Guide) for examples. :pr:`3244`
        * Removed ``impute_all`` and ``default_impute_strategy`` parameters from the ``PerColumnImputer`` :pr:`3267`
        * Updated ``PerColumnImputer`` such that columns not specified in ``impute_strategies`` dict will not be imputed anymore :pr:`3267`


**v0.42.0 Jan. 18, 2022**
    * Enhancements
        * Required the separation of training and test data by ``gap`` + 1 units to be verified by ``time_index`` for time series problems :pr:`3208`
        * Added support for boolean features for ``ARIMARegressor`` :pr:`3187`
        * Updated dependency bot workflow to remove outdated description and add new configuration to delete branches automatically :pr:`3212`
        * Added ``n_obs`` and ``n_splits`` to ``TimeSeriesParametersDataCheck`` error details :pr:`3246`
    * Fixes
        * Fixed classification pipelines to only accept target data with the appropriate number of classes :pr:`3185`
        * Added support for time series in ``DefaultAlgorithm`` :pr:`3177`
        * Standardized names of featurization components :pr:`3192`
        * Removed empty cell in text_input.ipynb :pr:`3234`
        * Removed potential prediction explanations failure when pipelines predicted a class with probability 1 :pr:`3221`
        * Dropped NaNs before partial dependence grid generation :pr:`3235`
        * Allowed prediction explanations to be json-serializable :pr:`3262`
        * Fixed bug where ``InvalidTargetDataCheck`` would not check time series regression targets :pr:`3251`
        * Fixed bug in ``are_datasets_separated_by_gap_time_index`` :pr:`3256`
    * Changes
        * Raised lowest compatible numpy version to 1.21.0 to address security concerns :pr:`3207`
        * Changed the default objective to ``MedianAE`` from ``R2`` for time series regression :pr:`3205`
        * Removed all-nan Unknown to Double logical conversion in ``infer_feature_types`` :pr:`3196`
        * Checking the validity of holdout data for time series problems can be performed by calling ``pipelines.utils.validate_holdout_datasets`` prior to calling ``predict`` :pr:`3208`
    * Testing Changes
        * Update auto approve workflow trigger and delete branch after merge :pr:`3265`

.. warning::

    **Breaking Changes**
        * Renamed ``DateTime Featurizer Component`` to ``DateTime Featurizer`` and ``Natural Language Featurization Component`` to ``Natural Language Featurizer`` :pr:`3192`



**v0.41.0 Jan. 06, 2022**
    * Enhancements
        * Added string support for DataCheckActionCode :pr:`3167`
        * Added ``DataCheckActionOption`` class :pr:`3134`
        * Add issue templates for bugs, feature requests and documentation improvements for GitHub :pr:`3199`
    * Fixes
        * Fix bug where prediction explanations ``class_name`` was shown as float for boolean targets :pr:`3179`
        * Fixed bug in nightly linux tests :pr:`3189`
    * Changes
        * Removed usage of scikit-learn's ``LabelEncoder`` in favor of ours :pr:`3161`
        * Removed nullable types checking from ``infer_feature_types`` :pr:`3156`
        * Fixed ``mean_cv_data`` and ``validation_score`` values in AutoMLSearch.rankings to reflect cv score or ``NaN`` when appropriate :pr:`3162`
    * Testing Changes
        * Updated tests to use new pipeline API instead of defining custom pipeline classes :pr:`3172`
        * Add workflow to auto-merge dependency PRs if status checks pass :pr:`3184`

**v0.40.0 Dec. 22, 2021**
    * Enhancements
        * Added ``TimeSeriesSplittingDataCheck`` to ``DefaultDataChecks`` to verify adequate class representation in time series classification problems :pr:`3141`
        * Added the ability to accept serialized features and skip computation in ``DFSTransformer`` :pr:`3106`
        * Added support for known-in-advance features :pr:`3149`
        * Added Holt-Winters ``ExponentialSmoothingRegressor`` for time series regression problems :pr:`3157`
        * Required the separation of training and test data by ``gap`` + 1 units to be verified by ``time_index`` for time series problems :pr:`3160`
    * Fixes
        * Fixed error caused when tuning threshold for time series binary classification :pr:`3140`
    * Changes
        * ``TimeSeriesParametersDataCheck`` was added to ``DefaultDataChecks`` for time series problems :pr:`3139`
        * Renamed ``date_index`` to ``time_index`` in ``problem_configuration`` for time series problems :pr:`3137`
        * Updated ``nlp-primitives`` minimum version to 2.1.0 :pr:`3166`
        * Updated minimum version of ``woodwork`` to v0.11.0 :pr:`3171`
        * Revert `3160` until uninferrable frequency can be addressed earlier in the process :pr:`3198`
    * Documentation Changes
        * Added comments to provide clarity on doctests :pr:`3155`
    * Testing Changes
        * Parameterized tests in ``test_datasets.py`` :pr:`3145`

.. warning::

    **Breaking Changes**
        * Renamed ``date_index`` to ``time_index`` in ``problem_configuration`` for time series problems :pr:`3137`


**v0.39.0 Dec. 9, 2021**
    * Enhancements
        * Renamed ``DelayedFeatureTransformer`` to ``TimeSeriesFeaturizer`` and enhanced it to compute rolling features :pr:`3028`
        * Added ability to impute only specific columns in ``PerColumnImputer`` :pr:`3123`
        * Added ``TimeSeriesParametersDataCheck`` to verify the time series parameters are valid given the number of splits in cross validation :pr:`3111`
    * Fixes
        * Default parameters for ``RFRegressorSelectFromModel`` and ``RFClassifierSelectFromModel`` has been fixed to avoid selecting all features :pr:`3110`
    * Changes
        * Removed reliance on a datetime index for ``ARIMARegressor`` and ``ProphetRegressor`` :pr:`3104`
        * Included target leakage check when fitting ``ARIMARegressor`` to account for the lack of ``TimeSeriesFeaturizer`` in ``ARIMARegressor`` based pipelines :pr:`3104`
        * Cleaned up and refactored ``InvalidTargetDataCheck`` implementation and docstring :pr:`3122`
        * Removed indices information from the output of ``HighlyNullDataCheck``'s ``validate()`` method :pr:`3092`
        * Added ``ReplaceNullableTypes`` component to prepare for handling pandas nullable types. :pr:`3090`
        * Updated ``make_pipeline`` for handling pandas nullable types in preprocessing pipeline. :pr:`3129`
        * Removed unused ``EnsembleMissingPipelinesError`` exception definition :pr:`3131`
    * Testing Changes
        * Refactored tests to avoid using ``importorskip`` :pr:`3126`
        * Added ``skip_during_conda`` test marker to skip tests that are not supposed to run during conda build :pr:`3127`
        * Added ``skip_if_39`` test marker to skip tests that are not supposed to run during python 3.9 :pr:`3133`

.. warning::

    **Breaking Changes**
        * Renamed ``DelayedFeatureTransformer`` to ``TimeSeriesFeaturizer`` :pr:`3028`
        * ``ProphetRegressor`` now requires a datetime column in ``X`` represented by the ``date_index`` parameter :pr:`3104`
        * Renamed module ``evalml.data_checks.invalid_target_data_check`` to ``evalml.data_checks.invalid_targets_data_check`` :pr:`3122`
        * Removed unused ``EnsembleMissingPipelinesError`` exception definition :pr:`3131`


**v0.38.0 Nov. 27, 2021**
    * Enhancements
        * Added ``data_check_name`` attribute to the data check action class :pr:`3034`
        * Added ``NumWords`` and ``NumCharacters`` primitives to ``TextFeaturizer`` and renamed ``TextFeaturizer` to ``NaturalLanguageFeaturizer`` :pr:`3030`
        * Added support for ``scikit-learn > 1.0.0`` :pr:`3051`
        * Required the ``date_index`` parameter to be specified for time series problems  in ``AutoMLSearch`` :pr:`3041`
        * Allowed time series pipelines to predict on test datasets whose length is less than or equal to the ``forecast_horizon``. Also allowed the test set index to start at 0. :pr:`3071`
        * Enabled time series pipeline to predict on data with features that are not known-in-advanced :pr:`3094`
    * Fixes
        * Added in error message when fit and predict/predict_proba data types are different :pr:`3036`
        * Fixed bug where ensembling components could not get converted to JSON format :pr:`3049`
        * Fixed bug where components with tuned integer hyperparameters could not get converted to JSON format :pr:`3049`
        * Fixed bug where force plots were not displaying correct feature values :pr:`3044`
        * Included confusion matrix at the pipeline threshold for ``find_confusion_matrix_per_threshold`` :pr:`3080`
        * Fixed bug where One Hot Encoder would error out if a non-categorical feature had a missing value :pr:`3083`
        * Fixed bug where features created from categorical columns by ``Delayed Feature Transformer`` would be inferred as categorical :pr:`3083`
    * Changes
        * Delete ``predict_uses_y`` estimator attribute :pr:`3069`
        * Change ``DateTimeFeaturizer`` to use corresponding Featuretools primitives :pr:`3081`
        * Updated ``TargetDistributionDataCheck`` to return metadata details as floats rather strings :pr:`3085`
        * Removed dependency on ``psutil`` package :pr:`3093`
    * Documentation Changes
        * Updated docs to use data check action methods rather than manually cleaning data :pr:`3050`
    * Testing Changes
        * Updated integration tests to use ``make_pipeline_from_actions`` instead of private method :pr:`3047`


.. warning::

    **Breaking Changes**
        * Added ``data_check_name`` attribute to the data check action class :pr:`3034`
        * Renamed ``TextFeaturizer` to ``NaturalLanguageFeaturizer`` :pr:`3030`
        * Updated the ``Pipeline.graph_json`` function to return a dictionary of "from" and "to" edges instead of tuples :pr:`3049`
        * Delete ``predict_uses_y`` estimator attribute :pr:`3069`
        * Changed time series problems in ``AutoMLSearch`` to need a not-``None`` ``date_index`` :pr:`3041`
        * Changed the ``DelayedFeatureTransformer`` to throw a ``ValueError`` during fit if the ``date_index`` is ``None`` :pr:`3041`
        * Passing ``X=None`` to ``DelayedFeatureTransformer`` is deprecated :pr:`3041`


**v0.37.0 Nov. 9, 2021**
    * Enhancements
        * Added ``find_confusion_matrix_per_threshold`` to Model Understanding :pr:`2972`
        * Limit computationally-intensive models during ``AutoMLSearch`` for certain multiclass problems, allow for opt-in with parameter ``allow_long_running_models`` :pr:`2982`
        * Added support for stacked ensemble pipelines to prediction explanations module :pr:`2971`
        * Added integration tests for data checks and data checks actions workflow :pr:`2883`
        * Added a change in pipeline structure to handle categorical columns separately for pipelines in ``DefaultAlgorithm`` :pr:`2986`
        * Added an algorithm to ``DelayedFeatureTransformer`` to select better lags :pr:`3005`
        * Added test to ensure pickling pipelines preserves thresholds :pr:`3027`
        * Added AutoML function to access ensemble pipeline's input pipelines IDs :pr:`3011`
        * Added ability to define which class is "positive" for label encoder in binary classification case :pr:`3033`
    * Fixes
        * Fixed bug where ``Oversampler`` didn't consider boolean columns to be categorical :pr:`2980`
        * Fixed permutation importance failing when target is categorical :pr:`3017`
        * Updated estimator and pipelines' ``predict``, ``predict_proba``, ``transform``, ``inverse_transform`` methods to preserve input indices :pr:`2979`
        * Updated demo dataset link for daily min temperatures :pr:`3023`
    * Changes
        * Updated ``OutliersDataCheck`` and ``UniquenessDataCheck`` and allow for the suspension of the Nullable types error :pr:`3018`
    * Documentation Changes
        * Fixed cost benefit matrix demo formatting :pr:`2990`
        * Update ReadMe.md with new badge links and updated installation instructions for conda :pr:`2998`
        * Added more comprehensive doctests :pr:`3002`


**v0.36.0 Oct. 27, 2021**
    * Enhancements
        * Added LIME as an algorithm option for ``explain_predictions`` and ``explain_predictions_best_worst`` :pr:`2905`
        * Standardized data check messages and added default "rows" and "columns" to data check message details dictionary :pr:`2869`
        * Added ``rows_of_interest`` to pipeline utils :pr:`2908`
        * Added support for woodwork version ``0.8.2`` :pr:`2909`
        * Enhanced the ``DateTimeFeaturizer`` to handle ``NaNs`` in date features :pr:`2909`
        * Added support for woodwork logical types ``PostalCode``, ``SubRegionCode``, and ``CountryCode`` in model understanding tools :pr:`2946`
        * Added Vowpal Wabbit regressor and classifiers :pr:`2846`
        * Added `NoSplit` data splitter for future unsupervised learning searches :pr:`2958`
        * Added method to convert actions into a preprocessing pipeline :pr:`2968`
    * Fixes
        * Fixed bug where partial dependence was not respecting the ww schema :pr:`2929`
        * Fixed ``calculate_permutation_importance`` for datetimes on ``StandardScaler`` :pr:`2938`
        * Fixed ``SelectColumns`` to only select available features for feature selection in ``DefaultAlgorithm`` :pr:`2944`
        * Fixed ``DropColumns`` component not receiving parameters in ``DefaultAlgorithm`` :pr:`2945`
        * Fixed bug where trained binary thresholds were not being returned by ``get_pipeline`` or ``clone`` :pr:`2948`
        * Fixed bug where ``Oversampler`` selected ww logical categorical instead of ww semantic category :pr:`2946`
    * Changes
        * Changed ``make_pipeline`` function to place the ``DateTimeFeaturizer`` prior to the ``Imputer`` so that ``NaN`` dates can be imputed :pr:`2909`
        * Refactored ``OutliersDataCheck`` and ``HighlyNullDataCheck`` to add more descriptive metadata :pr:`2907`
        * Bumped minimum version of ``dask`` from 2021.2.0 to 2021.10.0 :pr:`2978`
    * Documentation Changes
        * Added back Future Release section to release notes :pr:`2927`
        * Updated CI to run doctest (docstring tests) and apply necessary fixes to docstrings :pr:`2933`
        * Added documentation for ``BinaryClassificationPipeline`` thresholding :pr:`2937`
    * Testing Changes
        * Fixed dependency checker to catch full names of packages :pr:`2930`
        * Refactored ``build_conda_pkg`` to work from a local recipe :pr:`2925`
        * Refactored component test for different environments :pr:`2957`

.. warning::

    **Breaking Changes**
        * Standardized data check messages and added default "rows" and "columns" to data check message details dictionary. This may change the number of messages returned from a data check. :pr:`2869`


**v0.35.0 Oct. 14, 2021**
    * Enhancements
        * Added human-readable pipeline explanations to model understanding :pr:`2861`
        * Updated to support Featuretools 1.0.0 and nlp-primitives 2.0.0 :pr:`2848`
    * Fixes
        * Fixed bug where ``long`` mode for the top level search method was not respected :pr:`2875`
        * Pinned ``cmdstan`` to ``0.28.0`` in ``cmdstan-builder`` to prevent future breaking of support for Prophet :pr:`2880`
        * Added ``Jarque-Bera`` to the ``TargetDistributionDataCheck`` :pr:`2891`
    * Changes
        * Updated pipelines to use a label encoder component instead of doing encoding on the pipeline level :pr:`2821`
        * Deleted scikit-learn ensembler :pr:`2819`
        * Refactored pipeline building logic out of ``AutoMLSearch`` and into ``IterativeAlgorithm`` :pr:`2854`
        * Refactored names for methods in ``ComponentGraph`` and ``PipelineBase`` :pr:`2902`
    * Documentation Changes
        * Updated ``install.ipynb`` to reflect flexibility for ``cmdstan`` version installation :pr:`2880`
        * Updated the conda section of our contributing guide :pr:`2899`
    * Testing Changes
        * Updated ``test_all_estimators`` to account for Prophet being allowed for Python 3.9 :pr:`2892`
        * Updated linux tests to use ``cmdstan-builder==0.0.8`` :pr:`2880`

.. warning::

    **Breaking Changes**
        * Updated pipelines to use a label encoder component instead of doing encoding on the pipeline level. This means that pipelines will no longer automatically encode non-numerical targets. Please use a label encoder if working with classification problems and non-numeric targets. :pr:`2821`
        * Deleted scikit-learn ensembler :pr:`2819`
        * ``IterativeAlgorithm`` now requires X, y, problem_type as required arguments as well as sampler_name, allowed_model_families, allowed_component_graphs, max_batches, and verbose as optional arguments :pr:`2854`
        * Changed method names of ``fit_features`` and ``compute_final_component_features`` to ``fit_and_transform_all_but_final`` and ``transform_all_but_final`` in ``ComponentGraph``, and ``compute_estimator_features`` to ``transform_all_but_final`` in pipeline classes :pr:`2902`

**v0.34.0 Sep. 30, 2021**
    * Enhancements
        * Updated to work with Woodwork 0.8.1 :pr:`2783`
        * Added validation that ``training_data`` and ``training_target`` are not ``None`` in prediction explanations :pr:`2787`
        * Added support for training-only components in pipelines and component graphs :pr:`2776`
        * Added default argument for the parameters value for ``ComponentGraph.instantiate`` :pr:`2796`
        * Added ``TIME_SERIES_REGRESSION`` to ``LightGBMRegressor's`` supported problem types :pr:`2793`
        * Provided a JSON representation of a pipeline's DAG structure :pr:`2812`
        * Added validation to holdout data passed to ``predict`` and ``predict_proba`` for time series :pr:`2804`
        * Added information about which row indices are outliers in ``OutliersDataCheck`` :pr:`2818`
        * Added verbose flag to top level ``search()`` method :pr:`2813`
        * Added support for linting jupyter notebooks and clearing the executed cells and empty cells :pr:`2829` :pr:`2837`
        * Added "DROP_ROWS" action to output of ``OutliersDataCheck.validate()`` :pr:`2820`
        * Added the ability of ``AutoMLSearch`` to accept a ``SequentialEngine`` instance as engine input :pr:`2838`
        * Added new label encoder component to EvalML :pr:`2853`
        * Added our own partial dependence implementation :pr:`2834`
    * Fixes
        * Fixed bug where ``calculate_permutation_importance`` was not calculating the right value for pipelines with target transformers :pr:`2782`
        * Fixed bug where transformed target values were not used in ``fit`` for time series pipelines :pr:`2780`
        * Fixed bug where ``score_pipelines`` method of ``AutoMLSearch`` would not work for time series problems :pr:`2786`
        * Removed ``TargetTransformer`` class :pr:`2833`
        * Added tests to verify ``ComponentGraph`` support by pipelines :pr:`2830`
        * Fixed incorrect parameter for baseline regression pipeline in ``AutoMLSearch`` :pr:`2847`
        * Fixed bug where the desired estimator family order was not respected in ``IterativeAlgorithm`` :pr:`2850`
    * Changes
        * Changed woodwork initialization to use partial schemas :pr:`2774`
        * Made ``Transformer.transform()`` an abstract method :pr:`2744`
        * Deleted ``EmptyDataChecks`` class :pr:`2794`
        * Removed data check for checking log distributions in ``make_pipeline`` :pr:`2806`
        * Changed the minimum ``woodwork`` version to 0.8.0 :pr:`2783`
        * Pinned ``woodwork`` version to 0.8.0 :pr:`2832`
        * Removed ``model_family`` attribute from ``ComponentBase`` and transformers :pr:`2828`
        * Limited ``scikit-learn`` until new features and errors can be addressed :pr:`2842`
        * Show DeprecationWarning when Sklearn Ensemblers are called :pr:`2859`
    * Testing Changes
        * Updated matched assertion message regarding monotonic indices in polynomial detrender tests :pr:`2811`
        * Added a test to make sure pip versions match conda versions :pr:`2851`

.. warning::

    **Breaking Changes**
        * Made ``Transformer.transform()`` an abstract method :pr:`2744`
        * Deleted ``EmptyDataChecks`` class :pr:`2794`
        * Removed data check for checking log distributions in ``make_pipeline`` :pr:`2806`


**v0.33.0 Sep. 15, 2021**
    * Fixes
        * Fixed bug where warnings during ``make_pipeline`` were not being raised to the user :pr:`2765`
    * Changes
        * Refactored and removed ``SamplerBase`` class :pr:`2775`
    * Documentation Changes
        * Added docstring linting packages ``pydocstyle`` and ``darglint`` to `make-lint` command :pr:`2670`


**v0.32.1 Sep. 10, 2021**
    * Enhancements
        * Added ``verbose`` flag to ``AutoMLSearch`` to run search in silent mode by default :pr:`2645`
        * Added label encoder to ``XGBoostClassifier`` to remove the warning :pr:`2701`
        * Set ``eval_metric`` to ``logloss`` for ``XGBoostClassifier`` :pr:`2741`
        * Added support for ``woodwork`` versions ``0.7.0`` and ``0.7.1`` :pr:`2743`
        * Changed ``explain_predictions`` functions to display original feature values :pr:`2759`
        * Added ``X_train`` and ``y_train`` to ``graph_prediction_vs_actual_over_time`` and ``get_prediction_vs_actual_over_time_data`` :pr:`2762`
        * Added ``forecast_horizon`` as a required parameter to time series pipelines and ``AutoMLSearch`` :pr:`2697`
        * Added ``predict_in_sample`` and ``predict_proba_in_sample`` methods to time series pipelines to predict on data where the target is known, e.g. cross-validation :pr:`2697`
    * Fixes
        * Fixed bug where ``_catch_warnings`` assumed all warnings were ``PipelineNotUsed`` :pr:`2753`
        * Fixed bug where ``Imputer.transform`` would erase ww typing information prior to handing data to the ``SimpleImputer`` :pr:`2752`
        * Fixed bug where ``Oversampler`` could not be copied :pr:`2755`
    * Changes
        * Deleted ``drop_nan_target_rows`` utility method :pr:`2737`
        * Removed default logging setup and debugging log file :pr:`2645`
        * Changed the default n_jobs value for ``XGBoostClassifier`` and ``XGBoostRegressor`` to 12 :pr:`2757`
        * Changed ``TimeSeriesBaselineEstimator`` to only work on a time series pipeline with a ``DelayedFeaturesTransformer`` :pr:`2697`
        * Added ``X_train`` and ``y_train`` as optional parameters to pipeline ``predict``, ``predict_proba``. Only used for time series pipelines :pr:`2697`
        * Added ``training_data`` and ``training_target`` as optional parameters to ``explain_predictions`` and ``explain_predictions_best_worst`` to support time series pipelines :pr:`2697`
        * Changed time series pipeline predictions to no longer output series/dataframes padded with NaNs. A prediction will be returned for every row in the `X` input :pr:`2697`
    * Documentation Changes
        * Specified installation steps for Prophet :pr:`2713`
        * Added documentation for data exploration on data check actions :pr:`2696`
        * Added a user guide entry for time series modelling :pr:`2697`
    * Testing Changes
        * Fixed flaky ``TargetDistributionDataCheck`` test for very_lognormal distribution :pr:`2748`

.. warning::

    **Breaking Changes**
        * Removed default logging setup and debugging log file :pr:`2645`
        * Added ``X_train`` and ``y_train`` to ``graph_prediction_vs_actual_over_time`` and ``get_prediction_vs_actual_over_time_data`` :pr:`2762`
        * Added ``forecast_horizon`` as a required parameter to time series pipelines and ``AutoMLSearch`` :pr:`2697`
        * Changed ``TimeSeriesBaselineEstimator`` to only work on a time series pipeline with a ``DelayedFeaturesTransformer`` :pr:`2697`
        * Added ``X_train`` and ``y_train`` as required parameters for ``predict`` and ``predict_proba`` in time series pipelines :pr:`2697`
        * Added ``training_data`` and ``training_target`` as required parameters to ``explain_predictions`` and ``explain_predictions_best_worst`` for time series pipelines :pr:`2697`

**v0.32.0 Aug. 31, 2021**
    * Enhancements
        * Allow string for ``engine`` parameter for ``AutoMLSearch``:pr:`2667`
        * Add ``ProphetRegressor`` to AutoML :pr:`2619`
        * Integrated ``DefaultAlgorithm`` into ``AutoMLSearch`` :pr:`2634`
        * Removed SVM "linear" and "precomputed" kernel hyperparameter options, and improved default parameters :pr:`2651`
        * Updated ``ComponentGraph`` initalization to raise ``ValueError`` when user attempts to use ``.y`` for a component that does not produce a tuple output :pr:`2662`
        * Updated to support Woodwork 0.6.0 :pr:`2690`
        * Updated pipeline ``graph()`` to distingush X and y edges :pr:`2654`
        * Added ``DropRowsTransformer`` component :pr:`2692`
        * Added ``DROP_ROWS`` to ``_make_component_list_from_actions`` and clean up metadata :pr:`2694`
        * Add new ensembler component :pr:`2653`
    * Fixes
        * Updated Oversampler logic to select best SMOTE based on component input instead of pipeline input :pr:`2695`
        * Added ability to explicitly close DaskEngine resources to improve runtime and reduce Dask warnings :pr:`2667`
        * Fixed partial dependence bug for ensemble pipelines :pr:`2714`
        * Updated ``TargetLeakageDataCheck`` to maintain user-selected logical types :pr:`2711`
    * Changes
        * Replaced ``SMOTEOversampler``, ``SMOTENOversampler`` and ``SMOTENCOversampler`` with consolidated ``Oversampler`` component :pr:`2695`
        * Removed ``LinearRegressor`` from the list of default ``AutoMLSearch`` estimators due to poor performance :pr:`2660`
    * Documentation Changes
        * Added user guide documentation for using ``ComponentGraph`` and added ``ComponentGraph`` to API reference :pr:`2673`
        * Updated documentation to make parallelization of AutoML clearer :pr:`2667`
    * Testing Changes
        * Removes the process-level parallelism from the ``test_cancel_job`` test :pr:`2666`
        * Installed numba 0.53 in windows CI to prevent problems installing version 0.54 :pr:`2710`

.. warning::

    **Breaking Changes**
        * Renamed the current top level ``search`` method to ``search_iterative`` and defined a new ``search`` method for the ``DefaultAlgorithm`` :pr:`2634`
        * Replaced ``SMOTEOversampler``, ``SMOTENOversampler`` and ``SMOTENCOversampler`` with consolidated ``Oversampler`` component :pr:`2695`
        * Removed ``LinearRegressor`` from the list of default ``AutoMLSearch`` estimators due to poor performance :pr:`2660`

**v0.31.0 Aug. 19, 2021**
    * Enhancements
        * Updated the high variance check in AutoMLSearch to be robust to a variety of objectives and cv scores :pr:`2622`
        * Use Woodwork's outlier detection for the ``OutliersDataCheck`` :pr:`2637`
        * Added ability to utilize instantiated components when creating a pipeline :pr:`2643`
        * Sped up the all Nan and unknown check in ``infer_feature_types`` :pr:`2661`
    * Fixes
    * Changes
        * Deleted ``_put_into_original_order`` helper function :pr:`2639`
        * Refactored time series pipeline code using a time series pipeline base class :pr:`2649`
        * Renamed ``dask_tests`` to ``parallel_tests`` :pr:`2657`
        * Removed commented out code in ``pipeline_meta.py`` :pr:`2659`
    * Documentation Changes
        * Add complete install command to README and Install section :pr:`2627`
        * Cleaned up documentation for ``MulticollinearityDataCheck`` :pr:`2664`
    * Testing Changes
        * Speed up CI by splitting Prophet tests into a separate workflow in GitHub :pr:`2644`

.. warning::

    **Breaking Changes**
        * ``TimeSeriesRegressionPipeline`` no longer inherits from ``TimeSeriesRegressionPipeline`` :pr:`2649`


**v0.30.2 Aug. 16, 2021**
    * Fixes
        * Updated changelog and version numbers to match the release.  Release 0.30.1 was release erroneously without a change to the version numbers.  0.30.2 replaces it.

**v0.30.1 Aug. 12, 2021**
    * Enhancements
        * Added ``DatetimeFormatDataCheck`` for time series problems :pr:`2603`
        * Added ``ProphetRegressor`` to estimators :pr:`2242`
        * Updated ``ComponentGraph`` to handle not calling samplers' transform during predict, and updated samplers' transform methods s.t. ``fit_transform`` is equivalent to ``fit(X, y).transform(X, y)`` :pr:`2583`
        * Updated ``ComponentGraph`` ``_validate_component_dict`` logic to be stricter about input values :pr:`2599`
        * Patched bug in ``xgboost`` estimators where predicting on a feature matrix of only booleans would throw an exception. :pr:`2602`
        * Updated ``ARIMARegressor`` to use relative forecasting to predict values :pr:`2613`
        * Added support for creating pipelines without an estimator as the final component and added ``transform(X, y)`` method to pipelines and component graphs :pr:`2625`
        * Updated to support Woodwork 0.5.1 :pr:`2610`
    * Fixes
        * Updated ``AutoMLSearch`` to drop ``ARIMARegressor`` from ``allowed_estimators`` if an incompatible frequency is detected :pr:`2632`
        * Updated ``get_best_sampler_for_data`` to consider all non-numeric datatypes as categorical for SMOTE :pr:`2590`
        * Fixed inconsistent test results from `TargetDistributionDataCheck` :pr:`2608`
        * Adopted vectorized pd.NA checking for Woodwork 0.5.1 support :pr:`2626`
        * Pinned upper version of astroid to 2.6.6 to keep ReadTheDocs working. :pr:`2638`
    * Changes
        * Renamed SMOTE samplers to SMOTE oversampler :pr:`2595`
        * Changed ``partial_dependence`` and ``graph_partial_dependence`` to raise a ``PartialDependenceError`` instead of ``ValueError``. This is not a breaking change because ``PartialDependenceError`` is a subclass of ``ValueError`` :pr:`2604`
        * Cleaned up code duplication in ``ComponentGraph`` :pr:`2612`
        * Stored predict_proba results in .x for intermediate estimators in ComponentGraph :pr:`2629`
    * Documentation Changes
        * To avoid local docs build error, only add warning disable and download headers on ReadTheDocs builds, not locally :pr:`2617`
    * Testing Changes
        * Updated partial_dependence tests to change the element-wise comparison per the Plotly 5.2.1 upgrade :pr:`2638`
        * Changed the lint CI job to only check against python 3.9 via the `-t` flag :pr:`2586`
        * Installed Prophet in linux nightlies test and fixed ``test_all_components`` :pr:`2598`
        * Refactored and fixed all ``make_pipeline`` tests to assert correct order and address new Woodwork Unknown type inference :pr:`2572`
        * Removed ``component_graphs`` as a global variable in ``test_component_graphs.py`` :pr:`2609`

.. warning::

    **Breaking Changes**
        * Renamed SMOTE samplers to SMOTE oversampler. Please use ``SMOTEOversampler``, ``SMOTENCOversampler``, ``SMOTENOversampler`` instead of ``SMOTESampler``, ``SMOTENCSampler``, and ``SMOTENSampler`` :pr:`2595`


**v0.30.0 Aug. 3, 2021**
    * Enhancements
        * Added ``LogTransformer`` and ``TargetDistributionDataCheck`` :pr:`2487`
        * Issue a warning to users when a pipeline parameter passed in isn't used in the pipeline :pr:`2564`
        * Added Gini coefficient as an objective :pr:`2544`
        * Added ``repr`` to ``ComponentGraph`` :pr:`2565`
        * Added components to extract features from ``URL`` and ``EmailAddress`` Logical Types :pr:`2550`
        * Added support for `NaN` values in ``TextFeaturizer`` :pr:`2532`
        * Added ``SelectByType`` transformer :pr:`2531`
        * Added separate thresholds for percent null rows and columns in ``HighlyNullDataCheck`` :pr:`2562`
        * Added support for `NaN` natural language values :pr:`2577`
    * Fixes
        * Raised error message for types ``URL``, ``NaturalLanguage``, and ``EmailAddress`` in ``partial_dependence`` :pr:`2573`
    * Changes
        * Updated ``PipelineBase`` implementation for creating pipelines from a list of components :pr:`2549`
        * Moved ``get_hyperparameter_ranges`` to ``PipelineBase`` class from automl/utils module :pr:`2546`
        * Renamed ``ComponentGraph``'s ``get_parents`` to ``get_inputs`` :pr:`2540`
        * Removed ``ComponentGraph.linearized_component_graph`` and ``ComponentGraph.from_list`` :pr:`2556`
        * Updated ``ComponentGraph`` to enforce requiring `.x` and `.y` inputs for each component in the graph :pr:`2563`
        * Renamed existing ensembler implementation from ``StackedEnsemblers`` to ``SklearnStackedEnsemblers`` :pr:`2578`
    * Documentation Changes
        * Added documentation for ``DaskEngine`` and ``CFEngine`` parallel engines :pr:`2560`
        * Improved detail of ``TextFeaturizer`` docstring and tutorial :pr:`2568`
    * Testing Changes
        * Added test that makes sure ``split_data`` does not shuffle for time series problems :pr:`2552`

.. warning::

    **Breaking Changes**
        * Moved ``get_hyperparameter_ranges`` to ``PipelineBase`` class from automl/utils module :pr:`2546`
        * Renamed ``ComponentGraph``'s ``get_parents`` to ``get_inputs`` :pr:`2540`
        * Removed ``ComponentGraph.linearized_component_graph`` and ``ComponentGraph.from_list`` :pr:`2556`
        * Updated ``ComponentGraph`` to enforce requiring `.x` and `.y` inputs for each component in the graph :pr:`2563`


**v0.29.0 Jul. 21, 2021**
    * Enhancements
        * Updated 1-way partial dependence support for datetime features :pr:`2454`
        * Added details on how to fix error caused by broken ww schema :pr:`2466`
        * Added ability to use built-in pickle for saving AutoMLSearch :pr:`2463`
        * Updated our components and component graphs to use latest features of ww 0.4.1, e.g. ``concat_columns`` and drop in-place. :pr:`2465`
        * Added new, concurrent.futures based engine for parallel AutoML :pr:`2506`
        * Added support for new Woodwork ``Unknown`` type in AutoMLSearch :pr:`2477`
        * Updated our components with an attribute that describes if they modify features or targets and can be used in list API for pipeline initialization :pr:`2504`
        * Updated ``ComponentGraph`` to accept X and y as inputs :pr:`2507`
        * Removed unused ``TARGET_BINARY_INVALID_VALUES`` from ``DataCheckMessageCode`` enum and fixed formatting of objective documentation :pr:`2520`
        * Added ``EvalMLAlgorithm`` :pr:`2525`
        * Added support for `NaN` values in ``TextFeaturizer`` :pr:`2532`
    * Fixes
        * Fixed ``FraudCost`` objective and reverted threshold optimization method for binary classification to ``Golden`` :pr:`2450`
        * Added custom exception message for partial dependence on features with scales that are too small :pr:`2455`
        * Ensures the typing for Ordinal and Datetime ltypes are passed through _retain_custom_types_and_initalize_woodwork :pr:`2461`
        * Updated to work with Pandas 1.3.0 :pr:`2442`
        * Updated to work with sktime 0.7.0 :pr:`2499`
    * Changes
        * Updated XGBoost dependency to ``>=1.4.2`` :pr:`2484`, :pr:`2498`
        * Added a ``DeprecationWarning`` about deprecating the list API for ``ComponentGraph`` :pr:`2488`
        * Updated ``make_pipeline`` for AutoML to create dictionaries, not lists, to initialize pipelines :pr:`2504`
        * No longer installing graphviz on windows in our CI pipelines because release 0.17 breaks windows 3.7 :pr:`2516`
    * Documentation Changes
        * Moved docstrings from ``__init__`` to class pages, added missing docstrings for missing classes, and updated missing default values :pr:`2452`
        * Build documentation with sphinx-autoapi :pr:`2458`
        * Change ``autoapi_ignore`` to only ignore files in ``evalml/tests/*`` :pr:`2530`
    * Testing Changes
        * Fixed flaky dask tests :pr:`2471`
        * Removed shellcheck action from ``build_conda_pkg`` action :pr:`2514`
        * Added a tmp_dir fixture that deletes its contents after tests run :pr:`2505`
        * Added a test that makes sure all pipelines in ``AutoMLSearch`` get the same data splits :pr:`2513`
        * Condensed warning output in test logs :pr:`2521`

.. warning::

    **Breaking Changes**
        * `NaN` values in the `Natural Language` type are no longer supported by the Imputer with the pandas upgrade. :pr:`2477`

**v0.28.0 Jul. 2, 2021**
    * Enhancements
        * Added support for showing a Individual Conditional Expectations plot when graphing Partial Dependence :pr:`2386`
        * Exposed ``thread_count`` for Catboost estimators as ``n_jobs`` parameter :pr:`2410`
        * Updated Objectives API to allow for sample weighting :pr:`2433`
    * Fixes
        * Deleted unreachable line from ``IterativeAlgorithm`` :pr:`2464`
    * Changes
        * Pinned Woodwork version between 0.4.1 and 0.4.2 :pr:`2460`
        * Updated psutils minimum version in requirements :pr:`2438`
        * Updated ``log_error_callback`` to not include filepath in logged message :pr:`2429`
    * Documentation Changes
        * Sped up docs :pr:`2430`
        * Removed mentions of ``DataTable`` and ``DataColumn`` from the docs :pr:`2445`
    * Testing Changes
        * Added slack integration for nightlies tests :pr:`2436`
        * Changed ``build_conda_pkg`` CI job to run only when dependencies are updates :pr:`2446`
        * Updated workflows to store pytest runtimes as test artifacts :pr:`2448`
        * Added ``AutoMLTestEnv`` test fixture for making it easy to mock automl tests :pr:`2406`

**v0.27.0 Jun. 22, 2021**
    * Enhancements
        * Adds force plots for prediction explanations :pr:`2157`
        * Removed self-reference from ``AutoMLSearch`` :pr:`2304`
        * Added support for nonlinear pipelines for ``generate_pipeline_code`` :pr:`2332`
        * Added ``inverse_transform`` method to pipelines :pr:`2256`
        * Add optional automatic update checker :pr:`2350`
        * Added ``search_order`` to ``AutoMLSearch``'s ``rankings`` and ``full_rankings`` tables :pr:`2345`
        * Updated threshold optimization method for binary classification :pr:`2315`
        * Updated demos to pull data from S3 instead of including demo data in package :pr:`2387`
        * Upgrade woodwork version to v0.4.1 :pr:`2379`
    * Fixes
        * Preserve user-specified woodwork types throughout pipeline fit/predict :pr:`2297`
        * Fixed ``ComponentGraph`` appending target to ``final_component_features`` if there is a component that returns both X and y :pr:`2358`
        * Fixed partial dependence graph method failing on multiclass problems when the class labels are numeric :pr:`2372`
        * Added ``thresholding_objective`` argument to ``AutoMLSearch`` for binary classification problems :pr:`2320`
        * Added change for ``k_neighbors`` parameter in SMOTE Oversamplers to automatically handle small samples :pr:`2375`
        * Changed naming for ``Logistic Regression Classifier`` file :pr:`2399`
        * Pinned pytest-timeout to fix minimum dependence checker :pr:`2425`
        * Replaced ``Elastic Net Classifier`` base class with ``Logistsic Regression`` to avoid ``NaN`` outputs :pr:`2420`
    * Changes
        * Cleaned up ``PipelineBase``'s ``component_graph`` and ``_component_graph`` attributes. Updated ``PipelineBase`` ``__repr__`` and added ``__eq__`` for ``ComponentGraph`` :pr:`2332`
        * Added and applied  ``black`` linting package to the EvalML repo in place of ``autopep8`` :pr:`2306`
        * Separated `custom_hyperparameters` from pipelines and added them as an argument to ``AutoMLSearch`` :pr:`2317`
        * Replaced `allowed_pipelines` with `allowed_component_graphs` :pr:`2364`
        * Removed private method ``_compute_features_during_fit`` from ``PipelineBase`` :pr:`2359`
        * Updated ``compute_order`` in ``ComponentGraph`` to be a read-only property :pr:`2408`
        * Unpinned PyZMQ version in requirements.txt :pr:`2389`
        * Uncapping LightGBM version in requirements.txt :pr:`2405`
        * Updated minimum version of plotly :pr:`2415`
        * Removed ``SensitivityLowAlert`` objective from core objectives :pr:`2418`
    * Documentation Changes
        * Fixed lead scoring weights in the demos documentation :pr:`2315`
        * Fixed start page code and description dataset naming discrepancy :pr:`2370`
    * Testing Changes
        * Update minimum unit tests to run on all pull requests :pr:`2314`
        * Pass token to authorize uploading of codecov reports :pr:`2344`
        * Add ``pytest-timeout``. All tests that run longer than 6 minutes will fail. :pr:`2374`
        * Separated the dask tests out into separate github action jobs to isolate dask failures. :pr:`2376`
        * Refactored dask tests :pr:`2377`
        * Added the combined dask/non-dask unit tests back and renamed the dask only unit tests. :pr:`2382`
        * Sped up unit tests and split into separate jobs :pr:`2365`
        * Change CI job names, run lint for python 3.9, run nightlies on python 3.8 at 3am EST :pr:`2395` :pr:`2398`
        * Set fail-fast to false for CI jobs that run for PRs :pr:`2402`

.. warning::

    **Breaking Changes**
        * `AutoMLSearch` will accept `allowed_component_graphs` instead of `allowed_pipelines` :pr:`2364`
        * Removed ``PipelineBase``'s ``_component_graph`` attribute. Updated ``PipelineBase`` ``__repr__`` and added ``__eq__`` for ``ComponentGraph`` :pr:`2332`
        * `pipeline_parameters` will no longer accept `skopt.space` variables since hyperparameter ranges will now be specified through `custom_hyperparameters` :pr:`2317`

**v0.25.0 Jun. 01, 2021**
    * Enhancements
        * Upgraded minimum woodwork to version 0.3.1. Previous versions will not be supported :pr:`2181`
        * Added a new callback parameter for ``explain_predictions_best_worst`` :pr:`2308`
    * Fixes
    * Changes
        * Deleted the ``return_pandas`` flag from our demo data loaders :pr:`2181`
        * Moved ``default_parameters`` to ``ComponentGraph`` from ``PipelineBase`` :pr:`2307`
    * Documentation Changes
        * Updated the release procedure documentation :pr:`2230`
    * Testing Changes
        * Ignoring ``test_saving_png_file`` while building conda package :pr:`2323`

.. warning::

    **Breaking Changes**
        * Deleted the ``return_pandas`` flag from our demo data loaders :pr:`2181`
        * Upgraded minimum woodwork to version 0.3.1. Previous versions will not be supported :pr:`2181`
        * Due to the weak-ref in woodwork, set the result of ``infer_feature_types`` to a variable before accessing woodwork :pr:`2181`

**v0.24.2 May. 24, 2021**
    * Enhancements
        * Added oversamplers to AutoMLSearch :pr:`2213` :pr:`2286`
        * Added dictionary input functionality for ``Undersampler`` component :pr:`2271`
        * Changed the default parameter values for ``Elastic Net Classifier`` and ``Elastic Net Regressor`` :pr:`2269`
        * Added dictionary input functionality for the Oversampler components :pr:`2288`
    * Fixes
        * Set default `n_jobs` to 1 for `StackedEnsembleClassifier` and `StackedEnsembleRegressor` until fix for text-based parallelism in sklearn stacking can be found :pr:`2295`
    * Changes
        * Updated ``start_iteration_callback`` to accept a pipeline instance instead of a pipeline class and no longer accept pipeline parameters as a parameter :pr:`2290`
        * Refactored ``calculate_permutation_importance`` method and add per-column permutation importance method :pr:`2302`
        * Updated logging information in ``AutoMLSearch.__init__`` to clarify pipeline generation :pr:`2263`
    * Documentation Changes
        * Minor changes to the release procedure :pr:`2230`
    * Testing Changes
        * Use codecov action to update coverage reports :pr:`2238`
        * Removed MarkupSafe dependency version pin from requirements.txt and moved instead into RTD docs build CI :pr:`2261`

.. warning::

    **Breaking Changes**
        * Updated ``start_iteration_callback`` to accept a pipeline instance instead of a pipeline class and no longer accept pipeline parameters as a parameter :pr:`2290`
        * Moved ``default_parameters`` to ``ComponentGraph`` from ``PipelineBase``. A pipeline's ``default_parameters`` is now accessible via ``pipeline.component_graph.default_parameters`` :pr:`2307`


**v0.24.1 May. 16, 2021**
    * Enhancements
        * Integrated ``ARIMARegressor`` into AutoML :pr:`2009`
        * Updated ``HighlyNullDataCheck`` to also perform a null row check :pr:`2222`
        * Set ``max_depth`` to 1 in calls to featuretools dfs :pr:`2231`
    * Fixes
        * Removed data splitter sampler calls during training :pr:`2253`
        * Set minimum required version for for pyzmq, colorama, and docutils :pr:`2254`
        * Changed BaseSampler to return None instead of y :pr:`2272`
    * Changes
        * Removed ensemble split and indices in ``AutoMLSearch`` :pr:`2260`
        * Updated pipeline ``repr()`` and ``generate_pipeline_code`` to return pipeline instances without generating custom pipeline class :pr:`2227`
    * Documentation Changes
        * Capped Sphinx version under 4.0.0 :pr:`2244`
    * Testing Changes
        * Change number of cores for pytest from 4 to 2 :pr:`2266`
        * Add minimum dependency checker to generate minimum requirement files :pr:`2267`
        * Add unit tests with minimum dependencies  :pr:`2277`


**v0.24.0 May. 04, 2021**
    * Enhancements
        * Added `date_index` as a required parameter for TimeSeries problems :pr:`2217`
        * Have the ``OneHotEncoder`` return the transformed columns as booleans rather than floats :pr:`2170`
        * Added Oversampler transformer component to EvalML :pr:`2079`
        * Added Undersampler to AutoMLSearch, as well as arguments ``_sampler_method`` and ``sampler_balanced_ratio`` :pr:`2128`
        * Updated prediction explanations functions to allow pipelines with XGBoost estimators :pr:`2162`
        * Added partial dependence for datetime columns :pr:`2180`
        * Update precision-recall curve with positive label index argument, and fix for 2d predicted probabilities :pr:`2090`
        * Add pct_null_rows to ``HighlyNullDataCheck`` :pr:`2211`
        * Added a standalone AutoML `search` method for convenience, which runs data checks and then runs automl :pr:`2152`
        * Make the first batch of AutoML have a predefined order, with linear models first and complex models last :pr:`2223` :pr:`2225`
        * Added sampling dictionary support to ``BalancedClassficationSampler`` :pr:`2235`
    * Fixes
        * Fixed partial dependence not respecting grid resolution parameter for numerical features :pr:`2180`
        * Enable prediction explanations for catboost for multiclass problems :pr:`2224`
    * Changes
        * Deleted baseline pipeline classes :pr:`2202`
        * Reverting user specified date feature PR :pr:`2155` until `pmdarima` installation fix is found :pr:`2214`
        * Updated pipeline API to accept component graph and other class attributes as instance parameters. Old pipeline API still works but will not be supported long-term. :pr:`2091`
        * Removed all old datasplitters from EvalML :pr:`2193`
        * Deleted ``make_pipeline_from_components`` :pr:`2218`
    * Documentation Changes
        * Renamed dataset to clarify that its gzipped but not a tarball :pr:`2183`
        * Updated documentation to use pipeline instances instead of pipeline subclasses :pr:`2195`
        * Updated contributing guide with a note about GitHub Actions permissions :pr:`2090`
        * Updated automl and model understanding user guides :pr:`2090`
    * Testing Changes
        * Use machineFL user token for dependency update bot, and add more reviewers :pr:`2189`


.. warning::

    **Breaking Changes**
        * All baseline pipeline classes (``BaselineBinaryPipeline``, ``BaselineMulticlassPipeline``, ``BaselineRegressionPipeline``, etc.) have been deleted :pr:`2202`
        * Updated pipeline API to accept component graph and other class attributes as instance parameters. Old pipeline API still works but will not be supported long-term. Pipelines can now be initialized by specifying the component graph as the first parameter, and then passing in optional arguments such as ``custom_name``, ``parameters``, etc. For example, ``BinaryClassificationPipeline(["Random Forest Classifier"], parameters={})``.  :pr:`2091`
        * Removed all old datasplitters from EvalML :pr:`2193`
        * Deleted utility method ``make_pipeline_from_components`` :pr:`2218`


**v0.23.0 Apr. 20, 2021**
    * Enhancements
        * Refactored ``EngineBase`` and ``SequentialEngine`` api. Adding ``DaskEngine`` :pr:`1975`.
        * Added optional ``engine`` argument to ``AutoMLSearch`` :pr:`1975`
        * Added a warning about how time series support is still in beta when a user passes in a time series problem to ``AutoMLSearch`` :pr:`2118`
        * Added ``NaturalLanguageNaNDataCheck`` data check :pr:`2122`
        * Added ValueError to ``partial_dependence`` to prevent users from computing partial dependence on columns with all NaNs :pr:`2120`
        * Added standard deviation of cv scores to rankings table :pr:`2154`
    * Fixes
        * Fixed ``BalancedClassificationDataCVSplit``, ``BalancedClassificationDataTVSplit``, and ``BalancedClassificationSampler`` to use ``minority:majority`` ratio instead of ``majority:minority`` :pr:`2077`
        * Fixed bug where two-way partial dependence plots with categorical variables were not working correctly :pr:`2117`
        * Fixed bug where ``hyperparameters`` were not displaying properly for pipelines with a list ``component_graph`` and duplicate components :pr:`2133`
        * Fixed bug where ``pipeline_parameters`` argument in ``AutoMLSearch`` was not applied to pipelines passed in as ``allowed_pipelines`` :pr:`2133`
        * Fixed bug where ``AutoMLSearch`` was not applying custom hyperparameters to pipelines with a list ``component_graph`` and duplicate components :pr:`2133`
    * Changes
        * Removed ``hyperparameter_ranges`` from Undersampler and renamed ``balanced_ratio`` to ``sampling_ratio`` for samplers :pr:`2113`
        * Renamed ``TARGET_BINARY_NOT_TWO_EXAMPLES_PER_CLASS`` data check message code to ``TARGET_MULTICLASS_NOT_TWO_EXAMPLES_PER_CLASS`` :pr:`2126`
        * Modified one-way partial dependence plots of categorical features to display data with a bar plot :pr:`2117`
        * Renamed ``score`` column for ``automl.rankings`` as ``mean_cv_score`` :pr:`2135`
        * Remove 'warning' from docs tool output :pr:`2031`
    * Documentation Changes
        * Fixed ``conf.py`` file :pr:`2112`
        * Added a sentence to the automl user guide stating that our support for time series problems is still in beta. :pr:`2118`
        * Fixed documentation demos :pr:`2139`
        * Update test badge in README to use GitHub Actions :pr:`2150`
    * Testing Changes
        * Fixed ``test_describe_pipeline`` for ``pandas`` ``v1.2.4`` :pr:`2129`
        * Added a GitHub Action for building the conda package :pr:`1870` :pr:`2148`


.. warning::

    **Breaking Changes**
        * Renamed ``balanced_ratio`` to ``sampling_ratio`` for the ``BalancedClassificationDataCVSplit``, ``BalancedClassificationDataTVSplit``, ``BalancedClassficationSampler``, and Undersampler :pr:`2113`
        * Deleted the "errors" key from automl results :pr:`1975`
        * Deleted the ``raise_and_save_error_callback`` and the ``log_and_save_error_callback`` :pr:`1975`
        * Fixed ``BalancedClassificationDataCVSplit``, ``BalancedClassificationDataTVSplit``, and ``BalancedClassificationSampler`` to use minority:majority ratio instead of majority:minority :pr:`2077`


**v0.22.0 Apr. 06, 2021**
    * Enhancements
        * Added a GitHub Action for ``linux_unit_tests``:pr:`2013`
        * Added recommended actions for ``InvalidTargetDataCheck``, updated ``_make_component_list_from_actions`` to address new action, and added ``TargetImputer`` component :pr:`1989`
        * Updated ``AutoMLSearch._check_for_high_variance`` to not emit ``RuntimeWarning`` :pr:`2024`
        * Added exception when pipeline passed to ``explain_predictions`` is a ``Stacked Ensemble`` pipeline :pr:`2033`
        * Added sensitivity at low alert rates as an objective :pr:`2001`
        * Added ``Undersampler`` transformer component :pr:`2030`
    * Fixes
        * Updated Engine's ``train_batch`` to apply undersampling :pr:`2038`
        * Fixed bug in where Time Series Classification pipelines were not encoding targets in ``predict`` and ``predict_proba`` :pr:`2040`
        * Fixed data splitting errors if target is float for classification problems :pr:`2050`
        * Pinned ``docutils`` to <0.17 to fix ReadtheDocs warning issues :pr:`2088`
    * Changes
        * Removed lists as acceptable hyperparameter ranges in ``AutoMLSearch`` :pr:`2028`
        * Renamed "details" to "metadata" for data check actions :pr:`2008`
    * Documentation Changes
        * Catch and suppress warnings in documentation :pr:`1991` :pr:`2097`
        * Change spacing in ``start.ipynb`` to provide clarity for ``AutoMLSearch`` :pr:`2078`
        * Fixed start code on README :pr:`2108`
    * Testing Changes


**v0.21.0 Mar. 24, 2021**
    * Enhancements
        * Changed ``AutoMLSearch`` to default ``optimize_thresholds`` to True :pr:`1943`
        * Added multiple oversampling and undersampling sampling methods as data splitters for imbalanced classification :pr:`1775`
        * Added params to balanced classification data splitters for visibility :pr:`1966`
        * Updated ``make_pipeline`` to not add ``Imputer`` if input data does not have numeric or categorical columns :pr:`1967`
        * Updated ``ClassImbalanceDataCheck`` to better handle multiclass imbalances :pr:`1986`
        * Added recommended actions for the output of data check's ``validate`` method :pr:`1968`
        * Added error message for ``partial_dependence`` when features are mostly the same value :pr:`1994`
        * Updated ``OneHotEncoder`` to drop one redundant feature by default for features with two categories :pr:`1997`
        * Added a ``PolynomialDecomposer`` component :pr:`1992`
        * Added ``DateTimeNaNDataCheck`` data check :pr:`2039`
    * Fixes
        * Changed best pipeline to train on the entire dataset rather than just ensemble indices for ensemble problems :pr:`2037`
        * Updated binary classification pipelines to use objective decision function during scoring of custom objectives :pr:`1934`
    * Changes
        * Removed ``data_checks`` parameter, ``data_check_results`` and data checks logic from ``AutoMLSearch`` :pr:`1935`
        * Deleted ``random_state`` argument :pr:`1985`
        * Updated Woodwork version requirement to ``v0.0.11`` :pr:`1996`
    * Documentation Changes
    * Testing Changes
        * Removed ``build_docs`` CI job in favor of RTD GH builder :pr:`1974`
        * Added tests to confirm support for Python 3.9 :pr:`1724`
        * Added tests to support Dask AutoML/Engine :pr:`1990`
        * Changed ``build_conda_pkg`` job to use ``latest_release_changes`` branch in the feedstock. :pr:`1979`

.. warning::

    **Breaking Changes**
        * Changed ``AutoMLSearch`` to default ``optimize_thresholds`` to True :pr:`1943`
        * Removed ``data_checks`` parameter, ``data_check_results`` and data checks logic from ``AutoMLSearch``. To run the data checks which were previously run by default in ``AutoMLSearch``, please call ``DefaultDataChecks().validate(X_train, y_train)`` or take a look at our documentation for more examples. :pr:`1935`
        * Deleted ``random_state`` argument :pr:`1985`

**v0.20.0 Mar. 10, 2021**
    * Enhancements
        * Added a GitHub Action for Detecting dependency changes :pr:`1933`
        * Create a separate CV split to train stacked ensembler on for AutoMLSearch :pr:`1814`
        * Added a GitHub Action for Linux unit tests :pr:`1846`
        * Added ``ARIMARegressor`` estimator :pr:`1894`
        * Added ``DataCheckAction`` class and ``DataCheckActionCode`` enum :pr:`1896`
        * Updated ``Woodwork`` requirement to ``v0.0.10`` :pr:`1900`
        * Added ``BalancedClassificationDataCVSplit`` and ``BalancedClassificationDataTVSplit`` to AutoMLSearch :pr:`1875`
        * Update default classification data splitter to use downsampling for highly imbalanced data :pr:`1875`
        * Updated ``describe_pipeline`` to return more information, including ``id`` of pipelines used for ensemble models :pr:`1909`
        * Added utility method to create list of components from a list of ``DataCheckAction`` :pr:`1907`
        * Updated ``validate`` method to include a ``action`` key in returned dictionary for all ``DataCheck``and ``DataChecks`` :pr:`1916`
        * Aggregating the shap values for predictions that we know the provenance of, e.g. OHE, text, and date-time. :pr:`1901`
        * Improved error message when custom objective is passed as a string in ``pipeline.score`` :pr:`1941`
        * Added ``score_pipelines`` and ``train_pipelines`` methods to ``AutoMLSearch`` :pr:`1913`
        * Added support for ``pandas`` version 1.2.0 :pr:`1708`
        * Added ``score_batch`` and ``train_batch`` abstact methods to ``EngineBase`` and implementations in ``SequentialEngine`` :pr:`1913`
        * Added ability to handle index columns in ``AutoMLSearch`` and ``DataChecks`` :pr:`2138`
    * Fixes
        * Removed CI check for ``check_dependencies_updated_linux`` :pr:`1950`
        * Added metaclass for time series pipelines and fix binary classification pipeline ``predict`` not using objective if it is passed as a named argument :pr:`1874`
        * Fixed stack trace in prediction explanation functions caused by mixed string/numeric pandas column names :pr:`1871`
        * Fixed stack trace caused by passing pipelines with duplicate names to ``AutoMLSearch`` :pr:`1932`
        * Fixed ``AutoMLSearch.get_pipelines`` returning pipelines with the same attributes :pr:`1958`
    * Changes
        * Reversed GitHub Action for Linux unit tests until a fix for report generation is found :pr:`1920`
        * Updated ``add_results`` in ``AutoMLAlgorithm`` to take in entire pipeline results dictionary from ``AutoMLSearch`` :pr:`1891`
        * Updated ``ClassImbalanceDataCheck`` to look for severe class imbalance scenarios :pr:`1905`
        * Deleted the ``explain_prediction`` function :pr:`1915`
        * Removed ``HighVarianceCVDataCheck`` and convered it to an ``AutoMLSearch`` method instead :pr:`1928`
        * Removed warning in ``InvalidTargetDataCheck`` returned when numeric binary classification targets are not (0, 1) :pr:`1959`
    * Documentation Changes
        * Updated ``model_understanding.ipynb`` to demo the two-way partial dependence capability :pr:`1919`
    * Testing Changes

.. warning::

    **Breaking Changes**
        * Deleted the ``explain_prediction`` function :pr:`1915`
        * Removed ``HighVarianceCVDataCheck`` and convered it to an ``AutoMLSearch`` method instead :pr:`1928`
        * Added ``score_batch`` and ``train_batch`` abstact methods to ``EngineBase``. These need to be implemented in Engine subclasses :pr:`1913`


**v0.19.0 Feb. 23, 2021**
    * Enhancements
        * Added a GitHub Action for Python windows unit tests :pr:`1844`
        * Added a GitHub Action for checking updated release notes :pr:`1849`
        * Added a GitHub Action for Python lint checks :pr:`1837`
        * Adjusted ``explain_prediction``, ``explain_predictions`` and ``explain_predictions_best_worst`` to handle timeseries problems. :pr:`1818`
        * Updated ``InvalidTargetDataCheck`` to check for mismatched indices in target and features :pr:`1816`
        * Updated ``Woodwork`` structures returned from components to support ``Woodwork`` logical type overrides set by the user :pr:`1784`
        * Updated estimators to keep track of input feature names during ``fit()`` :pr:`1794`
        * Updated ``visualize_decision_tree`` to include feature names in output :pr:`1813`
        * Added ``is_bounded_like_percentage`` property for objectives. If true, the ``calculate_percent_difference`` method will return the absolute difference rather than relative difference :pr:`1809`
        * Added full error traceback to AutoMLSearch logger file :pr:`1840`
        * Changed ``TargetEncoder`` to preserve custom indices in the data :pr:`1836`
        * Refactored ``explain_predictions`` and ``explain_predictions_best_worst`` to only compute features once for all rows that need to be explained :pr:`1843`
        * Added custom random undersampler data splitter for classification :pr:`1857`
        * Updated ``OutliersDataCheck`` implementation to calculate the probability of having no outliers :pr:`1855`
        * Added ``Engines`` pipeline processing API :pr:`1838`
    * Fixes
        * Changed EngineBase random_state arg to random_seed and same for user guide docs :pr:`1889`
    * Changes
        * Modified ``calculate_percent_difference`` so that division by 0 is now inf rather than nan :pr:`1809`
        * Removed ``text_columns`` parameter from ``LSA`` and ``TextFeaturizer`` components :pr:`1652`
        * Added ``random_seed`` as an argument to our automl/pipeline/component API. Using ``random_state`` will raise a warning :pr:`1798`
        * Added ``DataCheckError`` message in ``InvalidTargetDataCheck`` if input target is None and removed exception raised :pr:`1866`
    * Documentation Changes
    * Testing Changes
        * Added back coverage for ``_get_feature_provenance`` in ``TextFeaturizer`` after ``text_columns`` was removed :pr:`1842`
        * Pin graphviz version for windows builds :pr:`1847`
        * Unpin graphviz version for windows builds :pr:`1851`

.. warning::

    **Breaking Changes**
        * Added a deprecation warning to ``explain_prediction``. It will be deleted in the next release. :pr:`1860`


**v0.18.2 Feb. 10, 2021**
    * Enhancements
        * Added uniqueness score data check :pr:`1785`
        * Added "dataframe" output format for prediction explanations :pr:`1781`
        * Updated LightGBM estimators to handle ``pandas.MultiIndex`` :pr:`1770`
        * Sped up permutation importance for some pipelines :pr:`1762`
        * Added sparsity data check :pr:`1797`
        * Confirmed support for threshold tuning for binary time series classification problems :pr:`1803`
    * Fixes
    * Changes
    * Documentation Changes
        * Added section on conda to the contributing guide :pr:`1771`
        * Updated release process to reflect freezing `main` before perf tests :pr:`1787`
        * Moving some prs to the right section of the release notes :pr:`1789`
        * Tweak README.md. :pr:`1800`
        * Fixed back arrow on install page docs :pr:`1795`
        * Fixed docstring for `ClassImbalanceDataCheck.validate()` :pr:`1817`
    * Testing Changes

**v0.18.1 Feb. 1, 2021**
    * Enhancements
        * Added ``graph_t_sne`` as a visualization tool for high dimensional data :pr:`1731`
        * Added the ability to see the linear coefficients of features in linear models terms :pr:`1738`
        * Added support for ``scikit-learn`` ``v0.24.0`` :pr:`1733`
        * Added support for ``scipy`` ``v1.6.0`` :pr:`1752`
        * Added SVM Classifier and Regressor to estimators :pr:`1714` :pr:`1761`
    * Fixes
        * Addressed bug with ``partial_dependence`` and categorical data with more categories than grid resolution :pr:`1748`
        * Removed ``random_state`` arg from ``get_pipelines`` in ``AutoMLSearch`` :pr:`1719`
        * Pinned pyzmq at less than 22.0.0 till we add support :pr:`1756`
    * Changes
        * Updated components and pipelines to return ``Woodwork`` data structures :pr:`1668`
        * Updated ``clone()`` for pipelines and components to copy over random state automatically :pr:`1753`
        * Dropped support for Python version 3.6 :pr:`1751`
        * Removed deprecated ``verbose`` flag from ``AutoMLSearch`` parameters :pr:`1772`
    * Documentation Changes
        * Add Twitter and Github link to documentation toolbar :pr:`1754`
        * Added Open Graph info to documentation :pr:`1758`
    * Testing Changes

.. warning::

    **Breaking Changes**
        * Components and pipelines return ``Woodwork`` data structures instead of ``pandas`` data structures :pr:`1668`
        * Python 3.6 will not be actively supported due to discontinued support from EvalML dependencies.
        * Deprecated ``verbose`` flag is removed for ``AutoMLSearch`` :pr:`1772`


**v0.18.0 Jan. 26, 2021**
    * Enhancements
        * Added RMSLE, MSLE, and MAPE to core objectives while checking for negative target values in ``invalid_targets_data_check`` :pr:`1574`
        * Added validation checks for binary problems with regression-like datasets and multiclass problems without true multiclass targets in ``invalid_targets_data_check`` :pr:`1665`
        * Added time series support for ``make_pipeline`` :pr:`1566`
        * Added target name for output of pipeline ``predict`` method :pr:`1578`
        * Added multiclass check to ``InvalidTargetDataCheck`` for two examples per class :pr:`1596`
        * Added support for ``graphviz`` ``v0.16`` :pr:`1657`
        * Enhanced time series pipelines to accept empty features :pr:`1651`
        * Added KNN Classifier to estimators. :pr:`1650`
        * Added support for list inputs for objectives :pr:`1663`
        * Added support for ``AutoMLSearch`` to handle time series classification pipelines :pr:`1666`
        * Enhanced ``DelayedFeaturesTransformer`` to encode categorical features and targets before delaying them :pr:`1691`
        * Added 2-way dependence plots. :pr:`1690`
        * Added ability to directly iterate through components within Pipelines :pr:`1583`
    * Fixes
        * Fixed inconsistent attributes and added Exceptions to docs :pr:`1673`
        * Fixed ``TargetLeakageDataCheck`` to use Woodwork ``mutual_information`` rather than using Pandas' Pearson Correlation :pr:`1616`
        * Fixed thresholding for pipelines in ``AutoMLSearch`` to only threshold binary classification pipelines :pr:`1622` :pr:`1626`
        * Updated ``load_data`` to return Woodwork structures and update default parameter value for ``index`` to ``None`` :pr:`1610`
        * Pinned scipy at < 1.6.0 while we work on adding support :pr:`1629`
        * Fixed data check message formatting in ``AutoMLSearch`` :pr:`1633`
        * Addressed stacked ensemble component for ``scikit-learn`` v0.24 support by setting ``shuffle=True`` for default CV :pr:`1613`
        * Fixed bug where ``Imputer`` reset the index on ``X`` :pr:`1590`
        * Fixed ``AutoMLSearch`` stacktrace when a cutom objective was passed in as a primary objective or additional objective :pr:`1575`
        * Fixed custom index bug for ``MAPE`` objective :pr:`1641`
        * Fixed index bug for ``TextFeaturizer`` and ``LSA`` components :pr:`1644`
        * Limited ``load_fraud`` dataset loaded into ``automl.ipynb`` :pr:`1646`
        * ``add_to_rankings`` updates ``AutoMLSearch.best_pipeline`` when necessary :pr:`1647`
        * Fixed bug where time series baseline estimators were not receiving ``gap`` and ``max_delay`` in ``AutoMLSearch`` :pr:`1645`
        * Fixed jupyter notebooks to help the RTD buildtime :pr:`1654`
        * Added ``positive_only`` objectives to ``non_core_objectives`` :pr:`1661`
        * Fixed stacking argument ``n_jobs`` for IterativeAlgorithm :pr:`1706`
        * Updated CatBoost estimators to return self in ``.fit()`` rather than the underlying model for consistency :pr:`1701`
        * Added ability to initialize pipeline parameters in ``AutoMLSearch`` constructor :pr:`1676`
    * Changes
        * Added labeling to ``graph_confusion_matrix`` :pr:`1632`
        * Rerunning search for ``AutoMLSearch`` results in a message thrown rather than failing the search, and removed ``has_searched`` property :pr:`1647`
        * Changed tuner class to allow and ignore single parameter values as input :pr:`1686`
        * Capped LightGBM version limit to remove bug in docs :pr:`1711`
        * Removed support for `np.random.RandomState` in EvalML :pr:`1727`
    * Documentation Changes
        * Update Model Understanding in the user guide to include ``visualize_decision_tree`` :pr:`1678`
        * Updated docs to include information about ``AutoMLSearch`` callback parameters and methods :pr:`1577`
        * Updated docs to prompt users to install graphiz on Mac :pr:`1656`
        * Added ``infer_feature_types`` to the ``start.ipynb`` guide :pr:`1700`
        * Added multicollinearity data check to API reference and docs :pr:`1707`
    * Testing Changes

.. warning::

    **Breaking Changes**
        * Removed ``has_searched`` property from ``AutoMLSearch`` :pr:`1647`
        * Components and pipelines return ``Woodwork`` data structures instead of ``pandas`` data structures :pr:`1668`
        * Removed support for `np.random.RandomState` in EvalML. Rather than passing ``np.random.RandomState`` as component and pipeline random_state values, we use int random_seed :pr:`1727`


**v0.17.0 Dec. 29, 2020**
    * Enhancements
        * Added ``save_plot`` that allows for saving figures from different backends :pr:`1588`
        * Added ``LightGBM Regressor`` to regression components :pr:`1459`
        * Added ``visualize_decision_tree`` for tree visualization with ``decision_tree_data_from_estimator`` and ``decision_tree_data_from_pipeline`` to reformat tree structure output :pr:`1511`
        * Added `DFS Transformer` component into transformer components :pr:`1454`
        * Added ``MAPE`` to the standard metrics for time series problems and update objectives :pr:`1510`
        * Added ``graph_prediction_vs_actual_over_time`` and ``get_prediction_vs_actual_over_time_data`` to the model understanding module for time series problems :pr:`1483`
        * Added a ``ComponentGraph`` class that will support future pipelines as directed acyclic graphs :pr:`1415`
        * Updated data checks to accept ``Woodwork`` data structures :pr:`1481`
        * Added parameter to ``InvalidTargetDataCheck`` to show only top unique values rather than all unique values :pr:`1485`
        * Added multicollinearity data check :pr:`1515`
        * Added baseline pipeline and components for time series regression problems :pr:`1496`
        * Added more information to users about ensembling behavior in ``AutoMLSearch`` :pr:`1527`
        * Add woodwork support for more utility and graph methods :pr:`1544`
        * Changed ``DateTimeFeaturizer`` to encode features as int :pr:`1479`
        * Return trained pipelines from ``AutoMLSearch.best_pipeline`` :pr:`1547`
        * Added utility method so that users can set feature types without having to learn about Woodwork directly :pr:`1555`
        * Added Linear Discriminant Analysis transformer for dimensionality reduction :pr:`1331`
        * Added multiclass support for ``partial_dependence`` and ``graph_partial_dependence`` :pr:`1554`
        * Added ``TimeSeriesBinaryClassificationPipeline`` and ``TimeSeriesMulticlassClassificationPipeline`` classes :pr:`1528`
        * Added ``make_data_splitter`` method for easier automl data split customization :pr:`1568`
        * Integrated ``ComponentGraph`` class into Pipelines for full non-linear pipeline support :pr:`1543`
        * Update ``AutoMLSearch`` constructor to take training data instead of ``search`` and ``add_to_leaderboard`` :pr:`1597`
        * Update ``split_data`` helper args :pr:`1597`
        * Add problem type utils ``is_regression``, ``is_classification``, ``is_timeseries`` :pr:`1597`
        * Rename ``AutoMLSearch`` ``data_split`` arg to ``data_splitter`` :pr:`1569`
    * Fixes
        * Fix AutoML not passing CV folds to ``DefaultDataChecks`` for usage by ``ClassImbalanceDataCheck`` :pr:`1619`
        * Fix Windows CI jobs: install ``numba`` via conda, required for ``shap`` :pr:`1490`
        * Added custom-index support for `reset-index-get_prediction_vs_actual_over_time_data` :pr:`1494`
        * Fix ``generate_pipeline_code`` to account for boolean and None differences between Python and JSON :pr:`1524` :pr:`1531`
        * Set max value for plotly and xgboost versions while we debug CI failures with newer versions :pr:`1532`
        * Undo version pinning for plotly :pr:`1533`
        * Fix ReadTheDocs build by updating the version of ``setuptools`` :pr:`1561`
        * Set ``random_state`` of data splitter in AutoMLSearch to take int to keep consistency in the resulting splits :pr:`1579`
        * Pin sklearn version while we work on adding support :pr:`1594`
        * Pin pandas at <1.2.0 while we work on adding support :pr:`1609`
        * Pin graphviz at < 0.16 while we work on adding support :pr:`1609`
    * Changes
        * Reverting ``save_graph`` :pr:`1550` to resolve kaleido build issues :pr:`1585`
        * Update circleci badge to apply to ``main`` :pr:`1489`
        * Added script to generate github markdown for releases :pr:`1487`
        * Updated selection using pandas ``dtypes`` to selecting using Woodwork logical types :pr:`1551`
        * Updated dependencies to fix ``ImportError: cannot import name 'MaskedArray' from 'sklearn.utils.fixes'`` error and to address Woodwork and Featuretool dependencies :pr:`1540`
        * Made ``get_prediction_vs_actual_data()`` a public method :pr:`1553`
        * Updated ``Woodwork`` version requirement to v0.0.7 :pr:`1560`
        * Move data splitters from ``evalml.automl.data_splitters`` to ``evalml.preprocessing.data_splitters`` :pr:`1597`
        * Rename "# Testing" in automl log output to "# Validation" :pr:`1597`
    * Documentation Changes
        * Added partial dependence methods to API reference :pr:`1537`
        * Updated documentation for confusion matrix methods :pr:`1611`
    * Testing Changes
        * Set ``n_jobs=1`` in most unit tests to reduce memory :pr:`1505`

.. warning::

    **Breaking Changes**
        * Updated minimal dependencies: ``numpy>=1.19.1``, ``pandas>=1.1.0``, ``scikit-learn>=0.23.1``, ``scikit-optimize>=0.8.1``
        * Updated ``AutoMLSearch.best_pipeline`` to return a trained pipeline. Pass in ``train_best_pipeline=False`` to AutoMLSearch in order to return an untrained pipeline.
        * Pipeline component instances can no longer be iterated through using ``Pipeline.component_graph`` :pr:`1543`
        * Update ``AutoMLSearch`` constructor to take training data instead of ``search`` and ``add_to_leaderboard`` :pr:`1597`
        * Update ``split_data`` helper args :pr:`1597`
        * Move data splitters from ``evalml.automl.data_splitters`` to ``evalml.preprocessing.data_splitters`` :pr:`1597`
        * Rename ``AutoMLSearch`` ``data_split`` arg to ``data_splitter`` :pr:`1569`



**v0.16.1 Dec. 1, 2020**
    * Enhancements
        * Pin woodwork version to v0.0.6 to avoid breaking changes :pr:`1484`
        * Updated ``Woodwork`` to >=0.0.5 in ``core-requirements.txt`` :pr:`1473`
        * Removed ``copy_dataframe`` parameter for ``Woodwork``, updated ``Woodwork`` to >=0.0.6 in ``core-requirements.txt`` :pr:`1478`
        * Updated ``detect_problem_type`` to use ``pandas.api.is_numeric_dtype`` :pr:`1476`
    * Changes
        * Changed ``make clean`` to delete coverage reports as a convenience for developers :pr:`1464`
        * Set ``n_jobs=-1`` by default for stacked ensemble components :pr:`1472`
    * Documentation Changes
        * Updated pipeline and component documentation and demos to use ``Woodwork`` :pr:`1466`
    * Testing Changes
        * Update dependency update checker to use everything from core and optional dependencies :pr:`1480`


**v0.16.0 Nov. 24, 2020**
    * Enhancements
        * Updated pipelines and ``make_pipeline`` to accept ``Woodwork`` inputs :pr:`1393`
        * Updated components to accept ``Woodwork`` inputs :pr:`1423`
        * Added ability to freeze hyperparameters for ``AutoMLSearch`` :pr:`1284`
        * Added ``Target Encoder`` into transformer components :pr:`1401`
        * Added callback for error handling in ``AutoMLSearch`` :pr:`1403`
        * Added the index id to the ``explain_predictions_best_worst`` output to help users identify which rows in their data are included :pr:`1365`
        * The top_k features displayed in ``explain_predictions_*`` functions are now determined by the magnitude of shap values as opposed to the ``top_k`` largest and smallest shap values. :pr:`1374`
        * Added a problem type for time series regression :pr:`1386`
        * Added a ``is_defined_for_problem_type`` method to ``ObjectiveBase`` :pr:`1386`
        * Added a ``random_state`` parameter to ``make_pipeline_from_components`` function :pr:`1411`
        * Added ``DelayedFeaturesTransformer`` :pr:`1396`
        * Added a ``TimeSeriesRegressionPipeline`` class :pr:`1418`
        * Removed ``core-requirements.txt`` from the package distribution :pr:`1429`
        * Updated data check messages to include a `"code"` and `"details"` fields :pr:`1451`, :pr:`1462`
        * Added a ``TimeSeriesSplit`` data splitter for time series problems :pr:`1441`
        * Added a ``problem_configuration`` parameter to AutoMLSearch :pr:`1457`
    * Fixes
        * Fixed ``IndexError`` raised in ``AutoMLSearch`` when ``ensembling = True`` but only one pipeline to iterate over :pr:`1397`
        * Fixed stacked ensemble input bug and LightGBM warning and bug in ``AutoMLSearch`` :pr:`1388`
        * Updated enum classes to show possible enum values as attributes :pr:`1391`
        * Updated calls to ``Woodwork``'s ``to_pandas()`` to ``to_series()`` and ``to_dataframe()`` :pr:`1428`
        * Fixed bug in OHE where column names were not guaranteed to be unique :pr:`1349`
        * Fixed bug with percent improvement of ``ExpVariance`` objective on data with highly skewed target :pr:`1467`
        * Fix SimpleImputer error which occurs when all features are bool type :pr:`1215`
    * Changes
        * Changed ``OutliersDataCheck`` to return the list of columns, rather than rows, that contain outliers :pr:`1377`
        * Simplified and cleaned output for Code Generation :pr:`1371`
        * Reverted changes from :pr:`1337` :pr:`1409`
        * Updated data checks to return dictionary of warnings and errors instead of a list :pr:`1448`
        * Updated ``AutoMLSearch`` to pass ``Woodwork`` data structures to every pipeline (instead of pandas DataFrames) :pr:`1450`
        * Update ``AutoMLSearch`` to default to ``max_batches=1`` instead of ``max_iterations=5`` :pr:`1452`
        * Updated _evaluate_pipelines to consolidate side effects :pr:`1410`
    * Documentation Changes
        * Added description of CLA to contributing guide, updated description of draft PRs :pr:`1402`
        * Updated documentation to include all data checks, ``DataChecks``, and usage of data checks in AutoML :pr:`1412`
        * Updated docstrings from ``np.array`` to ``np.ndarray`` :pr:`1417`
        * Added section on stacking ensembles in AutoMLSearch documentation :pr:`1425`
    * Testing Changes
        * Removed ``category_encoders`` from test-requirements.txt :pr:`1373`
        * Tweak codecov.io settings again to avoid flakes :pr:`1413`
        * Modified ``make lint`` to check notebook versions in the docs :pr:`1431`
        * Modified ``make lint-fix`` to standardize notebook versions in the docs :pr:`1431`
        * Use new version of pull request Github Action for dependency check (:pr:`1443`)
        * Reduced number of workers for tests to 4 :pr:`1447`

.. warning::

    **Breaking Changes**
        * The ``top_k`` and ``top_k_features`` parameters in ``explain_predictions_*`` functions now return ``k`` features as opposed to ``2 * k`` features :pr:`1374`
        * Renamed ``problem_type`` to ``problem_types`` in ``RegressionObjective``, ``BinaryClassificationObjective``, and ``MulticlassClassificationObjective`` :pr:`1319`
        * Data checks now return a dictionary of warnings and errors instead of a list :pr:`1448`



**v0.15.0 Oct. 29, 2020**
    * Enhancements
        * Added stacked ensemble component classes (``StackedEnsembleClassifier``, ``StackedEnsembleRegressor``) :pr:`1134`
        * Added stacked ensemble components to ``AutoMLSearch`` :pr:`1253`
        * Added ``DecisionTreeClassifier`` and ``DecisionTreeRegressor`` to AutoML :pr:`1255`
        * Added ``graph_prediction_vs_actual`` in ``model_understanding`` for regression problems :pr:`1252`
        * Added parameter to ``OneHotEncoder`` to enable filtering for features to encode for :pr:`1249`
        * Added percent-better-than-baseline for all objectives to automl.results :pr:`1244`
        * Added ``HighVarianceCVDataCheck`` and replaced synonymous warning in ``AutoMLSearch`` :pr:`1254`
        * Added `PCA Transformer` component for dimensionality reduction :pr:`1270`
        * Added ``generate_pipeline_code`` and ``generate_component_code`` to allow for code generation given a pipeline or component instance :pr:`1306`
        * Added ``PCA Transformer`` component for dimensionality reduction :pr:`1270`
        * Updated ``AutoMLSearch`` to support ``Woodwork`` data structures :pr:`1299`
        * Added cv_folds to ``ClassImbalanceDataCheck`` and added this check to ``DefaultDataChecks`` :pr:`1333`
        * Make ``max_batches`` argument to ``AutoMLSearch.search`` public :pr:`1320`
        * Added text support to automl search :pr:`1062`
        * Added ``_pipelines_per_batch`` as a private argument to ``AutoMLSearch`` :pr:`1355`
    * Fixes
        * Fixed ML performance issue with ordered datasets: always shuffle data in automl's default CV splits :pr:`1265`
        * Fixed broken ``evalml info`` CLI command :pr:`1293`
        * Fixed ``boosting type='rf'`` for LightGBM Classifier, as well as ``num_leaves`` error :pr:`1302`
        * Fixed bug in ``explain_predictions_best_worst`` where a custom index in the target variable would cause a ``ValueError`` :pr:`1318`
        * Added stacked ensemble estimators to to ``evalml.pipelines.__init__`` file :pr:`1326`
        * Fixed bug in OHE where calls to transform were not deterministic if ``top_n`` was less than the number of categories in a column :pr:`1324`
        * Fixed LightGBM warning messages during AutoMLSearch :pr:`1342`
        * Fix warnings thrown during AutoMLSearch in ``HighVarianceCVDataCheck`` :pr:`1346`
        * Fixed bug where TrainingValidationSplit would return invalid location indices for dataframes with a custom index :pr:`1348`
        * Fixed bug where the AutoMLSearch ``random_state`` was not being passed to the created pipelines :pr:`1321`
    * Changes
        * Allow ``add_to_rankings`` to be called before AutoMLSearch is called :pr:`1250`
        * Removed Graphviz from test-requirements to add to requirements.txt :pr:`1327`
        * Removed ``max_pipelines`` parameter from ``AutoMLSearch`` :pr:`1264`
        * Include editable installs in all install make targets :pr:`1335`
        * Made pip dependencies `featuretools` and `nlp_primitives` core dependencies :pr:`1062`
        * Removed `PartOfSpeechCount` from `TextFeaturizer` transform primitives :pr:`1062`
        * Added warning for ``partial_dependency`` when the feature includes null values :pr:`1352`
    * Documentation Changes
        * Fixed and updated code blocks in Release Notes :pr:`1243`
        * Added DecisionTree estimators to API Reference :pr:`1246`
        * Changed class inheritance display to flow vertically :pr:`1248`
        * Updated cost-benefit tutorial to use a holdout/test set :pr:`1159`
        * Added ``evalml info`` command to documentation :pr:`1293`
        * Miscellaneous doc updates :pr:`1269`
        * Removed conda pre-release testing from the release process document :pr:`1282`
        * Updates to contributing guide :pr:`1310`
        * Added Alteryx footer to docs with Twitter and Github link :pr:`1312`
        * Added documentation for evalml installation for Python 3.6 :pr:`1322`
        * Added documentation changes to make the API Docs easier to understand :pr:`1323`
        * Fixed documentation for ``feature_importance`` :pr:`1353`
        * Added tutorial for running `AutoML` with text data :pr:`1357`
        * Added documentation for woodwork integration with automl search :pr:`1361`
    * Testing Changes
        * Added tests for ``jupyter_check`` to handle IPython :pr:`1256`
        * Cleaned up ``make_pipeline`` tests to test for all estimators :pr:`1257`
        * Added a test to check conda build after merge to main :pr:`1247`
        * Removed code that was lacking codecov for ``__main__.py`` and unnecessary :pr:`1293`
        * Codecov: round coverage up instead of down :pr:`1334`
        * Add DockerHub credentials to CI testing environment :pr:`1356`
        * Add DockerHub credentials to conda testing environment :pr:`1363`

.. warning::

    **Breaking Changes**
        * Renamed ``LabelLeakageDataCheck`` to ``TargetLeakageDataCheck`` :pr:`1319`
        * ``max_pipelines`` parameter has been removed from ``AutoMLSearch``. Please use ``max_iterations`` instead. :pr:`1264`
        * ``AutoMLSearch.search()`` will now log a warning if the input is not a ``Woodwork`` data structure (``pandas``, ``numpy``) :pr:`1299`
        * Make ``max_batches`` argument to ``AutoMLSearch.search`` public :pr:`1320`
        * Removed unused argument `feature_types` from AutoMLSearch.search :pr:`1062`

**v0.14.1 Sep. 29, 2020**
    * Enhancements
        * Updated partial dependence methods to support calculating numeric columns in a dataset with non-numeric columns :pr:`1150`
        * Added ``get_feature_names`` on ``OneHotEncoder`` :pr:`1193`
        * Added ``detect_problem_type`` to ``problem_type/utils.py`` to automatically detect the problem type given targets :pr:`1194`
        * Added LightGBM to ``AutoMLSearch`` :pr:`1199`
        * Updated ``scikit-learn`` and ``scikit-optimize`` to use latest versions - 0.23.2 and 0.8.1 respectively :pr:`1141`
        * Added ``__str__`` and ``__repr__`` for pipelines and components :pr:`1218`
        * Included internal target check for both training and validation data in ``AutoMLSearch`` :pr:`1226`
        * Added ``ProblemTypes.all_problem_types`` helper to get list of supported problem types :pr:`1219`
        * Added ``DecisionTreeClassifier`` and ``DecisionTreeRegressor`` classes :pr:`1223`
        * Added ``ProblemTypes.all_problem_types`` helper to get list of supported problem types :pr:`1219`
        * ``DataChecks`` can now be parametrized by passing a list of ``DataCheck`` classes and a parameter dictionary :pr:`1167`
        * Added first CV fold score as validation score in ``AutoMLSearch.rankings`` :pr:`1221`
        * Updated ``flake8`` configuration to enable linting on ``__init__.py`` files :pr:`1234`
        * Refined ``make_pipeline_from_components`` implementation :pr:`1204`
    * Fixes
        * Updated GitHub URL after migration to Alteryx GitHub org :pr:`1207`
        * Changed Problem Type enum to be more similar to the string name :pr:`1208`
        * Wrapped call to scikit-learn's partial dependence method in a ``try``/``finally`` block :pr:`1232`
    * Changes
        * Added ``allow_writing_files`` as a named argument to CatBoost estimators. :pr:`1202`
        * Added ``solver`` and ``multi_class`` as named arguments to ``LogisticRegressionClassifier`` :pr:`1202`
        * Replaced pipeline's ``._transform`` method to evaluate all the preprocessing steps of a pipeline with ``.compute_estimator_features`` :pr:`1231`
        * Changed default large dataset train/test splitting behavior :pr:`1205`
    * Documentation Changes
        * Included description of how to access the component instances and features for pipeline user guide :pr:`1163`
        * Updated API docs to refer to target as "target" instead of "labels" for non-classification tasks and minor docs cleanup :pr:`1160`
        * Added Class Imbalance Data Check to ``api_reference.rst`` :pr:`1190` :pr:`1200`
        * Added pipeline properties to API reference :pr:`1209`
        * Clarified what the objective parameter in AutoML is used for in AutoML API reference and AutoML user guide :pr:`1222`
        * Updated API docs to include ``skopt.space.Categorical`` option for component hyperparameter range definition :pr:`1228`
        * Added install documentation for ``libomp`` in order to use LightGBM on Mac :pr:`1233`
        * Improved description of ``max_iterations`` in documentation :pr:`1212`
        * Removed unused code from sphinx conf :pr:`1235`
    * Testing Changes

.. warning::

    **Breaking Changes**
        * ``DefaultDataChecks`` now accepts a ``problem_type`` parameter that must be specified :pr:`1167`
        * Pipeline's ``._transform`` method to evaluate all the preprocessing steps of a pipeline has been replaced with ``.compute_estimator_features`` :pr:`1231`
        * ``get_objectives`` has been renamed to ``get_core_objectives``. This function will now return a list of valid objective instances :pr:`1230`


**v0.13.2 Sep. 17, 2020**
    * Enhancements
        * Added ``output_format`` field to explain predictions functions :pr:`1107`
        * Modified ``get_objective`` and ``get_objectives`` to be able to return any objective in ``evalml.objectives`` :pr:`1132`
        * Added a ``return_instance`` boolean parameter to ``get_objective`` :pr:`1132`
        * Added ``ClassImbalanceDataCheck`` to determine whether target imbalance falls below a given threshold :pr:`1135`
        * Added label encoder to LightGBM for binary classification :pr:`1152`
        * Added labels for the row index of confusion matrix :pr:`1154`
        * Added ``AutoMLSearch`` object as another parameter in search callbacks :pr:`1156`
        * Added the corresponding probability threshold for each point displayed in ``graph_roc_curve`` :pr:`1161`
        * Added ``__eq__`` for ``ComponentBase`` and ``PipelineBase`` :pr:`1178`
        * Added support for multiclass classification for ``roc_curve`` :pr:`1164`
        * Added ``categories`` accessor to ``OneHotEncoder`` for listing the categories associated with a feature :pr:`1182`
        * Added utility function to create pipeline instances from a list of component instances :pr:`1176`
    * Fixes
        * Fixed XGBoost column names for partial dependence methods :pr:`1104`
        * Removed dead code validating column type from ``TextFeaturizer`` :pr:`1122`
        * Fixed issue where ``Imputer`` cannot fit when there is None in a categorical or boolean column :pr:`1144`
        * ``OneHotEncoder`` preserves the custom index in the input data :pr:`1146`
        * Fixed representation for ``ModelFamily`` :pr:`1165`
        * Removed duplicate ``nbsphinx`` dependency in ``dev-requirements.txt`` :pr:`1168`
        * Users can now pass in any valid kwargs to all estimators :pr:`1157`
        * Remove broken accessor ``OneHotEncoder.get_feature_names`` and unneeded base class :pr:`1179`
        * Removed LightGBM Estimator from AutoML models :pr:`1186`
    * Changes
        * Pinned ``scikit-optimize`` version to 0.7.4 :pr:`1136`
        * Removed ``tqdm`` as a dependency :pr:`1177`
        * Added lightgbm version 3.0.0 to ``latest_dependency_versions.txt`` :pr:`1185`
        * Rename ``max_pipelines`` to ``max_iterations`` :pr:`1169`
    * Documentation Changes
        * Fixed API docs for ``AutoMLSearch`` ``add_result_callback`` :pr:`1113`
        * Added a step to our release process for pushing our latest version to conda-forge :pr:`1118`
        * Added warning for missing ipywidgets dependency for using ``PipelineSearchPlots`` on Jupyterlab :pr:`1145`
        * Updated ``README.md`` example to load demo dataset :pr:`1151`
        * Swapped mapping of breast cancer targets in ``model_understanding.ipynb`` :pr:`1170`
    * Testing Changes
        * Added test confirming ``TextFeaturizer`` never outputs null values :pr:`1122`
        * Changed Python version of ``Update Dependencies`` action to 3.8.x :pr:`1137`
        * Fixed release notes check-in test for ``Update Dependencies`` actions :pr:`1172`

.. warning::

    **Breaking Changes**
        * ``get_objective`` will now return a class definition rather than an instance by default :pr:`1132`
        * Deleted ``OPTIONS`` dictionary in ``evalml.objectives.utils.py`` :pr:`1132`
        * If specifying an objective by string, the string must now match the objective's name field, case-insensitive :pr:`1132`
        * Passing "Cost Benefit Matrix", "Fraud Cost", "Lead Scoring", "Mean Squared Log Error",
            "Recall", "Recall Macro", "Recall Micro", "Recall Weighted", or "Root Mean Squared Log Error" to ``AutoMLSearch`` will now result in a ``ValueError``
            rather than an ``ObjectiveNotFoundError`` :pr:`1132`
        * Search callbacks ``start_iteration_callback`` and ``add_results_callback`` have changed to include a copy of the AutoMLSearch object as a third parameter :pr:`1156`
        * Deleted ``OneHotEncoder.get_feature_names`` method which had been broken for a while, in favor of pipelines' ``input_feature_names`` :pr:`1179`
        * Deleted empty base class ``CategoricalEncoder`` which ``OneHotEncoder`` component was inheriting from :pr:`1176`
        * Results from ``roc_curve`` will now return as a list of dictionaries with each dictionary representing a class :pr:`1164`
        * ``max_pipelines`` now raises a ``DeprecationWarning`` and will be removed in the next release. ``max_iterations`` should be used instead. :pr:`1169`


**v0.13.1 Aug. 25, 2020**
    * Enhancements
        * Added Cost-Benefit Matrix objective for binary classification :pr:`1038`
        * Split ``fill_value`` into ``categorical_fill_value`` and ``numeric_fill_value`` for Imputer :pr:`1019`
        * Added ``explain_predictions`` and ``explain_predictions_best_worst`` for explaining multiple predictions with SHAP :pr:`1016`
        * Added new LSA component for text featurization :pr:`1022`
        * Added guide on installing with conda :pr:`1041`
        * Added a “cost-benefit curve” util method to graph cost-benefit matrix scores vs. binary classification thresholds :pr:`1081`
        * Standardized error when calling transform/predict before fit for pipelines :pr:`1048`
        * Added ``percent_better_than_baseline`` to AutoML search rankings and full rankings table :pr:`1050`
        * Added one-way partial dependence and partial dependence plots :pr:`1079`
        * Added "Feature Value" column to prediction explanation reports. :pr:`1064`
        * Added LightGBM classification estimator :pr:`1082`, :pr:`1114`
        * Added ``max_batches`` parameter to ``AutoMLSearch`` :pr:`1087`
    * Fixes
        * Updated ``TextFeaturizer`` component to no longer require an internet connection to run :pr:`1022`
        * Fixed non-deterministic element of ``TextFeaturizer`` transformations :pr:`1022`
        * Added a StandardScaler to all ElasticNet pipelines :pr:`1065`
        * Updated cost-benefit matrix to normalize score :pr:`1099`
        * Fixed logic in ``calculate_percent_difference`` so that it can handle negative values :pr:`1100`
    * Changes
        * Added ``needs_fitting`` property to ``ComponentBase`` :pr:`1044`
        * Updated references to data types to use datatype lists defined in ``evalml.utils.gen_utils`` :pr:`1039`
        * Remove maximum version limit for SciPy dependency :pr:`1051`
        * Moved ``all_components`` and other component importers into runtime methods :pr:`1045`
        * Consolidated graphing utility methods under ``evalml.utils.graph_utils`` :pr:`1060`
        * Made slight tweaks to how ``TextFeaturizer`` uses ``featuretools``, and did some refactoring of that and of LSA :pr:`1090`
        * Changed ``show_all_features`` parameter into ``importance_threshold``, which allows for thresholding feature importance :pr:`1097`, :pr:`1103`
    * Documentation Changes
        * Update ``setup.py`` URL to point to the github repo :pr:`1037`
        * Added tutorial for using the cost-benefit matrix objective :pr:`1088`
        * Updated ``model_understanding.ipynb`` to include documentation for using plotly on Jupyter Lab :pr:`1108`
    * Testing Changes
        * Refactor CircleCI tests to use matrix jobs (:pr:`1043`)
        * Added a test to check that all test directories are included in evalml package :pr:`1054`


.. warning::

    **Breaking Changes**
        * ``confusion_matrix`` and ``normalize_confusion_matrix`` have been moved to ``evalml.utils`` :pr:`1038`
        * All graph utility methods previously under ``evalml.pipelines.graph_utils`` have been moved to ``evalml.utils.graph_utils`` :pr:`1060`


**v0.12.2 Aug. 6, 2020**
    * Enhancements
        * Add save/load method to components :pr:`1023`
        * Expose pickle ``protocol`` as optional arg to save/load :pr:`1023`
        * Updated estimators used in AutoML to include ExtraTrees and ElasticNet estimators :pr:`1030`
    * Fixes
    * Changes
        * Removed ``DeprecationWarning`` for ``SimpleImputer`` :pr:`1018`
    * Documentation Changes
        * Add note about version numbers to release process docs :pr:`1034`
    * Testing Changes
        * Test files are now included in the evalml package :pr:`1029`


**v0.12.0 Aug. 3, 2020**
    * Enhancements
        * Added string and categorical targets support for binary and multiclass pipelines and check for numeric targets for ``DetectLabelLeakage`` data check :pr:`932`
        * Added clear exception for regression pipelines if target datatype is string or categorical :pr:`960`
        * Added target column names and class labels in ``predict`` and ``predict_proba`` output for pipelines :pr:`951`
        * Added ``_compute_shap_values`` and ``normalize_values`` to ``pipelines/explanations`` module :pr:`958`
        * Added ``explain_prediction`` feature which explains single predictions with SHAP :pr:`974`
        * Added Imputer to allow different imputation strategies for numerical and categorical dtypes :pr:`991`
        * Added support for configuring logfile path using env var, and don't create logger if there are filesystem errors :pr:`975`
        * Updated catboost estimators' default parameters and automl hyperparameter ranges to speed up fit time :pr:`998`
    * Fixes
        * Fixed ReadtheDocs warning failure regarding embedded gif :pr:`943`
        * Removed incorrect parameter passed to pipeline classes in ``_add_baseline_pipelines`` :pr:`941`
        * Added universal error for calling ``predict``, ``predict_proba``, ``transform``, and ``feature_importances`` before fitting :pr:`969`, :pr:`994`
        * Made ``TextFeaturizer`` component and pip dependencies ``featuretools`` and ``nlp_primitives`` optional :pr:`976`
        * Updated imputation strategy in automl to no longer limit impute strategy to ``most_frequent`` for all features if there are any categorical columns :pr:`991`
        * Fixed ``UnboundLocalError`` for ``cv_pipeline`` when automl search errors :pr:`996`
        * Fixed ``Imputer`` to reset dataframe index to preserve behavior expected from  ``SimpleImputer`` :pr:`1009`
    * Changes
        * Moved ``get_estimators`` to ``evalml.pipelines.components.utils`` :pr:`934`
        * Modified Pipelines to raise ``PipelineScoreError`` when they encounter an error during scoring :pr:`936`
        * Moved ``evalml.model_families.list_model_families`` to ``evalml.pipelines.components.allowed_model_families`` :pr:`959`
        * Renamed ``DateTimeFeaturization`` to ``DateTimeFeaturizer`` :pr:`977`
        * Added check to stop search and raise an error if all pipelines in a batch return NaN scores :pr:`1015`
    * Documentation Changes
        * Updated ``README.md`` :pr:`963`
        * Reworded message when errors are returned from data checks in search :pr:`982`
        * Added section on understanding model predictions with ``explain_prediction`` to User Guide :pr:`981`
        * Added a section to the user guide and api reference about how XGBoost and CatBoost are not fully supported. :pr:`992`
        * Added custom components section in user guide :pr:`993`
        * Updated FAQ section formatting :pr:`997`
        * Updated release process documentation :pr:`1003`
    * Testing Changes
        * Moved ``predict_proba`` and ``predict`` tests regarding string / categorical targets to ``test_pipelines.py`` :pr:`972`
        * Fixed dependency update bot by updating python version to 3.7 to avoid frequent github version updates :pr:`1002`


.. warning::

    **Breaking Changes**
        * ``get_estimators`` has been moved to ``evalml.pipelines.components.utils`` (previously was under ``evalml.pipelines.utils``) :pr:`934`
        * Removed the ``raise_errors`` flag in AutoML search. All errors during pipeline evaluation will be caught and logged. :pr:`936`
        * ``evalml.model_families.list_model_families`` has been moved to ``evalml.pipelines.components.allowed_model_families`` :pr:`959`
        * ``TextFeaturizer``: the ``featuretools`` and ``nlp_primitives`` packages must be installed after installing evalml in order to use this component :pr:`976`
        * Renamed ``DateTimeFeaturization`` to ``DateTimeFeaturizer`` :pr:`977`


**v0.11.2 July 16, 2020**
    * Enhancements
        * Added ``NoVarianceDataCheck`` to ``DefaultDataChecks`` :pr:`893`
        * Added text processing and featurization component ``TextFeaturizer`` :pr:`913`, :pr:`924`
        * Added additional checks to ``InvalidTargetDataCheck`` to handle invalid target data types :pr:`929`
        * ``AutoMLSearch`` will now handle ``KeyboardInterrupt`` and prompt user for confirmation :pr:`915`
    * Fixes
        * Makes automl results a read-only property :pr:`919`
    * Changes
        * Deleted static pipelines and refactored tests involving static pipelines, removed ``all_pipelines()`` and ``get_pipelines()`` :pr:`904`
        * Moved ``list_model_families`` to ``evalml.model_family.utils`` :pr:`903`
        * Updated ``all_pipelines``, ``all_estimators``, ``all_components`` to use the same mechanism for dynamically generating their elements :pr:`898`
        * Rename ``master`` branch to ``main`` :pr:`918`
        * Add pypi release github action :pr:`923`
        * Updated ``AutoMLSearch.search`` stdout output and logging and removed tqdm progress bar :pr:`921`
        * Moved automl config checks previously in ``search()`` to init :pr:`933`
    * Documentation Changes
        * Reorganized and rewrote documentation :pr:`937`
        * Updated to use pydata sphinx theme :pr:`937`
        * Updated docs to use ``release_notes`` instead of ``changelog`` :pr:`942`
    * Testing Changes
        * Cleaned up fixture names and usages in tests :pr:`895`


.. warning::

    **Breaking Changes**
        * ``list_model_families`` has been moved to ``evalml.model_family.utils`` (previously was under ``evalml.pipelines.utils``) :pr:`903`
        * ``get_estimators`` has been moved to ``evalml.pipelines.components.utils`` (previously was under ``evalml.pipelines.utils``) :pr:`934`
        * Static pipeline definitions have been removed, but similar pipelines can still be constructed via creating an instance of ``PipelineBase`` :pr:`904`
        * ``all_pipelines()`` and ``get_pipelines()`` utility methods have been removed :pr:`904`


**v0.11.0 June 30, 2020**
    * Enhancements
        * Added multiclass support for ROC curve graphing :pr:`832`
        * Added preprocessing component to drop features whose percentage of NaN values exceeds a specified threshold :pr:`834`
        * Added data check to check for problematic target labels :pr:`814`
        * Added PerColumnImputer that allows imputation strategies per column :pr:`824`
        * Added transformer to drop specific columns :pr:`827`
        * Added support for ``categories``, ``handle_error``, and ``drop`` parameters in ``OneHotEncoder`` :pr:`830` :pr:`897`
        * Added preprocessing component to handle DateTime columns featurization :pr:`838`
        * Added ability to clone pipelines and components :pr:`842`
        * Define getter method for component ``parameters`` :pr:`847`
        * Added utility methods to calculate and graph permutation importances :pr:`860`, :pr:`880`
        * Added new utility functions necessary for generating dynamic preprocessing pipelines :pr:`852`
        * Added kwargs to all components :pr:`863`
        * Updated ``AutoSearchBase`` to use dynamically generated preprocessing pipelines :pr:`870`
        * Added SelectColumns transformer :pr:`873`
        * Added ability to evaluate additional pipelines for automl search :pr:`874`
        * Added ``default_parameters`` class property to components and pipelines :pr:`879`
        * Added better support for disabling data checks in automl search :pr:`892`
        * Added ability to save and load AutoML objects to file :pr:`888`
        * Updated ``AutoSearchBase.get_pipelines`` to return an untrained pipeline instance :pr:`876`
        * Saved learned binary classification thresholds in automl results cv data dict :pr:`876`
    * Fixes
        * Fixed bug where SimpleImputer cannot handle dropped columns :pr:`846`
        * Fixed bug where PerColumnImputer cannot handle dropped columns :pr:`855`
        * Enforce requirement that builtin components save all inputted values in their parameters dict :pr:`847`
        * Don't list base classes in ``all_components`` output :pr:`847`
        * Standardize all components to output pandas data structures, and accept either pandas or numpy :pr:`853`
        * Fixed rankings and full_rankings error when search has not been run :pr:`894`
    * Changes
        * Update ``all_pipelines`` and ``all_components`` to try initializing pipelines/components, and on failure exclude them :pr:`849`
        * Refactor ``handle_components`` to ``handle_components_class``, standardize to ``ComponentBase`` subclass instead of instance :pr:`850`
        * Refactor "blacklist"/"whitelist" to "allow"/"exclude" lists :pr:`854`
        * Replaced ``AutoClassificationSearch`` and ``AutoRegressionSearch`` with ``AutoMLSearch`` :pr:`871`
        * Renamed feature_importances and permutation_importances methods to use singular names (feature_importance and permutation_importance) :pr:`883`
        * Updated ``automl`` default data splitter to train/validation split for large datasets :pr:`877`
        * Added open source license, update some repo metadata :pr:`887`
        * Removed dead code in ``_get_preprocessing_components`` :pr:`896`
    * Documentation Changes
        * Fix some typos and update the EvalML logo :pr:`872`
    * Testing Changes
        * Update the changelog check job to expect the new branching pattern for the deps update bot :pr:`836`
        * Check that all components output pandas datastructures, and can accept either pandas or numpy :pr:`853`
        * Replaced ``AutoClassificationSearch`` and ``AutoRegressionSearch`` with ``AutoMLSearch`` :pr:`871`


.. warning::

    **Breaking Changes**
        * Pipelines' static ``component_graph`` field must contain either ``ComponentBase`` subclasses or ``str``, instead of ``ComponentBase`` subclass instances :pr:`850`
        * Rename ``handle_component`` to ``handle_component_class``. Now standardizes to ``ComponentBase`` subclasses instead of ``ComponentBase`` subclass instances :pr:`850`
        * Renamed automl's ``cv`` argument to ``data_split`` :pr:`877`
        * Pipelines' and classifiers' ``feature_importances`` is renamed ``feature_importance``, ``graph_feature_importances`` is renamed ``graph_feature_importance`` :pr:`883`
        * Passing ``data_checks=None`` to automl search will not perform any data checks as opposed to default checks. :pr:`892`
        * Pipelines to search for in AutoML are now determined automatically, rather than using the statically-defined pipeline classes. :pr:`870`
        * Updated ``AutoSearchBase.get_pipelines`` to return an untrained pipeline instance, instead of one which happened to be trained on the final cross-validation fold :pr:`876`


**v0.10.0 May 29, 2020**
    * Enhancements
        * Added baseline models for classification and regression, add functionality to calculate baseline models before searching in AutoML :pr:`746`
        * Port over highly-null guardrail as a data check and define ``DefaultDataChecks`` and ``DisableDataChecks`` classes :pr:`745`
        * Update ``Tuner`` classes to work directly with pipeline parameters dicts instead of flat parameter lists :pr:`779`
        * Add Elastic Net as a pipeline option :pr:`812`
        * Added new Pipeline option ``ExtraTrees`` :pr:`790`
        * Added precicion-recall curve metrics and plot for binary classification problems in ``evalml.pipeline.graph_utils`` :pr:`794`
        * Update the default automl algorithm to search in batches, starting with default parameters for each pipeline and iterating from there :pr:`793`
        * Added ``AutoMLAlgorithm`` class and ``IterativeAlgorithm`` impl, separated from ``AutoSearchBase`` :pr:`793`
    * Fixes
        * Update pipeline ``score`` to return ``nan`` score for any objective which throws an exception during scoring :pr:`787`
        * Fixed bug introduced in :pr:`787` where binary classification metrics requiring predicted probabilities error in scoring :pr:`798`
        * CatBoost and XGBoost classifiers and regressors can no longer have a learning rate of 0 :pr:`795`
    * Changes
        * Cleanup pipeline ``score`` code, and cleanup codecov :pr:`711`
        * Remove ``pass`` for abstract methods for codecov :pr:`730`
        * Added __str__ for AutoSearch object :pr:`675`
        * Add util methods to graph ROC and confusion matrix :pr:`720`
        * Refactor ``AutoBase`` to ``AutoSearchBase`` :pr:`758`
        * Updated AutoBase with ``data_checks`` parameter, removed previous ``detect_label_leakage`` parameter, and added functionality to run data checks before search in AutoML :pr:`765`
        * Updated our logger to use Python's logging utils :pr:`763`
        * Refactor most of ``AutoSearchBase._do_iteration`` impl into ``AutoSearchBase._evaluate`` :pr:`762`
        * Port over all guardrails to use the new DataCheck API :pr:`789`
        * Expanded ``import_or_raise`` to catch all exceptions :pr:`759`
        * Adds RMSE, MSLE, RMSLE as standard metrics :pr:`788`
        * Don't allow ``Recall`` to be used as an objective for AutoML :pr:`784`
        * Removed feature selection from pipelines :pr:`819`
        * Update default estimator parameters to make automl search faster and more accurate :pr:`793`
    * Documentation Changes
        * Add instructions to freeze ``master`` on ``release.md`` :pr:`726`
        * Update release instructions with more details :pr:`727` :pr:`733`
        * Add objective base classes to API reference :pr:`736`
        * Fix components API to match other modules :pr:`747`
    * Testing Changes
        * Delete codecov yml, use codecov.io's default :pr:`732`
        * Added unit tests for fraud cost, lead scoring, and standard metric objectives :pr:`741`
        * Update codecov client :pr:`782`
        * Updated AutoBase __str__ test to include no parameters case :pr:`783`
        * Added unit tests for ``ExtraTrees`` pipeline :pr:`790`
        * If codecov fails to upload, fail build :pr:`810`
        * Updated Python version of dependency action :pr:`816`
        * Update the dependency update bot to use a suffix when creating branches :pr:`817`

.. warning::

    **Breaking Changes**
        * The ``detect_label_leakage`` parameter for AutoML classes has been removed and replaced by a ``data_checks`` parameter :pr:`765`
        * Moved ROC and confusion matrix methods from ``evalml.pipeline.plot_utils`` to ``evalml.pipeline.graph_utils`` :pr:`720`
        * ``Tuner`` classes require a pipeline hyperparameter range dict as an init arg instead of a space definition :pr:`779`
        * ``Tuner.propose`` and ``Tuner.add`` work directly with pipeline parameters dicts instead of flat parameter lists :pr:`779`
        * ``PipelineBase.hyperparameters`` and ``custom_hyperparameters`` use pipeline parameters dict format instead of being represented as a flat list :pr:`779`
        * All guardrail functions previously under ``evalml.guardrails.utils`` will be removed and replaced by data checks :pr:`789`
        * ``Recall`` disallowed as an objective for AutoML :pr:`784`
        * ``AutoSearchBase`` parameter ``tuner`` has been renamed to ``tuner_class`` :pr:`793`
        * ``AutoSearchBase`` parameter ``possible_pipelines`` and ``possible_model_families`` have been renamed to ``allowed_pipelines`` and ``allowed_model_families`` :pr:`793`


**v0.9.0 Apr. 27, 2020**
    * Enhancements
        * Added ``Accuracy`` as an standard objective :pr:`624`
        * Added verbose parameter to load_fraud :pr:`560`
        * Added Balanced Accuracy metric for binary, multiclass :pr:`612` :pr:`661`
        * Added XGBoost regressor and XGBoost regression pipeline :pr:`666`
        * Added ``Accuracy`` metric for multiclass :pr:`672`
        * Added objective name in ``AutoBase.describe_pipeline`` :pr:`686`
        * Added ``DataCheck`` and ``DataChecks``, ``Message`` classes and relevant subclasses :pr:`739`
    * Fixes
        * Removed direct access to ``cls.component_graph`` :pr:`595`
        * Add testing files to .gitignore :pr:`625`
        * Remove circular dependencies from ``Makefile`` :pr:`637`
        * Add error case for ``normalize_confusion_matrix()`` :pr:`640`
        * Fixed ``XGBoostClassifier`` and ``XGBoostRegressor`` bug with feature names that contain [, ], or < :pr:`659`
        * Update ``make_pipeline_graph`` to not accidentally create empty file when testing if path is valid :pr:`649`
        * Fix pip installation warning about docsutils version, from boto dependency :pr:`664`
        * Removed zero division warning for F1/precision/recall metrics :pr:`671`
        * Fixed ``summary`` for pipelines without estimators :pr:`707`
    * Changes
        * Updated default objective for binary/multiclass classification to log loss :pr:`613`
        * Created classification and regression pipeline subclasses and removed objective as an attribute of pipeline classes :pr:`405`
        * Changed the output of ``score`` to return one dictionary :pr:`429`
        * Created binary and multiclass objective subclasses :pr:`504`
        * Updated objectives API :pr:`445`
        * Removed call to ``get_plot_data`` from AutoML :pr:`615`
        * Set ``raise_error`` to default to True for AutoML classes :pr:`638`
        * Remove unnecessary "u" prefixes on some unicode strings :pr:`641`
        * Changed one-hot encoder to return uint8 dtypes instead of ints :pr:`653`
        * Pipeline ``_name`` field changed to ``custom_name`` :pr:`650`
        * Removed ``graphs.py`` and moved methods into ``PipelineBase`` :pr:`657`, :pr:`665`
        * Remove s3fs as a dev dependency :pr:`664`
        * Changed requirements-parser to be a core dependency :pr:`673`
        * Replace ``supported_problem_types`` field on pipelines with ``problem_type`` attribute on base classes :pr:`678`
        * Changed AutoML to only show best results for a given pipeline template in ``rankings``, added ``full_rankings`` property to show all :pr:`682`
        * Update ``ModelFamily`` values: don't list xgboost/catboost as classifiers now that we have regression pipelines for them :pr:`677`
        * Changed AutoML's ``describe_pipeline`` to get problem type from pipeline instead :pr:`685`
        * Standardize ``import_or_raise`` error messages :pr:`683`
        * Updated argument order of objectives to align with sklearn's :pr:`698`
        * Renamed ``pipeline.feature_importance_graph`` to ``pipeline.graph_feature_importances`` :pr:`700`
        * Moved ROC and confusion matrix methods to ``evalml.pipelines.plot_utils`` :pr:`704`
        * Renamed ``MultiClassificationObjective`` to ``MulticlassClassificationObjective``, to align with pipeline naming scheme :pr:`715`
    * Documentation Changes
        * Fixed some sphinx warnings :pr:`593`
        * Fixed docstring for ``AutoClassificationSearch`` with correct command :pr:`599`
        * Limit readthedocs formats to pdf, not htmlzip and epub :pr:`594` :pr:`600`
        * Clean up objectives API documentation :pr:`605`
        * Fixed function on Exploring search results page :pr:`604`
        * Update release process doc :pr:`567`
        * ``AutoClassificationSearch`` and ``AutoRegressionSearch`` show inherited methods in API reference :pr:`651`
        * Fixed improperly formatted code in breaking changes for changelog :pr:`655`
        * Added configuration to treat Sphinx warnings as errors :pr:`660`
        * Removed separate plotting section for pipelines in API reference :pr:`657`, :pr:`665`
        * Have leads example notebook load S3 files using https, so we can delete s3fs dev dependency :pr:`664`
        * Categorized components in API reference and added descriptions for each category :pr:`663`
        * Fixed Sphinx warnings about ``BalancedAccuracy`` objective :pr:`669`
        * Updated API reference to include missing components and clean up pipeline docstrings :pr:`689`
        * Reorganize API ref, and clarify pipeline sub-titles :pr:`688`
        * Add and update preprocessing utils in API reference :pr:`687`
        * Added inheritance diagrams to API reference :pr:`695`
        * Documented which default objective AutoML optimizes for :pr:`699`
        * Create seperate install page :pr:`701`
        * Include more utils in API ref, like ``import_or_raise`` :pr:`704`
        * Add more color to pipeline documentation :pr:`705`
    * Testing Changes
        * Matched install commands of ``check_latest_dependencies`` test and it's GitHub action :pr:`578`
        * Added Github app to auto assign PR author as assignee :pr:`477`
        * Removed unneeded conda installation of xgboost in windows checkin tests :pr:`618`
        * Update graph tests to always use tmpfile dir :pr:`649`
        * Changelog checkin test workaround for release PRs: If 'future release' section is empty of PR refs, pass check :pr:`658`
        * Add changelog checkin test exception for ``dep-update`` branch :pr:`723`

.. warning::

    **Breaking Changes**

    * Pipelines will now no longer take an objective parameter during instantiation, and will no longer have an objective attribute.
    * ``fit()`` and ``predict()`` now use an optional ``objective`` parameter, which is only used in binary classification pipelines to fit for a specific objective.
    * ``score()`` will now use a required ``objectives`` parameter that is used to determine all the objectives to score on. This differs from the previous behavior, where the pipeline's objective was scored on regardless.
    * ``score()`` will now return one dictionary of all objective scores.
    * ``ROC`` and ``ConfusionMatrix`` plot methods via ``Auto(*).plot`` have been removed by :pr:`615` and are replaced by ``roc_curve`` and ``confusion_matrix`` in ``evamlm.pipelines.plot_utils`` in :pr:`704`
    * ``normalize_confusion_matrix`` has been moved to ``evalml.pipelines.plot_utils`` :pr:`704`
    * Pipelines ``_name`` field changed to ``custom_name``
    * Pipelines ``supported_problem_types`` field is removed because it is no longer necessary :pr:`678`
    * Updated argument order of objectives' ``objective_function`` to align with sklearn :pr:`698`
    * ``pipeline.feature_importance_graph`` has been renamed to ``pipeline.graph_feature_importances`` in :pr:`700`
    * Removed unsupported ``MSLE`` objective :pr:`704`


**v0.8.0 Apr. 1, 2020**
    * Enhancements
        * Add normalization option and information to confusion matrix :pr:`484`
        * Add util function to drop rows with NaN values :pr:`487`
        * Renamed ``PipelineBase.name`` as ``PipelineBase.summary`` and redefined ``PipelineBase.name`` as class property :pr:`491`
        * Added access to parameters in Pipelines with ``PipelineBase.parameters`` (used to be return of ``PipelineBase.describe``) :pr:`501`
        * Added ``fill_value`` parameter for ``SimpleImputer`` :pr:`509`
        * Added functionality to override component hyperparameters and made pipelines take hyperparemeters from components :pr:`516`
        * Allow ``numpy.random.RandomState`` for random_state parameters :pr:`556`
    * Fixes
        * Removed unused dependency ``matplotlib``, and move ``category_encoders`` to test reqs :pr:`572`
    * Changes
        * Undo version cap in XGBoost placed in :pr:`402` and allowed all released of XGBoost :pr:`407`
        * Support pandas 1.0.0 :pr:`486`
        * Made all references to the logger static :pr:`503`
        * Refactored ``model_type`` parameter for components and pipelines to ``model_family`` :pr:`507`
        * Refactored ``problem_types`` for pipelines and components into ``supported_problem_types`` :pr:`515`
        * Moved ``pipelines/utils.save_pipeline`` and ``pipelines/utils.load_pipeline`` to ``PipelineBase.save`` and ``PipelineBase.load`` :pr:`526`
        * Limit number of categories encoded by ``OneHotEncoder`` :pr:`517`
    * Documentation Changes
        * Updated API reference to remove ``PipelinePlot`` and added moved ``PipelineBase`` plotting methods :pr:`483`
        * Add code style and github issue guides :pr:`463` :pr:`512`
        * Updated API reference for to surface class variables for pipelines and components :pr:`537`
        * Fixed README documentation link :pr:`535`
        * Unhid PR references in changelog :pr:`656`
    * Testing Changes
        * Added automated dependency check PR :pr:`482`, :pr:`505`
        * Updated automated dependency check comment :pr:`497`
        * Have build_docs job use python executor, so that env vars are set properly :pr:`547`
        * Added simple test to make sure ``OneHotEncoder``'s top_n works with large number of categories :pr:`552`
        * Run windows unit tests on PRs :pr:`557`


.. warning::

    **Breaking Changes**

    * ``AutoClassificationSearch`` and ``AutoRegressionSearch``'s ``model_types`` parameter has been refactored into ``allowed_model_families``
    * ``ModelTypes`` enum has been changed to ``ModelFamily``
    * Components and Pipelines now have a ``model_family`` field instead of ``model_type``
    * ``get_pipelines`` utility function now accepts ``model_families`` as an argument instead of ``model_types``
    * ``PipelineBase.name`` no longer returns structure of pipeline and has been replaced by ``PipelineBase.summary``
    * ``PipelineBase.problem_types`` and ``Estimator.problem_types`` has been renamed to ``supported_problem_types``
    * ``pipelines/utils.save_pipeline`` and ``pipelines/utils.load_pipeline`` moved to ``PipelineBase.save`` and ``PipelineBase.load``


**v0.7.0 Mar. 9, 2020**
    * Enhancements
        * Added emacs buffers to .gitignore :pr:`350`
        * Add CatBoost (gradient-boosted trees) classification and regression components and pipelines :pr:`247`
        * Added Tuner abstract base class :pr:`351`
        * Added ``n_jobs`` as parameter for ``AutoClassificationSearch`` and ``AutoRegressionSearch`` :pr:`403`
        * Changed colors of confusion matrix to shades of blue and updated axis order to match scikit-learn's :pr:`426`
        * Added ``PipelineBase`` ``.graph`` and ``.feature_importance_graph`` methods, moved from previous location :pr:`423`
        * Added support for python 3.8 :pr:`462`
    * Fixes
        * Fixed ROC and confusion matrix plots not being calculated if user passed own additional_objectives :pr:`276`
        * Fixed ReadtheDocs ``FileNotFoundError`` exception for fraud dataset :pr:`439`
    * Changes
        * Added ``n_estimators`` as a tunable parameter for XGBoost :pr:`307`
        * Remove unused parameter ``ObjectiveBase.fit_needs_proba`` :pr:`320`
        * Remove extraneous parameter ``component_type`` from all components :pr:`361`
        * Remove unused ``rankings.csv`` file :pr:`397`
        * Downloaded demo and test datasets so unit tests can run offline :pr:`408`
        * Remove ``_needs_fitting`` attribute from Components :pr:`398`
        * Changed plot.feature_importance to show only non-zero feature importances by default, added optional parameter to show all :pr:`413`
        * Refactored ``PipelineBase`` to take in parameter dictionary and moved pipeline metadata to class attribute :pr:`421`
        * Dropped support for Python 3.5 :pr:`438`
        * Removed unused ``apply.py`` file :pr:`449`
        * Clean up ``requirements.txt`` to remove unused deps :pr:`451`
        * Support installation without all required dependencies :pr:`459`
    * Documentation Changes
        * Update release.md with instructions to release to internal license key :pr:`354`
    * Testing Changes
        * Added tests for utils (and moved current utils to gen_utils) :pr:`297`
        * Moved XGBoost install into it's own separate step on Windows using Conda :pr:`313`
        * Rewind pandas version to before 1.0.0, to diagnose test failures for that version :pr:`325`
        * Added dependency update checkin test :pr:`324`
        * Rewind XGBoost version to before 1.0.0 to diagnose test failures for that version :pr:`402`
        * Update dependency check to use a whitelist :pr:`417`
        * Update unit test jobs to not install dev deps :pr:`455`

.. warning::

    **Breaking Changes**

    * Python 3.5 will not be actively supported.

**v0.6.0 Dec. 16, 2019**
    * Enhancements
        * Added ability to create a plot of feature importances :pr:`133`
        * Add early stopping to AutoML using patience and tolerance parameters :pr:`241`
        * Added ROC and confusion matrix metrics and plot for classification problems and introduce PipelineSearchPlots class :pr:`242`
        * Enhanced AutoML results with search order :pr:`260`
        * Added utility function to show system and environment information :pr:`300`
    * Fixes
        * Lower botocore requirement :pr:`235`
        * Fixed decision_function calculation for ``FraudCost`` objective :pr:`254`
        * Fixed return value of ``Recall`` metrics :pr:`264`
        * Components return ``self`` on fit :pr:`289`
    * Changes
        * Renamed automl classes to ``AutoRegressionSearch`` and ``AutoClassificationSearch`` :pr:`287`
        * Updating demo datasets to retain column names :pr:`223`
        * Moving pipeline visualization to ``PipelinePlot`` class :pr:`228`
        * Standarizing inputs as ``pd.Dataframe`` / ``pd.Series`` :pr:`130`
        * Enforcing that pipelines must have an estimator as last component :pr:`277`
        * Added ``ipywidgets`` as a dependency in ``requirements.txt`` :pr:`278`
        * Added Random and Grid Search Tuners :pr:`240`
    * Documentation Changes
        * Adding class properties to API reference :pr:`244`
        * Fix and filter FutureWarnings from scikit-learn :pr:`249`, :pr:`257`
        * Adding Linear Regression to API reference and cleaning up some Sphinx warnings :pr:`227`
    * Testing Changes
        * Added support for testing on Windows with CircleCI :pr:`226`
        * Added support for doctests :pr:`233`

.. warning::

    **Breaking Changes**

    * The ``fit()`` method for ``AutoClassifier`` and ``AutoRegressor`` has been renamed to ``search()``.
    * ``AutoClassifier`` has been renamed to ``AutoClassificationSearch``
    * ``AutoRegressor`` has been renamed to ``AutoRegressionSearch``
    * ``AutoClassificationSearch.results`` and ``AutoRegressionSearch.results`` now is a dictionary with ``pipeline_results`` and ``search_order`` keys. ``pipeline_results`` can be used to access a dictionary that is identical to the old ``.results`` dictionary. Whereas, ``search_order`` returns a list of the search order in terms of ``pipeline_id``.
    * Pipelines now require an estimator as the last component in ``component_list``. Slicing pipelines now throws an ``NotImplementedError`` to avoid returning pipelines without an estimator.

**v0.5.2 Nov. 18, 2019**
    * Enhancements
        * Adding basic pipeline structure visualization :pr:`211`
    * Documentation Changes
        * Added notebooks to build process :pr:`212`

**v0.5.1 Nov. 15, 2019**
    * Enhancements
        * Added basic outlier detection guardrail :pr:`151`
        * Added basic ID column guardrail :pr:`135`
        * Added support for unlimited pipelines with a ``max_time`` limit :pr:`70`
        * Updated .readthedocs.yaml to successfully build :pr:`188`
    * Fixes
        * Removed MSLE from default additional objectives :pr:`203`
        * Fixed ``random_state`` passed in pipelines :pr:`204`
        * Fixed slow down in RFRegressor :pr:`206`
    * Changes
        * Pulled information for describe_pipeline from pipeline's new describe method :pr:`190`
        * Refactored pipelines :pr:`108`
        * Removed guardrails from Auto(*) :pr:`202`, :pr:`208`
    * Documentation Changes
        * Updated documentation to show ``max_time`` enhancements :pr:`189`
        * Updated release instructions for RTD :pr:`193`
        * Added notebooks to build process :pr:`212`
        * Added contributing instructions :pr:`213`
        * Added new content :pr:`222`

**v0.5.0 Oct. 29, 2019**
    * Enhancements
        * Added basic one hot encoding :pr:`73`
        * Use enums for model_type :pr:`110`
        * Support for splitting regression datasets :pr:`112`
        * Auto-infer multiclass classification :pr:`99`
        * Added support for other units in ``max_time`` :pr:`125`
        * Detect highly null columns :pr:`121`
        * Added additional regression objectives :pr:`100`
        * Show an interactive iteration vs. score plot when using fit() :pr:`134`
    * Fixes
        * Reordered ``describe_pipeline`` :pr:`94`
        * Added type check for ``model_type`` :pr:`109`
        * Fixed ``s`` units when setting string ``max_time`` :pr:`132`
        * Fix objectives not appearing in API documentation :pr:`150`
    * Changes
        * Reorganized tests :pr:`93`
        * Moved logging to its own module :pr:`119`
        * Show progress bar history :pr:`111`
        * Using ``cloudpickle`` instead of pickle to allow unloading of custom objectives :pr:`113`
        * Removed render.py :pr:`154`
    * Documentation Changes
        * Update release instructions :pr:`140`
        * Include additional_objectives parameter :pr:`124`
        * Added Changelog :pr:`136`
    * Testing Changes
        * Code coverage :pr:`90`
        * Added CircleCI tests for other Python versions :pr:`104`
        * Added doc notebooks as tests :pr:`139`
        * Test metadata for CircleCI and 2 core parallelism :pr:`137`

**v0.4.1 Sep. 16, 2019**
    * Enhancements
        * Added AutoML for classification and regressor using Autobase and Skopt :pr:`7` :pr:`9`
        * Implemented standard classification and regression metrics :pr:`7`
        * Added logistic regression, random forest, and XGBoost pipelines :pr:`7`
        * Implemented support for custom objectives :pr:`15`
        * Feature importance for pipelines :pr:`18`
        * Serialization for pipelines :pr:`19`
        * Allow fitting on objectives for optimal threshold :pr:`27`
        * Added detect label leakage :pr:`31`
        * Implemented callbacks :pr:`42`
        * Allow for multiclass classification :pr:`21`
        * Added support for additional objectives :pr:`79`
    * Fixes
        * Fixed feature selection in pipelines :pr:`13`
        * Made ``random_seed`` usage consistent :pr:`45`
    * Documentation Changes
        * Documentation Changes
        * Added docstrings :pr:`6`
        * Created notebooks for docs :pr:`6`
        * Initialized readthedocs EvalML :pr:`6`
        * Added favicon :pr:`38`
    * Testing Changes
        * Added testing for loading data :pr:`39`

**v0.2.0 Aug. 13, 2019**
    * Enhancements
        * Created fraud detection objective :pr:`4`

**v0.1.0 July. 31, 2019**
    * *First Release*
    * Enhancements
        * Added lead scoring objecitve :pr:`1`
        * Added basic classifier :pr:`1`
    * Documentation Changes
        * Initialized Sphinx for docs :pr:`1`<|MERGE_RESOLUTION|>--- conflicted
+++ resolved
@@ -2,6 +2,8 @@
 -------------
 **Future Releases**
     * Enhancements
+        * Integrated ``determine_periodicity`` into ``AutoMLSearch`` :pr:`3952`
+        * Removed frequency limitations for decomposition using the ``STLDecomposer`` :pr:`3952`
     * Fixes
     * Changes
     * Documentation Changes
@@ -22,12 +24,7 @@
         * Improved decomposer ``determine_periodicity`` functionality for better period guesses :pr:`3912`
         * Added ``dates_needed_for_prediction`` for time series pipelines :pr:`3906`
         * Added ``RFClassifierRFESelector``  and ``RFRegressorRFESelector`` components for feature selection using recursive feature elimination :pr:`3934`
-<<<<<<< HEAD
-        * Integrated ``determine_periodicity`` into ``AutoMLSearch`` :pr:`3952`
-        * Removed frequency limitations for decomposition using the ``STLDecomposer`` :pr:`3952`
-=======
         * Added ``dates_needed_for_prediction_range`` for time series pipelines :pr:`3941`
->>>>>>> 4346ccd0
     * Fixes
         * Fixed ``set_period()`` not updating decomposer parameters :pr:`3932`
         * Removed second identical batch for time series problems in ``DefaultAlgorithm`` :pr:`3936`
