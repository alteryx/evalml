Release Notes
-------------
**Future Releases**
    * Enhancements
        * Refactored ``EngineBase`` and ``SequentialEngine`` api. Adding ``DaskEngine`` :pr:`1975`.
        * Added optional ``engine`` argument to ``AutoMLSearch`` :pr:`1975`
        * Added a warning about how time series support is still in beta when a user passes in a time series problem to ``AutoMLSearch`` :pr:`2118`
        * Added ``NaturalLanguageNaNDataCheck`` data check :pr:`2122`
        * Added ValueError to ``partial_dependence`` to prevent users from computing partial dependence on columns with all NaNs :pr:`2120`
    * Fixes
        * Fixed ``BalancedClassificationDataCVSplit``, ``BalancedClassificationDataTVSplit``, and ``BalancedClassificationSampler`` to use ``minority:majority`` ratio instead of ``majority:minority`` :pr:`2077`
        * Fixed bug where two-way partial dependence plots with categorical variables were not working correctly :pr:`2117`
    * Changes
        * Removed ``hyperparameter_ranges`` from Undersampler and renamed ``balanced_ratio`` to ``sampling_ratio`` for samplers :pr:`2113`
        * Renamed ``TARGET_BINARY_NOT_TWO_EXAMPLES_PER_CLASS`` data check message code to ``TARGET_MULTICLASS_NOT_TWO_EXAMPLES_PER_CLASS`` :pr:`2126`
        * Modified one-way partial dependence plots of categorical features to display data with a bar plot :pr:`2117`
        * Renamed ``score`` column for ``automl.rankings`` as ``mean_cv_score`` :pr:`2135`
    * Documentation Changes
        * Fixed ``conf.py`` file :pr:`2112`
        * Added a sentence to the automl user guide stating that our support for time series problems is still in beta. :pr:`2118`
<<<<<<< HEAD
        * Fixed documentation demos :pr:`2139`
=======
        * Update test badge in README to use GitHub Actions :pr:`2150`
>>>>>>> ff3fa9bb
    * Testing Changes
        * Fixed ``test_describe_pipeline`` for ``pandas`` ``v1.2.4`` :pr:`2129`
        * Added a GitHub Action for building the conda package :pr:`1870` :pr:`2148`


.. warning::

    **Breaking Changes**
        * Renamed ``balanced_ratio`` to ``sampling_ratio`` for the ``BalancedClassificationDataCVSplit``, ``BalancedClassificationDataTVSplit``, ``BalancedClassficationSampler``, and Undersampler :pr:`2113`
        * Deleted the "errors" key from automl results :pr:`1975`
        * Deleted the ``raise_and_save_error_callback`` and the ``log_and_save_error_callback`` :pr:`1975`
        * Fixed ``BalancedClassificationDataCVSplit``, ``BalancedClassificationDataTVSplit``, and ``BalancedClassificationSampler`` to use minority:majority ratio instead of majority:minority :pr:`2077`


**v0.22.0 Apr. 06, 2021**
    * Enhancements
        * Added a GitHub Action for ``linux_unit_tests``:pr:`2013`
        * Added recommended actions for ``InvalidTargetDataCheck``, updated ``_make_component_list_from_actions`` to address new action, and added ``TargetImputer`` component :pr:`1989`
        * Updated ``AutoMLSearch._check_for_high_variance`` to not emit ``RuntimeWarning`` :pr:`2024`
        * Added exception when pipeline passed to ``explain_predictions`` is a ``Stacked Ensemble`` pipeline :pr:`2033`
        * Added sensitivity at low alert rates as an objective :pr:`2001`
        * Added ``Undersampler`` transformer component :pr:`2030`
    * Fixes
        * Updated Engine's ``train_batch`` to apply undersampling :pr:`2038`
        * Fixed bug in where Time Series Classification pipelines were not encoding targets in ``predict`` and ``predict_proba`` :pr:`2040`
        * Fixed data splitting errors if target is float for classification problems :pr:`2050`
        * Pinned ``docutils`` to <0.17 to fix ReadtheDocs warning issues :pr:`2088`
    * Changes
        * Removed lists as acceptable hyperparameter ranges in ``AutoMLSearch`` :pr:`2028`
        * Renamed "details" to "metadata" for data check actions :pr:`2008`
    * Documentation Changes
        * Catch and suppress warnings in documentation :pr:`1991` :pr:`2097`
        * Change spacing in ``start.ipynb`` to provide clarity for ``AutoMLSearch`` :pr:`2078`
        * Fixed start code on README :pr:`2108`
    * Testing Changes


**v0.21.0 Mar. 24, 2021**
    * Enhancements
        * Changed ``AutoMLSearch`` to default ``optimize_thresholds`` to True :pr:`1943`
        * Added multiple oversampling and undersampling sampling methods as data splitters for imbalanced classification :pr:`1775`
        * Added params to balanced classification data splitters for visibility :pr:`1966`
        * Updated ``make_pipeline`` to not add ``Imputer`` if input data does not have numeric or categorical columns :pr:`1967`
        * Updated ``ClassImbalanceDataCheck`` to better handle multiclass imbalances :pr:`1986`
        * Added recommended actions for the output of data check's ``validate`` method :pr:`1968`
        * Added error message for ``partial_dependence`` when features are mostly the same value :pr:`1994`
        * Updated ``OneHotEncoder`` to drop one redundant feature by default for features with two categories :pr:`1997`
        * Added a ``PolynomialDetrender`` component :pr:`1992`
        * Added ``DateTimeNaNDataCheck`` data check :pr:`2039`
    * Fixes
        * Changed best pipeline to train on the entire dataset rather than just ensemble indices for ensemble problems :pr:`2037`
        * Updated binary classification pipelines to use objective decision function during scoring of custom objectives :pr:`1934`
    * Changes
        * Removed ``data_checks`` parameter, ``data_check_results`` and data checks logic from ``AutoMLSearch`` :pr:`1935`
        * Deleted ``random_state`` argument :pr:`1985`
        * Updated Woodwork version requirement to ``v0.0.11`` :pr:`1996`
    * Documentation Changes
    * Testing Changes
        * Removed ``build_docs`` CI job in favor of RTD GH builder :pr:`1974`
        * Added tests to confirm support for Python 3.9 :pr:`1724`
        * Added tests to support Dask AutoML/Engine :pr:`1990`
        * Changed ``build_conda_pkg`` job to use ``latest_release_changes`` branch in the feedstock. :pr:`1979`

.. warning::

    **Breaking Changes**
        * Changed ``AutoMLSearch`` to default ``optimize_thresholds`` to True :pr:`1943`
        * Removed ``data_checks`` parameter, ``data_check_results`` and data checks logic from ``AutoMLSearch``. To run the data checks which were previously run by default in ``AutoMLSearch``, please call ``DefaultDataChecks().validate(X_train, y_train)`` or take a look at our documentation for more examples. :pr:`1935`
        * Deleted ``random_state`` argument :pr:`1985`

**v0.20.0 Mar. 10, 2021**
    * Enhancements
        * Added a GitHub Action for Detecting dependency changes :pr:`1933`
        * Create a separate CV split to train stacked ensembler on for AutoMLSearch :pr:`1814`
        * Added a GitHub Action for Linux unit tests :pr:`1846`
        * Added ``ARIMARegressor`` estimator :pr:`1894`
        * Added ``DataCheckAction`` class and ``DataCheckActionCode`` enum :pr:`1896`
        * Updated ``Woodwork`` requirement to ``v0.0.10`` :pr:`1900`
        * Added ``BalancedClassificationDataCVSplit`` and ``BalancedClassificationDataTVSplit`` to AutoMLSearch :pr:`1875`
        * Update default classification data splitter to use downsampling for highly imbalanced data :pr:`1875`
        * Updated ``describe_pipeline`` to return more information, including ``id`` of pipelines used for ensemble models :pr:`1909`
        * Added utility method to create list of components from a list of ``DataCheckAction`` :pr:`1907`
        * Updated ``validate`` method to include a ``action`` key in returned dictionary for all ``DataCheck``and ``DataChecks`` :pr:`1916`
        * Aggregating the shap values for predictions that we know the provenance of, e.g. OHE, text, and date-time. :pr:`1901`
        * Improved error message when custom objective is passed as a string in ``pipeline.score`` :pr:`1941`
        * Added ``score_pipelines`` and ``train_pipelines`` methods to ``AutoMLSearch`` :pr:`1913`
        * Added support for ``pandas`` version 1.2.0 :pr:`1708`
        * Added ``score_batch`` and ``train_batch`` abstact methods to ``EngineBase`` and implementations in ``SequentialEngine`` :pr:`1913`
    * Fixes
        * Removed CI check for ``check_dependencies_updated_linux`` :pr:`1950`
        * Added metaclass for time series pipelines and fix binary classification pipeline ``predict`` not using objective if it is passed as a named argument :pr:`1874`
        * Fixed stack trace in prediction explanation functions caused by mixed string/numeric pandas column names :pr:`1871`
        * Fixed stack trace caused by passing pipelines with duplicate names to ``AutoMLSearch`` :pr:`1932`
        * Fixed ``AutoMLSearch.get_pipelines`` returning pipelines with the same attributes :pr:`1958`
    * Changes
        * Reversed GitHub Action for Linux unit tests until a fix for report generation is found :pr:`1920`
        * Updated ``add_results`` in ``AutoMLAlgorithm`` to take in entire pipeline results dictionary from ``AutoMLSearch`` :pr:`1891`
        * Updated ``ClassImbalanceDataCheck`` to look for severe class imbalance scenarios :pr:`1905`
        * Deleted the ``explain_prediction`` function :pr:`1915`
        * Removed ``HighVarianceCVDataCheck`` and convered it to an ``AutoMLSearch`` method instead :pr:`1928`
        * Removed warning in ``InvalidTargetDataCheck`` returned when numeric binary classification targets are not (0, 1) :pr:`1959`
    * Documentation Changes
        * Updated ``model_understanding.ipynb`` to demo the two-way partial dependence capability :pr:`1919`
    * Testing Changes

.. warning::

    **Breaking Changes**
        * Deleted the ``explain_prediction`` function :pr:`1915`
        * Removed ``HighVarianceCVDataCheck`` and convered it to an ``AutoMLSearch`` method instead :pr:`1928`
        * Added ``score_batch`` and ``train_batch`` abstact methods to ``EngineBase``. These need to be implemented in Engine subclasses :pr:`1913`


**v0.19.0 Feb. 23, 2021**
    * Enhancements
        * Added a GitHub Action for Python windows unit tests :pr:`1844`
        * Added a GitHub Action for checking updated release notes :pr:`1849`
        * Added a GitHub Action for Python lint checks :pr:`1837`
        * Adjusted ``explain_prediction``, ``explain_predictions`` and ``explain_predictions_best_worst`` to handle timeseries problems. :pr:`1818`
        * Updated ``InvalidTargetDataCheck`` to check for mismatched indices in target and features :pr:`1816`
        * Updated ``Woodwork`` structures returned from components to support ``Woodwork`` logical type overrides set by the user :pr:`1784`
        * Updated estimators to keep track of input feature names during ``fit()`` :pr:`1794`
        * Updated ``visualize_decision_tree`` to include feature names in output :pr:`1813`
        * Added ``is_bounded_like_percentage`` property for objectives. If true, the ``calculate_percent_difference`` method will return the absolute difference rather than relative difference :pr:`1809`
        * Added full error traceback to AutoMLSearch logger file :pr:`1840`
        * Changed ``TargetEncoder`` to preserve custom indices in the data :pr:`1836`
        * Refactored ``explain_predictions`` and ``explain_predictions_best_worst`` to only compute features once for all rows that need to be explained :pr:`1843`
        * Added custom random undersampler data splitter for classification :pr:`1857`
        * Updated ``OutliersDataCheck`` implementation to calculate the probability of having no outliers :pr:`1855`
        * Added ``Engines`` pipeline processing API :pr:`1838`
    * Fixes
        * Changed EngineBase random_state arg to random_seed and same for user guide docs :pr:`1889`
    * Changes
        * Modified ``calculate_percent_difference`` so that division by 0 is now inf rather than nan :pr:`1809`
        * Removed ``text_columns`` parameter from ``LSA`` and ``TextFeaturizer`` components :pr:`1652`
        * Added ``random_seed`` as an argument to our automl/pipeline/component API. Using ``random_state`` will raise a warning :pr:`1798`
        * Added ``DataCheckError`` message in ``InvalidTargetDataCheck`` if input target is None and removed exception raised :pr:`1866`
    * Documentation Changes
    * Testing Changes
        * Added back coverage for ``_get_feature_provenance`` in ``TextFeaturizer`` after ``text_columns`` was removed :pr:`1842`
        * Pin graphviz version for windows builds :pr:`1847`
        * Unpin graphviz version for windows builds :pr:`1851`

.. warning::

    **Breaking Changes**
        * Added a deprecation warning to ``explain_prediction``. It will be deleted in the next release. :pr:`1860`


**v0.18.2 Feb. 10, 2021**
    * Enhancements
        * Added uniqueness score data check :pr:`1785`
        * Added "dataframe" output format for prediction explanations :pr:`1781`
        * Updated LightGBM estimators to handle ``pandas.MultiIndex`` :pr:`1770`
        * Sped up permutation importance for some pipelines :pr:`1762`
        * Added sparsity data check :pr:`1797`
        * Confirmed support for threshold tuning for binary time series classification problems :pr:`1803`
    * Fixes
    * Changes
    * Documentation Changes
        * Added section on conda to the contributing guide :pr:`1771`
        * Updated release process to reflect freezing `main` before perf tests :pr:`1787`
        * Moving some prs to the right section of the release notes :pr:`1789`
        * Tweak README.md. :pr:`1800`
        * Fixed back arrow on install page docs :pr:`1795`
        * Fixed docstring for `ClassImbalanceDataCheck.validate()` :pr:`1817`
    * Testing Changes

**v0.18.1 Feb. 1, 2021**
    * Enhancements
        * Added ``graph_t_sne`` as a visualization tool for high dimensional data :pr:`1731`
        * Added the ability to see the linear coefficients of features in linear models terms :pr:`1738`
        * Added support for ``scikit-learn`` ``v0.24.0`` :pr:`1733`
        * Added support for ``scipy`` ``v1.6.0`` :pr:`1752`
        * Added SVM Classifier and Regressor to estimators :pr:`1714` :pr:`1761`
    * Fixes
        * Addressed bug with ``partial_dependence`` and categorical data with more categories than grid resolution :pr:`1748`
        * Removed ``random_state`` arg from ``get_pipelines`` in ``AutoMLSearch`` :pr:`1719`
        * Pinned pyzmq at less than 22.0.0 till we add support :pr:`1756`
        * Remove ``ProphetRegressor`` from main as windows tests were flaky :pr:`1764`
    * Changes
        * Updated components and pipelines to return ``Woodwork`` data structures :pr:`1668`
        * Updated ``clone()`` for pipelines and components to copy over random state automatically :pr:`1753`
        * Dropped support for Python version 3.6 :pr:`1751`
        * Removed deprecated ``verbose`` flag from ``AutoMLSearch`` parameters :pr:`1772`
    * Documentation Changes
        * Add Twitter and Github link to documentation toolbar :pr:`1754`
        * Added Open Graph info to documentation :pr:`1758`
    * Testing Changes

.. warning::

    **Breaking Changes**
        * Components and pipelines return ``Woodwork`` data structures instead of ``pandas`` data structures :pr:`1668`
        * Python 3.6 will not be actively supported due to discontinued support from EvalML dependencies.
        * Deprecated ``verbose`` flag is removed for ``AutoMLSearch`` :pr:`1772`


**v0.18.0 Jan. 26, 2021**
    * Enhancements
        * Added RMSLE, MSLE, and MAPE to core objectives while checking for negative target values in ``invalid_targets_data_check`` :pr:`1574`
        * Added validation checks for binary problems with regression-like datasets and multiclass problems without true multiclass targets in ``invalid_targets_data_check`` :pr:`1665`
        * Added time series support for ``make_pipeline`` :pr:`1566`
        * Added target name for output of pipeline ``predict`` method :pr:`1578`
        * Added multiclass check to ``InvalidTargetDataCheck`` for two examples per class :pr:`1596`
        * Added support for ``graphviz`` ``v0.16`` :pr:`1657`
        * Enhanced time series pipelines to accept empty features :pr:`1651`
        * Added KNN Classifier to estimators. :pr:`1650`
        * Added support for list inputs for objectives :pr:`1663`
        * Added support for ``AutoMLSearch`` to handle time series classification pipelines :pr:`1666`
        * Enhanced ``DelayedFeaturesTransformer`` to encode categorical features and targets before delaying them :pr:`1691`
        * Added 2-way dependence plots. :pr:`1690`
        * Added ability to directly iterate through components within Pipelines :pr:`1583`
    * Fixes
        * Fixed inconsistent attributes and added Exceptions to docs :pr:`1673`
        * Fixed ``TargetLeakageDataCheck`` to use Woodwork ``mutual_information`` rather than using Pandas' Pearson Correlation :pr:`1616`
        * Fixed thresholding for pipelines in ``AutoMLSearch`` to only threshold binary classification pipelines :pr:`1622` :pr:`1626`
        * Updated ``load_data`` to return Woodwork structures and update default parameter value for ``index`` to ``None`` :pr:`1610`
        * Pinned scipy at < 1.6.0 while we work on adding support :pr:`1629`
        * Fixed data check message formatting in ``AutoMLSearch`` :pr:`1633`
        * Addressed stacked ensemble component for ``scikit-learn`` v0.24 support by setting ``shuffle=True`` for default CV :pr:`1613`
        * Fixed bug where ``Imputer`` reset the index on ``X`` :pr:`1590`
        * Fixed ``AutoMLSearch`` stacktrace when a cutom objective was passed in as a primary objective or additional objective :pr:`1575`
        * Fixed custom index bug for ``MAPE`` objective :pr:`1641`
        * Fixed index bug for ``TextFeaturizer`` and ``LSA`` components :pr:`1644`
        * Limited ``load_fraud`` dataset loaded into ``automl.ipynb`` :pr:`1646`
        * ``add_to_rankings`` updates ``AutoMLSearch.best_pipeline`` when necessary :pr:`1647`
        * Fixed bug where time series baseline estimators were not receiving ``gap`` and ``max_delay`` in ``AutoMLSearch`` :pr:`1645`
        * Fixed jupyter notebooks to help the RTD buildtime :pr:`1654`
        * Added ``positive_only`` objectives to ``non_core_objectives`` :pr:`1661`
        * Fixed stacking argument ``n_jobs`` for IterativeAlgorithm :pr:`1706`
        * Updated CatBoost estimators to return self in ``.fit()`` rather than the underlying model for consistency :pr:`1701`
        * Added ability to initialize pipeline parameters in ``AutoMLSearch`` constructor :pr:`1676`
    * Changes
        * Added labeling to ``graph_confusion_matrix`` :pr:`1632`
        * Rerunning search for ``AutoMLSearch`` results in a message thrown rather than failing the search, and removed ``has_searched`` property :pr:`1647`
        * Changed tuner class to allow and ignore single parameter values as input :pr:`1686`
        * Capped LightGBM version limit to remove bug in docs :pr:`1711`
        * Removed support for `np.random.RandomState` in EvalML :pr:`1727`
    * Documentation Changes
        * Update Model Understanding in the user guide to include ``visualize_decision_tree`` :pr:`1678`
        * Updated docs to include information about ``AutoMLSearch`` callback parameters and methods :pr:`1577`
        * Updated docs to prompt users to install graphiz on Mac :pr:`1656`
        * Added ``infer_feature_types`` to the ``start.ipynb`` guide :pr:`1700`
        * Added multicollinearity data check to API reference and docs :pr:`1707`
    * Testing Changes

.. warning::

    **Breaking Changes**
        * Removed ``has_searched`` property from ``AutoMLSearch`` :pr:`1647`
        * Components and pipelines return ``Woodwork`` data structures instead of ``pandas`` data structures :pr:`1668`
        * Removed support for `np.random.RandomState` in EvalML. Rather than passing ``np.random.RandomState`` as component and pipeline random_state values, we use int random_seed :pr:`1727`


**v0.17.0 Dec. 29, 2020**
    * Enhancements
        * Added ``save_plot`` that allows for saving figures from different backends :pr:`1588`
        * Added ``LightGBM Regressor`` to regression components :pr:`1459`
        * Added ``visualize_decision_tree`` for tree visualization with ``decision_tree_data_from_estimator`` and ``decision_tree_data_from_pipeline`` to reformat tree structure output :pr:`1511`
        * Added `DFS Transformer` component into transformer components :pr:`1454`
        * Added ``MAPE`` to the standard metrics for time series problems and update objectives :pr:`1510`
        * Added ``graph_prediction_vs_actual_over_time`` and ``get_prediction_vs_actual_over_time_data`` to the model understanding module for time series problems :pr:`1483`
        * Added a ``ComponentGraph`` class that will support future pipelines as directed acyclic graphs :pr:`1415`
        * Updated data checks to accept ``Woodwork`` data structures :pr:`1481`
        * Added parameter to ``InvalidTargetDataCheck`` to show only top unique values rather than all unique values :pr:`1485`
        * Added multicollinearity data check :pr:`1515`
        * Added baseline pipeline and components for time series regression problems :pr:`1496`
        * Added more information to users about ensembling behavior in ``AutoMLSearch`` :pr:`1527`
        * Add woodwork support for more utility and graph methods :pr:`1544`
        * Changed ``DateTimeFeaturizer`` to encode features as int :pr:`1479`
        * Return trained pipelines from ``AutoMLSearch.best_pipeline`` :pr:`1547`
        * Added utility method so that users can set feature types without having to learn about Woodwork directly :pr:`1555`
        * Added Linear Discriminant Analysis transformer for dimensionality reduction :pr:`1331`
        * Added multiclass support for ``partial_dependence`` and ``graph_partial_dependence`` :pr:`1554`
        * Added ``TimeSeriesBinaryClassificationPipeline`` and ``TimeSeriesMulticlassClassificationPipeline`` classes :pr:`1528`
        * Added ``make_data_splitter`` method for easier automl data split customization :pr:`1568`
        * Integrated ``ComponentGraph`` class into Pipelines for full non-linear pipeline support :pr:`1543`
        * Update ``AutoMLSearch`` constructor to take training data instead of ``search`` and ``add_to_leaderboard`` :pr:`1597`
        * Update ``split_data`` helper args :pr:`1597`
        * Add problem type utils ``is_regression``, ``is_classification``, ``is_timeseries`` :pr:`1597`
        * Rename ``AutoMLSearch`` ``data_split`` arg to ``data_splitter`` :pr:`1569`
    * Fixes
        * Fix AutoML not passing CV folds to ``DefaultDataChecks`` for usage by ``ClassImbalanceDataCheck`` :pr:`1619`
        * Fix Windows CI jobs: install ``numba`` via conda, required for ``shap`` :pr:`1490`
        * Added custom-index support for `reset-index-get_prediction_vs_actual_over_time_data` :pr:`1494`
        * Fix ``generate_pipeline_code`` to account for boolean and None differences between Python and JSON :pr:`1524` :pr:`1531`
        * Set max value for plotly and xgboost versions while we debug CI failures with newer versions :pr:`1532`
        * Undo version pinning for plotly :pr:`1533`
        * Fix ReadTheDocs build by updating the version of ``setuptools`` :pr:`1561`
        * Set ``random_state`` of data splitter in AutoMLSearch to take int to keep consistency in the resulting splits :pr:`1579`
        * Pin sklearn version while we work on adding support :pr:`1594`
        * Pin pandas at <1.2.0 while we work on adding support :pr:`1609`
        * Pin graphviz at < 0.16 while we work on adding support :pr:`1609`
    * Changes
        * Reverting ``save_graph`` :pr:`1550` to resolve kaleido build issues :pr:`1585`
        * Update circleci badge to apply to ``main`` :pr:`1489`
        * Added script to generate github markdown for releases :pr:`1487`
        * Updated selection using pandas ``dtypes`` to selecting using Woodwork logical types :pr:`1551`
        * Updated dependencies to fix ``ImportError: cannot import name 'MaskedArray' from 'sklearn.utils.fixes'`` error and to address Woodwork and Featuretool dependencies :pr:`1540`
        * Made ``get_prediction_vs_actual_data()`` a public method :pr:`1553`
        * Updated ``Woodwork`` version requirement to v0.0.7 :pr:`1560`
        * Move data splitters from ``evalml.automl.data_splitters`` to ``evalml.preprocessing.data_splitters`` :pr:`1597`
        * Rename "# Testing" in automl log output to "# Validation" :pr:`1597`
    * Documentation Changes
        * Added partial dependence methods to API reference :pr:`1537`
        * Updated documentation for confusion matrix methods :pr:`1611`
    * Testing Changes
        * Set ``n_jobs=1`` in most unit tests to reduce memory :pr:`1505`

.. warning::

    **Breaking Changes**
        * Updated minimal dependencies: ``numpy>=1.19.1``, ``pandas>=1.1.0``, ``scikit-learn>=0.23.1``, ``scikit-optimize>=0.8.1``
        * Updated ``AutoMLSearch.best_pipeline`` to return a trained pipeline. Pass in ``train_best_pipeline=False`` to AutoMLSearch in order to return an untrained pipeline.
        * Pipeline component instances can no longer be iterated through using ``Pipeline.component_graph`` :pr:`1543`
        * Update ``AutoMLSearch`` constructor to take training data instead of ``search`` and ``add_to_leaderboard`` :pr:`1597`
        * Update ``split_data`` helper args :pr:`1597`
        * Move data splitters from ``evalml.automl.data_splitters`` to ``evalml.preprocessing.data_splitters`` :pr:`1597`
        * Rename ``AutoMLSearch`` ``data_split`` arg to ``data_splitter`` :pr:`1569`



**v0.16.1 Dec. 1, 2020**
    * Enhancements
        * Pin woodwork version to v0.0.6 to avoid breaking changes :pr:`1484`
        * Updated ``Woodwork`` to >=0.0.5 in ``core-requirements.txt`` :pr:`1473`
        * Removed ``copy_dataframe`` parameter for ``Woodwork``, updated ``Woodwork`` to >=0.0.6 in ``core-requirements.txt`` :pr:`1478`
        * Updated ``detect_problem_type`` to use ``pandas.api.is_numeric_dtype`` :pr:`1476`
    * Changes
        * Changed ``make clean`` to delete coverage reports as a convenience for developers :pr:`1464`
        * Set ``n_jobs=-1`` by default for stacked ensemble components :pr:`1472`
    * Documentation Changes
        * Updated pipeline and component documentation and demos to use ``Woodwork`` :pr:`1466`
    * Testing Changes
        * Update dependency update checker to use everything from core and optional dependencies :pr:`1480`


**v0.16.0 Nov. 24, 2020**
    * Enhancements
        * Updated pipelines and ``make_pipeline`` to accept ``Woodwork`` inputs :pr:`1393`
        * Updated components to accept ``Woodwork`` inputs :pr:`1423`
        * Added ability to freeze hyperparameters for ``AutoMLSearch`` :pr:`1284`
        * Added ``Target Encoder`` into transformer components :pr:`1401`
        * Added callback for error handling in ``AutoMLSearch`` :pr:`1403`
        * Added the index id to the ``explain_predictions_best_worst`` output to help users identify which rows in their data are included :pr:`1365`
        * The top_k features displayed in ``explain_predictions_*`` functions are now determined by the magnitude of shap values as opposed to the ``top_k`` largest and smallest shap values. :pr:`1374`
        * Added a problem type for time series regression :pr:`1386`
        * Added a ``is_defined_for_problem_type`` method to ``ObjectiveBase`` :pr:`1386`
        * Added a ``random_state`` parameter to ``make_pipeline_from_components`` function :pr:`1411`
        * Added ``DelayedFeaturesTransformer`` :pr:`1396`
        * Added a ``TimeSeriesRegressionPipeline`` class :pr:`1418`
        * Removed ``core-requirements.txt`` from the package distribution :pr:`1429`
        * Updated data check messages to include a `"code"` and `"details"` fields :pr:`1451`, :pr:`1462`
        * Added a ``TimeSeriesSplit`` data splitter for time series problems :pr:`1441`
        * Added a ``problem_configuration`` parameter to AutoMLSearch :pr:`1457`
    * Fixes
        * Fixed ``IndexError`` raised in ``AutoMLSearch`` when ``ensembling = True`` but only one pipeline to iterate over :pr:`1397`
        * Fixed stacked ensemble input bug and LightGBM warning and bug in ``AutoMLSearch`` :pr:`1388`
        * Updated enum classes to show possible enum values as attributes :pr:`1391`
        * Updated calls to ``Woodwork``'s ``to_pandas()`` to ``to_series()`` and ``to_dataframe()`` :pr:`1428`
        * Fixed bug in OHE where column names were not guaranteed to be unique :pr:`1349`
        * Fixed bug with percent improvement of ``ExpVariance`` objective on data with highly skewed target :pr:`1467`
        * Fix SimpleImputer error which occurs when all features are bool type :pr:`1215`
    * Changes
        * Changed ``OutliersDataCheck`` to return the list of columns, rather than rows, that contain outliers :pr:`1377`
        * Simplified and cleaned output for Code Generation :pr:`1371`
        * Reverted changes from :pr:`1337` :pr:`1409`
        * Updated data checks to return dictionary of warnings and errors instead of a list :pr:`1448`
        * Updated ``AutoMLSearch`` to pass ``Woodwork`` data structures to every pipeline (instead of pandas DataFrames) :pr:`1450`
        * Update ``AutoMLSearch`` to default to ``max_batches=1`` instead of ``max_iterations=5`` :pr:`1452`
        * Updated _evaluate_pipelines to consolidate side effects :pr:`1410`
    * Documentation Changes
        * Added description of CLA to contributing guide, updated description of draft PRs :pr:`1402`
        * Updated documentation to include all data checks, ``DataChecks``, and usage of data checks in AutoML :pr:`1412`
        * Updated docstrings from ``np.array`` to ``np.ndarray`` :pr:`1417`
        * Added section on stacking ensembles in AutoMLSearch documentation :pr:`1425`
    * Testing Changes
        * Removed ``category_encoders`` from test-requirements.txt :pr:`1373`
        * Tweak codecov.io settings again to avoid flakes :pr:`1413`
        * Modified ``make lint`` to check notebook versions in the docs :pr:`1431`
        * Modified ``make lint-fix`` to standardize notebook versions in the docs :pr:`1431`
        * Use new version of pull request Github Action for dependency check (:pr:`1443`)
        * Reduced number of workers for tests to 4 :pr:`1447`

.. warning::

    **Breaking Changes**
        * The ``top_k`` and ``top_k_features`` parameters in ``explain_predictions_*`` functions now return ``k`` features as opposed to ``2 * k`` features :pr:`1374`
        * Renamed ``problem_type`` to ``problem_types`` in ``RegressionObjective``, ``BinaryClassificationObjective``, and ``MulticlassClassificationObjective`` :pr:`1319`
        * Data checks now return a dictionary of warnings and errors instead of a list :pr:`1448`



**v0.15.0 Oct. 29, 2020**
    * Enhancements
        * Added stacked ensemble component classes (``StackedEnsembleClassifier``, ``StackedEnsembleRegressor``) :pr:`1134`
        * Added stacked ensemble components to ``AutoMLSearch`` :pr:`1253`
        * Added ``DecisionTreeClassifier`` and ``DecisionTreeRegressor`` to AutoML :pr:`1255`
        * Added ``graph_prediction_vs_actual`` in ``model_understanding`` for regression problems :pr:`1252`
        * Added parameter to ``OneHotEncoder`` to enable filtering for features to encode for :pr:`1249`
        * Added percent-better-than-baseline for all objectives to automl.results :pr:`1244`
        * Added ``HighVarianceCVDataCheck`` and replaced synonymous warning in ``AutoMLSearch`` :pr:`1254`
        * Added `PCA Transformer` component for dimensionality reduction :pr:`1270`
        * Added ``generate_pipeline_code`` and ``generate_component_code`` to allow for code generation given a pipeline or component instance :pr:`1306`
        * Added ``PCA Transformer`` component for dimensionality reduction :pr:`1270`
        * Updated ``AutoMLSearch`` to support ``Woodwork`` data structures :pr:`1299`
        * Added cv_folds to ``ClassImbalanceDataCheck`` and added this check to ``DefaultDataChecks`` :pr:`1333`
        * Make ``max_batches`` argument to ``AutoMLSearch.search`` public :pr:`1320`
        * Added text support to automl search :pr:`1062`
        * Added ``_pipelines_per_batch`` as a private argument to ``AutoMLSearch`` :pr:`1355`
    * Fixes
        * Fixed ML performance issue with ordered datasets: always shuffle data in automl's default CV splits :pr:`1265`
        * Fixed broken ``evalml info`` CLI command :pr:`1293`
        * Fixed ``boosting type='rf'`` for LightGBM Classifier, as well as ``num_leaves`` error :pr:`1302`
        * Fixed bug in ``explain_predictions_best_worst`` where a custom index in the target variable would cause a ``ValueError`` :pr:`1318`
        * Added stacked ensemble estimators to to ``evalml.pipelines.__init__`` file :pr:`1326`
        * Fixed bug in OHE where calls to transform were not deterministic if ``top_n`` was less than the number of categories in a column :pr:`1324`
        * Fixed LightGBM warning messages during AutoMLSearch :pr:`1342`
        * Fix warnings thrown during AutoMLSearch in ``HighVarianceCVDataCheck`` :pr:`1346`
        * Fixed bug where TrainingValidationSplit would return invalid location indices for dataframes with a custom index :pr:`1348`
        * Fixed bug where the AutoMLSearch ``random_state`` was not being passed to the created pipelines :pr:`1321`
    * Changes
        * Allow ``add_to_rankings`` to be called before AutoMLSearch is called :pr:`1250`
        * Removed Graphviz from test-requirements to add to requirements.txt :pr:`1327`
        * Removed ``max_pipelines`` parameter from ``AutoMLSearch`` :pr:`1264`
        * Include editable installs in all install make targets :pr:`1335`
        * Made pip dependencies `featuretools` and `nlp_primitives` core dependencies :pr:`1062`
        * Removed `PartOfSpeechCount` from `TextFeaturizer` transform primitives :pr:`1062`
        * Added warning for ``partial_dependency`` when the feature includes null values :pr:`1352`
    * Documentation Changes
        * Fixed and updated code blocks in Release Notes :pr:`1243`
        * Added DecisionTree estimators to API Reference :pr:`1246`
        * Changed class inheritance display to flow vertically :pr:`1248`
        * Updated cost-benefit tutorial to use a holdout/test set :pr:`1159`
        * Added ``evalml info`` command to documentation :pr:`1293`
        * Miscellaneous doc updates :pr:`1269`
        * Removed conda pre-release testing from the release process document :pr:`1282`
        * Updates to contributing guide :pr:`1310`
        * Added Alteryx footer to docs with Twitter and Github link :pr:`1312`
        * Added documentation for evalml installation for Python 3.6 :pr:`1322`
        * Added documentation changes to make the API Docs easier to understand :pr:`1323`
        * Fixed documentation for ``feature_importance`` :pr:`1353`
        * Added tutorial for running `AutoML` with text data :pr:`1357`
        * Added documentation for woodwork integration with automl search :pr:`1361`
    * Testing Changes
        * Added tests for ``jupyter_check`` to handle IPython :pr:`1256`
        * Cleaned up ``make_pipeline`` tests to test for all estimators :pr:`1257`
        * Added a test to check conda build after merge to main :pr:`1247`
        * Removed code that was lacking codecov for ``__main__.py`` and unnecessary :pr:`1293`
        * Codecov: round coverage up instead of down :pr:`1334`
        * Add DockerHub credentials to CI testing environment :pr:`1356`
        * Add DockerHub credentials to conda testing environment :pr:`1363`

.. warning::

    **Breaking Changes**
        * Renamed ``LabelLeakageDataCheck`` to ``TargetLeakageDataCheck`` :pr:`1319`
        * ``max_pipelines`` parameter has been removed from ``AutoMLSearch``. Please use ``max_iterations`` instead. :pr:`1264`
        * ``AutoMLSearch.search()`` will now log a warning if the input is not a ``Woodwork`` data structure (``pandas``, ``numpy``) :pr:`1299`
        * Make ``max_batches`` argument to ``AutoMLSearch.search`` public :pr:`1320`
        * Removed unused argument `feature_types` from AutoMLSearch.search :pr:`1062`

**v0.14.1 Sep. 29, 2020**
    * Enhancements
        * Updated partial dependence methods to support calculating numeric columns in a dataset with non-numeric columns :pr:`1150`
        * Added ``get_feature_names`` on ``OneHotEncoder`` :pr:`1193`
        * Added ``detect_problem_type`` to ``problem_type/utils.py`` to automatically detect the problem type given targets :pr:`1194`
        * Added LightGBM to ``AutoMLSearch`` :pr:`1199`
        * Updated ``scikit-learn`` and ``scikit-optimize`` to use latest versions - 0.23.2 and 0.8.1 respectively :pr:`1141`
        * Added ``__str__`` and ``__repr__`` for pipelines and components :pr:`1218`
        * Included internal target check for both training and validation data in ``AutoMLSearch`` :pr:`1226`
        * Added ``ProblemTypes.all_problem_types`` helper to get list of supported problem types :pr:`1219`
        * Added ``DecisionTreeClassifier`` and ``DecisionTreeRegressor`` classes :pr:`1223`
        * Added ``ProblemTypes.all_problem_types`` helper to get list of supported problem types :pr:`1219`
        * ``DataChecks`` can now be parametrized by passing a list of ``DataCheck`` classes and a parameter dictionary :pr:`1167`
        * Added first CV fold score as validation score in ``AutoMLSearch.rankings`` :pr:`1221`
        * Updated ``flake8`` configuration to enable linting on ``__init__.py`` files :pr:`1234`
        * Refined ``make_pipeline_from_components`` implementation :pr:`1204`
    * Fixes
        * Updated GitHub URL after migration to Alteryx GitHub org :pr:`1207`
        * Changed Problem Type enum to be more similar to the string name :pr:`1208`
        * Wrapped call to scikit-learn's partial dependence method in a ``try``/``finally`` block :pr:`1232`
    * Changes
        * Added ``allow_writing_files`` as a named argument to CatBoost estimators. :pr:`1202`
        * Added ``solver`` and ``multi_class`` as named arguments to ``LogisticRegressionClassifier`` :pr:`1202`
        * Replaced pipeline's ``._transform`` method to evaluate all the preprocessing steps of a pipeline with ``.compute_estimator_features`` :pr:`1231`
        * Changed default large dataset train/test splitting behavior :pr:`1205`
    * Documentation Changes
        * Included description of how to access the component instances and features for pipeline user guide :pr:`1163`
        * Updated API docs to refer to target as "target" instead of "labels" for non-classification tasks and minor docs cleanup :pr:`1160`
        * Added Class Imbalance Data Check to ``api_reference.rst`` :pr:`1190` :pr:`1200`
        * Added pipeline properties to API reference :pr:`1209`
        * Clarified what the objective parameter in AutoML is used for in AutoML API reference and AutoML user guide :pr:`1222`
        * Updated API docs to include ``skopt.space.Categorical`` option for component hyperparameter range definition :pr:`1228`
        * Added install documentation for ``libomp`` in order to use LightGBM on Mac :pr:`1233`
        * Improved description of ``max_iterations`` in documentation :pr:`1212`
        * Removed unused code from sphinx conf :pr:`1235`
    * Testing Changes

.. warning::

    **Breaking Changes**
        * ``DefaultDataChecks`` now accepts a ``problem_type`` parameter that must be specified :pr:`1167`
        * Pipeline's ``._transform`` method to evaluate all the preprocessing steps of a pipeline has been replaced with ``.compute_estimator_features`` :pr:`1231`
        * ``get_objectives`` has been renamed to ``get_core_objectives``. This function will now return a list of valid objective instances :pr:`1230`


**v0.13.2 Sep. 17, 2020**
    * Enhancements
        * Added ``output_format`` field to explain predictions functions :pr:`1107`
        * Modified ``get_objective`` and ``get_objectives`` to be able to return any objective in ``evalml.objectives`` :pr:`1132`
        * Added a ``return_instance`` boolean parameter to ``get_objective`` :pr:`1132`
        * Added ``ClassImbalanceDataCheck`` to determine whether target imbalance falls below a given threshold :pr:`1135`
        * Added label encoder to LightGBM for binary classification :pr:`1152`
        * Added labels for the row index of confusion matrix :pr:`1154`
        * Added ``AutoMLSearch`` object as another parameter in search callbacks :pr:`1156`
        * Added the corresponding probability threshold for each point displayed in ``graph_roc_curve`` :pr:`1161`
        * Added ``__eq__`` for ``ComponentBase`` and ``PipelineBase`` :pr:`1178`
        * Added support for multiclass classification for ``roc_curve`` :pr:`1164`
        * Added ``categories`` accessor to ``OneHotEncoder`` for listing the categories associated with a feature :pr:`1182`
        * Added utility function to create pipeline instances from a list of component instances :pr:`1176`
    * Fixes
        * Fixed XGBoost column names for partial dependence methods :pr:`1104`
        * Removed dead code validating column type from ``TextFeaturizer`` :pr:`1122`
        * Fixed issue where ``Imputer`` cannot fit when there is None in a categorical or boolean column :pr:`1144`
        * ``OneHotEncoder`` preserves the custom index in the input data :pr:`1146`
        * Fixed representation for ``ModelFamily`` :pr:`1165`
        * Removed duplicate ``nbsphinx`` dependency in ``dev-requirements.txt`` :pr:`1168`
        * Users can now pass in any valid kwargs to all estimators :pr:`1157`
        * Remove broken accessor ``OneHotEncoder.get_feature_names`` and unneeded base class :pr:`1179`
        * Removed LightGBM Estimator from AutoML models :pr:`1186`
    * Changes
        * Pinned ``scikit-optimize`` version to 0.7.4 :pr:`1136`
        * Removed ``tqdm`` as a dependency :pr:`1177`
        * Added lightgbm version 3.0.0 to ``latest_dependency_versions.txt`` :pr:`1185`
        * Rename ``max_pipelines`` to ``max_iterations`` :pr:`1169`
    * Documentation Changes
        * Fixed API docs for ``AutoMLSearch`` ``add_result_callback`` :pr:`1113`
        * Added a step to our release process for pushing our latest version to conda-forge :pr:`1118`
        * Added warning for missing ipywidgets dependency for using ``PipelineSearchPlots`` on Jupyterlab :pr:`1145`
        * Updated ``README.md`` example to load demo dataset :pr:`1151`
        * Swapped mapping of breast cancer targets in ``model_understanding.ipynb`` :pr:`1170`
    * Testing Changes
        * Added test confirming ``TextFeaturizer`` never outputs null values :pr:`1122`
        * Changed Python version of ``Update Dependencies`` action to 3.8.x :pr:`1137`
        * Fixed release notes check-in test for ``Update Dependencies`` actions :pr:`1172`

.. warning::

    **Breaking Changes**
        * ``get_objective`` will now return a class definition rather than an instance by default :pr:`1132`
        * Deleted ``OPTIONS`` dictionary in ``evalml.objectives.utils.py`` :pr:`1132`
        * If specifying an objective by string, the string must now match the objective's name field, case-insensitive :pr:`1132`
        * Passing "Cost Benefit Matrix", "Fraud Cost", "Lead Scoring", "Mean Squared Log Error",
            "Recall", "Recall Macro", "Recall Micro", "Recall Weighted", or "Root Mean Squared Log Error" to ``AutoMLSearch`` will now result in a ``ValueError``
            rather than an ``ObjectiveNotFoundError`` :pr:`1132`
        * Search callbacks ``start_iteration_callback`` and ``add_results_callback`` have changed to include a copy of the AutoMLSearch object as a third parameter :pr:`1156`
        * Deleted ``OneHotEncoder.get_feature_names`` method which had been broken for a while, in favor of pipelines' ``input_feature_names`` :pr:`1179`
        * Deleted empty base class ``CategoricalEncoder`` which ``OneHotEncoder`` component was inheriting from :pr:`1176`
        * Results from ``roc_curve`` will now return as a list of dictionaries with each dictionary representing a class :pr:`1164`
        * ``max_pipelines`` now raises a ``DeprecationWarning`` and will be removed in the next release. ``max_iterations`` should be used instead. :pr:`1169`


**v0.13.1 Aug. 25, 2020**
    * Enhancements
        * Added Cost-Benefit Matrix objective for binary classification :pr:`1038`
        * Split ``fill_value`` into ``categorical_fill_value`` and ``numeric_fill_value`` for Imputer :pr:`1019`
        * Added ``explain_predictions`` and ``explain_predictions_best_worst`` for explaining multiple predictions with SHAP :pr:`1016`
        * Added new LSA component for text featurization :pr:`1022`
        * Added guide on installing with conda :pr:`1041`
        * Added a “cost-benefit curve” util method to graph cost-benefit matrix scores vs. binary classification thresholds :pr:`1081`
        * Standardized error when calling transform/predict before fit for pipelines :pr:`1048`
        * Added ``percent_better_than_baseline`` to AutoML search rankings and full rankings table :pr:`1050`
        * Added one-way partial dependence and partial dependence plots :pr:`1079`
        * Added "Feature Value" column to prediction explanation reports. :pr:`1064`
        * Added LightGBM classification estimator :pr:`1082`, :pr:`1114`
        * Added ``max_batches`` parameter to ``AutoMLSearch`` :pr:`1087`
    * Fixes
        * Updated ``TextFeaturizer`` component to no longer require an internet connection to run :pr:`1022`
        * Fixed non-deterministic element of ``TextFeaturizer`` transformations :pr:`1022`
        * Added a StandardScaler to all ElasticNet pipelines :pr:`1065`
        * Updated cost-benefit matrix to normalize score :pr:`1099`
        * Fixed logic in ``calculate_percent_difference`` so that it can handle negative values :pr:`1100`
    * Changes
        * Added ``needs_fitting`` property to ``ComponentBase`` :pr:`1044`
        * Updated references to data types to use datatype lists defined in ``evalml.utils.gen_utils`` :pr:`1039`
        * Remove maximum version limit for SciPy dependency :pr:`1051`
        * Moved ``all_components`` and other component importers into runtime methods :pr:`1045`
        * Consolidated graphing utility methods under ``evalml.utils.graph_utils`` :pr:`1060`
        * Made slight tweaks to how ``TextFeaturizer`` uses ``featuretools``, and did some refactoring of that and of LSA :pr:`1090`
        * Changed ``show_all_features`` parameter into ``importance_threshold``, which allows for thresholding feature importance :pr:`1097`, :pr:`1103`
    * Documentation Changes
        * Update ``setup.py`` URL to point to the github repo :pr:`1037`
        * Added tutorial for using the cost-benefit matrix objective :pr:`1088`
        * Updated ``model_understanding.ipynb`` to include documentation for using plotly on Jupyter Lab :pr:`1108`
    * Testing Changes
        * Refactor CircleCI tests to use matrix jobs (:pr:`1043`)
        * Added a test to check that all test directories are included in evalml package :pr:`1054`


.. warning::

    **Breaking Changes**
        * ``confusion_matrix`` and ``normalize_confusion_matrix`` have been moved to ``evalml.utils`` :pr:`1038`
        * All graph utility methods previously under ``evalml.pipelines.graph_utils`` have been moved to ``evalml.utils.graph_utils`` :pr:`1060`


**v0.12.2 Aug. 6, 2020**
    * Enhancements
        * Add save/load method to components :pr:`1023`
        * Expose pickle ``protocol`` as optional arg to save/load :pr:`1023`
        * Updated estimators used in AutoML to include ExtraTrees and ElasticNet estimators :pr:`1030`
    * Fixes
    * Changes
        * Removed ``DeprecationWarning`` for ``SimpleImputer`` :pr:`1018`
    * Documentation Changes
        * Add note about version numbers to release process docs :pr:`1034`
    * Testing Changes
        * Test files are now included in the evalml package :pr:`1029`


**v0.12.0 Aug. 3, 2020**
    * Enhancements
        * Added string and categorical targets support for binary and multiclass pipelines and check for numeric targets for ``DetectLabelLeakage`` data check :pr:`932`
        * Added clear exception for regression pipelines if target datatype is string or categorical :pr:`960`
        * Added target column names and class labels in ``predict`` and ``predict_proba`` output for pipelines :pr:`951`
        * Added ``_compute_shap_values`` and ``normalize_values`` to ``pipelines/explanations`` module :pr:`958`
        * Added ``explain_prediction`` feature which explains single predictions with SHAP :pr:`974`
        * Added Imputer to allow different imputation strategies for numerical and categorical dtypes :pr:`991`
        * Added support for configuring logfile path using env var, and don't create logger if there are filesystem errors :pr:`975`
        * Updated catboost estimators' default parameters and automl hyperparameter ranges to speed up fit time :pr:`998`
    * Fixes
        * Fixed ReadtheDocs warning failure regarding embedded gif :pr:`943`
        * Removed incorrect parameter passed to pipeline classes in ``_add_baseline_pipelines`` :pr:`941`
        * Added universal error for calling ``predict``, ``predict_proba``, ``transform``, and ``feature_importances`` before fitting :pr:`969`, :pr:`994`
        * Made ``TextFeaturizer`` component and pip dependencies ``featuretools`` and ``nlp_primitives`` optional :pr:`976`
        * Updated imputation strategy in automl to no longer limit impute strategy to ``most_frequent`` for all features if there are any categorical columns :pr:`991`
        * Fixed ``UnboundLocalError`` for ``cv_pipeline`` when automl search errors :pr:`996`
        * Fixed ``Imputer`` to reset dataframe index to preserve behavior expected from  ``SimpleImputer`` :pr:`1009`
    * Changes
        * Moved ``get_estimators`` to ``evalml.pipelines.components.utils`` :pr:`934`
        * Modified Pipelines to raise ``PipelineScoreError`` when they encounter an error during scoring :pr:`936`
        * Moved ``evalml.model_families.list_model_families`` to ``evalml.pipelines.components.allowed_model_families`` :pr:`959`
        * Renamed ``DateTimeFeaturization`` to ``DateTimeFeaturizer`` :pr:`977`
        * Added check to stop search and raise an error if all pipelines in a batch return NaN scores :pr:`1015`
    * Documentation Changes
        * Updated ``README.md`` :pr:`963`
        * Reworded message when errors are returned from data checks in search :pr:`982`
        * Added section on understanding model predictions with ``explain_prediction`` to User Guide :pr:`981`
        * Added a section to the user guide and api reference about how XGBoost and CatBoost are not fully supported. :pr:`992`
        * Added custom components section in user guide :pr:`993`
        * Updated FAQ section formatting :pr:`997`
        * Updated release process documentation :pr:`1003`
    * Testing Changes
        * Moved ``predict_proba`` and ``predict`` tests regarding string / categorical targets to ``test_pipelines.py`` :pr:`972`
        * Fixed dependency update bot by updating python version to 3.7 to avoid frequent github version updates :pr:`1002`


.. warning::

    **Breaking Changes**
        * ``get_estimators`` has been moved to ``evalml.pipelines.components.utils`` (previously was under ``evalml.pipelines.utils``) :pr:`934`
        * Removed the ``raise_errors`` flag in AutoML search. All errors during pipeline evaluation will be caught and logged. :pr:`936`
        * ``evalml.model_families.list_model_families`` has been moved to ``evalml.pipelines.components.allowed_model_families`` :pr:`959`
        * ``TextFeaturizer``: the ``featuretools`` and ``nlp_primitives`` packages must be installed after installing evalml in order to use this component :pr:`976`
        * Renamed ``DateTimeFeaturization`` to ``DateTimeFeaturizer`` :pr:`977`


**v0.11.2 July 16, 2020**
    * Enhancements
        * Added ``NoVarianceDataCheck`` to ``DefaultDataChecks`` :pr:`893`
        * Added text processing and featurization component ``TextFeaturizer`` :pr:`913`, :pr:`924`
        * Added additional checks to ``InvalidTargetDataCheck`` to handle invalid target data types :pr:`929`
        * ``AutoMLSearch`` will now handle ``KeyboardInterrupt`` and prompt user for confirmation :pr:`915`
    * Fixes
        * Makes automl results a read-only property :pr:`919`
    * Changes
        * Deleted static pipelines and refactored tests involving static pipelines, removed ``all_pipelines()`` and ``get_pipelines()`` :pr:`904`
        * Moved ``list_model_families`` to ``evalml.model_family.utils`` :pr:`903`
        * Updated ``all_pipelines``, ``all_estimators``, ``all_components`` to use the same mechanism for dynamically generating their elements :pr:`898`
        * Rename ``master`` branch to ``main`` :pr:`918`
        * Add pypi release github action :pr:`923`
        * Updated ``AutoMLSearch.search`` stdout output and logging and removed tqdm progress bar :pr:`921`
        * Moved automl config checks previously in ``search()`` to init :pr:`933`
    * Documentation Changes
        * Reorganized and rewrote documentation :pr:`937`
        * Updated to use pydata sphinx theme :pr:`937`
        * Updated docs to use ``release_notes`` instead of ``changelog`` :pr:`942`
    * Testing Changes
        * Cleaned up fixture names and usages in tests :pr:`895`


.. warning::

    **Breaking Changes**
        * ``list_model_families`` has been moved to ``evalml.model_family.utils`` (previously was under ``evalml.pipelines.utils``) :pr:`903`
        * ``get_estimators`` has been moved to ``evalml.pipelines.components.utils`` (previously was under ``evalml.pipelines.utils``) :pr:`934`
        * Static pipeline definitions have been removed, but similar pipelines can still be constructed via creating an instance of ``PipelineBase`` :pr:`904`
        * ``all_pipelines()`` and ``get_pipelines()`` utility methods have been removed :pr:`904`


**v0.11.0 June 30, 2020**
    * Enhancements
        * Added multiclass support for ROC curve graphing :pr:`832`
        * Added preprocessing component to drop features whose percentage of NaN values exceeds a specified threshold :pr:`834`
        * Added data check to check for problematic target labels :pr:`814`
        * Added PerColumnImputer that allows imputation strategies per column :pr:`824`
        * Added transformer to drop specific columns :pr:`827`
        * Added support for ``categories``, ``handle_error``, and ``drop`` parameters in ``OneHotEncoder`` :pr:`830` :pr:`897`
        * Added preprocessing component to handle DateTime columns featurization :pr:`838`
        * Added ability to clone pipelines and components :pr:`842`
        * Define getter method for component ``parameters`` :pr:`847`
        * Added utility methods to calculate and graph permutation importances :pr:`860`, :pr:`880`
        * Added new utility functions necessary for generating dynamic preprocessing pipelines :pr:`852`
        * Added kwargs to all components :pr:`863`
        * Updated ``AutoSearchBase`` to use dynamically generated preprocessing pipelines :pr:`870`
        * Added SelectColumns transformer :pr:`873`
        * Added ability to evaluate additional pipelines for automl search :pr:`874`
        * Added ``default_parameters`` class property to components and pipelines :pr:`879`
        * Added better support for disabling data checks in automl search :pr:`892`
        * Added ability to save and load AutoML objects to file :pr:`888`
        * Updated ``AutoSearchBase.get_pipelines`` to return an untrained pipeline instance :pr:`876`
        * Saved learned binary classification thresholds in automl results cv data dict :pr:`876`
    * Fixes
        * Fixed bug where SimpleImputer cannot handle dropped columns :pr:`846`
        * Fixed bug where PerColumnImputer cannot handle dropped columns :pr:`855`
        * Enforce requirement that builtin components save all inputted values in their parameters dict :pr:`847`
        * Don't list base classes in ``all_components`` output :pr:`847`
        * Standardize all components to output pandas data structures, and accept either pandas or numpy :pr:`853`
        * Fixed rankings and full_rankings error when search has not been run :pr:`894`
    * Changes
        * Update ``all_pipelines`` and ``all_components`` to try initializing pipelines/components, and on failure exclude them :pr:`849`
        * Refactor ``handle_components`` to ``handle_components_class``, standardize to ``ComponentBase`` subclass instead of instance :pr:`850`
        * Refactor "blacklist"/"whitelist" to "allow"/"exclude" lists :pr:`854`
        * Replaced ``AutoClassificationSearch`` and ``AutoRegressionSearch`` with ``AutoMLSearch`` :pr:`871`
        * Renamed feature_importances and permutation_importances methods to use singular names (feature_importance and permutation_importance) :pr:`883`
        * Updated ``automl`` default data splitter to train/validation split for large datasets :pr:`877`
        * Added open source license, update some repo metadata :pr:`887`
        * Removed dead code in ``_get_preprocessing_components`` :pr:`896`
    * Documentation Changes
        * Fix some typos and update the EvalML logo :pr:`872`
    * Testing Changes
        * Update the changelog check job to expect the new branching pattern for the deps update bot :pr:`836`
        * Check that all components output pandas datastructures, and can accept either pandas or numpy :pr:`853`
        * Replaced ``AutoClassificationSearch`` and ``AutoRegressionSearch`` with ``AutoMLSearch`` :pr:`871`


.. warning::

    **Breaking Changes**
        * Pipelines' static ``component_graph`` field must contain either ``ComponentBase`` subclasses or ``str``, instead of ``ComponentBase`` subclass instances :pr:`850`
        * Rename ``handle_component`` to ``handle_component_class``. Now standardizes to ``ComponentBase`` subclasses instead of ``ComponentBase`` subclass instances :pr:`850`
        * Renamed automl's ``cv`` argument to ``data_split`` :pr:`877`
        * Pipelines' and classifiers' ``feature_importances`` is renamed ``feature_importance``, ``graph_feature_importances`` is renamed ``graph_feature_importance`` :pr:`883`
        * Passing ``data_checks=None`` to automl search will not perform any data checks as opposed to default checks. :pr:`892`
        * Pipelines to search for in AutoML are now determined automatically, rather than using the statically-defined pipeline classes. :pr:`870`
        * Updated ``AutoSearchBase.get_pipelines`` to return an untrained pipeline instance, instead of one which happened to be trained on the final cross-validation fold :pr:`876`


**v0.10.0 May 29, 2020**
    * Enhancements
        * Added baseline models for classification and regression, add functionality to calculate baseline models before searching in AutoML :pr:`746`
        * Port over highly-null guardrail as a data check and define ``DefaultDataChecks`` and ``DisableDataChecks`` classes :pr:`745`
        * Update ``Tuner`` classes to work directly with pipeline parameters dicts instead of flat parameter lists :pr:`779`
        * Add Elastic Net as a pipeline option :pr:`812`
        * Added new Pipeline option ``ExtraTrees`` :pr:`790`
        * Added precicion-recall curve metrics and plot for binary classification problems in ``evalml.pipeline.graph_utils`` :pr:`794`
        * Update the default automl algorithm to search in batches, starting with default parameters for each pipeline and iterating from there :pr:`793`
        * Added ``AutoMLAlgorithm`` class and ``IterativeAlgorithm`` impl, separated from ``AutoSearchBase`` :pr:`793`
    * Fixes
        * Update pipeline ``score`` to return ``nan`` score for any objective which throws an exception during scoring :pr:`787`
        * Fixed bug introduced in :pr:`787` where binary classification metrics requiring predicted probabilities error in scoring :pr:`798`
        * CatBoost and XGBoost classifiers and regressors can no longer have a learning rate of 0 :pr:`795`
    * Changes
        * Cleanup pipeline ``score`` code, and cleanup codecov :pr:`711`
        * Remove ``pass`` for abstract methods for codecov :pr:`730`
        * Added __str__ for AutoSearch object :pr:`675`
        * Add util methods to graph ROC and confusion matrix :pr:`720`
        * Refactor ``AutoBase`` to ``AutoSearchBase`` :pr:`758`
        * Updated AutoBase with ``data_checks`` parameter, removed previous ``detect_label_leakage`` parameter, and added functionality to run data checks before search in AutoML :pr:`765`
        * Updated our logger to use Python's logging utils :pr:`763`
        * Refactor most of ``AutoSearchBase._do_iteration`` impl into ``AutoSearchBase._evaluate`` :pr:`762`
        * Port over all guardrails to use the new DataCheck API :pr:`789`
        * Expanded ``import_or_raise`` to catch all exceptions :pr:`759`
        * Adds RMSE, MSLE, RMSLE as standard metrics :pr:`788`
        * Don't allow ``Recall`` to be used as an objective for AutoML :pr:`784`
        * Removed feature selection from pipelines :pr:`819`
        * Update default estimator parameters to make automl search faster and more accurate :pr:`793`
    * Documentation Changes
        * Add instructions to freeze ``master`` on ``release.md`` :pr:`726`
        * Update release instructions with more details :pr:`727` :pr:`733`
        * Add objective base classes to API reference :pr:`736`
        * Fix components API to match other modules :pr:`747`
    * Testing Changes
        * Delete codecov yml, use codecov.io's default :pr:`732`
        * Added unit tests for fraud cost, lead scoring, and standard metric objectives :pr:`741`
        * Update codecov client :pr:`782`
        * Updated AutoBase __str__ test to include no parameters case :pr:`783`
        * Added unit tests for ``ExtraTrees`` pipeline :pr:`790`
        * If codecov fails to upload, fail build :pr:`810`
        * Updated Python version of dependency action :pr:`816`
        * Update the dependency update bot to use a suffix when creating branches :pr:`817`

.. warning::

    **Breaking Changes**
        * The ``detect_label_leakage`` parameter for AutoML classes has been removed and replaced by a ``data_checks`` parameter :pr:`765`
        * Moved ROC and confusion matrix methods from ``evalml.pipeline.plot_utils`` to ``evalml.pipeline.graph_utils`` :pr:`720`
        * ``Tuner`` classes require a pipeline hyperparameter range dict as an init arg instead of a space definition :pr:`779`
        * ``Tuner.propose`` and ``Tuner.add`` work directly with pipeline parameters dicts instead of flat parameter lists :pr:`779`
        * ``PipelineBase.hyperparameters`` and ``custom_hyperparameters`` use pipeline parameters dict format instead of being represented as a flat list :pr:`779`
        * All guardrail functions previously under ``evalml.guardrails.utils`` will be removed and replaced by data checks :pr:`789`
        * ``Recall`` disallowed as an objective for AutoML :pr:`784`
        * ``AutoSearchBase`` parameter ``tuner`` has been renamed to ``tuner_class`` :pr:`793`
        * ``AutoSearchBase`` parameter ``possible_pipelines`` and ``possible_model_families`` have been renamed to ``allowed_pipelines`` and ``allowed_model_families`` :pr:`793`


**v0.9.0 Apr. 27, 2020**
    * Enhancements
        * Added ``Accuracy`` as an standard objective :pr:`624`
        * Added verbose parameter to load_fraud :pr:`560`
        * Added Balanced Accuracy metric for binary, multiclass :pr:`612` :pr:`661`
        * Added XGBoost regressor and XGBoost regression pipeline :pr:`666`
        * Added ``Accuracy`` metric for multiclass :pr:`672`
        * Added objective name in ``AutoBase.describe_pipeline`` :pr:`686`
        * Added ``DataCheck`` and ``DataChecks``, ``Message`` classes and relevant subclasses :pr:`739`
    * Fixes
        * Removed direct access to ``cls.component_graph`` :pr:`595`
        * Add testing files to .gitignore :pr:`625`
        * Remove circular dependencies from ``Makefile`` :pr:`637`
        * Add error case for ``normalize_confusion_matrix()`` :pr:`640`
        * Fixed ``XGBoostClassifier`` and ``XGBoostRegressor`` bug with feature names that contain [, ], or < :pr:`659`
        * Update ``make_pipeline_graph`` to not accidentally create empty file when testing if path is valid :pr:`649`
        * Fix pip installation warning about docsutils version, from boto dependency :pr:`664`
        * Removed zero division warning for F1/precision/recall metrics :pr:`671`
        * Fixed ``summary`` for pipelines without estimators :pr:`707`
    * Changes
        * Updated default objective for binary/multiclass classification to log loss :pr:`613`
        * Created classification and regression pipeline subclasses and removed objective as an attribute of pipeline classes :pr:`405`
        * Changed the output of ``score`` to return one dictionary :pr:`429`
        * Created binary and multiclass objective subclasses :pr:`504`
        * Updated objectives API :pr:`445`
        * Removed call to ``get_plot_data`` from AutoML :pr:`615`
        * Set ``raise_error`` to default to True for AutoML classes :pr:`638`
        * Remove unnecessary "u" prefixes on some unicode strings :pr:`641`
        * Changed one-hot encoder to return uint8 dtypes instead of ints :pr:`653`
        * Pipeline ``_name`` field changed to ``custom_name`` :pr:`650`
        * Removed ``graphs.py`` and moved methods into ``PipelineBase`` :pr:`657`, :pr:`665`
        * Remove s3fs as a dev dependency :pr:`664`
        * Changed requirements-parser to be a core dependency :pr:`673`
        * Replace ``supported_problem_types`` field on pipelines with ``problem_type`` attribute on base classes :pr:`678`
        * Changed AutoML to only show best results for a given pipeline template in ``rankings``, added ``full_rankings`` property to show all :pr:`682`
        * Update ``ModelFamily`` values: don't list xgboost/catboost as classifiers now that we have regression pipelines for them :pr:`677`
        * Changed AutoML's ``describe_pipeline`` to get problem type from pipeline instead :pr:`685`
        * Standardize ``import_or_raise`` error messages :pr:`683`
        * Updated argument order of objectives to align with sklearn's :pr:`698`
        * Renamed ``pipeline.feature_importance_graph`` to ``pipeline.graph_feature_importances`` :pr:`700`
        * Moved ROC and confusion matrix methods to ``evalml.pipelines.plot_utils`` :pr:`704`
        * Renamed ``MultiClassificationObjective`` to ``MulticlassClassificationObjective``, to align with pipeline naming scheme :pr:`715`
    * Documentation Changes
        * Fixed some sphinx warnings :pr:`593`
        * Fixed docstring for ``AutoClassificationSearch`` with correct command :pr:`599`
        * Limit readthedocs formats to pdf, not htmlzip and epub :pr:`594` :pr:`600`
        * Clean up objectives API documentation :pr:`605`
        * Fixed function on Exploring search results page :pr:`604`
        * Update release process doc :pr:`567`
        * ``AutoClassificationSearch`` and ``AutoRegressionSearch`` show inherited methods in API reference :pr:`651`
        * Fixed improperly formatted code in breaking changes for changelog :pr:`655`
        * Added configuration to treat Sphinx warnings as errors :pr:`660`
        * Removed separate plotting section for pipelines in API reference :pr:`657`, :pr:`665`
        * Have leads example notebook load S3 files using https, so we can delete s3fs dev dependency :pr:`664`
        * Categorized components in API reference and added descriptions for each category :pr:`663`
        * Fixed Sphinx warnings about ``BalancedAccuracy`` objective :pr:`669`
        * Updated API reference to include missing components and clean up pipeline docstrings :pr:`689`
        * Reorganize API ref, and clarify pipeline sub-titles :pr:`688`
        * Add and update preprocessing utils in API reference :pr:`687`
        * Added inheritance diagrams to API reference :pr:`695`
        * Documented which default objective AutoML optimizes for :pr:`699`
        * Create seperate install page :pr:`701`
        * Include more utils in API ref, like ``import_or_raise`` :pr:`704`
        * Add more color to pipeline documentation :pr:`705`
    * Testing Changes
        * Matched install commands of ``check_latest_dependencies`` test and it's GitHub action :pr:`578`
        * Added Github app to auto assign PR author as assignee :pr:`477`
        * Removed unneeded conda installation of xgboost in windows checkin tests :pr:`618`
        * Update graph tests to always use tmpfile dir :pr:`649`
        * Changelog checkin test workaround for release PRs: If 'future release' section is empty of PR refs, pass check :pr:`658`
        * Add changelog checkin test exception for ``dep-update`` branch :pr:`723`

.. warning::

    **Breaking Changes**

    * Pipelines will now no longer take an objective parameter during instantiation, and will no longer have an objective attribute.
    * ``fit()`` and ``predict()`` now use an optional ``objective`` parameter, which is only used in binary classification pipelines to fit for a specific objective.
    * ``score()`` will now use a required ``objectives`` parameter that is used to determine all the objectives to score on. This differs from the previous behavior, where the pipeline's objective was scored on regardless.
    * ``score()`` will now return one dictionary of all objective scores.
    * ``ROC`` and ``ConfusionMatrix`` plot methods via ``Auto(*).plot`` have been removed by :pr:`615` and are replaced by ``roc_curve`` and ``confusion_matrix`` in ``evamlm.pipelines.plot_utils`` in :pr:`704`
    * ``normalize_confusion_matrix`` has been moved to ``evalml.pipelines.plot_utils`` :pr:`704`
    * Pipelines ``_name`` field changed to ``custom_name``
    * Pipelines ``supported_problem_types`` field is removed because it is no longer necessary :pr:`678`
    * Updated argument order of objectives' ``objective_function`` to align with sklearn :pr:`698`
    * ``pipeline.feature_importance_graph`` has been renamed to ``pipeline.graph_feature_importances`` in :pr:`700`
    * Removed unsupported ``MSLE`` objective :pr:`704`


**v0.8.0 Apr. 1, 2020**
    * Enhancements
        * Add normalization option and information to confusion matrix :pr:`484`
        * Add util function to drop rows with NaN values :pr:`487`
        * Renamed ``PipelineBase.name`` as ``PipelineBase.summary`` and redefined ``PipelineBase.name`` as class property :pr:`491`
        * Added access to parameters in Pipelines with ``PipelineBase.parameters`` (used to be return of ``PipelineBase.describe``) :pr:`501`
        * Added ``fill_value`` parameter for ``SimpleImputer`` :pr:`509`
        * Added functionality to override component hyperparameters and made pipelines take hyperparemeters from components :pr:`516`
        * Allow ``numpy.random.RandomState`` for random_state parameters :pr:`556`
    * Fixes
        * Removed unused dependency ``matplotlib``, and move ``category_encoders`` to test reqs :pr:`572`
    * Changes
        * Undo version cap in XGBoost placed in :pr:`402` and allowed all released of XGBoost :pr:`407`
        * Support pandas 1.0.0 :pr:`486`
        * Made all references to the logger static :pr:`503`
        * Refactored ``model_type`` parameter for components and pipelines to ``model_family`` :pr:`507`
        * Refactored ``problem_types`` for pipelines and components into ``supported_problem_types`` :pr:`515`
        * Moved ``pipelines/utils.save_pipeline`` and ``pipelines/utils.load_pipeline`` to ``PipelineBase.save`` and ``PipelineBase.load`` :pr:`526`
        * Limit number of categories encoded by ``OneHotEncoder`` :pr:`517`
    * Documentation Changes
        * Updated API reference to remove ``PipelinePlot`` and added moved ``PipelineBase`` plotting methods :pr:`483`
        * Add code style and github issue guides :pr:`463` :pr:`512`
        * Updated API reference for to surface class variables for pipelines and components :pr:`537`
        * Fixed README documentation link :pr:`535`
        * Unhid PR references in changelog :pr:`656`
    * Testing Changes
        * Added automated dependency check PR :pr:`482`, :pr:`505`
        * Updated automated dependency check comment :pr:`497`
        * Have build_docs job use python executor, so that env vars are set properly :pr:`547`
        * Added simple test to make sure ``OneHotEncoder``'s top_n works with large number of categories :pr:`552`
        * Run windows unit tests on PRs :pr:`557`


.. warning::

    **Breaking Changes**

    * ``AutoClassificationSearch`` and ``AutoRegressionSearch``'s ``model_types`` parameter has been refactored into ``allowed_model_families``
    * ``ModelTypes`` enum has been changed to ``ModelFamily``
    * Components and Pipelines now have a ``model_family`` field instead of ``model_type``
    * ``get_pipelines`` utility function now accepts ``model_families`` as an argument instead of ``model_types``
    * ``PipelineBase.name`` no longer returns structure of pipeline and has been replaced by ``PipelineBase.summary``
    * ``PipelineBase.problem_types`` and ``Estimator.problem_types`` has been renamed to ``supported_problem_types``
    * ``pipelines/utils.save_pipeline`` and ``pipelines/utils.load_pipeline`` moved to ``PipelineBase.save`` and ``PipelineBase.load``


**v0.7.0 Mar. 9, 2020**
    * Enhancements
        * Added emacs buffers to .gitignore :pr:`350`
        * Add CatBoost (gradient-boosted trees) classification and regression components and pipelines :pr:`247`
        * Added Tuner abstract base class :pr:`351`
        * Added ``n_jobs`` as parameter for ``AutoClassificationSearch`` and ``AutoRegressionSearch`` :pr:`403`
        * Changed colors of confusion matrix to shades of blue and updated axis order to match scikit-learn's :pr:`426`
        * Added ``PipelineBase`` ``.graph`` and ``.feature_importance_graph`` methods, moved from previous location :pr:`423`
        * Added support for python 3.8 :pr:`462`
    * Fixes
        * Fixed ROC and confusion matrix plots not being calculated if user passed own additional_objectives :pr:`276`
        * Fixed ReadtheDocs ``FileNotFoundError`` exception for fraud dataset :pr:`439`
    * Changes
        * Added ``n_estimators`` as a tunable parameter for XGBoost :pr:`307`
        * Remove unused parameter ``ObjectiveBase.fit_needs_proba`` :pr:`320`
        * Remove extraneous parameter ``component_type`` from all components :pr:`361`
        * Remove unused ``rankings.csv`` file :pr:`397`
        * Downloaded demo and test datasets so unit tests can run offline :pr:`408`
        * Remove ``_needs_fitting`` attribute from Components :pr:`398`
        * Changed plot.feature_importance to show only non-zero feature importances by default, added optional parameter to show all :pr:`413`
        * Refactored ``PipelineBase`` to take in parameter dictionary and moved pipeline metadata to class attribute :pr:`421`
        * Dropped support for Python 3.5 :pr:`438`
        * Removed unused ``apply.py`` file :pr:`449`
        * Clean up ``requirements.txt`` to remove unused deps :pr:`451`
        * Support installation without all required dependencies :pr:`459`
    * Documentation Changes
        * Update release.md with instructions to release to internal license key :pr:`354`
    * Testing Changes
        * Added tests for utils (and moved current utils to gen_utils) :pr:`297`
        * Moved XGBoost install into it's own separate step on Windows using Conda :pr:`313`
        * Rewind pandas version to before 1.0.0, to diagnose test failures for that version :pr:`325`
        * Added dependency update checkin test :pr:`324`
        * Rewind XGBoost version to before 1.0.0 to diagnose test failures for that version :pr:`402`
        * Update dependency check to use a whitelist :pr:`417`
        * Update unit test jobs to not install dev deps :pr:`455`

.. warning::

    **Breaking Changes**

    * Python 3.5 will not be actively supported.

**v0.6.0 Dec. 16, 2019**
    * Enhancements
        * Added ability to create a plot of feature importances :pr:`133`
        * Add early stopping to AutoML using patience and tolerance parameters :pr:`241`
        * Added ROC and confusion matrix metrics and plot for classification problems and introduce PipelineSearchPlots class :pr:`242`
        * Enhanced AutoML results with search order :pr:`260`
        * Added utility function to show system and environment information :pr:`300`
    * Fixes
        * Lower botocore requirement :pr:`235`
        * Fixed decision_function calculation for ``FraudCost`` objective :pr:`254`
        * Fixed return value of ``Recall`` metrics :pr:`264`
        * Components return ``self`` on fit :pr:`289`
    * Changes
        * Renamed automl classes to ``AutoRegressionSearch`` and ``AutoClassificationSearch`` :pr:`287`
        * Updating demo datasets to retain column names :pr:`223`
        * Moving pipeline visualization to ``PipelinePlot`` class :pr:`228`
        * Standarizing inputs as ``pd.Dataframe`` / ``pd.Series`` :pr:`130`
        * Enforcing that pipelines must have an estimator as last component :pr:`277`
        * Added ``ipywidgets`` as a dependency in ``requirements.txt`` :pr:`278`
        * Added Random and Grid Search Tuners :pr:`240`
    * Documentation Changes
        * Adding class properties to API reference :pr:`244`
        * Fix and filter FutureWarnings from scikit-learn :pr:`249`, :pr:`257`
        * Adding Linear Regression to API reference and cleaning up some Sphinx warnings :pr:`227`
    * Testing Changes
        * Added support for testing on Windows with CircleCI :pr:`226`
        * Added support for doctests :pr:`233`

.. warning::

    **Breaking Changes**

    * The ``fit()`` method for ``AutoClassifier`` and ``AutoRegressor`` has been renamed to ``search()``.
    * ``AutoClassifier`` has been renamed to ``AutoClassificationSearch``
    * ``AutoRegressor`` has been renamed to ``AutoRegressionSearch``
    * ``AutoClassificationSearch.results`` and ``AutoRegressionSearch.results`` now is a dictionary with ``pipeline_results`` and ``search_order`` keys. ``pipeline_results`` can be used to access a dictionary that is identical to the old ``.results`` dictionary. Whereas, ``search_order`` returns a list of the search order in terms of ``pipeline_id``.
    * Pipelines now require an estimator as the last component in ``component_list``. Slicing pipelines now throws an ``NotImplementedError`` to avoid returning pipelines without an estimator.

**v0.5.2 Nov. 18, 2019**
    * Enhancements
        * Adding basic pipeline structure visualization :pr:`211`
    * Documentation Changes
        * Added notebooks to build process :pr:`212`

**v0.5.1 Nov. 15, 2019**
    * Enhancements
        * Added basic outlier detection guardrail :pr:`151`
        * Added basic ID column guardrail :pr:`135`
        * Added support for unlimited pipelines with a ``max_time`` limit :pr:`70`
        * Updated .readthedocs.yaml to successfully build :pr:`188`
    * Fixes
        * Removed MSLE from default additional objectives :pr:`203`
        * Fixed ``random_state`` passed in pipelines :pr:`204`
        * Fixed slow down in RFRegressor :pr:`206`
    * Changes
        * Pulled information for describe_pipeline from pipeline's new describe method :pr:`190`
        * Refactored pipelines :pr:`108`
        * Removed guardrails from Auto(*) :pr:`202`, :pr:`208`
    * Documentation Changes
        * Updated documentation to show ``max_time`` enhancements :pr:`189`
        * Updated release instructions for RTD :pr:`193`
        * Added notebooks to build process :pr:`212`
        * Added contributing instructions :pr:`213`
        * Added new content :pr:`222`

**v0.5.0 Oct. 29, 2019**
    * Enhancements
        * Added basic one hot encoding :pr:`73`
        * Use enums for model_type :pr:`110`
        * Support for splitting regression datasets :pr:`112`
        * Auto-infer multiclass classification :pr:`99`
        * Added support for other units in ``max_time`` :pr:`125`
        * Detect highly null columns :pr:`121`
        * Added additional regression objectives :pr:`100`
        * Show an interactive iteration vs. score plot when using fit() :pr:`134`
    * Fixes
        * Reordered ``describe_pipeline`` :pr:`94`
        * Added type check for ``model_type`` :pr:`109`
        * Fixed ``s`` units when setting string ``max_time`` :pr:`132`
        * Fix objectives not appearing in API documentation :pr:`150`
    * Changes
        * Reorganized tests :pr:`93`
        * Moved logging to its own module :pr:`119`
        * Show progress bar history :pr:`111`
        * Using ``cloudpickle`` instead of pickle to allow unloading of custom objectives :pr:`113`
        * Removed render.py :pr:`154`
    * Documentation Changes
        * Update release instructions :pr:`140`
        * Include additional_objectives parameter :pr:`124`
        * Added Changelog :pr:`136`
    * Testing Changes
        * Code coverage :pr:`90`
        * Added CircleCI tests for other Python versions :pr:`104`
        * Added doc notebooks as tests :pr:`139`
        * Test metadata for CircleCI and 2 core parallelism :pr:`137`

**v0.4.1 Sep. 16, 2019**
    * Enhancements
        * Added AutoML for classification and regressor using Autobase and Skopt :pr:`7` :pr:`9`
        * Implemented standard classification and regression metrics :pr:`7`
        * Added logistic regression, random forest, and XGBoost pipelines :pr:`7`
        * Implemented support for custom objectives :pr:`15`
        * Feature importance for pipelines :pr:`18`
        * Serialization for pipelines :pr:`19`
        * Allow fitting on objectives for optimal threshold :pr:`27`
        * Added detect label leakage :pr:`31`
        * Implemented callbacks :pr:`42`
        * Allow for multiclass classification :pr:`21`
        * Added support for additional objectives :pr:`79`
    * Fixes
        * Fixed feature selection in pipelines :pr:`13`
        * Made ``random_seed`` usage consistent :pr:`45`
    * Documentation Changes
        * Documentation Changes
        * Added docstrings :pr:`6`
        * Created notebooks for docs :pr:`6`
        * Initialized readthedocs EvalML :pr:`6`
        * Added favicon :pr:`38`
    * Testing Changes
        * Added testing for loading data :pr:`39`

**v0.2.0 Aug. 13, 2019**
    * Enhancements
        * Created fraud detection objective :pr:`4`

**v0.1.0 July. 31, 2019**
    * *First Release*
    * Enhancements
        * Added lead scoring objecitve :pr:`1`
        * Added basic classifier :pr:`1`
    * Documentation Changes
        * Initialized Sphinx for docs :pr:`1`<|MERGE_RESOLUTION|>--- conflicted
+++ resolved
@@ -18,11 +18,8 @@
     * Documentation Changes
         * Fixed ``conf.py`` file :pr:`2112`
         * Added a sentence to the automl user guide stating that our support for time series problems is still in beta. :pr:`2118`
-<<<<<<< HEAD
         * Fixed documentation demos :pr:`2139`
-=======
         * Update test badge in README to use GitHub Actions :pr:`2150`
->>>>>>> ff3fa9bb
     * Testing Changes
         * Fixed ``test_describe_pipeline`` for ``pandas`` ``v1.2.4`` :pr:`2129`
         * Added a GitHub Action for building the conda package :pr:`1870` :pr:`2148`
