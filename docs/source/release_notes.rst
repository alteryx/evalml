--- conflicted
+++ resolved
@@ -3,11 +3,8 @@
 
 **Future Releases**
     * Enhancements
-<<<<<<< HEAD
         * Added caching capability for ensemble training during ``AutoMLSearch`` :pr:`3257`
-=======
         * Added ``test_size`` parameter to ``ClassImbalanceDataCheck`` :pr:`3341`
->>>>>>> f7853d5b
     * Fixes
     * Changes
         * Removed ``python_version<3.9`` environment marker from sktime dependency :pr:`3332`
