--- conflicted
+++ resolved
@@ -5,11 +5,8 @@
     * Fixes
     * Changes
         * Updated ``PolynomialDecomposer`` to work with sktime v0.15.1 :pr:`3930`
-<<<<<<< HEAD
         * Add ruff and use pyproject.toml (move away from setup.cfg) :pr:`3928`
-=======
         * Pinned `category-encoders`` to 2.5.1.post0 :pr:`3933``
->>>>>>> 16a1c864
     * Documentation Changes
     * Testing Changes
 
