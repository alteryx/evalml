Release Notes
-------------

**Future Releases**
    * Enhancements
        * Added time series support for ``make_pipeline`` :pr:`1566`
        * Added multiclass check to InvalidTargetDataCheck for two examples per class :pr:`1596`
    * Fixes
        * Fixed thresholding for pipelines in AutoMLSearch to only threshold binary classification pipelines :pr:`1622` :pr:`1626`
        * Updated ``load_data`` to return Woodwork structures and update default parameter value for ``index`` to ``None`` :pr:`1610`
        * Pinned scipy at < 1.6.0 while we work on adding support :pr:`1629`
        * Fixed data check message formatting in ``AutoMLSearch`` :pr:`1633`
        * Addressed stacked ensemble component for ``scikit-learn`` v0.24 support by setting ``shuffle=True`` for default CV :pr:`1613`
        * Fixed bug where ``Imputer`` reset the index on ``X`` :pr:`1590`
        * Fixed AutoMLSearch stacktrace when a cutom objective was passed in as a primary objective or additional objective :pr:`1575`
<<<<<<< HEAD
        * Fixed custom index bug for ``MAPE`` objective :pr:`1641`
        * Fixed index bug for ``TextFeaturizer`` and ``LSA`` components :pr:`1644`
=======
        * Fix custom index bug for ``MAPE`` objective :pr:`1641`
        * Fixed bug where time series baseline estimators were not receiving ``gap`` and ``max_delay`` in ``AutoMLSearch`` :pr:`1645`
>>>>>>> 0757344d
    * Changes
    * Documentation Changes
        * Updated docs to include information about ``AutoMLSearch`` callback parameters and methods :pr:`1577`
    * Testing Changes


**v0.17.0 Dec. 29, 2020**
    * Enhancements
        * Added ``save_plot`` that allows for saving figures from different backends :pr:`1588`
        * Added ``LightGBM Regressor`` to regression components :pr:`1459`
        * Added ``visualize_decision_tree`` for tree visualization with ``decision_tree_data_from_estimator`` and ``decision_tree_data_from_pipeline`` to reformat tree structure output :pr:`1511`
        * Added `DFS Transformer` component into transformer components :pr:`1454`
        * Added ``MAPE`` to the standard metrics for time series problems and update objectives :pr:`1510`
        * Added ``graph_prediction_vs_actual_over_time`` and ``get_prediction_vs_actual_over_time_data`` to the model understanding module for time series problems :pr:`1483`
        * Added a ``ComponentGraph`` class that will support future pipelines as directed acyclic graphs :pr:`1415`
        * Updated data checks to accept ``Woodwork`` data structures :pr:`1481`
        * Added parameter to ``InvalidTargetDataCheck`` to show only top unique values rather than all unique values :pr:`1485`
        * Added multicollinearity data check :pr:`1515`
        * Added baseline pipeline and components for time series regression problems :pr:`1496`
        * Added more information to users about ensembling behavior in ``AutoMLSearch`` :pr:`1527`
        * Add woodwork support for more utility and graph methods :pr:`1544`
        * Changed ``DateTimeFeaturizer`` to encode features as int :pr:`1479`
        * Return trained pipelines from ``AutoMLSearch.best_pipeline`` :pr:`1547`
        * Added utility method so that users can set feature types without having to learn about Woodwork directly :pr:`1555`
        * Added Linear Discriminant Analysis transformer for dimensionality reduction :pr:`1331`
        * Added multiclass support for ``partial_dependence`` and ``graph_partial_dependence`` :pr:`1554`
        * Added ``TimeSeriesBinaryClassificationPipeline`` and ``TimeSeriesMulticlassClassificationPipeline`` classes :pr:`1528`
        * Added ``make_data_splitter`` method for easier automl data split customization :pr:`1568`
        * Integrated ``ComponentGraph`` class into Pipelines for full non-linear pipeline support :pr:`1543`
        * Update ``AutoMLSearch`` constructor to take training data instead of ``search`` and ``add_to_leaderboard`` :pr:`1597`
        * Update ``split_data`` helper args :pr:`1597`
        * Add problem type utils ``is_regression``, ``is_classification``, ``is_timeseries`` :pr:`1597`
        * Rename ``AutoMLSearch`` ``data_split`` arg to ``data_splitter`` :pr:`1569`
    * Fixes
        * Fix AutoML not passing CV folds to ``DefaultDataChecks`` for usage by ``ClassImbalanceDataCheck`` :pr:`1619`
        * Fix Windows CI jobs: install ``numba`` via conda, required for ``shap`` :pr:`1490`
        * Added custom-index support for `reset-index-get_prediction_vs_actual_over_time_data` :pr:`1494`
        * Fix ``generate_pipeline_code`` to account for boolean and None differences between Python and JSON :pr:`1524` :pr:`1531`
        * Set max value for plotly and xgboost versions while we debug CI failures with newer versions :pr:`1532`
        * Undo version pinning for plotly :pr:`1533`
        * Fix ReadTheDocs build by updating the version of ``setuptools`` :pr:`1561`
        * Set ``random_state`` of data splitter in AutoMLSearch to take int to keep consistency in the resulting splits :pr:`1579`
        * Pin sklearn version while we work on adding support :pr:`1594`
        * Pin pandas at <1.2.0 while we work on adding support :pr:`1609`
        * Pin graphviz at < 0.16 while we work on adding support :pr:`1609`
    * Changes
        * Reverting ``save_graph`` :pr:`1550` to resolve kaleido build issues :pr:`1585`
        * Update circleci badge to apply to ``main`` :pr:`1489`
        * Added script to generate github markdown for releases :pr:`1487`
        * Updated dependencies to fix ``ImportError: cannot import name 'MaskedArray' from 'sklearn.utils.fixes'`` error and to address Woodwork and Featuretool dependencies :pr:`1540`
        * Made ``get_prediction_vs_actual_data()`` a public method :pr:`1553`
        * Updated ``Woodwork`` version requirement to v0.0.7 :pr:`1560`
        * Move data splitters from ``evalml.automl.data_splitters`` to ``evalml.preprocessing.data_splitters`` :pr:`1597`
        * Rename "# Testing" in automl log output to "# Validation" :pr:`1597`
    * Documentation Changes
        * Added partial dependence methods to API reference :pr:`1537`
        * Updated documentation for confusion matrix methods :pr:`1611`
    * Testing Changes
        * Set ``n_jobs=1`` in most unit tests to reduce memory :pr:`1505`

.. warning::

    **Breaking Changes**
        * Updated minimal dependencies: ``numpy>=1.19.1``, ``pandas>=1.1.0``, ``scikit-learn>=0.23.1``, ``scikit-optimize>=0.8.1``
        * Updated ``AutoMLSearch.best_pipeline`` to return a trained pipeline. Pass in ``train_best_pipeline=False`` to AutoMLSearch in order to return an untrained pipeline.
        * Pipeline component instances can no longer be iterated through using ``Pipeline.component_graph`` :pr:`1543`
        * Update ``AutoMLSearch`` constructor to take training data instead of ``search`` and ``add_to_leaderboard`` :pr:`1597`
        * Update ``split_data`` helper args :pr:`1597`
        * Move data splitters from ``evalml.automl.data_splitters`` to ``evalml.preprocessing.data_splitters`` :pr:`1597`
        * Rename ``AutoMLSearch`` ``data_split`` arg to ``data_splitter`` :pr:`1569`



**v0.16.1 Dec. 1, 2020**
    * Enhancements
        * Pin woodwork version to v0.0.6 to avoid breaking changes :pr:`1484`
        * Updated ``Woodwork`` to >=0.0.5 in ``core-requirements.txt`` :pr:`1473`
        * Removed ``copy_dataframe`` parameter for ``Woodwork``, updated ``Woodwork`` to >=0.0.6 in ``core-requirements.txt`` :pr:`1478`
        * Updated ``detect_problem_type`` to use ``pandas.api.is_numeric_dtype`` :pr:`1476`
    * Changes
        * Changed ``make clean`` to delete coverage reports as a convenience for developers :pr:`1464`
    * Documentation Changes
        * Updated pipeline and component documentation and demos to use ``Woodwork`` :pr:`1466`
    * Testing Changes
        * Update dependency update checker to use everything from core and optional dependencies :pr:`1480`


**v0.16.0 Nov. 24, 2020**
    * Enhancements
        * Updated pipelines and ``make_pipeline`` to accept ``Woodwork`` inputs :pr:`1393`
        * Updated components to accept ``Woodwork`` inputs :pr:`1423`
        * Added ability to freeze hyperparameters for ``AutoMLSearch`` :pr:`1284`
        * Added ``Target Encoder`` into transformer components :pr:`1401`
        * Added callback for error handling in ``AutoMLSearch`` :pr:`1403`
        * Added the index id to the ``explain_predictions_best_worst`` output to help users identify which rows in their data are included :pr:`1365`
        * The top_k features displayed in ``explain_predictions_*`` functions are now determined by the magnitude of shap values as opposed to the ``top_k`` largest and smallest shap values. :pr:`1374`
        * Added a problem type for time series regression :pr:`1386`
        * Added a ``is_defined_for_problem_type`` method to ``ObjectiveBase`` :pr:`1386`
        * Added a ``random_state`` parameter to ``make_pipeline_from_components`` function :pr:`1411`
        * Added ``DelayedFeaturesTransformer`` :pr:`1396`
        * Added a ``TimeSeriesRegressionPipeline`` class :pr:`1418`
        * Removed ``core-requirements.txt`` from the package distribution :pr:`1429`
        * Updated data check messages to include a `"code"` and `"details"` fields :pr:`1451`, :pr:`1462`
        * Added a ``TimeSeriesSplit`` data splitter for time series problems :pr:`1441`
        * Added a ``problem_configuration`` parameter to AutoMLSearch :pr:`1457`
    * Fixes
        * Fixed ``IndexError`` raised in ``AutoMLSearch`` when ``ensembling = True`` but only one pipeline to iterate over :pr:`1397`
        * Fixed stacked ensemble input bug and LightGBM warning and bug in ``AutoMLSearch`` :pr:`1388`
        * Updated enum classes to show possible enum values as attributes :pr:`1391`
        * Updated calls to ``Woodwork``'s ``to_pandas()`` to ``to_series()`` and ``to_dataframe()`` :pr:`1428`
        * Fixed bug in OHE where column names were not guaranteed to be unique :pr:`1349`
        * Fixed bug with percent improvement of ``ExpVariance`` objective on data with highly skewed target :pr:`1467`
        * Fix SimpleImputer error which occurs when all features are bool type :pr:`1215`
    * Changes
        * Changed ``OutliersDataCheck`` to return the list of columns, rather than rows, that contain outliers :pr:`1377`
        * Simplified and cleaned output for Code Generation :pr:`1371`
        * Reverted changes from :pr:`1337` :pr:`1409`
        * Updated data checks to return dictionary of warnings and errors instead of a list :pr:`1448`
        * Updated ``AutoMLSearch`` to pass ``Woodwork`` data structures to every pipeline (instead of pandas DataFrames) :pr:`1450`
        * Update ``AutoMLSearch`` to default to ``max_batches=1`` instead of ``max_iterations=5`` :pr:`1452`
        * Updated _evaluate_pipelines to consolidate side effects :pr:`1410`
    * Documentation Changes
        * Added description of CLA to contributing guide, updated description of draft PRs :pr:`1402`
        * Updated documentation to include all data checks, ``DataChecks``, and usage of data checks in AutoML :pr:`1412`
        * Updated docstrings from ``np.array`` to ``np.ndarray`` :pr:`1417`
        * Added section on stacking ensembles in AutoMLSearch documentation :pr:`1425`
    * Testing Changes
        * Removed ``category_encoders`` from test-requirements.txt :pr:`1373`
        * Tweak codecov.io settings again to avoid flakes :pr:`1413`
        * Modified ``make lint`` to check notebook versions in the docs :pr:`1431`
        * Modified ``make lint-fix`` to standardize notebook versions in the docs :pr:`1431`
        * Use new version of pull request Github Action for dependency check (:pr:`1443`)
        * Reduced number of workers for tests to 4 :pr:`1447`

.. warning::

    **Breaking Changes**
        * The ``top_k`` and ``top_k_features`` parameters in ``explain_predictions_*`` functions now return ``k`` features as opposed to ``2 * k`` features :pr:`1374`
        * Renamed ``problem_type`` to ``problem_types`` in ``RegressionObjective``, ``BinaryClassificationObjective``, and ``MulticlassClassificationObjective`` :pr:`1319`
        * Data checks now return a dictionary of warnings and errors instead of a list :pr:`1448`



**v0.15.0 Oct. 29, 2020**
    * Enhancements
        * Added stacked ensemble component classes (``StackedEnsembleClassifier``, ``StackedEnsembleRegressor``) :pr:`1134`
        * Added stacked ensemble components to ``AutoMLSearch`` :pr:`1253`
        * Added ``DecisionTreeClassifier`` and ``DecisionTreeRegressor`` to AutoML :pr:`1255`
        * Added ``graph_prediction_vs_actual`` in ``model_understanding`` for regression problems :pr:`1252`
        * Added parameter to ``OneHotEncoder`` to enable filtering for features to encode for :pr:`1249`
        * Added percent-better-than-baseline for all objectives to automl.results :pr:`1244`
        * Added ``HighVarianceCVDataCheck`` and replaced synonymous warning in ``AutoMLSearch`` :pr:`1254`
        * Added `PCA Transformer` component for dimensionality reduction :pr:`1270`
        * Added ``generate_pipeline_code`` and ``generate_component_code`` to allow for code generation given a pipeline or component instance :pr:`1306`
        * Added ``PCA Transformer`` component for dimensionality reduction :pr:`1270`
        * Updated ``AutoMLSearch`` to support ``Woodwork`` data structures :pr:`1299`
        * Added cv_folds to ``ClassImbalanceDataCheck`` and added this check to ``DefaultDataChecks`` :pr:`1333`
        * Make ``max_batches`` argument to ``AutoMLSearch.search`` public :pr:`1320`
        * Added text support to automl search :pr:`1062`
        * Added ``_pipelines_per_batch`` as a private argument to ``AutoMLSearch`` :pr:`1355`
    * Fixes
        * Fixed ML performance issue with ordered datasets: always shuffle data in automl's default CV splits :pr:`1265`
        * Fixed broken ``evalml info`` CLI command :pr:`1293`
        * Fixed ``boosting type='rf'`` for LightGBM Classifier, as well as ``num_leaves`` error :pr:`1302`
        * Fixed bug in ``explain_predictions_best_worst`` where a custom index in the target variable would cause a ``ValueError`` :pr:`1318`
        * Added stacked ensemble estimators to to ``evalml.pipelines.__init__`` file :pr:`1326`
        * Fixed bug in OHE where calls to transform were not deterministic if ``top_n`` was less than the number of categories in a column :pr:`1324`
        * Fixed LightGBM warning messages during AutoMLSearch :pr:`1342`
        * Fix warnings thrown during AutoMLSearch in ``HighVarianceCVDataCheck`` :pr:`1346`
        * Fixed bug where TrainingValidationSplit would return invalid location indices for dataframes with a custom index :pr:`1348`
        * Fixed bug where the AutoMLSearch ``random_state`` was not being passed to the created pipelines :pr:`1321`
    * Changes
        * Allow ``add_to_rankings`` to be called before AutoMLSearch is called :pr:`1250`
        * Removed Graphviz from test-requirements to add to requirements.txt :pr:`1327`
        * Removed ``max_pipelines`` parameter from ``AutoMLSearch`` :pr:`1264`
        * Include editable installs in all install make targets :pr:`1335`
        * Made pip dependencies `featuretools` and `nlp_primitives` core dependencies :pr:`1062`
        * Removed `PartOfSpeechCount` from `TextFeaturizer` transform primitives :pr:`1062`
        * Added warning for ``partial_dependency`` when the feature includes null values :pr:`1352`
    * Documentation Changes
        * Fixed and updated code blocks in Release Notes :pr:`1243`
        * Added DecisionTree estimators to API Reference :pr:`1246`
        * Changed class inheritance display to flow vertically :pr:`1248`
        * Updated cost-benefit tutorial to use a holdout/test set :pr:`1159`
        * Added ``evalml info`` command to documentation :pr:`1293`
        * Miscellaneous doc updates :pr:`1269`
        * Removed conda pre-release testing from the release process document :pr:`1282`
        * Updates to contributing guide :pr:`1310`
        * Added Alteryx footer to docs with Twitter and Github link :pr:`1312`
        * Added documentation for evalml installation for Python 3.6 :pr:`1322`
        * Added documentation changes to make the API Docs easier to understand :pr:`1323`
        * Fixed documentation for ``feature_importance`` :pr:`1353`
        * Added tutorial for running `AutoML` with text data :pr:`1357`
        * Added documentation for woodwork integration with automl search :pr:`1361`
    * Testing Changes
        * Added tests for ``jupyter_check`` to handle IPython :pr:`1256`
        * Cleaned up ``make_pipeline`` tests to test for all estimators :pr:`1257`
        * Added a test to check conda build after merge to main :pr:`1247`
        * Removed code that was lacking codecov for ``__main__.py`` and unnecessary :pr:`1293`
        * Codecov: round coverage up instead of down :pr:`1334`
        * Add DockerHub credentials to CI testing environment :pr:`1356`
        * Add DockerHub credentials to conda testing environment :pr:`1363`

.. warning::

    **Breaking Changes**
        * Renamed ``LabelLeakageDataCheck`` to ``TargetLeakageDataCheck`` :pr:`1319`
        * ``max_pipelines`` parameter has been removed from ``AutoMLSearch``. Please use ``max_iterations`` instead. :pr:`1264`
        * ``AutoMLSearch.search()`` will now log a warning if the input is not a ``Woodwork`` data structure (``pandas``, ``numpy``) :pr:`1299`
        * Make ``max_batches`` argument to ``AutoMLSearch.search`` public :pr:`1320`
        * Removed unused argument `feature_types` from AutoMLSearch.search :pr:`1062`

**v0.14.1 Sep. 29, 2020**
    * Enhancements
        * Updated partial dependence methods to support calculating numeric columns in a dataset with non-numeric columns :pr:`1150`
        * Added ``get_feature_names`` on ``OneHotEncoder`` :pr:`1193`
        * Added ``detect_problem_type`` to ``problem_type/utils.py`` to automatically detect the problem type given targets :pr:`1194`
        * Added LightGBM to ``AutoMLSearch`` :pr:`1199`
        * Updated ``scikit-learn`` and ``scikit-optimize`` to use latest versions - 0.23.2 and 0.8.1 respectively :pr:`1141`
        * Added ``__str__`` and ``__repr__`` for pipelines and components :pr:`1218`
        * Included internal target check for both training and validation data in ``AutoMLSearch`` :pr:`1226`
        * Added ``ProblemTypes.all_problem_types`` helper to get list of supported problem types :pr:`1219`
        * Added ``DecisionTreeClassifier`` and ``DecisionTreeRegressor`` classes :pr:`1223`
        * Added ``ProblemTypes.all_problem_types`` helper to get list of supported problem types :pr:`1219`
        * ``DataChecks`` can now be parametrized by passing a list of ``DataCheck`` classes and a parameter dictionary :pr:`1167`
        * Added first CV fold score as validation score in ``AutoMLSearch.rankings`` :pr:`1221`
        * Updated ``flake8`` configuration to enable linting on ``__init__.py`` files :pr:`1234`
        * Refined ``make_pipeline_from_components`` implementation :pr:`1204`
    * Fixes
        * Updated GitHub URL after migration to Alteryx GitHub org :pr:`1207`
        * Changed Problem Type enum to be more similar to the string name :pr:`1208`
        * Wrapped call to scikit-learn's partial dependence method in a ``try``/``finally`` block :pr:`1232`
    * Changes
        * Added ``allow_writing_files`` as a named argument to CatBoost estimators. :pr:`1202`
        * Added ``solver`` and ``multi_class`` as named arguments to ``LogisticRegressionClassifier`` :pr:`1202`
        * Replaced pipeline's ``._transform`` method to evaluate all the preprocessing steps of a pipeline with ``.compute_estimator_features`` :pr:`1231`
        * Changed default large dataset train/test splitting behavior :pr:`1205`
    * Documentation Changes
        * Included description of how to access the component instances and features for pipeline user guide :pr:`1163`
        * Updated API docs to refer to target as "target" instead of "labels" for non-classification tasks and minor docs cleanup :pr:`1160`
        * Added Class Imbalance Data Check to ``api_reference.rst`` :pr:`1190` :pr:`1200`
        * Added pipeline properties to API reference :pr:`1209`
        * Clarified what the objective parameter in AutoML is used for in AutoML API reference and AutoML user guide :pr:`1222`
        * Updated API docs to include ``skopt.space.Categorical`` option for component hyperparameter range definition :pr:`1228`
        * Added install documentation for ``libomp`` in order to use LightGBM on Mac :pr:`1233`
        * Improved description of ``max_iterations`` in documentation :pr:`1212`
        * Removed unused code from sphinx conf :pr:`1235`
    * Testing Changes

.. warning::

    **Breaking Changes**
        * ``DefaultDataChecks`` now accepts a ``problem_type`` parameter that must be specified :pr:`1167`
        * Pipeline's ``._transform`` method to evaluate all the preprocessing steps of a pipeline has been replaced with ``.compute_estimator_features`` :pr:`1231`
        * ``get_objectives`` has been renamed to ``get_core_objectives``. This function will now return a list of valid objective instances :pr:`1230`


**v0.13.2 Sep. 17, 2020**
    * Enhancements
        * Added ``output_format`` field to explain predictions functions :pr:`1107`
        * Modified ``get_objective`` and ``get_objectives`` to be able to return any objective in ``evalml.objectives`` :pr:`1132`
        * Added a ``return_instance`` boolean parameter to ``get_objective`` :pr:`1132`
        * Added ``ClassImbalanceDataCheck`` to determine whether target imbalance falls below a given threshold :pr:`1135`
        * Added label encoder to LightGBM for binary classification :pr:`1152`
        * Added labels for the row index of confusion matrix :pr:`1154`
        * Added ``AutoMLSearch`` object as another parameter in search callbacks :pr:`1156`
        * Added the corresponding probability threshold for each point displayed in ``graph_roc_curve`` :pr:`1161`
        * Added ``__eq__`` for ``ComponentBase`` and ``PipelineBase`` :pr:`1178`
        * Added support for multiclass classification for ``roc_curve`` :pr:`1164`
        * Added ``categories`` accessor to ``OneHotEncoder`` for listing the categories associated with a feature :pr:`1182`
        * Added utility function to create pipeline instances from a list of component instances :pr:`1176`
    * Fixes
        * Fixed XGBoost column names for partial dependence methods :pr:`1104`
        * Removed dead code validating column type from ``TextFeaturizer`` :pr:`1122`
        * Fixed issue where ``Imputer`` cannot fit when there is None in a categorical or boolean column :pr:`1144`
        * ``OneHotEncoder`` preserves the custom index in the input data :pr:`1146`
        * Fixed representation for ``ModelFamily`` :pr:`1165`
        * Removed duplicate ``nbsphinx`` dependency in ``dev-requirements.txt`` :pr:`1168`
        * Users can now pass in any valid kwargs to all estimators :pr:`1157`
        * Remove broken accessor ``OneHotEncoder.get_feature_names`` and unneeded base class :pr:`1179`
        * Removed LightGBM Estimator from AutoML models :pr:`1186`
    * Changes
        * Pinned ``scikit-optimize`` version to 0.7.4 :pr:`1136`
        * Removed ``tqdm`` as a dependency :pr:`1177`
        * Added lightgbm version 3.0.0 to ``latest_dependency_versions.txt`` :pr:`1185`
        * Rename ``max_pipelines`` to ``max_iterations`` :pr:`1169`
    * Documentation Changes
        * Fixed API docs for ``AutoMLSearch`` ``add_result_callback`` :pr:`1113`
        * Added a step to our release process for pushing our latest version to conda-forge :pr:`1118`
        * Added warning for missing ipywidgets dependency for using ``PipelineSearchPlots`` on Jupyterlab :pr:`1145`
        * Updated ``README.md`` example to load demo dataset :pr:`1151`
        * Swapped mapping of breast cancer targets in ``model_understanding.ipynb`` :pr:`1170`
    * Testing Changes
        * Added test confirming ``TextFeaturizer`` never outputs null values :pr:`1122`
        * Changed Python version of ``Update Dependencies`` action to 3.8.x :pr:`1137`
        * Fixed release notes check-in test for ``Update Dependencies`` actions :pr:`1172`

.. warning::

    **Breaking Changes**
        * ``get_objective`` will now return a class definition rather than an instance by default :pr:`1132`
        * Deleted ``OPTIONS`` dictionary in ``evalml.objectives.utils.py`` :pr:`1132`
        * If specifying an objective by string, the string must now match the objective's name field, case-insensitive :pr:`1132`
        * Passing "Cost Benefit Matrix", "Fraud Cost", "Lead Scoring", "Mean Squared Log Error",
            "Recall", "Recall Macro", "Recall Micro", "Recall Weighted", or "Root Mean Squared Log Error" to ``AutoMLSearch`` will now result in a ``ValueError``
            rather than an ``ObjectiveNotFoundError`` :pr:`1132`
        * Search callbacks ``start_iteration_callback`` and ``add_results_callback`` have changed to include a copy of the AutoMLSearch object as a third parameter :pr:`1156`
        * Deleted ``OneHotEncoder.get_feature_names`` method which had been broken for a while, in favor of pipelines' ``input_feature_names`` :pr:`1179`
        * Deleted empty base class ``CategoricalEncoder`` which ``OneHotEncoder`` component was inheriting from :pr:`1176`
        * Results from ``roc_curve`` will now return as a list of dictionaries with each dictionary representing a class :pr:`1164`
        * ``max_pipelines`` now raises a ``DeprecationWarning`` and will be removed in the next release. ``max_iterations`` should be used instead. :pr:`1169`


**v0.13.1 Aug. 25, 2020**
    * Enhancements
        * Added Cost-Benefit Matrix objective for binary classification :pr:`1038`
        * Split ``fill_value`` into ``categorical_fill_value`` and ``numeric_fill_value`` for Imputer :pr:`1019`
        * Added ``explain_predictions`` and ``explain_predictions_best_worst`` for explaining multiple predictions with SHAP :pr:`1016`
        * Added new LSA component for text featurization :pr:`1022`
        * Added guide on installing with conda :pr:`1041`
        * Added a “cost-benefit curve” util method to graph cost-benefit matrix scores vs. binary classification thresholds :pr:`1081`
        * Standardized error when calling transform/predict before fit for pipelines :pr:`1048`
        * Added ``percent_better_than_baseline`` to AutoML search rankings and full rankings table :pr:`1050`
        * Added one-way partial dependence and partial dependence plots :pr:`1079`
        * Added "Feature Value" column to prediction explanation reports. :pr:`1064`
        * Added LightGBM classification estimator :pr:`1082`, :pr:`1114`
        * Added ``max_batches`` parameter to ``AutoMLSearch`` :pr:`1087`
    * Fixes
        * Updated ``TextFeaturizer`` component to no longer require an internet connection to run :pr:`1022`
        * Fixed non-deterministic element of ``TextFeaturizer`` transformations :pr:`1022`
        * Added a StandardScaler to all ElasticNet pipelines :pr:`1065`
        * Updated cost-benefit matrix to normalize score :pr:`1099`
        * Fixed logic in ``calculate_percent_difference`` so that it can handle negative values :pr:`1100`
    * Changes
        * Added ``needs_fitting`` property to ``ComponentBase`` :pr:`1044`
        * Updated references to data types to use datatype lists defined in ``evalml.utils.gen_utils`` :pr:`1039`
        * Remove maximum version limit for SciPy dependency :pr:`1051`
        * Moved ``all_components`` and other component importers into runtime methods :pr:`1045`
        * Consolidated graphing utility methods under ``evalml.utils.graph_utils`` :pr:`1060`
        * Made slight tweaks to how ``TextFeaturizer`` uses ``featuretools``, and did some refactoring of that and of LSA :pr:`1090`
        * Changed ``show_all_features`` parameter into ``importance_threshold``, which allows for thresholding feature importance :pr:`1097`, :pr:`1103`
    * Documentation Changes
        * Update ``setup.py`` URL to point to the github repo :pr:`1037`
        * Added tutorial for using the cost-benefit matrix objective :pr:`1088`
        * Updated ``model_understanding.ipynb`` to include documentation for using plotly on Jupyter Lab :pr:`1108`
    * Testing Changes
        * Refactor CircleCI tests to use matrix jobs (:pr:`1043`)
        * Added a test to check that all test directories are included in evalml package :pr:`1054`


.. warning::

    **Breaking Changes**
        * ``confusion_matrix`` and ``normalize_confusion_matrix`` have been moved to ``evalml.utils`` :pr:`1038`
        * All graph utility methods previously under ``evalml.pipelines.graph_utils`` have been moved to ``evalml.utils.graph_utils`` :pr:`1060`


**v0.12.2 Aug. 6, 2020**
    * Enhancements
        * Add save/load method to components :pr:`1023`
        * Expose pickle ``protocol`` as optional arg to save/load :pr:`1023`
        * Updated estimators used in AutoML to include ExtraTrees and ElasticNet estimators :pr:`1030`
    * Fixes
    * Changes
        * Removed ``DeprecationWarning`` for ``SimpleImputer`` :pr:`1018`
    * Documentation Changes
        * Add note about version numbers to release process docs :pr:`1034`
    * Testing Changes
        * Test files are now included in the evalml package :pr:`1029`


**v0.12.0 Aug. 3, 2020**
    * Enhancements
        * Added string and categorical targets support for binary and multiclass pipelines and check for numeric targets for ``DetectLabelLeakage`` data check :pr:`932`
        * Added clear exception for regression pipelines if target datatype is string or categorical :pr:`960`
        * Added target column names and class labels in ``predict`` and ``predict_proba`` output for pipelines :pr:`951`
        * Added ``_compute_shap_values`` and ``normalize_values`` to ``pipelines/explanations`` module :pr:`958`
        * Added ``explain_prediction`` feature which explains single predictions with SHAP :pr:`974`
        * Added Imputer to allow different imputation strategies for numerical and categorical dtypes :pr:`991`
        * Added support for configuring logfile path using env var, and don't create logger if there are filesystem errors :pr:`975`
        * Updated catboost estimators' default parameters and automl hyperparameter ranges to speed up fit time :pr:`998`
    * Fixes
        * Fixed ReadtheDocs warning failure regarding embedded gif :pr:`943`
        * Removed incorrect parameter passed to pipeline classes in ``_add_baseline_pipelines`` :pr:`941`
        * Added universal error for calling ``predict``, ``predict_proba``, ``transform``, and ``feature_importances`` before fitting :pr:`969`, :pr:`994`
        * Made ``TextFeaturizer`` component and pip dependencies ``featuretools`` and ``nlp_primitives`` optional :pr:`976`
        * Updated imputation strategy in automl to no longer limit impute strategy to ``most_frequent`` for all features if there are any categorical columns :pr:`991`
        * Fixed ``UnboundLocalError`` for ``cv_pipeline`` when automl search errors :pr:`996`
        * Fixed ``Imputer`` to reset dataframe index to preserve behavior expected from  ``SimpleImputer`` :pr:`1009`
    * Changes
        * Moved ``get_estimators`` to ``evalml.pipelines.components.utils`` :pr:`934`
        * Modified Pipelines to raise ``PipelineScoreError`` when they encounter an error during scoring :pr:`936`
        * Moved ``evalml.model_families.list_model_families`` to ``evalml.pipelines.components.allowed_model_families`` :pr:`959`
        * Renamed ``DateTimeFeaturization`` to ``DateTimeFeaturizer`` :pr:`977`
        * Added check to stop search and raise an error if all pipelines in a batch return NaN scores :pr:`1015`
    * Documentation Changes
        * Updated ``README.md`` :pr:`963`
        * Reworded message when errors are returned from data checks in search :pr:`982`
        * Added section on understanding model predictions with ``explain_prediction`` to User Guide :pr:`981`
        * Added a section to the user guide and api reference about how XGBoost and CatBoost are not fully supported. :pr:`992`
        * Added custom components section in user guide :pr:`993`
        * Updated FAQ section formatting :pr:`997`
        * Updated release process documentation :pr:`1003`
    * Testing Changes
        * Moved ``predict_proba`` and ``predict`` tests regarding string / categorical targets to ``test_pipelines.py`` :pr:`972`
        * Fixed dependency update bot by updating python version to 3.7 to avoid frequent github version updates :pr:`1002`


.. warning::

    **Breaking Changes**
        * ``get_estimators`` has been moved to ``evalml.pipelines.components.utils`` (previously was under ``evalml.pipelines.utils``) :pr:`934`
        * Removed the ``raise_errors`` flag in AutoML search. All errors during pipeline evaluation will be caught and logged. :pr:`936`
        * ``evalml.model_families.list_model_families`` has been moved to ``evalml.pipelines.components.allowed_model_families`` :pr:`959`
        * ``TextFeaturizer``: the ``featuretools`` and ``nlp_primitives`` packages must be installed after installing evalml in order to use this component :pr:`976`
        * Renamed ``DateTimeFeaturization`` to ``DateTimeFeaturizer`` :pr:`977`


**v0.11.2 July 16, 2020**
    * Enhancements
        * Added ``NoVarianceDataCheck`` to ``DefaultDataChecks`` :pr:`893`
        * Added text processing and featurization component ``TextFeaturizer`` :pr:`913`, :pr:`924`
        * Added additional checks to ``InvalidTargetDataCheck`` to handle invalid target data types :pr:`929`
        * ``AutoMLSearch`` will now handle ``KeyboardInterrupt`` and prompt user for confirmation :pr:`915`
    * Fixes
        * Makes automl results a read-only property :pr:`919`
    * Changes
        * Deleted static pipelines and refactored tests involving static pipelines, removed ``all_pipelines()`` and ``get_pipelines()`` :pr:`904`
        * Moved ``list_model_families`` to ``evalml.model_family.utils`` :pr:`903`
        * Updated ``all_pipelines``, ``all_estimators``, ``all_components`` to use the same mechanism for dynamically generating their elements :pr:`898`
        * Rename ``master`` branch to ``main`` :pr:`918`
        * Add pypi release github action :pr:`923`
        * Updated ``AutoMLSearch.search`` stdout output and logging and removed tqdm progress bar :pr:`921`
        * Moved automl config checks previously in ``search()`` to init :pr:`933`
    * Documentation Changes
        * Reorganized and rewrote documentation :pr:`937`
        * Updated to use pydata sphinx theme :pr:`937`
        * Updated docs to use ``release_notes`` instead of ``changelog`` :pr:`942`
    * Testing Changes
        * Cleaned up fixture names and usages in tests :pr:`895`


.. warning::

    **Breaking Changes**
        * ``list_model_families`` has been moved to ``evalml.model_family.utils`` (previously was under ``evalml.pipelines.utils``) :pr:`903`
        * ``get_estimators`` has been moved to ``evalml.pipelines.components.utils`` (previously was under ``evalml.pipelines.utils``) :pr:`934`
        * Static pipeline definitions have been removed, but similar pipelines can still be constructed via creating an instance of ``PipelineBase`` :pr:`904`
        * ``all_pipelines()`` and ``get_pipelines()`` utility methods have been removed :pr:`904`


**v0.11.0 June 30, 2020**
    * Enhancements
        * Added multiclass support for ROC curve graphing :pr:`832`
        * Added preprocessing component to drop features whose percentage of NaN values exceeds a specified threshold :pr:`834`
        * Added data check to check for problematic target labels :pr:`814`
        * Added PerColumnImputer that allows imputation strategies per column :pr:`824`
        * Added transformer to drop specific columns :pr:`827`
        * Added support for ``categories``, ``handle_error``, and ``drop`` parameters in ``OneHotEncoder`` :pr:`830` :pr:`897`
        * Added preprocessing component to handle DateTime columns featurization :pr:`838`
        * Added ability to clone pipelines and components :pr:`842`
        * Define getter method for component ``parameters`` :pr:`847`
        * Added utility methods to calculate and graph permutation importances :pr:`860`, :pr:`880`
        * Added new utility functions necessary for generating dynamic preprocessing pipelines :pr:`852`
        * Added kwargs to all components :pr:`863`
        * Updated ``AutoSearchBase`` to use dynamically generated preprocessing pipelines :pr:`870`
        * Added SelectColumns transformer :pr:`873`
        * Added ability to evaluate additional pipelines for automl search :pr:`874`
        * Added ``default_parameters`` class property to components and pipelines :pr:`879`
        * Added better support for disabling data checks in automl search :pr:`892`
        * Added ability to save and load AutoML objects to file :pr:`888`
        * Updated ``AutoSearchBase.get_pipelines`` to return an untrained pipeline instance :pr:`876`
        * Saved learned binary classification thresholds in automl results cv data dict :pr:`876`
    * Fixes
        * Fixed bug where SimpleImputer cannot handle dropped columns :pr:`846`
        * Fixed bug where PerColumnImputer cannot handle dropped columns :pr:`855`
        * Enforce requirement that builtin components save all inputted values in their parameters dict :pr:`847`
        * Don't list base classes in ``all_components`` output :pr:`847`
        * Standardize all components to output pandas data structures, and accept either pandas or numpy :pr:`853`
        * Fixed rankings and full_rankings error when search has not been run :pr:`894`
    * Changes
        * Update ``all_pipelines`` and ``all_components`` to try initializing pipelines/components, and on failure exclude them :pr:`849`
        * Refactor ``handle_components`` to ``handle_components_class``, standardize to ``ComponentBase`` subclass instead of instance :pr:`850`
        * Refactor "blacklist"/"whitelist" to "allow"/"exclude" lists :pr:`854`
        * Replaced ``AutoClassificationSearch`` and ``AutoRegressionSearch`` with ``AutoMLSearch`` :pr:`871`
        * Renamed feature_importances and permutation_importances methods to use singular names (feature_importance and permutation_importance) :pr:`883`
        * Updated ``automl`` default data splitter to train/validation split for large datasets :pr:`877`
        * Added open source license, update some repo metadata :pr:`887`
        * Removed dead code in ``_get_preprocessing_components`` :pr:`896`
    * Documentation Changes
        * Fix some typos and update the EvalML logo :pr:`872`
    * Testing Changes
        * Update the changelog check job to expect the new branching pattern for the deps update bot :pr:`836`
        * Check that all components output pandas datastructures, and can accept either pandas or numpy :pr:`853`
        * Replaced ``AutoClassificationSearch`` and ``AutoRegressionSearch`` with ``AutoMLSearch`` :pr:`871`


.. warning::

    **Breaking Changes**
        * Pipelines' static ``component_graph`` field must contain either ``ComponentBase`` subclasses or ``str``, instead of ``ComponentBase`` subclass instances :pr:`850`
        * Rename ``handle_component`` to ``handle_component_class``. Now standardizes to ``ComponentBase`` subclasses instead of ``ComponentBase`` subclass instances :pr:`850`
        * Renamed automl's ``cv`` argument to ``data_split`` :pr:`877`
        * Pipelines' and classifiers' ``feature_importances`` is renamed ``feature_importance``, ``graph_feature_importances`` is renamed ``graph_feature_importance`` :pr:`883`
        * Passing ``data_checks=None`` to automl search will not perform any data checks as opposed to default checks. :pr:`892`
        * Pipelines to search for in AutoML are now determined automatically, rather than using the statically-defined pipeline classes. :pr:`870`
        * Updated ``AutoSearchBase.get_pipelines`` to return an untrained pipeline instance, instead of one which happened to be trained on the final cross-validation fold :pr:`876`


**v0.10.0 May 29, 2020**
    * Enhancements
        * Added baseline models for classification and regression, add functionality to calculate baseline models before searching in AutoML :pr:`746`
        * Port over highly-null guardrail as a data check and define ``DefaultDataChecks`` and ``DisableDataChecks`` classes :pr:`745`
        * Update ``Tuner`` classes to work directly with pipeline parameters dicts instead of flat parameter lists :pr:`779`
        * Add Elastic Net as a pipeline option :pr:`812`
        * Added new Pipeline option ``ExtraTrees`` :pr:`790`
        * Added precicion-recall curve metrics and plot for binary classification problems in ``evalml.pipeline.graph_utils`` :pr:`794`
        * Update the default automl algorithm to search in batches, starting with default parameters for each pipeline and iterating from there :pr:`793`
        * Added ``AutoMLAlgorithm`` class and ``IterativeAlgorithm`` impl, separated from ``AutoSearchBase`` :pr:`793`
    * Fixes
        * Update pipeline ``score`` to return ``nan`` score for any objective which throws an exception during scoring :pr:`787`
        * Fixed bug introduced in :pr:`787` where binary classification metrics requiring predicted probabilities error in scoring :pr:`798`
        * CatBoost and XGBoost classifiers and regressors can no longer have a learning rate of 0 :pr:`795`
    * Changes
        * Cleanup pipeline ``score`` code, and cleanup codecov :pr:`711`
        * Remove ``pass`` for abstract methods for codecov :pr:`730`
        * Added __str__ for AutoSearch object :pr:`675`
        * Add util methods to graph ROC and confusion matrix :pr:`720`
        * Refactor ``AutoBase`` to ``AutoSearchBase`` :pr:`758`
        * Updated AutoBase with ``data_checks`` parameter, removed previous ``detect_label_leakage`` parameter, and added functionality to run data checks before search in AutoML :pr:`765`
        * Updated our logger to use Python's logging utils :pr:`763`
        * Refactor most of ``AutoSearchBase._do_iteration`` impl into ``AutoSearchBase._evaluate`` :pr:`762`
        * Port over all guardrails to use the new DataCheck API :pr:`789`
        * Expanded ``import_or_raise`` to catch all exceptions :pr:`759`
        * Adds RMSE, MSLE, RMSLE as standard metrics :pr:`788`
        * Don't allow ``Recall`` to be used as an objective for AutoML :pr:`784`
        * Removed feature selection from pipelines :pr:`819`
        * Update default estimator parameters to make automl search faster and more accurate :pr:`793`
    * Documentation Changes
        * Add instructions to freeze ``master`` on ``release.md`` :pr:`726`
        * Update release instructions with more details :pr:`727` :pr:`733`
        * Add objective base classes to API reference :pr:`736`
        * Fix components API to match other modules :pr:`747`
    * Testing Changes
        * Delete codecov yml, use codecov.io's default :pr:`732`
        * Added unit tests for fraud cost, lead scoring, and standard metric objectives :pr:`741`
        * Update codecov client :pr:`782`
        * Updated AutoBase __str__ test to include no parameters case :pr:`783`
        * Added unit tests for ``ExtraTrees`` pipeline :pr:`790`
        * If codecov fails to upload, fail build :pr:`810`
        * Updated Python version of dependency action :pr:`816`
        * Update the dependency update bot to use a suffix when creating branches :pr:`817`

.. warning::

    **Breaking Changes**
        * The ``detect_label_leakage`` parameter for AutoML classes has been removed and replaced by a ``data_checks`` parameter :pr:`765`
        * Moved ROC and confusion matrix methods from ``evalml.pipeline.plot_utils`` to ``evalml.pipeline.graph_utils`` :pr:`720`
        * ``Tuner`` classes require a pipeline hyperparameter range dict as an init arg instead of a space definition :pr:`779`
        * ``Tuner.propose`` and ``Tuner.add`` work directly with pipeline parameters dicts instead of flat parameter lists :pr:`779`
        * ``PipelineBase.hyperparameters`` and ``custom_hyperparameters`` use pipeline parameters dict format instead of being represented as a flat list :pr:`779`
        * All guardrail functions previously under ``evalml.guardrails.utils`` will be removed and replaced by data checks :pr:`789`
        * ``Recall`` disallowed as an objective for AutoML :pr:`784`
        * ``AutoSearchBase`` parameter ``tuner`` has been renamed to ``tuner_class`` :pr:`793`
        * ``AutoSearchBase`` parameter ``possible_pipelines`` and ``possible_model_families`` have been renamed to ``allowed_pipelines`` and ``allowed_model_families`` :pr:`793`


**v0.9.0 Apr. 27, 2020**
    * Enhancements
        * Added ``Accuracy`` as an standard objective :pr:`624`
        * Added verbose parameter to load_fraud :pr:`560`
        * Added Balanced Accuracy metric for binary, multiclass :pr:`612` :pr:`661`
        * Added XGBoost regressor and XGBoost regression pipeline :pr:`666`
        * Added ``Accuracy`` metric for multiclass :pr:`672`
        * Added objective name in ``AutoBase.describe_pipeline`` :pr:`686`
        * Added ``DataCheck`` and ``DataChecks``, ``Message`` classes and relevant subclasses :pr:`739`
    * Fixes
        * Removed direct access to ``cls.component_graph`` :pr:`595`
        * Add testing files to .gitignore :pr:`625`
        * Remove circular dependencies from ``Makefile`` :pr:`637`
        * Add error case for ``normalize_confusion_matrix()`` :pr:`640`
        * Fixed ``XGBoostClassifier`` and ``XGBoostRegressor`` bug with feature names that contain [, ], or < :pr:`659`
        * Update ``make_pipeline_graph`` to not accidentally create empty file when testing if path is valid :pr:`649`
        * Fix pip installation warning about docsutils version, from boto dependency :pr:`664`
        * Removed zero division warning for F1/precision/recall metrics :pr:`671`
        * Fixed ``summary`` for pipelines without estimators :pr:`707`
    * Changes
        * Updated default objective for binary/multiclass classification to log loss :pr:`613`
        * Created classification and regression pipeline subclasses and removed objective as an attribute of pipeline classes :pr:`405`
        * Changed the output of ``score`` to return one dictionary :pr:`429`
        * Created binary and multiclass objective subclasses :pr:`504`
        * Updated objectives API :pr:`445`
        * Removed call to ``get_plot_data`` from AutoML :pr:`615`
        * Set ``raise_error`` to default to True for AutoML classes :pr:`638`
        * Remove unnecessary "u" prefixes on some unicode strings :pr:`641`
        * Changed one-hot encoder to return uint8 dtypes instead of ints :pr:`653`
        * Pipeline ``_name`` field changed to ``custom_name`` :pr:`650`
        * Removed ``graphs.py`` and moved methods into ``PipelineBase`` :pr:`657`, :pr:`665`
        * Remove s3fs as a dev dependency :pr:`664`
        * Changed requirements-parser to be a core dependency :pr:`673`
        * Replace ``supported_problem_types`` field on pipelines with ``problem_type`` attribute on base classes :pr:`678`
        * Changed AutoML to only show best results for a given pipeline template in ``rankings``, added ``full_rankings`` property to show all :pr:`682`
        * Update ``ModelFamily`` values: don't list xgboost/catboost as classifiers now that we have regression pipelines for them :pr:`677`
        * Changed AutoML's ``describe_pipeline`` to get problem type from pipeline instead :pr:`685`
        * Standardize ``import_or_raise`` error messages :pr:`683`
        * Updated argument order of objectives to align with sklearn's :pr:`698`
        * Renamed ``pipeline.feature_importance_graph`` to ``pipeline.graph_feature_importances`` :pr:`700`
        * Moved ROC and confusion matrix methods to ``evalml.pipelines.plot_utils`` :pr:`704`
        * Renamed ``MultiClassificationObjective`` to ``MulticlassClassificationObjective``, to align with pipeline naming scheme :pr:`715`
    * Documentation Changes
        * Fixed some sphinx warnings :pr:`593`
        * Fixed docstring for ``AutoClassificationSearch`` with correct command :pr:`599`
        * Limit readthedocs formats to pdf, not htmlzip and epub :pr:`594` :pr:`600`
        * Clean up objectives API documentation :pr:`605`
        * Fixed function on Exploring search results page :pr:`604`
        * Update release process doc :pr:`567`
        * ``AutoClassificationSearch`` and ``AutoRegressionSearch`` show inherited methods in API reference :pr:`651`
        * Fixed improperly formatted code in breaking changes for changelog :pr:`655`
        * Added configuration to treat Sphinx warnings as errors :pr:`660`
        * Removed separate plotting section for pipelines in API reference :pr:`657`, :pr:`665`
        * Have leads example notebook load S3 files using https, so we can delete s3fs dev dependency :pr:`664`
        * Categorized components in API reference and added descriptions for each category :pr:`663`
        * Fixed Sphinx warnings about ``BalancedAccuracy`` objective :pr:`669`
        * Updated API reference to include missing components and clean up pipeline docstrings :pr:`689`
        * Reorganize API ref, and clarify pipeline sub-titles :pr:`688`
        * Add and update preprocessing utils in API reference :pr:`687`
        * Added inheritance diagrams to API reference :pr:`695`
        * Documented which default objective AutoML optimizes for :pr:`699`
        * Create seperate install page :pr:`701`
        * Include more utils in API ref, like ``import_or_raise`` :pr:`704`
        * Add more color to pipeline documentation :pr:`705`
    * Testing Changes
        * Matched install commands of ``check_latest_dependencies`` test and it's GitHub action :pr:`578`
        * Added Github app to auto assign PR author as assignee :pr:`477`
        * Removed unneeded conda installation of xgboost in windows checkin tests :pr:`618`
        * Update graph tests to always use tmpfile dir :pr:`649`
        * Changelog checkin test workaround for release PRs: If 'future release' section is empty of PR refs, pass check :pr:`658`
        * Add changelog checkin test exception for ``dep-update`` branch :pr:`723`

.. warning::

    **Breaking Changes**

    * Pipelines will now no longer take an objective parameter during instantiation, and will no longer have an objective attribute.
    * ``fit()`` and ``predict()`` now use an optional ``objective`` parameter, which is only used in binary classification pipelines to fit for a specific objective.
    * ``score()`` will now use a required ``objectives`` parameter that is used to determine all the objectives to score on. This differs from the previous behavior, where the pipeline's objective was scored on regardless.
    * ``score()`` will now return one dictionary of all objective scores.
    * ``ROC`` and ``ConfusionMatrix`` plot methods via ``Auto(*).plot`` have been removed by :pr:`615` and are replaced by ``roc_curve`` and ``confusion_matrix`` in ``evamlm.pipelines.plot_utils`` in :pr:`704`
    * ``normalize_confusion_matrix`` has been moved to ``evalml.pipelines.plot_utils`` :pr:`704`
    * Pipelines ``_name`` field changed to ``custom_name``
    * Pipelines ``supported_problem_types`` field is removed because it is no longer necessary :pr:`678`
    * Updated argument order of objectives' ``objective_function`` to align with sklearn :pr:`698`
    * ``pipeline.feature_importance_graph`` has been renamed to ``pipeline.graph_feature_importances`` in :pr:`700`
    * Removed unsupported ``MSLE`` objective :pr:`704`


**v0.8.0 Apr. 1, 2020**
    * Enhancements
        * Add normalization option and information to confusion matrix :pr:`484`
        * Add util function to drop rows with NaN values :pr:`487`
        * Renamed ``PipelineBase.name`` as ``PipelineBase.summary`` and redefined ``PipelineBase.name`` as class property :pr:`491`
        * Added access to parameters in Pipelines with ``PipelineBase.parameters`` (used to be return of ``PipelineBase.describe``) :pr:`501`
        * Added ``fill_value`` parameter for ``SimpleImputer`` :pr:`509`
        * Added functionality to override component hyperparameters and made pipelines take hyperparemeters from components :pr:`516`
        * Allow ``numpy.random.RandomState`` for random_state parameters :pr:`556`
    * Fixes
        * Removed unused dependency ``matplotlib``, and move ``category_encoders`` to test reqs :pr:`572`
    * Changes
        * Undo version cap in XGBoost placed in :pr:`402` and allowed all released of XGBoost :pr:`407`
        * Support pandas 1.0.0 :pr:`486`
        * Made all references to the logger static :pr:`503`
        * Refactored ``model_type`` parameter for components and pipelines to ``model_family`` :pr:`507`
        * Refactored ``problem_types`` for pipelines and components into ``supported_problem_types`` :pr:`515`
        * Moved ``pipelines/utils.save_pipeline`` and ``pipelines/utils.load_pipeline`` to ``PipelineBase.save`` and ``PipelineBase.load`` :pr:`526`
        * Limit number of categories encoded by ``OneHotEncoder`` :pr:`517`
    * Documentation Changes
        * Updated API reference to remove ``PipelinePlot`` and added moved ``PipelineBase`` plotting methods :pr:`483`
        * Add code style and github issue guides :pr:`463` :pr:`512`
        * Updated API reference for to surface class variables for pipelines and components :pr:`537`
        * Fixed README documentation link :pr:`535`
        * Unhid PR references in changelog :pr:`656`
    * Testing Changes
        * Added automated dependency check PR :pr:`482`, :pr:`505`
        * Updated automated dependency check comment :pr:`497`
        * Have build_docs job use python executor, so that env vars are set properly :pr:`547`
        * Added simple test to make sure ``OneHotEncoder``'s top_n works with large number of categories :pr:`552`
        * Run windows unit tests on PRs :pr:`557`


.. warning::

    **Breaking Changes**

    * ``AutoClassificationSearch`` and ``AutoRegressionSearch``'s ``model_types`` parameter has been refactored into ``allowed_model_families``
    * ``ModelTypes`` enum has been changed to ``ModelFamily``
    * Components and Pipelines now have a ``model_family`` field instead of ``model_type``
    * ``get_pipelines`` utility function now accepts ``model_families`` as an argument instead of ``model_types``
    * ``PipelineBase.name`` no longer returns structure of pipeline and has been replaced by ``PipelineBase.summary``
    * ``PipelineBase.problem_types`` and ``Estimator.problem_types`` has been renamed to ``supported_problem_types``
    * ``pipelines/utils.save_pipeline`` and ``pipelines/utils.load_pipeline`` moved to ``PipelineBase.save`` and ``PipelineBase.load``


**v0.7.0 Mar. 9, 2020**
    * Enhancements
        * Added emacs buffers to .gitignore :pr:`350`
        * Add CatBoost (gradient-boosted trees) classification and regression components and pipelines :pr:`247`
        * Added Tuner abstract base class :pr:`351`
        * Added ``n_jobs`` as parameter for ``AutoClassificationSearch`` and ``AutoRegressionSearch`` :pr:`403`
        * Changed colors of confusion matrix to shades of blue and updated axis order to match scikit-learn's :pr:`426`
        * Added ``PipelineBase`` ``.graph`` and ``.feature_importance_graph`` methods, moved from previous location :pr:`423`
        * Added support for python 3.8 :pr:`462`
    * Fixes
        * Fixed ROC and confusion matrix plots not being calculated if user passed own additional_objectives :pr:`276`
        * Fixed ReadtheDocs ``FileNotFoundError`` exception for fraud dataset :pr:`439`
    * Changes
        * Added ``n_estimators`` as a tunable parameter for XGBoost :pr:`307`
        * Remove unused parameter ``ObjectiveBase.fit_needs_proba`` :pr:`320`
        * Remove extraneous parameter ``component_type`` from all components :pr:`361`
        * Remove unused ``rankings.csv`` file :pr:`397`
        * Downloaded demo and test datasets so unit tests can run offline :pr:`408`
        * Remove ``_needs_fitting`` attribute from Components :pr:`398`
        * Changed plot.feature_importance to show only non-zero feature importances by default, added optional parameter to show all :pr:`413`
        * Refactored ``PipelineBase`` to take in parameter dictionary and moved pipeline metadata to class attribute :pr:`421`
        * Dropped support for Python 3.5 :pr:`438`
        * Removed unused ``apply.py`` file :pr:`449`
        * Clean up ``requirements.txt`` to remove unused deps :pr:`451`
        * Support installation without all required dependencies :pr:`459`
    * Documentation Changes
        * Update release.md with instructions to release to internal license key :pr:`354`
    * Testing Changes
        * Added tests for utils (and moved current utils to gen_utils) :pr:`297`
        * Moved XGBoost install into it's own separate step on Windows using Conda :pr:`313`
        * Rewind pandas version to before 1.0.0, to diagnose test failures for that version :pr:`325`
        * Added dependency update checkin test :pr:`324`
        * Rewind XGBoost version to before 1.0.0 to diagnose test failures for that version :pr:`402`
        * Update dependency check to use a whitelist :pr:`417`
        * Update unit test jobs to not install dev deps :pr:`455`

.. warning::

    **Breaking Changes**

    * Python 3.5 will not be actively supported.

**v0.6.0 Dec. 16, 2019**
    * Enhancements
        * Added ability to create a plot of feature importances :pr:`133`
        * Add early stopping to AutoML using patience and tolerance parameters :pr:`241`
        * Added ROC and confusion matrix metrics and plot for classification problems and introduce PipelineSearchPlots class :pr:`242`
        * Enhanced AutoML results with search order :pr:`260`
        * Added utility function to show system and environment information :pr:`300`
    * Fixes
        * Lower botocore requirement :pr:`235`
        * Fixed decision_function calculation for ``FraudCost`` objective :pr:`254`
        * Fixed return value of ``Recall`` metrics :pr:`264`
        * Components return ``self`` on fit :pr:`289`
    * Changes
        * Renamed automl classes to ``AutoRegressionSearch`` and ``AutoClassificationSearch`` :pr:`287`
        * Updating demo datasets to retain column names :pr:`223`
        * Moving pipeline visualization to ``PipelinePlot`` class :pr:`228`
        * Standarizing inputs as ``pd.Dataframe`` / ``pd.Series`` :pr:`130`
        * Enforcing that pipelines must have an estimator as last component :pr:`277`
        * Added ``ipywidgets`` as a dependency in ``requirements.txt`` :pr:`278`
        * Added Random and Grid Search Tuners :pr:`240`
    * Documentation Changes
        * Adding class properties to API reference :pr:`244`
        * Fix and filter FutureWarnings from scikit-learn :pr:`249`, :pr:`257`
        * Adding Linear Regression to API reference and cleaning up some Sphinx warnings :pr:`227`
    * Testing Changes
        * Added support for testing on Windows with CircleCI :pr:`226`
        * Added support for doctests :pr:`233`

.. warning::

    **Breaking Changes**

    * The ``fit()`` method for ``AutoClassifier`` and ``AutoRegressor`` has been renamed to ``search()``.
    * ``AutoClassifier`` has been renamed to ``AutoClassificationSearch``
    * ``AutoRegressor`` has been renamed to ``AutoRegressionSearch``
    * ``AutoClassificationSearch.results`` and ``AutoRegressionSearch.results`` now is a dictionary with ``pipeline_results`` and ``search_order`` keys. ``pipeline_results`` can be used to access a dictionary that is identical to the old ``.results`` dictionary. Whereas, ``search_order`` returns a list of the search order in terms of ``pipeline_id``.
    * Pipelines now require an estimator as the last component in ``component_list``. Slicing pipelines now throws an ``NotImplementedError`` to avoid returning pipelines without an estimator.

**v0.5.2 Nov. 18, 2019**
    * Enhancements
        * Adding basic pipeline structure visualization :pr:`211`
    * Documentation Changes
        * Added notebooks to build process :pr:`212`

**v0.5.1 Nov. 15, 2019**
    * Enhancements
        * Added basic outlier detection guardrail :pr:`151`
        * Added basic ID column guardrail :pr:`135`
        * Added support for unlimited pipelines with a ``max_time`` limit :pr:`70`
        * Updated .readthedocs.yaml to successfully build :pr:`188`
    * Fixes
        * Removed MSLE from default additional objectives :pr:`203`
        * Fixed ``random_state`` passed in pipelines :pr:`204`
        * Fixed slow down in RFRegressor :pr:`206`
    * Changes
        * Pulled information for describe_pipeline from pipeline's new describe method :pr:`190`
        * Refactored pipelines :pr:`108`
        * Removed guardrails from Auto(*) :pr:`202`, :pr:`208`
    * Documentation Changes
        * Updated documentation to show ``max_time`` enhancements :pr:`189`
        * Updated release instructions for RTD :pr:`193`
        * Added notebooks to build process :pr:`212`
        * Added contributing instructions :pr:`213`
        * Added new content :pr:`222`

**v0.5.0 Oct. 29, 2019**
    * Enhancements
        * Added basic one hot encoding :pr:`73`
        * Use enums for model_type :pr:`110`
        * Support for splitting regression datasets :pr:`112`
        * Auto-infer multiclass classification :pr:`99`
        * Added support for other units in ``max_time`` :pr:`125`
        * Detect highly null columns :pr:`121`
        * Added additional regression objectives :pr:`100`
        * Show an interactive iteration vs. score plot when using fit() :pr:`134`
    * Fixes
        * Reordered ``describe_pipeline`` :pr:`94`
        * Added type check for ``model_type`` :pr:`109`
        * Fixed ``s`` units when setting string ``max_time`` :pr:`132`
        * Fix objectives not appearing in API documentation :pr:`150`
    * Changes
        * Reorganized tests :pr:`93`
        * Moved logging to its own module :pr:`119`
        * Show progress bar history :pr:`111`
        * Using ``cloudpickle`` instead of pickle to allow unloading of custom objectives :pr:`113`
        * Removed render.py :pr:`154`
    * Documentation Changes
        * Update release instructions :pr:`140`
        * Include additional_objectives parameter :pr:`124`
        * Added Changelog :pr:`136`
    * Testing Changes
        * Code coverage :pr:`90`
        * Added CircleCI tests for other Python versions :pr:`104`
        * Added doc notebooks as tests :pr:`139`
        * Test metadata for CircleCI and 2 core parallelism :pr:`137`

**v0.4.1 Sep. 16, 2019**
    * Enhancements
        * Added AutoML for classification and regressor using Autobase and Skopt :pr:`7` :pr:`9`
        * Implemented standard classification and regression metrics :pr:`7`
        * Added logistic regression, random forest, and XGBoost pipelines :pr:`7`
        * Implemented support for custom objectives :pr:`15`
        * Feature importance for pipelines :pr:`18`
        * Serialization for pipelines :pr:`19`
        * Allow fitting on objectives for optimal threshold :pr:`27`
        * Added detect label leakage :pr:`31`
        * Implemented callbacks :pr:`42`
        * Allow for multiclass classification :pr:`21`
        * Added support for additional objectives :pr:`79`
    * Fixes
        * Fixed feature selection in pipelines :pr:`13`
        * Made ``random_seed`` usage consistent :pr:`45`
    * Documentation Changes
        * Documentation Changes
        * Added docstrings :pr:`6`
        * Created notebooks for docs :pr:`6`
        * Initialized readthedocs EvalML :pr:`6`
        * Added favicon :pr:`38`
    * Testing Changes
        * Added testing for loading data :pr:`39`

**v0.2.0 Aug. 13, 2019**
    * Enhancements
        * Created fraud detection objective :pr:`4`

**v0.1.0 July. 31, 2019**
    * *First Release*
    * Enhancements
        * Added lead scoring objecitve :pr:`1`
        * Added basic classifier :pr:`1`
    * Documentation Changes
        * Initialized Sphinx for docs :pr:`1`<|MERGE_RESOLUTION|>--- conflicted
+++ resolved
@@ -13,13 +13,9 @@
         * Addressed stacked ensemble component for ``scikit-learn`` v0.24 support by setting ``shuffle=True`` for default CV :pr:`1613`
         * Fixed bug where ``Imputer`` reset the index on ``X`` :pr:`1590`
         * Fixed AutoMLSearch stacktrace when a cutom objective was passed in as a primary objective or additional objective :pr:`1575`
-<<<<<<< HEAD
         * Fixed custom index bug for ``MAPE`` objective :pr:`1641`
         * Fixed index bug for ``TextFeaturizer`` and ``LSA`` components :pr:`1644`
-=======
-        * Fix custom index bug for ``MAPE`` objective :pr:`1641`
         * Fixed bug where time series baseline estimators were not receiving ``gap`` and ``max_delay`` in ``AutoMLSearch`` :pr:`1645`
->>>>>>> 0757344d
     * Changes
     * Documentation Changes
         * Updated docs to include information about ``AutoMLSearch`` callback parameters and methods :pr:`1577`
