--- conflicted
+++ resolved
@@ -2,11 +2,8 @@
 -------------
 **Future Releases**
     * Enhancements
-<<<<<<< HEAD
         * Added LIME as an algorithm option for ``explain_predictions`` and ``explain_predictions_best_worst`` :pr:`2905`
-=======
         * Added ``rows_of_interest`` to pipeline utils :pr:`2908`
->>>>>>> 08601ea4
         * Added support for woodwork version ``0.8.2`` :pr:`2909`
         * Enhanced the ``DateTimeFeaturizer`` to handle ``NaNs`` in date features :pr:`2909`
     * Fixes
