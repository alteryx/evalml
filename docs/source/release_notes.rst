Release Notes
-------------

**Future Releases**
    * Enhancements
<<<<<<< HEAD
        * Added multiple sampling methods for data splitters for imbalanced classification :pr:`1775`
=======
    * Fixes
    * Changes
    * Documentation Changes
    * Testing Changes


**v0.18.2 Feb. 10, 2021**
    * Enhancements
>>>>>>> c3bd8d31
        * Added uniqueness score data check :pr:`1785`
        * Added "dataframe" output format for prediction explanations :pr:`1781`
        * Updated LightGBM estimators to handle ``pandas.MultiIndex`` :pr:`1770`
        * Sped up permutation importance for some pipelines :pr:`1762`
        * Added sparsity data check :pr:`1797`
        * Confirmed support for threshold tuning for binary time series classification problems :pr:`1803`
    * Fixes
    * Changes
    * Documentation Changes
        * Added section on conda to the contributing guide :pr:`1771`
        * Updated release process to reflect freezing `main` before perf tests :pr:`1787`
        * Moving some prs to the right section of the release notes :pr:`1789`
        * Tweak README.md. :pr:`1800`
        * Fixed back arrow on install page docs :pr:`1795`
    * Testing Changes

**v0.18.1 Feb. 1, 2021**
    * Enhancements
        * Added ``graph_t_sne`` as a visualization tool for high dimensional data :pr:`1731`
        * Added the ability to see the linear coefficients of features in linear models terms :pr:`1738`
        * Added support for ``scikit-learn`` ``v0.24.0`` :pr:`1733`
        * Added support for ``scipy`` ``v1.6.0`` :pr:`1752`
        * Added SVM Classifier and Regressor to estimators :pr:`1714` :pr:`1761`
    * Fixes
        * Addressed bug with ``partial_dependence`` and categorical data with more categories than grid resolution :pr:`1748`
        * Removed ``random_state`` arg from ``get_pipelines`` in ``AutoMLSearch`` :pr:`1719`
        * Pinned pyzmq at less than 22.0.0 till we add support :pr:`1756`
        * Remove ``ProphetRegressor`` from main as windows tests were flaky :pr:`1764`
    * Changes
        * Updated components and pipelines to return ``Woodwork`` data structures :pr:`1668`
        * Updated `clone()` for pipelines and components to copy over random state automatically :pr:`1753`
        * Dropped support for Python version 3.6 :pr:`1751`
        * Removed deprecated ``verbose`` flag from ``AutoMLSearch`` parameters :pr:`1772`
    * Documentation Changes
        * Add Twitter and Github link to documentation toolbar :pr:`1754`
        * Added Open Graph info to documentation :pr:`1758`
    * Testing Changes

.. warning::

    **Breaking Changes**
        * Components and pipelines return ``Woodwork`` data structures instead of ``pandas`` data structures :pr:`1668`
        * Python 3.6 will not be actively supported due to discontinued support from EvalML dependencies.
        * Deprecated ``verbose`` flag is removed for ``AutoMLSearch`` :pr:`1772`


**v0.18.0 Jan. 26, 2021**
    * Enhancements
        * Added RMSLE, MSLE, and MAPE to core objectives while checking for negative target values in ``invalid_targets_data_check`` :pr:`1574`
        * Added validation checks for binary problems with regression-like datasets and multiclass problems without true multiclass targets in ``invalid_targets_data_check`` :pr:`1665`
        * Added time series support for ``make_pipeline`` :pr:`1566`
        * Added target name for output of pipeline ``predict`` method :pr:`1578`
        * Added multiclass check to ``InvalidTargetDataCheck`` for two examples per class :pr:`1596`
        * Added support for ``graphviz`` ``v0.16`` :pr:`1657`
        * Enhanced time series pipelines to accept empty features :pr:`1651`
        * Added KNN Classifier to estimators. :pr:`1650`
        * Added support for list inputs for objectives :pr:`1663`
        * Added support for ``AutoMLSearch`` to handle time series classification pipelines :pr:`1666`
        * Enhanced ``DelayedFeaturesTransformer`` to encode categorical features and targets before delaying them :pr:`1691`
        * Added 2-way dependence plots. :pr:`1690`
        * Added ability to directly iterate through components within Pipelines :pr:`1583`
    * Fixes
        * Fixed inconsistent attributes and added Exceptions to docs :pr:`1673`
        * Fixed ``TargetLeakageDataCheck`` to use Woodwork ``mutual_information`` rather than using Pandas' Pearson Correlation :pr:`1616`
        * Fixed thresholding for pipelines in ``AutoMLSearch`` to only threshold binary classification pipelines :pr:`1622` :pr:`1626`
        * Updated ``load_data`` to return Woodwork structures and update default parameter value for ``index`` to ``None`` :pr:`1610`
        * Pinned scipy at < 1.6.0 while we work on adding support :pr:`1629`
        * Fixed data check message formatting in ``AutoMLSearch`` :pr:`1633`
        * Addressed stacked ensemble component for ``scikit-learn`` v0.24 support by setting ``shuffle=True`` for default CV :pr:`1613`
        * Fixed bug where ``Imputer`` reset the index on ``X`` :pr:`1590`
        * Fixed ``AutoMLSearch`` stacktrace when a cutom objective was passed in as a primary objective or additional objective :pr:`1575`
        * Fixed custom index bug for ``MAPE`` objective :pr:`1641`
        * Fixed index bug for ``TextFeaturizer`` and ``LSA`` components :pr:`1644`
        * Limited ``load_fraud`` dataset loaded into ``automl.ipynb`` :pr:`1646`
        * ``add_to_rankings`` updates ``AutoMLSearch.best_pipeline`` when necessary :pr:`1647`
        * Fixed bug where time series baseline estimators were not receiving ``gap`` and ``max_delay`` in ``AutoMLSearch`` :pr:`1645`
        * Fixed jupyter notebooks to help the RTD buildtime :pr:`1654`
        * Added ``positive_only`` objectives to ``non_core_objectives`` :pr:`1661`
        * Fixed stacking argument ``n_jobs`` for IterativeAlgorithm :pr:`1706`
        * Updated CatBoost estimators to return self in ``.fit()`` rather than the underlying model for consistency :pr:`1701`
        * Added ability to initialize pipeline parameters in ``AutoMLSearch`` constructor :pr:`1676`
        * Make AutoMLSearch pipelines pickle-able :pr:`1721`
    * Changes
        * Added labeling to ``graph_confusion_matrix`` :pr:`1632`
        * Rerunning search for ``AutoMLSearch`` results in a message thrown rather than failing the search, and removed ``has_searched`` property :pr:`1647`
        * Changed tuner class to allow and ignore single parameter values as input :pr:`1686`
        * Capped LightGBM version limit to remove bug in docs :pr:`1711`
        * Removed support for `np.random.RandomState` in EvalML :pr:`1727`
    * Documentation Changes
        * Update Model Understanding in the user guide to include ``visualize_decision_tree`` :pr:`1678`
        * Updated docs to include information about ``AutoMLSearch`` callback parameters and methods :pr:`1577`
        * Updated docs to prompt users to install graphiz on Mac :pr:`1656`
        * Added ``infer_feature_types`` to the ``start.ipynb`` guide :pr:`1700`
        * Added multicollinearity data check to API reference and docs :pr:`1707`
    * Testing Changes

.. warning::

    **Breaking Changes**
        * Removed ``has_searched`` property from ``AutoMLSearch`` :pr:`1647`
        * Components and pipelines return ``Woodwork`` data structures instead of ``pandas`` data structures :pr:`1668`
        * Removed support for `np.random.RandomState` in EvalML. Rather than passing ``np.random.RandomState`` as component and pipeline random_state values, we use int random_seed :pr:`1727`


**v0.17.0 Dec. 29, 2020**
    * Enhancements
        * Added ``save_plot`` that allows for saving figures from different backends :pr:`1588`
        * Added ``LightGBM Regressor`` to regression components :pr:`1459`
        * Added ``visualize_decision_tree`` for tree visualization with ``decision_tree_data_from_estimator`` and ``decision_tree_data_from_pipeline`` to reformat tree structure output :pr:`1511`
        * Added `DFS Transformer` component into transformer components :pr:`1454`
        * Added ``MAPE`` to the standard metrics for time series problems and update objectives :pr:`1510`
        * Added ``graph_prediction_vs_actual_over_time`` and ``get_prediction_vs_actual_over_time_data`` to the model understanding module for time series problems :pr:`1483`
        * Added a ``ComponentGraph`` class that will support future pipelines as directed acyclic graphs :pr:`1415`
        * Updated data checks to accept ``Woodwork`` data structures :pr:`1481`
        * Added parameter to ``InvalidTargetDataCheck`` to show only top unique values rather than all unique values :pr:`1485`
        * Added multicollinearity data check :pr:`1515`
        * Added baseline pipeline and components for time series regression problems :pr:`1496`
        * Added more information to users about ensembling behavior in ``AutoMLSearch`` :pr:`1527`
        * Add woodwork support for more utility and graph methods :pr:`1544`
        * Changed ``DateTimeFeaturizer`` to encode features as int :pr:`1479`
        * Return trained pipelines from ``AutoMLSearch.best_pipeline`` :pr:`1547`
        * Added utility method so that users can set feature types without having to learn about Woodwork directly :pr:`1555`
        * Added Linear Discriminant Analysis transformer for dimensionality reduction :pr:`1331`
        * Added multiclass support for ``partial_dependence`` and ``graph_partial_dependence`` :pr:`1554`
        * Added ``TimeSeriesBinaryClassificationPipeline`` and ``TimeSeriesMulticlassClassificationPipeline`` classes :pr:`1528`
        * Added ``make_data_splitter`` method for easier automl data split customization :pr:`1568`
        * Integrated ``ComponentGraph`` class into Pipelines for full non-linear pipeline support :pr:`1543`
        * Update ``AutoMLSearch`` constructor to take training data instead of ``search`` and ``add_to_leaderboard`` :pr:`1597`
        * Update ``split_data`` helper args :pr:`1597`
        * Add problem type utils ``is_regression``, ``is_classification``, ``is_timeseries`` :pr:`1597`
        * Rename ``AutoMLSearch`` ``data_split`` arg to ``data_splitter`` :pr:`1569`
    * Fixes
        * Fix AutoML not passing CV folds to ``DefaultDataChecks`` for usage by ``ClassImbalanceDataCheck`` :pr:`1619`
        * Fix Windows CI jobs: install ``numba`` via conda, required for ``shap`` :pr:`1490`
        * Added custom-index support for `reset-index-get_prediction_vs_actual_over_time_data` :pr:`1494`
        * Fix ``generate_pipeline_code`` to account for boolean and None differences between Python and JSON :pr:`1524` :pr:`1531`
        * Set max value for plotly and xgboost versions while we debug CI failures with newer versions :pr:`1532`
        * Undo version pinning for plotly :pr:`1533`
        * Fix ReadTheDocs build by updating the version of ``setuptools`` :pr:`1561`
        * Set ``random_state`` of data splitter in AutoMLSearch to take int to keep consistency in the resulting splits :pr:`1579`
        * Pin sklearn version while we work on adding support :pr:`1594`
        * Pin pandas at <1.2.0 while we work on adding support :pr:`1609`
        * Pin graphviz at < 0.16 while we work on adding support :pr:`1609`
    * Changes
        * Reverting ``save_graph`` :pr:`1550` to resolve kaleido build issues :pr:`1585`
        * Update circleci badge to apply to ``main`` :pr:`1489`
        * Added script to generate github markdown for releases :pr:`1487`
        * Updated selection using pandas ``dtypes`` to selecting using Woodwork logical types :pr:`1551`
        * Updated dependencies to fix ``ImportError: cannot import name 'MaskedArray' from 'sklearn.utils.fixes'`` error and to address Woodwork and Featuretool dependencies :pr:`1540`
        * Made ``get_prediction_vs_actual_data()`` a public method :pr:`1553`
        * Updated ``Woodwork`` version requirement to v0.0.7 :pr:`1560`
        * Move data splitters from ``evalml.automl.data_splitters`` to ``evalml.preprocessing.data_splitters`` :pr:`1597`
        * Rename "# Testing" in automl log output to "# Validation" :pr:`1597`
    * Documentation Changes
        * Added partial dependence methods to API reference :pr:`1537`
        * Updated documentation for confusion matrix methods :pr:`1611`
    * Testing Changes
        * Set ``n_jobs=1`` in most unit tests to reduce memory :pr:`1505`

.. warning::

    **Breaking Changes**
        * Updated minimal dependencies: ``numpy>=1.19.1``, ``pandas>=1.1.0``, ``scikit-learn>=0.23.1``, ``scikit-optimize>=0.8.1``
        * Updated ``AutoMLSearch.best_pipeline`` to return a trained pipeline. Pass in ``train_best_pipeline=False`` to AutoMLSearch in order to return an untrained pipeline.
        * Pipeline component instances can no longer be iterated through using ``Pipeline.component_graph`` :pr:`1543`
        * Update ``AutoMLSearch`` constructor to take training data instead of ``search`` and ``add_to_leaderboard`` :pr:`1597`
        * Update ``split_data`` helper args :pr:`1597`
        * Move data splitters from ``evalml.automl.data_splitters`` to ``evalml.preprocessing.data_splitters`` :pr:`1597`
        * Rename ``AutoMLSearch`` ``data_split`` arg to ``data_splitter`` :pr:`1569`



**v0.16.1 Dec. 1, 2020**
    * Enhancements
        * Pin woodwork version to v0.0.6 to avoid breaking changes :pr:`1484`
        * Updated ``Woodwork`` to >=0.0.5 in ``core-requirements.txt`` :pr:`1473`
        * Removed ``copy_dataframe`` parameter for ``Woodwork``, updated ``Woodwork`` to >=0.0.6 in ``core-requirements.txt`` :pr:`1478`
        * Updated ``detect_problem_type`` to use ``pandas.api.is_numeric_dtype`` :pr:`1476`
    * Changes
        * Changed ``make clean`` to delete coverage reports as a convenience for developers :pr:`1464`
        * Set ``n_jobs=-1`` by default for stacked ensemble components :pr:`1472`
    * Documentation Changes
        * Updated pipeline and component documentation and demos to use ``Woodwork`` :pr:`1466`
    * Testing Changes
        * Update dependency update checker to use everything from core and optional dependencies :pr:`1480`


**v0.16.0 Nov. 24, 2020**
    * Enhancements
        * Updated pipelines and ``make_pipeline`` to accept ``Woodwork`` inputs :pr:`1393`
        * Updated components to accept ``Woodwork`` inputs :pr:`1423`
        * Added ability to freeze hyperparameters for ``AutoMLSearch`` :pr:`1284`
        * Added ``Target Encoder`` into transformer components :pr:`1401`
        * Added callback for error handling in ``AutoMLSearch`` :pr:`1403`
        * Added the index id to the ``explain_predictions_best_worst`` output to help users identify which rows in their data are included :pr:`1365`
        * The top_k features displayed in ``explain_predictions_*`` functions are now determined by the magnitude of shap values as opposed to the ``top_k`` largest and smallest shap values. :pr:`1374`
        * Added a problem type for time series regression :pr:`1386`
        * Added a ``is_defined_for_problem_type`` method to ``ObjectiveBase`` :pr:`1386`
        * Added a ``random_state`` parameter to ``make_pipeline_from_components`` function :pr:`1411`
        * Added ``DelayedFeaturesTransformer`` :pr:`1396`
        * Added a ``TimeSeriesRegressionPipeline`` class :pr:`1418`
        * Removed ``core-requirements.txt`` from the package distribution :pr:`1429`
        * Updated data check messages to include a `"code"` and `"details"` fields :pr:`1451`, :pr:`1462`
        * Added a ``TimeSeriesSplit`` data splitter for time series problems :pr:`1441`
        * Added a ``problem_configuration`` parameter to AutoMLSearch :pr:`1457`
    * Fixes
        * Fixed ``IndexError`` raised in ``AutoMLSearch`` when ``ensembling = True`` but only one pipeline to iterate over :pr:`1397`
        * Fixed stacked ensemble input bug and LightGBM warning and bug in ``AutoMLSearch`` :pr:`1388`
        * Updated enum classes to show possible enum values as attributes :pr:`1391`
        * Updated calls to ``Woodwork``'s ``to_pandas()`` to ``to_series()`` and ``to_dataframe()`` :pr:`1428`
        * Fixed bug in OHE where column names were not guaranteed to be unique :pr:`1349`
        * Fixed bug with percent improvement of ``ExpVariance`` objective on data with highly skewed target :pr:`1467`
        * Fix SimpleImputer error which occurs when all features are bool type :pr:`1215`
    * Changes
        * Changed ``OutliersDataCheck`` to return the list of columns, rather than rows, that contain outliers :pr:`1377`
        * Simplified and cleaned output for Code Generation :pr:`1371`
        * Reverted changes from :pr:`1337` :pr:`1409`
        * Updated data checks to return dictionary of warnings and errors instead of a list :pr:`1448`
        * Updated ``AutoMLSearch`` to pass ``Woodwork`` data structures to every pipeline (instead of pandas DataFrames) :pr:`1450`
        * Update ``AutoMLSearch`` to default to ``max_batches=1`` instead of ``max_iterations=5`` :pr:`1452`
        * Updated _evaluate_pipelines to consolidate side effects :pr:`1410`
    * Documentation Changes
        * Added description of CLA to contributing guide, updated description of draft PRs :pr:`1402`
        * Updated documentation to include all data checks, ``DataChecks``, and usage of data checks in AutoML :pr:`1412`
        * Updated docstrings from ``np.array`` to ``np.ndarray`` :pr:`1417`
        * Added section on stacking ensembles in AutoMLSearch documentation :pr:`1425`
    * Testing Changes
        * Removed ``category_encoders`` from test-requirements.txt :pr:`1373`
        * Tweak codecov.io settings again to avoid flakes :pr:`1413`
        * Modified ``make lint`` to check notebook versions in the docs :pr:`1431`
        * Modified ``make lint-fix`` to standardize notebook versions in the docs :pr:`1431`
        * Use new version of pull request Github Action for dependency check (:pr:`1443`)
        * Reduced number of workers for tests to 4 :pr:`1447`

.. warning::

    **Breaking Changes**
        * The ``top_k`` and ``top_k_features`` parameters in ``explain_predictions_*`` functions now return ``k`` features as opposed to ``2 * k`` features :pr:`1374`
        * Renamed ``problem_type`` to ``problem_types`` in ``RegressionObjective``, ``BinaryClassificationObjective``, and ``MulticlassClassificationObjective`` :pr:`1319`
        * Data checks now return a dictionary of warnings and errors instead of a list :pr:`1448`



**v0.15.0 Oct. 29, 2020**
    * Enhancements
        * Added stacked ensemble component classes (``StackedEnsembleClassifier``, ``StackedEnsembleRegressor``) :pr:`1134`
        * Added stacked ensemble components to ``AutoMLSearch`` :pr:`1253`
        * Added ``DecisionTreeClassifier`` and ``DecisionTreeRegressor`` to AutoML :pr:`1255`
        * Added ``graph_prediction_vs_actual`` in ``model_understanding`` for regression problems :pr:`1252`
        * Added parameter to ``OneHotEncoder`` to enable filtering for features to encode for :pr:`1249`
        * Added percent-better-than-baseline for all objectives to automl.results :pr:`1244`
        * Added ``HighVarianceCVDataCheck`` and replaced synonymous warning in ``AutoMLSearch`` :pr:`1254`
        * Added `PCA Transformer` component for dimensionality reduction :pr:`1270`
        * Added ``generate_pipeline_code`` and ``generate_component_code`` to allow for code generation given a pipeline or component instance :pr:`1306`
        * Added ``PCA Transformer`` component for dimensionality reduction :pr:`1270`
        * Updated ``AutoMLSearch`` to support ``Woodwork`` data structures :pr:`1299`
        * Added cv_folds to ``ClassImbalanceDataCheck`` and added this check to ``DefaultDataChecks`` :pr:`1333`
        * Make ``max_batches`` argument to ``AutoMLSearch.search`` public :pr:`1320`
        * Added text support to automl search :pr:`1062`
        * Added ``_pipelines_per_batch`` as a private argument to ``AutoMLSearch`` :pr:`1355`
    * Fixes
        * Fixed ML performance issue with ordered datasets: always shuffle data in automl's default CV splits :pr:`1265`
        * Fixed broken ``evalml info`` CLI command :pr:`1293`
        * Fixed ``boosting type='rf'`` for LightGBM Classifier, as well as ``num_leaves`` error :pr:`1302`
        * Fixed bug in ``explain_predictions_best_worst`` where a custom index in the target variable would cause a ``ValueError`` :pr:`1318`
        * Added stacked ensemble estimators to to ``evalml.pipelines.__init__`` file :pr:`1326`
        * Fixed bug in OHE where calls to transform were not deterministic if ``top_n`` was less than the number of categories in a column :pr:`1324`
        * Fixed LightGBM warning messages during AutoMLSearch :pr:`1342`
        * Fix warnings thrown during AutoMLSearch in ``HighVarianceCVDataCheck`` :pr:`1346`
        * Fixed bug where TrainingValidationSplit would return invalid location indices for dataframes with a custom index :pr:`1348`
        * Fixed bug where the AutoMLSearch ``random_state`` was not being passed to the created pipelines :pr:`1321`
    * Changes
        * Allow ``add_to_rankings`` to be called before AutoMLSearch is called :pr:`1250`
        * Removed Graphviz from test-requirements to add to requirements.txt :pr:`1327`
        * Removed ``max_pipelines`` parameter from ``AutoMLSearch`` :pr:`1264`
        * Include editable installs in all install make targets :pr:`1335`
        * Made pip dependencies `featuretools` and `nlp_primitives` core dependencies :pr:`1062`
        * Removed `PartOfSpeechCount` from `TextFeaturizer` transform primitives :pr:`1062`
        * Added warning for ``partial_dependency`` when the feature includes null values :pr:`1352`
    * Documentation Changes
        * Fixed and updated code blocks in Release Notes :pr:`1243`
        * Added DecisionTree estimators to API Reference :pr:`1246`
        * Changed class inheritance display to flow vertically :pr:`1248`
        * Updated cost-benefit tutorial to use a holdout/test set :pr:`1159`
        * Added ``evalml info`` command to documentation :pr:`1293`
        * Miscellaneous doc updates :pr:`1269`
        * Removed conda pre-release testing from the release process document :pr:`1282`
        * Updates to contributing guide :pr:`1310`
        * Added Alteryx footer to docs with Twitter and Github link :pr:`1312`
        * Added documentation for evalml installation for Python 3.6 :pr:`1322`
        * Added documentation changes to make the API Docs easier to understand :pr:`1323`
        * Fixed documentation for ``feature_importance`` :pr:`1353`
        * Added tutorial for running `AutoML` with text data :pr:`1357`
        * Added documentation for woodwork integration with automl search :pr:`1361`
    * Testing Changes
        * Added tests for ``jupyter_check`` to handle IPython :pr:`1256`
        * Cleaned up ``make_pipeline`` tests to test for all estimators :pr:`1257`
        * Added a test to check conda build after merge to main :pr:`1247`
        * Removed code that was lacking codecov for ``__main__.py`` and unnecessary :pr:`1293`
        * Codecov: round coverage up instead of down :pr:`1334`
        * Add DockerHub credentials to CI testing environment :pr:`1356`
        * Add DockerHub credentials to conda testing environment :pr:`1363`

.. warning::

    **Breaking Changes**
        * Renamed ``LabelLeakageDataCheck`` to ``TargetLeakageDataCheck`` :pr:`1319`
        * ``max_pipelines`` parameter has been removed from ``AutoMLSearch``. Please use ``max_iterations`` instead. :pr:`1264`
        * ``AutoMLSearch.search()`` will now log a warning if the input is not a ``Woodwork`` data structure (``pandas``, ``numpy``) :pr:`1299`
        * Make ``max_batches`` argument to ``AutoMLSearch.search`` public :pr:`1320`
        * Removed unused argument `feature_types` from AutoMLSearch.search :pr:`1062`

**v0.14.1 Sep. 29, 2020**
    * Enhancements
        * Updated partial dependence methods to support calculating numeric columns in a dataset with non-numeric columns :pr:`1150`
        * Added ``get_feature_names`` on ``OneHotEncoder`` :pr:`1193`
        * Added ``detect_problem_type`` to ``problem_type/utils.py`` to automatically detect the problem type given targets :pr:`1194`
        * Added LightGBM to ``AutoMLSearch`` :pr:`1199`
        * Updated ``scikit-learn`` and ``scikit-optimize`` to use latest versions - 0.23.2 and 0.8.1 respectively :pr:`1141`
        * Added ``__str__`` and ``__repr__`` for pipelines and components :pr:`1218`
        * Included internal target check for both training and validation data in ``AutoMLSearch`` :pr:`1226`
        * Added ``ProblemTypes.all_problem_types`` helper to get list of supported problem types :pr:`1219`
        * Added ``DecisionTreeClassifier`` and ``DecisionTreeRegressor`` classes :pr:`1223`
        * Added ``ProblemTypes.all_problem_types`` helper to get list of supported problem types :pr:`1219`
        * ``DataChecks`` can now be parametrized by passing a list of ``DataCheck`` classes and a parameter dictionary :pr:`1167`
        * Added first CV fold score as validation score in ``AutoMLSearch.rankings`` :pr:`1221`
        * Updated ``flake8`` configuration to enable linting on ``__init__.py`` files :pr:`1234`
        * Refined ``make_pipeline_from_components`` implementation :pr:`1204`
    * Fixes
        * Updated GitHub URL after migration to Alteryx GitHub org :pr:`1207`
        * Changed Problem Type enum to be more similar to the string name :pr:`1208`
        * Wrapped call to scikit-learn's partial dependence method in a ``try``/``finally`` block :pr:`1232`
    * Changes
        * Added ``allow_writing_files`` as a named argument to CatBoost estimators. :pr:`1202`
        * Added ``solver`` and ``multi_class`` as named arguments to ``LogisticRegressionClassifier`` :pr:`1202`
        * Replaced pipeline's ``._transform`` method to evaluate all the preprocessing steps of a pipeline with ``.compute_estimator_features`` :pr:`1231`
        * Changed default large dataset train/test splitting behavior :pr:`1205`
    * Documentation Changes
        * Included description of how to access the component instances and features for pipeline user guide :pr:`1163`
        * Updated API docs to refer to target as "target" instead of "labels" for non-classification tasks and minor docs cleanup :pr:`1160`
        * Added Class Imbalance Data Check to ``api_reference.rst`` :pr:`1190` :pr:`1200`
        * Added pipeline properties to API reference :pr:`1209`
        * Clarified what the objective parameter in AutoML is used for in AutoML API reference and AutoML user guide :pr:`1222`
        * Updated API docs to include ``skopt.space.Categorical`` option for component hyperparameter range definition :pr:`1228`
        * Added install documentation for ``libomp`` in order to use LightGBM on Mac :pr:`1233`
        * Improved description of ``max_iterations`` in documentation :pr:`1212`
        * Removed unused code from sphinx conf :pr:`1235`
    * Testing Changes

.. warning::

    **Breaking Changes**
        * ``DefaultDataChecks`` now accepts a ``problem_type`` parameter that must be specified :pr:`1167`
        * Pipeline's ``._transform`` method to evaluate all the preprocessing steps of a pipeline has been replaced with ``.compute_estimator_features`` :pr:`1231`
        * ``get_objectives`` has been renamed to ``get_core_objectives``. This function will now return a list of valid objective instances :pr:`1230`


**v0.13.2 Sep. 17, 2020**
    * Enhancements
        * Added ``output_format`` field to explain predictions functions :pr:`1107`
        * Modified ``get_objective`` and ``get_objectives`` to be able to return any objective in ``evalml.objectives`` :pr:`1132`
        * Added a ``return_instance`` boolean parameter to ``get_objective`` :pr:`1132`
        * Added ``ClassImbalanceDataCheck`` to determine whether target imbalance falls below a given threshold :pr:`1135`
        * Added label encoder to LightGBM for binary classification :pr:`1152`
        * Added labels for the row index of confusion matrix :pr:`1154`
        * Added ``AutoMLSearch`` object as another parameter in search callbacks :pr:`1156`
        * Added the corresponding probability threshold for each point displayed in ``graph_roc_curve`` :pr:`1161`
        * Added ``__eq__`` for ``ComponentBase`` and ``PipelineBase`` :pr:`1178`
        * Added support for multiclass classification for ``roc_curve`` :pr:`1164`
        * Added ``categories`` accessor to ``OneHotEncoder`` for listing the categories associated with a feature :pr:`1182`
        * Added utility function to create pipeline instances from a list of component instances :pr:`1176`
    * Fixes
        * Fixed XGBoost column names for partial dependence methods :pr:`1104`
        * Removed dead code validating column type from ``TextFeaturizer`` :pr:`1122`
        * Fixed issue where ``Imputer`` cannot fit when there is None in a categorical or boolean column :pr:`1144`
        * ``OneHotEncoder`` preserves the custom index in the input data :pr:`1146`
        * Fixed representation for ``ModelFamily`` :pr:`1165`
        * Removed duplicate ``nbsphinx`` dependency in ``dev-requirements.txt`` :pr:`1168`
        * Users can now pass in any valid kwargs to all estimators :pr:`1157`
        * Remove broken accessor ``OneHotEncoder.get_feature_names`` and unneeded base class :pr:`1179`
        * Removed LightGBM Estimator from AutoML models :pr:`1186`
    * Changes
        * Pinned ``scikit-optimize`` version to 0.7.4 :pr:`1136`
        * Removed ``tqdm`` as a dependency :pr:`1177`
        * Added lightgbm version 3.0.0 to ``latest_dependency_versions.txt`` :pr:`1185`
        * Rename ``max_pipelines`` to ``max_iterations`` :pr:`1169`
    * Documentation Changes
        * Fixed API docs for ``AutoMLSearch`` ``add_result_callback`` :pr:`1113`
        * Added a step to our release process for pushing our latest version to conda-forge :pr:`1118`
        * Added warning for missing ipywidgets dependency for using ``PipelineSearchPlots`` on Jupyterlab :pr:`1145`
        * Updated ``README.md`` example to load demo dataset :pr:`1151`
        * Swapped mapping of breast cancer targets in ``model_understanding.ipynb`` :pr:`1170`
    * Testing Changes
        * Added test confirming ``TextFeaturizer`` never outputs null values :pr:`1122`
        * Changed Python version of ``Update Dependencies`` action to 3.8.x :pr:`1137`
        * Fixed release notes check-in test for ``Update Dependencies`` actions :pr:`1172`

.. warning::

    **Breaking Changes**
        * ``get_objective`` will now return a class definition rather than an instance by default :pr:`1132`
        * Deleted ``OPTIONS`` dictionary in ``evalml.objectives.utils.py`` :pr:`1132`
        * If specifying an objective by string, the string must now match the objective's name field, case-insensitive :pr:`1132`
        * Passing "Cost Benefit Matrix", "Fraud Cost", "Lead Scoring", "Mean Squared Log Error",
            "Recall", "Recall Macro", "Recall Micro", "Recall Weighted", or "Root Mean Squared Log Error" to ``AutoMLSearch`` will now result in a ``ValueError``
            rather than an ``ObjectiveNotFoundError`` :pr:`1132`
        * Search callbacks ``start_iteration_callback`` and ``add_results_callback`` have changed to include a copy of the AutoMLSearch object as a third parameter :pr:`1156`
        * Deleted ``OneHotEncoder.get_feature_names`` method which had been broken for a while, in favor of pipelines' ``input_feature_names`` :pr:`1179`
        * Deleted empty base class ``CategoricalEncoder`` which ``OneHotEncoder`` component was inheriting from :pr:`1176`
        * Results from ``roc_curve`` will now return as a list of dictionaries with each dictionary representing a class :pr:`1164`
        * ``max_pipelines`` now raises a ``DeprecationWarning`` and will be removed in the next release. ``max_iterations`` should be used instead. :pr:`1169`


**v0.13.1 Aug. 25, 2020**
    * Enhancements
        * Added Cost-Benefit Matrix objective for binary classification :pr:`1038`
        * Split ``fill_value`` into ``categorical_fill_value`` and ``numeric_fill_value`` for Imputer :pr:`1019`
        * Added ``explain_predictions`` and ``explain_predictions_best_worst`` for explaining multiple predictions with SHAP :pr:`1016`
        * Added new LSA component for text featurization :pr:`1022`
        * Added guide on installing with conda :pr:`1041`
        * Added a “cost-benefit curve” util method to graph cost-benefit matrix scores vs. binary classification thresholds :pr:`1081`
        * Standardized error when calling transform/predict before fit for pipelines :pr:`1048`
        * Added ``percent_better_than_baseline`` to AutoML search rankings and full rankings table :pr:`1050`
        * Added one-way partial dependence and partial dependence plots :pr:`1079`
        * Added "Feature Value" column to prediction explanation reports. :pr:`1064`
        * Added LightGBM classification estimator :pr:`1082`, :pr:`1114`
        * Added ``max_batches`` parameter to ``AutoMLSearch`` :pr:`1087`
    * Fixes
        * Updated ``TextFeaturizer`` component to no longer require an internet connection to run :pr:`1022`
        * Fixed non-deterministic element of ``TextFeaturizer`` transformations :pr:`1022`
        * Added a StandardScaler to all ElasticNet pipelines :pr:`1065`
        * Updated cost-benefit matrix to normalize score :pr:`1099`
        * Fixed logic in ``calculate_percent_difference`` so that it can handle negative values :pr:`1100`
    * Changes
        * Added ``needs_fitting`` property to ``ComponentBase`` :pr:`1044`
        * Updated references to data types to use datatype lists defined in ``evalml.utils.gen_utils`` :pr:`1039`
        * Remove maximum version limit for SciPy dependency :pr:`1051`
        * Moved ``all_components`` and other component importers into runtime methods :pr:`1045`
        * Consolidated graphing utility methods under ``evalml.utils.graph_utils`` :pr:`1060`
        * Made slight tweaks to how ``TextFeaturizer`` uses ``featuretools``, and did some refactoring of that and of LSA :pr:`1090`
        * Changed ``show_all_features`` parameter into ``importance_threshold``, which allows for thresholding feature importance :pr:`1097`, :pr:`1103`
    * Documentation Changes
        * Update ``setup.py`` URL to point to the github repo :pr:`1037`
        * Added tutorial for using the cost-benefit matrix objective :pr:`1088`
        * Updated ``model_understanding.ipynb`` to include documentation for using plotly on Jupyter Lab :pr:`1108`
    * Testing Changes
        * Refactor CircleCI tests to use matrix jobs (:pr:`1043`)
        * Added a test to check that all test directories are included in evalml package :pr:`1054`


.. warning::

    **Breaking Changes**
        * ``confusion_matrix`` and ``normalize_confusion_matrix`` have been moved to ``evalml.utils`` :pr:`1038`
        * All graph utility methods previously under ``evalml.pipelines.graph_utils`` have been moved to ``evalml.utils.graph_utils`` :pr:`1060`


**v0.12.2 Aug. 6, 2020**
    * Enhancements
        * Add save/load method to components :pr:`1023`
        * Expose pickle ``protocol`` as optional arg to save/load :pr:`1023`
        * Updated estimators used in AutoML to include ExtraTrees and ElasticNet estimators :pr:`1030`
    * Fixes
    * Changes
        * Removed ``DeprecationWarning`` for ``SimpleImputer`` :pr:`1018`
    * Documentation Changes
        * Add note about version numbers to release process docs :pr:`1034`
    * Testing Changes
        * Test files are now included in the evalml package :pr:`1029`


**v0.12.0 Aug. 3, 2020**
    * Enhancements
        * Added string and categorical targets support for binary and multiclass pipelines and check for numeric targets for ``DetectLabelLeakage`` data check :pr:`932`
        * Added clear exception for regression pipelines if target datatype is string or categorical :pr:`960`
        * Added target column names and class labels in ``predict`` and ``predict_proba`` output for pipelines :pr:`951`
        * Added ``_compute_shap_values`` and ``normalize_values`` to ``pipelines/explanations`` module :pr:`958`
        * Added ``explain_prediction`` feature which explains single predictions with SHAP :pr:`974`
        * Added Imputer to allow different imputation strategies for numerical and categorical dtypes :pr:`991`
        * Added support for configuring logfile path using env var, and don't create logger if there are filesystem errors :pr:`975`
        * Updated catboost estimators' default parameters and automl hyperparameter ranges to speed up fit time :pr:`998`
    * Fixes
        * Fixed ReadtheDocs warning failure regarding embedded gif :pr:`943`
        * Removed incorrect parameter passed to pipeline classes in ``_add_baseline_pipelines`` :pr:`941`
        * Added universal error for calling ``predict``, ``predict_proba``, ``transform``, and ``feature_importances`` before fitting :pr:`969`, :pr:`994`
        * Made ``TextFeaturizer`` component and pip dependencies ``featuretools`` and ``nlp_primitives`` optional :pr:`976`
        * Updated imputation strategy in automl to no longer limit impute strategy to ``most_frequent`` for all features if there are any categorical columns :pr:`991`
        * Fixed ``UnboundLocalError`` for ``cv_pipeline`` when automl search errors :pr:`996`
        * Fixed ``Imputer`` to reset dataframe index to preserve behavior expected from  ``SimpleImputer`` :pr:`1009`
    * Changes
        * Moved ``get_estimators`` to ``evalml.pipelines.components.utils`` :pr:`934`
        * Modified Pipelines to raise ``PipelineScoreError`` when they encounter an error during scoring :pr:`936`
        * Moved ``evalml.model_families.list_model_families`` to ``evalml.pipelines.components.allowed_model_families`` :pr:`959`
        * Renamed ``DateTimeFeaturization`` to ``DateTimeFeaturizer`` :pr:`977`
        * Added check to stop search and raise an error if all pipelines in a batch return NaN scores :pr:`1015`
    * Documentation Changes
        * Updated ``README.md`` :pr:`963`
        * Reworded message when errors are returned from data checks in search :pr:`982`
        * Added section on understanding model predictions with ``explain_prediction`` to User Guide :pr:`981`
        * Added a section to the user guide and api reference about how XGBoost and CatBoost are not fully supported. :pr:`992`
        * Added custom components section in user guide :pr:`993`
        * Updated FAQ section formatting :pr:`997`
        * Updated release process documentation :pr:`1003`
    * Testing Changes
        * Moved ``predict_proba`` and ``predict`` tests regarding string / categorical targets to ``test_pipelines.py`` :pr:`972`
        * Fixed dependency update bot by updating python version to 3.7 to avoid frequent github version updates :pr:`1002`


.. warning::

    **Breaking Changes**
        * ``get_estimators`` has been moved to ``evalml.pipelines.components.utils`` (previously was under ``evalml.pipelines.utils``) :pr:`934`
        * Removed the ``raise_errors`` flag in AutoML search. All errors during pipeline evaluation will be caught and logged. :pr:`936`
        * ``evalml.model_families.list_model_families`` has been moved to ``evalml.pipelines.components.allowed_model_families`` :pr:`959`
        * ``TextFeaturizer``: the ``featuretools`` and ``nlp_primitives`` packages must be installed after installing evalml in order to use this component :pr:`976`
        * Renamed ``DateTimeFeaturization`` to ``DateTimeFeaturizer`` :pr:`977`


**v0.11.2 July 16, 2020**
    * Enhancements
        * Added ``NoVarianceDataCheck`` to ``DefaultDataChecks`` :pr:`893`
        * Added text processing and featurization component ``TextFeaturizer`` :pr:`913`, :pr:`924`
        * Added additional checks to ``InvalidTargetDataCheck`` to handle invalid target data types :pr:`929`
        * ``AutoMLSearch`` will now handle ``KeyboardInterrupt`` and prompt user for confirmation :pr:`915`
    * Fixes
        * Makes automl results a read-only property :pr:`919`
    * Changes
        * Deleted static pipelines and refactored tests involving static pipelines, removed ``all_pipelines()`` and ``get_pipelines()`` :pr:`904`
        * Moved ``list_model_families`` to ``evalml.model_family.utils`` :pr:`903`
        * Updated ``all_pipelines``, ``all_estimators``, ``all_components`` to use the same mechanism for dynamically generating their elements :pr:`898`
        * Rename ``master`` branch to ``main`` :pr:`918`
        * Add pypi release github action :pr:`923`
        * Updated ``AutoMLSearch.search`` stdout output and logging and removed tqdm progress bar :pr:`921`
        * Moved automl config checks previously in ``search()`` to init :pr:`933`
    * Documentation Changes
        * Reorganized and rewrote documentation :pr:`937`
        * Updated to use pydata sphinx theme :pr:`937`
        * Updated docs to use ``release_notes`` instead of ``changelog`` :pr:`942`
    * Testing Changes
        * Cleaned up fixture names and usages in tests :pr:`895`


.. warning::

    **Breaking Changes**
        * ``list_model_families`` has been moved to ``evalml.model_family.utils`` (previously was under ``evalml.pipelines.utils``) :pr:`903`
        * ``get_estimators`` has been moved to ``evalml.pipelines.components.utils`` (previously was under ``evalml.pipelines.utils``) :pr:`934`
        * Static pipeline definitions have been removed, but similar pipelines can still be constructed via creating an instance of ``PipelineBase`` :pr:`904`
        * ``all_pipelines()`` and ``get_pipelines()`` utility methods have been removed :pr:`904`


**v0.11.0 June 30, 2020**
    * Enhancements
        * Added multiclass support for ROC curve graphing :pr:`832`
        * Added preprocessing component to drop features whose percentage of NaN values exceeds a specified threshold :pr:`834`
        * Added data check to check for problematic target labels :pr:`814`
        * Added PerColumnImputer that allows imputation strategies per column :pr:`824`
        * Added transformer to drop specific columns :pr:`827`
        * Added support for ``categories``, ``handle_error``, and ``drop`` parameters in ``OneHotEncoder`` :pr:`830` :pr:`897`
        * Added preprocessing component to handle DateTime columns featurization :pr:`838`
        * Added ability to clone pipelines and components :pr:`842`
        * Define getter method for component ``parameters`` :pr:`847`
        * Added utility methods to calculate and graph permutation importances :pr:`860`, :pr:`880`
        * Added new utility functions necessary for generating dynamic preprocessing pipelines :pr:`852`
        * Added kwargs to all components :pr:`863`
        * Updated ``AutoSearchBase`` to use dynamically generated preprocessing pipelines :pr:`870`
        * Added SelectColumns transformer :pr:`873`
        * Added ability to evaluate additional pipelines for automl search :pr:`874`
        * Added ``default_parameters`` class property to components and pipelines :pr:`879`
        * Added better support for disabling data checks in automl search :pr:`892`
        * Added ability to save and load AutoML objects to file :pr:`888`
        * Updated ``AutoSearchBase.get_pipelines`` to return an untrained pipeline instance :pr:`876`
        * Saved learned binary classification thresholds in automl results cv data dict :pr:`876`
    * Fixes
        * Fixed bug where SimpleImputer cannot handle dropped columns :pr:`846`
        * Fixed bug where PerColumnImputer cannot handle dropped columns :pr:`855`
        * Enforce requirement that builtin components save all inputted values in their parameters dict :pr:`847`
        * Don't list base classes in ``all_components`` output :pr:`847`
        * Standardize all components to output pandas data structures, and accept either pandas or numpy :pr:`853`
        * Fixed rankings and full_rankings error when search has not been run :pr:`894`
    * Changes
        * Update ``all_pipelines`` and ``all_components`` to try initializing pipelines/components, and on failure exclude them :pr:`849`
        * Refactor ``handle_components`` to ``handle_components_class``, standardize to ``ComponentBase`` subclass instead of instance :pr:`850`
        * Refactor "blacklist"/"whitelist" to "allow"/"exclude" lists :pr:`854`
        * Replaced ``AutoClassificationSearch`` and ``AutoRegressionSearch`` with ``AutoMLSearch`` :pr:`871`
        * Renamed feature_importances and permutation_importances methods to use singular names (feature_importance and permutation_importance) :pr:`883`
        * Updated ``automl`` default data splitter to train/validation split for large datasets :pr:`877`
        * Added open source license, update some repo metadata :pr:`887`
        * Removed dead code in ``_get_preprocessing_components`` :pr:`896`
    * Documentation Changes
        * Fix some typos and update the EvalML logo :pr:`872`
    * Testing Changes
        * Update the changelog check job to expect the new branching pattern for the deps update bot :pr:`836`
        * Check that all components output pandas datastructures, and can accept either pandas or numpy :pr:`853`
        * Replaced ``AutoClassificationSearch`` and ``AutoRegressionSearch`` with ``AutoMLSearch`` :pr:`871`


.. warning::

    **Breaking Changes**
        * Pipelines' static ``component_graph`` field must contain either ``ComponentBase`` subclasses or ``str``, instead of ``ComponentBase`` subclass instances :pr:`850`
        * Rename ``handle_component`` to ``handle_component_class``. Now standardizes to ``ComponentBase`` subclasses instead of ``ComponentBase`` subclass instances :pr:`850`
        * Renamed automl's ``cv`` argument to ``data_split`` :pr:`877`
        * Pipelines' and classifiers' ``feature_importances`` is renamed ``feature_importance``, ``graph_feature_importances`` is renamed ``graph_feature_importance`` :pr:`883`
        * Passing ``data_checks=None`` to automl search will not perform any data checks as opposed to default checks. :pr:`892`
        * Pipelines to search for in AutoML are now determined automatically, rather than using the statically-defined pipeline classes. :pr:`870`
        * Updated ``AutoSearchBase.get_pipelines`` to return an untrained pipeline instance, instead of one which happened to be trained on the final cross-validation fold :pr:`876`


**v0.10.0 May 29, 2020**
    * Enhancements
        * Added baseline models for classification and regression, add functionality to calculate baseline models before searching in AutoML :pr:`746`
        * Port over highly-null guardrail as a data check and define ``DefaultDataChecks`` and ``DisableDataChecks`` classes :pr:`745`
        * Update ``Tuner`` classes to work directly with pipeline parameters dicts instead of flat parameter lists :pr:`779`
        * Add Elastic Net as a pipeline option :pr:`812`
        * Added new Pipeline option ``ExtraTrees`` :pr:`790`
        * Added precicion-recall curve metrics and plot for binary classification problems in ``evalml.pipeline.graph_utils`` :pr:`794`
        * Update the default automl algorithm to search in batches, starting with default parameters for each pipeline and iterating from there :pr:`793`
        * Added ``AutoMLAlgorithm`` class and ``IterativeAlgorithm`` impl, separated from ``AutoSearchBase`` :pr:`793`
    * Fixes
        * Update pipeline ``score`` to return ``nan`` score for any objective which throws an exception during scoring :pr:`787`
        * Fixed bug introduced in :pr:`787` where binary classification metrics requiring predicted probabilities error in scoring :pr:`798`
        * CatBoost and XGBoost classifiers and regressors can no longer have a learning rate of 0 :pr:`795`
    * Changes
        * Cleanup pipeline ``score`` code, and cleanup codecov :pr:`711`
        * Remove ``pass`` for abstract methods for codecov :pr:`730`
        * Added __str__ for AutoSearch object :pr:`675`
        * Add util methods to graph ROC and confusion matrix :pr:`720`
        * Refactor ``AutoBase`` to ``AutoSearchBase`` :pr:`758`
        * Updated AutoBase with ``data_checks`` parameter, removed previous ``detect_label_leakage`` parameter, and added functionality to run data checks before search in AutoML :pr:`765`
        * Updated our logger to use Python's logging utils :pr:`763`
        * Refactor most of ``AutoSearchBase._do_iteration`` impl into ``AutoSearchBase._evaluate`` :pr:`762`
        * Port over all guardrails to use the new DataCheck API :pr:`789`
        * Expanded ``import_or_raise`` to catch all exceptions :pr:`759`
        * Adds RMSE, MSLE, RMSLE as standard metrics :pr:`788`
        * Don't allow ``Recall`` to be used as an objective for AutoML :pr:`784`
        * Removed feature selection from pipelines :pr:`819`
        * Update default estimator parameters to make automl search faster and more accurate :pr:`793`
    * Documentation Changes
        * Add instructions to freeze ``master`` on ``release.md`` :pr:`726`
        * Update release instructions with more details :pr:`727` :pr:`733`
        * Add objective base classes to API reference :pr:`736`
        * Fix components API to match other modules :pr:`747`
    * Testing Changes
        * Delete codecov yml, use codecov.io's default :pr:`732`
        * Added unit tests for fraud cost, lead scoring, and standard metric objectives :pr:`741`
        * Update codecov client :pr:`782`
        * Updated AutoBase __str__ test to include no parameters case :pr:`783`
        * Added unit tests for ``ExtraTrees`` pipeline :pr:`790`
        * If codecov fails to upload, fail build :pr:`810`
        * Updated Python version of dependency action :pr:`816`
        * Update the dependency update bot to use a suffix when creating branches :pr:`817`

.. warning::

    **Breaking Changes**
        * The ``detect_label_leakage`` parameter for AutoML classes has been removed and replaced by a ``data_checks`` parameter :pr:`765`
        * Moved ROC and confusion matrix methods from ``evalml.pipeline.plot_utils`` to ``evalml.pipeline.graph_utils`` :pr:`720`
        * ``Tuner`` classes require a pipeline hyperparameter range dict as an init arg instead of a space definition :pr:`779`
        * ``Tuner.propose`` and ``Tuner.add`` work directly with pipeline parameters dicts instead of flat parameter lists :pr:`779`
        * ``PipelineBase.hyperparameters`` and ``custom_hyperparameters`` use pipeline parameters dict format instead of being represented as a flat list :pr:`779`
        * All guardrail functions previously under ``evalml.guardrails.utils`` will be removed and replaced by data checks :pr:`789`
        * ``Recall`` disallowed as an objective for AutoML :pr:`784`
        * ``AutoSearchBase`` parameter ``tuner`` has been renamed to ``tuner_class`` :pr:`793`
        * ``AutoSearchBase`` parameter ``possible_pipelines`` and ``possible_model_families`` have been renamed to ``allowed_pipelines`` and ``allowed_model_families`` :pr:`793`


**v0.9.0 Apr. 27, 2020**
    * Enhancements
        * Added ``Accuracy`` as an standard objective :pr:`624`
        * Added verbose parameter to load_fraud :pr:`560`
        * Added Balanced Accuracy metric for binary, multiclass :pr:`612` :pr:`661`
        * Added XGBoost regressor and XGBoost regression pipeline :pr:`666`
        * Added ``Accuracy`` metric for multiclass :pr:`672`
        * Added objective name in ``AutoBase.describe_pipeline`` :pr:`686`
        * Added ``DataCheck`` and ``DataChecks``, ``Message`` classes and relevant subclasses :pr:`739`
    * Fixes
        * Removed direct access to ``cls.component_graph`` :pr:`595`
        * Add testing files to .gitignore :pr:`625`
        * Remove circular dependencies from ``Makefile`` :pr:`637`
        * Add error case for ``normalize_confusion_matrix()`` :pr:`640`
        * Fixed ``XGBoostClassifier`` and ``XGBoostRegressor`` bug with feature names that contain [, ], or < :pr:`659`
        * Update ``make_pipeline_graph`` to not accidentally create empty file when testing if path is valid :pr:`649`
        * Fix pip installation warning about docsutils version, from boto dependency :pr:`664`
        * Removed zero division warning for F1/precision/recall metrics :pr:`671`
        * Fixed ``summary`` for pipelines without estimators :pr:`707`
    * Changes
        * Updated default objective for binary/multiclass classification to log loss :pr:`613`
        * Created classification and regression pipeline subclasses and removed objective as an attribute of pipeline classes :pr:`405`
        * Changed the output of ``score`` to return one dictionary :pr:`429`
        * Created binary and multiclass objective subclasses :pr:`504`
        * Updated objectives API :pr:`445`
        * Removed call to ``get_plot_data`` from AutoML :pr:`615`
        * Set ``raise_error`` to default to True for AutoML classes :pr:`638`
        * Remove unnecessary "u" prefixes on some unicode strings :pr:`641`
        * Changed one-hot encoder to return uint8 dtypes instead of ints :pr:`653`
        * Pipeline ``_name`` field changed to ``custom_name`` :pr:`650`
        * Removed ``graphs.py`` and moved methods into ``PipelineBase`` :pr:`657`, :pr:`665`
        * Remove s3fs as a dev dependency :pr:`664`
        * Changed requirements-parser to be a core dependency :pr:`673`
        * Replace ``supported_problem_types`` field on pipelines with ``problem_type`` attribute on base classes :pr:`678`
        * Changed AutoML to only show best results for a given pipeline template in ``rankings``, added ``full_rankings`` property to show all :pr:`682`
        * Update ``ModelFamily`` values: don't list xgboost/catboost as classifiers now that we have regression pipelines for them :pr:`677`
        * Changed AutoML's ``describe_pipeline`` to get problem type from pipeline instead :pr:`685`
        * Standardize ``import_or_raise`` error messages :pr:`683`
        * Updated argument order of objectives to align with sklearn's :pr:`698`
        * Renamed ``pipeline.feature_importance_graph`` to ``pipeline.graph_feature_importances`` :pr:`700`
        * Moved ROC and confusion matrix methods to ``evalml.pipelines.plot_utils`` :pr:`704`
        * Renamed ``MultiClassificationObjective`` to ``MulticlassClassificationObjective``, to align with pipeline naming scheme :pr:`715`
    * Documentation Changes
        * Fixed some sphinx warnings :pr:`593`
        * Fixed docstring for ``AutoClassificationSearch`` with correct command :pr:`599`
        * Limit readthedocs formats to pdf, not htmlzip and epub :pr:`594` :pr:`600`
        * Clean up objectives API documentation :pr:`605`
        * Fixed function on Exploring search results page :pr:`604`
        * Update release process doc :pr:`567`
        * ``AutoClassificationSearch`` and ``AutoRegressionSearch`` show inherited methods in API reference :pr:`651`
        * Fixed improperly formatted code in breaking changes for changelog :pr:`655`
        * Added configuration to treat Sphinx warnings as errors :pr:`660`
        * Removed separate plotting section for pipelines in API reference :pr:`657`, :pr:`665`
        * Have leads example notebook load S3 files using https, so we can delete s3fs dev dependency :pr:`664`
        * Categorized components in API reference and added descriptions for each category :pr:`663`
        * Fixed Sphinx warnings about ``BalancedAccuracy`` objective :pr:`669`
        * Updated API reference to include missing components and clean up pipeline docstrings :pr:`689`
        * Reorganize API ref, and clarify pipeline sub-titles :pr:`688`
        * Add and update preprocessing utils in API reference :pr:`687`
        * Added inheritance diagrams to API reference :pr:`695`
        * Documented which default objective AutoML optimizes for :pr:`699`
        * Create seperate install page :pr:`701`
        * Include more utils in API ref, like ``import_or_raise`` :pr:`704`
        * Add more color to pipeline documentation :pr:`705`
    * Testing Changes
        * Matched install commands of ``check_latest_dependencies`` test and it's GitHub action :pr:`578`
        * Added Github app to auto assign PR author as assignee :pr:`477`
        * Removed unneeded conda installation of xgboost in windows checkin tests :pr:`618`
        * Update graph tests to always use tmpfile dir :pr:`649`
        * Changelog checkin test workaround for release PRs: If 'future release' section is empty of PR refs, pass check :pr:`658`
        * Add changelog checkin test exception for ``dep-update`` branch :pr:`723`

.. warning::

    **Breaking Changes**

    * Pipelines will now no longer take an objective parameter during instantiation, and will no longer have an objective attribute.
    * ``fit()`` and ``predict()`` now use an optional ``objective`` parameter, which is only used in binary classification pipelines to fit for a specific objective.
    * ``score()`` will now use a required ``objectives`` parameter that is used to determine all the objectives to score on. This differs from the previous behavior, where the pipeline's objective was scored on regardless.
    * ``score()`` will now return one dictionary of all objective scores.
    * ``ROC`` and ``ConfusionMatrix`` plot methods via ``Auto(*).plot`` have been removed by :pr:`615` and are replaced by ``roc_curve`` and ``confusion_matrix`` in ``evamlm.pipelines.plot_utils`` in :pr:`704`
    * ``normalize_confusion_matrix`` has been moved to ``evalml.pipelines.plot_utils`` :pr:`704`
    * Pipelines ``_name`` field changed to ``custom_name``
    * Pipelines ``supported_problem_types`` field is removed because it is no longer necessary :pr:`678`
    * Updated argument order of objectives' ``objective_function`` to align with sklearn :pr:`698`
    * ``pipeline.feature_importance_graph`` has been renamed to ``pipeline.graph_feature_importances`` in :pr:`700`
    * Removed unsupported ``MSLE`` objective :pr:`704`


**v0.8.0 Apr. 1, 2020**
    * Enhancements
        * Add normalization option and information to confusion matrix :pr:`484`
        * Add util function to drop rows with NaN values :pr:`487`
        * Renamed ``PipelineBase.name`` as ``PipelineBase.summary`` and redefined ``PipelineBase.name`` as class property :pr:`491`
        * Added access to parameters in Pipelines with ``PipelineBase.parameters`` (used to be return of ``PipelineBase.describe``) :pr:`501`
        * Added ``fill_value`` parameter for ``SimpleImputer`` :pr:`509`
        * Added functionality to override component hyperparameters and made pipelines take hyperparemeters from components :pr:`516`
        * Allow ``numpy.random.RandomState`` for random_state parameters :pr:`556`
    * Fixes
        * Removed unused dependency ``matplotlib``, and move ``category_encoders`` to test reqs :pr:`572`
    * Changes
        * Undo version cap in XGBoost placed in :pr:`402` and allowed all released of XGBoost :pr:`407`
        * Support pandas 1.0.0 :pr:`486`
        * Made all references to the logger static :pr:`503`
        * Refactored ``model_type`` parameter for components and pipelines to ``model_family`` :pr:`507`
        * Refactored ``problem_types`` for pipelines and components into ``supported_problem_types`` :pr:`515`
        * Moved ``pipelines/utils.save_pipeline`` and ``pipelines/utils.load_pipeline`` to ``PipelineBase.save`` and ``PipelineBase.load`` :pr:`526`
        * Limit number of categories encoded by ``OneHotEncoder`` :pr:`517`
    * Documentation Changes
        * Updated API reference to remove ``PipelinePlot`` and added moved ``PipelineBase`` plotting methods :pr:`483`
        * Add code style and github issue guides :pr:`463` :pr:`512`
        * Updated API reference for to surface class variables for pipelines and components :pr:`537`
        * Fixed README documentation link :pr:`535`
        * Unhid PR references in changelog :pr:`656`
    * Testing Changes
        * Added automated dependency check PR :pr:`482`, :pr:`505`
        * Updated automated dependency check comment :pr:`497`
        * Have build_docs job use python executor, so that env vars are set properly :pr:`547`
        * Added simple test to make sure ``OneHotEncoder``'s top_n works with large number of categories :pr:`552`
        * Run windows unit tests on PRs :pr:`557`


.. warning::

    **Breaking Changes**

    * ``AutoClassificationSearch`` and ``AutoRegressionSearch``'s ``model_types`` parameter has been refactored into ``allowed_model_families``
    * ``ModelTypes`` enum has been changed to ``ModelFamily``
    * Components and Pipelines now have a ``model_family`` field instead of ``model_type``
    * ``get_pipelines`` utility function now accepts ``model_families`` as an argument instead of ``model_types``
    * ``PipelineBase.name`` no longer returns structure of pipeline and has been replaced by ``PipelineBase.summary``
    * ``PipelineBase.problem_types`` and ``Estimator.problem_types`` has been renamed to ``supported_problem_types``
    * ``pipelines/utils.save_pipeline`` and ``pipelines/utils.load_pipeline`` moved to ``PipelineBase.save`` and ``PipelineBase.load``


**v0.7.0 Mar. 9, 2020**
    * Enhancements
        * Added emacs buffers to .gitignore :pr:`350`
        * Add CatBoost (gradient-boosted trees) classification and regression components and pipelines :pr:`247`
        * Added Tuner abstract base class :pr:`351`
        * Added ``n_jobs`` as parameter for ``AutoClassificationSearch`` and ``AutoRegressionSearch`` :pr:`403`
        * Changed colors of confusion matrix to shades of blue and updated axis order to match scikit-learn's :pr:`426`
        * Added ``PipelineBase`` ``.graph`` and ``.feature_importance_graph`` methods, moved from previous location :pr:`423`
        * Added support for python 3.8 :pr:`462`
    * Fixes
        * Fixed ROC and confusion matrix plots not being calculated if user passed own additional_objectives :pr:`276`
        * Fixed ReadtheDocs ``FileNotFoundError`` exception for fraud dataset :pr:`439`
    * Changes
        * Added ``n_estimators`` as a tunable parameter for XGBoost :pr:`307`
        * Remove unused parameter ``ObjectiveBase.fit_needs_proba`` :pr:`320`
        * Remove extraneous parameter ``component_type`` from all components :pr:`361`
        * Remove unused ``rankings.csv`` file :pr:`397`
        * Downloaded demo and test datasets so unit tests can run offline :pr:`408`
        * Remove ``_needs_fitting`` attribute from Components :pr:`398`
        * Changed plot.feature_importance to show only non-zero feature importances by default, added optional parameter to show all :pr:`413`
        * Refactored ``PipelineBase`` to take in parameter dictionary and moved pipeline metadata to class attribute :pr:`421`
        * Dropped support for Python 3.5 :pr:`438`
        * Removed unused ``apply.py`` file :pr:`449`
        * Clean up ``requirements.txt`` to remove unused deps :pr:`451`
        * Support installation without all required dependencies :pr:`459`
    * Documentation Changes
        * Update release.md with instructions to release to internal license key :pr:`354`
    * Testing Changes
        * Added tests for utils (and moved current utils to gen_utils) :pr:`297`
        * Moved XGBoost install into it's own separate step on Windows using Conda :pr:`313`
        * Rewind pandas version to before 1.0.0, to diagnose test failures for that version :pr:`325`
        * Added dependency update checkin test :pr:`324`
        * Rewind XGBoost version to before 1.0.0 to diagnose test failures for that version :pr:`402`
        * Update dependency check to use a whitelist :pr:`417`
        * Update unit test jobs to not install dev deps :pr:`455`

.. warning::

    **Breaking Changes**

    * Python 3.5 will not be actively supported.

**v0.6.0 Dec. 16, 2019**
    * Enhancements
        * Added ability to create a plot of feature importances :pr:`133`
        * Add early stopping to AutoML using patience and tolerance parameters :pr:`241`
        * Added ROC and confusion matrix metrics and plot for classification problems and introduce PipelineSearchPlots class :pr:`242`
        * Enhanced AutoML results with search order :pr:`260`
        * Added utility function to show system and environment information :pr:`300`
    * Fixes
        * Lower botocore requirement :pr:`235`
        * Fixed decision_function calculation for ``FraudCost`` objective :pr:`254`
        * Fixed return value of ``Recall`` metrics :pr:`264`
        * Components return ``self`` on fit :pr:`289`
    * Changes
        * Renamed automl classes to ``AutoRegressionSearch`` and ``AutoClassificationSearch`` :pr:`287`
        * Updating demo datasets to retain column names :pr:`223`
        * Moving pipeline visualization to ``PipelinePlot`` class :pr:`228`
        * Standarizing inputs as ``pd.Dataframe`` / ``pd.Series`` :pr:`130`
        * Enforcing that pipelines must have an estimator as last component :pr:`277`
        * Added ``ipywidgets`` as a dependency in ``requirements.txt`` :pr:`278`
        * Added Random and Grid Search Tuners :pr:`240`
    * Documentation Changes
        * Adding class properties to API reference :pr:`244`
        * Fix and filter FutureWarnings from scikit-learn :pr:`249`, :pr:`257`
        * Adding Linear Regression to API reference and cleaning up some Sphinx warnings :pr:`227`
    * Testing Changes
        * Added support for testing on Windows with CircleCI :pr:`226`
        * Added support for doctests :pr:`233`

.. warning::

    **Breaking Changes**

    * The ``fit()`` method for ``AutoClassifier`` and ``AutoRegressor`` has been renamed to ``search()``.
    * ``AutoClassifier`` has been renamed to ``AutoClassificationSearch``
    * ``AutoRegressor`` has been renamed to ``AutoRegressionSearch``
    * ``AutoClassificationSearch.results`` and ``AutoRegressionSearch.results`` now is a dictionary with ``pipeline_results`` and ``search_order`` keys. ``pipeline_results`` can be used to access a dictionary that is identical to the old ``.results`` dictionary. Whereas, ``search_order`` returns a list of the search order in terms of ``pipeline_id``.
    * Pipelines now require an estimator as the last component in ``component_list``. Slicing pipelines now throws an ``NotImplementedError`` to avoid returning pipelines without an estimator.

**v0.5.2 Nov. 18, 2019**
    * Enhancements
        * Adding basic pipeline structure visualization :pr:`211`
    * Documentation Changes
        * Added notebooks to build process :pr:`212`

**v0.5.1 Nov. 15, 2019**
    * Enhancements
        * Added basic outlier detection guardrail :pr:`151`
        * Added basic ID column guardrail :pr:`135`
        * Added support for unlimited pipelines with a ``max_time`` limit :pr:`70`
        * Updated .readthedocs.yaml to successfully build :pr:`188`
    * Fixes
        * Removed MSLE from default additional objectives :pr:`203`
        * Fixed ``random_state`` passed in pipelines :pr:`204`
        * Fixed slow down in RFRegressor :pr:`206`
    * Changes
        * Pulled information for describe_pipeline from pipeline's new describe method :pr:`190`
        * Refactored pipelines :pr:`108`
        * Removed guardrails from Auto(*) :pr:`202`, :pr:`208`
    * Documentation Changes
        * Updated documentation to show ``max_time`` enhancements :pr:`189`
        * Updated release instructions for RTD :pr:`193`
        * Added notebooks to build process :pr:`212`
        * Added contributing instructions :pr:`213`
        * Added new content :pr:`222`

**v0.5.0 Oct. 29, 2019**
    * Enhancements
        * Added basic one hot encoding :pr:`73`
        * Use enums for model_type :pr:`110`
        * Support for splitting regression datasets :pr:`112`
        * Auto-infer multiclass classification :pr:`99`
        * Added support for other units in ``max_time`` :pr:`125`
        * Detect highly null columns :pr:`121`
        * Added additional regression objectives :pr:`100`
        * Show an interactive iteration vs. score plot when using fit() :pr:`134`
    * Fixes
        * Reordered ``describe_pipeline`` :pr:`94`
        * Added type check for ``model_type`` :pr:`109`
        * Fixed ``s`` units when setting string ``max_time`` :pr:`132`
        * Fix objectives not appearing in API documentation :pr:`150`
    * Changes
        * Reorganized tests :pr:`93`
        * Moved logging to its own module :pr:`119`
        * Show progress bar history :pr:`111`
        * Using ``cloudpickle`` instead of pickle to allow unloading of custom objectives :pr:`113`
        * Removed render.py :pr:`154`
    * Documentation Changes
        * Update release instructions :pr:`140`
        * Include additional_objectives parameter :pr:`124`
        * Added Changelog :pr:`136`
    * Testing Changes
        * Code coverage :pr:`90`
        * Added CircleCI tests for other Python versions :pr:`104`
        * Added doc notebooks as tests :pr:`139`
        * Test metadata for CircleCI and 2 core parallelism :pr:`137`

**v0.4.1 Sep. 16, 2019**
    * Enhancements
        * Added AutoML for classification and regressor using Autobase and Skopt :pr:`7` :pr:`9`
        * Implemented standard classification and regression metrics :pr:`7`
        * Added logistic regression, random forest, and XGBoost pipelines :pr:`7`
        * Implemented support for custom objectives :pr:`15`
        * Feature importance for pipelines :pr:`18`
        * Serialization for pipelines :pr:`19`
        * Allow fitting on objectives for optimal threshold :pr:`27`
        * Added detect label leakage :pr:`31`
        * Implemented callbacks :pr:`42`
        * Allow for multiclass classification :pr:`21`
        * Added support for additional objectives :pr:`79`
    * Fixes
        * Fixed feature selection in pipelines :pr:`13`
        * Made ``random_seed`` usage consistent :pr:`45`
    * Documentation Changes
        * Documentation Changes
        * Added docstrings :pr:`6`
        * Created notebooks for docs :pr:`6`
        * Initialized readthedocs EvalML :pr:`6`
        * Added favicon :pr:`38`
    * Testing Changes
        * Added testing for loading data :pr:`39`

**v0.2.0 Aug. 13, 2019**
    * Enhancements
        * Created fraud detection objective :pr:`4`

**v0.1.0 July. 31, 2019**
    * *First Release*
    * Enhancements
        * Added lead scoring objecitve :pr:`1`
        * Added basic classifier :pr:`1`
    * Documentation Changes
        * Initialized Sphinx for docs :pr:`1`<|MERGE_RESOLUTION|>--- conflicted
+++ resolved
@@ -3,9 +3,7 @@
 
 **Future Releases**
     * Enhancements
-<<<<<<< HEAD
         * Added multiple sampling methods for data splitters for imbalanced classification :pr:`1775`
-=======
     * Fixes
     * Changes
     * Documentation Changes
@@ -14,7 +12,6 @@
 
 **v0.18.2 Feb. 10, 2021**
     * Enhancements
->>>>>>> c3bd8d31
         * Added uniqueness score data check :pr:`1785`
         * Added "dataframe" output format for prediction explanations :pr:`1781`
         * Updated LightGBM estimators to handle ``pandas.MultiIndex`` :pr:`1770`
