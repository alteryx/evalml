--- conflicted
+++ resolved
@@ -6,12 +6,8 @@
     * Fixes
         * Changed ``PipelineBase.graph_json()`` to return a python dictionary and renamed as ``graph_dict()``:pr:`3463`
     * Changes
-<<<<<<< HEAD
         * Updated ``roc_curve()`` and ``conf_matrix()`` to work with IntegerNullable and BooleanNullable types. :pr:`3465`
-=======
-        * Updated ``roc_curve()`` to work with IntegerNullable and BooleanNullable types. :pr:`3465`
-        * Added ``vowpalwabbit`` to local recipe and remove ``is_using_conda`` pytest skip markers from relevant tests :pr:`3481` 
->>>>>>> 8e6f7a18
+        * Added ``vowpalwabbit`` to local recipe and remove ``is_using_conda`` pytest skip markers from relevant tests :pr:`3481`
     * Documentation Changes
         * Fixed broken link in contributing guide :pr:`3464`
         * Improved development instructions :pr:`3468`
