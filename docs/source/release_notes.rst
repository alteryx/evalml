Release Notes
-------------
**Future Releases**
    * Enhancements
    * Fixes
    * Changes
    * Documentation Changes
    * Testing Changes

.. warning::

    **Breaking Changes**


**v0.24.1 May. 16, 2021**
    * Enhancements
        * Integrated ``ARIMARegressor`` into AutoML :pr:`2009`
        * Updated ``HighlyNullDataCheck`` to also perform a null row check :pr:`2222`
        * Set ``max_depth`` to 1 in calls to featuretools dfs :pr:`2231`
    * Fixes
        * Removed data splitter sampler calls during training :pr:`2253`
        * Set minimum required version for for pyzmq, colorama, and docutils :pr:`2254`
        * Changed BaseSampler to return None instead of y :pr:`2272`
    * Changes
<<<<<<< HEAD
        * Updated logging information in ``AutoMLSearch.__init__`` to clarify pipeline generation :pr:`2263`
=======
        * Removed ensemble split and indices in ``AutoMLSearch`` :pr:`2260`
>>>>>>> b929044d
        * Updated pipeline ``repr()`` and ``generate_pipeline_code`` to return pipeline instances without generating custom pipeline class :pr:`2227`
    * Documentation Changes
        * Capped Sphinx version under 4.0.0 :pr:`2244`
    * Testing Changes
        * Change number of cores for pytest from 4 to 2 :pr:`2266`
        * Add minimum dependency checker to generate minimum requirement files :pr:`2267`


**v0.24.0 May. 04, 2021**
    * Enhancements
        * Added `date_index` as a required parameter for TimeSeries problems :pr:`2217`
        * Have the ``OneHotEncoder`` return the transformed columns as booleans rather than floats :pr:`2170`
        * Added Oversampler transformer component to EvalML :pr:`2079`
        * Added Undersampler to AutoMLSearch, as well as arguments ``_sampler_method`` and ``sampler_balanced_ratio`` :pr:`2128`
        * Updated prediction explanations functions to allow pipelines with XGBoost estimators :pr:`2162`
        * Added partial dependence for datetime columns :pr:`2180`
        * Update precision-recall curve with positive label index argument, and fix for 2d predicted probabilities :pr:`2090`
        * Add pct_null_rows to ``HighlyNullDataCheck`` :pr:`2211`
        * Added a standalone AutoML `search` method for convenience, which runs data checks and then runs automl :pr:`2152`
        * Make the first batch of AutoML have a predefined order, with linear models first and complex models last :pr:`2223` :pr:`2225`
        * Added sampling dictionary support to ``BalancedClassficationSampler`` :pr:`2235`
    * Fixes
        * Fixed partial dependence not respecting grid resolution parameter for numerical features :pr:`2180`
        * Enable prediction explanations for catboost for multiclass problems :pr:`2224`
    * Changes
        * Deleted baseline pipeline classes :pr:`2202`
        * Reverting user specified date feature PR :pr:`2155` until `pmdarima` installation fix is found :pr:`2214`
        * Updated pipeline API to accept component graph and other class attributes as instance parameters. Old pipeline API still works but will not be supported long-term. :pr:`2091`
        * Removed all old datasplitters from EvalML :pr:`2193`
        * Deleted ``make_pipeline_from_components`` :pr:`2218`
    * Documentation Changes
        * Renamed dataset to clarify that its gzipped but not a tarball :pr:`2183`
        * Updated documentation to use pipeline instances instead of pipeline subclasses :pr:`2195`
        * Updated contributing guide with a note about GitHub Actions permissions :pr:`2090`
        * Updated automl and model understanding user guides :pr:`2090`
    * Testing Changes
        * Use machineFL user token for dependency update bot, and add more reviewers :pr:`2189`


.. warning::

    **Breaking Changes**
        * All baseline pipeline classes (``BaselineBinaryPipeline``, ``BaselineMulticlassPipeline``, ``BaselineRegressionPipeline``, etc.) have been deleted :pr:`2202`
        * Updated pipeline API to accept component graph and other class attributes as instance parameters. Old pipeline API still works but will not be supported long-term. Pipelines can now be initialized by specifying the component graph as the first parameter, and then passing in optional arguments such as ``custom_name``, ``parameters``, etc. For example, ``BinaryClassificationPipeline(["Random Forest Classifier"], parameters={})``.  :pr:`2091`
        * Removed all old datasplitters from EvalML :pr:`2193`
        * Deleted utility method ``make_pipeline_from_components`` :pr:`2218`


**v0.23.0 Apr. 20, 2021**
    * Enhancements
        * Refactored ``EngineBase`` and ``SequentialEngine`` api. Adding ``DaskEngine`` :pr:`1975`.
        * Added optional ``engine`` argument to ``AutoMLSearch`` :pr:`1975`
        * Added a warning about how time series support is still in beta when a user passes in a time series problem to ``AutoMLSearch`` :pr:`2118`
        * Added ``NaturalLanguageNaNDataCheck`` data check :pr:`2122`
        * Added ValueError to ``partial_dependence`` to prevent users from computing partial dependence on columns with all NaNs :pr:`2120`
        * Added standard deviation of cv scores to rankings table :pr:`2154`
    * Fixes
        * Fixed ``BalancedClassificationDataCVSplit``, ``BalancedClassificationDataTVSplit``, and ``BalancedClassificationSampler`` to use ``minority:majority`` ratio instead of ``majority:minority`` :pr:`2077`
        * Fixed bug where two-way partial dependence plots with categorical variables were not working correctly :pr:`2117`
        * Fixed bug where ``hyperparameters`` were not displaying properly for pipelines with a list ``component_graph`` and duplicate components :pr:`2133`
        * Fixed bug where ``pipeline_parameters`` argument in ``AutoMLSearch`` was not applied to pipelines passed in as ``allowed_pipelines`` :pr:`2133`
        * Fixed bug where ``AutoMLSearch`` was not applying custom hyperparameters to pipelines with a list ``component_graph`` and duplicate components :pr:`2133`
    * Changes
        * Removed ``hyperparameter_ranges`` from Undersampler and renamed ``balanced_ratio`` to ``sampling_ratio`` for samplers :pr:`2113`
        * Renamed ``TARGET_BINARY_NOT_TWO_EXAMPLES_PER_CLASS`` data check message code to ``TARGET_MULTICLASS_NOT_TWO_EXAMPLES_PER_CLASS`` :pr:`2126`
        * Modified one-way partial dependence plots of categorical features to display data with a bar plot :pr:`2117`
        * Renamed ``score`` column for ``automl.rankings`` as ``mean_cv_score`` :pr:`2135`
        * Remove 'warning' from docs tool output :pr:`2031`
    * Documentation Changes
        * Fixed ``conf.py`` file :pr:`2112`
        * Added a sentence to the automl user guide stating that our support for time series problems is still in beta. :pr:`2118`
        * Fixed documentation demos :pr:`2139`
        * Update test badge in README to use GitHub Actions :pr:`2150`
    * Testing Changes
        * Fixed ``test_describe_pipeline`` for ``pandas`` ``v1.2.4`` :pr:`2129`
        * Added a GitHub Action for building the conda package :pr:`1870` :pr:`2148`


.. warning::

    **Breaking Changes**
        * Renamed ``balanced_ratio`` to ``sampling_ratio`` for the ``BalancedClassificationDataCVSplit``, ``BalancedClassificationDataTVSplit``, ``BalancedClassficationSampler``, and Undersampler :pr:`2113`
        * Deleted the "errors" key from automl results :pr:`1975`
        * Deleted the ``raise_and_save_error_callback`` and the ``log_and_save_error_callback`` :pr:`1975`
        * Fixed ``BalancedClassificationDataCVSplit``, ``BalancedClassificationDataTVSplit``, and ``BalancedClassificationSampler`` to use minority:majority ratio instead of majority:minority :pr:`2077`


**v0.22.0 Apr. 06, 2021**
    * Enhancements
        * Added a GitHub Action for ``linux_unit_tests``:pr:`2013`
        * Added recommended actions for ``InvalidTargetDataCheck``, updated ``_make_component_list_from_actions`` to address new action, and added ``TargetImputer`` component :pr:`1989`
        * Updated ``AutoMLSearch._check_for_high_variance`` to not emit ``RuntimeWarning`` :pr:`2024`
        * Added exception when pipeline passed to ``explain_predictions`` is a ``Stacked Ensemble`` pipeline :pr:`2033`
        * Added sensitivity at low alert rates as an objective :pr:`2001`
        * Added ``Undersampler`` transformer component :pr:`2030`
    * Fixes
        * Updated Engine's ``train_batch`` to apply undersampling :pr:`2038`
        * Fixed bug in where Time Series Classification pipelines were not encoding targets in ``predict`` and ``predict_proba`` :pr:`2040`
        * Fixed data splitting errors if target is float for classification problems :pr:`2050`
        * Pinned ``docutils`` to <0.17 to fix ReadtheDocs warning issues :pr:`2088`
    * Changes
        * Removed lists as acceptable hyperparameter ranges in ``AutoMLSearch`` :pr:`2028`
        * Renamed "details" to "metadata" for data check actions :pr:`2008`
    * Documentation Changes
        * Catch and suppress warnings in documentation :pr:`1991` :pr:`2097`
        * Change spacing in ``start.ipynb`` to provide clarity for ``AutoMLSearch`` :pr:`2078`
        * Fixed start code on README :pr:`2108`
    * Testing Changes


**v0.21.0 Mar. 24, 2021**
    * Enhancements
        * Changed ``AutoMLSearch`` to default ``optimize_thresholds`` to True :pr:`1943`
        * Added multiple oversampling and undersampling sampling methods as data splitters for imbalanced classification :pr:`1775`
        * Added params to balanced classification data splitters for visibility :pr:`1966`
        * Updated ``make_pipeline`` to not add ``Imputer`` if input data does not have numeric or categorical columns :pr:`1967`
        * Updated ``ClassImbalanceDataCheck`` to better handle multiclass imbalances :pr:`1986`
        * Added recommended actions for the output of data check's ``validate`` method :pr:`1968`
        * Added error message for ``partial_dependence`` when features are mostly the same value :pr:`1994`
        * Updated ``OneHotEncoder`` to drop one redundant feature by default for features with two categories :pr:`1997`
        * Added a ``PolynomialDetrender`` component :pr:`1992`
        * Added ``DateTimeNaNDataCheck`` data check :pr:`2039`
    * Fixes
        * Changed best pipeline to train on the entire dataset rather than just ensemble indices for ensemble problems :pr:`2037`
        * Updated binary classification pipelines to use objective decision function during scoring of custom objectives :pr:`1934`
    * Changes
        * Removed ``data_checks`` parameter, ``data_check_results`` and data checks logic from ``AutoMLSearch`` :pr:`1935`
        * Deleted ``random_state`` argument :pr:`1985`
        * Updated Woodwork version requirement to ``v0.0.11`` :pr:`1996`
    * Documentation Changes
    * Testing Changes
        * Removed ``build_docs`` CI job in favor of RTD GH builder :pr:`1974`
        * Added tests to confirm support for Python 3.9 :pr:`1724`
        * Added tests to support Dask AutoML/Engine :pr:`1990`
        * Changed ``build_conda_pkg`` job to use ``latest_release_changes`` branch in the feedstock. :pr:`1979`

.. warning::

    **Breaking Changes**
        * Changed ``AutoMLSearch`` to default ``optimize_thresholds`` to True :pr:`1943`
        * Removed ``data_checks`` parameter, ``data_check_results`` and data checks logic from ``AutoMLSearch``. To run the data checks which were previously run by default in ``AutoMLSearch``, please call ``DefaultDataChecks().validate(X_train, y_train)`` or take a look at our documentation for more examples. :pr:`1935`
        * Deleted ``random_state`` argument :pr:`1985`

**v0.20.0 Mar. 10, 2021**
    * Enhancements
        * Added a GitHub Action for Detecting dependency changes :pr:`1933`
        * Create a separate CV split to train stacked ensembler on for AutoMLSearch :pr:`1814`
        * Added a GitHub Action for Linux unit tests :pr:`1846`
        * Added ``ARIMARegressor`` estimator :pr:`1894`
        * Added ``DataCheckAction`` class and ``DataCheckActionCode`` enum :pr:`1896`
        * Updated ``Woodwork`` requirement to ``v0.0.10`` :pr:`1900`
        * Added ``BalancedClassificationDataCVSplit`` and ``BalancedClassificationDataTVSplit`` to AutoMLSearch :pr:`1875`
        * Update default classification data splitter to use downsampling for highly imbalanced data :pr:`1875`
        * Updated ``describe_pipeline`` to return more information, including ``id`` of pipelines used for ensemble models :pr:`1909`
        * Added utility method to create list of components from a list of ``DataCheckAction`` :pr:`1907`
        * Updated ``validate`` method to include a ``action`` key in returned dictionary for all ``DataCheck``and ``DataChecks`` :pr:`1916`
        * Aggregating the shap values for predictions that we know the provenance of, e.g. OHE, text, and date-time. :pr:`1901`
        * Improved error message when custom objective is passed as a string in ``pipeline.score`` :pr:`1941`
        * Added ``score_pipelines`` and ``train_pipelines`` methods to ``AutoMLSearch`` :pr:`1913`
        * Added support for ``pandas`` version 1.2.0 :pr:`1708`
        * Added ``score_batch`` and ``train_batch`` abstact methods to ``EngineBase`` and implementations in ``SequentialEngine`` :pr:`1913`
        * Added ability to handle index columns in ``AutoMLSearch`` and ``DataChecks`` :pr:`2138`
    * Fixes
        * Removed CI check for ``check_dependencies_updated_linux`` :pr:`1950`
        * Added metaclass for time series pipelines and fix binary classification pipeline ``predict`` not using objective if it is passed as a named argument :pr:`1874`
        * Fixed stack trace in prediction explanation functions caused by mixed string/numeric pandas column names :pr:`1871`
        * Fixed stack trace caused by passing pipelines with duplicate names to ``AutoMLSearch`` :pr:`1932`
        * Fixed ``AutoMLSearch.get_pipelines`` returning pipelines with the same attributes :pr:`1958`
    * Changes
        * Reversed GitHub Action for Linux unit tests until a fix for report generation is found :pr:`1920`
        * Updated ``add_results`` in ``AutoMLAlgorithm`` to take in entire pipeline results dictionary from ``AutoMLSearch`` :pr:`1891`
        * Updated ``ClassImbalanceDataCheck`` to look for severe class imbalance scenarios :pr:`1905`
        * Deleted the ``explain_prediction`` function :pr:`1915`
        * Removed ``HighVarianceCVDataCheck`` and convered it to an ``AutoMLSearch`` method instead :pr:`1928`
        * Removed warning in ``InvalidTargetDataCheck`` returned when numeric binary classification targets are not (0, 1) :pr:`1959`
    * Documentation Changes
        * Updated ``model_understanding.ipynb`` to demo the two-way partial dependence capability :pr:`1919`
    * Testing Changes

.. warning::

    **Breaking Changes**
        * Deleted the ``explain_prediction`` function :pr:`1915`
        * Removed ``HighVarianceCVDataCheck`` and convered it to an ``AutoMLSearch`` method instead :pr:`1928`
        * Added ``score_batch`` and ``train_batch`` abstact methods to ``EngineBase``. These need to be implemented in Engine subclasses :pr:`1913`


**v0.19.0 Feb. 23, 2021**
    * Enhancements
        * Added a GitHub Action for Python windows unit tests :pr:`1844`
        * Added a GitHub Action for checking updated release notes :pr:`1849`
        * Added a GitHub Action for Python lint checks :pr:`1837`
        * Adjusted ``explain_prediction``, ``explain_predictions`` and ``explain_predictions_best_worst`` to handle timeseries problems. :pr:`1818`
        * Updated ``InvalidTargetDataCheck`` to check for mismatched indices in target and features :pr:`1816`
        * Updated ``Woodwork`` structures returned from components to support ``Woodwork`` logical type overrides set by the user :pr:`1784`
        * Updated estimators to keep track of input feature names during ``fit()`` :pr:`1794`
        * Updated ``visualize_decision_tree`` to include feature names in output :pr:`1813`
        * Added ``is_bounded_like_percentage`` property for objectives. If true, the ``calculate_percent_difference`` method will return the absolute difference rather than relative difference :pr:`1809`
        * Added full error traceback to AutoMLSearch logger file :pr:`1840`
        * Changed ``TargetEncoder`` to preserve custom indices in the data :pr:`1836`
        * Refactored ``explain_predictions`` and ``explain_predictions_best_worst`` to only compute features once for all rows that need to be explained :pr:`1843`
        * Added custom random undersampler data splitter for classification :pr:`1857`
        * Updated ``OutliersDataCheck`` implementation to calculate the probability of having no outliers :pr:`1855`
        * Added ``Engines`` pipeline processing API :pr:`1838`
    * Fixes
        * Changed EngineBase random_state arg to random_seed and same for user guide docs :pr:`1889`
    * Changes
        * Modified ``calculate_percent_difference`` so that division by 0 is now inf rather than nan :pr:`1809`
        * Removed ``text_columns`` parameter from ``LSA`` and ``TextFeaturizer`` components :pr:`1652`
        * Added ``random_seed`` as an argument to our automl/pipeline/component API. Using ``random_state`` will raise a warning :pr:`1798`
        * Added ``DataCheckError`` message in ``InvalidTargetDataCheck`` if input target is None and removed exception raised :pr:`1866`
    * Documentation Changes
    * Testing Changes
        * Added back coverage for ``_get_feature_provenance`` in ``TextFeaturizer`` after ``text_columns`` was removed :pr:`1842`
        * Pin graphviz version for windows builds :pr:`1847`
        * Unpin graphviz version for windows builds :pr:`1851`

.. warning::

    **Breaking Changes**
        * Added a deprecation warning to ``explain_prediction``. It will be deleted in the next release. :pr:`1860`


**v0.18.2 Feb. 10, 2021**
    * Enhancements
        * Added uniqueness score data check :pr:`1785`
        * Added "dataframe" output format for prediction explanations :pr:`1781`
        * Updated LightGBM estimators to handle ``pandas.MultiIndex`` :pr:`1770`
        * Sped up permutation importance for some pipelines :pr:`1762`
        * Added sparsity data check :pr:`1797`
        * Confirmed support for threshold tuning for binary time series classification problems :pr:`1803`
    * Fixes
    * Changes
    * Documentation Changes
        * Added section on conda to the contributing guide :pr:`1771`
        * Updated release process to reflect freezing `main` before perf tests :pr:`1787`
        * Moving some prs to the right section of the release notes :pr:`1789`
        * Tweak README.md. :pr:`1800`
        * Fixed back arrow on install page docs :pr:`1795`
        * Fixed docstring for `ClassImbalanceDataCheck.validate()` :pr:`1817`
    * Testing Changes

**v0.18.1 Feb. 1, 2021**
    * Enhancements
        * Added ``graph_t_sne`` as a visualization tool for high dimensional data :pr:`1731`
        * Added the ability to see the linear coefficients of features in linear models terms :pr:`1738`
        * Added support for ``scikit-learn`` ``v0.24.0`` :pr:`1733`
        * Added support for ``scipy`` ``v1.6.0`` :pr:`1752`
        * Added SVM Classifier and Regressor to estimators :pr:`1714` :pr:`1761`
    * Fixes
        * Addressed bug with ``partial_dependence`` and categorical data with more categories than grid resolution :pr:`1748`
        * Removed ``random_state`` arg from ``get_pipelines`` in ``AutoMLSearch`` :pr:`1719`
        * Pinned pyzmq at less than 22.0.0 till we add support :pr:`1756`
        * Remove ``ProphetRegressor`` from main as windows tests were flaky :pr:`1764`
    * Changes
        * Updated components and pipelines to return ``Woodwork`` data structures :pr:`1668`
        * Updated ``clone()`` for pipelines and components to copy over random state automatically :pr:`1753`
        * Dropped support for Python version 3.6 :pr:`1751`
        * Removed deprecated ``verbose`` flag from ``AutoMLSearch`` parameters :pr:`1772`
    * Documentation Changes
        * Add Twitter and Github link to documentation toolbar :pr:`1754`
        * Added Open Graph info to documentation :pr:`1758`
    * Testing Changes

.. warning::

    **Breaking Changes**
        * Components and pipelines return ``Woodwork`` data structures instead of ``pandas`` data structures :pr:`1668`
        * Python 3.6 will not be actively supported due to discontinued support from EvalML dependencies.
        * Deprecated ``verbose`` flag is removed for ``AutoMLSearch`` :pr:`1772`


**v0.18.0 Jan. 26, 2021**
    * Enhancements
        * Added RMSLE, MSLE, and MAPE to core objectives while checking for negative target values in ``invalid_targets_data_check`` :pr:`1574`
        * Added validation checks for binary problems with regression-like datasets and multiclass problems without true multiclass targets in ``invalid_targets_data_check`` :pr:`1665`
        * Added time series support for ``make_pipeline`` :pr:`1566`
        * Added target name for output of pipeline ``predict`` method :pr:`1578`
        * Added multiclass check to ``InvalidTargetDataCheck`` for two examples per class :pr:`1596`
        * Added support for ``graphviz`` ``v0.16`` :pr:`1657`
        * Enhanced time series pipelines to accept empty features :pr:`1651`
        * Added KNN Classifier to estimators. :pr:`1650`
        * Added support for list inputs for objectives :pr:`1663`
        * Added support for ``AutoMLSearch`` to handle time series classification pipelines :pr:`1666`
        * Enhanced ``DelayedFeaturesTransformer`` to encode categorical features and targets before delaying them :pr:`1691`
        * Added 2-way dependence plots. :pr:`1690`
        * Added ability to directly iterate through components within Pipelines :pr:`1583`
    * Fixes
        * Fixed inconsistent attributes and added Exceptions to docs :pr:`1673`
        * Fixed ``TargetLeakageDataCheck`` to use Woodwork ``mutual_information`` rather than using Pandas' Pearson Correlation :pr:`1616`
        * Fixed thresholding for pipelines in ``AutoMLSearch`` to only threshold binary classification pipelines :pr:`1622` :pr:`1626`
        * Updated ``load_data`` to return Woodwork structures and update default parameter value for ``index`` to ``None`` :pr:`1610`
        * Pinned scipy at < 1.6.0 while we work on adding support :pr:`1629`
        * Fixed data check message formatting in ``AutoMLSearch`` :pr:`1633`
        * Addressed stacked ensemble component for ``scikit-learn`` v0.24 support by setting ``shuffle=True`` for default CV :pr:`1613`
        * Fixed bug where ``Imputer`` reset the index on ``X`` :pr:`1590`
        * Fixed ``AutoMLSearch`` stacktrace when a cutom objective was passed in as a primary objective or additional objective :pr:`1575`
        * Fixed custom index bug for ``MAPE`` objective :pr:`1641`
        * Fixed index bug for ``TextFeaturizer`` and ``LSA`` components :pr:`1644`
        * Limited ``load_fraud`` dataset loaded into ``automl.ipynb`` :pr:`1646`
        * ``add_to_rankings`` updates ``AutoMLSearch.best_pipeline`` when necessary :pr:`1647`
        * Fixed bug where time series baseline estimators were not receiving ``gap`` and ``max_delay`` in ``AutoMLSearch`` :pr:`1645`
        * Fixed jupyter notebooks to help the RTD buildtime :pr:`1654`
        * Added ``positive_only`` objectives to ``non_core_objectives`` :pr:`1661`
        * Fixed stacking argument ``n_jobs`` for IterativeAlgorithm :pr:`1706`
        * Updated CatBoost estimators to return self in ``.fit()`` rather than the underlying model for consistency :pr:`1701`
        * Added ability to initialize pipeline parameters in ``AutoMLSearch`` constructor :pr:`1676`
    * Changes
        * Added labeling to ``graph_confusion_matrix`` :pr:`1632`
        * Rerunning search for ``AutoMLSearch`` results in a message thrown rather than failing the search, and removed ``has_searched`` property :pr:`1647`
        * Changed tuner class to allow and ignore single parameter values as input :pr:`1686`
        * Capped LightGBM version limit to remove bug in docs :pr:`1711`
        * Removed support for `np.random.RandomState` in EvalML :pr:`1727`
    * Documentation Changes
        * Update Model Understanding in the user guide to include ``visualize_decision_tree`` :pr:`1678`
        * Updated docs to include information about ``AutoMLSearch`` callback parameters and methods :pr:`1577`
        * Updated docs to prompt users to install graphiz on Mac :pr:`1656`
        * Added ``infer_feature_types`` to the ``start.ipynb`` guide :pr:`1700`
        * Added multicollinearity data check to API reference and docs :pr:`1707`
    * Testing Changes

.. warning::

    **Breaking Changes**
        * Removed ``has_searched`` property from ``AutoMLSearch`` :pr:`1647`
        * Components and pipelines return ``Woodwork`` data structures instead of ``pandas`` data structures :pr:`1668`
        * Removed support for `np.random.RandomState` in EvalML. Rather than passing ``np.random.RandomState`` as component and pipeline random_state values, we use int random_seed :pr:`1727`


**v0.17.0 Dec. 29, 2020**
    * Enhancements
        * Added ``save_plot`` that allows for saving figures from different backends :pr:`1588`
        * Added ``LightGBM Regressor`` to regression components :pr:`1459`
        * Added ``visualize_decision_tree`` for tree visualization with ``decision_tree_data_from_estimator`` and ``decision_tree_data_from_pipeline`` to reformat tree structure output :pr:`1511`
        * Added `DFS Transformer` component into transformer components :pr:`1454`
        * Added ``MAPE`` to the standard metrics for time series problems and update objectives :pr:`1510`
        * Added ``graph_prediction_vs_actual_over_time`` and ``get_prediction_vs_actual_over_time_data`` to the model understanding module for time series problems :pr:`1483`
        * Added a ``ComponentGraph`` class that will support future pipelines as directed acyclic graphs :pr:`1415`
        * Updated data checks to accept ``Woodwork`` data structures :pr:`1481`
        * Added parameter to ``InvalidTargetDataCheck`` to show only top unique values rather than all unique values :pr:`1485`
        * Added multicollinearity data check :pr:`1515`
        * Added baseline pipeline and components for time series regression problems :pr:`1496`
        * Added more information to users about ensembling behavior in ``AutoMLSearch`` :pr:`1527`
        * Add woodwork support for more utility and graph methods :pr:`1544`
        * Changed ``DateTimeFeaturizer`` to encode features as int :pr:`1479`
        * Return trained pipelines from ``AutoMLSearch.best_pipeline`` :pr:`1547`
        * Added utility method so that users can set feature types without having to learn about Woodwork directly :pr:`1555`
        * Added Linear Discriminant Analysis transformer for dimensionality reduction :pr:`1331`
        * Added multiclass support for ``partial_dependence`` and ``graph_partial_dependence`` :pr:`1554`
        * Added ``TimeSeriesBinaryClassificationPipeline`` and ``TimeSeriesMulticlassClassificationPipeline`` classes :pr:`1528`
        * Added ``make_data_splitter`` method for easier automl data split customization :pr:`1568`
        * Integrated ``ComponentGraph`` class into Pipelines for full non-linear pipeline support :pr:`1543`
        * Update ``AutoMLSearch`` constructor to take training data instead of ``search`` and ``add_to_leaderboard`` :pr:`1597`
        * Update ``split_data`` helper args :pr:`1597`
        * Add problem type utils ``is_regression``, ``is_classification``, ``is_timeseries`` :pr:`1597`
        * Rename ``AutoMLSearch`` ``data_split`` arg to ``data_splitter`` :pr:`1569`
    * Fixes
        * Fix AutoML not passing CV folds to ``DefaultDataChecks`` for usage by ``ClassImbalanceDataCheck`` :pr:`1619`
        * Fix Windows CI jobs: install ``numba`` via conda, required for ``shap`` :pr:`1490`
        * Added custom-index support for `reset-index-get_prediction_vs_actual_over_time_data` :pr:`1494`
        * Fix ``generate_pipeline_code`` to account for boolean and None differences between Python and JSON :pr:`1524` :pr:`1531`
        * Set max value for plotly and xgboost versions while we debug CI failures with newer versions :pr:`1532`
        * Undo version pinning for plotly :pr:`1533`
        * Fix ReadTheDocs build by updating the version of ``setuptools`` :pr:`1561`
        * Set ``random_state`` of data splitter in AutoMLSearch to take int to keep consistency in the resulting splits :pr:`1579`
        * Pin sklearn version while we work on adding support :pr:`1594`
        * Pin pandas at <1.2.0 while we work on adding support :pr:`1609`
        * Pin graphviz at < 0.16 while we work on adding support :pr:`1609`
    * Changes
        * Reverting ``save_graph`` :pr:`1550` to resolve kaleido build issues :pr:`1585`
        * Update circleci badge to apply to ``main`` :pr:`1489`
        * Added script to generate github markdown for releases :pr:`1487`
        * Updated selection using pandas ``dtypes`` to selecting using Woodwork logical types :pr:`1551`
        * Updated dependencies to fix ``ImportError: cannot import name 'MaskedArray' from 'sklearn.utils.fixes'`` error and to address Woodwork and Featuretool dependencies :pr:`1540`
        * Made ``get_prediction_vs_actual_data()`` a public method :pr:`1553`
        * Updated ``Woodwork`` version requirement to v0.0.7 :pr:`1560`
        * Move data splitters from ``evalml.automl.data_splitters`` to ``evalml.preprocessing.data_splitters`` :pr:`1597`
        * Rename "# Testing" in automl log output to "# Validation" :pr:`1597`
    * Documentation Changes
        * Added partial dependence methods to API reference :pr:`1537`
        * Updated documentation for confusion matrix methods :pr:`1611`
    * Testing Changes
        * Set ``n_jobs=1`` in most unit tests to reduce memory :pr:`1505`

.. warning::

    **Breaking Changes**
        * Updated minimal dependencies: ``numpy>=1.19.1``, ``pandas>=1.1.0``, ``scikit-learn>=0.23.1``, ``scikit-optimize>=0.8.1``
        * Updated ``AutoMLSearch.best_pipeline`` to return a trained pipeline. Pass in ``train_best_pipeline=False`` to AutoMLSearch in order to return an untrained pipeline.
        * Pipeline component instances can no longer be iterated through using ``Pipeline.component_graph`` :pr:`1543`
        * Update ``AutoMLSearch`` constructor to take training data instead of ``search`` and ``add_to_leaderboard`` :pr:`1597`
        * Update ``split_data`` helper args :pr:`1597`
        * Move data splitters from ``evalml.automl.data_splitters`` to ``evalml.preprocessing.data_splitters`` :pr:`1597`
        * Rename ``AutoMLSearch`` ``data_split`` arg to ``data_splitter`` :pr:`1569`



**v0.16.1 Dec. 1, 2020**
    * Enhancements
        * Pin woodwork version to v0.0.6 to avoid breaking changes :pr:`1484`
        * Updated ``Woodwork`` to >=0.0.5 in ``core-requirements.txt`` :pr:`1473`
        * Removed ``copy_dataframe`` parameter for ``Woodwork``, updated ``Woodwork`` to >=0.0.6 in ``core-requirements.txt`` :pr:`1478`
        * Updated ``detect_problem_type`` to use ``pandas.api.is_numeric_dtype`` :pr:`1476`
    * Changes
        * Changed ``make clean`` to delete coverage reports as a convenience for developers :pr:`1464`
        * Set ``n_jobs=-1`` by default for stacked ensemble components :pr:`1472`
    * Documentation Changes
        * Updated pipeline and component documentation and demos to use ``Woodwork`` :pr:`1466`
    * Testing Changes
        * Update dependency update checker to use everything from core and optional dependencies :pr:`1480`


**v0.16.0 Nov. 24, 2020**
    * Enhancements
        * Updated pipelines and ``make_pipeline`` to accept ``Woodwork`` inputs :pr:`1393`
        * Updated components to accept ``Woodwork`` inputs :pr:`1423`
        * Added ability to freeze hyperparameters for ``AutoMLSearch`` :pr:`1284`
        * Added ``Target Encoder`` into transformer components :pr:`1401`
        * Added callback for error handling in ``AutoMLSearch`` :pr:`1403`
        * Added the index id to the ``explain_predictions_best_worst`` output to help users identify which rows in their data are included :pr:`1365`
        * The top_k features displayed in ``explain_predictions_*`` functions are now determined by the magnitude of shap values as opposed to the ``top_k`` largest and smallest shap values. :pr:`1374`
        * Added a problem type for time series regression :pr:`1386`
        * Added a ``is_defined_for_problem_type`` method to ``ObjectiveBase`` :pr:`1386`
        * Added a ``random_state`` parameter to ``make_pipeline_from_components`` function :pr:`1411`
        * Added ``DelayedFeaturesTransformer`` :pr:`1396`
        * Added a ``TimeSeriesRegressionPipeline`` class :pr:`1418`
        * Removed ``core-requirements.txt`` from the package distribution :pr:`1429`
        * Updated data check messages to include a `"code"` and `"details"` fields :pr:`1451`, :pr:`1462`
        * Added a ``TimeSeriesSplit`` data splitter for time series problems :pr:`1441`
        * Added a ``problem_configuration`` parameter to AutoMLSearch :pr:`1457`
    * Fixes
        * Fixed ``IndexError`` raised in ``AutoMLSearch`` when ``ensembling = True`` but only one pipeline to iterate over :pr:`1397`
        * Fixed stacked ensemble input bug and LightGBM warning and bug in ``AutoMLSearch`` :pr:`1388`
        * Updated enum classes to show possible enum values as attributes :pr:`1391`
        * Updated calls to ``Woodwork``'s ``to_pandas()`` to ``to_series()`` and ``to_dataframe()`` :pr:`1428`
        * Fixed bug in OHE where column names were not guaranteed to be unique :pr:`1349`
        * Fixed bug with percent improvement of ``ExpVariance`` objective on data with highly skewed target :pr:`1467`
        * Fix SimpleImputer error which occurs when all features are bool type :pr:`1215`
    * Changes
        * Changed ``OutliersDataCheck`` to return the list of columns, rather than rows, that contain outliers :pr:`1377`
        * Simplified and cleaned output for Code Generation :pr:`1371`
        * Reverted changes from :pr:`1337` :pr:`1409`
        * Updated data checks to return dictionary of warnings and errors instead of a list :pr:`1448`
        * Updated ``AutoMLSearch`` to pass ``Woodwork`` data structures to every pipeline (instead of pandas DataFrames) :pr:`1450`
        * Update ``AutoMLSearch`` to default to ``max_batches=1`` instead of ``max_iterations=5`` :pr:`1452`
        * Updated _evaluate_pipelines to consolidate side effects :pr:`1410`
    * Documentation Changes
        * Added description of CLA to contributing guide, updated description of draft PRs :pr:`1402`
        * Updated documentation to include all data checks, ``DataChecks``, and usage of data checks in AutoML :pr:`1412`
        * Updated docstrings from ``np.array`` to ``np.ndarray`` :pr:`1417`
        * Added section on stacking ensembles in AutoMLSearch documentation :pr:`1425`
    * Testing Changes
        * Removed ``category_encoders`` from test-requirements.txt :pr:`1373`
        * Tweak codecov.io settings again to avoid flakes :pr:`1413`
        * Modified ``make lint`` to check notebook versions in the docs :pr:`1431`
        * Modified ``make lint-fix`` to standardize notebook versions in the docs :pr:`1431`
        * Use new version of pull request Github Action for dependency check (:pr:`1443`)
        * Reduced number of workers for tests to 4 :pr:`1447`

.. warning::

    **Breaking Changes**
        * The ``top_k`` and ``top_k_features`` parameters in ``explain_predictions_*`` functions now return ``k`` features as opposed to ``2 * k`` features :pr:`1374`
        * Renamed ``problem_type`` to ``problem_types`` in ``RegressionObjective``, ``BinaryClassificationObjective``, and ``MulticlassClassificationObjective`` :pr:`1319`
        * Data checks now return a dictionary of warnings and errors instead of a list :pr:`1448`



**v0.15.0 Oct. 29, 2020**
    * Enhancements
        * Added stacked ensemble component classes (``StackedEnsembleClassifier``, ``StackedEnsembleRegressor``) :pr:`1134`
        * Added stacked ensemble components to ``AutoMLSearch`` :pr:`1253`
        * Added ``DecisionTreeClassifier`` and ``DecisionTreeRegressor`` to AutoML :pr:`1255`
        * Added ``graph_prediction_vs_actual`` in ``model_understanding`` for regression problems :pr:`1252`
        * Added parameter to ``OneHotEncoder`` to enable filtering for features to encode for :pr:`1249`
        * Added percent-better-than-baseline for all objectives to automl.results :pr:`1244`
        * Added ``HighVarianceCVDataCheck`` and replaced synonymous warning in ``AutoMLSearch`` :pr:`1254`
        * Added `PCA Transformer` component for dimensionality reduction :pr:`1270`
        * Added ``generate_pipeline_code`` and ``generate_component_code`` to allow for code generation given a pipeline or component instance :pr:`1306`
        * Added ``PCA Transformer`` component for dimensionality reduction :pr:`1270`
        * Updated ``AutoMLSearch`` to support ``Woodwork`` data structures :pr:`1299`
        * Added cv_folds to ``ClassImbalanceDataCheck`` and added this check to ``DefaultDataChecks`` :pr:`1333`
        * Make ``max_batches`` argument to ``AutoMLSearch.search`` public :pr:`1320`
        * Added text support to automl search :pr:`1062`
        * Added ``_pipelines_per_batch`` as a private argument to ``AutoMLSearch`` :pr:`1355`
    * Fixes
        * Fixed ML performance issue with ordered datasets: always shuffle data in automl's default CV splits :pr:`1265`
        * Fixed broken ``evalml info`` CLI command :pr:`1293`
        * Fixed ``boosting type='rf'`` for LightGBM Classifier, as well as ``num_leaves`` error :pr:`1302`
        * Fixed bug in ``explain_predictions_best_worst`` where a custom index in the target variable would cause a ``ValueError`` :pr:`1318`
        * Added stacked ensemble estimators to to ``evalml.pipelines.__init__`` file :pr:`1326`
        * Fixed bug in OHE where calls to transform were not deterministic if ``top_n`` was less than the number of categories in a column :pr:`1324`
        * Fixed LightGBM warning messages during AutoMLSearch :pr:`1342`
        * Fix warnings thrown during AutoMLSearch in ``HighVarianceCVDataCheck`` :pr:`1346`
        * Fixed bug where TrainingValidationSplit would return invalid location indices for dataframes with a custom index :pr:`1348`
        * Fixed bug where the AutoMLSearch ``random_state`` was not being passed to the created pipelines :pr:`1321`
    * Changes
        * Allow ``add_to_rankings`` to be called before AutoMLSearch is called :pr:`1250`
        * Removed Graphviz from test-requirements to add to requirements.txt :pr:`1327`
        * Removed ``max_pipelines`` parameter from ``AutoMLSearch`` :pr:`1264`
        * Include editable installs in all install make targets :pr:`1335`
        * Made pip dependencies `featuretools` and `nlp_primitives` core dependencies :pr:`1062`
        * Removed `PartOfSpeechCount` from `TextFeaturizer` transform primitives :pr:`1062`
        * Added warning for ``partial_dependency`` when the feature includes null values :pr:`1352`
    * Documentation Changes
        * Fixed and updated code blocks in Release Notes :pr:`1243`
        * Added DecisionTree estimators to API Reference :pr:`1246`
        * Changed class inheritance display to flow vertically :pr:`1248`
        * Updated cost-benefit tutorial to use a holdout/test set :pr:`1159`
        * Added ``evalml info`` command to documentation :pr:`1293`
        * Miscellaneous doc updates :pr:`1269`
        * Removed conda pre-release testing from the release process document :pr:`1282`
        * Updates to contributing guide :pr:`1310`
        * Added Alteryx footer to docs with Twitter and Github link :pr:`1312`
        * Added documentation for evalml installation for Python 3.6 :pr:`1322`
        * Added documentation changes to make the API Docs easier to understand :pr:`1323`
        * Fixed documentation for ``feature_importance`` :pr:`1353`
        * Added tutorial for running `AutoML` with text data :pr:`1357`
        * Added documentation for woodwork integration with automl search :pr:`1361`
    * Testing Changes
        * Added tests for ``jupyter_check`` to handle IPython :pr:`1256`
        * Cleaned up ``make_pipeline`` tests to test for all estimators :pr:`1257`
        * Added a test to check conda build after merge to main :pr:`1247`
        * Removed code that was lacking codecov for ``__main__.py`` and unnecessary :pr:`1293`
        * Codecov: round coverage up instead of down :pr:`1334`
        * Add DockerHub credentials to CI testing environment :pr:`1356`
        * Add DockerHub credentials to conda testing environment :pr:`1363`

.. warning::

    **Breaking Changes**
        * Renamed ``LabelLeakageDataCheck`` to ``TargetLeakageDataCheck`` :pr:`1319`
        * ``max_pipelines`` parameter has been removed from ``AutoMLSearch``. Please use ``max_iterations`` instead. :pr:`1264`
        * ``AutoMLSearch.search()`` will now log a warning if the input is not a ``Woodwork`` data structure (``pandas``, ``numpy``) :pr:`1299`
        * Make ``max_batches`` argument to ``AutoMLSearch.search`` public :pr:`1320`
        * Removed unused argument `feature_types` from AutoMLSearch.search :pr:`1062`

**v0.14.1 Sep. 29, 2020**
    * Enhancements
        * Updated partial dependence methods to support calculating numeric columns in a dataset with non-numeric columns :pr:`1150`
        * Added ``get_feature_names`` on ``OneHotEncoder`` :pr:`1193`
        * Added ``detect_problem_type`` to ``problem_type/utils.py`` to automatically detect the problem type given targets :pr:`1194`
        * Added LightGBM to ``AutoMLSearch`` :pr:`1199`
        * Updated ``scikit-learn`` and ``scikit-optimize`` to use latest versions - 0.23.2 and 0.8.1 respectively :pr:`1141`
        * Added ``__str__`` and ``__repr__`` for pipelines and components :pr:`1218`
        * Included internal target check for both training and validation data in ``AutoMLSearch`` :pr:`1226`
        * Added ``ProblemTypes.all_problem_types`` helper to get list of supported problem types :pr:`1219`
        * Added ``DecisionTreeClassifier`` and ``DecisionTreeRegressor`` classes :pr:`1223`
        * Added ``ProblemTypes.all_problem_types`` helper to get list of supported problem types :pr:`1219`
        * ``DataChecks`` can now be parametrized by passing a list of ``DataCheck`` classes and a parameter dictionary :pr:`1167`
        * Added first CV fold score as validation score in ``AutoMLSearch.rankings`` :pr:`1221`
        * Updated ``flake8`` configuration to enable linting on ``__init__.py`` files :pr:`1234`
        * Refined ``make_pipeline_from_components`` implementation :pr:`1204`
    * Fixes
        * Updated GitHub URL after migration to Alteryx GitHub org :pr:`1207`
        * Changed Problem Type enum to be more similar to the string name :pr:`1208`
        * Wrapped call to scikit-learn's partial dependence method in a ``try``/``finally`` block :pr:`1232`
    * Changes
        * Added ``allow_writing_files`` as a named argument to CatBoost estimators. :pr:`1202`
        * Added ``solver`` and ``multi_class`` as named arguments to ``LogisticRegressionClassifier`` :pr:`1202`
        * Replaced pipeline's ``._transform`` method to evaluate all the preprocessing steps of a pipeline with ``.compute_estimator_features`` :pr:`1231`
        * Changed default large dataset train/test splitting behavior :pr:`1205`
    * Documentation Changes
        * Included description of how to access the component instances and features for pipeline user guide :pr:`1163`
        * Updated API docs to refer to target as "target" instead of "labels" for non-classification tasks and minor docs cleanup :pr:`1160`
        * Added Class Imbalance Data Check to ``api_reference.rst`` :pr:`1190` :pr:`1200`
        * Added pipeline properties to API reference :pr:`1209`
        * Clarified what the objective parameter in AutoML is used for in AutoML API reference and AutoML user guide :pr:`1222`
        * Updated API docs to include ``skopt.space.Categorical`` option for component hyperparameter range definition :pr:`1228`
        * Added install documentation for ``libomp`` in order to use LightGBM on Mac :pr:`1233`
        * Improved description of ``max_iterations`` in documentation :pr:`1212`
        * Removed unused code from sphinx conf :pr:`1235`
    * Testing Changes

.. warning::

    **Breaking Changes**
        * ``DefaultDataChecks`` now accepts a ``problem_type`` parameter that must be specified :pr:`1167`
        * Pipeline's ``._transform`` method to evaluate all the preprocessing steps of a pipeline has been replaced with ``.compute_estimator_features`` :pr:`1231`
        * ``get_objectives`` has been renamed to ``get_core_objectives``. This function will now return a list of valid objective instances :pr:`1230`


**v0.13.2 Sep. 17, 2020**
    * Enhancements
        * Added ``output_format`` field to explain predictions functions :pr:`1107`
        * Modified ``get_objective`` and ``get_objectives`` to be able to return any objective in ``evalml.objectives`` :pr:`1132`
        * Added a ``return_instance`` boolean parameter to ``get_objective`` :pr:`1132`
        * Added ``ClassImbalanceDataCheck`` to determine whether target imbalance falls below a given threshold :pr:`1135`
        * Added label encoder to LightGBM for binary classification :pr:`1152`
        * Added labels for the row index of confusion matrix :pr:`1154`
        * Added ``AutoMLSearch`` object as another parameter in search callbacks :pr:`1156`
        * Added the corresponding probability threshold for each point displayed in ``graph_roc_curve`` :pr:`1161`
        * Added ``__eq__`` for ``ComponentBase`` and ``PipelineBase`` :pr:`1178`
        * Added support for multiclass classification for ``roc_curve`` :pr:`1164`
        * Added ``categories`` accessor to ``OneHotEncoder`` for listing the categories associated with a feature :pr:`1182`
        * Added utility function to create pipeline instances from a list of component instances :pr:`1176`
    * Fixes
        * Fixed XGBoost column names for partial dependence methods :pr:`1104`
        * Removed dead code validating column type from ``TextFeaturizer`` :pr:`1122`
        * Fixed issue where ``Imputer`` cannot fit when there is None in a categorical or boolean column :pr:`1144`
        * ``OneHotEncoder`` preserves the custom index in the input data :pr:`1146`
        * Fixed representation for ``ModelFamily`` :pr:`1165`
        * Removed duplicate ``nbsphinx`` dependency in ``dev-requirements.txt`` :pr:`1168`
        * Users can now pass in any valid kwargs to all estimators :pr:`1157`
        * Remove broken accessor ``OneHotEncoder.get_feature_names`` and unneeded base class :pr:`1179`
        * Removed LightGBM Estimator from AutoML models :pr:`1186`
    * Changes
        * Pinned ``scikit-optimize`` version to 0.7.4 :pr:`1136`
        * Removed ``tqdm`` as a dependency :pr:`1177`
        * Added lightgbm version 3.0.0 to ``latest_dependency_versions.txt`` :pr:`1185`
        * Rename ``max_pipelines`` to ``max_iterations`` :pr:`1169`
    * Documentation Changes
        * Fixed API docs for ``AutoMLSearch`` ``add_result_callback`` :pr:`1113`
        * Added a step to our release process for pushing our latest version to conda-forge :pr:`1118`
        * Added warning for missing ipywidgets dependency for using ``PipelineSearchPlots`` on Jupyterlab :pr:`1145`
        * Updated ``README.md`` example to load demo dataset :pr:`1151`
        * Swapped mapping of breast cancer targets in ``model_understanding.ipynb`` :pr:`1170`
    * Testing Changes
        * Added test confirming ``TextFeaturizer`` never outputs null values :pr:`1122`
        * Changed Python version of ``Update Dependencies`` action to 3.8.x :pr:`1137`
        * Fixed release notes check-in test for ``Update Dependencies`` actions :pr:`1172`

.. warning::

    **Breaking Changes**
        * ``get_objective`` will now return a class definition rather than an instance by default :pr:`1132`
        * Deleted ``OPTIONS`` dictionary in ``evalml.objectives.utils.py`` :pr:`1132`
        * If specifying an objective by string, the string must now match the objective's name field, case-insensitive :pr:`1132`
        * Passing "Cost Benefit Matrix", "Fraud Cost", "Lead Scoring", "Mean Squared Log Error",
            "Recall", "Recall Macro", "Recall Micro", "Recall Weighted", or "Root Mean Squared Log Error" to ``AutoMLSearch`` will now result in a ``ValueError``
            rather than an ``ObjectiveNotFoundError`` :pr:`1132`
        * Search callbacks ``start_iteration_callback`` and ``add_results_callback`` have changed to include a copy of the AutoMLSearch object as a third parameter :pr:`1156`
        * Deleted ``OneHotEncoder.get_feature_names`` method which had been broken for a while, in favor of pipelines' ``input_feature_names`` :pr:`1179`
        * Deleted empty base class ``CategoricalEncoder`` which ``OneHotEncoder`` component was inheriting from :pr:`1176`
        * Results from ``roc_curve`` will now return as a list of dictionaries with each dictionary representing a class :pr:`1164`
        * ``max_pipelines`` now raises a ``DeprecationWarning`` and will be removed in the next release. ``max_iterations`` should be used instead. :pr:`1169`


**v0.13.1 Aug. 25, 2020**
    * Enhancements
        * Added Cost-Benefit Matrix objective for binary classification :pr:`1038`
        * Split ``fill_value`` into ``categorical_fill_value`` and ``numeric_fill_value`` for Imputer :pr:`1019`
        * Added ``explain_predictions`` and ``explain_predictions_best_worst`` for explaining multiple predictions with SHAP :pr:`1016`
        * Added new LSA component for text featurization :pr:`1022`
        * Added guide on installing with conda :pr:`1041`
        * Added a “cost-benefit curve” util method to graph cost-benefit matrix scores vs. binary classification thresholds :pr:`1081`
        * Standardized error when calling transform/predict before fit for pipelines :pr:`1048`
        * Added ``percent_better_than_baseline`` to AutoML search rankings and full rankings table :pr:`1050`
        * Added one-way partial dependence and partial dependence plots :pr:`1079`
        * Added "Feature Value" column to prediction explanation reports. :pr:`1064`
        * Added LightGBM classification estimator :pr:`1082`, :pr:`1114`
        * Added ``max_batches`` parameter to ``AutoMLSearch`` :pr:`1087`
    * Fixes
        * Updated ``TextFeaturizer`` component to no longer require an internet connection to run :pr:`1022`
        * Fixed non-deterministic element of ``TextFeaturizer`` transformations :pr:`1022`
        * Added a StandardScaler to all ElasticNet pipelines :pr:`1065`
        * Updated cost-benefit matrix to normalize score :pr:`1099`
        * Fixed logic in ``calculate_percent_difference`` so that it can handle negative values :pr:`1100`
    * Changes
        * Added ``needs_fitting`` property to ``ComponentBase`` :pr:`1044`
        * Updated references to data types to use datatype lists defined in ``evalml.utils.gen_utils`` :pr:`1039`
        * Remove maximum version limit for SciPy dependency :pr:`1051`
        * Moved ``all_components`` and other component importers into runtime methods :pr:`1045`
        * Consolidated graphing utility methods under ``evalml.utils.graph_utils`` :pr:`1060`
        * Made slight tweaks to how ``TextFeaturizer`` uses ``featuretools``, and did some refactoring of that and of LSA :pr:`1090`
        * Changed ``show_all_features`` parameter into ``importance_threshold``, which allows for thresholding feature importance :pr:`1097`, :pr:`1103`
    * Documentation Changes
        * Update ``setup.py`` URL to point to the github repo :pr:`1037`
        * Added tutorial for using the cost-benefit matrix objective :pr:`1088`
        * Updated ``model_understanding.ipynb`` to include documentation for using plotly on Jupyter Lab :pr:`1108`
    * Testing Changes
        * Refactor CircleCI tests to use matrix jobs (:pr:`1043`)
        * Added a test to check that all test directories are included in evalml package :pr:`1054`


.. warning::

    **Breaking Changes**
        * ``confusion_matrix`` and ``normalize_confusion_matrix`` have been moved to ``evalml.utils`` :pr:`1038`
        * All graph utility methods previously under ``evalml.pipelines.graph_utils`` have been moved to ``evalml.utils.graph_utils`` :pr:`1060`


**v0.12.2 Aug. 6, 2020**
    * Enhancements
        * Add save/load method to components :pr:`1023`
        * Expose pickle ``protocol`` as optional arg to save/load :pr:`1023`
        * Updated estimators used in AutoML to include ExtraTrees and ElasticNet estimators :pr:`1030`
    * Fixes
    * Changes
        * Removed ``DeprecationWarning`` for ``SimpleImputer`` :pr:`1018`
    * Documentation Changes
        * Add note about version numbers to release process docs :pr:`1034`
    * Testing Changes
        * Test files are now included in the evalml package :pr:`1029`


**v0.12.0 Aug. 3, 2020**
    * Enhancements
        * Added string and categorical targets support for binary and multiclass pipelines and check for numeric targets for ``DetectLabelLeakage`` data check :pr:`932`
        * Added clear exception for regression pipelines if target datatype is string or categorical :pr:`960`
        * Added target column names and class labels in ``predict`` and ``predict_proba`` output for pipelines :pr:`951`
        * Added ``_compute_shap_values`` and ``normalize_values`` to ``pipelines/explanations`` module :pr:`958`
        * Added ``explain_prediction`` feature which explains single predictions with SHAP :pr:`974`
        * Added Imputer to allow different imputation strategies for numerical and categorical dtypes :pr:`991`
        * Added support for configuring logfile path using env var, and don't create logger if there are filesystem errors :pr:`975`
        * Updated catboost estimators' default parameters and automl hyperparameter ranges to speed up fit time :pr:`998`
    * Fixes
        * Fixed ReadtheDocs warning failure regarding embedded gif :pr:`943`
        * Removed incorrect parameter passed to pipeline classes in ``_add_baseline_pipelines`` :pr:`941`
        * Added universal error for calling ``predict``, ``predict_proba``, ``transform``, and ``feature_importances`` before fitting :pr:`969`, :pr:`994`
        * Made ``TextFeaturizer`` component and pip dependencies ``featuretools`` and ``nlp_primitives`` optional :pr:`976`
        * Updated imputation strategy in automl to no longer limit impute strategy to ``most_frequent`` for all features if there are any categorical columns :pr:`991`
        * Fixed ``UnboundLocalError`` for ``cv_pipeline`` when automl search errors :pr:`996`
        * Fixed ``Imputer`` to reset dataframe index to preserve behavior expected from  ``SimpleImputer`` :pr:`1009`
    * Changes
        * Moved ``get_estimators`` to ``evalml.pipelines.components.utils`` :pr:`934`
        * Modified Pipelines to raise ``PipelineScoreError`` when they encounter an error during scoring :pr:`936`
        * Moved ``evalml.model_families.list_model_families`` to ``evalml.pipelines.components.allowed_model_families`` :pr:`959`
        * Renamed ``DateTimeFeaturization`` to ``DateTimeFeaturizer`` :pr:`977`
        * Added check to stop search and raise an error if all pipelines in a batch return NaN scores :pr:`1015`
    * Documentation Changes
        * Updated ``README.md`` :pr:`963`
        * Reworded message when errors are returned from data checks in search :pr:`982`
        * Added section on understanding model predictions with ``explain_prediction`` to User Guide :pr:`981`
        * Added a section to the user guide and api reference about how XGBoost and CatBoost are not fully supported. :pr:`992`
        * Added custom components section in user guide :pr:`993`
        * Updated FAQ section formatting :pr:`997`
        * Updated release process documentation :pr:`1003`
    * Testing Changes
        * Moved ``predict_proba`` and ``predict`` tests regarding string / categorical targets to ``test_pipelines.py`` :pr:`972`
        * Fixed dependency update bot by updating python version to 3.7 to avoid frequent github version updates :pr:`1002`


.. warning::

    **Breaking Changes**
        * ``get_estimators`` has been moved to ``evalml.pipelines.components.utils`` (previously was under ``evalml.pipelines.utils``) :pr:`934`
        * Removed the ``raise_errors`` flag in AutoML search. All errors during pipeline evaluation will be caught and logged. :pr:`936`
        * ``evalml.model_families.list_model_families`` has been moved to ``evalml.pipelines.components.allowed_model_families`` :pr:`959`
        * ``TextFeaturizer``: the ``featuretools`` and ``nlp_primitives`` packages must be installed after installing evalml in order to use this component :pr:`976`
        * Renamed ``DateTimeFeaturization`` to ``DateTimeFeaturizer`` :pr:`977`


**v0.11.2 July 16, 2020**
    * Enhancements
        * Added ``NoVarianceDataCheck`` to ``DefaultDataChecks`` :pr:`893`
        * Added text processing and featurization component ``TextFeaturizer`` :pr:`913`, :pr:`924`
        * Added additional checks to ``InvalidTargetDataCheck`` to handle invalid target data types :pr:`929`
        * ``AutoMLSearch`` will now handle ``KeyboardInterrupt`` and prompt user for confirmation :pr:`915`
    * Fixes
        * Makes automl results a read-only property :pr:`919`
    * Changes
        * Deleted static pipelines and refactored tests involving static pipelines, removed ``all_pipelines()`` and ``get_pipelines()`` :pr:`904`
        * Moved ``list_model_families`` to ``evalml.model_family.utils`` :pr:`903`
        * Updated ``all_pipelines``, ``all_estimators``, ``all_components`` to use the same mechanism for dynamically generating their elements :pr:`898`
        * Rename ``master`` branch to ``main`` :pr:`918`
        * Add pypi release github action :pr:`923`
        * Updated ``AutoMLSearch.search`` stdout output and logging and removed tqdm progress bar :pr:`921`
        * Moved automl config checks previously in ``search()`` to init :pr:`933`
    * Documentation Changes
        * Reorganized and rewrote documentation :pr:`937`
        * Updated to use pydata sphinx theme :pr:`937`
        * Updated docs to use ``release_notes`` instead of ``changelog`` :pr:`942`
    * Testing Changes
        * Cleaned up fixture names and usages in tests :pr:`895`


.. warning::

    **Breaking Changes**
        * ``list_model_families`` has been moved to ``evalml.model_family.utils`` (previously was under ``evalml.pipelines.utils``) :pr:`903`
        * ``get_estimators`` has been moved to ``evalml.pipelines.components.utils`` (previously was under ``evalml.pipelines.utils``) :pr:`934`
        * Static pipeline definitions have been removed, but similar pipelines can still be constructed via creating an instance of ``PipelineBase`` :pr:`904`
        * ``all_pipelines()`` and ``get_pipelines()`` utility methods have been removed :pr:`904`


**v0.11.0 June 30, 2020**
    * Enhancements
        * Added multiclass support for ROC curve graphing :pr:`832`
        * Added preprocessing component to drop features whose percentage of NaN values exceeds a specified threshold :pr:`834`
        * Added data check to check for problematic target labels :pr:`814`
        * Added PerColumnImputer that allows imputation strategies per column :pr:`824`
        * Added transformer to drop specific columns :pr:`827`
        * Added support for ``categories``, ``handle_error``, and ``drop`` parameters in ``OneHotEncoder`` :pr:`830` :pr:`897`
        * Added preprocessing component to handle DateTime columns featurization :pr:`838`
        * Added ability to clone pipelines and components :pr:`842`
        * Define getter method for component ``parameters`` :pr:`847`
        * Added utility methods to calculate and graph permutation importances :pr:`860`, :pr:`880`
        * Added new utility functions necessary for generating dynamic preprocessing pipelines :pr:`852`
        * Added kwargs to all components :pr:`863`
        * Updated ``AutoSearchBase`` to use dynamically generated preprocessing pipelines :pr:`870`
        * Added SelectColumns transformer :pr:`873`
        * Added ability to evaluate additional pipelines for automl search :pr:`874`
        * Added ``default_parameters`` class property to components and pipelines :pr:`879`
        * Added better support for disabling data checks in automl search :pr:`892`
        * Added ability to save and load AutoML objects to file :pr:`888`
        * Updated ``AutoSearchBase.get_pipelines`` to return an untrained pipeline instance :pr:`876`
        * Saved learned binary classification thresholds in automl results cv data dict :pr:`876`
    * Fixes
        * Fixed bug where SimpleImputer cannot handle dropped columns :pr:`846`
        * Fixed bug where PerColumnImputer cannot handle dropped columns :pr:`855`
        * Enforce requirement that builtin components save all inputted values in their parameters dict :pr:`847`
        * Don't list base classes in ``all_components`` output :pr:`847`
        * Standardize all components to output pandas data structures, and accept either pandas or numpy :pr:`853`
        * Fixed rankings and full_rankings error when search has not been run :pr:`894`
    * Changes
        * Update ``all_pipelines`` and ``all_components`` to try initializing pipelines/components, and on failure exclude them :pr:`849`
        * Refactor ``handle_components`` to ``handle_components_class``, standardize to ``ComponentBase`` subclass instead of instance :pr:`850`
        * Refactor "blacklist"/"whitelist" to "allow"/"exclude" lists :pr:`854`
        * Replaced ``AutoClassificationSearch`` and ``AutoRegressionSearch`` with ``AutoMLSearch`` :pr:`871`
        * Renamed feature_importances and permutation_importances methods to use singular names (feature_importance and permutation_importance) :pr:`883`
        * Updated ``automl`` default data splitter to train/validation split for large datasets :pr:`877`
        * Added open source license, update some repo metadata :pr:`887`
        * Removed dead code in ``_get_preprocessing_components`` :pr:`896`
    * Documentation Changes
        * Fix some typos and update the EvalML logo :pr:`872`
    * Testing Changes
        * Update the changelog check job to expect the new branching pattern for the deps update bot :pr:`836`
        * Check that all components output pandas datastructures, and can accept either pandas or numpy :pr:`853`
        * Replaced ``AutoClassificationSearch`` and ``AutoRegressionSearch`` with ``AutoMLSearch`` :pr:`871`


.. warning::

    **Breaking Changes**
        * Pipelines' static ``component_graph`` field must contain either ``ComponentBase`` subclasses or ``str``, instead of ``ComponentBase`` subclass instances :pr:`850`
        * Rename ``handle_component`` to ``handle_component_class``. Now standardizes to ``ComponentBase`` subclasses instead of ``ComponentBase`` subclass instances :pr:`850`
        * Renamed automl's ``cv`` argument to ``data_split`` :pr:`877`
        * Pipelines' and classifiers' ``feature_importances`` is renamed ``feature_importance``, ``graph_feature_importances`` is renamed ``graph_feature_importance`` :pr:`883`
        * Passing ``data_checks=None`` to automl search will not perform any data checks as opposed to default checks. :pr:`892`
        * Pipelines to search for in AutoML are now determined automatically, rather than using the statically-defined pipeline classes. :pr:`870`
        * Updated ``AutoSearchBase.get_pipelines`` to return an untrained pipeline instance, instead of one which happened to be trained on the final cross-validation fold :pr:`876`


**v0.10.0 May 29, 2020**
    * Enhancements
        * Added baseline models for classification and regression, add functionality to calculate baseline models before searching in AutoML :pr:`746`
        * Port over highly-null guardrail as a data check and define ``DefaultDataChecks`` and ``DisableDataChecks`` classes :pr:`745`
        * Update ``Tuner`` classes to work directly with pipeline parameters dicts instead of flat parameter lists :pr:`779`
        * Add Elastic Net as a pipeline option :pr:`812`
        * Added new Pipeline option ``ExtraTrees`` :pr:`790`
        * Added precicion-recall curve metrics and plot for binary classification problems in ``evalml.pipeline.graph_utils`` :pr:`794`
        * Update the default automl algorithm to search in batches, starting with default parameters for each pipeline and iterating from there :pr:`793`
        * Added ``AutoMLAlgorithm`` class and ``IterativeAlgorithm`` impl, separated from ``AutoSearchBase`` :pr:`793`
    * Fixes
        * Update pipeline ``score`` to return ``nan`` score for any objective which throws an exception during scoring :pr:`787`
        * Fixed bug introduced in :pr:`787` where binary classification metrics requiring predicted probabilities error in scoring :pr:`798`
        * CatBoost and XGBoost classifiers and regressors can no longer have a learning rate of 0 :pr:`795`
    * Changes
        * Cleanup pipeline ``score`` code, and cleanup codecov :pr:`711`
        * Remove ``pass`` for abstract methods for codecov :pr:`730`
        * Added __str__ for AutoSearch object :pr:`675`
        * Add util methods to graph ROC and confusion matrix :pr:`720`
        * Refactor ``AutoBase`` to ``AutoSearchBase`` :pr:`758`
        * Updated AutoBase with ``data_checks`` parameter, removed previous ``detect_label_leakage`` parameter, and added functionality to run data checks before search in AutoML :pr:`765`
        * Updated our logger to use Python's logging utils :pr:`763`
        * Refactor most of ``AutoSearchBase._do_iteration`` impl into ``AutoSearchBase._evaluate`` :pr:`762`
        * Port over all guardrails to use the new DataCheck API :pr:`789`
        * Expanded ``import_or_raise`` to catch all exceptions :pr:`759`
        * Adds RMSE, MSLE, RMSLE as standard metrics :pr:`788`
        * Don't allow ``Recall`` to be used as an objective for AutoML :pr:`784`
        * Removed feature selection from pipelines :pr:`819`
        * Update default estimator parameters to make automl search faster and more accurate :pr:`793`
    * Documentation Changes
        * Add instructions to freeze ``master`` on ``release.md`` :pr:`726`
        * Update release instructions with more details :pr:`727` :pr:`733`
        * Add objective base classes to API reference :pr:`736`
        * Fix components API to match other modules :pr:`747`
    * Testing Changes
        * Delete codecov yml, use codecov.io's default :pr:`732`
        * Added unit tests for fraud cost, lead scoring, and standard metric objectives :pr:`741`
        * Update codecov client :pr:`782`
        * Updated AutoBase __str__ test to include no parameters case :pr:`783`
        * Added unit tests for ``ExtraTrees`` pipeline :pr:`790`
        * If codecov fails to upload, fail build :pr:`810`
        * Updated Python version of dependency action :pr:`816`
        * Update the dependency update bot to use a suffix when creating branches :pr:`817`

.. warning::

    **Breaking Changes**
        * The ``detect_label_leakage`` parameter for AutoML classes has been removed and replaced by a ``data_checks`` parameter :pr:`765`
        * Moved ROC and confusion matrix methods from ``evalml.pipeline.plot_utils`` to ``evalml.pipeline.graph_utils`` :pr:`720`
        * ``Tuner`` classes require a pipeline hyperparameter range dict as an init arg instead of a space definition :pr:`779`
        * ``Tuner.propose`` and ``Tuner.add`` work directly with pipeline parameters dicts instead of flat parameter lists :pr:`779`
        * ``PipelineBase.hyperparameters`` and ``custom_hyperparameters`` use pipeline parameters dict format instead of being represented as a flat list :pr:`779`
        * All guardrail functions previously under ``evalml.guardrails.utils`` will be removed and replaced by data checks :pr:`789`
        * ``Recall`` disallowed as an objective for AutoML :pr:`784`
        * ``AutoSearchBase`` parameter ``tuner`` has been renamed to ``tuner_class`` :pr:`793`
        * ``AutoSearchBase`` parameter ``possible_pipelines`` and ``possible_model_families`` have been renamed to ``allowed_pipelines`` and ``allowed_model_families`` :pr:`793`


**v0.9.0 Apr. 27, 2020**
    * Enhancements
        * Added ``Accuracy`` as an standard objective :pr:`624`
        * Added verbose parameter to load_fraud :pr:`560`
        * Added Balanced Accuracy metric for binary, multiclass :pr:`612` :pr:`661`
        * Added XGBoost regressor and XGBoost regression pipeline :pr:`666`
        * Added ``Accuracy`` metric for multiclass :pr:`672`
        * Added objective name in ``AutoBase.describe_pipeline`` :pr:`686`
        * Added ``DataCheck`` and ``DataChecks``, ``Message`` classes and relevant subclasses :pr:`739`
    * Fixes
        * Removed direct access to ``cls.component_graph`` :pr:`595`
        * Add testing files to .gitignore :pr:`625`
        * Remove circular dependencies from ``Makefile`` :pr:`637`
        * Add error case for ``normalize_confusion_matrix()`` :pr:`640`
        * Fixed ``XGBoostClassifier`` and ``XGBoostRegressor`` bug with feature names that contain [, ], or < :pr:`659`
        * Update ``make_pipeline_graph`` to not accidentally create empty file when testing if path is valid :pr:`649`
        * Fix pip installation warning about docsutils version, from boto dependency :pr:`664`
        * Removed zero division warning for F1/precision/recall metrics :pr:`671`
        * Fixed ``summary`` for pipelines without estimators :pr:`707`
    * Changes
        * Updated default objective for binary/multiclass classification to log loss :pr:`613`
        * Created classification and regression pipeline subclasses and removed objective as an attribute of pipeline classes :pr:`405`
        * Changed the output of ``score`` to return one dictionary :pr:`429`
        * Created binary and multiclass objective subclasses :pr:`504`
        * Updated objectives API :pr:`445`
        * Removed call to ``get_plot_data`` from AutoML :pr:`615`
        * Set ``raise_error`` to default to True for AutoML classes :pr:`638`
        * Remove unnecessary "u" prefixes on some unicode strings :pr:`641`
        * Changed one-hot encoder to return uint8 dtypes instead of ints :pr:`653`
        * Pipeline ``_name`` field changed to ``custom_name`` :pr:`650`
        * Removed ``graphs.py`` and moved methods into ``PipelineBase`` :pr:`657`, :pr:`665`
        * Remove s3fs as a dev dependency :pr:`664`
        * Changed requirements-parser to be a core dependency :pr:`673`
        * Replace ``supported_problem_types`` field on pipelines with ``problem_type`` attribute on base classes :pr:`678`
        * Changed AutoML to only show best results for a given pipeline template in ``rankings``, added ``full_rankings`` property to show all :pr:`682`
        * Update ``ModelFamily`` values: don't list xgboost/catboost as classifiers now that we have regression pipelines for them :pr:`677`
        * Changed AutoML's ``describe_pipeline`` to get problem type from pipeline instead :pr:`685`
        * Standardize ``import_or_raise`` error messages :pr:`683`
        * Updated argument order of objectives to align with sklearn's :pr:`698`
        * Renamed ``pipeline.feature_importance_graph`` to ``pipeline.graph_feature_importances`` :pr:`700`
        * Moved ROC and confusion matrix methods to ``evalml.pipelines.plot_utils`` :pr:`704`
        * Renamed ``MultiClassificationObjective`` to ``MulticlassClassificationObjective``, to align with pipeline naming scheme :pr:`715`
    * Documentation Changes
        * Fixed some sphinx warnings :pr:`593`
        * Fixed docstring for ``AutoClassificationSearch`` with correct command :pr:`599`
        * Limit readthedocs formats to pdf, not htmlzip and epub :pr:`594` :pr:`600`
        * Clean up objectives API documentation :pr:`605`
        * Fixed function on Exploring search results page :pr:`604`
        * Update release process doc :pr:`567`
        * ``AutoClassificationSearch`` and ``AutoRegressionSearch`` show inherited methods in API reference :pr:`651`
        * Fixed improperly formatted code in breaking changes for changelog :pr:`655`
        * Added configuration to treat Sphinx warnings as errors :pr:`660`
        * Removed separate plotting section for pipelines in API reference :pr:`657`, :pr:`665`
        * Have leads example notebook load S3 files using https, so we can delete s3fs dev dependency :pr:`664`
        * Categorized components in API reference and added descriptions for each category :pr:`663`
        * Fixed Sphinx warnings about ``BalancedAccuracy`` objective :pr:`669`
        * Updated API reference to include missing components and clean up pipeline docstrings :pr:`689`
        * Reorganize API ref, and clarify pipeline sub-titles :pr:`688`
        * Add and update preprocessing utils in API reference :pr:`687`
        * Added inheritance diagrams to API reference :pr:`695`
        * Documented which default objective AutoML optimizes for :pr:`699`
        * Create seperate install page :pr:`701`
        * Include more utils in API ref, like ``import_or_raise`` :pr:`704`
        * Add more color to pipeline documentation :pr:`705`
    * Testing Changes
        * Matched install commands of ``check_latest_dependencies`` test and it's GitHub action :pr:`578`
        * Added Github app to auto assign PR author as assignee :pr:`477`
        * Removed unneeded conda installation of xgboost in windows checkin tests :pr:`618`
        * Update graph tests to always use tmpfile dir :pr:`649`
        * Changelog checkin test workaround for release PRs: If 'future release' section is empty of PR refs, pass check :pr:`658`
        * Add changelog checkin test exception for ``dep-update`` branch :pr:`723`

.. warning::

    **Breaking Changes**

    * Pipelines will now no longer take an objective parameter during instantiation, and will no longer have an objective attribute.
    * ``fit()`` and ``predict()`` now use an optional ``objective`` parameter, which is only used in binary classification pipelines to fit for a specific objective.
    * ``score()`` will now use a required ``objectives`` parameter that is used to determine all the objectives to score on. This differs from the previous behavior, where the pipeline's objective was scored on regardless.
    * ``score()`` will now return one dictionary of all objective scores.
    * ``ROC`` and ``ConfusionMatrix`` plot methods via ``Auto(*).plot`` have been removed by :pr:`615` and are replaced by ``roc_curve`` and ``confusion_matrix`` in ``evamlm.pipelines.plot_utils`` in :pr:`704`
    * ``normalize_confusion_matrix`` has been moved to ``evalml.pipelines.plot_utils`` :pr:`704`
    * Pipelines ``_name`` field changed to ``custom_name``
    * Pipelines ``supported_problem_types`` field is removed because it is no longer necessary :pr:`678`
    * Updated argument order of objectives' ``objective_function`` to align with sklearn :pr:`698`
    * ``pipeline.feature_importance_graph`` has been renamed to ``pipeline.graph_feature_importances`` in :pr:`700`
    * Removed unsupported ``MSLE`` objective :pr:`704`


**v0.8.0 Apr. 1, 2020**
    * Enhancements
        * Add normalization option and information to confusion matrix :pr:`484`
        * Add util function to drop rows with NaN values :pr:`487`
        * Renamed ``PipelineBase.name`` as ``PipelineBase.summary`` and redefined ``PipelineBase.name`` as class property :pr:`491`
        * Added access to parameters in Pipelines with ``PipelineBase.parameters`` (used to be return of ``PipelineBase.describe``) :pr:`501`
        * Added ``fill_value`` parameter for ``SimpleImputer`` :pr:`509`
        * Added functionality to override component hyperparameters and made pipelines take hyperparemeters from components :pr:`516`
        * Allow ``numpy.random.RandomState`` for random_state parameters :pr:`556`
    * Fixes
        * Removed unused dependency ``matplotlib``, and move ``category_encoders`` to test reqs :pr:`572`
    * Changes
        * Undo version cap in XGBoost placed in :pr:`402` and allowed all released of XGBoost :pr:`407`
        * Support pandas 1.0.0 :pr:`486`
        * Made all references to the logger static :pr:`503`
        * Refactored ``model_type`` parameter for components and pipelines to ``model_family`` :pr:`507`
        * Refactored ``problem_types`` for pipelines and components into ``supported_problem_types`` :pr:`515`
        * Moved ``pipelines/utils.save_pipeline`` and ``pipelines/utils.load_pipeline`` to ``PipelineBase.save`` and ``PipelineBase.load`` :pr:`526`
        * Limit number of categories encoded by ``OneHotEncoder`` :pr:`517`
    * Documentation Changes
        * Updated API reference to remove ``PipelinePlot`` and added moved ``PipelineBase`` plotting methods :pr:`483`
        * Add code style and github issue guides :pr:`463` :pr:`512`
        * Updated API reference for to surface class variables for pipelines and components :pr:`537`
        * Fixed README documentation link :pr:`535`
        * Unhid PR references in changelog :pr:`656`
    * Testing Changes
        * Added automated dependency check PR :pr:`482`, :pr:`505`
        * Updated automated dependency check comment :pr:`497`
        * Have build_docs job use python executor, so that env vars are set properly :pr:`547`
        * Added simple test to make sure ``OneHotEncoder``'s top_n works with large number of categories :pr:`552`
        * Run windows unit tests on PRs :pr:`557`


.. warning::

    **Breaking Changes**

    * ``AutoClassificationSearch`` and ``AutoRegressionSearch``'s ``model_types`` parameter has been refactored into ``allowed_model_families``
    * ``ModelTypes`` enum has been changed to ``ModelFamily``
    * Components and Pipelines now have a ``model_family`` field instead of ``model_type``
    * ``get_pipelines`` utility function now accepts ``model_families`` as an argument instead of ``model_types``
    * ``PipelineBase.name`` no longer returns structure of pipeline and has been replaced by ``PipelineBase.summary``
    * ``PipelineBase.problem_types`` and ``Estimator.problem_types`` has been renamed to ``supported_problem_types``
    * ``pipelines/utils.save_pipeline`` and ``pipelines/utils.load_pipeline`` moved to ``PipelineBase.save`` and ``PipelineBase.load``


**v0.7.0 Mar. 9, 2020**
    * Enhancements
        * Added emacs buffers to .gitignore :pr:`350`
        * Add CatBoost (gradient-boosted trees) classification and regression components and pipelines :pr:`247`
        * Added Tuner abstract base class :pr:`351`
        * Added ``n_jobs`` as parameter for ``AutoClassificationSearch`` and ``AutoRegressionSearch`` :pr:`403`
        * Changed colors of confusion matrix to shades of blue and updated axis order to match scikit-learn's :pr:`426`
        * Added ``PipelineBase`` ``.graph`` and ``.feature_importance_graph`` methods, moved from previous location :pr:`423`
        * Added support for python 3.8 :pr:`462`
    * Fixes
        * Fixed ROC and confusion matrix plots not being calculated if user passed own additional_objectives :pr:`276`
        * Fixed ReadtheDocs ``FileNotFoundError`` exception for fraud dataset :pr:`439`
    * Changes
        * Added ``n_estimators`` as a tunable parameter for XGBoost :pr:`307`
        * Remove unused parameter ``ObjectiveBase.fit_needs_proba`` :pr:`320`
        * Remove extraneous parameter ``component_type`` from all components :pr:`361`
        * Remove unused ``rankings.csv`` file :pr:`397`
        * Downloaded demo and test datasets so unit tests can run offline :pr:`408`
        * Remove ``_needs_fitting`` attribute from Components :pr:`398`
        * Changed plot.feature_importance to show only non-zero feature importances by default, added optional parameter to show all :pr:`413`
        * Refactored ``PipelineBase`` to take in parameter dictionary and moved pipeline metadata to class attribute :pr:`421`
        * Dropped support for Python 3.5 :pr:`438`
        * Removed unused ``apply.py`` file :pr:`449`
        * Clean up ``requirements.txt`` to remove unused deps :pr:`451`
        * Support installation without all required dependencies :pr:`459`
    * Documentation Changes
        * Update release.md with instructions to release to internal license key :pr:`354`
    * Testing Changes
        * Added tests for utils (and moved current utils to gen_utils) :pr:`297`
        * Moved XGBoost install into it's own separate step on Windows using Conda :pr:`313`
        * Rewind pandas version to before 1.0.0, to diagnose test failures for that version :pr:`325`
        * Added dependency update checkin test :pr:`324`
        * Rewind XGBoost version to before 1.0.0 to diagnose test failures for that version :pr:`402`
        * Update dependency check to use a whitelist :pr:`417`
        * Update unit test jobs to not install dev deps :pr:`455`

.. warning::

    **Breaking Changes**

    * Python 3.5 will not be actively supported.

**v0.6.0 Dec. 16, 2019**
    * Enhancements
        * Added ability to create a plot of feature importances :pr:`133`
        * Add early stopping to AutoML using patience and tolerance parameters :pr:`241`
        * Added ROC and confusion matrix metrics and plot for classification problems and introduce PipelineSearchPlots class :pr:`242`
        * Enhanced AutoML results with search order :pr:`260`
        * Added utility function to show system and environment information :pr:`300`
    * Fixes
        * Lower botocore requirement :pr:`235`
        * Fixed decision_function calculation for ``FraudCost`` objective :pr:`254`
        * Fixed return value of ``Recall`` metrics :pr:`264`
        * Components return ``self`` on fit :pr:`289`
    * Changes
        * Renamed automl classes to ``AutoRegressionSearch`` and ``AutoClassificationSearch`` :pr:`287`
        * Updating demo datasets to retain column names :pr:`223`
        * Moving pipeline visualization to ``PipelinePlot`` class :pr:`228`
        * Standarizing inputs as ``pd.Dataframe`` / ``pd.Series`` :pr:`130`
        * Enforcing that pipelines must have an estimator as last component :pr:`277`
        * Added ``ipywidgets`` as a dependency in ``requirements.txt`` :pr:`278`
        * Added Random and Grid Search Tuners :pr:`240`
    * Documentation Changes
        * Adding class properties to API reference :pr:`244`
        * Fix and filter FutureWarnings from scikit-learn :pr:`249`, :pr:`257`
        * Adding Linear Regression to API reference and cleaning up some Sphinx warnings :pr:`227`
    * Testing Changes
        * Added support for testing on Windows with CircleCI :pr:`226`
        * Added support for doctests :pr:`233`

.. warning::

    **Breaking Changes**

    * The ``fit()`` method for ``AutoClassifier`` and ``AutoRegressor`` has been renamed to ``search()``.
    * ``AutoClassifier`` has been renamed to ``AutoClassificationSearch``
    * ``AutoRegressor`` has been renamed to ``AutoRegressionSearch``
    * ``AutoClassificationSearch.results`` and ``AutoRegressionSearch.results`` now is a dictionary with ``pipeline_results`` and ``search_order`` keys. ``pipeline_results`` can be used to access a dictionary that is identical to the old ``.results`` dictionary. Whereas, ``search_order`` returns a list of the search order in terms of ``pipeline_id``.
    * Pipelines now require an estimator as the last component in ``component_list``. Slicing pipelines now throws an ``NotImplementedError`` to avoid returning pipelines without an estimator.

**v0.5.2 Nov. 18, 2019**
    * Enhancements
        * Adding basic pipeline structure visualization :pr:`211`
    * Documentation Changes
        * Added notebooks to build process :pr:`212`

**v0.5.1 Nov. 15, 2019**
    * Enhancements
        * Added basic outlier detection guardrail :pr:`151`
        * Added basic ID column guardrail :pr:`135`
        * Added support for unlimited pipelines with a ``max_time`` limit :pr:`70`
        * Updated .readthedocs.yaml to successfully build :pr:`188`
    * Fixes
        * Removed MSLE from default additional objectives :pr:`203`
        * Fixed ``random_state`` passed in pipelines :pr:`204`
        * Fixed slow down in RFRegressor :pr:`206`
    * Changes
        * Pulled information for describe_pipeline from pipeline's new describe method :pr:`190`
        * Refactored pipelines :pr:`108`
        * Removed guardrails from Auto(*) :pr:`202`, :pr:`208`
    * Documentation Changes
        * Updated documentation to show ``max_time`` enhancements :pr:`189`
        * Updated release instructions for RTD :pr:`193`
        * Added notebooks to build process :pr:`212`
        * Added contributing instructions :pr:`213`
        * Added new content :pr:`222`

**v0.5.0 Oct. 29, 2019**
    * Enhancements
        * Added basic one hot encoding :pr:`73`
        * Use enums for model_type :pr:`110`
        * Support for splitting regression datasets :pr:`112`
        * Auto-infer multiclass classification :pr:`99`
        * Added support for other units in ``max_time`` :pr:`125`
        * Detect highly null columns :pr:`121`
        * Added additional regression objectives :pr:`100`
        * Show an interactive iteration vs. score plot when using fit() :pr:`134`
    * Fixes
        * Reordered ``describe_pipeline`` :pr:`94`
        * Added type check for ``model_type`` :pr:`109`
        * Fixed ``s`` units when setting string ``max_time`` :pr:`132`
        * Fix objectives not appearing in API documentation :pr:`150`
    * Changes
        * Reorganized tests :pr:`93`
        * Moved logging to its own module :pr:`119`
        * Show progress bar history :pr:`111`
        * Using ``cloudpickle`` instead of pickle to allow unloading of custom objectives :pr:`113`
        * Removed render.py :pr:`154`
    * Documentation Changes
        * Update release instructions :pr:`140`
        * Include additional_objectives parameter :pr:`124`
        * Added Changelog :pr:`136`
    * Testing Changes
        * Code coverage :pr:`90`
        * Added CircleCI tests for other Python versions :pr:`104`
        * Added doc notebooks as tests :pr:`139`
        * Test metadata for CircleCI and 2 core parallelism :pr:`137`

**v0.4.1 Sep. 16, 2019**
    * Enhancements
        * Added AutoML for classification and regressor using Autobase and Skopt :pr:`7` :pr:`9`
        * Implemented standard classification and regression metrics :pr:`7`
        * Added logistic regression, random forest, and XGBoost pipelines :pr:`7`
        * Implemented support for custom objectives :pr:`15`
        * Feature importance for pipelines :pr:`18`
        * Serialization for pipelines :pr:`19`
        * Allow fitting on objectives for optimal threshold :pr:`27`
        * Added detect label leakage :pr:`31`
        * Implemented callbacks :pr:`42`
        * Allow for multiclass classification :pr:`21`
        * Added support for additional objectives :pr:`79`
    * Fixes
        * Fixed feature selection in pipelines :pr:`13`
        * Made ``random_seed`` usage consistent :pr:`45`
    * Documentation Changes
        * Documentation Changes
        * Added docstrings :pr:`6`
        * Created notebooks for docs :pr:`6`
        * Initialized readthedocs EvalML :pr:`6`
        * Added favicon :pr:`38`
    * Testing Changes
        * Added testing for loading data :pr:`39`

**v0.2.0 Aug. 13, 2019**
    * Enhancements
        * Created fraud detection objective :pr:`4`

**v0.1.0 July. 31, 2019**
    * *First Release*
    * Enhancements
        * Added lead scoring objecitve :pr:`1`
        * Added basic classifier :pr:`1`
    * Documentation Changes
        * Initialized Sphinx for docs :pr:`1`<|MERGE_RESOLUTION|>--- conflicted
+++ resolved
@@ -22,11 +22,8 @@
         * Set minimum required version for for pyzmq, colorama, and docutils :pr:`2254`
         * Changed BaseSampler to return None instead of y :pr:`2272`
     * Changes
-<<<<<<< HEAD
         * Updated logging information in ``AutoMLSearch.__init__`` to clarify pipeline generation :pr:`2263`
-=======
         * Removed ensemble split and indices in ``AutoMLSearch`` :pr:`2260`
->>>>>>> b929044d
         * Updated pipeline ``repr()`` and ``generate_pipeline_code`` to return pipeline instances without generating custom pipeline class :pr:`2227`
     * Documentation Changes
         * Capped Sphinx version under 4.0.0 :pr:`2244`
