Release Notes
-------------

**Future Releases**
    * Enhancements
<<<<<<< HEAD
        * Added stacked ensemble component classes (StackedEnsembleClassifier, StackedEnsembleRegressor) :pr:`1134`
=======
        * Updated partial dependence methods to support calculating numeric columns in a dataset with non-numeric columns :pr:`1150`
>>>>>>> 9e6706bd
        * Added `get_feature_names` on `OneHotEncoder` :pr:`1193`
        * Added LightGBM to AutoMLSearch :pr:`1199`
        * Updates scikit-learn and scikit-optimize to use latest versions - 0.23.2 and 0.8.1 respectively :pr:`1141`
        * Add `ProblemTypes.all_problem_types` helper to get list of supported problem types :pr:`1219`
    * Fixes
        * Updated GitHub URL after migration to Alteryx GitHub org :pr:`1207`
        * Changed Problem Type enum to be more similar to the string name :pr:`1208`
    * Changes
        * Added `allow_writing_files` as a named argument to CatBoost estimators. :pr:`1202`
        * Added `solver` and `multi_class` as named arguments to LogisticRegressionClassifier :pr:`1202`
    * Documentation Changes
        * Included description of how to access the component instances and features for pipeline user guide :pr:`1163`
        * Updated API docs to refer to target as "target" instead of "labels" for non-classification tasks and minor docs cleanup :pr:`1160`
        * Added Class Imbalance Data Check to `api_reference.rst` :pr:`1190` :pr:`1200`
        * Add pipeline properties to API reference :pr:`1209`
    * Testing Changes


**v0.13.2 Sep. 17, 2020**
    * Enhancements
        * Added `output_format` field to explain predictions functions :pr:`1107`
        * Modified `get_objective` and `get_objectives` to be able to return any objective in `evalml.objectives` :pr:`1132`
        * Added a `return_instance` boolean parameter to `get_objective` :pr:`1132`
        * Added `ClassImbalanceDataCheck` to determine whether target imbalance falls below a given threshold :pr:`1135`
        * Added label encoder to lightGBM for binary classification :pr:`1152`
        * Added labels for the row index of confusion matrix :pr:`1154`
        * Added AutoMLSearch object as another parameter in search callbacks :pr:`1156`
        * Added the corresponding probability threshold for each point displayed in `graph_roc_curve` :pr:`1161`
        * Added `__eq__` for `ComponentBase` and `PipelineBase` :pr:`1178`
        * Added support for multiclass classification for `roc_curve` :pr:`1164`
        * Added `categories` accessor to `OneHotEncoder` for listing the categories associated with a feature :pr:`1182`
        * Added utility function to create pipeline instances from a list of component instances :pr:`1176`
    * Fixes
        * Fixed XGBoost column names for partial dependence methods :pr:`1104`
        * Removed dead code validating column type from `TextFeaturizer` :pr:`1122`
        * Fixed issue where Imputer cannot fit when there is None in a categorical or boolean column :pr:`1144`
        * OneHotEncoder preserves the custom index in the input data :pr:`1146`
        * Fixed representation for `ModelFamily` :pr:`1165`
        * Removed duplicate `nbsphinx` dependency in `dev-requirements.txt` :pr:`1168`
        * Users can now pass in any valid kwargs to all estimators :pr:`1157`
        * Remove broken accessor `OneHotEncoder.get_feature_names` and unneeded base class :pr:`1179`
        * Removed LightGBM Estimator from AutoML models :pr:`1186`
    * Changes
        * Pinned scikit-optimize version to 0.7.4 :pr:`1136`
        * Removed tqdm as a dependency :pr:`1177`
        * Added lightgbm version 3.0.0 to latest_dependency_versions.txt :pr:`1185`
        * Rename `max_pipelines` to `max_iterations` :pr:`1169`
    * Documentation Changes
        * Fixed API docs for `AutoMLSearch` `add_result_callback` :pr:`1113`
        * Added a step to our release process for pushing our latest version to conda-forge :pr:`1118`
        * Added warning for missing ipywidgets dependency for using `PipelineSearchPlots` on Jupyterlab :pr:`1145`
        * Updated README.md example to load demo dataset :pr:`1151`
        * Swapped mapping of breast cancer targets in `model_understanding.ipynb` :pr:`1170`
    * Testing Changes
        * Added test confirming `TextFeaturizer` never outputs null values :pr:`1122`
        * Changed Python version of `Update Dependencies` action to 3.8.x :pr:`1137`
        * Fixed release notes check-in test for `Update Dependencies` actions :pr:`1172`

.. warning::

    **Breaking Changes**
        * `get_objective` will now return a class definition rather than an instance by default :pr:`1132`
        * Deleted `OPTIONS` dictionary in `evalml.objectives.utils.py` :pr:`1132`
        * If specifying an objective by string, the string must now match the objective's name field, case-insensitive :pr:`1132`
        * Passing "Cost Benefit Matrix", "Fraud Cost", "Lead Scoring", "Mean Squared Log Error",
            "Recall", "Recall Macro", "Recall Micro", "Recall Weighted", or "Root Mean Squared Log Error" to `AutoMLSearch` will now result in a `ValueError`
            rather than an `ObjectiveNotFoundError` :pr:`1132`
        * Search callbacks `start_iteration_callback` and `add_results_callback` have changed to include a copy of the AutoMLSearch object as a third parameter :pr:`1156`
        * Deleted `OneHotEncoder.get_feature_names` method which had been broken for a while, in favor of pipelines' `input_feature_names` :pr:`1179`
        * Deleted empty base class `CategoricalEncoder` which `OneHotEncoder` component was inheriting from :pr:`1176`
        * Results from `roc_curve` will now return as a list of dictionaries with each dictionary representing a class :pr:`1164`
        * `max_pipelines` now raises a `DeprecationWarning' and will be removed in the next release. `max_iterations` should be used instead. :pr:`1169`


**v0.13.1 Aug. 25, 2020**
    * Enhancements
        * Added Cost-Benefit Matrix objective for binary classification :pr:`1038`
        * Split `fill_value` into `categorical_fill_value` and `numeric_fill_value` for Imputer :pr:`1019`
        * Added `explain_predictions` and `explain_predictions_best_worst` for explaining multiple predictions with SHAP :pr:`1016`
        * Added new LSA component for text featurization :pr:`1022`
        * Added guide on installing with conda :pr:`1041`
        * Added a “cost-benefit curve” util method to graph cost-benefit matrix scores vs. binary classification thresholds :pr:`1081`
        * Standardized error when calling transform/predict before fit for pipelines :pr:`1048`
        * Added `percent_better_than_baseline` to Automl search rankings and full rankings table :pr:`1050`
        * Added one-way partial dependence and partial dependence plots :pr:`1079`
        * Added "Feature Value" column to prediction explanation reports. :pr:`1064`
        * Added LightGBM classification estimator :pr:`1082`, :pr:`1114`
        * Added `max_batches` parameter to AutoMLSearch :pr:`1087`
    * Fixes
        * Updated TextFeaturizer component to no longer require an internet connection to run :pr:`1022`
        * Fixed non-deterministic element of TextFeaturizer transformations :pr:`1022`
        * Added a StandardScaler to all ElasticNet pipelines :pr:`1065`
        * Updated cost-benefit matrix to normalize score :pr:`1099`
        * Fixed logic in `calculate_percent_difference` so that it can handle negative values :pr:`1100`
    * Changes
        * Added `needs_fitting` property to ComponentBase :pr:`1044`
        * Updated references to data types to use datatype lists defined in `evalml.utils.gen_utils` :pr:`1039`
        * Remove maximum version limit for SciPy dependency :pr:`1051`
        * Moved `all_components` and other component importers into runtime methods :pr:`1045`
        * Consolidated graphing utility methods under `evalml.utils.graph_utils` :pr:`1060`
        * Made slight tweaks to how TextFeaturizer uses featuretools, and did some refactoring of that and of LSA :pr:`1090`
        * Changed `show_all_features` parameter into `importance_threshold`, which allows for thresholding feature importance :pr:`1097`, :pr:`1103`
    * Documentation Changes
        * Update setup.py URL to point to the github repo :pr:`1037`
        * Added tutorial for using the cost-benefit matrix objective :pr:`1088`
        * Updated `model_understanding.ipynb` to include documentation for using plotly on Jupyter Lab :pr:`1108`
    * Testing Changes
        * Refactor CircleCI tests to use matrix jobs (:pr:`1043`)
        * Added a test to check that all test directories are included in evalml package :pr:`1054`


.. warning::

    **Breaking Changes**
        * ``confusion_matrix`` and ``normalize_confusion_matrix`` have been moved to `evalml.utils` :pr:`1038`
        * All graph utility methods previously under ``evalml.pipelines.graph_utils`` have been moved to ``evalml.utils.graph_utils`` :pr:`1060`


**v0.12.2 Aug. 6, 2020**
    * Enhancements
        * Add save/load method to components :pr:`1023`
        * Expose pickle `protocol` as optional arg to save/load :pr:`1023`
        * Updated estimators used in AutoML to include ExtraTrees and ElasticNet estimators :pr:`1030`
    * Fixes
    * Changes
        * Removed DeprecationWarning for SimpleImputer :pr:`1018`
    * Documentation Changes
        * Add note about version numbers to release process docs :pr:`1034`
    * Testing Changes
        * Test files are now included in the evalml package :pr:`1029`


**v0.12.0 Aug. 3, 2020**
    * Enhancements
        * Added string and categorical targets support for binary and multiclass pipelines and check for numeric targets for `DetectLabelLeakage` data check :pr:`932`
        * Added clear exception for regression pipelines if target datatype is string or categorical :pr:`960`
        * Added target column names and class labels in `predict` and `predict_proba` output for pipelines :pr:`951`
        * Added `_compute_shap_values` and `normalize_values` to `pipelines/explanations` module :pr:`958`
        * Added `explain_prediction` feature which explains single predictions with SHAP :pr:`974`
        * Added Imputer to allow different imputation strategies for numerical and categorical dtypes :pr:`991`
        * Added support for configuring logfile path using env var, and don't create logger if there are filesystem errors :pr:`975`
        * Updated catboost estimators' default parameters and automl hyperparameter ranges to speed up fit time :pr:`998`
    * Fixes
        * Fixed ReadtheDocs warning failure regarding embedded gif :pr:`943`
        * Removed incorrect parameter passed to pipeline classes in `_add_baseline_pipelines` :pr:`941`
        * Added universal error for calling `predict`, `predict_proba`, `transform`, and `feature_importances` before fitting :pr:`969`, :pr:`994`
        * Made `TextFeaturizer` component and pip dependencies `featuretools` and `nlp_primitives` optional :pr:`976`
        * Updated imputation strategy in automl to no longer limit impute strategy to `most_frequent` for all features if there are any categorical columns :pr:`991`
        * Fixed UnboundLocalError for`cv_pipeline` when automl search errors :pr:`996`
        * Fixed `Imputer` to reset dataframe index to preserve behavior expected from  `SimpleImputer` :pr:`1009`
    * Changes
        * Moved `get_estimators ` to `evalml.pipelines.components.utils` :pr:`934`
        * Modified Pipelines to raise `PipelineScoreError` when they encounter an error during scoring :pr:`936`
        * Moved `evalml.model_families.list_model_families` to `evalml.pipelines.components.allowed_model_families` :pr:`959`
        * Renamed `DateTimeFeaturization` to `DateTimeFeaturizer` :pr:`977`
        * Added check to stop search and raise an error if all pipelines in a batch return NaN scores :pr:`1015`
    * Documentation Changes
        * Update README.md :pr:`963`
        * Reworded message when errors are returned from data checks in search :pr:`982`
        * Added section on understanding model predictions with `explain_prediction` to User Guide :pr:`981`
        * Added a section to the user guide and api reference about how XGBoost and CatBoost are not fully supported. :pr:`992`
        * Added custom components section in user guide :pr:`993`
        * Update FAQ section formatting :pr:`997`
        * Update release process documentation :pr:`1003`
    * Testing Changes
        * Moved `predict_proba` and `predict` tests regarding string / categorical targets to `test_pipelines.py` :pr:`972`
        * Fix dependency update bot by updating python version to 3.7 to avoid frequent github version updates :pr:`1002`


.. warning::

    **Breaking Changes**
        * ``get_estimators`` has been moved to ``evalml.pipelines.components.utils`` (previously was under ``evalml.pipelines.utils``) :pr:`934`
        * Removed the ``raise_errors`` flag in AutoML search. All errors during pipeline evaluation will be caught and logged. :pr:`936`
        * ``evalml.model_families.list_model_families`` has been moved to `evalml.pipelines.components.allowed_model_families` :pr:`959`
        * ``TextFeaturizer``: the ``featuretools`` and ``nlp_primitives`` packages must be installed after installing evalml in order to use this component :pr:`976`
        * Renamed ``DateTimeFeaturization`` to ``DateTimeFeaturizer`` :pr:`977`


**v0.11.2 July 16, 2020**
    * Enhancements
        * Added `NoVarianceDataCheck` to `DefaultDataChecks` :pr:`893`
        * Added text processing and featurization component `TextFeaturizer` :pr:`913`, :pr:`924`
        * Added additional checks to InvalidTargetDataCheck to handle invalid target data types :pr:`929`
        * AutoMLSearch will now handle KeyboardInterrupt and prompt user for confirmation :pr:`915`
    * Fixes
        * Makes automl results a read-only property :pr:`919`
    * Changes
        * Deleted static pipelines and refactored tests involving static pipelines, removed `all_pipelines()` and `get_pipelines()` :pr:`904`
        * Moved `list_model_families` to `evalml.model_family.utils` :pr:`903`
        * Updated `all_pipelines`, `all_estimators`, `all_components` to use the same mechanism for dynamically generating their elements :pr:`898`
        * Rename `master` branch to `main` :pr:`918`
        * Add pypi release github action :pr:`923`
        * Updated AutoMLSearch.search stdout output and logging and removed tqdm progress bar :pr:`921`
        * Moved automl config checks previously in `search()` to init :pr:`933`
    * Documentation Changes
        * Reorganized and rewrote documentation :pr:`937`
        * Updated to use pydata sphinx theme :pr:`937`
        * Updated docs to use `release_notes` instead of `changelog` :pr:`942`
    * Testing Changes
        * Cleaned up fixture names and usages in tests :pr:`895`


.. warning::

    **Breaking Changes**
        * ``list_model_families`` has been moved to ``evalml.model_family.utils`` (previously was under ``evalml.pipelines.utils``) :pr:`903`
        * ``get_estimators`` has been moved to ``evalml.pipelines.components.utils`` (previously was under ``evalml.pipelines.utils``) :pr:`934`
        * Static pipeline definitions have been removed, but similar pipelines can still be constructed via creating an instance of PipelineBase :pr:`904`
        * ``all_pipelines()`` and ``get_pipelines()`` utility methods have been removed :pr:`904`


**v0.11.0 June 30, 2020**
    * Enhancements
        * Added multiclass support for ROC curve graphing :pr:`832`
        * Added preprocessing component to drop features whose percentage of NaN values exceeds a specified threshold :pr:`834`
        * Added data check to check for problematic target labels :pr:`814`
        * Added PerColumnImputer that allows imputation strategies per column :pr:`824`
        * Added transformer to drop specific columns :pr:`827`
        * Added support for `categories`, `handle_error`, and `drop` parameters in `OneHotEncoder` :pr:`830` :pr:`897`
        * Added preprocessing component to handle DateTime columns featurization :pr:`838`
        * Added ability to clone pipelines and components :pr:`842`
        * Define getter method for component `parameters` :pr:`847`
        * Added utility methods to calculate and graph permutation importances :pr:`860`, :pr:`880`
        * Added new utility functions necessary for generating dynamic preprocessing pipelines :pr:`852`
        * Added kwargs to all components :pr:`863`
        * Updated `AutoSearchBase` to use dynamically generated preprocessing pipelines :pr:`870`
        * Added SelectColumns transformer :pr:`873`
        * Added ability to evaluate additional pipelines for automl search :pr:`874`
        * Added `default_parameters` class property to components and pipelines :pr:`879`
        * Added better support for disabling data checks in automl search :pr:`892`
        * Added ability to save and load AutoML objects to file :pr:`888`
        * Updated `AutoSearchBase.get_pipelines` to return an untrained pipeline instance :pr:`876`
        * Saved learned binary classification thresholds in automl results cv data dict :pr:`876`
    * Fixes
        * Fixed bug where SimpleImputer cannot handle dropped columns :pr:`846`
        * Fixed bug where PerColumnImputer cannot handle dropped columns :pr:`855`
        * Enforce requirement that builtin components save all inputted values in their parameters dict :pr:`847`
        * Don't list base classes in `all_components` output :pr:`847`
        * Standardize all components to output pandas data structures, and accept either pandas or numpy :pr:`853`
        * Fixed rankings and full_rankings error when search has not been run :pr:`894`
    * Changes
        * Update `all_pipelines` and `all_components` to try initializing pipelines/components, and on failure exclude them :pr:`849`
        * Refactor `handle_components` to `handle_components_class`, standardize to `ComponentBase` subclass instead of instance :pr:`850`
        * Refactor "blacklist"/"whitelist" to "allow"/"exclude" lists :pr:`854`
        * Replaced `AutoClassificationSearch` and `AutoRegressionSearch` with `AutoMLSearch` :pr:`871`
        * Renamed feature_importances and permutation_importances methods to use singular names (feature_importance and permutation_importance) :pr:`883`
        * Updated `automl` default data splitter to train/validation split for large datasets :pr:`877`
        * Added open source license, update some repo metadata :pr:`887`
        * Removed dead code in `_get_preprocessing_components` :pr:`896`
    * Documentation Changes
        * Fix some typos and update the EvalML logo :pr:`872`
    * Testing Changes
        * Update the changelog check job to expect the new branching pattern for the deps update bot :pr:`836`
        * Check that all components output pandas datastructures, and can accept either pandas or numpy :pr:`853`
        * Replaced `AutoClassificationSearch` and `AutoRegressionSearch` with `AutoMLSearch` :pr:`871`


.. warning::

    **Breaking Changes**
        * Pipelines' static ``component_graph`` field must contain either ``ComponentBase`` subclasses or ``str``, instead of ``ComponentBase`` subclass instances :pr:`850`
        * Rename ``handle_component`` to ``handle_component_class``. Now standardizes to ``ComponentBase`` subclasses instead of ``ComponentBase`` subclass instances :pr:`850`
        * Renamed automl's ``cv`` argument to ``data_split`` :pr:`877`
        * Pipelines' and classifiers' ``feature_importances`` is renamed `feature_importance`, `graph_feature_importances` is renamed `graph_feature_importance` :pr:`883`
        * Passing ``data_checks=None`` to automl search will not perform any data checks as opposed to default checks. :pr:`892`
        * Pipelines to search for in AutoML are now determined automatically, rather than using the statically-defined pipeline classes. :pr:`870`
        * Updated ``AutoSearchBase.get_pipelines`` to return an untrained pipeline instance, instead of one which happened to be trained on the final cross-validation fold :pr:`876`


**v0.10.0 May 29, 2020**
    * Enhancements
        * Added baseline models for classification and regression, add functionality to calculate baseline models before searching in AutoML :pr:`746`
        * Port over highly-null guardrail as a data check and define `DefaultDataChecks` and `DisableDataChecks` classes :pr:`745`
        * Update `Tuner` classes to work directly with pipeline parameters dicts instead of flat parameter lists :pr:`779`
        * Add Elastic Net as a pipeline option :pr:`812`
        * Added new Pipeline option `ExtraTrees` :pr:`790`
        * Added precicion-recall curve metrics and plot for binary classification problems in `evalml.pipeline.graph_utils` :pr:`794`
        * Update the default automl algorithm to search in batches, starting with default parameters for each pipeline and iterating from there :pr:`793`
        * Added `AutoMLAlgorithm` class and `IterativeAlgorithm` impl, separated from `AutoSearchBase` :pr:`793`
    * Fixes
        * Update pipeline `score` to return `nan` score for any objective which throws an exception during scoring :pr:`787`
        * Fixed bug introduced in :pr:`787` where binary classification metrics requiring predicted probabilities error in scoring :pr:`798`
        * CatBoost and XGBoost classifiers and regressors can no longer have a learning rate of 0 :pr:`795`
    * Changes
        * Cleanup pipeline `score` code, and cleanup codecov :pr:`711`
        * Remove `pass` for abstract methods for codecov :pr:`730`
        * Added __str__ for AutoSearch object :pr:`675`
        * Add util methods to graph ROC and confusion matrix :pr:`720`
        * Refactor `AutoBase` to `AutoSearchBase` :pr:`758`
        * Updated AutoBase with `data_checks` parameter, removed previous `detect_label_leakage` parameter, and added functionality to run data checks before search in AutoML :pr:`765`
        * Updated our logger to use Python's logging utils :pr:`763`
        * Refactor most of `AutoSearchBase._do_iteration` impl into `AutoSearchBase._evaluate` :pr:`762`
        * Port over all guardrails to use the new DataCheck API :pr:`789`
        * Expanded `import_or_raise` to catch all exceptions :pr:`759`
        * Adds RMSE, MSLE, RMSLE as standard metrics :pr:`788`
        * Don't allow `Recall` to be used as an objective for AutoML :pr:`784`
        * Removed feature selection from pipelines :pr:`819`
        * Update default estimator parameters to make automl search faster and more accurate :pr:`793`
    * Documentation Changes
        * Add instructions to freeze `master` on `release.md` :pr:`726`
        * Update release instructions with more details :pr:`727` :pr:`733`
        * Add objective base classes to API reference :pr:`736`
        * Fix components API to match other modules :pr:`747`
    * Testing Changes
        * Delete codecov yml, use codecov.io's default :pr:`732`
        * Added unit tests for fraud cost, lead scoring, and standard metric objectives :pr:`741`
        * Update codecov client :pr:`782`
        * Updated AutoBase __str__ test to include no parameters case :pr:`783`
        * Added unit tests for `ExtraTrees` pipeline :pr:`790`
        * If codecov fails to upload, fail build :pr:`810`
        * Updated Python version of dependency action :pr:`816`
        * Update the dependency update bot to use a suffix when creating branches :pr:`817`

.. warning::

    **Breaking Changes**
        * The ``detect_label_leakage`` parameter for AutoML classes has been removed and replaced by a ``data_checks`` parameter :pr:`765`
        * Moved ROC and confusion matrix methods from ``evalml.pipeline.plot_utils`` to ``evalml.pipeline.graph_utils`` :pr:`720`
        * ``Tuner`` classes require a pipeline hyperparameter range dict as an init arg instead of a space definition :pr:`779`
        * ``Tuner.propose`` and ``Tuner.add`` work directly with pipeline parameters dicts instead of flat parameter lists :pr:`779`
        * ``PipelineBase.hyperparameters`` and ``custom_hyperparameters`` use pipeline parameters dict format instead of being represented as a flat list :pr:`779`
        * All guardrail functions previously under ``evalml.guardrails.utils`` will be removed and replaced by data checks :pr:`789`
        * `Recall` disallowed as an objective for AutoML :pr:`784`
        * ``AutoSearchBase`` parameter ``tuner`` has been renamed to ``tuner_class`` :pr:`793`
        * ``AutoSearchBase`` parameter ``possible_pipelines`` and ``possible_model_families`` have been renamed to ``allowed_pipelines`` and ``allowed_model_families`` :pr:`793`


**v0.9.0 Apr. 27, 2020**
    * Enhancements
        * Added accuracy as an standard objective :pr:`624`
        * Added verbose parameter to load_fraud :pr:`560`
        * Added Balanced Accuracy metric for binary, multiclass :pr:`612` :pr:`661`
        * Added XGBoost regressor and XGBoost regression pipeline :pr:`666`
        * Added Accuracy metric for multiclass :pr:`672`
        * Added objective name in `AutoBase.describe_pipeline` :pr:`686`
        * Added `DataCheck` and `DataChecks`, `Message` classes and relevant subclasses :pr:`739`
    * Fixes
        * Removed direct access to `cls.component_graph` :pr:`595`
        * Add testing files to .gitignore :pr:`625`
        * Remove circular dependencies from `Makefile` :pr:`637`
        * Add error case for `normalize_confusion_matrix()` :pr:`640`
        * Fixed XGBoostClassifier and XGBoostRegressor bug with feature names that contain [, ], or < :pr:`659`
        * Update make_pipeline_graph to not accidentally create empty file when testing if path is valid :pr:`649`
        * Fix pip installation warning about docsutils version, from boto dependency :pr:`664`
        * Removed zero division warning for F1/precision/recall metrics :pr:`671`
        * Fixed `summary` for pipelines without estimators :pr:`707`
    * Changes
        * Updated default objective for binary/multiseries classification to log loss :pr:`613`
        * Created classification and regression pipeline subclasses and removed objective as an attribute of pipeline classes :pr:`405`
        * Changed the output of `score` to return one dictionary :pr:`429`
        * Created binary and multiclass objective subclasses :pr:`504`
        * Updated objectives API :pr:`445`
        * Removed call to `get_plot_data` from AutoML :pr:`615`
        * Set `raise_error` to default to True for AutoML classes :pr:`638`
        * Remove unnecessary "u" prefixes on some unicode strings :pr:`641`
        * Changed one-hot encoder to return uint8 dtypes instead of ints :pr:`653`
        * Pipeline `_name` field changed to `custom_name` :pr:`650`
        * Removed `graphs.py` and moved methods into `PipelineBase` :pr:`657`, :pr:`665`
        * Remove s3fs as a dev dependency :pr:`664`
        * Changed requirements-parser to be a core dependency :pr:`673`
        * Replace `supported_problem_types` field on pipelines with `problem_type` attribute on base classes :pr:`678`
        * Changed AutoML to only show best results for a given pipeline template in `rankings`, added `full_rankings` property to show all :pr:`682`
        * Update `ModelFamily` values: don't list xgboost/catboost as classifiers now that we have regression pipelines for them :pr:`677`
        * Changed AutoML's `describe_pipeline` to get problem type from pipeline instead :pr:`685`
        * Standardize `import_or_raise` error messages :pr:`683`
        * Updated argument order of objectives to align with sklearn's :pr:`698`
        * Renamed `pipeline.feature_importance_graph` to `pipeline.graph_feature_importances` :pr:`700`
        * Moved ROC and confusion matrix methods to `evalml.pipelines.plot_utils` :pr:`704`
        * Renamed `MultiClassificationObjective` to `MulticlassClassificationObjective`, to align with pipeline naming scheme :pr:`715`
    * Documentation Changes
        * Fixed some sphinx warnings :pr:`593`
        * Fixed docstring for AutoClassificationSearch with correct command :pr:`599`
        * Limit readthedocs formats to pdf, not htmlzip and epub :pr:`594` :pr:`600`
        * Clean up objectives API documentation :pr:`605`
        * Fixed function on Exploring search results page :pr:`604`
        * Update release process doc :pr:`567`
        * AutoClassificationSearch and AutoRegressionSearch show inherited methods in API reference :pr:`651`
        * Fixed improperly formatted code in breaking changes for changelog :pr:`655`
        * Added configuration to treat Sphinx warnings as errors :pr:`660`
        * Removed separate plotting section for pipelines in API reference :pr:`657`, :pr:`665`
        * Have leads example notebook load S3 files using https, so we can delete s3fs dev dependency :pr:`664`
        * Categorized components in API reference and added descriptions for each category :pr:`663`
        * Fixed Sphinx warnings about BalancedAccuracy objective :pr:`669`
        * Updated API reference to include missing components and clean up pipeline docstrings :pr:`689`
        * Reorganize API ref, and clarify pipeline sub-titles :pr:`688`
        * Add and update preprocessing utils in API reference :pr:`687`
        * Added inheritance diagrams to API reference :pr:`695`
        * Documented which default objective AutoML optimizes for :pr:`699`
        * Create seperate install page :pr:`701`
        * Include more utils in API ref, like `import_or_raise` :pr:`704`
        * Add more color to pipeline documentation :pr:`705`
    * Testing Changes
        * Matched install commands of `check_latest_dependencies` test and it's GitHub action :pr:`578`
        * Added Github app to auto assign PR author as assignee :pr:`477`
        * Removed unneeded conda installation of xgboost in windows checkin tests :pr:`618`
        * Update graph tests to always use tmpfile dir :pr:`649`
        * Changelog checkin test workaround for release PRs: If 'future release' section is empty of PR refs, pass check :pr:`658`
        * Add changelog checkin test exception for `dep-update` branch :pr:`723`

.. warning::

    **Breaking Changes**

    * Pipelines will now no longer take an objective parameter during instantiation, and will no longer have an objective attribute.
    * ``fit()`` and ``predict()`` now use an optional ``objective`` parameter, which is only used in binary classification pipelines to fit for a specific objective.
    * ``score()`` will now use a required ``objectives`` parameter that is used to determine all the objectives to score on. This differs from the previous behavior, where the pipeline's objective was scored on regardless.
    * ``score()`` will now return one dictionary of all objective scores.
    * ``ROC`` and ``ConfusionMatrix`` plot methods via ``Auto(*).plot`` have been removed by :pr:`615` and are replaced by ``roc_curve`` and ``confusion_matrix`` in `evamlm.pipelines.plot_utils`` in :pr:`704`
    * ``normalize_confusion_matrix`` has been moved to ``evalml.pipelines.plot_utils`` :pr:`704`
    * Pipelines ``_name`` field changed to ``custom_name``
    * Pipelines ``supported_problem_types`` field is removed because it is no longer necessary :pr:`678`
    * Updated argument order of objectives' `objective_function` to align with sklearn :pr:`698`
    * `pipeline.feature_importance_graph` has been renamed to `pipeline.graph_feature_importances` in :pr:`700`
    * Removed unsupported ``MSLE`` objective :pr:`704`


**v0.8.0 Apr. 1, 2020**
    * Enhancements
        * Add normalization option and information to confusion matrix :pr:`484`
        * Add util function to drop rows with NaN values :pr:`487`
        * Renamed `PipelineBase.name` as `PipelineBase.summary` and redefined `PipelineBase.name` as class property :pr:`491`
        * Added access to parameters in Pipelines with `PipelineBase.parameters` (used to be return of `PipelineBase.describe`) :pr:`501`
        * Added `fill_value` parameter for SimpleImputer :pr:`509`
        * Added functionality to override component hyperparameters and made pipelines take hyperparemeters from components :pr:`516`
        * Allow numpy.random.RandomState for random_state parameters :pr:`556`
    * Fixes
        * Removed unused dependency `matplotlib`, and move `category_encoders` to test reqs :pr:`572`
    * Changes
        * Undo version cap in XGBoost placed in :pr:`402` and allowed all released of XGBoost :pr:`407`
        * Support pandas 1.0.0 :pr:`486`
        * Made all references to the logger static :pr:`503`
        * Refactored `model_type` parameter for components and pipelines to `model_family` :pr:`507`
        * Refactored `problem_types` for pipelines and components into `supported_problem_types` :pr:`515`
        * Moved `pipelines/utils.save_pipeline` and `pipelines/utils.load_pipeline` to `PipelineBase.save` and `PipelineBase.load` :pr:`526`
        * Limit number of categories encoded by OneHotEncoder :pr:`517`
    * Documentation Changes
        * Updated API reference to remove PipelinePlot and added moved PipelineBase plotting methods :pr:`483`
        * Add code style and github issue guides :pr:`463` :pr:`512`
        * Updated API reference for to surface class variables for pipelines and components :pr:`537`
        * Fixed README documentation link :pr:`535`
        * Unhid PR references in changelog :pr:`656`
    * Testing Changes
        * Added automated dependency check PR :pr:`482`, :pr:`505`
        * Updated automated dependency check comment :pr:`497`
        * Have build_docs job use python executor, so that env vars are set properly :pr:`547`
        * Added simple test to make sure OneHotEncoder's top_n works with large number of categories :pr:`552`
        * Run windows unit tests on PRs :pr:`557`


.. warning::

    **Breaking Changes**

    * ``AutoClassificationSearch`` and ``AutoRegressionSearch``'s ``model_types`` parameter has been refactored into ``allowed_model_families``
    * ``ModelTypes`` enum has been changed to ``ModelFamily``
    * Components and Pipelines now have a ``model_family`` field instead of ``model_type``
    * ``get_pipelines`` utility function now accepts ``model_families`` as an argument instead of ``model_types``
    * ``PipelineBase.name`` no longer returns structure of pipeline and has been replaced by ``PipelineBase.summary``
    * ``PipelineBase.problem_types`` and ``Estimator.problem_types`` has been renamed to ``supported_problem_types``
    * ``pipelines/utils.save_pipeline`` and ``pipelines/utils.load_pipeline`` moved to ``PipelineBase.save`` and ``PipelineBase.load``


**v0.7.0 Mar. 9, 2020**
    * Enhancements
        * Added emacs buffers to .gitignore :pr:`350`
        * Add CatBoost (gradient-boosted trees) classification and regression components and pipelines :pr:`247`
        * Added Tuner abstract base class :pr:`351`
        * Added n_jobs as parameter for AutoClassificationSearch and AutoRegressionSearch :pr:`403`
        * Changed colors of confusion matrix to shades of blue and updated axis order to match scikit-learn's :pr:`426`
        * Added PipelineBase graph and feature_importance_graph methods, moved from previous location :pr:`423`
        * Added support for python 3.8 :pr:`462`
    * Fixes
        * Fixed ROC and confusion matrix plots not being calculated if user passed own additional_objectives :pr:`276`
        * Fixed ReadtheDocs FileNotFoundError exception for fraud dataset :pr:`439`
    * Changes
        * Added n_estimators as a tunable parameter for XGBoost :pr:`307`
        * Remove unused parameter ObjectiveBase.fit_needs_proba :pr:`320`
        * Remove extraneous parameter component_type from all components :pr:`361`
        * Remove unused rankings.csv file :pr:`397`
        * Downloaded demo and test datasets so unit tests can run offline :pr:`408`
        * Remove `_needs_fitting` attribute from Components :pr:`398`
        * Changed plot.feature_importance to show only non-zero feature importances by default, added optional parameter to show all :pr:`413`
        * Refactored `PipelineBase` to take in parameter dictionary and moved pipeline metadata to class attribute :pr:`421`
        * Dropped support for Python 3.5 :pr:`438`
        * Removed unused `apply.py` file :pr:`449`
        * Clean up requirements.txt to remove unused deps :pr:`451`
        * Support installation without all required dependencies :pr:`459`
    * Documentation Changes
        * Update release.md with instructions to release to internal license key :pr:`354`
    * Testing Changes
        * Added tests for utils (and moved current utils to gen_utils) :pr:`297`
        * Moved XGBoost install into it's own separate step on Windows using Conda :pr:`313`
        * Rewind pandas version to before 1.0.0, to diagnose test failures for that version :pr:`325`
        * Added dependency update checkin test :pr:`324`
        * Rewind XGBoost version to before 1.0.0 to diagnose test failures for that version :pr:`402`
        * Update dependency check to use a whitelist :pr:`417`
        * Update unit test jobs to not install dev deps :pr:`455`

.. warning::

    **Breaking Changes**

    * Python 3.5 will not be actively supported.

**v0.6.0 Dec. 16, 2019**
    * Enhancements
        * Added ability to create a plot of feature importances :pr:`133`
        * Add early stopping to AutoML using patience and tolerance parameters :pr:`241`
        * Added ROC and confusion matrix metrics and plot for classification problems and introduce PipelineSearchPlots class :pr:`242`
        * Enhanced AutoML results with search order :pr:`260`
        * Added utility function to show system and environment information :pr:`300`
    * Fixes
        * Lower botocore requirement :pr:`235`
        * Fixed decision_function calculation for FraudCost objective :pr:`254`
        * Fixed return value of Recall metrics :pr:`264`
        * Components return `self` on fit :pr:`289`
    * Changes
        * Renamed automl classes to AutoRegressionSearch and AutoClassificationSearch :pr:`287`
        * Updating demo datasets to retain column names :pr:`223`
        * Moving pipeline visualization to PipelinePlots class :pr:`228`
        * Standarizing inputs as pd.Dataframe / pd.Series :pr:`130`
        * Enforcing that pipelines must have an estimator as last component :pr:`277`
        * Added ipywidgets as a dependency in requirements.txt :pr:`278`
        * Added Random and Grid Search Tuners :pr:`240`
    * Documentation Changes
        * Adding class properties to API reference :pr:`244`
        * Fix and filter FutureWarnings from scikit-learn :pr:`249`, :pr:`257`
        * Adding Linear Regression to API reference and cleaning up some Sphinx warnings :pr:`227`
    * Testing Changes
        * Added support for testing on Windows with CircleCI :pr:`226`
        * Added support for doctests :pr:`233`

.. warning::

    **Breaking Changes**

    * The ``fit()`` method for ``AutoClassifier`` and ``AutoRegressor`` has been renamed to ``search()``.
    * ``AutoClassifier`` has been renamed to ``AutoClassificationSearch``
    * ``AutoRegressor`` has been renamed to ``AutoRegressionSearch``
    * ``AutoClassificationSearch.results`` and ``AutoRegressionSearch.results`` now is a dictionary with ``pipeline_results`` and ``search_order`` keys. ``pipeline_results`` can be used to access a dictionary that is identical to the old ``.results`` dictionary. Whereas, ``search_order`` returns a list of the search order in terms of ``pipeline_id``.
    * Pipelines now require an estimator as the last component in ``component_list``. Slicing pipelines now throws an ``NotImplementedError`` to avoid returning pipelines without an estimator.

**v0.5.2 Nov. 18, 2019**
    * Enhancements
        * Adding basic pipeline structure visualization :pr:`211`
    * Documentation Changes
        * Added notebooks to build process :pr:`212`

**v0.5.1 Nov. 15, 2019**
    * Enhancements
        * Added basic outlier detection guardrail :pr:`151`
        * Added basic ID column guardrail :pr:`135`
        * Added support for unlimited pipelines with a max_time limit :pr:`70`
        * Updated .readthedocs.yaml to successfully build :pr:`188`
    * Fixes
        * Removed MSLE from default additional objectives :pr:`203`
        * Fixed random_state passed in pipelines :pr:`204`
        * Fixed slow down in RFRegressor :pr:`206`
    * Changes
        * Pulled information for describe_pipeline from pipeline's new describe method :pr:`190`
        * Refactored pipelines :pr:`108`
        * Removed guardrails from Auto(*) :pr:`202`, :pr:`208`
    * Documentation Changes
        * Updated documentation to show max_time enhancements :pr:`189`
        * Updated release instructions for RTD :pr:`193`
        * Added notebooks to build process :pr:`212`
        * Added contributing instructions :pr:`213`
        * Added new content :pr:`222`

**v0.5.0 Oct. 29, 2019**
    * Enhancements
        * Added basic one hot encoding :pr:`73`
        * Use enums for model_type :pr:`110`
        * Support for splitting regression datasets :pr:`112`
        * Auto-infer multiclass classification :pr:`99`
        * Added support for other units in max_time :pr:`125`
        * Detect highly null columns :pr:`121`
        * Added additional regression objectives :pr:`100`
        * Show an interactive iteration vs. score plot when using fit() :pr:`134`
    * Fixes
        * Reordered `describe_pipeline` :pr:`94`
        * Added type check for model_type :pr:`109`
        * Fixed `s` units when setting string max_time :pr:`132`
        * Fix objectives not appearing in API documentation :pr:`150`
    * Changes
        * Reorganized tests :pr:`93`
        * Moved logging to its own module :pr:`119`
        * Show progress bar history :pr:`111`
        * Using cloudpickle instead of pickle to allow unloading of custom objectives :pr:`113`
        * Removed render.py :pr:`154`
    * Documentation Changes
        * Update release instructions :pr:`140`
        * Include additional_objectives parameter :pr:`124`
        * Added Changelog :pr:`136`
    * Testing Changes
        * Code coverage :pr:`90`
        * Added CircleCI tests for other Python versions :pr:`104`
        * Added doc notebooks as tests :pr:`139`
        * Test metadata for CircleCI and 2 core parallelism :pr:`137`

**v0.4.1 Sep. 16, 2019**
    * Enhancements
        * Added AutoML for classification and regressor using Autobase and Skopt :pr:`7` :pr:`9`
        * Implemented standard classification and regression metrics :pr:`7`
        * Added logistic regression, random forest, and XGBoost pipelines :pr:`7`
        * Implemented support for custom objectives :pr:`15`
        * Feature importance for pipelines :pr:`18`
        * Serialization for pipelines :pr:`19`
        * Allow fitting on objectives for optimal threshold :pr:`27`
        * Added detect label leakage :pr:`31`
        * Implemented callbacks :pr:`42`
        * Allow for multiclass classification :pr:`21`
        * Added support for additional objectives :pr:`79`
    * Fixes
        * Fixed feature selection in pipelines :pr:`13`
        * Made random_seed usage consistent :pr:`45`
    * Documentation Changes
        * Documentation Changes
        * Added docstrings :pr:`6`
        * Created notebooks for docs :pr:`6`
        * Initialized readthedocs EvalML :pr:`6`
        * Added favicon :pr:`38`
    * Testing Changes
        * Added testing for loading data :pr:`39`

**v0.2.0 Aug. 13, 2019**
    * Enhancements
        * Created fraud detection objective :pr:`4`

**v0.1.0 July. 31, 2019**
    * *First Release*
    * Enhancements
        * Added lead scoring objecitve :pr:`1`
        * Added basic classifier :pr:`1`
    * Documentation Changes
        * Initialized Sphinx for docs :pr:`1`<|MERGE_RESOLUTION|>--- conflicted
+++ resolved
@@ -3,11 +3,8 @@
 
 **Future Releases**
     * Enhancements
-<<<<<<< HEAD
         * Added stacked ensemble component classes (StackedEnsembleClassifier, StackedEnsembleRegressor) :pr:`1134`
-=======
         * Updated partial dependence methods to support calculating numeric columns in a dataset with non-numeric columns :pr:`1150`
->>>>>>> 9e6706bd
         * Added `get_feature_names` on `OneHotEncoder` :pr:`1193`
         * Added LightGBM to AutoMLSearch :pr:`1199`
         * Updates scikit-learn and scikit-optimize to use latest versions - 0.23.2 and 0.8.1 respectively :pr:`1141`
