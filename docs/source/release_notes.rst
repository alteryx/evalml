--- conflicted
+++ resolved
@@ -5,11 +5,8 @@
         * Add ``exclude_featurizers`` parameter to ``AutoMLSearch`` to specify featurizers that should be excluded from all pipelines :pr:`3631`
         * Add ``fit_transform`` method to pipelines and component graphs :pr:`3640`
     * Fixes
-<<<<<<< HEAD
         * ``IDColumnsDataCheck`` now only returns an action code to set the first column as the primary key if it contains unique values :pr:`3639`
-=======
         * Reverted the Woodwork 0.17.x compatibility work due to performance regression :pr:`3664`
->>>>>>> 62291d01
     * Changes
         * Disable holdout set in AutoML search by default :pr:`3659`
         * Pinned ``sktime`` at >=0.7.0,<0.13.1 due to slowdowns with time series modeling :pr:`3658`
