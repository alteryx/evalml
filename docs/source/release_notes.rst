Release Notes
-------------

**Future Releases**
    * Enhancements
        * Added stacked ensemble component classes (``StackedEnsembleClassifier``, ``StackedEnsembleRegressor``) :pr:`1134`
        * Added parameter to ``OneHotEncoder`` to enable filtering for features to encode for :pr:`1249`
        * Added percent-better-than-baseline for all objectives to automl.results :pr:`1244`
    * Fixes
    * Changes
        * Allow ``add_to_rankings`` to be called before AutoMLSearch is called :pr:`1250`
    * Documentation Changes
        * Fixed and updated code blocks in Release Notes :pr:`1243`
        * Added DecisionTree estimators to API Reference :pr:`1246`
        * Changed class inheritance display to flow vertically :pr:`1248`
    * Testing Changes
<<<<<<< HEAD
        * Cleaned up ``make_pipeline`` tests to test for all estimators :pr:`1257`
=======
        * Added a test to check conda build after merge to main :pr:`1247`
>>>>>>> 3d72dff9


**v0.14.1 Sep. 29, 2020**
    * Enhancements
        * Updated partial dependence methods to support calculating numeric columns in a dataset with non-numeric columns :pr:`1150`
        * Added ``get_feature_names`` on ``OneHotEncoder`` :pr:`1193`
        * Added ``detect_problem_type`` to ``problem_type/utils.py`` to automatically detect the problem type given targets :pr:`1194`
        * Added LightGBM to ``AutoMLSearch`` :pr:`1199`
        * Updated ``scikit-learn`` and ``scikit-optimize`` to use latest versions - 0.23.2 and 0.8.1 respectively :pr:`1141`
        * Added ``__str__`` and ``__repr__`` for pipelines and components :pr:`1218`
        * Included internal target check for both training and validation data in ``AutoMLSearch`` :pr:`1226`
        * Added ``ProblemTypes.all_problem_types`` helper to get list of supported problem types :pr:`1219`
        * Added ``DecisionTreeClassifier`` and ``DecisionTreeRegressor`` classes :pr:`1223`
        * Added ``ProblemTypes.all_problem_types`` helper to get list of supported problem types :pr:`1219`
        * ``DataChecks`` can now be parametrized by passing a list of ``DataCheck`` classes and a parameter dictionary :pr:`1167`
        * Added first CV fold score as validation score in ``AutoMLSearch.rankings`` :pr:`1221`
        * Updated ``flake8`` configuration to enable linting on ``__init__.py`` files :pr:`1234`
        * Refined ``make_pipeline_from_components`` implementation :pr:`1204`
    * Fixes
        * Updated GitHub URL after migration to Alteryx GitHub org :pr:`1207`
        * Changed Problem Type enum to be more similar to the string name :pr:`1208`
        * Wrapped call to scikit-learn's partial dependence method in a ``try``/``finally`` block :pr:`1232`
    * Changes
        * Added ``allow_writing_files`` as a named argument to CatBoost estimators. :pr:`1202`
        * Added ``solver`` and ``multi_class`` as named arguments to ``LogisticRegressionClassifier`` :pr:`1202`
        * Replaced pipeline's ``._transform`` method to evaluate all the preprocessing steps of a pipeline with ``.compute_estimator_features`` :pr:`1231`
        * Changed default large dataset train/test splitting behavior :pr:`1205`
    * Documentation Changes
        * Included description of how to access the component instances and features for pipeline user guide :pr:`1163`
        * Updated API docs to refer to target as "target" instead of "labels" for non-classification tasks and minor docs cleanup :pr:`1160`
        * Added Class Imbalance Data Check to ``api_reference.rst`` :pr:`1190` :pr:`1200`
        * Added pipeline properties to API reference :pr:`1209`
        * Clarified what the objective parameter in AutoML is used for in AutoML API reference and AutoML user guide :pr:`1222`
        * Updated API docs to include ``skopt.space.Categorical`` option for component hyperparameter range definition :pr:`1228`
        * Added install documentation for ``libomp`` in order to use LightGBM on Mac :pr:`1233`
        * Improved description of ``max_iterations`` in documentation :pr:`1212`
        * Removed unused code from sphinx conf :pr:`1235`
    * Testing Changes

.. warning::

    **Breaking Changes**
        * ``DefaultDataChecks`` now accepts a ``problem_type`` parameter that must be specified :pr:`1167`
        * Pipeline's ``._transform`` method to evaluate all the preprocessing steps of a pipeline has been replaced with ``.compute_estimator_features`` :pr:`1231`
        * ``get_objectives`` has been renamed to ``get_core_objectives``. This function will now return a list of valid objective instances :pr:`1230`


**v0.13.2 Sep. 17, 2020**
    * Enhancements
        * Added ``output_format`` field to explain predictions functions :pr:`1107`
        * Modified ``get_objective`` and ``get_objectives`` to be able to return any objective in ``evalml.objectives`` :pr:`1132`
        * Added a ``return_instance`` boolean parameter to ``get_objective`` :pr:`1132`
        * Added ``ClassImbalanceDataCheck`` to determine whether target imbalance falls below a given threshold :pr:`1135`
        * Added label encoder to LightGBM for binary classification :pr:`1152`
        * Added labels for the row index of confusion matrix :pr:`1154`
        * Added ``AutoMLSearch`` object as another parameter in search callbacks :pr:`1156`
        * Added the corresponding probability threshold for each point displayed in ``graph_roc_curve`` :pr:`1161`
        * Added ``__eq__`` for ``ComponentBase`` and ``PipelineBase`` :pr:`1178`
        * Added support for multiclass classification for ``roc_curve`` :pr:`1164`
        * Added ``categories`` accessor to ``OneHotEncoder`` for listing the categories associated with a feature :pr:`1182`
        * Added utility function to create pipeline instances from a list of component instances :pr:`1176`
    * Fixes
        * Fixed XGBoost column names for partial dependence methods :pr:`1104`
        * Removed dead code validating column type from ``TextFeaturizer`` :pr:`1122`
        * Fixed issue where ``Imputer`` cannot fit when there is None in a categorical or boolean column :pr:`1144`
        * ``OneHotEncoder`` preserves the custom index in the input data :pr:`1146`
        * Fixed representation for ``ModelFamily`` :pr:`1165`
        * Removed duplicate ``nbsphinx`` dependency in ``dev-requirements.txt`` :pr:`1168`
        * Users can now pass in any valid kwargs to all estimators :pr:`1157`
        * Remove broken accessor ``OneHotEncoder.get_feature_names`` and unneeded base class :pr:`1179`
        * Removed LightGBM Estimator from AutoML models :pr:`1186`
    * Changes
        * Pinned ``scikit-optimize`` version to 0.7.4 :pr:`1136`
        * Removed ``tqdm`` as a dependency :pr:`1177`
        * Added lightgbm version 3.0.0 to ``latest_dependency_versions.txt`` :pr:`1185`
        * Rename ``max_pipelines`` to ``max_iterations`` :pr:`1169`
    * Documentation Changes
        * Fixed API docs for ``AutoMLSearch`` ``add_result_callback`` :pr:`1113`
        * Added a step to our release process for pushing our latest version to conda-forge :pr:`1118`
        * Added warning for missing ipywidgets dependency for using ``PipelineSearchPlots`` on Jupyterlab :pr:`1145`
        * Updated ``README.md`` example to load demo dataset :pr:`1151`
        * Swapped mapping of breast cancer targets in ``model_understanding.ipynb`` :pr:`1170`
    * Testing Changes
        * Added test confirming ``TextFeaturizer`` never outputs null values :pr:`1122`
        * Changed Python version of ``Update Dependencies`` action to 3.8.x :pr:`1137`
        * Fixed release notes check-in test for ``Update Dependencies`` actions :pr:`1172`

.. warning::

    **Breaking Changes**
        * ``get_objective`` will now return a class definition rather than an instance by default :pr:`1132`
        * Deleted ``OPTIONS`` dictionary in ``evalml.objectives.utils.py`` :pr:`1132`
        * If specifying an objective by string, the string must now match the objective's name field, case-insensitive :pr:`1132`
        * Passing "Cost Benefit Matrix", "Fraud Cost", "Lead Scoring", "Mean Squared Log Error",
            "Recall", "Recall Macro", "Recall Micro", "Recall Weighted", or "Root Mean Squared Log Error" to ``AutoMLSearch`` will now result in a ``ValueError``
            rather than an ``ObjectiveNotFoundError`` :pr:`1132`
        * Search callbacks ``start_iteration_callback`` and ``add_results_callback`` have changed to include a copy of the AutoMLSearch object as a third parameter :pr:`1156`
        * Deleted ``OneHotEncoder.get_feature_names`` method which had been broken for a while, in favor of pipelines' ``input_feature_names`` :pr:`1179`
        * Deleted empty base class ``CategoricalEncoder`` which ``OneHotEncoder`` component was inheriting from :pr:`1176`
        * Results from ``roc_curve`` will now return as a list of dictionaries with each dictionary representing a class :pr:`1164`
        * ``max_pipelines`` now raises a ``DeprecationWarning`` and will be removed in the next release. ``max_iterations`` should be used instead. :pr:`1169`


**v0.13.1 Aug. 25, 2020**
    * Enhancements
        * Added Cost-Benefit Matrix objective for binary classification :pr:`1038`
        * Split ``fill_value`` into ``categorical_fill_value`` and ``numeric_fill_value`` for Imputer :pr:`1019`
        * Added ``explain_predictions`` and ``explain_predictions_best_worst`` for explaining multiple predictions with SHAP :pr:`1016`
        * Added new LSA component for text featurization :pr:`1022`
        * Added guide on installing with conda :pr:`1041`
        * Added a “cost-benefit curve” util method to graph cost-benefit matrix scores vs. binary classification thresholds :pr:`1081`
        * Standardized error when calling transform/predict before fit for pipelines :pr:`1048`
        * Added ``percent_better_than_baseline`` to AutoML search rankings and full rankings table :pr:`1050`
        * Added one-way partial dependence and partial dependence plots :pr:`1079`
        * Added "Feature Value" column to prediction explanation reports. :pr:`1064`
        * Added LightGBM classification estimator :pr:`1082`, :pr:`1114`
        * Added ``max_batches`` parameter to ``AutoMLSearch`` :pr:`1087`
    * Fixes
        * Updated ``TextFeaturizer`` component to no longer require an internet connection to run :pr:`1022`
        * Fixed non-deterministic element of ``TextFeaturizer`` transformations :pr:`1022`
        * Added a StandardScaler to all ElasticNet pipelines :pr:`1065`
        * Updated cost-benefit matrix to normalize score :pr:`1099`
        * Fixed logic in ``calculate_percent_difference`` so that it can handle negative values :pr:`1100`
    * Changes
        * Added ``needs_fitting`` property to ``ComponentBase`` :pr:`1044`
        * Updated references to data types to use datatype lists defined in ``evalml.utils.gen_utils`` :pr:`1039`
        * Remove maximum version limit for SciPy dependency :pr:`1051`
        * Moved ``all_components`` and other component importers into runtime methods :pr:`1045`
        * Consolidated graphing utility methods under ``evalml.utils.graph_utils`` :pr:`1060`
        * Made slight tweaks to how ``TextFeaturizer`` uses ``featuretools``, and did some refactoring of that and of LSA :pr:`1090`
        * Changed ``show_all_features`` parameter into ``importance_threshold``, which allows for thresholding feature importance :pr:`1097`, :pr:`1103`
    * Documentation Changes
        * Update ``setup.py`` URL to point to the github repo :pr:`1037`
        * Added tutorial for using the cost-benefit matrix objective :pr:`1088`
        * Updated ``model_understanding.ipynb`` to include documentation for using plotly on Jupyter Lab :pr:`1108`
    * Testing Changes
        * Refactor CircleCI tests to use matrix jobs (:pr:`1043`)
        * Added a test to check that all test directories are included in evalml package :pr:`1054`


.. warning::

    **Breaking Changes**
        * ``confusion_matrix`` and ``normalize_confusion_matrix`` have been moved to ``evalml.utils`` :pr:`1038`
        * All graph utility methods previously under ``evalml.pipelines.graph_utils`` have been moved to ``evalml.utils.graph_utils`` :pr:`1060`


**v0.12.2 Aug. 6, 2020**
    * Enhancements
        * Add save/load method to components :pr:`1023`
        * Expose pickle ``protocol`` as optional arg to save/load :pr:`1023`
        * Updated estimators used in AutoML to include ExtraTrees and ElasticNet estimators :pr:`1030`
    * Fixes
    * Changes
        * Removed ``DeprecationWarning`` for ``SimpleImputer`` :pr:`1018`
    * Documentation Changes
        * Add note about version numbers to release process docs :pr:`1034`
    * Testing Changes
        * Test files are now included in the evalml package :pr:`1029`


**v0.12.0 Aug. 3, 2020**
    * Enhancements
        * Added string and categorical targets support for binary and multiclass pipelines and check for numeric targets for ``DetectLabelLeakage`` data check :pr:`932`
        * Added clear exception for regression pipelines if target datatype is string or categorical :pr:`960`
        * Added target column names and class labels in ``predict`` and ``predict_proba`` output for pipelines :pr:`951`
        * Added ``_compute_shap_values`` and ``normalize_values`` to ``pipelines/explanations`` module :pr:`958`
        * Added ``explain_prediction`` feature which explains single predictions with SHAP :pr:`974`
        * Added Imputer to allow different imputation strategies for numerical and categorical dtypes :pr:`991`
        * Added support for configuring logfile path using env var, and don't create logger if there are filesystem errors :pr:`975`
        * Updated catboost estimators' default parameters and automl hyperparameter ranges to speed up fit time :pr:`998`
    * Fixes
        * Fixed ReadtheDocs warning failure regarding embedded gif :pr:`943`
        * Removed incorrect parameter passed to pipeline classes in ``_add_baseline_pipelines`` :pr:`941`
        * Added universal error for calling ``predict``, ``predict_proba``, ``transform``, and ``feature_importances`` before fitting :pr:`969`, :pr:`994`
        * Made ``TextFeaturizer`` component and pip dependencies ``featuretools`` and ``nlp_primitives`` optional :pr:`976`
        * Updated imputation strategy in automl to no longer limit impute strategy to ``most_frequent`` for all features if there are any categorical columns :pr:`991`
        * Fixed ``UnboundLocalError`` for ``cv_pipeline`` when automl search errors :pr:`996`
        * Fixed ``Imputer`` to reset dataframe index to preserve behavior expected from  ``SimpleImputer`` :pr:`1009`
    * Changes
        * Moved ``get_estimators`` to ``evalml.pipelines.components.utils`` :pr:`934`
        * Modified Pipelines to raise ``PipelineScoreError`` when they encounter an error during scoring :pr:`936`
        * Moved ``evalml.model_families.list_model_families`` to ``evalml.pipelines.components.allowed_model_families`` :pr:`959`
        * Renamed ``DateTimeFeaturization`` to ``DateTimeFeaturizer`` :pr:`977`
        * Added check to stop search and raise an error if all pipelines in a batch return NaN scores :pr:`1015`
    * Documentation Changes
        * Updated ``README.md`` :pr:`963`
        * Reworded message when errors are returned from data checks in search :pr:`982`
        * Added section on understanding model predictions with ``explain_prediction`` to User Guide :pr:`981`
        * Added a section to the user guide and api reference about how XGBoost and CatBoost are not fully supported. :pr:`992`
        * Added custom components section in user guide :pr:`993`
        * Updated FAQ section formatting :pr:`997`
        * Updated release process documentation :pr:`1003`
    * Testing Changes
        * Moved ``predict_proba`` and ``predict`` tests regarding string / categorical targets to ``test_pipelines.py`` :pr:`972`
        * Fixed dependency update bot by updating python version to 3.7 to avoid frequent github version updates :pr:`1002`


.. warning::

    **Breaking Changes**
        * ``get_estimators`` has been moved to ``evalml.pipelines.components.utils`` (previously was under ``evalml.pipelines.utils``) :pr:`934`
        * Removed the ``raise_errors`` flag in AutoML search. All errors during pipeline evaluation will be caught and logged. :pr:`936`
        * ``evalml.model_families.list_model_families`` has been moved to ``evalml.pipelines.components.allowed_model_families`` :pr:`959`
        * ``TextFeaturizer``: the ``featuretools`` and ``nlp_primitives`` packages must be installed after installing evalml in order to use this component :pr:`976`
        * Renamed ``DateTimeFeaturization`` to ``DateTimeFeaturizer`` :pr:`977`


**v0.11.2 July 16, 2020**
    * Enhancements
        * Added ``NoVarianceDataCheck`` to ``DefaultDataChecks`` :pr:`893`
        * Added text processing and featurization component ``TextFeaturizer`` :pr:`913`, :pr:`924`
        * Added additional checks to ``InvalidTargetDataCheck`` to handle invalid target data types :pr:`929`
        * ``AutoMLSearch`` will now handle ``KeyboardInterrupt`` and prompt user for confirmation :pr:`915`
    * Fixes
        * Makes automl results a read-only property :pr:`919`
    * Changes
        * Deleted static pipelines and refactored tests involving static pipelines, removed ``all_pipelines()`` and ``get_pipelines()`` :pr:`904`
        * Moved ``list_model_families`` to ``evalml.model_family.utils`` :pr:`903`
        * Updated ``all_pipelines``, ``all_estimators``, ``all_components`` to use the same mechanism for dynamically generating their elements :pr:`898`
        * Rename ``master`` branch to ``main`` :pr:`918`
        * Add pypi release github action :pr:`923`
        * Updated ``AutoMLSearch.search`` stdout output and logging and removed tqdm progress bar :pr:`921`
        * Moved automl config checks previously in ``search()`` to init :pr:`933`
    * Documentation Changes
        * Reorganized and rewrote documentation :pr:`937`
        * Updated to use pydata sphinx theme :pr:`937`
        * Updated docs to use ``release_notes`` instead of ``changelog`` :pr:`942`
    * Testing Changes
        * Cleaned up fixture names and usages in tests :pr:`895`


.. warning::

    **Breaking Changes**
        * ``list_model_families`` has been moved to ``evalml.model_family.utils`` (previously was under ``evalml.pipelines.utils``) :pr:`903`
        * ``get_estimators`` has been moved to ``evalml.pipelines.components.utils`` (previously was under ``evalml.pipelines.utils``) :pr:`934`
        * Static pipeline definitions have been removed, but similar pipelines can still be constructed via creating an instance of ``PipelineBase`` :pr:`904`
        * ``all_pipelines()`` and ``get_pipelines()`` utility methods have been removed :pr:`904`


**v0.11.0 June 30, 2020**
    * Enhancements
        * Added multiclass support for ROC curve graphing :pr:`832`
        * Added preprocessing component to drop features whose percentage of NaN values exceeds a specified threshold :pr:`834`
        * Added data check to check for problematic target labels :pr:`814`
        * Added PerColumnImputer that allows imputation strategies per column :pr:`824`
        * Added transformer to drop specific columns :pr:`827`
        * Added support for ``categories``, ``handle_error``, and ``drop`` parameters in ``OneHotEncoder`` :pr:`830` :pr:`897`
        * Added preprocessing component to handle DateTime columns featurization :pr:`838`
        * Added ability to clone pipelines and components :pr:`842`
        * Define getter method for component ``parameters`` :pr:`847`
        * Added utility methods to calculate and graph permutation importances :pr:`860`, :pr:`880`
        * Added new utility functions necessary for generating dynamic preprocessing pipelines :pr:`852`
        * Added kwargs to all components :pr:`863`
        * Updated ``AutoSearchBase`` to use dynamically generated preprocessing pipelines :pr:`870`
        * Added SelectColumns transformer :pr:`873`
        * Added ability to evaluate additional pipelines for automl search :pr:`874`
        * Added ``default_parameters`` class property to components and pipelines :pr:`879`
        * Added better support for disabling data checks in automl search :pr:`892`
        * Added ability to save and load AutoML objects to file :pr:`888`
        * Updated ``AutoSearchBase.get_pipelines`` to return an untrained pipeline instance :pr:`876`
        * Saved learned binary classification thresholds in automl results cv data dict :pr:`876`
    * Fixes
        * Fixed bug where SimpleImputer cannot handle dropped columns :pr:`846`
        * Fixed bug where PerColumnImputer cannot handle dropped columns :pr:`855`
        * Enforce requirement that builtin components save all inputted values in their parameters dict :pr:`847`
        * Don't list base classes in ``all_components`` output :pr:`847`
        * Standardize all components to output pandas data structures, and accept either pandas or numpy :pr:`853`
        * Fixed rankings and full_rankings error when search has not been run :pr:`894`
    * Changes
        * Update ``all_pipelines`` and ``all_components`` to try initializing pipelines/components, and on failure exclude them :pr:`849`
        * Refactor ``handle_components`` to ``handle_components_class``, standardize to ``ComponentBase`` subclass instead of instance :pr:`850`
        * Refactor "blacklist"/"whitelist" to "allow"/"exclude" lists :pr:`854`
        * Replaced ``AutoClassificationSearch`` and ``AutoRegressionSearch`` with ``AutoMLSearch`` :pr:`871`
        * Renamed feature_importances and permutation_importances methods to use singular names (feature_importance and permutation_importance) :pr:`883`
        * Updated ``automl`` default data splitter to train/validation split for large datasets :pr:`877`
        * Added open source license, update some repo metadata :pr:`887`
        * Removed dead code in ``_get_preprocessing_components`` :pr:`896`
    * Documentation Changes
        * Fix some typos and update the EvalML logo :pr:`872`
    * Testing Changes
        * Update the changelog check job to expect the new branching pattern for the deps update bot :pr:`836`
        * Check that all components output pandas datastructures, and can accept either pandas or numpy :pr:`853`
        * Replaced ``AutoClassificationSearch`` and ``AutoRegressionSearch`` with ``AutoMLSearch`` :pr:`871`


.. warning::

    **Breaking Changes**
        * Pipelines' static ``component_graph`` field must contain either ``ComponentBase`` subclasses or ``str``, instead of ``ComponentBase`` subclass instances :pr:`850`
        * Rename ``handle_component`` to ``handle_component_class``. Now standardizes to ``ComponentBase`` subclasses instead of ``ComponentBase`` subclass instances :pr:`850`
        * Renamed automl's ``cv`` argument to ``data_split`` :pr:`877`
        * Pipelines' and classifiers' ``feature_importances`` is renamed ``feature_importance``, ``graph_feature_importances`` is renamed ``graph_feature_importance`` :pr:`883`
        * Passing ``data_checks=None`` to automl search will not perform any data checks as opposed to default checks. :pr:`892`
        * Pipelines to search for in AutoML are now determined automatically, rather than using the statically-defined pipeline classes. :pr:`870`
        * Updated ``AutoSearchBase.get_pipelines`` to return an untrained pipeline instance, instead of one which happened to be trained on the final cross-validation fold :pr:`876`


**v0.10.0 May 29, 2020**
    * Enhancements
        * Added baseline models for classification and regression, add functionality to calculate baseline models before searching in AutoML :pr:`746`
        * Port over highly-null guardrail as a data check and define ``DefaultDataChecks`` and ``DisableDataChecks`` classes :pr:`745`
        * Update ``Tuner`` classes to work directly with pipeline parameters dicts instead of flat parameter lists :pr:`779`
        * Add Elastic Net as a pipeline option :pr:`812`
        * Added new Pipeline option ``ExtraTrees`` :pr:`790`
        * Added precicion-recall curve metrics and plot for binary classification problems in ``evalml.pipeline.graph_utils`` :pr:`794`
        * Update the default automl algorithm to search in batches, starting with default parameters for each pipeline and iterating from there :pr:`793`
        * Added ``AutoMLAlgorithm`` class and ``IterativeAlgorithm`` impl, separated from ``AutoSearchBase`` :pr:`793`
    * Fixes
        * Update pipeline ``score`` to return ``nan`` score for any objective which throws an exception during scoring :pr:`787`
        * Fixed bug introduced in :pr:`787` where binary classification metrics requiring predicted probabilities error in scoring :pr:`798`
        * CatBoost and XGBoost classifiers and regressors can no longer have a learning rate of 0 :pr:`795`
    * Changes
        * Cleanup pipeline ``score`` code, and cleanup codecov :pr:`711`
        * Remove ``pass`` for abstract methods for codecov :pr:`730`
        * Added __str__ for AutoSearch object :pr:`675`
        * Add util methods to graph ROC and confusion matrix :pr:`720`
        * Refactor ``AutoBase`` to ``AutoSearchBase`` :pr:`758`
        * Updated AutoBase with ``data_checks`` parameter, removed previous ``detect_label_leakage`` parameter, and added functionality to run data checks before search in AutoML :pr:`765`
        * Updated our logger to use Python's logging utils :pr:`763`
        * Refactor most of ``AutoSearchBase._do_iteration`` impl into ``AutoSearchBase._evaluate`` :pr:`762`
        * Port over all guardrails to use the new DataCheck API :pr:`789`
        * Expanded ``import_or_raise`` to catch all exceptions :pr:`759`
        * Adds RMSE, MSLE, RMSLE as standard metrics :pr:`788`
        * Don't allow ``Recall`` to be used as an objective for AutoML :pr:`784`
        * Removed feature selection from pipelines :pr:`819`
        * Update default estimator parameters to make automl search faster and more accurate :pr:`793`
    * Documentation Changes
        * Add instructions to freeze ``master`` on ``release.md`` :pr:`726`
        * Update release instructions with more details :pr:`727` :pr:`733`
        * Add objective base classes to API reference :pr:`736`
        * Fix components API to match other modules :pr:`747`
    * Testing Changes
        * Delete codecov yml, use codecov.io's default :pr:`732`
        * Added unit tests for fraud cost, lead scoring, and standard metric objectives :pr:`741`
        * Update codecov client :pr:`782`
        * Updated AutoBase __str__ test to include no parameters case :pr:`783`
        * Added unit tests for ``ExtraTrees`` pipeline :pr:`790`
        * If codecov fails to upload, fail build :pr:`810`
        * Updated Python version of dependency action :pr:`816`
        * Update the dependency update bot to use a suffix when creating branches :pr:`817`

.. warning::

    **Breaking Changes**
        * The ``detect_label_leakage`` parameter for AutoML classes has been removed and replaced by a ``data_checks`` parameter :pr:`765`
        * Moved ROC and confusion matrix methods from ``evalml.pipeline.plot_utils`` to ``evalml.pipeline.graph_utils`` :pr:`720`
        * ``Tuner`` classes require a pipeline hyperparameter range dict as an init arg instead of a space definition :pr:`779`
        * ``Tuner.propose`` and ``Tuner.add`` work directly with pipeline parameters dicts instead of flat parameter lists :pr:`779`
        * ``PipelineBase.hyperparameters`` and ``custom_hyperparameters`` use pipeline parameters dict format instead of being represented as a flat list :pr:`779`
        * All guardrail functions previously under ``evalml.guardrails.utils`` will be removed and replaced by data checks :pr:`789`
        * ``Recall`` disallowed as an objective for AutoML :pr:`784`
        * ``AutoSearchBase`` parameter ``tuner`` has been renamed to ``tuner_class`` :pr:`793`
        * ``AutoSearchBase`` parameter ``possible_pipelines`` and ``possible_model_families`` have been renamed to ``allowed_pipelines`` and ``allowed_model_families`` :pr:`793`


**v0.9.0 Apr. 27, 2020**
    * Enhancements
        * Added ``Accuracy`` as an standard objective :pr:`624`
        * Added verbose parameter to load_fraud :pr:`560`
        * Added Balanced Accuracy metric for binary, multiclass :pr:`612` :pr:`661`
        * Added XGBoost regressor and XGBoost regression pipeline :pr:`666`
        * Added ``Accuracy`` metric for multiclass :pr:`672`
        * Added objective name in ``AutoBase.describe_pipeline`` :pr:`686`
        * Added ``DataCheck`` and ``DataChecks``, ``Message`` classes and relevant subclasses :pr:`739`
    * Fixes
        * Removed direct access to ``cls.component_graph`` :pr:`595`
        * Add testing files to .gitignore :pr:`625`
        * Remove circular dependencies from ``Makefile`` :pr:`637`
        * Add error case for ``normalize_confusion_matrix()`` :pr:`640`
        * Fixed ``XGBoostClassifier`` and ``XGBoostRegressor`` bug with feature names that contain [, ], or < :pr:`659`
        * Update ``make_pipeline_graph`` to not accidentally create empty file when testing if path is valid :pr:`649`
        * Fix pip installation warning about docsutils version, from boto dependency :pr:`664`
        * Removed zero division warning for F1/precision/recall metrics :pr:`671`
        * Fixed ``summary`` for pipelines without estimators :pr:`707`
    * Changes
        * Updated default objective for binary/multiclass classification to log loss :pr:`613`
        * Created classification and regression pipeline subclasses and removed objective as an attribute of pipeline classes :pr:`405`
        * Changed the output of ``score`` to return one dictionary :pr:`429`
        * Created binary and multiclass objective subclasses :pr:`504`
        * Updated objectives API :pr:`445`
        * Removed call to ``get_plot_data`` from AutoML :pr:`615`
        * Set ``raise_error`` to default to True for AutoML classes :pr:`638`
        * Remove unnecessary "u" prefixes on some unicode strings :pr:`641`
        * Changed one-hot encoder to return uint8 dtypes instead of ints :pr:`653`
        * Pipeline ``_name`` field changed to ``custom_name`` :pr:`650`
        * Removed ``graphs.py`` and moved methods into ``PipelineBase`` :pr:`657`, :pr:`665`
        * Remove s3fs as a dev dependency :pr:`664`
        * Changed requirements-parser to be a core dependency :pr:`673`
        * Replace ``supported_problem_types`` field on pipelines with ``problem_type`` attribute on base classes :pr:`678`
        * Changed AutoML to only show best results for a given pipeline template in ``rankings``, added ``full_rankings`` property to show all :pr:`682`
        * Update ``ModelFamily`` values: don't list xgboost/catboost as classifiers now that we have regression pipelines for them :pr:`677`
        * Changed AutoML's ``describe_pipeline`` to get problem type from pipeline instead :pr:`685`
        * Standardize ``import_or_raise`` error messages :pr:`683`
        * Updated argument order of objectives to align with sklearn's :pr:`698`
        * Renamed ``pipeline.feature_importance_graph`` to ``pipeline.graph_feature_importances`` :pr:`700`
        * Moved ROC and confusion matrix methods to ``evalml.pipelines.plot_utils`` :pr:`704`
        * Renamed ``MultiClassificationObjective`` to ``MulticlassClassificationObjective``, to align with pipeline naming scheme :pr:`715`
    * Documentation Changes
        * Fixed some sphinx warnings :pr:`593`
        * Fixed docstring for ``AutoClassificationSearch`` with correct command :pr:`599`
        * Limit readthedocs formats to pdf, not htmlzip and epub :pr:`594` :pr:`600`
        * Clean up objectives API documentation :pr:`605`
        * Fixed function on Exploring search results page :pr:`604`
        * Update release process doc :pr:`567`
        * ``AutoClassificationSearch`` and ``AutoRegressionSearch`` show inherited methods in API reference :pr:`651`
        * Fixed improperly formatted code in breaking changes for changelog :pr:`655`
        * Added configuration to treat Sphinx warnings as errors :pr:`660`
        * Removed separate plotting section for pipelines in API reference :pr:`657`, :pr:`665`
        * Have leads example notebook load S3 files using https, so we can delete s3fs dev dependency :pr:`664`
        * Categorized components in API reference and added descriptions for each category :pr:`663`
        * Fixed Sphinx warnings about ``BalancedAccuracy`` objective :pr:`669`
        * Updated API reference to include missing components and clean up pipeline docstrings :pr:`689`
        * Reorganize API ref, and clarify pipeline sub-titles :pr:`688`
        * Add and update preprocessing utils in API reference :pr:`687`
        * Added inheritance diagrams to API reference :pr:`695`
        * Documented which default objective AutoML optimizes for :pr:`699`
        * Create seperate install page :pr:`701`
        * Include more utils in API ref, like ``import_or_raise`` :pr:`704`
        * Add more color to pipeline documentation :pr:`705`
    * Testing Changes
        * Matched install commands of ``check_latest_dependencies`` test and it's GitHub action :pr:`578`
        * Added Github app to auto assign PR author as assignee :pr:`477`
        * Removed unneeded conda installation of xgboost in windows checkin tests :pr:`618`
        * Update graph tests to always use tmpfile dir :pr:`649`
        * Changelog checkin test workaround for release PRs: If 'future release' section is empty of PR refs, pass check :pr:`658`
        * Add changelog checkin test exception for ``dep-update`` branch :pr:`723`

.. warning::

    **Breaking Changes**

    * Pipelines will now no longer take an objective parameter during instantiation, and will no longer have an objective attribute.
    * ``fit()`` and ``predict()`` now use an optional ``objective`` parameter, which is only used in binary classification pipelines to fit for a specific objective.
    * ``score()`` will now use a required ``objectives`` parameter that is used to determine all the objectives to score on. This differs from the previous behavior, where the pipeline's objective was scored on regardless.
    * ``score()`` will now return one dictionary of all objective scores.
    * ``ROC`` and ``ConfusionMatrix`` plot methods via ``Auto(*).plot`` have been removed by :pr:`615` and are replaced by ``roc_curve`` and ``confusion_matrix`` in ``evamlm.pipelines.plot_utils`` in :pr:`704`
    * ``normalize_confusion_matrix`` has been moved to ``evalml.pipelines.plot_utils`` :pr:`704`
    * Pipelines ``_name`` field changed to ``custom_name``
    * Pipelines ``supported_problem_types`` field is removed because it is no longer necessary :pr:`678`
    * Updated argument order of objectives' ``objective_function`` to align with sklearn :pr:`698`
    * ``pipeline.feature_importance_graph`` has been renamed to ``pipeline.graph_feature_importances`` in :pr:`700`
    * Removed unsupported ``MSLE`` objective :pr:`704`


**v0.8.0 Apr. 1, 2020**
    * Enhancements
        * Add normalization option and information to confusion matrix :pr:`484`
        * Add util function to drop rows with NaN values :pr:`487`
        * Renamed ``PipelineBase.name`` as ``PipelineBase.summary`` and redefined ``PipelineBase.name`` as class property :pr:`491`
        * Added access to parameters in Pipelines with ``PipelineBase.parameters`` (used to be return of ``PipelineBase.describe``) :pr:`501`
        * Added ``fill_value`` parameter for ``SimpleImputer`` :pr:`509`
        * Added functionality to override component hyperparameters and made pipelines take hyperparemeters from components :pr:`516`
        * Allow ``numpy.random.RandomState`` for random_state parameters :pr:`556`
    * Fixes
        * Removed unused dependency ``matplotlib``, and move ``category_encoders`` to test reqs :pr:`572`
    * Changes
        * Undo version cap in XGBoost placed in :pr:`402` and allowed all released of XGBoost :pr:`407`
        * Support pandas 1.0.0 :pr:`486`
        * Made all references to the logger static :pr:`503`
        * Refactored ``model_type`` parameter for components and pipelines to ``model_family`` :pr:`507`
        * Refactored ``problem_types`` for pipelines and components into ``supported_problem_types`` :pr:`515`
        * Moved ``pipelines/utils.save_pipeline`` and ``pipelines/utils.load_pipeline`` to ``PipelineBase.save`` and ``PipelineBase.load`` :pr:`526`
        * Limit number of categories encoded by ``OneHotEncoder`` :pr:`517`
    * Documentation Changes
        * Updated API reference to remove ``PipelinePlot`` and added moved ``PipelineBase`` plotting methods :pr:`483`
        * Add code style and github issue guides :pr:`463` :pr:`512`
        * Updated API reference for to surface class variables for pipelines and components :pr:`537`
        * Fixed README documentation link :pr:`535`
        * Unhid PR references in changelog :pr:`656`
    * Testing Changes
        * Added automated dependency check PR :pr:`482`, :pr:`505`
        * Updated automated dependency check comment :pr:`497`
        * Have build_docs job use python executor, so that env vars are set properly :pr:`547`
        * Added simple test to make sure ``OneHotEncoder``'s top_n works with large number of categories :pr:`552`
        * Run windows unit tests on PRs :pr:`557`


.. warning::

    **Breaking Changes**

    * ``AutoClassificationSearch`` and ``AutoRegressionSearch``'s ``model_types`` parameter has been refactored into ``allowed_model_families``
    * ``ModelTypes`` enum has been changed to ``ModelFamily``
    * Components and Pipelines now have a ``model_family`` field instead of ``model_type``
    * ``get_pipelines`` utility function now accepts ``model_families`` as an argument instead of ``model_types``
    * ``PipelineBase.name`` no longer returns structure of pipeline and has been replaced by ``PipelineBase.summary``
    * ``PipelineBase.problem_types`` and ``Estimator.problem_types`` has been renamed to ``supported_problem_types``
    * ``pipelines/utils.save_pipeline`` and ``pipelines/utils.load_pipeline`` moved to ``PipelineBase.save`` and ``PipelineBase.load``


**v0.7.0 Mar. 9, 2020**
    * Enhancements
        * Added emacs buffers to .gitignore :pr:`350`
        * Add CatBoost (gradient-boosted trees) classification and regression components and pipelines :pr:`247`
        * Added Tuner abstract base class :pr:`351`
        * Added ``n_jobs`` as parameter for ``AutoClassificationSearch`` and ``AutoRegressionSearch`` :pr:`403`
        * Changed colors of confusion matrix to shades of blue and updated axis order to match scikit-learn's :pr:`426`
        * Added ``PipelineBase`` ``.graph`` and ``.feature_importance_graph`` methods, moved from previous location :pr:`423`
        * Added support for python 3.8 :pr:`462`
    * Fixes
        * Fixed ROC and confusion matrix plots not being calculated if user passed own additional_objectives :pr:`276`
        * Fixed ReadtheDocs ``FileNotFoundError`` exception for fraud dataset :pr:`439`
    * Changes
        * Added ``n_estimators`` as a tunable parameter for XGBoost :pr:`307`
        * Remove unused parameter ``ObjectiveBase.fit_needs_proba`` :pr:`320`
        * Remove extraneous parameter ``component_type`` from all components :pr:`361`
        * Remove unused ``rankings.csv`` file :pr:`397`
        * Downloaded demo and test datasets so unit tests can run offline :pr:`408`
        * Remove ``_needs_fitting`` attribute from Components :pr:`398`
        * Changed plot.feature_importance to show only non-zero feature importances by default, added optional parameter to show all :pr:`413`
        * Refactored ``PipelineBase`` to take in parameter dictionary and moved pipeline metadata to class attribute :pr:`421`
        * Dropped support for Python 3.5 :pr:`438`
        * Removed unused ``apply.py`` file :pr:`449`
        * Clean up ``requirements.txt`` to remove unused deps :pr:`451`
        * Support installation without all required dependencies :pr:`459`
    * Documentation Changes
        * Update release.md with instructions to release to internal license key :pr:`354`
    * Testing Changes
        * Added tests for utils (and moved current utils to gen_utils) :pr:`297`
        * Moved XGBoost install into it's own separate step on Windows using Conda :pr:`313`
        * Rewind pandas version to before 1.0.0, to diagnose test failures for that version :pr:`325`
        * Added dependency update checkin test :pr:`324`
        * Rewind XGBoost version to before 1.0.0 to diagnose test failures for that version :pr:`402`
        * Update dependency check to use a whitelist :pr:`417`
        * Update unit test jobs to not install dev deps :pr:`455`

.. warning::

    **Breaking Changes**

    * Python 3.5 will not be actively supported.

**v0.6.0 Dec. 16, 2019**
    * Enhancements
        * Added ability to create a plot of feature importances :pr:`133`
        * Add early stopping to AutoML using patience and tolerance parameters :pr:`241`
        * Added ROC and confusion matrix metrics and plot for classification problems and introduce PipelineSearchPlots class :pr:`242`
        * Enhanced AutoML results with search order :pr:`260`
        * Added utility function to show system and environment information :pr:`300`
    * Fixes
        * Lower botocore requirement :pr:`235`
        * Fixed decision_function calculation for ``FraudCost`` objective :pr:`254`
        * Fixed return value of ``Recall`` metrics :pr:`264`
        * Components return ``self`` on fit :pr:`289`
    * Changes
        * Renamed automl classes to ``AutoRegressionSearch`` and ``AutoClassificationSearch`` :pr:`287`
        * Updating demo datasets to retain column names :pr:`223`
        * Moving pipeline visualization to ``PipelinePlot`` class :pr:`228`
        * Standarizing inputs as ``pd.Dataframe`` / ``pd.Series`` :pr:`130`
        * Enforcing that pipelines must have an estimator as last component :pr:`277`
        * Added ``ipywidgets`` as a dependency in ``requirements.txt`` :pr:`278`
        * Added Random and Grid Search Tuners :pr:`240`
    * Documentation Changes
        * Adding class properties to API reference :pr:`244`
        * Fix and filter FutureWarnings from scikit-learn :pr:`249`, :pr:`257`
        * Adding Linear Regression to API reference and cleaning up some Sphinx warnings :pr:`227`
    * Testing Changes
        * Added support for testing on Windows with CircleCI :pr:`226`
        * Added support for doctests :pr:`233`

.. warning::

    **Breaking Changes**

    * The ``fit()`` method for ``AutoClassifier`` and ``AutoRegressor`` has been renamed to ``search()``.
    * ``AutoClassifier`` has been renamed to ``AutoClassificationSearch``
    * ``AutoRegressor`` has been renamed to ``AutoRegressionSearch``
    * ``AutoClassificationSearch.results`` and ``AutoRegressionSearch.results`` now is a dictionary with ``pipeline_results`` and ``search_order`` keys. ``pipeline_results`` can be used to access a dictionary that is identical to the old ``.results`` dictionary. Whereas, ``search_order`` returns a list of the search order in terms of ``pipeline_id``.
    * Pipelines now require an estimator as the last component in ``component_list``. Slicing pipelines now throws an ``NotImplementedError`` to avoid returning pipelines without an estimator.

**v0.5.2 Nov. 18, 2019**
    * Enhancements
        * Adding basic pipeline structure visualization :pr:`211`
    * Documentation Changes
        * Added notebooks to build process :pr:`212`

**v0.5.1 Nov. 15, 2019**
    * Enhancements
        * Added basic outlier detection guardrail :pr:`151`
        * Added basic ID column guardrail :pr:`135`
        * Added support for unlimited pipelines with a ``max_time`` limit :pr:`70`
        * Updated .readthedocs.yaml to successfully build :pr:`188`
    * Fixes
        * Removed MSLE from default additional objectives :pr:`203`
        * Fixed ``random_state`` passed in pipelines :pr:`204`
        * Fixed slow down in RFRegressor :pr:`206`
    * Changes
        * Pulled information for describe_pipeline from pipeline's new describe method :pr:`190`
        * Refactored pipelines :pr:`108`
        * Removed guardrails from Auto(*) :pr:`202`, :pr:`208`
    * Documentation Changes
        * Updated documentation to show ``max_time`` enhancements :pr:`189`
        * Updated release instructions for RTD :pr:`193`
        * Added notebooks to build process :pr:`212`
        * Added contributing instructions :pr:`213`
        * Added new content :pr:`222`

**v0.5.0 Oct. 29, 2019**
    * Enhancements
        * Added basic one hot encoding :pr:`73`
        * Use enums for model_type :pr:`110`
        * Support for splitting regression datasets :pr:`112`
        * Auto-infer multiclass classification :pr:`99`
        * Added support for other units in ``max_time`` :pr:`125`
        * Detect highly null columns :pr:`121`
        * Added additional regression objectives :pr:`100`
        * Show an interactive iteration vs. score plot when using fit() :pr:`134`
    * Fixes
        * Reordered ``describe_pipeline`` :pr:`94`
        * Added type check for ``model_type`` :pr:`109`
        * Fixed ``s`` units when setting string ``max_time`` :pr:`132`
        * Fix objectives not appearing in API documentation :pr:`150`
    * Changes
        * Reorganized tests :pr:`93`
        * Moved logging to its own module :pr:`119`
        * Show progress bar history :pr:`111`
        * Using ``cloudpickle`` instead of pickle to allow unloading of custom objectives :pr:`113`
        * Removed render.py :pr:`154`
    * Documentation Changes
        * Update release instructions :pr:`140`
        * Include additional_objectives parameter :pr:`124`
        * Added Changelog :pr:`136`
    * Testing Changes
        * Code coverage :pr:`90`
        * Added CircleCI tests for other Python versions :pr:`104`
        * Added doc notebooks as tests :pr:`139`
        * Test metadata for CircleCI and 2 core parallelism :pr:`137`

**v0.4.1 Sep. 16, 2019**
    * Enhancements
        * Added AutoML for classification and regressor using Autobase and Skopt :pr:`7` :pr:`9`
        * Implemented standard classification and regression metrics :pr:`7`
        * Added logistic regression, random forest, and XGBoost pipelines :pr:`7`
        * Implemented support for custom objectives :pr:`15`
        * Feature importance for pipelines :pr:`18`
        * Serialization for pipelines :pr:`19`
        * Allow fitting on objectives for optimal threshold :pr:`27`
        * Added detect label leakage :pr:`31`
        * Implemented callbacks :pr:`42`
        * Allow for multiclass classification :pr:`21`
        * Added support for additional objectives :pr:`79`
    * Fixes
        * Fixed feature selection in pipelines :pr:`13`
        * Made ``random_seed`` usage consistent :pr:`45`
    * Documentation Changes
        * Documentation Changes
        * Added docstrings :pr:`6`
        * Created notebooks for docs :pr:`6`
        * Initialized readthedocs EvalML :pr:`6`
        * Added favicon :pr:`38`
    * Testing Changes
        * Added testing for loading data :pr:`39`

**v0.2.0 Aug. 13, 2019**
    * Enhancements
        * Created fraud detection objective :pr:`4`

**v0.1.0 July. 31, 2019**
    * *First Release*
    * Enhancements
        * Added lead scoring objecitve :pr:`1`
        * Added basic classifier :pr:`1`
    * Documentation Changes
        * Initialized Sphinx for docs :pr:`1`<|MERGE_RESOLUTION|>--- conflicted
+++ resolved
@@ -14,11 +14,8 @@
         * Added DecisionTree estimators to API Reference :pr:`1246`
         * Changed class inheritance display to flow vertically :pr:`1248`
     * Testing Changes
-<<<<<<< HEAD
         * Cleaned up ``make_pipeline`` tests to test for all estimators :pr:`1257`
-=======
         * Added a test to check conda build after merge to main :pr:`1247`
->>>>>>> 3d72dff9
 
 
 **v0.14.1 Sep. 29, 2020**
