--- conflicted
+++ resolved
@@ -3,11 +3,8 @@
 
 **Future Releases**
     * Enhancements
-<<<<<<< HEAD
         * Added stacked ensemble component classes (StackedEnsembleClassifier, StackedEnsembleRegressor) :pr:`1134`
-=======
         * Added `get_feature_names` on `OneHotEncoder` :pr:`1193`
->>>>>>> 94af4f0f
     * Fixes
     * Changes
     * Documentation Changes
