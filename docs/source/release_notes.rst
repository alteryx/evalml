Release Notes
-------------
**Future Releases**
    * Enhancements
        * Removed SVM "linear" and "precomputed" kernel hyperparameter options, and improved default parameters :pr:`2651`
<<<<<<< HEAD
        * Updated to support Woodwork 0.6.0 :pr:`2690`
=======
        * Updated ``ComponentGraph`` initalization to raise ``ValueError`` when user attempts to use ``.y`` for a component that does not produce a tuple output :pr:`2662`
>>>>>>> 7eccf6e6
    * Fixes
    * Changes
        * Removed ``LinearRegressor`` from the list of default ``AutoMLSearch`` estimators due to poor performance :pr:`2660`
    * Documentation Changes
    * Testing Changes
        * Removes the process-level parallelism from the ``test_cancel_job`` test :pr:`2666`

.. warning::

    **Breaking Changes**
        * Removed ``LinearRegressor`` from the list of default ``AutoMLSearch`` estimators due to poor performance :pr:`2660`
    

**v0.31.0 Aug. 19, 2021**
    * Enhancements
        * Updated the high variance check in AutoMLSearch to be robust to a variety of objectives and cv scores :pr:`2622`
        * Use Woodwork's outlier detection for the ``OutliersDataCheck`` :pr:`2637`
        * Added ability to utilize instantiated components when creating a pipeline :pr:`2643`
        * Sped up the all Nan and unknown check in ``infer_feature_types`` :pr:`2661`
    * Fixes
    * Changes
        * Deleted ``_put_into_original_order`` helper function :pr:`2639`
        * Refactored time series pipeline code using a time series pipeline base class :pr:`2649`
        * Renamed ``dask_tests`` to ``parallel_tests`` :pr:`2657`
        * Removed commented out code in ``pipeline_meta.py`` :pr:`2659`
    * Documentation Changes
        * Add complete install command to README and Install section :pr:`2627`
        * Cleaned up documentation for ``MulticollinearityDataCheck`` :pr:`2664`
    * Testing Changes
        * Speed up CI by splitting Prophet tests into a separate workflow in GitHub :pr:`2644`

.. warning::

    **Breaking Changes**
        * ``TimeSeriesRegressionPipeline`` no longer inherits from ``TimeSeriesRegressionPipeline`` :pr:`2649`


**v0.30.2 Aug. 16, 2021**
    * Fixes
        * Updated changelog and version numbers to match the release.  Release 0.30.1 was release erroneously without a change to the version numbers.  0.30.2 replaces it.

**v0.30.1 Aug. 12, 2021**
    * Enhancements
        * Added ``DatetimeFormatDataCheck`` for time series problems :pr:`2603`
        * Added ``ProphetRegressor`` to estimators :pr:`2242`
        * Updated ``ComponentGraph`` to handle not calling samplers' transform during predict, and updated samplers' transform methods s.t. ``fit_transform`` is equivalent to ``fit(X, y).transform(X, y)`` :pr:`2583`
        * Updated ``ComponentGraph`` ``_validate_component_dict`` logic to be stricter about input values :pr:`2599`
        * Patched bug in ``xgboost`` estimators where predicting on a feature matrix of only booleans would throw an exception. :pr:`2602`
        * Updated ``ARIMARegressor`` to use relative forecasting to predict values :pr:`2613`
        * Added support for creating pipelines without an estimator as the final component and added ``transform(X, y)`` method to pipelines and component graphs :pr:`2625`
        * Updated to support Woodwork 0.5.1 :pr:`2610`
    * Fixes
        * Updated ``AutoMLSearch`` to drop ``ARIMARegressor`` from ``allowed_estimators`` if an incompatible frequency is detected :pr:`2632`
        * Updated ``get_best_sampler_for_data`` to consider all non-numeric datatypes as categorical for SMOTE :pr:`2590`
        * Fixed inconsistent test results from `TargetDistributionDataCheck` :pr:`2608`
        * Adopted vectorized pd.NA checking for Woodwork 0.5.1 support :pr:`2626`
        * Pinned upper version of astroid to 2.6.6 to keep ReadTheDocs working. :pr:`2638`
    * Changes
        * Renamed SMOTE samplers to SMOTE oversampler :pr:`2595`
        * Changed ``partial_dependence`` and ``graph_partial_dependence`` to raise a ``PartialDependenceError`` instead of ``ValueError``. This is not a breaking change because ``PartialDependenceError`` is a subclass of ``ValueError`` :pr:`2604`
        * Cleaned up code duplication in ``ComponentGraph`` :pr:`2612`
        * Stored predict_proba results in .x for intermediate estimators in ComponentGraph :pr:`2629`
    * Documentation Changes
        * To avoid local docs build error, only add warning disable and download headers on ReadTheDocs builds, not locally :pr:`2617`
    * Testing Changes
        * Updated partial_dependence tests to change the element-wise comparison per the Plotly 5.2.1 upgrade :pr:`2638`
        * Changed the lint CI job to only check against python 3.9 via the `-t` flag :pr:`2586`
        * Installed Prophet in linux nightlies test and fixed ``test_all_components`` :pr:`2598`
        * Refactored and fixed all ``make_pipeline`` tests to assert correct order and address new Woodwork Unknown type inference :pr:`2572`
        * Removed ``component_graphs`` as a global variable in ``test_component_graphs.py`` :pr:`2609`

.. warning::

    **Breaking Changes**
        * Renamed SMOTE samplers to SMOTE oversampler. Please use ``SMOTEOversampler``, ``SMOTENCOversampler``, ``SMOTENOversampler`` instead of ``SMOTESampler``, ``SMOTENCSampler``, and ``SMOTENSampler`` :pr:`2595`


**v0.30.0 Aug. 3, 2021**
    * Enhancements
        * Added ``LogTransformer`` and ``TargetDistributionDataCheck`` :pr:`2487`
        * Issue a warning to users when a pipeline parameter passed in isn't used in the pipeline :pr:`2564`
        * Added Gini coefficient as an objective :pr:`2544`
        * Added ``repr`` to ``ComponentGraph`` :pr:`2565`
        * Added components to extract features from ``URL`` and ``EmailAddress`` Logical Types :pr:`2550`
        * Added support for `NaN` values in ``TextFeaturizer`` :pr:`2532`
        * Added ``SelectByType`` transformer :pr:`2531`
        * Added separate thresholds for percent null rows and columns in ``HighlyNullDataCheck`` :pr:`2562`
        * Added support for `NaN` natural language values :pr:`2577`
    * Fixes
        * Raised error message for types ``URL``, ``NaturalLanguage``, and ``EmailAddress`` in ``partial_dependence`` :pr:`2573`
    * Changes
        * Updated ``PipelineBase`` implementation for creating pipelines from a list of components :pr:`2549`
        * Moved ``get_hyperparameter_ranges`` to ``PipelineBase`` class from automl/utils module :pr:`2546`
        * Renamed ``ComponentGraph``'s ``get_parents`` to ``get_inputs`` :pr:`2540`
        * Removed ``ComponentGraph.linearized_component_graph`` and ``ComponentGraph.from_list`` :pr:`2556`
        * Updated ``ComponentGraph`` to enforce requiring `.x` and `.y` inputs for each component in the graph :pr:`2563`
        * Renamed existing ensembler implementation from ``StackedEnsemblers`` to ``SklearnStackedEnsemblers`` :pr:`2578`
    * Documentation Changes
        * Added documentation for ``DaskEngine`` and ``CFEngine`` parallel engines :pr:`2560`
        * Improved detail of ``TextFeaturizer`` docstring and tutorial :pr:`2568`
    * Testing Changes
        * Added test that makes sure ``split_data`` does not shuffle for time series problems :pr:`2552`

.. warning::

    **Breaking Changes**
        * Moved ``get_hyperparameter_ranges`` to ``PipelineBase`` class from automl/utils module :pr:`2546`
        * Renamed ``ComponentGraph``'s ``get_parents`` to ``get_inputs`` :pr:`2540`
        * Removed ``ComponentGraph.linearized_component_graph`` and ``ComponentGraph.from_list`` :pr:`2556`
        * Updated ``ComponentGraph`` to enforce requiring `.x` and `.y` inputs for each component in the graph :pr:`2563`


**v0.29.0 Jul. 21, 2021**
    * Enhancements
        * Updated 1-way partial dependence support for datetime features :pr:`2454`
        * Added details on how to fix error caused by broken ww schema :pr:`2466`
        * Added ability to use built-in pickle for saving AutoMLSearch :pr:`2463`
        * Updated our components and component graphs to use latest features of ww 0.4.1, e.g. ``concat_columns`` and drop in-place. :pr:`2465`
        * Added new, concurrent.futures based engine for parallel AutoML :pr:`2506`
        * Added support for new Woodwork ``Unknown`` type in AutoMLSearch :pr:`2477`
        * Updated our components with an attribute that describes if they modify features or targets and can be used in list API for pipeline initialization :pr:`2504`
        * Updated ``ComponentGraph`` to accept X and y as inputs :pr:`2507`
        * Removed unused ``TARGET_BINARY_INVALID_VALUES`` from ``DataCheckMessageCode`` enum and fixed formatting of objective documentation :pr:`2520`
        * Added ``EvalMLAlgorithm`` :pr:`2525`
        * Added support for `NaN` values in ``TextFeaturizer`` :pr:`2532`
    * Fixes
        * Fixed ``FraudCost`` objective and reverted threshold optimization method for binary classification to ``Golden`` :pr:`2450`
        * Added custom exception message for partial dependence on features with scales that are too small :pr:`2455`
        * Ensures the typing for Ordinal and Datetime ltypes are passed through _retain_custom_types_and_initalize_woodwork :pr:`2461`
        * Updated to work with Pandas 1.3.0 :pr:`2442`
        * Updated to work with sktime 0.7.0 :pr:`2499`
    * Changes
        * Updated XGBoost dependency to ``>=1.4.2`` :pr:`2484`, :pr:`2498`
        * Added a ``DeprecationWarning`` about deprecating the list API for ``ComponentGraph`` :pr:`2488`
        * Updated ``make_pipeline`` for AutoML to create dictionaries, not lists, to initialize pipelines :pr:`2504`
        * No longer installing graphviz on windows in our CI pipelines because release 0.17 breaks windows 3.7 :pr:`2516`
    * Documentation Changes
        * Moved docstrings from ``__init__`` to class pages, added missing docstrings for missing classes, and updated missing default values :pr:`2452`
        * Build documentation with sphinx-autoapi :pr:`2458`
        * Change ``autoapi_ignore`` to only ignore files in ``evalml/tests/*`` :pr:`2530` 
    * Testing Changes
        * Fixed flaky dask tests :pr:`2471`
        * Removed shellcheck action from ``build_conda_pkg`` action :pr:`2514`
        * Added a tmp_dir fixture that deletes its contents after tests run :pr:`2505`
        * Added a test that makes sure all pipelines in ``AutoMLSearch`` get the same data splits :pr:`2513`
        * Condensed warning output in test logs :pr:`2521`

.. warning::

    **Breaking Changes**
        * `NaN` values in the `Natural Language` type are no longer supported by the Imputer with the pandas upgrade. :pr:`2477`

**v0.28.0 Jul. 2, 2021**
    * Enhancements
        * Added support for showing a Individual Conditional Expectations plot when graphing Partial Dependence :pr:`2386`
        * Exposed ``thread_count`` for Catboost estimators as ``n_jobs`` parameter :pr:`2410`
        * Updated Objectives API to allow for sample weighting :pr:`2433`
    * Fixes
        * Deleted unreachable line from ``IterativeAlgorithm`` :pr:`2464`
    * Changes
        * Pinned Woodwork version between 0.4.1 and 0.4.2 :pr:`2460`
        * Updated psutils minimum version in requirements :pr:`2438`
        * Updated ``log_error_callback`` to not include filepath in logged message :pr:`2429`
    * Documentation Changes
        * Sped up docs :pr:`2430`
        * Removed mentions of ``DataTable`` and ``DataColumn`` from the docs :pr:`2445`
    * Testing Changes
        * Added slack integration for nightlies tests :pr:`2436`
        * Changed ``build_conda_pkg`` CI job to run only when dependencies are updates :pr:`2446`
        * Updated workflows to store pytest runtimes as test artifacts :pr:`2448`
        * Added ``AutoMLTestEnv`` test fixture for making it easy to mock automl tests :pr:`2406`

**v0.27.0 Jun. 22, 2021**
    * Enhancements
        * Adds force plots for prediction explanations :pr:`2157`
        * Removed self-reference from ``AutoMLSearch`` :pr:`2304`
        * Added support for nonlinear pipelines for ``generate_pipeline_code`` :pr:`2332`
        * Added ``inverse_transform`` method to pipelines :pr:`2256`
        * Add optional automatic update checker :pr:`2350`
        * Added ``search_order`` to ``AutoMLSearch``'s ``rankings`` and ``full_rankings`` tables :pr:`2345`
        * Updated threshold optimization method for binary classification :pr:`2315`
        * Updated demos to pull data from S3 instead of including demo data in package :pr:`2387`
        * Upgrade woodwork version to v0.4.1 :pr:`2379`
    * Fixes
        * Preserve user-specified woodwork types throughout pipeline fit/predict :pr:`2297`
        * Fixed ``ComponentGraph`` appending target to ``final_component_features`` if there is a component that returns both X and y :pr:`2358`
        * Fixed partial dependence graph method failing on multiclass problems when the class labels are numeric :pr:`2372`
        * Added ``thresholding_objective`` argument to ``AutoMLSearch`` for binary classification problems :pr:`2320`
        * Added change for ``k_neighbors`` parameter in SMOTE Oversamplers to automatically handle small samples :pr:`2375`
        * Changed naming for ``Logistic Regression Classifier`` file :pr:`2399`
        * Pinned pytest-timeout to fix minimum dependence checker :pr:`2425`
        * Replaced ``Elastic Net Classifier`` base class with ``Logistsic Regression`` to avoid ``NaN`` outputs :pr:`2420`
    * Changes
        * Cleaned up ``PipelineBase``'s ``component_graph`` and ``_component_graph`` attributes. Updated ``PipelineBase`` ``__repr__`` and added ``__eq__`` for ``ComponentGraph`` :pr:`2332`
        * Added and applied  ``black`` linting package to the EvalML repo in place of ``autopep8`` :pr:`2306`
        * Separated `custom_hyperparameters` from pipelines and added them as an argument to ``AutoMLSearch`` :pr:`2317`
        * Replaced `allowed_pipelines` with `allowed_component_graphs` :pr:`2364`
        * Removed private method ``_compute_features_during_fit`` from ``PipelineBase`` :pr:`2359`
        * Updated ``compute_order`` in ``ComponentGraph`` to be a read-only property :pr:`2408`
        * Unpinned PyZMQ version in requirements.txt :pr:`2389` 
        * Uncapping LightGBM version in requirements.txt :pr:`2405`
        * Updated minimum version of plotly :pr:`2415`
        * Removed ``SensitivityLowAlert`` objective from core objectives :pr:`2418`
    * Documentation Changes
        * Fixed lead scoring weights in the demos documentation :pr:`2315`
        * Fixed start page code and description dataset naming discrepancy :pr:`2370`
    * Testing Changes
        * Update minimum unit tests to run on all pull requests :pr:`2314`
        * Pass token to authorize uploading of codecov reports :pr:`2344`
        * Add ``pytest-timeout``. All tests that run longer than 6 minutes will fail. :pr:`2374`
        * Separated the dask tests out into separate github action jobs to isolate dask failures. :pr:`2376`
        * Refactored dask tests :pr:`2377`
        * Added the combined dask/non-dask unit tests back and renamed the dask only unit tests. :pr:`2382`
        * Sped up unit tests and split into separate jobs :pr:`2365`
        * Change CI job names, run lint for python 3.9, run nightlies on python 3.8 at 3am EST :pr:`2395` :pr:`2398`
        * Set fail-fast to false for CI jobs that run for PRs :pr:`2402`

.. warning::

    **Breaking Changes**
        * `AutoMLSearch` will accept `allowed_component_graphs` instead of `allowed_pipelines` :pr:`2364`
        * Removed ``PipelineBase``'s ``_component_graph`` attribute. Updated ``PipelineBase`` ``__repr__`` and added ``__eq__`` for ``ComponentGraph`` :pr:`2332`
        * `pipeline_parameters` will no longer accept `skopt.space` variables since hyperparameter ranges will now be specified through `custom_hyperparameters` :pr:`2317`

**v0.25.0 Jun. 01, 2021**
    * Enhancements
        * Upgraded minimum woodwork to version 0.3.1. Previous versions will not be supported :pr:`2181`
        * Added a new callback parameter for ``explain_predictions_best_worst`` :pr:`2308`
    * Fixes
    * Changes
        * Deleted the ``return_pandas`` flag from our demo data loaders :pr:`2181`
        * Moved ``default_parameters`` to ``ComponentGraph`` from ``PipelineBase`` :pr:`2307`
    * Documentation Changes
        * Updated the release procedure documentation :pr:`2230`
    * Testing Changes
        * Ignoring ``test_saving_png_file`` while building conda package :pr:`2323`

.. warning::

    **Breaking Changes**
        * Deleted the ``return_pandas`` flag from our demo data loaders :pr:`2181`
        * Upgraded minimum woodwork to version 0.3.1. Previous versions will not be supported :pr:`2181`
        * Due to the weak-ref in woodwork, set the result of ``infer_feature_types`` to a variable before accessing woodwork :pr:`2181`

**v0.24.2 May. 24, 2021**
    * Enhancements
        * Added oversamplers to AutoMLSearch :pr:`2213` :pr:`2286`
        * Added dictionary input functionality for ``Undersampler`` component :pr:`2271`
        * Changed the default parameter values for ``Elastic Net Classifier`` and ``Elastic Net Regressor`` :pr:`2269`
        * Added dictionary input functionality for the Oversampler components :pr:`2288`
    * Fixes
        * Set default `n_jobs` to 1 for `StackedEnsembleClassifier` and `StackedEnsembleRegressor` until fix for text-based parallelism in sklearn stacking can be found :pr:`2295`
    * Changes
        * Updated ``start_iteration_callback`` to accept a pipeline instance instead of a pipeline class and no longer accept pipeline parameters as a parameter :pr:`2290`
        * Refactored ``calculate_permutation_importance`` method and add per-column permutation importance method :pr:`2302`
        * Updated logging information in ``AutoMLSearch.__init__`` to clarify pipeline generation :pr:`2263`
    * Documentation Changes
        * Minor changes to the release procedure :pr:`2230`
    * Testing Changes
        * Use codecov action to update coverage reports :pr:`2238`
        * Removed MarkupSafe dependency version pin from requirements.txt and moved instead into RTD docs build CI :pr:`2261`

.. warning::

    **Breaking Changes**
        * Updated ``start_iteration_callback`` to accept a pipeline instance instead of a pipeline class and no longer accept pipeline parameters as a parameter :pr:`2290`
        * Moved ``default_parameters`` to ``ComponentGraph`` from ``PipelineBase``. A pipeline's ``default_parameters`` is now accessible via ``pipeline.component_graph.default_parameters`` :pr:`2307`


**v0.24.1 May. 16, 2021**
    * Enhancements
        * Integrated ``ARIMARegressor`` into AutoML :pr:`2009`
        * Updated ``HighlyNullDataCheck`` to also perform a null row check :pr:`2222`
        * Set ``max_depth`` to 1 in calls to featuretools dfs :pr:`2231`
    * Fixes
        * Removed data splitter sampler calls during training :pr:`2253`
        * Set minimum required version for for pyzmq, colorama, and docutils :pr:`2254`
        * Changed BaseSampler to return None instead of y :pr:`2272`
    * Changes
        * Removed ensemble split and indices in ``AutoMLSearch`` :pr:`2260`
        * Updated pipeline ``repr()`` and ``generate_pipeline_code`` to return pipeline instances without generating custom pipeline class :pr:`2227`
    * Documentation Changes
        * Capped Sphinx version under 4.0.0 :pr:`2244`
    * Testing Changes
        * Change number of cores for pytest from 4 to 2 :pr:`2266`
        * Add minimum dependency checker to generate minimum requirement files :pr:`2267`
        * Add unit tests with minimum dependencies  :pr:`2277`


**v0.24.0 May. 04, 2021**
    * Enhancements
        * Added `date_index` as a required parameter for TimeSeries problems :pr:`2217`
        * Have the ``OneHotEncoder`` return the transformed columns as booleans rather than floats :pr:`2170`
        * Added Oversampler transformer component to EvalML :pr:`2079`
        * Added Undersampler to AutoMLSearch, as well as arguments ``_sampler_method`` and ``sampler_balanced_ratio`` :pr:`2128`
        * Updated prediction explanations functions to allow pipelines with XGBoost estimators :pr:`2162`
        * Added partial dependence for datetime columns :pr:`2180`
        * Update precision-recall curve with positive label index argument, and fix for 2d predicted probabilities :pr:`2090`
        * Add pct_null_rows to ``HighlyNullDataCheck`` :pr:`2211`
        * Added a standalone AutoML `search` method for convenience, which runs data checks and then runs automl :pr:`2152`
        * Make the first batch of AutoML have a predefined order, with linear models first and complex models last :pr:`2223` :pr:`2225`
        * Added sampling dictionary support to ``BalancedClassficationSampler`` :pr:`2235`
    * Fixes
        * Fixed partial dependence not respecting grid resolution parameter for numerical features :pr:`2180`
        * Enable prediction explanations for catboost for multiclass problems :pr:`2224`
    * Changes
        * Deleted baseline pipeline classes :pr:`2202`
        * Reverting user specified date feature PR :pr:`2155` until `pmdarima` installation fix is found :pr:`2214`
        * Updated pipeline API to accept component graph and other class attributes as instance parameters. Old pipeline API still works but will not be supported long-term. :pr:`2091`
        * Removed all old datasplitters from EvalML :pr:`2193`
        * Deleted ``make_pipeline_from_components`` :pr:`2218`
    * Documentation Changes
        * Renamed dataset to clarify that its gzipped but not a tarball :pr:`2183`
        * Updated documentation to use pipeline instances instead of pipeline subclasses :pr:`2195`
        * Updated contributing guide with a note about GitHub Actions permissions :pr:`2090`
        * Updated automl and model understanding user guides :pr:`2090`
    * Testing Changes
        * Use machineFL user token for dependency update bot, and add more reviewers :pr:`2189`


.. warning::

    **Breaking Changes**
        * All baseline pipeline classes (``BaselineBinaryPipeline``, ``BaselineMulticlassPipeline``, ``BaselineRegressionPipeline``, etc.) have been deleted :pr:`2202`
        * Updated pipeline API to accept component graph and other class attributes as instance parameters. Old pipeline API still works but will not be supported long-term. Pipelines can now be initialized by specifying the component graph as the first parameter, and then passing in optional arguments such as ``custom_name``, ``parameters``, etc. For example, ``BinaryClassificationPipeline(["Random Forest Classifier"], parameters={})``.  :pr:`2091`
        * Removed all old datasplitters from EvalML :pr:`2193`
        * Deleted utility method ``make_pipeline_from_components`` :pr:`2218`


**v0.23.0 Apr. 20, 2021**
    * Enhancements
        * Refactored ``EngineBase`` and ``SequentialEngine`` api. Adding ``DaskEngine`` :pr:`1975`.
        * Added optional ``engine`` argument to ``AutoMLSearch`` :pr:`1975`
        * Added a warning about how time series support is still in beta when a user passes in a time series problem to ``AutoMLSearch`` :pr:`2118`
        * Added ``NaturalLanguageNaNDataCheck`` data check :pr:`2122`
        * Added ValueError to ``partial_dependence`` to prevent users from computing partial dependence on columns with all NaNs :pr:`2120`
        * Added standard deviation of cv scores to rankings table :pr:`2154`
    * Fixes
        * Fixed ``BalancedClassificationDataCVSplit``, ``BalancedClassificationDataTVSplit``, and ``BalancedClassificationSampler`` to use ``minority:majority`` ratio instead of ``majority:minority`` :pr:`2077`
        * Fixed bug where two-way partial dependence plots with categorical variables were not working correctly :pr:`2117`
        * Fixed bug where ``hyperparameters`` were not displaying properly for pipelines with a list ``component_graph`` and duplicate components :pr:`2133`
        * Fixed bug where ``pipeline_parameters`` argument in ``AutoMLSearch`` was not applied to pipelines passed in as ``allowed_pipelines`` :pr:`2133`
        * Fixed bug where ``AutoMLSearch`` was not applying custom hyperparameters to pipelines with a list ``component_graph`` and duplicate components :pr:`2133`
    * Changes
        * Removed ``hyperparameter_ranges`` from Undersampler and renamed ``balanced_ratio`` to ``sampling_ratio`` for samplers :pr:`2113`
        * Renamed ``TARGET_BINARY_NOT_TWO_EXAMPLES_PER_CLASS`` data check message code to ``TARGET_MULTICLASS_NOT_TWO_EXAMPLES_PER_CLASS`` :pr:`2126`
        * Modified one-way partial dependence plots of categorical features to display data with a bar plot :pr:`2117`
        * Renamed ``score`` column for ``automl.rankings`` as ``mean_cv_score`` :pr:`2135`
        * Remove 'warning' from docs tool output :pr:`2031`
    * Documentation Changes
        * Fixed ``conf.py`` file :pr:`2112`
        * Added a sentence to the automl user guide stating that our support for time series problems is still in beta. :pr:`2118`
        * Fixed documentation demos :pr:`2139`
        * Update test badge in README to use GitHub Actions :pr:`2150`
    * Testing Changes
        * Fixed ``test_describe_pipeline`` for ``pandas`` ``v1.2.4`` :pr:`2129`
        * Added a GitHub Action for building the conda package :pr:`1870` :pr:`2148`


.. warning::

    **Breaking Changes**
        * Renamed ``balanced_ratio`` to ``sampling_ratio`` for the ``BalancedClassificationDataCVSplit``, ``BalancedClassificationDataTVSplit``, ``BalancedClassficationSampler``, and Undersampler :pr:`2113`
        * Deleted the "errors" key from automl results :pr:`1975`
        * Deleted the ``raise_and_save_error_callback`` and the ``log_and_save_error_callback`` :pr:`1975`
        * Fixed ``BalancedClassificationDataCVSplit``, ``BalancedClassificationDataTVSplit``, and ``BalancedClassificationSampler`` to use minority:majority ratio instead of majority:minority :pr:`2077`


**v0.22.0 Apr. 06, 2021**
    * Enhancements
        * Added a GitHub Action for ``linux_unit_tests``:pr:`2013`
        * Added recommended actions for ``InvalidTargetDataCheck``, updated ``_make_component_list_from_actions`` to address new action, and added ``TargetImputer`` component :pr:`1989`
        * Updated ``AutoMLSearch._check_for_high_variance`` to not emit ``RuntimeWarning`` :pr:`2024`
        * Added exception when pipeline passed to ``explain_predictions`` is a ``Stacked Ensemble`` pipeline :pr:`2033`
        * Added sensitivity at low alert rates as an objective :pr:`2001`
        * Added ``Undersampler`` transformer component :pr:`2030`
    * Fixes
        * Updated Engine's ``train_batch`` to apply undersampling :pr:`2038`
        * Fixed bug in where Time Series Classification pipelines were not encoding targets in ``predict`` and ``predict_proba`` :pr:`2040`
        * Fixed data splitting errors if target is float for classification problems :pr:`2050`
        * Pinned ``docutils`` to <0.17 to fix ReadtheDocs warning issues :pr:`2088`
    * Changes
        * Removed lists as acceptable hyperparameter ranges in ``AutoMLSearch`` :pr:`2028`
        * Renamed "details" to "metadata" for data check actions :pr:`2008`
    * Documentation Changes
        * Catch and suppress warnings in documentation :pr:`1991` :pr:`2097`
        * Change spacing in ``start.ipynb`` to provide clarity for ``AutoMLSearch`` :pr:`2078`
        * Fixed start code on README :pr:`2108`
    * Testing Changes


**v0.21.0 Mar. 24, 2021**
    * Enhancements
        * Changed ``AutoMLSearch`` to default ``optimize_thresholds`` to True :pr:`1943`
        * Added multiple oversampling and undersampling sampling methods as data splitters for imbalanced classification :pr:`1775`
        * Added params to balanced classification data splitters for visibility :pr:`1966`
        * Updated ``make_pipeline`` to not add ``Imputer`` if input data does not have numeric or categorical columns :pr:`1967`
        * Updated ``ClassImbalanceDataCheck`` to better handle multiclass imbalances :pr:`1986`
        * Added recommended actions for the output of data check's ``validate`` method :pr:`1968`
        * Added error message for ``partial_dependence`` when features are mostly the same value :pr:`1994`
        * Updated ``OneHotEncoder`` to drop one redundant feature by default for features with two categories :pr:`1997`
        * Added a ``PolynomialDetrender`` component :pr:`1992`
        * Added ``DateTimeNaNDataCheck`` data check :pr:`2039`
    * Fixes
        * Changed best pipeline to train on the entire dataset rather than just ensemble indices for ensemble problems :pr:`2037`
        * Updated binary classification pipelines to use objective decision function during scoring of custom objectives :pr:`1934`
    * Changes
        * Removed ``data_checks`` parameter, ``data_check_results`` and data checks logic from ``AutoMLSearch`` :pr:`1935`
        * Deleted ``random_state`` argument :pr:`1985`
        * Updated Woodwork version requirement to ``v0.0.11`` :pr:`1996`
    * Documentation Changes
    * Testing Changes
        * Removed ``build_docs`` CI job in favor of RTD GH builder :pr:`1974`
        * Added tests to confirm support for Python 3.9 :pr:`1724`
        * Added tests to support Dask AutoML/Engine :pr:`1990`
        * Changed ``build_conda_pkg`` job to use ``latest_release_changes`` branch in the feedstock. :pr:`1979`

.. warning::

    **Breaking Changes**
        * Changed ``AutoMLSearch`` to default ``optimize_thresholds`` to True :pr:`1943`
        * Removed ``data_checks`` parameter, ``data_check_results`` and data checks logic from ``AutoMLSearch``. To run the data checks which were previously run by default in ``AutoMLSearch``, please call ``DefaultDataChecks().validate(X_train, y_train)`` or take a look at our documentation for more examples. :pr:`1935`
        * Deleted ``random_state`` argument :pr:`1985`

**v0.20.0 Mar. 10, 2021**
    * Enhancements
        * Added a GitHub Action for Detecting dependency changes :pr:`1933`
        * Create a separate CV split to train stacked ensembler on for AutoMLSearch :pr:`1814`
        * Added a GitHub Action for Linux unit tests :pr:`1846`
        * Added ``ARIMARegressor`` estimator :pr:`1894`
        * Added ``DataCheckAction`` class and ``DataCheckActionCode`` enum :pr:`1896`
        * Updated ``Woodwork`` requirement to ``v0.0.10`` :pr:`1900`
        * Added ``BalancedClassificationDataCVSplit`` and ``BalancedClassificationDataTVSplit`` to AutoMLSearch :pr:`1875`
        * Update default classification data splitter to use downsampling for highly imbalanced data :pr:`1875`
        * Updated ``describe_pipeline`` to return more information, including ``id`` of pipelines used for ensemble models :pr:`1909`
        * Added utility method to create list of components from a list of ``DataCheckAction`` :pr:`1907`
        * Updated ``validate`` method to include a ``action`` key in returned dictionary for all ``DataCheck``and ``DataChecks`` :pr:`1916`
        * Aggregating the shap values for predictions that we know the provenance of, e.g. OHE, text, and date-time. :pr:`1901`
        * Improved error message when custom objective is passed as a string in ``pipeline.score`` :pr:`1941`
        * Added ``score_pipelines`` and ``train_pipelines`` methods to ``AutoMLSearch`` :pr:`1913`
        * Added support for ``pandas`` version 1.2.0 :pr:`1708`
        * Added ``score_batch`` and ``train_batch`` abstact methods to ``EngineBase`` and implementations in ``SequentialEngine`` :pr:`1913`
        * Added ability to handle index columns in ``AutoMLSearch`` and ``DataChecks`` :pr:`2138`
    * Fixes
        * Removed CI check for ``check_dependencies_updated_linux`` :pr:`1950`
        * Added metaclass for time series pipelines and fix binary classification pipeline ``predict`` not using objective if it is passed as a named argument :pr:`1874`
        * Fixed stack trace in prediction explanation functions caused by mixed string/numeric pandas column names :pr:`1871`
        * Fixed stack trace caused by passing pipelines with duplicate names to ``AutoMLSearch`` :pr:`1932`
        * Fixed ``AutoMLSearch.get_pipelines`` returning pipelines with the same attributes :pr:`1958`
    * Changes
        * Reversed GitHub Action for Linux unit tests until a fix for report generation is found :pr:`1920`
        * Updated ``add_results`` in ``AutoMLAlgorithm`` to take in entire pipeline results dictionary from ``AutoMLSearch`` :pr:`1891`
        * Updated ``ClassImbalanceDataCheck`` to look for severe class imbalance scenarios :pr:`1905`
        * Deleted the ``explain_prediction`` function :pr:`1915`
        * Removed ``HighVarianceCVDataCheck`` and convered it to an ``AutoMLSearch`` method instead :pr:`1928`
        * Removed warning in ``InvalidTargetDataCheck`` returned when numeric binary classification targets are not (0, 1) :pr:`1959`
    * Documentation Changes
        * Updated ``model_understanding.ipynb`` to demo the two-way partial dependence capability :pr:`1919`
    * Testing Changes

.. warning::

    **Breaking Changes**
        * Deleted the ``explain_prediction`` function :pr:`1915`
        * Removed ``HighVarianceCVDataCheck`` and convered it to an ``AutoMLSearch`` method instead :pr:`1928`
        * Added ``score_batch`` and ``train_batch`` abstact methods to ``EngineBase``. These need to be implemented in Engine subclasses :pr:`1913`


**v0.19.0 Feb. 23, 2021**
    * Enhancements
        * Added a GitHub Action for Python windows unit tests :pr:`1844`
        * Added a GitHub Action for checking updated release notes :pr:`1849`
        * Added a GitHub Action for Python lint checks :pr:`1837`
        * Adjusted ``explain_prediction``, ``explain_predictions`` and ``explain_predictions_best_worst`` to handle timeseries problems. :pr:`1818`
        * Updated ``InvalidTargetDataCheck`` to check for mismatched indices in target and features :pr:`1816`
        * Updated ``Woodwork`` structures returned from components to support ``Woodwork`` logical type overrides set by the user :pr:`1784`
        * Updated estimators to keep track of input feature names during ``fit()`` :pr:`1794`
        * Updated ``visualize_decision_tree`` to include feature names in output :pr:`1813`
        * Added ``is_bounded_like_percentage`` property for objectives. If true, the ``calculate_percent_difference`` method will return the absolute difference rather than relative difference :pr:`1809`
        * Added full error traceback to AutoMLSearch logger file :pr:`1840`
        * Changed ``TargetEncoder`` to preserve custom indices in the data :pr:`1836`
        * Refactored ``explain_predictions`` and ``explain_predictions_best_worst`` to only compute features once for all rows that need to be explained :pr:`1843`
        * Added custom random undersampler data splitter for classification :pr:`1857`
        * Updated ``OutliersDataCheck`` implementation to calculate the probability of having no outliers :pr:`1855`
        * Added ``Engines`` pipeline processing API :pr:`1838`
    * Fixes
        * Changed EngineBase random_state arg to random_seed and same for user guide docs :pr:`1889`
    * Changes
        * Modified ``calculate_percent_difference`` so that division by 0 is now inf rather than nan :pr:`1809`
        * Removed ``text_columns`` parameter from ``LSA`` and ``TextFeaturizer`` components :pr:`1652`
        * Added ``random_seed`` as an argument to our automl/pipeline/component API. Using ``random_state`` will raise a warning :pr:`1798`
        * Added ``DataCheckError`` message in ``InvalidTargetDataCheck`` if input target is None and removed exception raised :pr:`1866`
    * Documentation Changes
    * Testing Changes
        * Added back coverage for ``_get_feature_provenance`` in ``TextFeaturizer`` after ``text_columns`` was removed :pr:`1842`
        * Pin graphviz version for windows builds :pr:`1847`
        * Unpin graphviz version for windows builds :pr:`1851`

.. warning::

    **Breaking Changes**
        * Added a deprecation warning to ``explain_prediction``. It will be deleted in the next release. :pr:`1860`


**v0.18.2 Feb. 10, 2021**
    * Enhancements
        * Added uniqueness score data check :pr:`1785`
        * Added "dataframe" output format for prediction explanations :pr:`1781`
        * Updated LightGBM estimators to handle ``pandas.MultiIndex`` :pr:`1770`
        * Sped up permutation importance for some pipelines :pr:`1762`
        * Added sparsity data check :pr:`1797`
        * Confirmed support for threshold tuning for binary time series classification problems :pr:`1803`
    * Fixes
    * Changes
    * Documentation Changes
        * Added section on conda to the contributing guide :pr:`1771`
        * Updated release process to reflect freezing `main` before perf tests :pr:`1787`
        * Moving some prs to the right section of the release notes :pr:`1789`
        * Tweak README.md. :pr:`1800`
        * Fixed back arrow on install page docs :pr:`1795`
        * Fixed docstring for `ClassImbalanceDataCheck.validate()` :pr:`1817`
    * Testing Changes

**v0.18.1 Feb. 1, 2021**
    * Enhancements
        * Added ``graph_t_sne`` as a visualization tool for high dimensional data :pr:`1731`
        * Added the ability to see the linear coefficients of features in linear models terms :pr:`1738`
        * Added support for ``scikit-learn`` ``v0.24.0`` :pr:`1733`
        * Added support for ``scipy`` ``v1.6.0`` :pr:`1752`
        * Added SVM Classifier and Regressor to estimators :pr:`1714` :pr:`1761`
    * Fixes
        * Addressed bug with ``partial_dependence`` and categorical data with more categories than grid resolution :pr:`1748`
        * Removed ``random_state`` arg from ``get_pipelines`` in ``AutoMLSearch`` :pr:`1719`
        * Pinned pyzmq at less than 22.0.0 till we add support :pr:`1756`
    * Changes
        * Updated components and pipelines to return ``Woodwork`` data structures :pr:`1668`
        * Updated ``clone()`` for pipelines and components to copy over random state automatically :pr:`1753`
        * Dropped support for Python version 3.6 :pr:`1751`
        * Removed deprecated ``verbose`` flag from ``AutoMLSearch`` parameters :pr:`1772`
    * Documentation Changes
        * Add Twitter and Github link to documentation toolbar :pr:`1754`
        * Added Open Graph info to documentation :pr:`1758`
    * Testing Changes

.. warning::

    **Breaking Changes**
        * Components and pipelines return ``Woodwork`` data structures instead of ``pandas`` data structures :pr:`1668`
        * Python 3.6 will not be actively supported due to discontinued support from EvalML dependencies.
        * Deprecated ``verbose`` flag is removed for ``AutoMLSearch`` :pr:`1772`


**v0.18.0 Jan. 26, 2021**
    * Enhancements
        * Added RMSLE, MSLE, and MAPE to core objectives while checking for negative target values in ``invalid_targets_data_check`` :pr:`1574`
        * Added validation checks for binary problems with regression-like datasets and multiclass problems without true multiclass targets in ``invalid_targets_data_check`` :pr:`1665`
        * Added time series support for ``make_pipeline`` :pr:`1566`
        * Added target name for output of pipeline ``predict`` method :pr:`1578`
        * Added multiclass check to ``InvalidTargetDataCheck`` for two examples per class :pr:`1596`
        * Added support for ``graphviz`` ``v0.16`` :pr:`1657`
        * Enhanced time series pipelines to accept empty features :pr:`1651`
        * Added KNN Classifier to estimators. :pr:`1650`
        * Added support for list inputs for objectives :pr:`1663`
        * Added support for ``AutoMLSearch`` to handle time series classification pipelines :pr:`1666`
        * Enhanced ``DelayedFeaturesTransformer`` to encode categorical features and targets before delaying them :pr:`1691`
        * Added 2-way dependence plots. :pr:`1690`
        * Added ability to directly iterate through components within Pipelines :pr:`1583`
    * Fixes
        * Fixed inconsistent attributes and added Exceptions to docs :pr:`1673`
        * Fixed ``TargetLeakageDataCheck`` to use Woodwork ``mutual_information`` rather than using Pandas' Pearson Correlation :pr:`1616`
        * Fixed thresholding for pipelines in ``AutoMLSearch`` to only threshold binary classification pipelines :pr:`1622` :pr:`1626`
        * Updated ``load_data`` to return Woodwork structures and update default parameter value for ``index`` to ``None`` :pr:`1610`
        * Pinned scipy at < 1.6.0 while we work on adding support :pr:`1629`
        * Fixed data check message formatting in ``AutoMLSearch`` :pr:`1633`
        * Addressed stacked ensemble component for ``scikit-learn`` v0.24 support by setting ``shuffle=True`` for default CV :pr:`1613`
        * Fixed bug where ``Imputer`` reset the index on ``X`` :pr:`1590`
        * Fixed ``AutoMLSearch`` stacktrace when a cutom objective was passed in as a primary objective or additional objective :pr:`1575`
        * Fixed custom index bug for ``MAPE`` objective :pr:`1641`
        * Fixed index bug for ``TextFeaturizer`` and ``LSA`` components :pr:`1644`
        * Limited ``load_fraud`` dataset loaded into ``automl.ipynb`` :pr:`1646`
        * ``add_to_rankings`` updates ``AutoMLSearch.best_pipeline`` when necessary :pr:`1647`
        * Fixed bug where time series baseline estimators were not receiving ``gap`` and ``max_delay`` in ``AutoMLSearch`` :pr:`1645`
        * Fixed jupyter notebooks to help the RTD buildtime :pr:`1654`
        * Added ``positive_only`` objectives to ``non_core_objectives`` :pr:`1661`
        * Fixed stacking argument ``n_jobs`` for IterativeAlgorithm :pr:`1706`
        * Updated CatBoost estimators to return self in ``.fit()`` rather than the underlying model for consistency :pr:`1701`
        * Added ability to initialize pipeline parameters in ``AutoMLSearch`` constructor :pr:`1676`
    * Changes
        * Added labeling to ``graph_confusion_matrix`` :pr:`1632`
        * Rerunning search for ``AutoMLSearch`` results in a message thrown rather than failing the search, and removed ``has_searched`` property :pr:`1647`
        * Changed tuner class to allow and ignore single parameter values as input :pr:`1686`
        * Capped LightGBM version limit to remove bug in docs :pr:`1711`
        * Removed support for `np.random.RandomState` in EvalML :pr:`1727`
    * Documentation Changes
        * Update Model Understanding in the user guide to include ``visualize_decision_tree`` :pr:`1678`
        * Updated docs to include information about ``AutoMLSearch`` callback parameters and methods :pr:`1577`
        * Updated docs to prompt users to install graphiz on Mac :pr:`1656`
        * Added ``infer_feature_types`` to the ``start.ipynb`` guide :pr:`1700`
        * Added multicollinearity data check to API reference and docs :pr:`1707`
    * Testing Changes

.. warning::

    **Breaking Changes**
        * Removed ``has_searched`` property from ``AutoMLSearch`` :pr:`1647`
        * Components and pipelines return ``Woodwork`` data structures instead of ``pandas`` data structures :pr:`1668`
        * Removed support for `np.random.RandomState` in EvalML. Rather than passing ``np.random.RandomState`` as component and pipeline random_state values, we use int random_seed :pr:`1727`


**v0.17.0 Dec. 29, 2020**
    * Enhancements
        * Added ``save_plot`` that allows for saving figures from different backends :pr:`1588`
        * Added ``LightGBM Regressor`` to regression components :pr:`1459`
        * Added ``visualize_decision_tree`` for tree visualization with ``decision_tree_data_from_estimator`` and ``decision_tree_data_from_pipeline`` to reformat tree structure output :pr:`1511`
        * Added `DFS Transformer` component into transformer components :pr:`1454`
        * Added ``MAPE`` to the standard metrics for time series problems and update objectives :pr:`1510`
        * Added ``graph_prediction_vs_actual_over_time`` and ``get_prediction_vs_actual_over_time_data`` to the model understanding module for time series problems :pr:`1483`
        * Added a ``ComponentGraph`` class that will support future pipelines as directed acyclic graphs :pr:`1415`
        * Updated data checks to accept ``Woodwork`` data structures :pr:`1481`
        * Added parameter to ``InvalidTargetDataCheck`` to show only top unique values rather than all unique values :pr:`1485`
        * Added multicollinearity data check :pr:`1515`
        * Added baseline pipeline and components for time series regression problems :pr:`1496`
        * Added more information to users about ensembling behavior in ``AutoMLSearch`` :pr:`1527`
        * Add woodwork support for more utility and graph methods :pr:`1544`
        * Changed ``DateTimeFeaturizer`` to encode features as int :pr:`1479`
        * Return trained pipelines from ``AutoMLSearch.best_pipeline`` :pr:`1547`
        * Added utility method so that users can set feature types without having to learn about Woodwork directly :pr:`1555`
        * Added Linear Discriminant Analysis transformer for dimensionality reduction :pr:`1331`
        * Added multiclass support for ``partial_dependence`` and ``graph_partial_dependence`` :pr:`1554`
        * Added ``TimeSeriesBinaryClassificationPipeline`` and ``TimeSeriesMulticlassClassificationPipeline`` classes :pr:`1528`
        * Added ``make_data_splitter`` method for easier automl data split customization :pr:`1568`
        * Integrated ``ComponentGraph`` class into Pipelines for full non-linear pipeline support :pr:`1543`
        * Update ``AutoMLSearch`` constructor to take training data instead of ``search`` and ``add_to_leaderboard`` :pr:`1597`
        * Update ``split_data`` helper args :pr:`1597`
        * Add problem type utils ``is_regression``, ``is_classification``, ``is_timeseries`` :pr:`1597`
        * Rename ``AutoMLSearch`` ``data_split`` arg to ``data_splitter`` :pr:`1569`
    * Fixes
        * Fix AutoML not passing CV folds to ``DefaultDataChecks`` for usage by ``ClassImbalanceDataCheck`` :pr:`1619`
        * Fix Windows CI jobs: install ``numba`` via conda, required for ``shap`` :pr:`1490`
        * Added custom-index support for `reset-index-get_prediction_vs_actual_over_time_data` :pr:`1494`
        * Fix ``generate_pipeline_code`` to account for boolean and None differences between Python and JSON :pr:`1524` :pr:`1531`
        * Set max value for plotly and xgboost versions while we debug CI failures with newer versions :pr:`1532`
        * Undo version pinning for plotly :pr:`1533`
        * Fix ReadTheDocs build by updating the version of ``setuptools`` :pr:`1561`
        * Set ``random_state`` of data splitter in AutoMLSearch to take int to keep consistency in the resulting splits :pr:`1579`
        * Pin sklearn version while we work on adding support :pr:`1594`
        * Pin pandas at <1.2.0 while we work on adding support :pr:`1609`
        * Pin graphviz at < 0.16 while we work on adding support :pr:`1609`
    * Changes
        * Reverting ``save_graph`` :pr:`1550` to resolve kaleido build issues :pr:`1585`
        * Update circleci badge to apply to ``main`` :pr:`1489`
        * Added script to generate github markdown for releases :pr:`1487`
        * Updated selection using pandas ``dtypes`` to selecting using Woodwork logical types :pr:`1551`
        * Updated dependencies to fix ``ImportError: cannot import name 'MaskedArray' from 'sklearn.utils.fixes'`` error and to address Woodwork and Featuretool dependencies :pr:`1540`
        * Made ``get_prediction_vs_actual_data()`` a public method :pr:`1553`
        * Updated ``Woodwork`` version requirement to v0.0.7 :pr:`1560`
        * Move data splitters from ``evalml.automl.data_splitters`` to ``evalml.preprocessing.data_splitters`` :pr:`1597`
        * Rename "# Testing" in automl log output to "# Validation" :pr:`1597`
    * Documentation Changes
        * Added partial dependence methods to API reference :pr:`1537`
        * Updated documentation for confusion matrix methods :pr:`1611`
    * Testing Changes
        * Set ``n_jobs=1`` in most unit tests to reduce memory :pr:`1505`

.. warning::

    **Breaking Changes**
        * Updated minimal dependencies: ``numpy>=1.19.1``, ``pandas>=1.1.0``, ``scikit-learn>=0.23.1``, ``scikit-optimize>=0.8.1``
        * Updated ``AutoMLSearch.best_pipeline`` to return a trained pipeline. Pass in ``train_best_pipeline=False`` to AutoMLSearch in order to return an untrained pipeline.
        * Pipeline component instances can no longer be iterated through using ``Pipeline.component_graph`` :pr:`1543`
        * Update ``AutoMLSearch`` constructor to take training data instead of ``search`` and ``add_to_leaderboard`` :pr:`1597`
        * Update ``split_data`` helper args :pr:`1597`
        * Move data splitters from ``evalml.automl.data_splitters`` to ``evalml.preprocessing.data_splitters`` :pr:`1597`
        * Rename ``AutoMLSearch`` ``data_split`` arg to ``data_splitter`` :pr:`1569`



**v0.16.1 Dec. 1, 2020**
    * Enhancements
        * Pin woodwork version to v0.0.6 to avoid breaking changes :pr:`1484`
        * Updated ``Woodwork`` to >=0.0.5 in ``core-requirements.txt`` :pr:`1473`
        * Removed ``copy_dataframe`` parameter for ``Woodwork``, updated ``Woodwork`` to >=0.0.6 in ``core-requirements.txt`` :pr:`1478`
        * Updated ``detect_problem_type`` to use ``pandas.api.is_numeric_dtype`` :pr:`1476`
    * Changes
        * Changed ``make clean`` to delete coverage reports as a convenience for developers :pr:`1464`
        * Set ``n_jobs=-1`` by default for stacked ensemble components :pr:`1472`
    * Documentation Changes
        * Updated pipeline and component documentation and demos to use ``Woodwork`` :pr:`1466`
    * Testing Changes
        * Update dependency update checker to use everything from core and optional dependencies :pr:`1480`


**v0.16.0 Nov. 24, 2020**
    * Enhancements
        * Updated pipelines and ``make_pipeline`` to accept ``Woodwork`` inputs :pr:`1393`
        * Updated components to accept ``Woodwork`` inputs :pr:`1423`
        * Added ability to freeze hyperparameters for ``AutoMLSearch`` :pr:`1284`
        * Added ``Target Encoder`` into transformer components :pr:`1401`
        * Added callback for error handling in ``AutoMLSearch`` :pr:`1403`
        * Added the index id to the ``explain_predictions_best_worst`` output to help users identify which rows in their data are included :pr:`1365`
        * The top_k features displayed in ``explain_predictions_*`` functions are now determined by the magnitude of shap values as opposed to the ``top_k`` largest and smallest shap values. :pr:`1374`
        * Added a problem type for time series regression :pr:`1386`
        * Added a ``is_defined_for_problem_type`` method to ``ObjectiveBase`` :pr:`1386`
        * Added a ``random_state`` parameter to ``make_pipeline_from_components`` function :pr:`1411`
        * Added ``DelayedFeaturesTransformer`` :pr:`1396`
        * Added a ``TimeSeriesRegressionPipeline`` class :pr:`1418`
        * Removed ``core-requirements.txt`` from the package distribution :pr:`1429`
        * Updated data check messages to include a `"code"` and `"details"` fields :pr:`1451`, :pr:`1462`
        * Added a ``TimeSeriesSplit`` data splitter for time series problems :pr:`1441`
        * Added a ``problem_configuration`` parameter to AutoMLSearch :pr:`1457`
    * Fixes
        * Fixed ``IndexError`` raised in ``AutoMLSearch`` when ``ensembling = True`` but only one pipeline to iterate over :pr:`1397`
        * Fixed stacked ensemble input bug and LightGBM warning and bug in ``AutoMLSearch`` :pr:`1388`
        * Updated enum classes to show possible enum values as attributes :pr:`1391`
        * Updated calls to ``Woodwork``'s ``to_pandas()`` to ``to_series()`` and ``to_dataframe()`` :pr:`1428`
        * Fixed bug in OHE where column names were not guaranteed to be unique :pr:`1349`
        * Fixed bug with percent improvement of ``ExpVariance`` objective on data with highly skewed target :pr:`1467`
        * Fix SimpleImputer error which occurs when all features are bool type :pr:`1215`
    * Changes
        * Changed ``OutliersDataCheck`` to return the list of columns, rather than rows, that contain outliers :pr:`1377`
        * Simplified and cleaned output for Code Generation :pr:`1371`
        * Reverted changes from :pr:`1337` :pr:`1409`
        * Updated data checks to return dictionary of warnings and errors instead of a list :pr:`1448`
        * Updated ``AutoMLSearch`` to pass ``Woodwork`` data structures to every pipeline (instead of pandas DataFrames) :pr:`1450`
        * Update ``AutoMLSearch`` to default to ``max_batches=1`` instead of ``max_iterations=5`` :pr:`1452`
        * Updated _evaluate_pipelines to consolidate side effects :pr:`1410`
    * Documentation Changes
        * Added description of CLA to contributing guide, updated description of draft PRs :pr:`1402`
        * Updated documentation to include all data checks, ``DataChecks``, and usage of data checks in AutoML :pr:`1412`
        * Updated docstrings from ``np.array`` to ``np.ndarray`` :pr:`1417`
        * Added section on stacking ensembles in AutoMLSearch documentation :pr:`1425`
    * Testing Changes
        * Removed ``category_encoders`` from test-requirements.txt :pr:`1373`
        * Tweak codecov.io settings again to avoid flakes :pr:`1413`
        * Modified ``make lint`` to check notebook versions in the docs :pr:`1431`
        * Modified ``make lint-fix`` to standardize notebook versions in the docs :pr:`1431`
        * Use new version of pull request Github Action for dependency check (:pr:`1443`)
        * Reduced number of workers for tests to 4 :pr:`1447`

.. warning::

    **Breaking Changes**
        * The ``top_k`` and ``top_k_features`` parameters in ``explain_predictions_*`` functions now return ``k`` features as opposed to ``2 * k`` features :pr:`1374`
        * Renamed ``problem_type`` to ``problem_types`` in ``RegressionObjective``, ``BinaryClassificationObjective``, and ``MulticlassClassificationObjective`` :pr:`1319`
        * Data checks now return a dictionary of warnings and errors instead of a list :pr:`1448`



**v0.15.0 Oct. 29, 2020**
    * Enhancements
        * Added stacked ensemble component classes (``StackedEnsembleClassifier``, ``StackedEnsembleRegressor``) :pr:`1134`
        * Added stacked ensemble components to ``AutoMLSearch`` :pr:`1253`
        * Added ``DecisionTreeClassifier`` and ``DecisionTreeRegressor`` to AutoML :pr:`1255`
        * Added ``graph_prediction_vs_actual`` in ``model_understanding`` for regression problems :pr:`1252`
        * Added parameter to ``OneHotEncoder`` to enable filtering for features to encode for :pr:`1249`
        * Added percent-better-than-baseline for all objectives to automl.results :pr:`1244`
        * Added ``HighVarianceCVDataCheck`` and replaced synonymous warning in ``AutoMLSearch`` :pr:`1254`
        * Added `PCA Transformer` component for dimensionality reduction :pr:`1270`
        * Added ``generate_pipeline_code`` and ``generate_component_code`` to allow for code generation given a pipeline or component instance :pr:`1306`
        * Added ``PCA Transformer`` component for dimensionality reduction :pr:`1270`
        * Updated ``AutoMLSearch`` to support ``Woodwork`` data structures :pr:`1299`
        * Added cv_folds to ``ClassImbalanceDataCheck`` and added this check to ``DefaultDataChecks`` :pr:`1333`
        * Make ``max_batches`` argument to ``AutoMLSearch.search`` public :pr:`1320`
        * Added text support to automl search :pr:`1062`
        * Added ``_pipelines_per_batch`` as a private argument to ``AutoMLSearch`` :pr:`1355`
    * Fixes
        * Fixed ML performance issue with ordered datasets: always shuffle data in automl's default CV splits :pr:`1265`
        * Fixed broken ``evalml info`` CLI command :pr:`1293`
        * Fixed ``boosting type='rf'`` for LightGBM Classifier, as well as ``num_leaves`` error :pr:`1302`
        * Fixed bug in ``explain_predictions_best_worst`` where a custom index in the target variable would cause a ``ValueError`` :pr:`1318`
        * Added stacked ensemble estimators to to ``evalml.pipelines.__init__`` file :pr:`1326`
        * Fixed bug in OHE where calls to transform were not deterministic if ``top_n`` was less than the number of categories in a column :pr:`1324`
        * Fixed LightGBM warning messages during AutoMLSearch :pr:`1342`
        * Fix warnings thrown during AutoMLSearch in ``HighVarianceCVDataCheck`` :pr:`1346`
        * Fixed bug where TrainingValidationSplit would return invalid location indices for dataframes with a custom index :pr:`1348`
        * Fixed bug where the AutoMLSearch ``random_state`` was not being passed to the created pipelines :pr:`1321`
    * Changes
        * Allow ``add_to_rankings`` to be called before AutoMLSearch is called :pr:`1250`
        * Removed Graphviz from test-requirements to add to requirements.txt :pr:`1327`
        * Removed ``max_pipelines`` parameter from ``AutoMLSearch`` :pr:`1264`
        * Include editable installs in all install make targets :pr:`1335`
        * Made pip dependencies `featuretools` and `nlp_primitives` core dependencies :pr:`1062`
        * Removed `PartOfSpeechCount` from `TextFeaturizer` transform primitives :pr:`1062`
        * Added warning for ``partial_dependency`` when the feature includes null values :pr:`1352`
    * Documentation Changes
        * Fixed and updated code blocks in Release Notes :pr:`1243`
        * Added DecisionTree estimators to API Reference :pr:`1246`
        * Changed class inheritance display to flow vertically :pr:`1248`
        * Updated cost-benefit tutorial to use a holdout/test set :pr:`1159`
        * Added ``evalml info`` command to documentation :pr:`1293`
        * Miscellaneous doc updates :pr:`1269`
        * Removed conda pre-release testing from the release process document :pr:`1282`
        * Updates to contributing guide :pr:`1310`
        * Added Alteryx footer to docs with Twitter and Github link :pr:`1312`
        * Added documentation for evalml installation for Python 3.6 :pr:`1322`
        * Added documentation changes to make the API Docs easier to understand :pr:`1323`
        * Fixed documentation for ``feature_importance`` :pr:`1353`
        * Added tutorial for running `AutoML` with text data :pr:`1357`
        * Added documentation for woodwork integration with automl search :pr:`1361`
    * Testing Changes
        * Added tests for ``jupyter_check`` to handle IPython :pr:`1256`
        * Cleaned up ``make_pipeline`` tests to test for all estimators :pr:`1257`
        * Added a test to check conda build after merge to main :pr:`1247`
        * Removed code that was lacking codecov for ``__main__.py`` and unnecessary :pr:`1293`
        * Codecov: round coverage up instead of down :pr:`1334`
        * Add DockerHub credentials to CI testing environment :pr:`1356`
        * Add DockerHub credentials to conda testing environment :pr:`1363`

.. warning::

    **Breaking Changes**
        * Renamed ``LabelLeakageDataCheck`` to ``TargetLeakageDataCheck`` :pr:`1319`
        * ``max_pipelines`` parameter has been removed from ``AutoMLSearch``. Please use ``max_iterations`` instead. :pr:`1264`
        * ``AutoMLSearch.search()`` will now log a warning if the input is not a ``Woodwork`` data structure (``pandas``, ``numpy``) :pr:`1299`
        * Make ``max_batches`` argument to ``AutoMLSearch.search`` public :pr:`1320`
        * Removed unused argument `feature_types` from AutoMLSearch.search :pr:`1062`

**v0.14.1 Sep. 29, 2020**
    * Enhancements
        * Updated partial dependence methods to support calculating numeric columns in a dataset with non-numeric columns :pr:`1150`
        * Added ``get_feature_names`` on ``OneHotEncoder`` :pr:`1193`
        * Added ``detect_problem_type`` to ``problem_type/utils.py`` to automatically detect the problem type given targets :pr:`1194`
        * Added LightGBM to ``AutoMLSearch`` :pr:`1199`
        * Updated ``scikit-learn`` and ``scikit-optimize`` to use latest versions - 0.23.2 and 0.8.1 respectively :pr:`1141`
        * Added ``__str__`` and ``__repr__`` for pipelines and components :pr:`1218`
        * Included internal target check for both training and validation data in ``AutoMLSearch`` :pr:`1226`
        * Added ``ProblemTypes.all_problem_types`` helper to get list of supported problem types :pr:`1219`
        * Added ``DecisionTreeClassifier`` and ``DecisionTreeRegressor`` classes :pr:`1223`
        * Added ``ProblemTypes.all_problem_types`` helper to get list of supported problem types :pr:`1219`
        * ``DataChecks`` can now be parametrized by passing a list of ``DataCheck`` classes and a parameter dictionary :pr:`1167`
        * Added first CV fold score as validation score in ``AutoMLSearch.rankings`` :pr:`1221`
        * Updated ``flake8`` configuration to enable linting on ``__init__.py`` files :pr:`1234`
        * Refined ``make_pipeline_from_components`` implementation :pr:`1204`
    * Fixes
        * Updated GitHub URL after migration to Alteryx GitHub org :pr:`1207`
        * Changed Problem Type enum to be more similar to the string name :pr:`1208`
        * Wrapped call to scikit-learn's partial dependence method in a ``try``/``finally`` block :pr:`1232`
    * Changes
        * Added ``allow_writing_files`` as a named argument to CatBoost estimators. :pr:`1202`
        * Added ``solver`` and ``multi_class`` as named arguments to ``LogisticRegressionClassifier`` :pr:`1202`
        * Replaced pipeline's ``._transform`` method to evaluate all the preprocessing steps of a pipeline with ``.compute_estimator_features`` :pr:`1231`
        * Changed default large dataset train/test splitting behavior :pr:`1205`
    * Documentation Changes
        * Included description of how to access the component instances and features for pipeline user guide :pr:`1163`
        * Updated API docs to refer to target as "target" instead of "labels" for non-classification tasks and minor docs cleanup :pr:`1160`
        * Added Class Imbalance Data Check to ``api_reference.rst`` :pr:`1190` :pr:`1200`
        * Added pipeline properties to API reference :pr:`1209`
        * Clarified what the objective parameter in AutoML is used for in AutoML API reference and AutoML user guide :pr:`1222`
        * Updated API docs to include ``skopt.space.Categorical`` option for component hyperparameter range definition :pr:`1228`
        * Added install documentation for ``libomp`` in order to use LightGBM on Mac :pr:`1233`
        * Improved description of ``max_iterations`` in documentation :pr:`1212`
        * Removed unused code from sphinx conf :pr:`1235`
    * Testing Changes

.. warning::

    **Breaking Changes**
        * ``DefaultDataChecks`` now accepts a ``problem_type`` parameter that must be specified :pr:`1167`
        * Pipeline's ``._transform`` method to evaluate all the preprocessing steps of a pipeline has been replaced with ``.compute_estimator_features`` :pr:`1231`
        * ``get_objectives`` has been renamed to ``get_core_objectives``. This function will now return a list of valid objective instances :pr:`1230`


**v0.13.2 Sep. 17, 2020**
    * Enhancements
        * Added ``output_format`` field to explain predictions functions :pr:`1107`
        * Modified ``get_objective`` and ``get_objectives`` to be able to return any objective in ``evalml.objectives`` :pr:`1132`
        * Added a ``return_instance`` boolean parameter to ``get_objective`` :pr:`1132`
        * Added ``ClassImbalanceDataCheck`` to determine whether target imbalance falls below a given threshold :pr:`1135`
        * Added label encoder to LightGBM for binary classification :pr:`1152`
        * Added labels for the row index of confusion matrix :pr:`1154`
        * Added ``AutoMLSearch`` object as another parameter in search callbacks :pr:`1156`
        * Added the corresponding probability threshold for each point displayed in ``graph_roc_curve`` :pr:`1161`
        * Added ``__eq__`` for ``ComponentBase`` and ``PipelineBase`` :pr:`1178`
        * Added support for multiclass classification for ``roc_curve`` :pr:`1164`
        * Added ``categories`` accessor to ``OneHotEncoder`` for listing the categories associated with a feature :pr:`1182`
        * Added utility function to create pipeline instances from a list of component instances :pr:`1176`
    * Fixes
        * Fixed XGBoost column names for partial dependence methods :pr:`1104`
        * Removed dead code validating column type from ``TextFeaturizer`` :pr:`1122`
        * Fixed issue where ``Imputer`` cannot fit when there is None in a categorical or boolean column :pr:`1144`
        * ``OneHotEncoder`` preserves the custom index in the input data :pr:`1146`
        * Fixed representation for ``ModelFamily`` :pr:`1165`
        * Removed duplicate ``nbsphinx`` dependency in ``dev-requirements.txt`` :pr:`1168`
        * Users can now pass in any valid kwargs to all estimators :pr:`1157`
        * Remove broken accessor ``OneHotEncoder.get_feature_names`` and unneeded base class :pr:`1179`
        * Removed LightGBM Estimator from AutoML models :pr:`1186`
    * Changes
        * Pinned ``scikit-optimize`` version to 0.7.4 :pr:`1136`
        * Removed ``tqdm`` as a dependency :pr:`1177`
        * Added lightgbm version 3.0.0 to ``latest_dependency_versions.txt`` :pr:`1185`
        * Rename ``max_pipelines`` to ``max_iterations`` :pr:`1169`
    * Documentation Changes
        * Fixed API docs for ``AutoMLSearch`` ``add_result_callback`` :pr:`1113`
        * Added a step to our release process for pushing our latest version to conda-forge :pr:`1118`
        * Added warning for missing ipywidgets dependency for using ``PipelineSearchPlots`` on Jupyterlab :pr:`1145`
        * Updated ``README.md`` example to load demo dataset :pr:`1151`
        * Swapped mapping of breast cancer targets in ``model_understanding.ipynb`` :pr:`1170`
    * Testing Changes
        * Added test confirming ``TextFeaturizer`` never outputs null values :pr:`1122`
        * Changed Python version of ``Update Dependencies`` action to 3.8.x :pr:`1137`
        * Fixed release notes check-in test for ``Update Dependencies`` actions :pr:`1172`

.. warning::

    **Breaking Changes**
        * ``get_objective`` will now return a class definition rather than an instance by default :pr:`1132`
        * Deleted ``OPTIONS`` dictionary in ``evalml.objectives.utils.py`` :pr:`1132`
        * If specifying an objective by string, the string must now match the objective's name field, case-insensitive :pr:`1132`
        * Passing "Cost Benefit Matrix", "Fraud Cost", "Lead Scoring", "Mean Squared Log Error",
            "Recall", "Recall Macro", "Recall Micro", "Recall Weighted", or "Root Mean Squared Log Error" to ``AutoMLSearch`` will now result in a ``ValueError``
            rather than an ``ObjectiveNotFoundError`` :pr:`1132`
        * Search callbacks ``start_iteration_callback`` and ``add_results_callback`` have changed to include a copy of the AutoMLSearch object as a third parameter :pr:`1156`
        * Deleted ``OneHotEncoder.get_feature_names`` method which had been broken for a while, in favor of pipelines' ``input_feature_names`` :pr:`1179`
        * Deleted empty base class ``CategoricalEncoder`` which ``OneHotEncoder`` component was inheriting from :pr:`1176`
        * Results from ``roc_curve`` will now return as a list of dictionaries with each dictionary representing a class :pr:`1164`
        * ``max_pipelines`` now raises a ``DeprecationWarning`` and will be removed in the next release. ``max_iterations`` should be used instead. :pr:`1169`


**v0.13.1 Aug. 25, 2020**
    * Enhancements
        * Added Cost-Benefit Matrix objective for binary classification :pr:`1038`
        * Split ``fill_value`` into ``categorical_fill_value`` and ``numeric_fill_value`` for Imputer :pr:`1019`
        * Added ``explain_predictions`` and ``explain_predictions_best_worst`` for explaining multiple predictions with SHAP :pr:`1016`
        * Added new LSA component for text featurization :pr:`1022`
        * Added guide on installing with conda :pr:`1041`
        * Added a “cost-benefit curve” util method to graph cost-benefit matrix scores vs. binary classification thresholds :pr:`1081`
        * Standardized error when calling transform/predict before fit for pipelines :pr:`1048`
        * Added ``percent_better_than_baseline`` to AutoML search rankings and full rankings table :pr:`1050`
        * Added one-way partial dependence and partial dependence plots :pr:`1079`
        * Added "Feature Value" column to prediction explanation reports. :pr:`1064`
        * Added LightGBM classification estimator :pr:`1082`, :pr:`1114`
        * Added ``max_batches`` parameter to ``AutoMLSearch`` :pr:`1087`
    * Fixes
        * Updated ``TextFeaturizer`` component to no longer require an internet connection to run :pr:`1022`
        * Fixed non-deterministic element of ``TextFeaturizer`` transformations :pr:`1022`
        * Added a StandardScaler to all ElasticNet pipelines :pr:`1065`
        * Updated cost-benefit matrix to normalize score :pr:`1099`
        * Fixed logic in ``calculate_percent_difference`` so that it can handle negative values :pr:`1100`
    * Changes
        * Added ``needs_fitting`` property to ``ComponentBase`` :pr:`1044`
        * Updated references to data types to use datatype lists defined in ``evalml.utils.gen_utils`` :pr:`1039`
        * Remove maximum version limit for SciPy dependency :pr:`1051`
        * Moved ``all_components`` and other component importers into runtime methods :pr:`1045`
        * Consolidated graphing utility methods under ``evalml.utils.graph_utils`` :pr:`1060`
        * Made slight tweaks to how ``TextFeaturizer`` uses ``featuretools``, and did some refactoring of that and of LSA :pr:`1090`
        * Changed ``show_all_features`` parameter into ``importance_threshold``, which allows for thresholding feature importance :pr:`1097`, :pr:`1103`
    * Documentation Changes
        * Update ``setup.py`` URL to point to the github repo :pr:`1037`
        * Added tutorial for using the cost-benefit matrix objective :pr:`1088`
        * Updated ``model_understanding.ipynb`` to include documentation for using plotly on Jupyter Lab :pr:`1108`
    * Testing Changes
        * Refactor CircleCI tests to use matrix jobs (:pr:`1043`)
        * Added a test to check that all test directories are included in evalml package :pr:`1054`


.. warning::

    **Breaking Changes**
        * ``confusion_matrix`` and ``normalize_confusion_matrix`` have been moved to ``evalml.utils`` :pr:`1038`
        * All graph utility methods previously under ``evalml.pipelines.graph_utils`` have been moved to ``evalml.utils.graph_utils`` :pr:`1060`


**v0.12.2 Aug. 6, 2020**
    * Enhancements
        * Add save/load method to components :pr:`1023`
        * Expose pickle ``protocol`` as optional arg to save/load :pr:`1023`
        * Updated estimators used in AutoML to include ExtraTrees and ElasticNet estimators :pr:`1030`
    * Fixes
    * Changes
        * Removed ``DeprecationWarning`` for ``SimpleImputer`` :pr:`1018`
    * Documentation Changes
        * Add note about version numbers to release process docs :pr:`1034`
    * Testing Changes
        * Test files are now included in the evalml package :pr:`1029`


**v0.12.0 Aug. 3, 2020**
    * Enhancements
        * Added string and categorical targets support for binary and multiclass pipelines and check for numeric targets for ``DetectLabelLeakage`` data check :pr:`932`
        * Added clear exception for regression pipelines if target datatype is string or categorical :pr:`960`
        * Added target column names and class labels in ``predict`` and ``predict_proba`` output for pipelines :pr:`951`
        * Added ``_compute_shap_values`` and ``normalize_values`` to ``pipelines/explanations`` module :pr:`958`
        * Added ``explain_prediction`` feature which explains single predictions with SHAP :pr:`974`
        * Added Imputer to allow different imputation strategies for numerical and categorical dtypes :pr:`991`
        * Added support for configuring logfile path using env var, and don't create logger if there are filesystem errors :pr:`975`
        * Updated catboost estimators' default parameters and automl hyperparameter ranges to speed up fit time :pr:`998`
    * Fixes
        * Fixed ReadtheDocs warning failure regarding embedded gif :pr:`943`
        * Removed incorrect parameter passed to pipeline classes in ``_add_baseline_pipelines`` :pr:`941`
        * Added universal error for calling ``predict``, ``predict_proba``, ``transform``, and ``feature_importances`` before fitting :pr:`969`, :pr:`994`
        * Made ``TextFeaturizer`` component and pip dependencies ``featuretools`` and ``nlp_primitives`` optional :pr:`976`
        * Updated imputation strategy in automl to no longer limit impute strategy to ``most_frequent`` for all features if there are any categorical columns :pr:`991`
        * Fixed ``UnboundLocalError`` for ``cv_pipeline`` when automl search errors :pr:`996`
        * Fixed ``Imputer`` to reset dataframe index to preserve behavior expected from  ``SimpleImputer`` :pr:`1009`
    * Changes
        * Moved ``get_estimators`` to ``evalml.pipelines.components.utils`` :pr:`934`
        * Modified Pipelines to raise ``PipelineScoreError`` when they encounter an error during scoring :pr:`936`
        * Moved ``evalml.model_families.list_model_families`` to ``evalml.pipelines.components.allowed_model_families`` :pr:`959`
        * Renamed ``DateTimeFeaturization`` to ``DateTimeFeaturizer`` :pr:`977`
        * Added check to stop search and raise an error if all pipelines in a batch return NaN scores :pr:`1015`
    * Documentation Changes
        * Updated ``README.md`` :pr:`963`
        * Reworded message when errors are returned from data checks in search :pr:`982`
        * Added section on understanding model predictions with ``explain_prediction`` to User Guide :pr:`981`
        * Added a section to the user guide and api reference about how XGBoost and CatBoost are not fully supported. :pr:`992`
        * Added custom components section in user guide :pr:`993`
        * Updated FAQ section formatting :pr:`997`
        * Updated release process documentation :pr:`1003`
    * Testing Changes
        * Moved ``predict_proba`` and ``predict`` tests regarding string / categorical targets to ``test_pipelines.py`` :pr:`972`
        * Fixed dependency update bot by updating python version to 3.7 to avoid frequent github version updates :pr:`1002`


.. warning::

    **Breaking Changes**
        * ``get_estimators`` has been moved to ``evalml.pipelines.components.utils`` (previously was under ``evalml.pipelines.utils``) :pr:`934`
        * Removed the ``raise_errors`` flag in AutoML search. All errors during pipeline evaluation will be caught and logged. :pr:`936`
        * ``evalml.model_families.list_model_families`` has been moved to ``evalml.pipelines.components.allowed_model_families`` :pr:`959`
        * ``TextFeaturizer``: the ``featuretools`` and ``nlp_primitives`` packages must be installed after installing evalml in order to use this component :pr:`976`
        * Renamed ``DateTimeFeaturization`` to ``DateTimeFeaturizer`` :pr:`977`


**v0.11.2 July 16, 2020**
    * Enhancements
        * Added ``NoVarianceDataCheck`` to ``DefaultDataChecks`` :pr:`893`
        * Added text processing and featurization component ``TextFeaturizer`` :pr:`913`, :pr:`924`
        * Added additional checks to ``InvalidTargetDataCheck`` to handle invalid target data types :pr:`929`
        * ``AutoMLSearch`` will now handle ``KeyboardInterrupt`` and prompt user for confirmation :pr:`915`
    * Fixes
        * Makes automl results a read-only property :pr:`919`
    * Changes
        * Deleted static pipelines and refactored tests involving static pipelines, removed ``all_pipelines()`` and ``get_pipelines()`` :pr:`904`
        * Moved ``list_model_families`` to ``evalml.model_family.utils`` :pr:`903`
        * Updated ``all_pipelines``, ``all_estimators``, ``all_components`` to use the same mechanism for dynamically generating their elements :pr:`898`
        * Rename ``master`` branch to ``main`` :pr:`918`
        * Add pypi release github action :pr:`923`
        * Updated ``AutoMLSearch.search`` stdout output and logging and removed tqdm progress bar :pr:`921`
        * Moved automl config checks previously in ``search()`` to init :pr:`933`
    * Documentation Changes
        * Reorganized and rewrote documentation :pr:`937`
        * Updated to use pydata sphinx theme :pr:`937`
        * Updated docs to use ``release_notes`` instead of ``changelog`` :pr:`942`
    * Testing Changes
        * Cleaned up fixture names and usages in tests :pr:`895`


.. warning::

    **Breaking Changes**
        * ``list_model_families`` has been moved to ``evalml.model_family.utils`` (previously was under ``evalml.pipelines.utils``) :pr:`903`
        * ``get_estimators`` has been moved to ``evalml.pipelines.components.utils`` (previously was under ``evalml.pipelines.utils``) :pr:`934`
        * Static pipeline definitions have been removed, but similar pipelines can still be constructed via creating an instance of ``PipelineBase`` :pr:`904`
        * ``all_pipelines()`` and ``get_pipelines()`` utility methods have been removed :pr:`904`


**v0.11.0 June 30, 2020**
    * Enhancements
        * Added multiclass support for ROC curve graphing :pr:`832`
        * Added preprocessing component to drop features whose percentage of NaN values exceeds a specified threshold :pr:`834`
        * Added data check to check for problematic target labels :pr:`814`
        * Added PerColumnImputer that allows imputation strategies per column :pr:`824`
        * Added transformer to drop specific columns :pr:`827`
        * Added support for ``categories``, ``handle_error``, and ``drop`` parameters in ``OneHotEncoder`` :pr:`830` :pr:`897`
        * Added preprocessing component to handle DateTime columns featurization :pr:`838`
        * Added ability to clone pipelines and components :pr:`842`
        * Define getter method for component ``parameters`` :pr:`847`
        * Added utility methods to calculate and graph permutation importances :pr:`860`, :pr:`880`
        * Added new utility functions necessary for generating dynamic preprocessing pipelines :pr:`852`
        * Added kwargs to all components :pr:`863`
        * Updated ``AutoSearchBase`` to use dynamically generated preprocessing pipelines :pr:`870`
        * Added SelectColumns transformer :pr:`873`
        * Added ability to evaluate additional pipelines for automl search :pr:`874`
        * Added ``default_parameters`` class property to components and pipelines :pr:`879`
        * Added better support for disabling data checks in automl search :pr:`892`
        * Added ability to save and load AutoML objects to file :pr:`888`
        * Updated ``AutoSearchBase.get_pipelines`` to return an untrained pipeline instance :pr:`876`
        * Saved learned binary classification thresholds in automl results cv data dict :pr:`876`
    * Fixes
        * Fixed bug where SimpleImputer cannot handle dropped columns :pr:`846`
        * Fixed bug where PerColumnImputer cannot handle dropped columns :pr:`855`
        * Enforce requirement that builtin components save all inputted values in their parameters dict :pr:`847`
        * Don't list base classes in ``all_components`` output :pr:`847`
        * Standardize all components to output pandas data structures, and accept either pandas or numpy :pr:`853`
        * Fixed rankings and full_rankings error when search has not been run :pr:`894`
    * Changes
        * Update ``all_pipelines`` and ``all_components`` to try initializing pipelines/components, and on failure exclude them :pr:`849`
        * Refactor ``handle_components`` to ``handle_components_class``, standardize to ``ComponentBase`` subclass instead of instance :pr:`850`
        * Refactor "blacklist"/"whitelist" to "allow"/"exclude" lists :pr:`854`
        * Replaced ``AutoClassificationSearch`` and ``AutoRegressionSearch`` with ``AutoMLSearch`` :pr:`871`
        * Renamed feature_importances and permutation_importances methods to use singular names (feature_importance and permutation_importance) :pr:`883`
        * Updated ``automl`` default data splitter to train/validation split for large datasets :pr:`877`
        * Added open source license, update some repo metadata :pr:`887`
        * Removed dead code in ``_get_preprocessing_components`` :pr:`896`
    * Documentation Changes
        * Fix some typos and update the EvalML logo :pr:`872`
    * Testing Changes
        * Update the changelog check job to expect the new branching pattern for the deps update bot :pr:`836`
        * Check that all components output pandas datastructures, and can accept either pandas or numpy :pr:`853`
        * Replaced ``AutoClassificationSearch`` and ``AutoRegressionSearch`` with ``AutoMLSearch`` :pr:`871`


.. warning::

    **Breaking Changes**
        * Pipelines' static ``component_graph`` field must contain either ``ComponentBase`` subclasses or ``str``, instead of ``ComponentBase`` subclass instances :pr:`850`
        * Rename ``handle_component`` to ``handle_component_class``. Now standardizes to ``ComponentBase`` subclasses instead of ``ComponentBase`` subclass instances :pr:`850`
        * Renamed automl's ``cv`` argument to ``data_split`` :pr:`877`
        * Pipelines' and classifiers' ``feature_importances`` is renamed ``feature_importance``, ``graph_feature_importances`` is renamed ``graph_feature_importance`` :pr:`883`
        * Passing ``data_checks=None`` to automl search will not perform any data checks as opposed to default checks. :pr:`892`
        * Pipelines to search for in AutoML are now determined automatically, rather than using the statically-defined pipeline classes. :pr:`870`
        * Updated ``AutoSearchBase.get_pipelines`` to return an untrained pipeline instance, instead of one which happened to be trained on the final cross-validation fold :pr:`876`


**v0.10.0 May 29, 2020**
    * Enhancements
        * Added baseline models for classification and regression, add functionality to calculate baseline models before searching in AutoML :pr:`746`
        * Port over highly-null guardrail as a data check and define ``DefaultDataChecks`` and ``DisableDataChecks`` classes :pr:`745`
        * Update ``Tuner`` classes to work directly with pipeline parameters dicts instead of flat parameter lists :pr:`779`
        * Add Elastic Net as a pipeline option :pr:`812`
        * Added new Pipeline option ``ExtraTrees`` :pr:`790`
        * Added precicion-recall curve metrics and plot for binary classification problems in ``evalml.pipeline.graph_utils`` :pr:`794`
        * Update the default automl algorithm to search in batches, starting with default parameters for each pipeline and iterating from there :pr:`793`
        * Added ``AutoMLAlgorithm`` class and ``IterativeAlgorithm`` impl, separated from ``AutoSearchBase`` :pr:`793`
    * Fixes
        * Update pipeline ``score`` to return ``nan`` score for any objective which throws an exception during scoring :pr:`787`
        * Fixed bug introduced in :pr:`787` where binary classification metrics requiring predicted probabilities error in scoring :pr:`798`
        * CatBoost and XGBoost classifiers and regressors can no longer have a learning rate of 0 :pr:`795`
    * Changes
        * Cleanup pipeline ``score`` code, and cleanup codecov :pr:`711`
        * Remove ``pass`` for abstract methods for codecov :pr:`730`
        * Added __str__ for AutoSearch object :pr:`675`
        * Add util methods to graph ROC and confusion matrix :pr:`720`
        * Refactor ``AutoBase`` to ``AutoSearchBase`` :pr:`758`
        * Updated AutoBase with ``data_checks`` parameter, removed previous ``detect_label_leakage`` parameter, and added functionality to run data checks before search in AutoML :pr:`765`
        * Updated our logger to use Python's logging utils :pr:`763`
        * Refactor most of ``AutoSearchBase._do_iteration`` impl into ``AutoSearchBase._evaluate`` :pr:`762`
        * Port over all guardrails to use the new DataCheck API :pr:`789`
        * Expanded ``import_or_raise`` to catch all exceptions :pr:`759`
        * Adds RMSE, MSLE, RMSLE as standard metrics :pr:`788`
        * Don't allow ``Recall`` to be used as an objective for AutoML :pr:`784`
        * Removed feature selection from pipelines :pr:`819`
        * Update default estimator parameters to make automl search faster and more accurate :pr:`793`
    * Documentation Changes
        * Add instructions to freeze ``master`` on ``release.md`` :pr:`726`
        * Update release instructions with more details :pr:`727` :pr:`733`
        * Add objective base classes to API reference :pr:`736`
        * Fix components API to match other modules :pr:`747`
    * Testing Changes
        * Delete codecov yml, use codecov.io's default :pr:`732`
        * Added unit tests for fraud cost, lead scoring, and standard metric objectives :pr:`741`
        * Update codecov client :pr:`782`
        * Updated AutoBase __str__ test to include no parameters case :pr:`783`
        * Added unit tests for ``ExtraTrees`` pipeline :pr:`790`
        * If codecov fails to upload, fail build :pr:`810`
        * Updated Python version of dependency action :pr:`816`
        * Update the dependency update bot to use a suffix when creating branches :pr:`817`

.. warning::

    **Breaking Changes**
        * The ``detect_label_leakage`` parameter for AutoML classes has been removed and replaced by a ``data_checks`` parameter :pr:`765`
        * Moved ROC and confusion matrix methods from ``evalml.pipeline.plot_utils`` to ``evalml.pipeline.graph_utils`` :pr:`720`
        * ``Tuner`` classes require a pipeline hyperparameter range dict as an init arg instead of a space definition :pr:`779`
        * ``Tuner.propose`` and ``Tuner.add`` work directly with pipeline parameters dicts instead of flat parameter lists :pr:`779`
        * ``PipelineBase.hyperparameters`` and ``custom_hyperparameters`` use pipeline parameters dict format instead of being represented as a flat list :pr:`779`
        * All guardrail functions previously under ``evalml.guardrails.utils`` will be removed and replaced by data checks :pr:`789`
        * ``Recall`` disallowed as an objective for AutoML :pr:`784`
        * ``AutoSearchBase`` parameter ``tuner`` has been renamed to ``tuner_class`` :pr:`793`
        * ``AutoSearchBase`` parameter ``possible_pipelines`` and ``possible_model_families`` have been renamed to ``allowed_pipelines`` and ``allowed_model_families`` :pr:`793`


**v0.9.0 Apr. 27, 2020**
    * Enhancements
        * Added ``Accuracy`` as an standard objective :pr:`624`
        * Added verbose parameter to load_fraud :pr:`560`
        * Added Balanced Accuracy metric for binary, multiclass :pr:`612` :pr:`661`
        * Added XGBoost regressor and XGBoost regression pipeline :pr:`666`
        * Added ``Accuracy`` metric for multiclass :pr:`672`
        * Added objective name in ``AutoBase.describe_pipeline`` :pr:`686`
        * Added ``DataCheck`` and ``DataChecks``, ``Message`` classes and relevant subclasses :pr:`739`
    * Fixes
        * Removed direct access to ``cls.component_graph`` :pr:`595`
        * Add testing files to .gitignore :pr:`625`
        * Remove circular dependencies from ``Makefile`` :pr:`637`
        * Add error case for ``normalize_confusion_matrix()`` :pr:`640`
        * Fixed ``XGBoostClassifier`` and ``XGBoostRegressor`` bug with feature names that contain [, ], or < :pr:`659`
        * Update ``make_pipeline_graph`` to not accidentally create empty file when testing if path is valid :pr:`649`
        * Fix pip installation warning about docsutils version, from boto dependency :pr:`664`
        * Removed zero division warning for F1/precision/recall metrics :pr:`671`
        * Fixed ``summary`` for pipelines without estimators :pr:`707`
    * Changes
        * Updated default objective for binary/multiclass classification to log loss :pr:`613`
        * Created classification and regression pipeline subclasses and removed objective as an attribute of pipeline classes :pr:`405`
        * Changed the output of ``score`` to return one dictionary :pr:`429`
        * Created binary and multiclass objective subclasses :pr:`504`
        * Updated objectives API :pr:`445`
        * Removed call to ``get_plot_data`` from AutoML :pr:`615`
        * Set ``raise_error`` to default to True for AutoML classes :pr:`638`
        * Remove unnecessary "u" prefixes on some unicode strings :pr:`641`
        * Changed one-hot encoder to return uint8 dtypes instead of ints :pr:`653`
        * Pipeline ``_name`` field changed to ``custom_name`` :pr:`650`
        * Removed ``graphs.py`` and moved methods into ``PipelineBase`` :pr:`657`, :pr:`665`
        * Remove s3fs as a dev dependency :pr:`664`
        * Changed requirements-parser to be a core dependency :pr:`673`
        * Replace ``supported_problem_types`` field on pipelines with ``problem_type`` attribute on base classes :pr:`678`
        * Changed AutoML to only show best results for a given pipeline template in ``rankings``, added ``full_rankings`` property to show all :pr:`682`
        * Update ``ModelFamily`` values: don't list xgboost/catboost as classifiers now that we have regression pipelines for them :pr:`677`
        * Changed AutoML's ``describe_pipeline`` to get problem type from pipeline instead :pr:`685`
        * Standardize ``import_or_raise`` error messages :pr:`683`
        * Updated argument order of objectives to align with sklearn's :pr:`698`
        * Renamed ``pipeline.feature_importance_graph`` to ``pipeline.graph_feature_importances`` :pr:`700`
        * Moved ROC and confusion matrix methods to ``evalml.pipelines.plot_utils`` :pr:`704`
        * Renamed ``MultiClassificationObjective`` to ``MulticlassClassificationObjective``, to align with pipeline naming scheme :pr:`715`
    * Documentation Changes
        * Fixed some sphinx warnings :pr:`593`
        * Fixed docstring for ``AutoClassificationSearch`` with correct command :pr:`599`
        * Limit readthedocs formats to pdf, not htmlzip and epub :pr:`594` :pr:`600`
        * Clean up objectives API documentation :pr:`605`
        * Fixed function on Exploring search results page :pr:`604`
        * Update release process doc :pr:`567`
        * ``AutoClassificationSearch`` and ``AutoRegressionSearch`` show inherited methods in API reference :pr:`651`
        * Fixed improperly formatted code in breaking changes for changelog :pr:`655`
        * Added configuration to treat Sphinx warnings as errors :pr:`660`
        * Removed separate plotting section for pipelines in API reference :pr:`657`, :pr:`665`
        * Have leads example notebook load S3 files using https, so we can delete s3fs dev dependency :pr:`664`
        * Categorized components in API reference and added descriptions for each category :pr:`663`
        * Fixed Sphinx warnings about ``BalancedAccuracy`` objective :pr:`669`
        * Updated API reference to include missing components and clean up pipeline docstrings :pr:`689`
        * Reorganize API ref, and clarify pipeline sub-titles :pr:`688`
        * Add and update preprocessing utils in API reference :pr:`687`
        * Added inheritance diagrams to API reference :pr:`695`
        * Documented which default objective AutoML optimizes for :pr:`699`
        * Create seperate install page :pr:`701`
        * Include more utils in API ref, like ``import_or_raise`` :pr:`704`
        * Add more color to pipeline documentation :pr:`705`
    * Testing Changes
        * Matched install commands of ``check_latest_dependencies`` test and it's GitHub action :pr:`578`
        * Added Github app to auto assign PR author as assignee :pr:`477`
        * Removed unneeded conda installation of xgboost in windows checkin tests :pr:`618`
        * Update graph tests to always use tmpfile dir :pr:`649`
        * Changelog checkin test workaround for release PRs: If 'future release' section is empty of PR refs, pass check :pr:`658`
        * Add changelog checkin test exception for ``dep-update`` branch :pr:`723`

.. warning::

    **Breaking Changes**

    * Pipelines will now no longer take an objective parameter during instantiation, and will no longer have an objective attribute.
    * ``fit()`` and ``predict()`` now use an optional ``objective`` parameter, which is only used in binary classification pipelines to fit for a specific objective.
    * ``score()`` will now use a required ``objectives`` parameter that is used to determine all the objectives to score on. This differs from the previous behavior, where the pipeline's objective was scored on regardless.
    * ``score()`` will now return one dictionary of all objective scores.
    * ``ROC`` and ``ConfusionMatrix`` plot methods via ``Auto(*).plot`` have been removed by :pr:`615` and are replaced by ``roc_curve`` and ``confusion_matrix`` in ``evamlm.pipelines.plot_utils`` in :pr:`704`
    * ``normalize_confusion_matrix`` has been moved to ``evalml.pipelines.plot_utils`` :pr:`704`
    * Pipelines ``_name`` field changed to ``custom_name``
    * Pipelines ``supported_problem_types`` field is removed because it is no longer necessary :pr:`678`
    * Updated argument order of objectives' ``objective_function`` to align with sklearn :pr:`698`
    * ``pipeline.feature_importance_graph`` has been renamed to ``pipeline.graph_feature_importances`` in :pr:`700`
    * Removed unsupported ``MSLE`` objective :pr:`704`


**v0.8.0 Apr. 1, 2020**
    * Enhancements
        * Add normalization option and information to confusion matrix :pr:`484`
        * Add util function to drop rows with NaN values :pr:`487`
        * Renamed ``PipelineBase.name`` as ``PipelineBase.summary`` and redefined ``PipelineBase.name`` as class property :pr:`491`
        * Added access to parameters in Pipelines with ``PipelineBase.parameters`` (used to be return of ``PipelineBase.describe``) :pr:`501`
        * Added ``fill_value`` parameter for ``SimpleImputer`` :pr:`509`
        * Added functionality to override component hyperparameters and made pipelines take hyperparemeters from components :pr:`516`
        * Allow ``numpy.random.RandomState`` for random_state parameters :pr:`556`
    * Fixes
        * Removed unused dependency ``matplotlib``, and move ``category_encoders`` to test reqs :pr:`572`
    * Changes
        * Undo version cap in XGBoost placed in :pr:`402` and allowed all released of XGBoost :pr:`407`
        * Support pandas 1.0.0 :pr:`486`
        * Made all references to the logger static :pr:`503`
        * Refactored ``model_type`` parameter for components and pipelines to ``model_family`` :pr:`507`
        * Refactored ``problem_types`` for pipelines and components into ``supported_problem_types`` :pr:`515`
        * Moved ``pipelines/utils.save_pipeline`` and ``pipelines/utils.load_pipeline`` to ``PipelineBase.save`` and ``PipelineBase.load`` :pr:`526`
        * Limit number of categories encoded by ``OneHotEncoder`` :pr:`517`
    * Documentation Changes
        * Updated API reference to remove ``PipelinePlot`` and added moved ``PipelineBase`` plotting methods :pr:`483`
        * Add code style and github issue guides :pr:`463` :pr:`512`
        * Updated API reference for to surface class variables for pipelines and components :pr:`537`
        * Fixed README documentation link :pr:`535`
        * Unhid PR references in changelog :pr:`656`
    * Testing Changes
        * Added automated dependency check PR :pr:`482`, :pr:`505`
        * Updated automated dependency check comment :pr:`497`
        * Have build_docs job use python executor, so that env vars are set properly :pr:`547`
        * Added simple test to make sure ``OneHotEncoder``'s top_n works with large number of categories :pr:`552`
        * Run windows unit tests on PRs :pr:`557`


.. warning::

    **Breaking Changes**

    * ``AutoClassificationSearch`` and ``AutoRegressionSearch``'s ``model_types`` parameter has been refactored into ``allowed_model_families``
    * ``ModelTypes`` enum has been changed to ``ModelFamily``
    * Components and Pipelines now have a ``model_family`` field instead of ``model_type``
    * ``get_pipelines`` utility function now accepts ``model_families`` as an argument instead of ``model_types``
    * ``PipelineBase.name`` no longer returns structure of pipeline and has been replaced by ``PipelineBase.summary``
    * ``PipelineBase.problem_types`` and ``Estimator.problem_types`` has been renamed to ``supported_problem_types``
    * ``pipelines/utils.save_pipeline`` and ``pipelines/utils.load_pipeline`` moved to ``PipelineBase.save`` and ``PipelineBase.load``


**v0.7.0 Mar. 9, 2020**
    * Enhancements
        * Added emacs buffers to .gitignore :pr:`350`
        * Add CatBoost (gradient-boosted trees) classification and regression components and pipelines :pr:`247`
        * Added Tuner abstract base class :pr:`351`
        * Added ``n_jobs`` as parameter for ``AutoClassificationSearch`` and ``AutoRegressionSearch`` :pr:`403`
        * Changed colors of confusion matrix to shades of blue and updated axis order to match scikit-learn's :pr:`426`
        * Added ``PipelineBase`` ``.graph`` and ``.feature_importance_graph`` methods, moved from previous location :pr:`423`
        * Added support for python 3.8 :pr:`462`
    * Fixes
        * Fixed ROC and confusion matrix plots not being calculated if user passed own additional_objectives :pr:`276`
        * Fixed ReadtheDocs ``FileNotFoundError`` exception for fraud dataset :pr:`439`
    * Changes
        * Added ``n_estimators`` as a tunable parameter for XGBoost :pr:`307`
        * Remove unused parameter ``ObjectiveBase.fit_needs_proba`` :pr:`320`
        * Remove extraneous parameter ``component_type`` from all components :pr:`361`
        * Remove unused ``rankings.csv`` file :pr:`397`
        * Downloaded demo and test datasets so unit tests can run offline :pr:`408`
        * Remove ``_needs_fitting`` attribute from Components :pr:`398`
        * Changed plot.feature_importance to show only non-zero feature importances by default, added optional parameter to show all :pr:`413`
        * Refactored ``PipelineBase`` to take in parameter dictionary and moved pipeline metadata to class attribute :pr:`421`
        * Dropped support for Python 3.5 :pr:`438`
        * Removed unused ``apply.py`` file :pr:`449`
        * Clean up ``requirements.txt`` to remove unused deps :pr:`451`
        * Support installation without all required dependencies :pr:`459`
    * Documentation Changes
        * Update release.md with instructions to release to internal license key :pr:`354`
    * Testing Changes
        * Added tests for utils (and moved current utils to gen_utils) :pr:`297`
        * Moved XGBoost install into it's own separate step on Windows using Conda :pr:`313`
        * Rewind pandas version to before 1.0.0, to diagnose test failures for that version :pr:`325`
        * Added dependency update checkin test :pr:`324`
        * Rewind XGBoost version to before 1.0.0 to diagnose test failures for that version :pr:`402`
        * Update dependency check to use a whitelist :pr:`417`
        * Update unit test jobs to not install dev deps :pr:`455`

.. warning::

    **Breaking Changes**

    * Python 3.5 will not be actively supported.

**v0.6.0 Dec. 16, 2019**
    * Enhancements
        * Added ability to create a plot of feature importances :pr:`133`
        * Add early stopping to AutoML using patience and tolerance parameters :pr:`241`
        * Added ROC and confusion matrix metrics and plot for classification problems and introduce PipelineSearchPlots class :pr:`242`
        * Enhanced AutoML results with search order :pr:`260`
        * Added utility function to show system and environment information :pr:`300`
    * Fixes
        * Lower botocore requirement :pr:`235`
        * Fixed decision_function calculation for ``FraudCost`` objective :pr:`254`
        * Fixed return value of ``Recall`` metrics :pr:`264`
        * Components return ``self`` on fit :pr:`289`
    * Changes
        * Renamed automl classes to ``AutoRegressionSearch`` and ``AutoClassificationSearch`` :pr:`287`
        * Updating demo datasets to retain column names :pr:`223`
        * Moving pipeline visualization to ``PipelinePlot`` class :pr:`228`
        * Standarizing inputs as ``pd.Dataframe`` / ``pd.Series`` :pr:`130`
        * Enforcing that pipelines must have an estimator as last component :pr:`277`
        * Added ``ipywidgets`` as a dependency in ``requirements.txt`` :pr:`278`
        * Added Random and Grid Search Tuners :pr:`240`
    * Documentation Changes
        * Adding class properties to API reference :pr:`244`
        * Fix and filter FutureWarnings from scikit-learn :pr:`249`, :pr:`257`
        * Adding Linear Regression to API reference and cleaning up some Sphinx warnings :pr:`227`
    * Testing Changes
        * Added support for testing on Windows with CircleCI :pr:`226`
        * Added support for doctests :pr:`233`

.. warning::

    **Breaking Changes**

    * The ``fit()`` method for ``AutoClassifier`` and ``AutoRegressor`` has been renamed to ``search()``.
    * ``AutoClassifier`` has been renamed to ``AutoClassificationSearch``
    * ``AutoRegressor`` has been renamed to ``AutoRegressionSearch``
    * ``AutoClassificationSearch.results`` and ``AutoRegressionSearch.results`` now is a dictionary with ``pipeline_results`` and ``search_order`` keys. ``pipeline_results`` can be used to access a dictionary that is identical to the old ``.results`` dictionary. Whereas, ``search_order`` returns a list of the search order in terms of ``pipeline_id``.
    * Pipelines now require an estimator as the last component in ``component_list``. Slicing pipelines now throws an ``NotImplementedError`` to avoid returning pipelines without an estimator.

**v0.5.2 Nov. 18, 2019**
    * Enhancements
        * Adding basic pipeline structure visualization :pr:`211`
    * Documentation Changes
        * Added notebooks to build process :pr:`212`

**v0.5.1 Nov. 15, 2019**
    * Enhancements
        * Added basic outlier detection guardrail :pr:`151`
        * Added basic ID column guardrail :pr:`135`
        * Added support for unlimited pipelines with a ``max_time`` limit :pr:`70`
        * Updated .readthedocs.yaml to successfully build :pr:`188`
    * Fixes
        * Removed MSLE from default additional objectives :pr:`203`
        * Fixed ``random_state`` passed in pipelines :pr:`204`
        * Fixed slow down in RFRegressor :pr:`206`
    * Changes
        * Pulled information for describe_pipeline from pipeline's new describe method :pr:`190`
        * Refactored pipelines :pr:`108`
        * Removed guardrails from Auto(*) :pr:`202`, :pr:`208`
    * Documentation Changes
        * Updated documentation to show ``max_time`` enhancements :pr:`189`
        * Updated release instructions for RTD :pr:`193`
        * Added notebooks to build process :pr:`212`
        * Added contributing instructions :pr:`213`
        * Added new content :pr:`222`

**v0.5.0 Oct. 29, 2019**
    * Enhancements
        * Added basic one hot encoding :pr:`73`
        * Use enums for model_type :pr:`110`
        * Support for splitting regression datasets :pr:`112`
        * Auto-infer multiclass classification :pr:`99`
        * Added support for other units in ``max_time`` :pr:`125`
        * Detect highly null columns :pr:`121`
        * Added additional regression objectives :pr:`100`
        * Show an interactive iteration vs. score plot when using fit() :pr:`134`
    * Fixes
        * Reordered ``describe_pipeline`` :pr:`94`
        * Added type check for ``model_type`` :pr:`109`
        * Fixed ``s`` units when setting string ``max_time`` :pr:`132`
        * Fix objectives not appearing in API documentation :pr:`150`
    * Changes
        * Reorganized tests :pr:`93`
        * Moved logging to its own module :pr:`119`
        * Show progress bar history :pr:`111`
        * Using ``cloudpickle`` instead of pickle to allow unloading of custom objectives :pr:`113`
        * Removed render.py :pr:`154`
    * Documentation Changes
        * Update release instructions :pr:`140`
        * Include additional_objectives parameter :pr:`124`
        * Added Changelog :pr:`136`
    * Testing Changes
        * Code coverage :pr:`90`
        * Added CircleCI tests for other Python versions :pr:`104`
        * Added doc notebooks as tests :pr:`139`
        * Test metadata for CircleCI and 2 core parallelism :pr:`137`

**v0.4.1 Sep. 16, 2019**
    * Enhancements
        * Added AutoML for classification and regressor using Autobase and Skopt :pr:`7` :pr:`9`
        * Implemented standard classification and regression metrics :pr:`7`
        * Added logistic regression, random forest, and XGBoost pipelines :pr:`7`
        * Implemented support for custom objectives :pr:`15`
        * Feature importance for pipelines :pr:`18`
        * Serialization for pipelines :pr:`19`
        * Allow fitting on objectives for optimal threshold :pr:`27`
        * Added detect label leakage :pr:`31`
        * Implemented callbacks :pr:`42`
        * Allow for multiclass classification :pr:`21`
        * Added support for additional objectives :pr:`79`
    * Fixes
        * Fixed feature selection in pipelines :pr:`13`
        * Made ``random_seed`` usage consistent :pr:`45`
    * Documentation Changes
        * Documentation Changes
        * Added docstrings :pr:`6`
        * Created notebooks for docs :pr:`6`
        * Initialized readthedocs EvalML :pr:`6`
        * Added favicon :pr:`38`
    * Testing Changes
        * Added testing for loading data :pr:`39`

**v0.2.0 Aug. 13, 2019**
    * Enhancements
        * Created fraud detection objective :pr:`4`

**v0.1.0 July. 31, 2019**
    * *First Release*
    * Enhancements
        * Added lead scoring objecitve :pr:`1`
        * Added basic classifier :pr:`1`
    * Documentation Changes
        * Initialized Sphinx for docs :pr:`1`<|MERGE_RESOLUTION|>--- conflicted
+++ resolved
@@ -3,11 +3,8 @@
 **Future Releases**
     * Enhancements
         * Removed SVM "linear" and "precomputed" kernel hyperparameter options, and improved default parameters :pr:`2651`
-<<<<<<< HEAD
+        * Updated ``ComponentGraph`` initalization to raise ``ValueError`` when user attempts to use ``.y`` for a component that does not produce a tuple output :pr:`2662`
         * Updated to support Woodwork 0.6.0 :pr:`2690`
-=======
-        * Updated ``ComponentGraph`` initalization to raise ``ValueError`` when user attempts to use ``.y`` for a component that does not produce a tuple output :pr:`2662`
->>>>>>> 7eccf6e6
     * Fixes
     * Changes
         * Removed ``LinearRegressor`` from the list of default ``AutoMLSearch`` estimators due to poor performance :pr:`2660`
