Release Notes
-------------

**Future Releases**
    * Enhancements
        * Added Cost-Benefit Matrix objective for binary classification :pr:`1038`
        * Split `fill_value` into `categorical_fill_value` and `numeric_fill_value` for Imputer :pr:`1019`
        * Added `explain_predictions` and `explain_predictions_best_worst` for explaining multiple predictions with SHAP :pr:`1016`
        * Added new LSA component for text featurization :pr:`1022`
<<<<<<< HEAD
        * Included TextFeaturizer in options for automl search :pr:`1062`
=======
        * Added guide on installing with conda :pr:`1041`
>>>>>>> 3fe16305
    * Fixes
        * Updated TextFeaturizer component to no longer require an internet connection to run :pr:`1022`
        * Fixed non-deterministic element of TextFeaturizer transformations :pr:`1022`
        * Updated TextFeaturizer to no longer output NaNs :pr:`1062`
    * Changes
        * Added `needs_fitting` property to ComponentBase :pr:`1044`
        * Updated references to data types to use datatype lists defined in `evalml.utils.gen_utils` :pr:`1039`
        * Remove maximum version limit for SciPy dependency :pr:`1051`
        * Moved `all_components` and other component importers into runtime methods :pr:`1045`
    * Documentation Changes
        * Update setup.py URL to point to the github repo :pr:`1037`
    * Testing Changes
        * Refactor CircleCI tests to use matrix jobs (:pr:`1043`)
        * Added a test to check that all test directories are included in evalml package :pr:`1054`


.. warning::

    **Breaking Changes**
        * ``confusion_matrix`` and ``normalize_confusion_matrix`` have been moved to `evalml.utils` :pr:`1038`



**v0.12.2 Aug. 6, 2020**
    * Enhancements
        * Add save/load method to components :pr:`1023`
        * Expose pickle `protocol` as optional arg to save/load :pr:`1023`
        * Updated estimators used in AutoML to include ExtraTrees and ElasticNet estimators :pr:`1030`
    * Fixes
    * Changes
        * Removed DeprecationWarning for SimpleImputer :pr:`1018`
    * Documentation Changes
        * Add note about version numbers to release process docs :pr:`1034`
    * Testing Changes
        * Test files are now included in the evalml package :pr:`1029`


**v0.12.0 Aug. 3, 2020**
    * Enhancements
        * Added string and categorical targets support for binary and multiclass pipelines and check for numeric targets for `DetectLabelLeakage` data check :pr:`932`
        * Added clear exception for regression pipelines if target datatype is string or categorical :pr:`960`
        * Added target column names and class labels in `predict` and `predict_proba` output for pipelines :pr:`951`
        * Added `_compute_shap_values` and `normalize_values` to `pipelines/explanations` module :pr:`958`
        * Added `explain_prediction` feature which explains single predictions with SHAP :pr:`974`
        * Added Imputer to allow different imputation strategies for numerical and categorical dtypes :pr:`991`
        * Added support for configuring logfile path using env var, and don't create logger if there are filesystem errors :pr:`975`
        * Updated catboost estimators' default parameters and automl hyperparameter ranges to speed up fit time :pr:`998`
    * Fixes
        * Fixed ReadtheDocs warning failure regarding embedded gif :pr:`943`
        * Removed incorrect parameter passed to pipeline classes in `_add_baseline_pipelines` :pr:`941`
        * Added universal error for calling `predict`, `predict_proba`, `transform`, and `feature_importances` before fitting :pr:`969`, :pr:`994`
        * Made `TextFeaturizer` component and pip dependencies `featuretools` and `nlp_primitives` optional :pr:`976`
        * Updated imputation strategy in automl to no longer limit impute strategy to `most_frequent` for all features if there are any categorical columns :pr:`991`
        * Fixed UnboundLocalError for`cv_pipeline` when automl search errors :pr:`996`
        * Fixed `Imputer` to reset dataframe index to preserve behavior expected from  `SimpleImputer` :pr:`1009`
    * Changes
        * Moved `get_estimators ` to `evalml.pipelines.components.utils` :pr:`934`
        * Modified Pipelines to raise `PipelineScoreError` when they encounter an error during scoring :pr:`936`
        * Moved `evalml.model_families.list_model_families` to `evalml.pipelines.components.allowed_model_families` :pr:`959`
        * Renamed `DateTimeFeaturization` to `DateTimeFeaturizer` :pr:`977`
        * Added check to stop search and raise an error if all pipelines in a batch return NaN scores :pr:`1015`
    * Documentation Changes
        * Update README.md :pr:`963`
        * Reworded message when errors are returned from data checks in search :pr:`982`
        * Added section on understanding model predictions with `explain_prediction` to User Guide :pr:`981`
        * Added a section to the user guide and api reference about how XGBoost and CatBoost are not fully supported. :pr:`992`
        * Added custom components section in user guide :pr:`993`
        * Update FAQ section formatting :pr:`997`
        * Update release process documentation :pr:`1003`
    * Testing Changes
        * Moved `predict_proba` and `predict` tests regarding string / categorical targets to `test_pipelines.py` :pr:`972`
        * Fix dependency update bot by updating python version to 3.7 to avoid frequent github version updates :pr:`1002`


.. warning::

    **Breaking Changes**
        * ``get_estimators`` has been moved to ``evalml.pipelines.components.utils`` (previously was under ``evalml.pipelines.utils``) :pr:`934`
        * Removed the ``raise_errors`` flag in AutoML search. All errors during pipeline evaluation will be caught and logged. :pr:`936`
        * ``evalml.model_families.list_model_families`` has been moved to `evalml.pipelines.components.allowed_model_families` :pr:`959`
        * ``TextFeaturizer``: the ``featuretools`` and ``nlp_primitives`` packages must be installed after installing evalml in order to use this component :pr:`976`
        * Renamed ``DateTimeFeaturization`` to ``DateTimeFeaturizer`` :pr:`977`


**v0.11.2 July 16, 2020**
    * Enhancements
        * Added `NoVarianceDataCheck` to `DefaultDataChecks` :pr:`893`
        * Added text processing and featurization component `TextFeaturizer` :pr:`913`, :pr:`924`
        * Added additional checks to InvalidTargetDataCheck to handle invalid target data types :pr:`929`
        * AutoMLSearch will now handle KeyboardInterrupt and prompt user for confirmation :pr:`915`
    * Fixes
        * Makes automl results a read-only property :pr:`919`
    * Changes
        * Deleted static pipelines and refactored tests involving static pipelines, removed `all_pipelines()` and `get_pipelines()` :pr:`904`
        * Moved `list_model_families` to `evalml.model_family.utils` :pr:`903`
        * Updated `all_pipelines`, `all_estimators`, `all_components` to use the same mechanism for dynamically generating their elements :pr:`898`
        * Rename `master` branch to `main` :pr:`918`
        * Add pypi release github action :pr:`923`
        * Updated AutoMLSearch.search stdout output and logging and removed tqdm progress bar :pr:`921`
        * Moved automl config checks previously in `search()` to init :pr:`933`
    * Documentation Changes
        * Reorganized and rewrote documentation :pr:`937`
        * Updated to use pydata sphinx theme :pr:`937`
        * Updated docs to use `release_notes` instead of `changelog` :pr:`942`
    * Testing Changes
        * Cleaned up fixture names and usages in tests :pr:`895`


.. warning::

    **Breaking Changes**
        * ``list_model_families`` has been moved to ``evalml.model_family.utils`` (previously was under ``evalml.pipelines.utils``) :pr:`903`
        * ``get_estimators`` has been moved to ``evalml.pipelines.components.utils`` (previously was under ``evalml.pipelines.utils``) :pr:`934`
        * Static pipeline definitions have been removed, but similar pipelines can still be constructed via creating an instance of PipelineBase :pr:`904`
        * ``all_pipelines()`` and ``get_pipelines()`` utility methods have been removed :pr:`904`


**v0.11.0 June 30, 2020**
    * Enhancements
        * Added multiclass support for ROC curve graphing :pr:`832`
        * Added preprocessing component to drop features whose percentage of NaN values exceeds a specified threshold :pr:`834`
        * Added data check to check for problematic target labels :pr:`814`
        * Added PerColumnImputer that allows imputation strategies per column :pr:`824`
        * Added transformer to drop specific columns :pr:`827`
        * Added support for `categories`, `handle_error`, and `drop` parameters in `OneHotEncoder` :pr:`830` :pr:`897`
        * Added preprocessing component to handle DateTime columns featurization :pr:`838`
        * Added ability to clone pipelines and components :pr:`842`
        * Define getter method for component `parameters` :pr:`847`
        * Added utility methods to calculate and graph permutation importances :pr:`860`, :pr:`880`
        * Added new utility functions necessary for generating dynamic preprocessing pipelines :pr:`852`
        * Added kwargs to all components :pr:`863`
        * Updated `AutoSearchBase` to use dynamically generated preprocessing pipelines :pr:`870`
        * Added SelectColumns transformer :pr:`873`
        * Added ability to evaluate additional pipelines for automl search :pr:`874`
        * Added `default_parameters` class property to components and pipelines :pr:`879`
        * Added better support for disabling data checks in automl search :pr:`892`
        * Added ability to save and load AutoML objects to file :pr:`888`
        * Updated `AutoSearchBase.get_pipelines` to return an untrained pipeline instance :pr:`876`
        * Saved learned binary classification thresholds in automl results cv data dict :pr:`876`
    * Fixes
        * Fixed bug where SimpleImputer cannot handle dropped columns :pr:`846`
        * Fixed bug where PerColumnImputer cannot handle dropped columns :pr:`855`
        * Enforce requirement that builtin components save all inputted values in their parameters dict :pr:`847`
        * Don't list base classes in `all_components` output :pr:`847`
        * Standardize all components to output pandas data structures, and accept either pandas or numpy :pr:`853`
        * Fixed rankings and full_rankings error when search has not been run :pr:`894`
    * Changes
        * Update `all_pipelines` and `all_components` to try initializing pipelines/components, and on failure exclude them :pr:`849`
        * Refactor `handle_components` to `handle_components_class`, standardize to `ComponentBase` subclass instead of instance :pr:`850`
        * Refactor "blacklist"/"whitelist" to "allow"/"exclude" lists :pr:`854`
        * Replaced `AutoClassificationSearch` and `AutoRegressionSearch` with `AutoMLSearch` :pr:`871`
        * Renamed feature_importances and permutation_importances methods to use singular names (feature_importance and permutation_importance) :pr:`883`
        * Updated `automl` default data splitter to train/validation split for large datasets :pr:`877`
        * Added open source license, update some repo metadata :pr:`887`
        * Removed dead code in `_get_preprocessing_components` :pr:`896`
    * Documentation Changes
        * Fix some typos and update the EvalML logo :pr:`872`
    * Testing Changes
        * Update the changelog check job to expect the new branching pattern for the deps update bot :pr:`836`
        * Check that all components output pandas datastructures, and can accept either pandas or numpy :pr:`853`
        * Replaced `AutoClassificationSearch` and `AutoRegressionSearch` with `AutoMLSearch` :pr:`871`


.. warning::

    **Breaking Changes**
        * Pipelines' static ``component_graph`` field must contain either ``ComponentBase`` subclasses or ``str``, instead of ``ComponentBase`` subclass instances :pr:`850`
        * Rename ``handle_component`` to ``handle_component_class``. Now standardizes to ``ComponentBase`` subclasses instead of ``ComponentBase`` subclass instances :pr:`850`
        * Renamed automl's ``cv`` argument to ``data_split`` :pr:`877`
        * Pipelines' and classifiers' ``feature_importances`` is renamed `feature_importance`, `graph_feature_importances` is renamed `graph_feature_importance` :pr:`883`
        * Passing ``data_checks=None`` to automl search will not perform any data checks as opposed to default checks. :pr:`892`
        * Pipelines to search for in AutoML are now determined automatically, rather than using the statically-defined pipeline classes. :pr:`870`
        * Updated ``AutoSearchBase.get_pipelines`` to return an untrained pipeline instance, instead of one which happened to be trained on the final cross-validation fold :pr:`876`


**v0.10.0 May 29, 2020**
    * Enhancements
        * Added baseline models for classification and regression, add functionality to calculate baseline models before searching in AutoML :pr:`746`
        * Port over highly-null guardrail as a data check and define `DefaultDataChecks` and `DisableDataChecks` classes :pr:`745`
        * Update `Tuner` classes to work directly with pipeline parameters dicts instead of flat parameter lists :pr:`779`
        * Add Elastic Net as a pipeline option :pr:`812`
        * Added new Pipeline option `ExtraTrees` :pr:`790`
        * Added precicion-recall curve metrics and plot for binary classification problems in `evalml.pipeline.graph_utils` :pr:`794`
        * Update the default automl algorithm to search in batches, starting with default parameters for each pipeline and iterating from there :pr:`793`
        * Added `AutoMLAlgorithm` class and `IterativeAlgorithm` impl, separated from `AutoSearchBase` :pr:`793`
    * Fixes
        * Update pipeline `score` to return `nan` score for any objective which throws an exception during scoring :pr:`787`
        * Fixed bug introduced in :pr:`787` where binary classification metrics requiring predicted probabilities error in scoring :pr:`798`
        * CatBoost and XGBoost classifiers and regressors can no longer have a learning rate of 0 :pr:`795`
    * Changes
        * Cleanup pipeline `score` code, and cleanup codecov :pr:`711`
        * Remove `pass` for abstract methods for codecov :pr:`730`
        * Added __str__ for AutoSearch object :pr:`675`
        * Add util methods to graph ROC and confusion matrix :pr:`720`
        * Refactor `AutoBase` to `AutoSearchBase` :pr:`758`
        * Updated AutoBase with `data_checks` parameter, removed previous `detect_label_leakage` parameter, and added functionality to run data checks before search in AutoML :pr:`765`
        * Updated our logger to use Python's logging utils :pr:`763`
        * Refactor most of `AutoSearchBase._do_iteration` impl into `AutoSearchBase._evaluate` :pr:`762`
        * Port over all guardrails to use the new DataCheck API :pr:`789`
        * Expanded `import_or_raise` to catch all exceptions :pr:`759`
        * Adds RMSE, MSLE, RMSLE as standard metrics :pr:`788`
        * Don't allow `Recall` to be used as an objective for AutoML :pr:`784`
        * Removed feature selection from pipelines :pr:`819`
        * Update default estimator parameters to make automl search faster and more accurate :pr:`793`
    * Documentation Changes
        * Add instructions to freeze `master` on `release.md` :pr:`726`
        * Update release instructions with more details :pr:`727` :pr:`733`
        * Add objective base classes to API reference :pr:`736`
        * Fix components API to match other modules :pr:`747`
    * Testing Changes
        * Delete codecov yml, use codecov.io's default :pr:`732`
        * Added unit tests for fraud cost, lead scoring, and standard metric objectives :pr:`741`
        * Update codecov client :pr:`782`
        * Updated AutoBase __str__ test to include no parameters case :pr:`783`
        * Added unit tests for `ExtraTrees` pipeline :pr:`790`
        * If codecov fails to upload, fail build :pr:`810`
        * Updated Python version of dependency action :pr:`816`
        * Update the dependency update bot to use a suffix when creating branches :pr:`817`

.. warning::

    **Breaking Changes**
        * The ``detect_label_leakage`` parameter for AutoML classes has been removed and replaced by a ``data_checks`` parameter :pr:`765`
        * Moved ROC and confusion matrix methods from ``evalml.pipeline.plot_utils`` to ``evalml.pipeline.graph_utils`` :pr:`720`
        * ``Tuner`` classes require a pipeline hyperparameter range dict as an init arg instead of a space definition :pr:`779`
        * ``Tuner.propose`` and ``Tuner.add`` work directly with pipeline parameters dicts instead of flat parameter lists :pr:`779`
        * ``PipelineBase.hyperparameters`` and ``custom_hyperparameters`` use pipeline parameters dict format instead of being represented as a flat list :pr:`779`
        * All guardrail functions previously under ``evalml.guardrails.utils`` will be removed and replaced by data checks :pr:`789`
        * `Recall` disallowed as an objective for AutoML :pr:`784`
        * ``AutoSearchBase`` parameter ``tuner`` has been renamed to ``tuner_class`` :pr:`793`
        * ``AutoSearchBase`` parameter ``possible_pipelines`` and ``possible_model_families`` have been renamed to ``allowed_pipelines`` and ``allowed_model_families`` :pr:`793`


**v0.9.0 Apr. 27, 2020**
    * Enhancements
        * Added accuracy as an standard objective :pr:`624`
        * Added verbose parameter to load_fraud :pr:`560`
        * Added Balanced Accuracy metric for binary, multiclass :pr:`612` :pr:`661`
        * Added XGBoost regressor and XGBoost regression pipeline :pr:`666`
        * Added Accuracy metric for multiclass :pr:`672`
        * Added objective name in `AutoBase.describe_pipeline` :pr:`686`
        * Added `DataCheck` and `DataChecks`, `Message` classes and relevant subclasses :pr:`739`
    * Fixes
        * Removed direct access to `cls.component_graph` :pr:`595`
        * Add testing files to .gitignore :pr:`625`
        * Remove circular dependencies from `Makefile` :pr:`637`
        * Add error case for `normalize_confusion_matrix()` :pr:`640`
        * Fixed XGBoostClassifier and XGBoostRegressor bug with feature names that contain [, ], or < :pr:`659`
        * Update make_pipeline_graph to not accidentally create empty file when testing if path is valid :pr:`649`
        * Fix pip installation warning about docsutils version, from boto dependency :pr:`664`
        * Removed zero division warning for F1/precision/recall metrics :pr:`671`
        * Fixed `summary` for pipelines without estimators :pr:`707`
    * Changes
        * Updated default objective for binary/multiseries classification to log loss :pr:`613`
        * Created classification and regression pipeline subclasses and removed objective as an attribute of pipeline classes :pr:`405`
        * Changed the output of `score` to return one dictionary :pr:`429`
        * Created binary and multiclass objective subclasses :pr:`504`
        * Updated objectives API :pr:`445`
        * Removed call to `get_plot_data` from AutoML :pr:`615`
        * Set `raise_error` to default to True for AutoML classes :pr:`638`
        * Remove unnecessary "u" prefixes on some unicode strings :pr:`641`
        * Changed one-hot encoder to return uint8 dtypes instead of ints :pr:`653`
        * Pipeline `_name` field changed to `custom_name` :pr:`650`
        * Removed `graphs.py` and moved methods into `PipelineBase` :pr:`657`, :pr:`665`
        * Remove s3fs as a dev dependency :pr:`664`
        * Changed requirements-parser to be a core dependency :pr:`673`
        * Replace `supported_problem_types` field on pipelines with `problem_type` attribute on base classes :pr:`678`
        * Changed AutoML to only show best results for a given pipeline template in `rankings`, added `full_rankings` property to show all :pr:`682`
        * Update `ModelFamily` values: don't list xgboost/catboost as classifiers now that we have regression pipelines for them :pr:`677`
        * Changed AutoML's `describe_pipeline` to get problem type from pipeline instead :pr:`685`
        * Standardize `import_or_raise` error messages :pr:`683`
        * Updated argument order of objectives to align with sklearn's :pr:`698`
        * Renamed `pipeline.feature_importance_graph` to `pipeline.graph_feature_importances` :pr:`700`
        * Moved ROC and confusion matrix methods to `evalml.pipelines.plot_utils` :pr:`704`
        * Renamed `MultiClassificationObjective` to `MulticlassClassificationObjective`, to align with pipeline naming scheme :pr:`715`
    * Documentation Changes
        * Fixed some sphinx warnings :pr:`593`
        * Fixed docstring for AutoClassificationSearch with correct command :pr:`599`
        * Limit readthedocs formats to pdf, not htmlzip and epub :pr:`594` :pr:`600`
        * Clean up objectives API documentation :pr:`605`
        * Fixed function on Exploring search results page :pr:`604`
        * Update release process doc :pr:`567`
        * AutoClassificationSearch and AutoRegressionSearch show inherited methods in API reference :pr:`651`
        * Fixed improperly formatted code in breaking changes for changelog :pr:`655`
        * Added configuration to treat Sphinx warnings as errors :pr:`660`
        * Removed separate plotting section for pipelines in API reference :pr:`657`, :pr:`665`
        * Have leads example notebook load S3 files using https, so we can delete s3fs dev dependency :pr:`664`
        * Categorized components in API reference and added descriptions for each category :pr:`663`
        * Fixed Sphinx warnings about BalancedAccuracy objective :pr:`669`
        * Updated API reference to include missing components and clean up pipeline docstrings :pr:`689`
        * Reorganize API ref, and clarify pipeline sub-titles :pr:`688`
        * Add and update preprocessing utils in API reference :pr:`687`
        * Added inheritance diagrams to API reference :pr:`695`
        * Documented which default objective AutoML optimizes for :pr:`699`
        * Create seperate install page :pr:`701`
        * Include more utils in API ref, like `import_or_raise` :pr:`704`
        * Add more color to pipeline documentation :pr:`705`
    * Testing Changes
        * Matched install commands of `check_latest_dependencies` test and it's GitHub action :pr:`578`
        * Added Github app to auto assign PR author as assignee :pr:`477`
        * Removed unneeded conda installation of xgboost in windows checkin tests :pr:`618`
        * Update graph tests to always use tmpfile dir :pr:`649`
        * Changelog checkin test workaround for release PRs: If 'future release' section is empty of PR refs, pass check :pr:`658`
        * Add changelog checkin test exception for `dep-update` branch :pr:`723`

.. warning::

    **Breaking Changes**

    * Pipelines will now no longer take an objective parameter during instantiation, and will no longer have an objective attribute.
    * ``fit()`` and ``predict()`` now use an optional ``objective`` parameter, which is only used in binary classification pipelines to fit for a specific objective.
    * ``score()`` will now use a required ``objectives`` parameter that is used to determine all the objectives to score on. This differs from the previous behavior, where the pipeline's objective was scored on regardless.
    * ``score()`` will now return one dictionary of all objective scores.
    * ``ROC`` and ``ConfusionMatrix`` plot methods via ``Auto(*).plot`` have been removed by :pr:`615` and are replaced by ``roc_curve`` and ``confusion_matrix`` in `evamlm.pipelines.plot_utils`` in :pr:`704`
    * ``normalize_confusion_matrix`` has been moved to ``evalml.pipelines.plot_utils`` :pr:`704`
    * Pipelines ``_name`` field changed to ``custom_name``
    * Pipelines ``supported_problem_types`` field is removed because it is no longer necessary :pr:`678`
    * Updated argument order of objectives' `objective_function` to align with sklearn :pr:`698`
    * `pipeline.feature_importance_graph` has been renamed to `pipeline.graph_feature_importances` in :pr:`700`
    * Removed unsupported ``MSLE`` objective :pr:`704`


**v0.8.0 Apr. 1, 2020**
    * Enhancements
        * Add normalization option and information to confusion matrix :pr:`484`
        * Add util function to drop rows with NaN values :pr:`487`
        * Renamed `PipelineBase.name` as `PipelineBase.summary` and redefined `PipelineBase.name` as class property :pr:`491`
        * Added access to parameters in Pipelines with `PipelineBase.parameters` (used to be return of `PipelineBase.describe`) :pr:`501`
        * Added `fill_value` parameter for SimpleImputer :pr:`509`
        * Added functionality to override component hyperparameters and made pipelines take hyperparemeters from components :pr:`516`
        * Allow numpy.random.RandomState for random_state parameters :pr:`556`
    * Fixes
        * Removed unused dependency `matplotlib`, and move `category_encoders` to test reqs :pr:`572`
    * Changes
        * Undo version cap in XGBoost placed in :pr:`402` and allowed all released of XGBoost :pr:`407`
        * Support pandas 1.0.0 :pr:`486`
        * Made all references to the logger static :pr:`503`
        * Refactored `model_type` parameter for components and pipelines to `model_family` :pr:`507`
        * Refactored `problem_types` for pipelines and components into `supported_problem_types` :pr:`515`
        * Moved `pipelines/utils.save_pipeline` and `pipelines/utils.load_pipeline` to `PipelineBase.save` and `PipelineBase.load` :pr:`526`
        * Limit number of categories encoded by OneHotEncoder :pr:`517`
    * Documentation Changes
        * Updated API reference to remove PipelinePlot and added moved PipelineBase plotting methods :pr:`483`
        * Add code style and github issue guides :pr:`463` :pr:`512`
        * Updated API reference for to surface class variables for pipelines and components :pr:`537`
        * Fixed README documentation link :pr:`535`
        * Unhid PR references in changelog :pr:`656`
    * Testing Changes
        * Added automated dependency check PR :pr:`482`, :pr:`505`
        * Updated automated dependency check comment :pr:`497`
        * Have build_docs job use python executor, so that env vars are set properly :pr:`547`
        * Added simple test to make sure OneHotEncoder's top_n works with large number of categories :pr:`552`
        * Run windows unit tests on PRs :pr:`557`


.. warning::

    **Breaking Changes**

    * ``AutoClassificationSearch`` and ``AutoRegressionSearch``'s ``model_types`` parameter has been refactored into ``allowed_model_families``
    * ``ModelTypes`` enum has been changed to ``ModelFamily``
    * Components and Pipelines now have a ``model_family`` field instead of ``model_type``
    * ``get_pipelines`` utility function now accepts ``model_families`` as an argument instead of ``model_types``
    * ``PipelineBase.name`` no longer returns structure of pipeline and has been replaced by ``PipelineBase.summary``
    * ``PipelineBase.problem_types`` and ``Estimator.problem_types`` has been renamed to ``supported_problem_types``
    * ``pipelines/utils.save_pipeline`` and ``pipelines/utils.load_pipeline`` moved to ``PipelineBase.save`` and ``PipelineBase.load``


**v0.7.0 Mar. 9, 2020**
    * Enhancements
        * Added emacs buffers to .gitignore :pr:`350`
        * Add CatBoost (gradient-boosted trees) classification and regression components and pipelines :pr:`247`
        * Added Tuner abstract base class :pr:`351`
        * Added n_jobs as parameter for AutoClassificationSearch and AutoRegressionSearch :pr:`403`
        * Changed colors of confusion matrix to shades of blue and updated axis order to match scikit-learn's :pr:`426`
        * Added PipelineBase graph and feature_importance_graph methods, moved from previous location :pr:`423`
        * Added support for python 3.8 :pr:`462`
    * Fixes
        * Fixed ROC and confusion matrix plots not being calculated if user passed own additional_objectives :pr:`276`
        * Fixed ReadtheDocs FileNotFoundError exception for fraud dataset :pr:`439`
    * Changes
        * Added n_estimators as a tunable parameter for XGBoost :pr:`307`
        * Remove unused parameter ObjectiveBase.fit_needs_proba :pr:`320`
        * Remove extraneous parameter component_type from all components :pr:`361`
        * Remove unused rankings.csv file :pr:`397`
        * Downloaded demo and test datasets so unit tests can run offline :pr:`408`
        * Remove `_needs_fitting` attribute from Components :pr:`398`
        * Changed plot.feature_importance to show only non-zero feature importances by default, added optional parameter to show all :pr:`413`
        * Refactored `PipelineBase` to take in parameter dictionary and moved pipeline metadata to class attribute :pr:`421`
        * Dropped support for Python 3.5 :pr:`438`
        * Removed unused `apply.py` file :pr:`449`
        * Clean up requirements.txt to remove unused deps :pr:`451`
        * Support installation without all required dependencies :pr:`459`
    * Documentation Changes
        * Update release.md with instructions to release to internal license key :pr:`354`
    * Testing Changes
        * Added tests for utils (and moved current utils to gen_utils) :pr:`297`
        * Moved XGBoost install into it's own separate step on Windows using Conda :pr:`313`
        * Rewind pandas version to before 1.0.0, to diagnose test failures for that version :pr:`325`
        * Added dependency update checkin test :pr:`324`
        * Rewind XGBoost version to before 1.0.0 to diagnose test failures for that version :pr:`402`
        * Update dependency check to use a whitelist :pr:`417`
        * Update unit test jobs to not install dev deps :pr:`455`

.. warning::

    **Breaking Changes**

    * Python 3.5 will not be actively supported.

**v0.6.0 Dec. 16, 2019**
    * Enhancements
        * Added ability to create a plot of feature importances :pr:`133`
        * Add early stopping to AutoML using patience and tolerance parameters :pr:`241`
        * Added ROC and confusion matrix metrics and plot for classification problems and introduce PipelineSearchPlots class :pr:`242`
        * Enhanced AutoML results with search order :pr:`260`
        * Added utility function to show system and environment information :pr:`300`
    * Fixes
        * Lower botocore requirement :pr:`235`
        * Fixed decision_function calculation for FraudCost objective :pr:`254`
        * Fixed return value of Recall metrics :pr:`264`
        * Components return `self` on fit :pr:`289`
    * Changes
        * Renamed automl classes to AutoRegressionSearch and AutoClassificationSearch :pr:`287`
        * Updating demo datasets to retain column names :pr:`223`
        * Moving pipeline visualization to PipelinePlots class :pr:`228`
        * Standarizing inputs as pd.Dataframe / pd.Series :pr:`130`
        * Enforcing that pipelines must have an estimator as last component :pr:`277`
        * Added ipywidgets as a dependency in requirements.txt :pr:`278`
        * Added Random and Grid Search Tuners :pr:`240`
    * Documentation Changes
        * Adding class properties to API reference :pr:`244`
        * Fix and filter FutureWarnings from scikit-learn :pr:`249`, :pr:`257`
        * Adding Linear Regression to API reference and cleaning up some Sphinx warnings :pr:`227`
    * Testing Changes
        * Added support for testing on Windows with CircleCI :pr:`226`
        * Added support for doctests :pr:`233`

.. warning::

    **Breaking Changes**

    * The ``fit()`` method for ``AutoClassifier`` and ``AutoRegressor`` has been renamed to ``search()``.
    * ``AutoClassifier`` has been renamed to ``AutoClassificationSearch``
    * ``AutoRegressor`` has been renamed to ``AutoRegressionSearch``
    * ``AutoClassificationSearch.results`` and ``AutoRegressionSearch.results`` now is a dictionary with ``pipeline_results`` and ``search_order`` keys. ``pipeline_results`` can be used to access a dictionary that is identical to the old ``.results`` dictionary. Whereas, ``search_order`` returns a list of the search order in terms of ``pipeline_id``.
    * Pipelines now require an estimator as the last component in ``component_list``. Slicing pipelines now throws an ``NotImplementedError`` to avoid returning pipelines without an estimator.

**v0.5.2 Nov. 18, 2019**
    * Enhancements
        * Adding basic pipeline structure visualization :pr:`211`
    * Documentation Changes
        * Added notebooks to build process :pr:`212`

**v0.5.1 Nov. 15, 2019**
    * Enhancements
        * Added basic outlier detection guardrail :pr:`151`
        * Added basic ID column guardrail :pr:`135`
        * Added support for unlimited pipelines with a max_time limit :pr:`70`
        * Updated .readthedocs.yaml to successfully build :pr:`188`
    * Fixes
        * Removed MSLE from default additional objectives :pr:`203`
        * Fixed random_state passed in pipelines :pr:`204`
        * Fixed slow down in RFRegressor :pr:`206`
    * Changes
        * Pulled information for describe_pipeline from pipeline's new describe method :pr:`190`
        * Refactored pipelines :pr:`108`
        * Removed guardrails from Auto(*) :pr:`202`, :pr:`208`
    * Documentation Changes
        * Updated documentation to show max_time enhancements :pr:`189`
        * Updated release instructions for RTD :pr:`193`
        * Added notebooks to build process :pr:`212`
        * Added contributing instructions :pr:`213`
        * Added new content :pr:`222`

**v0.5.0 Oct. 29, 2019**
    * Enhancements
        * Added basic one hot encoding :pr:`73`
        * Use enums for model_type :pr:`110`
        * Support for splitting regression datasets :pr:`112`
        * Auto-infer multiclass classification :pr:`99`
        * Added support for other units in max_time :pr:`125`
        * Detect highly null columns :pr:`121`
        * Added additional regression objectives :pr:`100`
        * Show an interactive iteration vs. score plot when using fit() :pr:`134`
    * Fixes
        * Reordered `describe_pipeline` :pr:`94`
        * Added type check for model_type :pr:`109`
        * Fixed `s` units when setting string max_time :pr:`132`
        * Fix objectives not appearing in API documentation :pr:`150`
    * Changes
        * Reorganized tests :pr:`93`
        * Moved logging to its own module :pr:`119`
        * Show progress bar history :pr:`111`
        * Using cloudpickle instead of pickle to allow unloading of custom objectives :pr:`113`
        * Removed render.py :pr:`154`
    * Documentation Changes
        * Update release instructions :pr:`140`
        * Include additional_objectives parameter :pr:`124`
        * Added Changelog :pr:`136`
    * Testing Changes
        * Code coverage :pr:`90`
        * Added CircleCI tests for other Python versions :pr:`104`
        * Added doc notebooks as tests :pr:`139`
        * Test metadata for CircleCI and 2 core parallelism :pr:`137`

**v0.4.1 Sep. 16, 2019**
    * Enhancements
        * Added AutoML for classification and regressor using Autobase and Skopt :pr:`7` :pr:`9`
        * Implemented standard classification and regression metrics :pr:`7`
        * Added logistic regression, random forest, and XGBoost pipelines :pr:`7`
        * Implemented support for custom objectives :pr:`15`
        * Feature importance for pipelines :pr:`18`
        * Serialization for pipelines :pr:`19`
        * Allow fitting on objectives for optimal threshold :pr:`27`
        * Added detect label leakage :pr:`31`
        * Implemented callbacks :pr:`42`
        * Allow for multiclass classification :pr:`21`
        * Added support for additional objectives :pr:`79`
    * Fixes
        * Fixed feature selection in pipelines :pr:`13`
        * Made random_seed usage consistent :pr:`45`
    * Documentation Changes
        * Documentation Changes
        * Added docstrings :pr:`6`
        * Created notebooks for docs :pr:`6`
        * Initialized readthedocs EvalML :pr:`6`
        * Added favicon :pr:`38`
    * Testing Changes
        * Added testing for loading data :pr:`39`

**v0.2.0 Aug. 13, 2019**
    * Enhancements
        * Created fraud detection objective :pr:`4`

**v0.1.0 July. 31, 2019**
    * *First Release*
    * Enhancements
        * Added lead scoring objecitve :pr:`1`
        * Added basic classifier :pr:`1`
    * Documentation Changes
        * Initialized Sphinx for docs :pr:`1`<|MERGE_RESOLUTION|>--- conflicted
+++ resolved
@@ -7,11 +7,8 @@
         * Split `fill_value` into `categorical_fill_value` and `numeric_fill_value` for Imputer :pr:`1019`
         * Added `explain_predictions` and `explain_predictions_best_worst` for explaining multiple predictions with SHAP :pr:`1016`
         * Added new LSA component for text featurization :pr:`1022`
-<<<<<<< HEAD
+        * Added guide on installing with conda :pr:`1041`
         * Included TextFeaturizer in options for automl search :pr:`1062`
-=======
-        * Added guide on installing with conda :pr:`1041`
->>>>>>> 3fe16305
     * Fixes
         * Updated TextFeaturizer component to no longer require an internet connection to run :pr:`1022`
         * Fixed non-deterministic element of TextFeaturizer transformations :pr:`1022`
