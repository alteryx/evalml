Release Notes
-------------
**Future Releases**
    * Enhancements
<<<<<<< HEAD
        * Added ``HighlyNullRowsDataCheck`` :pr:`2222`
=======
        * Set ``max_depth`` to 1 in calls to featuretools dfs :pr:`2231`
>>>>>>> e4e80253
    * Fixes
    * Changes
        * Updated pipeline ``repr()`` and ``generate_pipeline_code`` to return pipeline instances without generating custom pipeline class :pr:`2227`
    * Documentation Changes
    * Testing Changes


.. warning::

    **Breaking Changes**

**v0.24.0 May. 04, 2021**
    * Enhancements
        * Added `date_index` as a required parameter for TimeSeries problems :pr:`2217`
        * Have the ``OneHotEncoder`` return the transformed columns as booleans rather than floats :pr:`2170`
        * Added Oversampler transformer component to EvalML :pr:`2079`
        * Added Undersampler to AutoMLSearch, as well as arguments ``_sampler_method`` and ``sampler_balanced_ratio`` :pr:`2128`
        * Updated prediction explanations functions to allow pipelines with XGBoost estimators :pr:`2162`
        * Added partial dependence for datetime columns :pr:`2180`
        * Update precision-recall curve with positive label index argument, and fix for 2d predicted probabilities :pr:`2090`
        * Add pct_null_rows to ``HighlyNullDataCheck`` :pr:`2211`
        * Added a standalone AutoML `search` method for convenience, which runs data checks and then runs automl :pr:`2152`
        * Make the first batch of AutoML have a predefined order, with linear models first and complex models last :pr:`2223`
    * Fixes
        * Fixed partial dependence not respecting grid resolution parameter for numerical features :pr:`2180`
        * Enable prediction explanations for catboost for multiclass problems :pr:`2224`
    * Changes
        * Deleted baseline pipeline classes :pr:`2202`
        * Reverting user specified date feature PR :pr:`2155` until `pmdarima` installation fix is found :pr:`2214`
        * Updated pipeline API to accept component graph and other class attributes as instance parameters. Old pipeline API still works but will not be supported long-term. :pr:`2091`
        * Removed all old datasplitters from EvalML :pr:`2193`
        * Deleted ``make_pipeline_from_components`` :pr:`2218`
    * Documentation Changes
        * Renamed dataset to clarify that its gzipped but not a tarball :pr:`2183`
        * Updated documentation to use pipeline instances instead of pipeline subclasses :pr:`2195`
        * Updated contributing guide with a note about GitHub Actions permissions :pr:`2090`
        * Updated automl and model understanding user guides :pr:`2090`
    * Testing Changes
        * Use machineFL user token for dependency update bot, and add more reviewers :pr:`2189`


.. warning::

    **Breaking Changes**
        * All baseline pipeline classes (``BaselineBinaryPipeline``, ``BaselineMulticlassPipeline``, ``BaselineRegressionPipeline``, etc.) have been deleted :pr:`2202`
        * Updated pipeline API to accept component graph and other class attributes as instance parameters. Old pipeline API still works but will not be supported long-term. Pipelines can now be initialized by specifying the component graph as the first parameter, and then passing in optional arguments such as ``custom_name``, ``parameters``, etc. For example, ``BinaryClassificationPipeline(["Random Forest Classifier"], parameters={})``.  :pr:`2091`
        * Removed all old datasplitters from EvalML :pr:`2193`
        * Deleted utility method ``make_pipeline_from_components`` :pr:`2218`


**v0.23.0 Apr. 20, 2021**
    * Enhancements
        * Refactored ``EngineBase`` and ``SequentialEngine`` api. Adding ``DaskEngine`` :pr:`1975`.
        * Added optional ``engine`` argument to ``AutoMLSearch`` :pr:`1975`
        * Added a warning about how time series support is still in beta when a user passes in a time series problem to ``AutoMLSearch`` :pr:`2118`
        * Added ``NaturalLanguageNaNDataCheck`` data check :pr:`2122`
        * Added ValueError to ``partial_dependence`` to prevent users from computing partial dependence on columns with all NaNs :pr:`2120`
        * Added standard deviation of cv scores to rankings table :pr:`2154`
    * Fixes
        * Fixed ``BalancedClassificationDataCVSplit``, ``BalancedClassificationDataTVSplit``, and ``BalancedClassificationSampler`` to use ``minority:majority`` ratio instead of ``majority:minority`` :pr:`2077`
        * Fixed bug where two-way partial dependence plots with categorical variables were not working correctly :pr:`2117`
        * Fixed bug where ``hyperparameters`` were not displaying properly for pipelines with a list ``component_graph`` and duplicate components :pr:`2133`
        * Fixed bug where ``pipeline_parameters`` argument in ``AutoMLSearch`` was not applied to pipelines passed in as ``allowed_pipelines`` :pr:`2133`
        * Fixed bug where ``AutoMLSearch`` was not applying custom hyperparameters to pipelines with a list ``component_graph`` and duplicate components :pr:`2133`
    * Changes
        * Removed ``hyperparameter_ranges`` from Undersampler and renamed ``balanced_ratio`` to ``sampling_ratio`` for samplers :pr:`2113`
        * Renamed ``TARGET_BINARY_NOT_TWO_EXAMPLES_PER_CLASS`` data check message code to ``TARGET_MULTICLASS_NOT_TWO_EXAMPLES_PER_CLASS`` :pr:`2126`
        * Modified one-way partial dependence plots of categorical features to display data with a bar plot :pr:`2117`
        * Renamed ``score`` column for ``automl.rankings`` as ``mean_cv_score`` :pr:`2135`
        * Remove 'warning' from docs tool output :pr:`2031`
    * Documentation Changes
        * Fixed ``conf.py`` file :pr:`2112`
        * Added a sentence to the automl user guide stating that our support for time series problems is still in beta. :pr:`2118`
        * Fixed documentation demos :pr:`2139`
        * Update test badge in README to use GitHub Actions :pr:`2150`
    * Testing Changes
        * Fixed ``test_describe_pipeline`` for ``pandas`` ``v1.2.4`` :pr:`2129`
        * Added a GitHub Action for building the conda package :pr:`1870` :pr:`2148`


.. warning::

    **Breaking Changes**
        * Renamed ``balanced_ratio`` to ``sampling_ratio`` for the ``BalancedClassificationDataCVSplit``, ``BalancedClassificationDataTVSplit``, ``BalancedClassficationSampler``, and Undersampler :pr:`2113`
        * Deleted the "errors" key from automl results :pr:`1975`
        * Deleted the ``raise_and_save_error_callback`` and the ``log_and_save_error_callback`` :pr:`1975`
        * Fixed ``BalancedClassificationDataCVSplit``, ``BalancedClassificationDataTVSplit``, and ``BalancedClassificationSampler`` to use minority:majority ratio instead of majority:minority :pr:`2077`


**v0.22.0 Apr. 06, 2021**
    * Enhancements
        * Added a GitHub Action for ``linux_unit_tests``:pr:`2013`
        * Added recommended actions for ``InvalidTargetDataCheck``, updated ``_make_component_list_from_actions`` to address new action, and added ``TargetImputer`` component :pr:`1989`
        * Updated ``AutoMLSearch._check_for_high_variance`` to not emit ``RuntimeWarning`` :pr:`2024`
        * Added exception when pipeline passed to ``explain_predictions`` is a ``Stacked Ensemble`` pipeline :pr:`2033`
        * Added sensitivity at low alert rates as an objective :pr:`2001`
        * Added ``Undersampler`` transformer component :pr:`2030`
    * Fixes
        * Updated Engine's ``train_batch`` to apply undersampling :pr:`2038`
        * Fixed bug in where Time Series Classification pipelines were not encoding targets in ``predict`` and ``predict_proba`` :pr:`2040`
        * Fixed data splitting errors if target is float for classification problems :pr:`2050`
        * Pinned ``docutils`` to <0.17 to fix ReadtheDocs warning issues :pr:`2088`
    * Changes
        * Removed lists as acceptable hyperparameter ranges in ``AutoMLSearch`` :pr:`2028`
        * Renamed "details" to "metadata" for data check actions :pr:`2008`
    * Documentation Changes
        * Catch and suppress warnings in documentation :pr:`1991` :pr:`2097`
        * Change spacing in ``start.ipynb`` to provide clarity for ``AutoMLSearch`` :pr:`2078`
        * Fixed start code on README :pr:`2108`
    * Testing Changes


**v0.21.0 Mar. 24, 2021**
    * Enhancements
        * Changed ``AutoMLSearch`` to default ``optimize_thresholds`` to True :pr:`1943`
        * Added multiple oversampling and undersampling sampling methods as data splitters for imbalanced classification :pr:`1775`
        * Added params to balanced classification data splitters for visibility :pr:`1966`
        * Updated ``make_pipeline`` to not add ``Imputer`` if input data does not have numeric or categorical columns :pr:`1967`
        * Updated ``ClassImbalanceDataCheck`` to better handle multiclass imbalances :pr:`1986`
        * Added recommended actions for the output of data check's ``validate`` method :pr:`1968`
        * Added error message for ``partial_dependence`` when features are mostly the same value :pr:`1994`
        * Updated ``OneHotEncoder`` to drop one redundant feature by default for features with two categories :pr:`1997`
        * Added a ``PolynomialDetrender`` component :pr:`1992`
        * Added ``DateTimeNaNDataCheck`` data check :pr:`2039`
    * Fixes
        * Changed best pipeline to train on the entire dataset rather than just ensemble indices for ensemble problems :pr:`2037`
        * Updated binary classification pipelines to use objective decision function during scoring of custom objectives :pr:`1934`
    * Changes
        * Removed ``data_checks`` parameter, ``data_check_results`` and data checks logic from ``AutoMLSearch`` :pr:`1935`
        * Deleted ``random_state`` argument :pr:`1985`
        * Updated Woodwork version requirement to ``v0.0.11`` :pr:`1996`
    * Documentation Changes
    * Testing Changes
        * Removed ``build_docs`` CI job in favor of RTD GH builder :pr:`1974`
        * Added tests to confirm support for Python 3.9 :pr:`1724`
        * Added tests to support Dask AutoML/Engine :pr:`1990`
        * Changed ``build_conda_pkg`` job to use ``latest_release_changes`` branch in the feedstock. :pr:`1979`

.. warning::

    **Breaking Changes**
        * Changed ``AutoMLSearch`` to default ``optimize_thresholds`` to True :pr:`1943`
        * Removed ``data_checks`` parameter, ``data_check_results`` and data checks logic from ``AutoMLSearch``. To run the data checks which were previously run by default in ``AutoMLSearch``, please call ``DefaultDataChecks().validate(X_train, y_train)`` or take a look at our documentation for more examples. :pr:`1935`
        * Deleted ``random_state`` argument :pr:`1985`

**v0.20.0 Mar. 10, 2021**
    * Enhancements
        * Added a GitHub Action for Detecting dependency changes :pr:`1933`
        * Create a separate CV split to train stacked ensembler on for AutoMLSearch :pr:`1814`
        * Added a GitHub Action for Linux unit tests :pr:`1846`
        * Added ``ARIMARegressor`` estimator :pr:`1894`
        * Added ``DataCheckAction`` class and ``DataCheckActionCode`` enum :pr:`1896`
        * Updated ``Woodwork`` requirement to ``v0.0.10`` :pr:`1900`
        * Added ``BalancedClassificationDataCVSplit`` and ``BalancedClassificationDataTVSplit`` to AutoMLSearch :pr:`1875`
        * Update default classification data splitter to use downsampling for highly imbalanced data :pr:`1875`
        * Updated ``describe_pipeline`` to return more information, including ``id`` of pipelines used for ensemble models :pr:`1909`
        * Added utility method to create list of components from a list of ``DataCheckAction`` :pr:`1907`
        * Updated ``validate`` method to include a ``action`` key in returned dictionary for all ``DataCheck``and ``DataChecks`` :pr:`1916`
        * Aggregating the shap values for predictions that we know the provenance of, e.g. OHE, text, and date-time. :pr:`1901`
        * Improved error message when custom objective is passed as a string in ``pipeline.score`` :pr:`1941`
        * Added ``score_pipelines`` and ``train_pipelines`` methods to ``AutoMLSearch`` :pr:`1913`
        * Added support for ``pandas`` version 1.2.0 :pr:`1708`
        * Added ``score_batch`` and ``train_batch`` abstact methods to ``EngineBase`` and implementations in ``SequentialEngine`` :pr:`1913`
        * Added ability to handle index columns in ``AutoMLSearch`` and ``DataChecks`` :pr:`2138`
    * Fixes
        * Removed CI check for ``check_dependencies_updated_linux`` :pr:`1950`
        * Added metaclass for time series pipelines and fix binary classification pipeline ``predict`` not using objective if it is passed as a named argument :pr:`1874`
        * Fixed stack trace in prediction explanation functions caused by mixed string/numeric pandas column names :pr:`1871`
        * Fixed stack trace caused by passing pipelines with duplicate names to ``AutoMLSearch`` :pr:`1932`
        * Fixed ``AutoMLSearch.get_pipelines`` returning pipelines with the same attributes :pr:`1958`
    * Changes
        * Reversed GitHub Action for Linux unit tests until a fix for report generation is found :pr:`1920`
        * Updated ``add_results`` in ``AutoMLAlgorithm`` to take in entire pipeline results dictionary from ``AutoMLSearch`` :pr:`1891`
        * Updated ``ClassImbalanceDataCheck`` to look for severe class imbalance scenarios :pr:`1905`
        * Deleted the ``explain_prediction`` function :pr:`1915`
        * Removed ``HighVarianceCVDataCheck`` and convered it to an ``AutoMLSearch`` method instead :pr:`1928`
        * Removed warning in ``InvalidTargetDataCheck`` returned when numeric binary classification targets are not (0, 1) :pr:`1959`
    * Documentation Changes
        * Updated ``model_understanding.ipynb`` to demo the two-way partial dependence capability :pr:`1919`
    * Testing Changes

.. warning::

    **Breaking Changes**
        * Deleted the ``explain_prediction`` function :pr:`1915`
        * Removed ``HighVarianceCVDataCheck`` and convered it to an ``AutoMLSearch`` method instead :pr:`1928`
        * Added ``score_batch`` and ``train_batch`` abstact methods to ``EngineBase``. These need to be implemented in Engine subclasses :pr:`1913`


**v0.19.0 Feb. 23, 2021**
    * Enhancements
        * Added a GitHub Action for Python windows unit tests :pr:`1844`
        * Added a GitHub Action for checking updated release notes :pr:`1849`
        * Added a GitHub Action for Python lint checks :pr:`1837`
        * Adjusted ``explain_prediction``, ``explain_predictions`` and ``explain_predictions_best_worst`` to handle timeseries problems. :pr:`1818`
        * Updated ``InvalidTargetDataCheck`` to check for mismatched indices in target and features :pr:`1816`
        * Updated ``Woodwork`` structures returned from components to support ``Woodwork`` logical type overrides set by the user :pr:`1784`
        * Updated estimators to keep track of input feature names during ``fit()`` :pr:`1794`
        * Updated ``visualize_decision_tree`` to include feature names in output :pr:`1813`
        * Added ``is_bounded_like_percentage`` property for objectives. If true, the ``calculate_percent_difference`` method will return the absolute difference rather than relative difference :pr:`1809`
        * Added full error traceback to AutoMLSearch logger file :pr:`1840`
        * Changed ``TargetEncoder`` to preserve custom indices in the data :pr:`1836`
        * Refactored ``explain_predictions`` and ``explain_predictions_best_worst`` to only compute features once for all rows that need to be explained :pr:`1843`
        * Added custom random undersampler data splitter for classification :pr:`1857`
        * Updated ``OutliersDataCheck`` implementation to calculate the probability of having no outliers :pr:`1855`
        * Added ``Engines`` pipeline processing API :pr:`1838`
    * Fixes
        * Changed EngineBase random_state arg to random_seed and same for user guide docs :pr:`1889`
    * Changes
        * Modified ``calculate_percent_difference`` so that division by 0 is now inf rather than nan :pr:`1809`
        * Removed ``text_columns`` parameter from ``LSA`` and ``TextFeaturizer`` components :pr:`1652`
        * Added ``random_seed`` as an argument to our automl/pipeline/component API. Using ``random_state`` will raise a warning :pr:`1798`
        * Added ``DataCheckError`` message in ``InvalidTargetDataCheck`` if input target is None and removed exception raised :pr:`1866`
    * Documentation Changes
    * Testing Changes
        * Added back coverage for ``_get_feature_provenance`` in ``TextFeaturizer`` after ``text_columns`` was removed :pr:`1842`
        * Pin graphviz version for windows builds :pr:`1847`
        * Unpin graphviz version for windows builds :pr:`1851`

.. warning::

    **Breaking Changes**
        * Added a deprecation warning to ``explain_prediction``. It will be deleted in the next release. :pr:`1860`


**v0.18.2 Feb. 10, 2021**
    * Enhancements
        * Added uniqueness score data check :pr:`1785`
        * Added "dataframe" output format for prediction explanations :pr:`1781`
        * Updated LightGBM estimators to handle ``pandas.MultiIndex`` :pr:`1770`
        * Sped up permutation importance for some pipelines :pr:`1762`
        * Added sparsity data check :pr:`1797`
        * Confirmed support for threshold tuning for binary time series classification problems :pr:`1803`
    * Fixes
    * Changes
    * Documentation Changes
        * Added section on conda to the contributing guide :pr:`1771`
        * Updated release process to reflect freezing `main` before perf tests :pr:`1787`
        * Moving some prs to the right section of the release notes :pr:`1789`
        * Tweak README.md. :pr:`1800`
        * Fixed back arrow on install page docs :pr:`1795`
        * Fixed docstring for `ClassImbalanceDataCheck.validate()` :pr:`1817`
    * Testing Changes

**v0.18.1 Feb. 1, 2021**
    * Enhancements
        * Added ``graph_t_sne`` as a visualization tool for high dimensional data :pr:`1731`
        * Added the ability to see the linear coefficients of features in linear models terms :pr:`1738`
        * Added support for ``scikit-learn`` ``v0.24.0`` :pr:`1733`
        * Added support for ``scipy`` ``v1.6.0`` :pr:`1752`
        * Added SVM Classifier and Regressor to estimators :pr:`1714` :pr:`1761`
    * Fixes
        * Addressed bug with ``partial_dependence`` and categorical data with more categories than grid resolution :pr:`1748`
        * Removed ``random_state`` arg from ``get_pipelines`` in ``AutoMLSearch`` :pr:`1719`
        * Pinned pyzmq at less than 22.0.0 till we add support :pr:`1756`
        * Remove ``ProphetRegressor`` from main as windows tests were flaky :pr:`1764`
    * Changes
        * Updated components and pipelines to return ``Woodwork`` data structures :pr:`1668`
        * Updated ``clone()`` for pipelines and components to copy over random state automatically :pr:`1753`
        * Dropped support for Python version 3.6 :pr:`1751`
        * Removed deprecated ``verbose`` flag from ``AutoMLSearch`` parameters :pr:`1772`
    * Documentation Changes
        * Add Twitter and Github link to documentation toolbar :pr:`1754`
        * Added Open Graph info to documentation :pr:`1758`
    * Testing Changes

.. warning::

    **Breaking Changes**
        * Components and pipelines return ``Woodwork`` data structures instead of ``pandas`` data structures :pr:`1668`
        * Python 3.6 will not be actively supported due to discontinued support from EvalML dependencies.
        * Deprecated ``verbose`` flag is removed for ``AutoMLSearch`` :pr:`1772`


**v0.18.0 Jan. 26, 2021**
    * Enhancements
        * Added RMSLE, MSLE, and MAPE to core objectives while checking for negative target values in ``invalid_targets_data_check`` :pr:`1574`
        * Added validation checks for binary problems with regression-like datasets and multiclass problems without true multiclass targets in ``invalid_targets_data_check`` :pr:`1665`
        * Added time series support for ``make_pipeline`` :pr:`1566`
        * Added target name for output of pipeline ``predict`` method :pr:`1578`
        * Added multiclass check to ``InvalidTargetDataCheck`` for two examples per class :pr:`1596`
        * Added support for ``graphviz`` ``v0.16`` :pr:`1657`
        * Enhanced time series pipelines to accept empty features :pr:`1651`
        * Added KNN Classifier to estimators. :pr:`1650`
        * Added support for list inputs for objectives :pr:`1663`
        * Added support for ``AutoMLSearch`` to handle time series classification pipelines :pr:`1666`
        * Enhanced ``DelayedFeaturesTransformer`` to encode categorical features and targets before delaying them :pr:`1691`
        * Added 2-way dependence plots. :pr:`1690`
        * Added ability to directly iterate through components within Pipelines :pr:`1583`
    * Fixes
        * Fixed inconsistent attributes and added Exceptions to docs :pr:`1673`
        * Fixed ``TargetLeakageDataCheck`` to use Woodwork ``mutual_information`` rather than using Pandas' Pearson Correlation :pr:`1616`
        * Fixed thresholding for pipelines in ``AutoMLSearch`` to only threshold binary classification pipelines :pr:`1622` :pr:`1626`
        * Updated ``load_data`` to return Woodwork structures and update default parameter value for ``index`` to ``None`` :pr:`1610`
        * Pinned scipy at < 1.6.0 while we work on adding support :pr:`1629`
        * Fixed data check message formatting in ``AutoMLSearch`` :pr:`1633`
        * Addressed stacked ensemble component for ``scikit-learn`` v0.24 support by setting ``shuffle=True`` for default CV :pr:`1613`
        * Fixed bug where ``Imputer`` reset the index on ``X`` :pr:`1590`
        * Fixed ``AutoMLSearch`` stacktrace when a cutom objective was passed in as a primary objective or additional objective :pr:`1575`
        * Fixed custom index bug for ``MAPE`` objective :pr:`1641`
        * Fixed index bug for ``TextFeaturizer`` and ``LSA`` components :pr:`1644`
        * Limited ``load_fraud`` dataset loaded into ``automl.ipynb`` :pr:`1646`
        * ``add_to_rankings`` updates ``AutoMLSearch.best_pipeline`` when necessary :pr:`1647`
        * Fixed bug where time series baseline estimators were not receiving ``gap`` and ``max_delay`` in ``AutoMLSearch`` :pr:`1645`
        * Fixed jupyter notebooks to help the RTD buildtime :pr:`1654`
        * Added ``positive_only`` objectives to ``non_core_objectives`` :pr:`1661`
        * Fixed stacking argument ``n_jobs`` for IterativeAlgorithm :pr:`1706`
        * Updated CatBoost estimators to return self in ``.fit()`` rather than the underlying model for consistency :pr:`1701`
        * Added ability to initialize pipeline parameters in ``AutoMLSearch`` constructor :pr:`1676`
    * Changes
        * Added labeling to ``graph_confusion_matrix`` :pr:`1632`
        * Rerunning search for ``AutoMLSearch`` results in a message thrown rather than failing the search, and removed ``has_searched`` property :pr:`1647`
        * Changed tuner class to allow and ignore single parameter values as input :pr:`1686`
        * Capped LightGBM version limit to remove bug in docs :pr:`1711`
        * Removed support for `np.random.RandomState` in EvalML :pr:`1727`
    * Documentation Changes
        * Update Model Understanding in the user guide to include ``visualize_decision_tree`` :pr:`1678`
        * Updated docs to include information about ``AutoMLSearch`` callback parameters and methods :pr:`1577`
        * Updated docs to prompt users to install graphiz on Mac :pr:`1656`
        * Added ``infer_feature_types`` to the ``start.ipynb`` guide :pr:`1700`
        * Added multicollinearity data check to API reference and docs :pr:`1707`
    * Testing Changes

.. warning::

    **Breaking Changes**
        * Removed ``has_searched`` property from ``AutoMLSearch`` :pr:`1647`
        * Components and pipelines return ``Woodwork`` data structures instead of ``pandas`` data structures :pr:`1668`
        * Removed support for `np.random.RandomState` in EvalML. Rather than passing ``np.random.RandomState`` as component and pipeline random_state values, we use int random_seed :pr:`1727`


**v0.17.0 Dec. 29, 2020**
    * Enhancements
        * Added ``save_plot`` that allows for saving figures from different backends :pr:`1588`
        * Added ``LightGBM Regressor`` to regression components :pr:`1459`
        * Added ``visualize_decision_tree`` for tree visualization with ``decision_tree_data_from_estimator`` and ``decision_tree_data_from_pipeline`` to reformat tree structure output :pr:`1511`
        * Added `DFS Transformer` component into transformer components :pr:`1454`
        * Added ``MAPE`` to the standard metrics for time series problems and update objectives :pr:`1510`
        * Added ``graph_prediction_vs_actual_over_time`` and ``get_prediction_vs_actual_over_time_data`` to the model understanding module for time series problems :pr:`1483`
        * Added a ``ComponentGraph`` class that will support future pipelines as directed acyclic graphs :pr:`1415`
        * Updated data checks to accept ``Woodwork`` data structures :pr:`1481`
        * Added parameter to ``InvalidTargetDataCheck`` to show only top unique values rather than all unique values :pr:`1485`
        * Added multicollinearity data check :pr:`1515`
        * Added baseline pipeline and components for time series regression problems :pr:`1496`
        * Added more information to users about ensembling behavior in ``AutoMLSearch`` :pr:`1527`
        * Add woodwork support for more utility and graph methods :pr:`1544`
        * Changed ``DateTimeFeaturizer`` to encode features as int :pr:`1479`
        * Return trained pipelines from ``AutoMLSearch.best_pipeline`` :pr:`1547`
        * Added utility method so that users can set feature types without having to learn about Woodwork directly :pr:`1555`
        * Added Linear Discriminant Analysis transformer for dimensionality reduction :pr:`1331`
        * Added multiclass support for ``partial_dependence`` and ``graph_partial_dependence`` :pr:`1554`
        * Added ``TimeSeriesBinaryClassificationPipeline`` and ``TimeSeriesMulticlassClassificationPipeline`` classes :pr:`1528`
        * Added ``make_data_splitter`` method for easier automl data split customization :pr:`1568`
        * Integrated ``ComponentGraph`` class into Pipelines for full non-linear pipeline support :pr:`1543`
        * Update ``AutoMLSearch`` constructor to take training data instead of ``search`` and ``add_to_leaderboard`` :pr:`1597`
        * Update ``split_data`` helper args :pr:`1597`
        * Add problem type utils ``is_regression``, ``is_classification``, ``is_timeseries`` :pr:`1597`
        * Rename ``AutoMLSearch`` ``data_split`` arg to ``data_splitter`` :pr:`1569`
    * Fixes
        * Fix AutoML not passing CV folds to ``DefaultDataChecks`` for usage by ``ClassImbalanceDataCheck`` :pr:`1619`
        * Fix Windows CI jobs: install ``numba`` via conda, required for ``shap`` :pr:`1490`
        * Added custom-index support for `reset-index-get_prediction_vs_actual_over_time_data` :pr:`1494`
        * Fix ``generate_pipeline_code`` to account for boolean and None differences between Python and JSON :pr:`1524` :pr:`1531`
        * Set max value for plotly and xgboost versions while we debug CI failures with newer versions :pr:`1532`
        * Undo version pinning for plotly :pr:`1533`
        * Fix ReadTheDocs build by updating the version of ``setuptools`` :pr:`1561`
        * Set ``random_state`` of data splitter in AutoMLSearch to take int to keep consistency in the resulting splits :pr:`1579`
        * Pin sklearn version while we work on adding support :pr:`1594`
        * Pin pandas at <1.2.0 while we work on adding support :pr:`1609`
        * Pin graphviz at < 0.16 while we work on adding support :pr:`1609`
    * Changes
        * Reverting ``save_graph`` :pr:`1550` to resolve kaleido build issues :pr:`1585`
        * Update circleci badge to apply to ``main`` :pr:`1489`
        * Added script to generate github markdown for releases :pr:`1487`
        * Updated selection using pandas ``dtypes`` to selecting using Woodwork logical types :pr:`1551`
        * Updated dependencies to fix ``ImportError: cannot import name 'MaskedArray' from 'sklearn.utils.fixes'`` error and to address Woodwork and Featuretool dependencies :pr:`1540`
        * Made ``get_prediction_vs_actual_data()`` a public method :pr:`1553`
        * Updated ``Woodwork`` version requirement to v0.0.7 :pr:`1560`
        * Move data splitters from ``evalml.automl.data_splitters`` to ``evalml.preprocessing.data_splitters`` :pr:`1597`
        * Rename "# Testing" in automl log output to "# Validation" :pr:`1597`
    * Documentation Changes
        * Added partial dependence methods to API reference :pr:`1537`
        * Updated documentation for confusion matrix methods :pr:`1611`
    * Testing Changes
        * Set ``n_jobs=1`` in most unit tests to reduce memory :pr:`1505`

.. warning::

    **Breaking Changes**
        * Updated minimal dependencies: ``numpy>=1.19.1``, ``pandas>=1.1.0``, ``scikit-learn>=0.23.1``, ``scikit-optimize>=0.8.1``
        * Updated ``AutoMLSearch.best_pipeline`` to return a trained pipeline. Pass in ``train_best_pipeline=False`` to AutoMLSearch in order to return an untrained pipeline.
        * Pipeline component instances can no longer be iterated through using ``Pipeline.component_graph`` :pr:`1543`
        * Update ``AutoMLSearch`` constructor to take training data instead of ``search`` and ``add_to_leaderboard`` :pr:`1597`
        * Update ``split_data`` helper args :pr:`1597`
        * Move data splitters from ``evalml.automl.data_splitters`` to ``evalml.preprocessing.data_splitters`` :pr:`1597`
        * Rename ``AutoMLSearch`` ``data_split`` arg to ``data_splitter`` :pr:`1569`



**v0.16.1 Dec. 1, 2020**
    * Enhancements
        * Pin woodwork version to v0.0.6 to avoid breaking changes :pr:`1484`
        * Updated ``Woodwork`` to >=0.0.5 in ``core-requirements.txt`` :pr:`1473`
        * Removed ``copy_dataframe`` parameter for ``Woodwork``, updated ``Woodwork`` to >=0.0.6 in ``core-requirements.txt`` :pr:`1478`
        * Updated ``detect_problem_type`` to use ``pandas.api.is_numeric_dtype`` :pr:`1476`
    * Changes
        * Changed ``make clean`` to delete coverage reports as a convenience for developers :pr:`1464`
        * Set ``n_jobs=-1`` by default for stacked ensemble components :pr:`1472`
    * Documentation Changes
        * Updated pipeline and component documentation and demos to use ``Woodwork`` :pr:`1466`
    * Testing Changes
        * Update dependency update checker to use everything from core and optional dependencies :pr:`1480`


**v0.16.0 Nov. 24, 2020**
    * Enhancements
        * Updated pipelines and ``make_pipeline`` to accept ``Woodwork`` inputs :pr:`1393`
        * Updated components to accept ``Woodwork`` inputs :pr:`1423`
        * Added ability to freeze hyperparameters for ``AutoMLSearch`` :pr:`1284`
        * Added ``Target Encoder`` into transformer components :pr:`1401`
        * Added callback for error handling in ``AutoMLSearch`` :pr:`1403`
        * Added the index id to the ``explain_predictions_best_worst`` output to help users identify which rows in their data are included :pr:`1365`
        * The top_k features displayed in ``explain_predictions_*`` functions are now determined by the magnitude of shap values as opposed to the ``top_k`` largest and smallest shap values. :pr:`1374`
        * Added a problem type for time series regression :pr:`1386`
        * Added a ``is_defined_for_problem_type`` method to ``ObjectiveBase`` :pr:`1386`
        * Added a ``random_state`` parameter to ``make_pipeline_from_components`` function :pr:`1411`
        * Added ``DelayedFeaturesTransformer`` :pr:`1396`
        * Added a ``TimeSeriesRegressionPipeline`` class :pr:`1418`
        * Removed ``core-requirements.txt`` from the package distribution :pr:`1429`
        * Updated data check messages to include a `"code"` and `"details"` fields :pr:`1451`, :pr:`1462`
        * Added a ``TimeSeriesSplit`` data splitter for time series problems :pr:`1441`
        * Added a ``problem_configuration`` parameter to AutoMLSearch :pr:`1457`
    * Fixes
        * Fixed ``IndexError`` raised in ``AutoMLSearch`` when ``ensembling = True`` but only one pipeline to iterate over :pr:`1397`
        * Fixed stacked ensemble input bug and LightGBM warning and bug in ``AutoMLSearch`` :pr:`1388`
        * Updated enum classes to show possible enum values as attributes :pr:`1391`
        * Updated calls to ``Woodwork``'s ``to_pandas()`` to ``to_series()`` and ``to_dataframe()`` :pr:`1428`
        * Fixed bug in OHE where column names were not guaranteed to be unique :pr:`1349`
        * Fixed bug with percent improvement of ``ExpVariance`` objective on data with highly skewed target :pr:`1467`
        * Fix SimpleImputer error which occurs when all features are bool type :pr:`1215`
    * Changes
        * Changed ``OutliersDataCheck`` to return the list of columns, rather than rows, that contain outliers :pr:`1377`
        * Simplified and cleaned output for Code Generation :pr:`1371`
        * Reverted changes from :pr:`1337` :pr:`1409`
        * Updated data checks to return dictionary of warnings and errors instead of a list :pr:`1448`
        * Updated ``AutoMLSearch`` to pass ``Woodwork`` data structures to every pipeline (instead of pandas DataFrames) :pr:`1450`
        * Update ``AutoMLSearch`` to default to ``max_batches=1`` instead of ``max_iterations=5`` :pr:`1452`
        * Updated _evaluate_pipelines to consolidate side effects :pr:`1410`
    * Documentation Changes
        * Added description of CLA to contributing guide, updated description of draft PRs :pr:`1402`
        * Updated documentation to include all data checks, ``DataChecks``, and usage of data checks in AutoML :pr:`1412`
        * Updated docstrings from ``np.array`` to ``np.ndarray`` :pr:`1417`
        * Added section on stacking ensembles in AutoMLSearch documentation :pr:`1425`
    * Testing Changes
        * Removed ``category_encoders`` from test-requirements.txt :pr:`1373`
        * Tweak codecov.io settings again to avoid flakes :pr:`1413`
        * Modified ``make lint`` to check notebook versions in the docs :pr:`1431`
        * Modified ``make lint-fix`` to standardize notebook versions in the docs :pr:`1431`
        * Use new version of pull request Github Action for dependency check (:pr:`1443`)
        * Reduced number of workers for tests to 4 :pr:`1447`

.. warning::

    **Breaking Changes**
        * The ``top_k`` and ``top_k_features`` parameters in ``explain_predictions_*`` functions now return ``k`` features as opposed to ``2 * k`` features :pr:`1374`
        * Renamed ``problem_type`` to ``problem_types`` in ``RegressionObjective``, ``BinaryClassificationObjective``, and ``MulticlassClassificationObjective`` :pr:`1319`
        * Data checks now return a dictionary of warnings and errors instead of a list :pr:`1448`



**v0.15.0 Oct. 29, 2020**
    * Enhancements
        * Added stacked ensemble component classes (``StackedEnsembleClassifier``, ``StackedEnsembleRegressor``) :pr:`1134`
        * Added stacked ensemble components to ``AutoMLSearch`` :pr:`1253`
        * Added ``DecisionTreeClassifier`` and ``DecisionTreeRegressor`` to AutoML :pr:`1255`
        * Added ``graph_prediction_vs_actual`` in ``model_understanding`` for regression problems :pr:`1252`
        * Added parameter to ``OneHotEncoder`` to enable filtering for features to encode for :pr:`1249`
        * Added percent-better-than-baseline for all objectives to automl.results :pr:`1244`
        * Added ``HighVarianceCVDataCheck`` and replaced synonymous warning in ``AutoMLSearch`` :pr:`1254`
        * Added `PCA Transformer` component for dimensionality reduction :pr:`1270`
        * Added ``generate_pipeline_code`` and ``generate_component_code`` to allow for code generation given a pipeline or component instance :pr:`1306`
        * Added ``PCA Transformer`` component for dimensionality reduction :pr:`1270`
        * Updated ``AutoMLSearch`` to support ``Woodwork`` data structures :pr:`1299`
        * Added cv_folds to ``ClassImbalanceDataCheck`` and added this check to ``DefaultDataChecks`` :pr:`1333`
        * Make ``max_batches`` argument to ``AutoMLSearch.search`` public :pr:`1320`
        * Added text support to automl search :pr:`1062`
        * Added ``_pipelines_per_batch`` as a private argument to ``AutoMLSearch`` :pr:`1355`
    * Fixes
        * Fixed ML performance issue with ordered datasets: always shuffle data in automl's default CV splits :pr:`1265`
        * Fixed broken ``evalml info`` CLI command :pr:`1293`
        * Fixed ``boosting type='rf'`` for LightGBM Classifier, as well as ``num_leaves`` error :pr:`1302`
        * Fixed bug in ``explain_predictions_best_worst`` where a custom index in the target variable would cause a ``ValueError`` :pr:`1318`
        * Added stacked ensemble estimators to to ``evalml.pipelines.__init__`` file :pr:`1326`
        * Fixed bug in OHE where calls to transform were not deterministic if ``top_n`` was less than the number of categories in a column :pr:`1324`
        * Fixed LightGBM warning messages during AutoMLSearch :pr:`1342`
        * Fix warnings thrown during AutoMLSearch in ``HighVarianceCVDataCheck`` :pr:`1346`
        * Fixed bug where TrainingValidationSplit would return invalid location indices for dataframes with a custom index :pr:`1348`
        * Fixed bug where the AutoMLSearch ``random_state`` was not being passed to the created pipelines :pr:`1321`
    * Changes
        * Allow ``add_to_rankings`` to be called before AutoMLSearch is called :pr:`1250`
        * Removed Graphviz from test-requirements to add to requirements.txt :pr:`1327`
        * Removed ``max_pipelines`` parameter from ``AutoMLSearch`` :pr:`1264`
        * Include editable installs in all install make targets :pr:`1335`
        * Made pip dependencies `featuretools` and `nlp_primitives` core dependencies :pr:`1062`
        * Removed `PartOfSpeechCount` from `TextFeaturizer` transform primitives :pr:`1062`
        * Added warning for ``partial_dependency`` when the feature includes null values :pr:`1352`
    * Documentation Changes
        * Fixed and updated code blocks in Release Notes :pr:`1243`
        * Added DecisionTree estimators to API Reference :pr:`1246`
        * Changed class inheritance display to flow vertically :pr:`1248`
        * Updated cost-benefit tutorial to use a holdout/test set :pr:`1159`
        * Added ``evalml info`` command to documentation :pr:`1293`
        * Miscellaneous doc updates :pr:`1269`
        * Removed conda pre-release testing from the release process document :pr:`1282`
        * Updates to contributing guide :pr:`1310`
        * Added Alteryx footer to docs with Twitter and Github link :pr:`1312`
        * Added documentation for evalml installation for Python 3.6 :pr:`1322`
        * Added documentation changes to make the API Docs easier to understand :pr:`1323`
        * Fixed documentation for ``feature_importance`` :pr:`1353`
        * Added tutorial for running `AutoML` with text data :pr:`1357`
        * Added documentation for woodwork integration with automl search :pr:`1361`
    * Testing Changes
        * Added tests for ``jupyter_check`` to handle IPython :pr:`1256`
        * Cleaned up ``make_pipeline`` tests to test for all estimators :pr:`1257`
        * Added a test to check conda build after merge to main :pr:`1247`
        * Removed code that was lacking codecov for ``__main__.py`` and unnecessary :pr:`1293`
        * Codecov: round coverage up instead of down :pr:`1334`
        * Add DockerHub credentials to CI testing environment :pr:`1356`
        * Add DockerHub credentials to conda testing environment :pr:`1363`

.. warning::

    **Breaking Changes**
        * Renamed ``LabelLeakageDataCheck`` to ``TargetLeakageDataCheck`` :pr:`1319`
        * ``max_pipelines`` parameter has been removed from ``AutoMLSearch``. Please use ``max_iterations`` instead. :pr:`1264`
        * ``AutoMLSearch.search()`` will now log a warning if the input is not a ``Woodwork`` data structure (``pandas``, ``numpy``) :pr:`1299`
        * Make ``max_batches`` argument to ``AutoMLSearch.search`` public :pr:`1320`
        * Removed unused argument `feature_types` from AutoMLSearch.search :pr:`1062`

**v0.14.1 Sep. 29, 2020**
    * Enhancements
        * Updated partial dependence methods to support calculating numeric columns in a dataset with non-numeric columns :pr:`1150`
        * Added ``get_feature_names`` on ``OneHotEncoder`` :pr:`1193`
        * Added ``detect_problem_type`` to ``problem_type/utils.py`` to automatically detect the problem type given targets :pr:`1194`
        * Added LightGBM to ``AutoMLSearch`` :pr:`1199`
        * Updated ``scikit-learn`` and ``scikit-optimize`` to use latest versions - 0.23.2 and 0.8.1 respectively :pr:`1141`
        * Added ``__str__`` and ``__repr__`` for pipelines and components :pr:`1218`
        * Included internal target check for both training and validation data in ``AutoMLSearch`` :pr:`1226`
        * Added ``ProblemTypes.all_problem_types`` helper to get list of supported problem types :pr:`1219`
        * Added ``DecisionTreeClassifier`` and ``DecisionTreeRegressor`` classes :pr:`1223`
        * Added ``ProblemTypes.all_problem_types`` helper to get list of supported problem types :pr:`1219`
        * ``DataChecks`` can now be parametrized by passing a list of ``DataCheck`` classes and a parameter dictionary :pr:`1167`
        * Added first CV fold score as validation score in ``AutoMLSearch.rankings`` :pr:`1221`
        * Updated ``flake8`` configuration to enable linting on ``__init__.py`` files :pr:`1234`
        * Refined ``make_pipeline_from_components`` implementation :pr:`1204`
    * Fixes
        * Updated GitHub URL after migration to Alteryx GitHub org :pr:`1207`
        * Changed Problem Type enum to be more similar to the string name :pr:`1208`
        * Wrapped call to scikit-learn's partial dependence method in a ``try``/``finally`` block :pr:`1232`
    * Changes
        * Added ``allow_writing_files`` as a named argument to CatBoost estimators. :pr:`1202`
        * Added ``solver`` and ``multi_class`` as named arguments to ``LogisticRegressionClassifier`` :pr:`1202`
        * Replaced pipeline's ``._transform`` method to evaluate all the preprocessing steps of a pipeline with ``.compute_estimator_features`` :pr:`1231`
        * Changed default large dataset train/test splitting behavior :pr:`1205`
    * Documentation Changes
        * Included description of how to access the component instances and features for pipeline user guide :pr:`1163`
        * Updated API docs to refer to target as "target" instead of "labels" for non-classification tasks and minor docs cleanup :pr:`1160`
        * Added Class Imbalance Data Check to ``api_reference.rst`` :pr:`1190` :pr:`1200`
        * Added pipeline properties to API reference :pr:`1209`
        * Clarified what the objective parameter in AutoML is used for in AutoML API reference and AutoML user guide :pr:`1222`
        * Updated API docs to include ``skopt.space.Categorical`` option for component hyperparameter range definition :pr:`1228`
        * Added install documentation for ``libomp`` in order to use LightGBM on Mac :pr:`1233`
        * Improved description of ``max_iterations`` in documentation :pr:`1212`
        * Removed unused code from sphinx conf :pr:`1235`
    * Testing Changes

.. warning::

    **Breaking Changes**
        * ``DefaultDataChecks`` now accepts a ``problem_type`` parameter that must be specified :pr:`1167`
        * Pipeline's ``._transform`` method to evaluate all the preprocessing steps of a pipeline has been replaced with ``.compute_estimator_features`` :pr:`1231`
        * ``get_objectives`` has been renamed to ``get_core_objectives``. This function will now return a list of valid objective instances :pr:`1230`


**v0.13.2 Sep. 17, 2020**
    * Enhancements
        * Added ``output_format`` field to explain predictions functions :pr:`1107`
        * Modified ``get_objective`` and ``get_objectives`` to be able to return any objective in ``evalml.objectives`` :pr:`1132`
        * Added a ``return_instance`` boolean parameter to ``get_objective`` :pr:`1132`
        * Added ``ClassImbalanceDataCheck`` to determine whether target imbalance falls below a given threshold :pr:`1135`
        * Added label encoder to LightGBM for binary classification :pr:`1152`
        * Added labels for the row index of confusion matrix :pr:`1154`
        * Added ``AutoMLSearch`` object as another parameter in search callbacks :pr:`1156`
        * Added the corresponding probability threshold for each point displayed in ``graph_roc_curve`` :pr:`1161`
        * Added ``__eq__`` for ``ComponentBase`` and ``PipelineBase`` :pr:`1178`
        * Added support for multiclass classification for ``roc_curve`` :pr:`1164`
        * Added ``categories`` accessor to ``OneHotEncoder`` for listing the categories associated with a feature :pr:`1182`
        * Added utility function to create pipeline instances from a list of component instances :pr:`1176`
    * Fixes
        * Fixed XGBoost column names for partial dependence methods :pr:`1104`
        * Removed dead code validating column type from ``TextFeaturizer`` :pr:`1122`
        * Fixed issue where ``Imputer`` cannot fit when there is None in a categorical or boolean column :pr:`1144`
        * ``OneHotEncoder`` preserves the custom index in the input data :pr:`1146`
        * Fixed representation for ``ModelFamily`` :pr:`1165`
        * Removed duplicate ``nbsphinx`` dependency in ``dev-requirements.txt`` :pr:`1168`
        * Users can now pass in any valid kwargs to all estimators :pr:`1157`
        * Remove broken accessor ``OneHotEncoder.get_feature_names`` and unneeded base class :pr:`1179`
        * Removed LightGBM Estimator from AutoML models :pr:`1186`
    * Changes
        * Pinned ``scikit-optimize`` version to 0.7.4 :pr:`1136`
        * Removed ``tqdm`` as a dependency :pr:`1177`
        * Added lightgbm version 3.0.0 to ``latest_dependency_versions.txt`` :pr:`1185`
        * Rename ``max_pipelines`` to ``max_iterations`` :pr:`1169`
    * Documentation Changes
        * Fixed API docs for ``AutoMLSearch`` ``add_result_callback`` :pr:`1113`
        * Added a step to our release process for pushing our latest version to conda-forge :pr:`1118`
        * Added warning for missing ipywidgets dependency for using ``PipelineSearchPlots`` on Jupyterlab :pr:`1145`
        * Updated ``README.md`` example to load demo dataset :pr:`1151`
        * Swapped mapping of breast cancer targets in ``model_understanding.ipynb`` :pr:`1170`
    * Testing Changes
        * Added test confirming ``TextFeaturizer`` never outputs null values :pr:`1122`
        * Changed Python version of ``Update Dependencies`` action to 3.8.x :pr:`1137`
        * Fixed release notes check-in test for ``Update Dependencies`` actions :pr:`1172`

.. warning::

    **Breaking Changes**
        * ``get_objective`` will now return a class definition rather than an instance by default :pr:`1132`
        * Deleted ``OPTIONS`` dictionary in ``evalml.objectives.utils.py`` :pr:`1132`
        * If specifying an objective by string, the string must now match the objective's name field, case-insensitive :pr:`1132`
        * Passing "Cost Benefit Matrix", "Fraud Cost", "Lead Scoring", "Mean Squared Log Error",
            "Recall", "Recall Macro", "Recall Micro", "Recall Weighted", or "Root Mean Squared Log Error" to ``AutoMLSearch`` will now result in a ``ValueError``
            rather than an ``ObjectiveNotFoundError`` :pr:`1132`
        * Search callbacks ``start_iteration_callback`` and ``add_results_callback`` have changed to include a copy of the AutoMLSearch object as a third parameter :pr:`1156`
        * Deleted ``OneHotEncoder.get_feature_names`` method which had been broken for a while, in favor of pipelines' ``input_feature_names`` :pr:`1179`
        * Deleted empty base class ``CategoricalEncoder`` which ``OneHotEncoder`` component was inheriting from :pr:`1176`
        * Results from ``roc_curve`` will now return as a list of dictionaries with each dictionary representing a class :pr:`1164`
        * ``max_pipelines`` now raises a ``DeprecationWarning`` and will be removed in the next release. ``max_iterations`` should be used instead. :pr:`1169`


**v0.13.1 Aug. 25, 2020**
    * Enhancements
        * Added Cost-Benefit Matrix objective for binary classification :pr:`1038`
        * Split ``fill_value`` into ``categorical_fill_value`` and ``numeric_fill_value`` for Imputer :pr:`1019`
        * Added ``explain_predictions`` and ``explain_predictions_best_worst`` for explaining multiple predictions with SHAP :pr:`1016`
        * Added new LSA component for text featurization :pr:`1022`
        * Added guide on installing with conda :pr:`1041`
        * Added a “cost-benefit curve” util method to graph cost-benefit matrix scores vs. binary classification thresholds :pr:`1081`
        * Standardized error when calling transform/predict before fit for pipelines :pr:`1048`
        * Added ``percent_better_than_baseline`` to AutoML search rankings and full rankings table :pr:`1050`
        * Added one-way partial dependence and partial dependence plots :pr:`1079`
        * Added "Feature Value" column to prediction explanation reports. :pr:`1064`
        * Added LightGBM classification estimator :pr:`1082`, :pr:`1114`
        * Added ``max_batches`` parameter to ``AutoMLSearch`` :pr:`1087`
    * Fixes
        * Updated ``TextFeaturizer`` component to no longer require an internet connection to run :pr:`1022`
        * Fixed non-deterministic element of ``TextFeaturizer`` transformations :pr:`1022`
        * Added a StandardScaler to all ElasticNet pipelines :pr:`1065`
        * Updated cost-benefit matrix to normalize score :pr:`1099`
        * Fixed logic in ``calculate_percent_difference`` so that it can handle negative values :pr:`1100`
    * Changes
        * Added ``needs_fitting`` property to ``ComponentBase`` :pr:`1044`
        * Updated references to data types to use datatype lists defined in ``evalml.utils.gen_utils`` :pr:`1039`
        * Remove maximum version limit for SciPy dependency :pr:`1051`
        * Moved ``all_components`` and other component importers into runtime methods :pr:`1045`
        * Consolidated graphing utility methods under ``evalml.utils.graph_utils`` :pr:`1060`
        * Made slight tweaks to how ``TextFeaturizer`` uses ``featuretools``, and did some refactoring of that and of LSA :pr:`1090`
        * Changed ``show_all_features`` parameter into ``importance_threshold``, which allows for thresholding feature importance :pr:`1097`, :pr:`1103`
    * Documentation Changes
        * Update ``setup.py`` URL to point to the github repo :pr:`1037`
        * Added tutorial for using the cost-benefit matrix objective :pr:`1088`
        * Updated ``model_understanding.ipynb`` to include documentation for using plotly on Jupyter Lab :pr:`1108`
    * Testing Changes
        * Refactor CircleCI tests to use matrix jobs (:pr:`1043`)
        * Added a test to check that all test directories are included in evalml package :pr:`1054`


.. warning::

    **Breaking Changes**
        * ``confusion_matrix`` and ``normalize_confusion_matrix`` have been moved to ``evalml.utils`` :pr:`1038`
        * All graph utility methods previously under ``evalml.pipelines.graph_utils`` have been moved to ``evalml.utils.graph_utils`` :pr:`1060`


**v0.12.2 Aug. 6, 2020**
    * Enhancements
        * Add save/load method to components :pr:`1023`
        * Expose pickle ``protocol`` as optional arg to save/load :pr:`1023`
        * Updated estimators used in AutoML to include ExtraTrees and ElasticNet estimators :pr:`1030`
    * Fixes
    * Changes
        * Removed ``DeprecationWarning`` for ``SimpleImputer`` :pr:`1018`
    * Documentation Changes
        * Add note about version numbers to release process docs :pr:`1034`
    * Testing Changes
        * Test files are now included in the evalml package :pr:`1029`


**v0.12.0 Aug. 3, 2020**
    * Enhancements
        * Added string and categorical targets support for binary and multiclass pipelines and check for numeric targets for ``DetectLabelLeakage`` data check :pr:`932`
        * Added clear exception for regression pipelines if target datatype is string or categorical :pr:`960`
        * Added target column names and class labels in ``predict`` and ``predict_proba`` output for pipelines :pr:`951`
        * Added ``_compute_shap_values`` and ``normalize_values`` to ``pipelines/explanations`` module :pr:`958`
        * Added ``explain_prediction`` feature which explains single predictions with SHAP :pr:`974`
        * Added Imputer to allow different imputation strategies for numerical and categorical dtypes :pr:`991`
        * Added support for configuring logfile path using env var, and don't create logger if there are filesystem errors :pr:`975`
        * Updated catboost estimators' default parameters and automl hyperparameter ranges to speed up fit time :pr:`998`
    * Fixes
        * Fixed ReadtheDocs warning failure regarding embedded gif :pr:`943`
        * Removed incorrect parameter passed to pipeline classes in ``_add_baseline_pipelines`` :pr:`941`
        * Added universal error for calling ``predict``, ``predict_proba``, ``transform``, and ``feature_importances`` before fitting :pr:`969`, :pr:`994`
        * Made ``TextFeaturizer`` component and pip dependencies ``featuretools`` and ``nlp_primitives`` optional :pr:`976`
        * Updated imputation strategy in automl to no longer limit impute strategy to ``most_frequent`` for all features if there are any categorical columns :pr:`991`
        * Fixed ``UnboundLocalError`` for ``cv_pipeline`` when automl search errors :pr:`996`
        * Fixed ``Imputer`` to reset dataframe index to preserve behavior expected from  ``SimpleImputer`` :pr:`1009`
    * Changes
        * Moved ``get_estimators`` to ``evalml.pipelines.components.utils`` :pr:`934`
        * Modified Pipelines to raise ``PipelineScoreError`` when they encounter an error during scoring :pr:`936`
        * Moved ``evalml.model_families.list_model_families`` to ``evalml.pipelines.components.allowed_model_families`` :pr:`959`
        * Renamed ``DateTimeFeaturization`` to ``DateTimeFeaturizer`` :pr:`977`
        * Added check to stop search and raise an error if all pipelines in a batch return NaN scores :pr:`1015`
    * Documentation Changes
        * Updated ``README.md`` :pr:`963`
        * Reworded message when errors are returned from data checks in search :pr:`982`
        * Added section on understanding model predictions with ``explain_prediction`` to User Guide :pr:`981`
        * Added a section to the user guide and api reference about how XGBoost and CatBoost are not fully supported. :pr:`992`
        * Added custom components section in user guide :pr:`993`
        * Updated FAQ section formatting :pr:`997`
        * Updated release process documentation :pr:`1003`
    * Testing Changes
        * Moved ``predict_proba`` and ``predict`` tests regarding string / categorical targets to ``test_pipelines.py`` :pr:`972`
        * Fixed dependency update bot by updating python version to 3.7 to avoid frequent github version updates :pr:`1002`


.. warning::

    **Breaking Changes**
        * ``get_estimators`` has been moved to ``evalml.pipelines.components.utils`` (previously was under ``evalml.pipelines.utils``) :pr:`934`
        * Removed the ``raise_errors`` flag in AutoML search. All errors during pipeline evaluation will be caught and logged. :pr:`936`
        * ``evalml.model_families.list_model_families`` has been moved to ``evalml.pipelines.components.allowed_model_families`` :pr:`959`
        * ``TextFeaturizer``: the ``featuretools`` and ``nlp_primitives`` packages must be installed after installing evalml in order to use this component :pr:`976`
        * Renamed ``DateTimeFeaturization`` to ``DateTimeFeaturizer`` :pr:`977`


**v0.11.2 July 16, 2020**
    * Enhancements
        * Added ``NoVarianceDataCheck`` to ``DefaultDataChecks`` :pr:`893`
        * Added text processing and featurization component ``TextFeaturizer`` :pr:`913`, :pr:`924`
        * Added additional checks to ``InvalidTargetDataCheck`` to handle invalid target data types :pr:`929`
        * ``AutoMLSearch`` will now handle ``KeyboardInterrupt`` and prompt user for confirmation :pr:`915`
    * Fixes
        * Makes automl results a read-only property :pr:`919`
    * Changes
        * Deleted static pipelines and refactored tests involving static pipelines, removed ``all_pipelines()`` and ``get_pipelines()`` :pr:`904`
        * Moved ``list_model_families`` to ``evalml.model_family.utils`` :pr:`903`
        * Updated ``all_pipelines``, ``all_estimators``, ``all_components`` to use the same mechanism for dynamically generating their elements :pr:`898`
        * Rename ``master`` branch to ``main`` :pr:`918`
        * Add pypi release github action :pr:`923`
        * Updated ``AutoMLSearch.search`` stdout output and logging and removed tqdm progress bar :pr:`921`
        * Moved automl config checks previously in ``search()`` to init :pr:`933`
    * Documentation Changes
        * Reorganized and rewrote documentation :pr:`937`
        * Updated to use pydata sphinx theme :pr:`937`
        * Updated docs to use ``release_notes`` instead of ``changelog`` :pr:`942`
    * Testing Changes
        * Cleaned up fixture names and usages in tests :pr:`895`


.. warning::

    **Breaking Changes**
        * ``list_model_families`` has been moved to ``evalml.model_family.utils`` (previously was under ``evalml.pipelines.utils``) :pr:`903`
        * ``get_estimators`` has been moved to ``evalml.pipelines.components.utils`` (previously was under ``evalml.pipelines.utils``) :pr:`934`
        * Static pipeline definitions have been removed, but similar pipelines can still be constructed via creating an instance of ``PipelineBase`` :pr:`904`
        * ``all_pipelines()`` and ``get_pipelines()`` utility methods have been removed :pr:`904`


**v0.11.0 June 30, 2020**
    * Enhancements
        * Added multiclass support for ROC curve graphing :pr:`832`
        * Added preprocessing component to drop features whose percentage of NaN values exceeds a specified threshold :pr:`834`
        * Added data check to check for problematic target labels :pr:`814`
        * Added PerColumnImputer that allows imputation strategies per column :pr:`824`
        * Added transformer to drop specific columns :pr:`827`
        * Added support for ``categories``, ``handle_error``, and ``drop`` parameters in ``OneHotEncoder`` :pr:`830` :pr:`897`
        * Added preprocessing component to handle DateTime columns featurization :pr:`838`
        * Added ability to clone pipelines and components :pr:`842`
        * Define getter method for component ``parameters`` :pr:`847`
        * Added utility methods to calculate and graph permutation importances :pr:`860`, :pr:`880`
        * Added new utility functions necessary for generating dynamic preprocessing pipelines :pr:`852`
        * Added kwargs to all components :pr:`863`
        * Updated ``AutoSearchBase`` to use dynamically generated preprocessing pipelines :pr:`870`
        * Added SelectColumns transformer :pr:`873`
        * Added ability to evaluate additional pipelines for automl search :pr:`874`
        * Added ``default_parameters`` class property to components and pipelines :pr:`879`
        * Added better support for disabling data checks in automl search :pr:`892`
        * Added ability to save and load AutoML objects to file :pr:`888`
        * Updated ``AutoSearchBase.get_pipelines`` to return an untrained pipeline instance :pr:`876`
        * Saved learned binary classification thresholds in automl results cv data dict :pr:`876`
    * Fixes
        * Fixed bug where SimpleImputer cannot handle dropped columns :pr:`846`
        * Fixed bug where PerColumnImputer cannot handle dropped columns :pr:`855`
        * Enforce requirement that builtin components save all inputted values in their parameters dict :pr:`847`
        * Don't list base classes in ``all_components`` output :pr:`847`
        * Standardize all components to output pandas data structures, and accept either pandas or numpy :pr:`853`
        * Fixed rankings and full_rankings error when search has not been run :pr:`894`
    * Changes
        * Update ``all_pipelines`` and ``all_components`` to try initializing pipelines/components, and on failure exclude them :pr:`849`
        * Refactor ``handle_components`` to ``handle_components_class``, standardize to ``ComponentBase`` subclass instead of instance :pr:`850`
        * Refactor "blacklist"/"whitelist" to "allow"/"exclude" lists :pr:`854`
        * Replaced ``AutoClassificationSearch`` and ``AutoRegressionSearch`` with ``AutoMLSearch`` :pr:`871`
        * Renamed feature_importances and permutation_importances methods to use singular names (feature_importance and permutation_importance) :pr:`883`
        * Updated ``automl`` default data splitter to train/validation split for large datasets :pr:`877`
        * Added open source license, update some repo metadata :pr:`887`
        * Removed dead code in ``_get_preprocessing_components`` :pr:`896`
    * Documentation Changes
        * Fix some typos and update the EvalML logo :pr:`872`
    * Testing Changes
        * Update the changelog check job to expect the new branching pattern for the deps update bot :pr:`836`
        * Check that all components output pandas datastructures, and can accept either pandas or numpy :pr:`853`
        * Replaced ``AutoClassificationSearch`` and ``AutoRegressionSearch`` with ``AutoMLSearch`` :pr:`871`


.. warning::

    **Breaking Changes**
        * Pipelines' static ``component_graph`` field must contain either ``ComponentBase`` subclasses or ``str``, instead of ``ComponentBase`` subclass instances :pr:`850`
        * Rename ``handle_component`` to ``handle_component_class``. Now standardizes to ``ComponentBase`` subclasses instead of ``ComponentBase`` subclass instances :pr:`850`
        * Renamed automl's ``cv`` argument to ``data_split`` :pr:`877`
        * Pipelines' and classifiers' ``feature_importances`` is renamed ``feature_importance``, ``graph_feature_importances`` is renamed ``graph_feature_importance`` :pr:`883`
        * Passing ``data_checks=None`` to automl search will not perform any data checks as opposed to default checks. :pr:`892`
        * Pipelines to search for in AutoML are now determined automatically, rather than using the statically-defined pipeline classes. :pr:`870`
        * Updated ``AutoSearchBase.get_pipelines`` to return an untrained pipeline instance, instead of one which happened to be trained on the final cross-validation fold :pr:`876`


**v0.10.0 May 29, 2020**
    * Enhancements
        * Added baseline models for classification and regression, add functionality to calculate baseline models before searching in AutoML :pr:`746`
        * Port over highly-null guardrail as a data check and define ``DefaultDataChecks`` and ``DisableDataChecks`` classes :pr:`745`
        * Update ``Tuner`` classes to work directly with pipeline parameters dicts instead of flat parameter lists :pr:`779`
        * Add Elastic Net as a pipeline option :pr:`812`
        * Added new Pipeline option ``ExtraTrees`` :pr:`790`
        * Added precicion-recall curve metrics and plot for binary classification problems in ``evalml.pipeline.graph_utils`` :pr:`794`
        * Update the default automl algorithm to search in batches, starting with default parameters for each pipeline and iterating from there :pr:`793`
        * Added ``AutoMLAlgorithm`` class and ``IterativeAlgorithm`` impl, separated from ``AutoSearchBase`` :pr:`793`
    * Fixes
        * Update pipeline ``score`` to return ``nan`` score for any objective which throws an exception during scoring :pr:`787`
        * Fixed bug introduced in :pr:`787` where binary classification metrics requiring predicted probabilities error in scoring :pr:`798`
        * CatBoost and XGBoost classifiers and regressors can no longer have a learning rate of 0 :pr:`795`
    * Changes
        * Cleanup pipeline ``score`` code, and cleanup codecov :pr:`711`
        * Remove ``pass`` for abstract methods for codecov :pr:`730`
        * Added __str__ for AutoSearch object :pr:`675`
        * Add util methods to graph ROC and confusion matrix :pr:`720`
        * Refactor ``AutoBase`` to ``AutoSearchBase`` :pr:`758`
        * Updated AutoBase with ``data_checks`` parameter, removed previous ``detect_label_leakage`` parameter, and added functionality to run data checks before search in AutoML :pr:`765`
        * Updated our logger to use Python's logging utils :pr:`763`
        * Refactor most of ``AutoSearchBase._do_iteration`` impl into ``AutoSearchBase._evaluate`` :pr:`762`
        * Port over all guardrails to use the new DataCheck API :pr:`789`
        * Expanded ``import_or_raise`` to catch all exceptions :pr:`759`
        * Adds RMSE, MSLE, RMSLE as standard metrics :pr:`788`
        * Don't allow ``Recall`` to be used as an objective for AutoML :pr:`784`
        * Removed feature selection from pipelines :pr:`819`
        * Update default estimator parameters to make automl search faster and more accurate :pr:`793`
    * Documentation Changes
        * Add instructions to freeze ``master`` on ``release.md`` :pr:`726`
        * Update release instructions with more details :pr:`727` :pr:`733`
        * Add objective base classes to API reference :pr:`736`
        * Fix components API to match other modules :pr:`747`
    * Testing Changes
        * Delete codecov yml, use codecov.io's default :pr:`732`
        * Added unit tests for fraud cost, lead scoring, and standard metric objectives :pr:`741`
        * Update codecov client :pr:`782`
        * Updated AutoBase __str__ test to include no parameters case :pr:`783`
        * Added unit tests for ``ExtraTrees`` pipeline :pr:`790`
        * If codecov fails to upload, fail build :pr:`810`
        * Updated Python version of dependency action :pr:`816`
        * Update the dependency update bot to use a suffix when creating branches :pr:`817`

.. warning::

    **Breaking Changes**
        * The ``detect_label_leakage`` parameter for AutoML classes has been removed and replaced by a ``data_checks`` parameter :pr:`765`
        * Moved ROC and confusion matrix methods from ``evalml.pipeline.plot_utils`` to ``evalml.pipeline.graph_utils`` :pr:`720`
        * ``Tuner`` classes require a pipeline hyperparameter range dict as an init arg instead of a space definition :pr:`779`
        * ``Tuner.propose`` and ``Tuner.add`` work directly with pipeline parameters dicts instead of flat parameter lists :pr:`779`
        * ``PipelineBase.hyperparameters`` and ``custom_hyperparameters`` use pipeline parameters dict format instead of being represented as a flat list :pr:`779`
        * All guardrail functions previously under ``evalml.guardrails.utils`` will be removed and replaced by data checks :pr:`789`
        * ``Recall`` disallowed as an objective for AutoML :pr:`784`
        * ``AutoSearchBase`` parameter ``tuner`` has been renamed to ``tuner_class`` :pr:`793`
        * ``AutoSearchBase`` parameter ``possible_pipelines`` and ``possible_model_families`` have been renamed to ``allowed_pipelines`` and ``allowed_model_families`` :pr:`793`


**v0.9.0 Apr. 27, 2020**
    * Enhancements
        * Added ``Accuracy`` as an standard objective :pr:`624`
        * Added verbose parameter to load_fraud :pr:`560`
        * Added Balanced Accuracy metric for binary, multiclass :pr:`612` :pr:`661`
        * Added XGBoost regressor and XGBoost regression pipeline :pr:`666`
        * Added ``Accuracy`` metric for multiclass :pr:`672`
        * Added objective name in ``AutoBase.describe_pipeline`` :pr:`686`
        * Added ``DataCheck`` and ``DataChecks``, ``Message`` classes and relevant subclasses :pr:`739`
    * Fixes
        * Removed direct access to ``cls.component_graph`` :pr:`595`
        * Add testing files to .gitignore :pr:`625`
        * Remove circular dependencies from ``Makefile`` :pr:`637`
        * Add error case for ``normalize_confusion_matrix()`` :pr:`640`
        * Fixed ``XGBoostClassifier`` and ``XGBoostRegressor`` bug with feature names that contain [, ], or < :pr:`659`
        * Update ``make_pipeline_graph`` to not accidentally create empty file when testing if path is valid :pr:`649`
        * Fix pip installation warning about docsutils version, from boto dependency :pr:`664`
        * Removed zero division warning for F1/precision/recall metrics :pr:`671`
        * Fixed ``summary`` for pipelines without estimators :pr:`707`
    * Changes
        * Updated default objective for binary/multiclass classification to log loss :pr:`613`
        * Created classification and regression pipeline subclasses and removed objective as an attribute of pipeline classes :pr:`405`
        * Changed the output of ``score`` to return one dictionary :pr:`429`
        * Created binary and multiclass objective subclasses :pr:`504`
        * Updated objectives API :pr:`445`
        * Removed call to ``get_plot_data`` from AutoML :pr:`615`
        * Set ``raise_error`` to default to True for AutoML classes :pr:`638`
        * Remove unnecessary "u" prefixes on some unicode strings :pr:`641`
        * Changed one-hot encoder to return uint8 dtypes instead of ints :pr:`653`
        * Pipeline ``_name`` field changed to ``custom_name`` :pr:`650`
        * Removed ``graphs.py`` and moved methods into ``PipelineBase`` :pr:`657`, :pr:`665`
        * Remove s3fs as a dev dependency :pr:`664`
        * Changed requirements-parser to be a core dependency :pr:`673`
        * Replace ``supported_problem_types`` field on pipelines with ``problem_type`` attribute on base classes :pr:`678`
        * Changed AutoML to only show best results for a given pipeline template in ``rankings``, added ``full_rankings`` property to show all :pr:`682`
        * Update ``ModelFamily`` values: don't list xgboost/catboost as classifiers now that we have regression pipelines for them :pr:`677`
        * Changed AutoML's ``describe_pipeline`` to get problem type from pipeline instead :pr:`685`
        * Standardize ``import_or_raise`` error messages :pr:`683`
        * Updated argument order of objectives to align with sklearn's :pr:`698`
        * Renamed ``pipeline.feature_importance_graph`` to ``pipeline.graph_feature_importances`` :pr:`700`
        * Moved ROC and confusion matrix methods to ``evalml.pipelines.plot_utils`` :pr:`704`
        * Renamed ``MultiClassificationObjective`` to ``MulticlassClassificationObjective``, to align with pipeline naming scheme :pr:`715`
    * Documentation Changes
        * Fixed some sphinx warnings :pr:`593`
        * Fixed docstring for ``AutoClassificationSearch`` with correct command :pr:`599`
        * Limit readthedocs formats to pdf, not htmlzip and epub :pr:`594` :pr:`600`
        * Clean up objectives API documentation :pr:`605`
        * Fixed function on Exploring search results page :pr:`604`
        * Update release process doc :pr:`567`
        * ``AutoClassificationSearch`` and ``AutoRegressionSearch`` show inherited methods in API reference :pr:`651`
        * Fixed improperly formatted code in breaking changes for changelog :pr:`655`
        * Added configuration to treat Sphinx warnings as errors :pr:`660`
        * Removed separate plotting section for pipelines in API reference :pr:`657`, :pr:`665`
        * Have leads example notebook load S3 files using https, so we can delete s3fs dev dependency :pr:`664`
        * Categorized components in API reference and added descriptions for each category :pr:`663`
        * Fixed Sphinx warnings about ``BalancedAccuracy`` objective :pr:`669`
        * Updated API reference to include missing components and clean up pipeline docstrings :pr:`689`
        * Reorganize API ref, and clarify pipeline sub-titles :pr:`688`
        * Add and update preprocessing utils in API reference :pr:`687`
        * Added inheritance diagrams to API reference :pr:`695`
        * Documented which default objective AutoML optimizes for :pr:`699`
        * Create seperate install page :pr:`701`
        * Include more utils in API ref, like ``import_or_raise`` :pr:`704`
        * Add more color to pipeline documentation :pr:`705`
    * Testing Changes
        * Matched install commands of ``check_latest_dependencies`` test and it's GitHub action :pr:`578`
        * Added Github app to auto assign PR author as assignee :pr:`477`
        * Removed unneeded conda installation of xgboost in windows checkin tests :pr:`618`
        * Update graph tests to always use tmpfile dir :pr:`649`
        * Changelog checkin test workaround for release PRs: If 'future release' section is empty of PR refs, pass check :pr:`658`
        * Add changelog checkin test exception for ``dep-update`` branch :pr:`723`

.. warning::

    **Breaking Changes**

    * Pipelines will now no longer take an objective parameter during instantiation, and will no longer have an objective attribute.
    * ``fit()`` and ``predict()`` now use an optional ``objective`` parameter, which is only used in binary classification pipelines to fit for a specific objective.
    * ``score()`` will now use a required ``objectives`` parameter that is used to determine all the objectives to score on. This differs from the previous behavior, where the pipeline's objective was scored on regardless.
    * ``score()`` will now return one dictionary of all objective scores.
    * ``ROC`` and ``ConfusionMatrix`` plot methods via ``Auto(*).plot`` have been removed by :pr:`615` and are replaced by ``roc_curve`` and ``confusion_matrix`` in ``evamlm.pipelines.plot_utils`` in :pr:`704`
    * ``normalize_confusion_matrix`` has been moved to ``evalml.pipelines.plot_utils`` :pr:`704`
    * Pipelines ``_name`` field changed to ``custom_name``
    * Pipelines ``supported_problem_types`` field is removed because it is no longer necessary :pr:`678`
    * Updated argument order of objectives' ``objective_function`` to align with sklearn :pr:`698`
    * ``pipeline.feature_importance_graph`` has been renamed to ``pipeline.graph_feature_importances`` in :pr:`700`
    * Removed unsupported ``MSLE`` objective :pr:`704`


**v0.8.0 Apr. 1, 2020**
    * Enhancements
        * Add normalization option and information to confusion matrix :pr:`484`
        * Add util function to drop rows with NaN values :pr:`487`
        * Renamed ``PipelineBase.name`` as ``PipelineBase.summary`` and redefined ``PipelineBase.name`` as class property :pr:`491`
        * Added access to parameters in Pipelines with ``PipelineBase.parameters`` (used to be return of ``PipelineBase.describe``) :pr:`501`
        * Added ``fill_value`` parameter for ``SimpleImputer`` :pr:`509`
        * Added functionality to override component hyperparameters and made pipelines take hyperparemeters from components :pr:`516`
        * Allow ``numpy.random.RandomState`` for random_state parameters :pr:`556`
    * Fixes
        * Removed unused dependency ``matplotlib``, and move ``category_encoders`` to test reqs :pr:`572`
    * Changes
        * Undo version cap in XGBoost placed in :pr:`402` and allowed all released of XGBoost :pr:`407`
        * Support pandas 1.0.0 :pr:`486`
        * Made all references to the logger static :pr:`503`
        * Refactored ``model_type`` parameter for components and pipelines to ``model_family`` :pr:`507`
        * Refactored ``problem_types`` for pipelines and components into ``supported_problem_types`` :pr:`515`
        * Moved ``pipelines/utils.save_pipeline`` and ``pipelines/utils.load_pipeline`` to ``PipelineBase.save`` and ``PipelineBase.load`` :pr:`526`
        * Limit number of categories encoded by ``OneHotEncoder`` :pr:`517`
    * Documentation Changes
        * Updated API reference to remove ``PipelinePlot`` and added moved ``PipelineBase`` plotting methods :pr:`483`
        * Add code style and github issue guides :pr:`463` :pr:`512`
        * Updated API reference for to surface class variables for pipelines and components :pr:`537`
        * Fixed README documentation link :pr:`535`
        * Unhid PR references in changelog :pr:`656`
    * Testing Changes
        * Added automated dependency check PR :pr:`482`, :pr:`505`
        * Updated automated dependency check comment :pr:`497`
        * Have build_docs job use python executor, so that env vars are set properly :pr:`547`
        * Added simple test to make sure ``OneHotEncoder``'s top_n works with large number of categories :pr:`552`
        * Run windows unit tests on PRs :pr:`557`


.. warning::

    **Breaking Changes**

    * ``AutoClassificationSearch`` and ``AutoRegressionSearch``'s ``model_types`` parameter has been refactored into ``allowed_model_families``
    * ``ModelTypes`` enum has been changed to ``ModelFamily``
    * Components and Pipelines now have a ``model_family`` field instead of ``model_type``
    * ``get_pipelines`` utility function now accepts ``model_families`` as an argument instead of ``model_types``
    * ``PipelineBase.name`` no longer returns structure of pipeline and has been replaced by ``PipelineBase.summary``
    * ``PipelineBase.problem_types`` and ``Estimator.problem_types`` has been renamed to ``supported_problem_types``
    * ``pipelines/utils.save_pipeline`` and ``pipelines/utils.load_pipeline`` moved to ``PipelineBase.save`` and ``PipelineBase.load``


**v0.7.0 Mar. 9, 2020**
    * Enhancements
        * Added emacs buffers to .gitignore :pr:`350`
        * Add CatBoost (gradient-boosted trees) classification and regression components and pipelines :pr:`247`
        * Added Tuner abstract base class :pr:`351`
        * Added ``n_jobs`` as parameter for ``AutoClassificationSearch`` and ``AutoRegressionSearch`` :pr:`403`
        * Changed colors of confusion matrix to shades of blue and updated axis order to match scikit-learn's :pr:`426`
        * Added ``PipelineBase`` ``.graph`` and ``.feature_importance_graph`` methods, moved from previous location :pr:`423`
        * Added support for python 3.8 :pr:`462`
    * Fixes
        * Fixed ROC and confusion matrix plots not being calculated if user passed own additional_objectives :pr:`276`
        * Fixed ReadtheDocs ``FileNotFoundError`` exception for fraud dataset :pr:`439`
    * Changes
        * Added ``n_estimators`` as a tunable parameter for XGBoost :pr:`307`
        * Remove unused parameter ``ObjectiveBase.fit_needs_proba`` :pr:`320`
        * Remove extraneous parameter ``component_type`` from all components :pr:`361`
        * Remove unused ``rankings.csv`` file :pr:`397`
        * Downloaded demo and test datasets so unit tests can run offline :pr:`408`
        * Remove ``_needs_fitting`` attribute from Components :pr:`398`
        * Changed plot.feature_importance to show only non-zero feature importances by default, added optional parameter to show all :pr:`413`
        * Refactored ``PipelineBase`` to take in parameter dictionary and moved pipeline metadata to class attribute :pr:`421`
        * Dropped support for Python 3.5 :pr:`438`
        * Removed unused ``apply.py`` file :pr:`449`
        * Clean up ``requirements.txt`` to remove unused deps :pr:`451`
        * Support installation without all required dependencies :pr:`459`
    * Documentation Changes
        * Update release.md with instructions to release to internal license key :pr:`354`
    * Testing Changes
        * Added tests for utils (and moved current utils to gen_utils) :pr:`297`
        * Moved XGBoost install into it's own separate step on Windows using Conda :pr:`313`
        * Rewind pandas version to before 1.0.0, to diagnose test failures for that version :pr:`325`
        * Added dependency update checkin test :pr:`324`
        * Rewind XGBoost version to before 1.0.0 to diagnose test failures for that version :pr:`402`
        * Update dependency check to use a whitelist :pr:`417`
        * Update unit test jobs to not install dev deps :pr:`455`

.. warning::

    **Breaking Changes**

    * Python 3.5 will not be actively supported.

**v0.6.0 Dec. 16, 2019**
    * Enhancements
        * Added ability to create a plot of feature importances :pr:`133`
        * Add early stopping to AutoML using patience and tolerance parameters :pr:`241`
        * Added ROC and confusion matrix metrics and plot for classification problems and introduce PipelineSearchPlots class :pr:`242`
        * Enhanced AutoML results with search order :pr:`260`
        * Added utility function to show system and environment information :pr:`300`
    * Fixes
        * Lower botocore requirement :pr:`235`
        * Fixed decision_function calculation for ``FraudCost`` objective :pr:`254`
        * Fixed return value of ``Recall`` metrics :pr:`264`
        * Components return ``self`` on fit :pr:`289`
    * Changes
        * Renamed automl classes to ``AutoRegressionSearch`` and ``AutoClassificationSearch`` :pr:`287`
        * Updating demo datasets to retain column names :pr:`223`
        * Moving pipeline visualization to ``PipelinePlot`` class :pr:`228`
        * Standarizing inputs as ``pd.Dataframe`` / ``pd.Series`` :pr:`130`
        * Enforcing that pipelines must have an estimator as last component :pr:`277`
        * Added ``ipywidgets`` as a dependency in ``requirements.txt`` :pr:`278`
        * Added Random and Grid Search Tuners :pr:`240`
    * Documentation Changes
        * Adding class properties to API reference :pr:`244`
        * Fix and filter FutureWarnings from scikit-learn :pr:`249`, :pr:`257`
        * Adding Linear Regression to API reference and cleaning up some Sphinx warnings :pr:`227`
    * Testing Changes
        * Added support for testing on Windows with CircleCI :pr:`226`
        * Added support for doctests :pr:`233`

.. warning::

    **Breaking Changes**

    * The ``fit()`` method for ``AutoClassifier`` and ``AutoRegressor`` has been renamed to ``search()``.
    * ``AutoClassifier`` has been renamed to ``AutoClassificationSearch``
    * ``AutoRegressor`` has been renamed to ``AutoRegressionSearch``
    * ``AutoClassificationSearch.results`` and ``AutoRegressionSearch.results`` now is a dictionary with ``pipeline_results`` and ``search_order`` keys. ``pipeline_results`` can be used to access a dictionary that is identical to the old ``.results`` dictionary. Whereas, ``search_order`` returns a list of the search order in terms of ``pipeline_id``.
    * Pipelines now require an estimator as the last component in ``component_list``. Slicing pipelines now throws an ``NotImplementedError`` to avoid returning pipelines without an estimator.

**v0.5.2 Nov. 18, 2019**
    * Enhancements
        * Adding basic pipeline structure visualization :pr:`211`
    * Documentation Changes
        * Added notebooks to build process :pr:`212`

**v0.5.1 Nov. 15, 2019**
    * Enhancements
        * Added basic outlier detection guardrail :pr:`151`
        * Added basic ID column guardrail :pr:`135`
        * Added support for unlimited pipelines with a ``max_time`` limit :pr:`70`
        * Updated .readthedocs.yaml to successfully build :pr:`188`
    * Fixes
        * Removed MSLE from default additional objectives :pr:`203`
        * Fixed ``random_state`` passed in pipelines :pr:`204`
        * Fixed slow down in RFRegressor :pr:`206`
    * Changes
        * Pulled information for describe_pipeline from pipeline's new describe method :pr:`190`
        * Refactored pipelines :pr:`108`
        * Removed guardrails from Auto(*) :pr:`202`, :pr:`208`
    * Documentation Changes
        * Updated documentation to show ``max_time`` enhancements :pr:`189`
        * Updated release instructions for RTD :pr:`193`
        * Added notebooks to build process :pr:`212`
        * Added contributing instructions :pr:`213`
        * Added new content :pr:`222`

**v0.5.0 Oct. 29, 2019**
    * Enhancements
        * Added basic one hot encoding :pr:`73`
        * Use enums for model_type :pr:`110`
        * Support for splitting regression datasets :pr:`112`
        * Auto-infer multiclass classification :pr:`99`
        * Added support for other units in ``max_time`` :pr:`125`
        * Detect highly null columns :pr:`121`
        * Added additional regression objectives :pr:`100`
        * Show an interactive iteration vs. score plot when using fit() :pr:`134`
    * Fixes
        * Reordered ``describe_pipeline`` :pr:`94`
        * Added type check for ``model_type`` :pr:`109`
        * Fixed ``s`` units when setting string ``max_time`` :pr:`132`
        * Fix objectives not appearing in API documentation :pr:`150`
    * Changes
        * Reorganized tests :pr:`93`
        * Moved logging to its own module :pr:`119`
        * Show progress bar history :pr:`111`
        * Using ``cloudpickle`` instead of pickle to allow unloading of custom objectives :pr:`113`
        * Removed render.py :pr:`154`
    * Documentation Changes
        * Update release instructions :pr:`140`
        * Include additional_objectives parameter :pr:`124`
        * Added Changelog :pr:`136`
    * Testing Changes
        * Code coverage :pr:`90`
        * Added CircleCI tests for other Python versions :pr:`104`
        * Added doc notebooks as tests :pr:`139`
        * Test metadata for CircleCI and 2 core parallelism :pr:`137`

**v0.4.1 Sep. 16, 2019**
    * Enhancements
        * Added AutoML for classification and regressor using Autobase and Skopt :pr:`7` :pr:`9`
        * Implemented standard classification and regression metrics :pr:`7`
        * Added logistic regression, random forest, and XGBoost pipelines :pr:`7`
        * Implemented support for custom objectives :pr:`15`
        * Feature importance for pipelines :pr:`18`
        * Serialization for pipelines :pr:`19`
        * Allow fitting on objectives for optimal threshold :pr:`27`
        * Added detect label leakage :pr:`31`
        * Implemented callbacks :pr:`42`
        * Allow for multiclass classification :pr:`21`
        * Added support for additional objectives :pr:`79`
    * Fixes
        * Fixed feature selection in pipelines :pr:`13`
        * Made ``random_seed`` usage consistent :pr:`45`
    * Documentation Changes
        * Documentation Changes
        * Added docstrings :pr:`6`
        * Created notebooks for docs :pr:`6`
        * Initialized readthedocs EvalML :pr:`6`
        * Added favicon :pr:`38`
    * Testing Changes
        * Added testing for loading data :pr:`39`

**v0.2.0 Aug. 13, 2019**
    * Enhancements
        * Created fraud detection objective :pr:`4`

**v0.1.0 July. 31, 2019**
    * *First Release*
    * Enhancements
        * Added lead scoring objecitve :pr:`1`
        * Added basic classifier :pr:`1`
    * Documentation Changes
        * Initialized Sphinx for docs :pr:`1`<|MERGE_RESOLUTION|>--- conflicted
+++ resolved
@@ -2,11 +2,8 @@
 -------------
 **Future Releases**
     * Enhancements
-<<<<<<< HEAD
-        * Added ``HighlyNullRowsDataCheck`` :pr:`2222`
-=======
+        * Updated ``HighlyNullDataCheck`` to also perform a null row check :pr:`2222`
         * Set ``max_depth`` to 1 in calls to featuretools dfs :pr:`2231`
->>>>>>> e4e80253
     * Fixes
     * Changes
         * Updated pipeline ``repr()`` and ``generate_pipeline_code`` to return pipeline instances without generating custom pipeline class :pr:`2227`
