--- conflicted
+++ resolved
@@ -5,21 +5,14 @@
         * Updated new ``NullDataCheck`` to return a warning and suggest an action to impute columns with null values :pr:`3197`
         * Updated ``make_pipeline_from_actions`` to handle null column imputation :pr:`3237`
         * Updated data check actions API to return options instead of actions and add functionality to suggest and take action on columns with null values :pr:`3182`
-<<<<<<< HEAD
         * Added ``make_pipeline_from_data_check_output()`` utility method :pr:`3277`
-=======
->>>>>>> 9e366844
     * Fixes
         * Fixed categorical data leaking into non-categorical sub-pipelines in ``DefaultAlgorithm`` :pr:`3209`
         * Fixed Python 3.9 installation for prophet by updating ``pmdarima`` version in requirements :pr:`3268`
         * Allowed DateTime columns to pass through PerColumnImputer without breaking :pr:`3267`
     * Changes
         * Updated ``DataCheck`` ``validate()`` output to return a dictionary instead of list for actions :pr:`3142`
-<<<<<<< HEAD
-        * Updated validate() API to use the new ``DataCheckActionOption`` class instead of ``DataCheckAction`` :pr:`3152`
-=======
         * Updated ``DataCheck`` ``validate()`` API to use the new ``DataCheckActionOption`` class instead of ``DataCheckAction`` :pr:`3152`
->>>>>>> 9e366844
         * Uncapped numba version and removed it from requirements :pr:`3263`
         * Renamed ``HighlyNullDataCheck`` to ``NullDataCheck`` :pr:`3197`
         * Updated data check ``validate()`` output to return a list of warnings and errors instead of a dictionary :pr:`3244`
