Release Notes
-------------
**Future Releases**
    * Enhancements
        * Added string support for DataCheckActionCode :pr:`3167`
        * Added ``DataCheckActionOption`` class :pr:`3134`
    * Fixes
        * Fix bug where prediction explanations ``class_name`` was shown as float for boolean targets :pr:`3179`
    * Changes
        * Removed usage of scikit-learn's ``LabelEncoder`` in favor of ours :pr:`3161`
        * Fixed ``mean_cv_data`` and ``validation_score`` values in AutoMLSearch.rankings to reflect cv score or ``NaN`` when appropriate :pr:`3162`
    * Documentation Changes
    * Testing Changes


**v0.40.0 Dec. 22, 2021**
    * Enhancements
        * Added ``TimeSeriesSplittingDataCheck`` to ``DefaultDataChecks`` to verify adequate class representation in time series classification problems :pr:`3141`
        * Added the ability to accept serialized features and skip computation in ``DFSTransformer`` :pr:`3106`
        * Added support for known-in-advance features :pr:`3149`
        * Added Holt-Winters ``ExponentialSmoothingRegressor`` for time series regression problems :pr:`3157`
        * Required the separation of training and test data by ``gap`` + 1 units to be verified by ``time_index`` for time series problems :pr:`3160`
    * Fixes
        * Fixed error caused when tuning threshold for time series binary classification :pr:`3140`
    * Changes
        * ``TimeSeriesParametersDataCheck`` was added to ``DefaultDataChecks`` for time series problems :pr:`3139`
        * Renamed ``date_index`` to ``time_index`` in ``problem_configuration`` for time series problems :pr:`3137`
        * Removed nullable types checking from ``infer_feature_types`` :pr:`3156`
        * Updated ``nlp-primitives`` minimum version to 2.1.0 :pr:`3166`
        * Updated minimum version of ``woodwork`` to v0.11.0 :pr:`3171`
    * Documentation Changes
        * Added comments to provide clarity on doctests :pr:`3155`
    * Testing Changes
        * Parameterized tests in ``test_datasets.py`` :pr:`3145`



.. warning::

    **Breaking Changes**
        * Renamed ``date_index`` to ``time_index`` in ``problem_configuration`` for time series problems :pr:`3137`


**v0.39.0 Dec. 9, 2021**
    * Enhancements
        * Renamed ``DelayedFeatureTransformer`` to ``TimeSeriesFeaturizer`` and enhanced it to compute rolling features :pr:`3028`
        * Added ability to impute only specific columns in ``PerColumnImputer`` :pr:`3123`
        * Added ``TimeSeriesParametersDataCheck`` to verify the time series parameters are valid given the number of splits in cross validation :pr:`3111`
    * Fixes
        * Default parameters for ``RFRegressorSelectFromModel`` and ``RFClassifierSelectFromModel`` has been fixed to avoid selecting all features :pr:`3110`
    * Changes
        * Removed reliance on a datetime index for ``ARIMARegressor`` and ``ProphetRegressor`` :pr:`3104`
        * Included target leakage check when fitting ``ARIMARegressor`` to account for the lack of ``TimeSeriesFeaturizer`` in ``ARIMARegressor`` based pipelines :pr:`3104`
        * Cleaned up and refactored ``InvalidTargetDataCheck`` implementation and docstring :pr:`3122`
        * Removed indices information from the output of ``HighlyNullDataCheck``'s ``validate()`` method :pr:`3092`
        * Added ``ReplaceNullableTypes`` component to prepare for handling pandas nullable types. :pr:`3090`
        * Updated ``make_pipeline`` for handling pandas nullable types in preprocessing pipeline. :pr:`3129`
        * Removed unused ``EnsembleMissingPipelinesError`` exception definition :pr:`3131`
    * Documentation Changes
    * Testing Changes
        * Refactored tests to avoid using ``importorskip`` :pr:`3126`
        * Added ``skip_during_conda`` test marker to skip tests that are not supposed to run during conda build :pr:`3127`
        * Added ``skip_if_39`` test marker to skip tests that are not supposed to run during python 3.9 :pr:`3133`

.. warning::

    **Breaking Changes**
        * Renamed ``DelayedFeatureTransformer`` to ``TimeSeriesFeaturizer`` :pr:`3028`
        * ``ProphetRegressor`` now requires a datetime column in ``X`` represented by the ``date_index`` parameter :pr:`3104`
        * Renamed module ``evalml.data_checks.invalid_target_data_check`` to ``evalml.data_checks.invalid_targets_data_check`` :pr:`3122`
        * Removed unused ``EnsembleMissingPipelinesError`` exception definition :pr:`3131`


**v0.38.0 Nov. 27, 2021**
    * Enhancements
        * Added ``data_check_name`` attribute to the data check action class :pr:`3034`
        * Added ``NumWords`` and ``NumCharacters`` primitives to ``TextFeaturizer`` and renamed ``TextFeaturizer` to ``NaturalLanguageFeaturizer`` :pr:`3030`
        * Added support for ``scikit-learn > 1.0.0`` :pr:`3051`
        * Required the ``date_index`` parameter to be specified for time series problems  in ``AutoMLSearch`` :pr:`3041`
        * Allowed time series pipelines to predict on test datasets whose length is less than or equal to the ``forecast_horizon``. Also allowed the test set index to start at 0. :pr:`3071`
        * Enabled time series pipeline to predict on data with features that are not known-in-advanced :pr:`3094`
    * Fixes
        * Added in error message when fit and predict/predict_proba data types are different :pr:`3036`
        * Fixed bug where ensembling components could not get converted to JSON format :pr:`3049`
        * Fixed bug where components with tuned integer hyperparameters could not get converted to JSON format :pr:`3049`
        * Fixed bug where force plots were not displaying correct feature values :pr:`3044`
        * Included confusion matrix at the pipeline threshold for ``find_confusion_matrix_per_threshold`` :pr:`3080`
        * Fixed bug where One Hot Encoder would error out if a non-categorical feature had a missing value :pr:`3083`
        * Fixed bug where features created from categorical columns by ``Delayed Feature Transformer`` would be inferred as categorical :pr:`3083`
    * Changes
        * Delete ``predict_uses_y`` estimator attribute :pr:`3069`
        * Change ``DateTimeFeaturizer`` to use corresponding Featuretools primitives :pr:`3081`
        * Updated ``TargetDistributionDataCheck`` to return metadata details as floats rather strings :pr:`3085`
        * Removed dependency on ``psutil`` package :pr:`3093`
    * Documentation Changes
        * Updated docs to use data check action methods rather than manually cleaning data :pr:`3050`
    * Testing Changes
        * Updated integration tests to use ``make_pipeline_from_actions`` instead of private method :pr:`3047`


.. warning::

    **Breaking Changes**
        * Added ``data_check_name`` attribute to the data check action class :pr:`3034`
        * Renamed ``TextFeaturizer` to ``NaturalLanguageFeaturizer`` :pr:`3030`
        * Updated the ``Pipeline.graph_json`` function to return a dictionary of "from" and "to" edges instead of tuples :pr:`3049`
        * Delete ``predict_uses_y`` estimator attribute :pr:`3069`
        * Changed time series problems in ``AutoMLSearch`` to need a not-``None`` ``date_index`` :pr:`3041`
        * Changed the ``DelayedFeatureTransformer`` to throw a ``ValueError`` during fit if the ``date_index`` is ``None`` :pr:`3041`
        * Passing ``X=None`` to ``DelayedFeatureTransformer`` is deprecated :pr:`3041`


**v0.37.0 Nov. 9, 2021**
    * Enhancements
        * Added ``find_confusion_matrix_per_threshold`` to Model Understanding :pr:`2972`
        * Limit computationally-intensive models during ``AutoMLSearch`` for certain multiclass problems, allow for opt-in with parameter ``allow_long_running_models`` :pr:`2982`
        * Added support for stacked ensemble pipelines to prediction explanations module :pr:`2971`
        * Added integration tests for data checks and data checks actions workflow :pr:`2883`
        * Added a change in pipeline structure to handle categorical columns separately for pipelines in ``DefaultAlgorithm`` :pr:`2986`
        * Added an algorithm to ``DelayedFeatureTransformer`` to select better lags :pr:`3005`
        * Added test to ensure pickling pipelines preserves thresholds :pr:`3027`
        * Added AutoML function to access ensemble pipeline's input pipelines IDs :pr:`3011`
<<<<<<< HEAD
        * Added clustering as a problem type and removed requirement of ``y_train`` for clustering problem types :pr:`3022`
=======
        * Added ability to define which class is "positive" for label encoder in binary classification case :pr:`3033`
>>>>>>> 37f27341
    * Fixes
        * Fixed bug where ``Oversampler`` didn't consider boolean columns to be categorical :pr:`2980`
        * Fixed permutation importance failing when target is categorical :pr:`3017`
        * Updated estimator and pipelines' ``predict``, ``predict_proba``, ``transform``, ``inverse_transform`` methods to preserve input indices :pr:`2979`
        * Updated demo dataset link for daily min temperatures :pr:`3023`
    * Changes
        * Updated ``OutliersDataCheck`` and ``UniquenessDataCheck`` and allow for the suspension of the Nullable types error :pr:`3018`
    * Documentation Changes
        * Fixed cost benefit matrix demo formatting :pr:`2990`
        * Update ReadMe.md with new badge links and updated installation instructions for conda :pr:`2998`
        * Added more comprehensive doctests :pr:`3002`


**v0.36.0 Oct. 27, 2021**
    * Enhancements
        * Added LIME as an algorithm option for ``explain_predictions`` and ``explain_predictions_best_worst`` :pr:`2905`
        * Standardized data check messages and added default "rows" and "columns" to data check message details dictionary :pr:`2869`
        * Added ``rows_of_interest`` to pipeline utils :pr:`2908`
        * Added support for woodwork version ``0.8.2`` :pr:`2909`
        * Enhanced the ``DateTimeFeaturizer`` to handle ``NaNs`` in date features :pr:`2909`
        * Added support for woodwork logical types ``PostalCode``, ``SubRegionCode``, and ``CountryCode`` in model understanding tools :pr:`2946`
        * Added Vowpal Wabbit regressor and classifiers :pr:`2846`
        * Added `NoSplit` data splitter for future unsupervised learning searches :pr:`2958`
        * Added method to convert actions into a preprocessing pipeline :pr:`2968`
    * Fixes
        * Fixed bug where partial dependence was not respecting the ww schema :pr:`2929`
        * Fixed ``calculate_permutation_importance`` for datetimes on ``StandardScaler`` :pr:`2938`
        * Fixed ``SelectColumns`` to only select available features for feature selection in ``DefaultAlgorithm`` :pr:`2944`
        * Fixed ``DropColumns`` component not receiving parameters in ``DefaultAlgorithm`` :pr:`2945`
        * Fixed bug where trained binary thresholds were not being returned by ``get_pipeline`` or ``clone`` :pr:`2948`
        * Fixed bug where ``Oversampler`` selected ww logical categorical instead of ww semantic category :pr:`2946`
    * Changes
        * Changed ``make_pipeline`` function to place the ``DateTimeFeaturizer`` prior to the ``Imputer`` so that ``NaN`` dates can be imputed :pr:`2909`
        * Refactored ``OutliersDataCheck`` and ``HighlyNullDataCheck`` to add more descriptive metadata :pr:`2907`
        * Bumped minimum version of ``dask`` from 2021.2.0 to 2021.10.0 :pr:`2978`
    * Documentation Changes
        * Added back Future Release section to release notes :pr:`2927`
        * Updated CI to run doctest (docstring tests) and apply necessary fixes to docstrings :pr:`2933`
        * Added documentation for ``BinaryClassificationPipeline`` thresholding :pr:`2937`
    * Testing Changes
        * Fixed dependency checker to catch full names of packages :pr:`2930`
        * Refactored ``build_conda_pkg`` to work from a local recipe :pr:`2925`
        * Refactored component test for different environments :pr:`2957`

.. warning::

    **Breaking Changes**
        * Standardized data check messages and added default "rows" and "columns" to data check message details dictionary. This may change the number of messages returned from a data check. :pr:`2869`


**v0.35.0 Oct. 14, 2021**
    * Enhancements
        * Added human-readable pipeline explanations to model understanding :pr:`2861`
        * Updated to support Featuretools 1.0.0 and nlp-primitives 2.0.0 :pr:`2848`
    * Fixes
        * Fixed bug where ``long`` mode for the top level search method was not respected :pr:`2875`
        * Pinned ``cmdstan`` to ``0.28.0`` in ``cmdstan-builder`` to prevent future breaking of support for Prophet :pr:`2880`
        * Added ``Jarque-Bera`` to the ``TargetDistributionDataCheck`` :pr:`2891`
    * Changes
        * Updated pipelines to use a label encoder component instead of doing encoding on the pipeline level :pr:`2821`
        * Deleted scikit-learn ensembler :pr:`2819`
        * Refactored pipeline building logic out of ``AutoMLSearch`` and into ``IterativeAlgorithm`` :pr:`2854`
        * Refactored names for methods in ``ComponentGraph`` and ``PipelineBase`` :pr:`2902`
    * Documentation Changes
        * Updated ``install.ipynb`` to reflect flexibility for ``cmdstan`` version installation :pr:`2880`
        * Updated the conda section of our contributing guide :pr:`2899`
    * Testing Changes
        * Updated ``test_all_estimators`` to account for Prophet being allowed for Python 3.9 :pr:`2892`
        * Updated linux tests to use ``cmdstan-builder==0.0.8`` :pr:`2880`

.. warning::

    **Breaking Changes**
        * Updated pipelines to use a label encoder component instead of doing encoding on the pipeline level. This means that pipelines will no longer automatically encode non-numerical targets. Please use a label encoder if working with classification problems and non-numeric targets. :pr:`2821`
        * Deleted scikit-learn ensembler :pr:`2819`
        * ``IterativeAlgorithm`` now requires X, y, problem_type as required arguments as well as sampler_name, allowed_model_families, allowed_component_graphs, max_batches, and verbose as optional arguments :pr:`2854`
        * Changed method names of ``fit_features`` and ``compute_final_component_features`` to ``fit_and_transform_all_but_final`` and ``transform_all_but_final`` in ``ComponentGraph``, and ``compute_estimator_features`` to ``transform_all_but_final`` in pipeline classes :pr:`2902`

**v0.34.0 Sep. 30, 2021**
    * Enhancements
        * Updated to work with Woodwork 0.8.1 :pr:`2783`
        * Added validation that ``training_data`` and ``training_target`` are not ``None`` in prediction explanations :pr:`2787`
        * Added support for training-only components in pipelines and component graphs :pr:`2776`
        * Added default argument for the parameters value for ``ComponentGraph.instantiate`` :pr:`2796`
        * Added ``TIME_SERIES_REGRESSION`` to ``LightGBMRegressor's`` supported problem types :pr:`2793`
        * Provided a JSON representation of a pipeline's DAG structure :pr:`2812`
        * Added validation to holdout data passed to ``predict`` and ``predict_proba`` for time series :pr:`2804`
        * Added information about which row indices are outliers in ``OutliersDataCheck`` :pr:`2818`
        * Added verbose flag to top level ``search()`` method :pr:`2813`
        * Added support for linting jupyter notebooks and clearing the executed cells and empty cells :pr:`2829` :pr:`2837`
        * Added "DROP_ROWS" action to output of ``OutliersDataCheck.validate()`` :pr:`2820`
        * Added the ability of ``AutoMLSearch`` to accept a ``SequentialEngine`` instance as engine input :pr:`2838`
        * Added new label encoder component to EvalML :pr:`2853`
        * Added our own partial dependence implementation :pr:`2834`
    * Fixes
        * Fixed bug where ``calculate_permutation_importance`` was not calculating the right value for pipelines with target transformers :pr:`2782`
        * Fixed bug where transformed target values were not used in ``fit`` for time series pipelines :pr:`2780`
        * Fixed bug where ``score_pipelines`` method of ``AutoMLSearch`` would not work for time series problems :pr:`2786`
        * Removed ``TargetTransformer`` class :pr:`2833`
        * Added tests to verify ``ComponentGraph`` support by pipelines :pr:`2830`
        * Fixed incorrect parameter for baseline regression pipeline in ``AutoMLSearch`` :pr:`2847`
        * Fixed bug where the desired estimator family order was not respected in ``IterativeAlgorithm`` :pr:`2850`
    * Changes
        * Changed woodwork initialization to use partial schemas :pr:`2774`
        * Made ``Transformer.transform()`` an abstract method :pr:`2744`
        * Deleted ``EmptyDataChecks`` class :pr:`2794`
        * Removed data check for checking log distributions in ``make_pipeline`` :pr:`2806`
        * Changed the minimum ``woodwork`` version to 0.8.0 :pr:`2783`
        * Pinned ``woodwork`` version to 0.8.0 :pr:`2832`
        * Removed ``model_family`` attribute from ``ComponentBase`` and transformers :pr:`2828`
        * Limited ``scikit-learn`` until new features and errors can be addressed :pr:`2842`
        * Show DeprecationWarning when Sklearn Ensemblers are called :pr:`2859`
    * Testing Changes
        * Updated matched assertion message regarding monotonic indices in polynomial detrender tests :pr:`2811`
        * Added a test to make sure pip versions match conda versions :pr:`2851`

.. warning::

    **Breaking Changes**
        * Made ``Transformer.transform()`` an abstract method :pr:`2744`
        * Deleted ``EmptyDataChecks`` class :pr:`2794`
        * Removed data check for checking log distributions in ``make_pipeline`` :pr:`2806`


**v0.33.0 Sep. 15, 2021**
    * Enhancements
    * Fixes
        * Fixed bug where warnings during ``make_pipeline`` were not being raised to the user :pr:`2765`
    * Changes
        * Refactored and removed ``SamplerBase`` class :pr:`2775`
    * Documentation Changes
        * Added docstring linting packages ``pydocstyle`` and ``darglint`` to `make-lint` command :pr:`2670`
    * Testing Changes

.. warning::

    **Breaking Changes**


**v0.32.1 Sep. 10, 2021**
    * Enhancements
        * Added ``verbose`` flag to ``AutoMLSearch`` to run search in silent mode by default :pr:`2645`
        * Added label encoder to ``XGBoostClassifier`` to remove the warning :pr:`2701`
        * Set ``eval_metric`` to ``logloss`` for ``XGBoostClassifier`` :pr:`2741`
        * Added support for ``woodwork`` versions ``0.7.0`` and ``0.7.1`` :pr:`2743`
        * Changed ``explain_predictions`` functions to display original feature values :pr:`2759`
        * Added ``X_train`` and ``y_train`` to ``graph_prediction_vs_actual_over_time`` and ``get_prediction_vs_actual_over_time_data`` :pr:`2762`
        * Added ``forecast_horizon`` as a required parameter to time series pipelines and ``AutoMLSearch`` :pr:`2697`
        * Added ``predict_in_sample`` and ``predict_proba_in_sample`` methods to time series pipelines to predict on data where the target is known, e.g. cross-validation :pr:`2697`
    * Fixes
        * Fixed bug where ``_catch_warnings`` assumed all warnings were ``PipelineNotUsed`` :pr:`2753`
        * Fixed bug where ``Imputer.transform`` would erase ww typing information prior to handing data to the ``SimpleImputer`` :pr:`2752`
        * Fixed bug where ``Oversampler`` could not be copied :pr:`2755`
    * Changes
        * Deleted ``drop_nan_target_rows`` utility method :pr:`2737`
        * Removed default logging setup and debugging log file :pr:`2645`
        * Changed the default n_jobs value for ``XGBoostClassifier`` and ``XGBoostRegressor`` to 12 :pr:`2757`
        * Changed ``TimeSeriesBaselineEstimator`` to only work on a time series pipeline with a ``DelayedFeaturesTransformer`` :pr:`2697`
        * Added ``X_train`` and ``y_train`` as optional parameters to pipeline ``predict``, ``predict_proba``. Only used for time series pipelines :pr:`2697`
        * Added ``training_data`` and ``training_target`` as optional parameters to ``explain_predictions`` and ``explain_predictions_best_worst`` to support time series pipelines :pr:`2697`
        * Changed time series pipeline predictions to no longer output series/dataframes padded with NaNs. A prediction will be returned for every row in the `X` input :pr:`2697`
    * Documentation Changes
        * Specified installation steps for Prophet :pr:`2713`
        * Added documentation for data exploration on data check actions :pr:`2696`
        * Added a user guide entry for time series modelling :pr:`2697`
    * Testing Changes
        * Fixed flaky ``TargetDistributionDataCheck`` test for very_lognormal distribution :pr:`2748`

.. warning::

    **Breaking Changes**
        * Removed default logging setup and debugging log file :pr:`2645`
        * Added ``X_train`` and ``y_train`` to ``graph_prediction_vs_actual_over_time`` and ``get_prediction_vs_actual_over_time_data`` :pr:`2762`
        * Added ``forecast_horizon`` as a required parameter to time series pipelines and ``AutoMLSearch`` :pr:`2697`
        * Changed ``TimeSeriesBaselineEstimator`` to only work on a time series pipeline with a ``DelayedFeaturesTransformer`` :pr:`2697`
        * Added ``X_train`` and ``y_train`` as required parameters for ``predict`` and ``predict_proba`` in time series pipelines :pr:`2697`
        * Added ``training_data`` and ``training_target`` as required parameters to ``explain_predictions`` and ``explain_predictions_best_worst`` for time series pipelines :pr:`2697`

**v0.32.0 Aug. 31, 2021**
    * Enhancements
        * Allow string for ``engine`` parameter for ``AutoMLSearch``:pr:`2667`
        * Add ``ProphetRegressor`` to AutoML :pr:`2619`
        * Integrated ``DefaultAlgorithm`` into ``AutoMLSearch`` :pr:`2634`
        * Removed SVM "linear" and "precomputed" kernel hyperparameter options, and improved default parameters :pr:`2651`
        * Updated ``ComponentGraph`` initalization to raise ``ValueError`` when user attempts to use ``.y`` for a component that does not produce a tuple output :pr:`2662`
        * Updated to support Woodwork 0.6.0 :pr:`2690`
        * Updated pipeline ``graph()`` to distingush X and y edges :pr:`2654`
        * Added ``DropRowsTransformer`` component :pr:`2692`
        * Added ``DROP_ROWS`` to ``_make_component_list_from_actions`` and clean up metadata :pr:`2694`
        * Add new ensembler component :pr:`2653`
    * Fixes
        * Updated Oversampler logic to select best SMOTE based on component input instead of pipeline input :pr:`2695`
        * Added ability to explicitly close DaskEngine resources to improve runtime and reduce Dask warnings :pr:`2667`
        * Fixed partial dependence bug for ensemble pipelines :pr:`2714`
        * Updated ``TargetLeakageDataCheck`` to maintain user-selected logical types :pr:`2711`
    * Changes
        * Replaced ``SMOTEOversampler``, ``SMOTENOversampler`` and ``SMOTENCOversampler`` with consolidated ``Oversampler`` component :pr:`2695`
        * Removed ``LinearRegressor`` from the list of default ``AutoMLSearch`` estimators due to poor performance :pr:`2660`
    * Documentation Changes
        * Added user guide documentation for using ``ComponentGraph`` and added ``ComponentGraph`` to API reference :pr:`2673`
        * Updated documentation to make parallelization of AutoML clearer :pr:`2667`
    * Testing Changes
        * Removes the process-level parallelism from the ``test_cancel_job`` test :pr:`2666`
        * Installed numba 0.53 in windows CI to prevent problems installing version 0.54 :pr:`2710`

.. warning::

    **Breaking Changes**
        * Renamed the current top level ``search`` method to ``search_iterative`` and defined a new ``search`` method for the ``DefaultAlgorithm`` :pr:`2634`
        * Replaced ``SMOTEOversampler``, ``SMOTENOversampler`` and ``SMOTENCOversampler`` with consolidated ``Oversampler`` component :pr:`2695`
        * Removed ``LinearRegressor`` from the list of default ``AutoMLSearch`` estimators due to poor performance :pr:`2660`

**v0.31.0 Aug. 19, 2021**
    * Enhancements
        * Updated the high variance check in AutoMLSearch to be robust to a variety of objectives and cv scores :pr:`2622`
        * Use Woodwork's outlier detection for the ``OutliersDataCheck`` :pr:`2637`
        * Added ability to utilize instantiated components when creating a pipeline :pr:`2643`
        * Sped up the all Nan and unknown check in ``infer_feature_types`` :pr:`2661`
    * Fixes
    * Changes
        * Deleted ``_put_into_original_order`` helper function :pr:`2639`
        * Refactored time series pipeline code using a time series pipeline base class :pr:`2649`
        * Renamed ``dask_tests`` to ``parallel_tests`` :pr:`2657`
        * Removed commented out code in ``pipeline_meta.py`` :pr:`2659`
    * Documentation Changes
        * Add complete install command to README and Install section :pr:`2627`
        * Cleaned up documentation for ``MulticollinearityDataCheck`` :pr:`2664`
    * Testing Changes
        * Speed up CI by splitting Prophet tests into a separate workflow in GitHub :pr:`2644`

.. warning::

    **Breaking Changes**
        * ``TimeSeriesRegressionPipeline`` no longer inherits from ``TimeSeriesRegressionPipeline`` :pr:`2649`


**v0.30.2 Aug. 16, 2021**
    * Fixes
        * Updated changelog and version numbers to match the release.  Release 0.30.1 was release erroneously without a change to the version numbers.  0.30.2 replaces it.

**v0.30.1 Aug. 12, 2021**
    * Enhancements
        * Added ``DatetimeFormatDataCheck`` for time series problems :pr:`2603`
        * Added ``ProphetRegressor`` to estimators :pr:`2242`
        * Updated ``ComponentGraph`` to handle not calling samplers' transform during predict, and updated samplers' transform methods s.t. ``fit_transform`` is equivalent to ``fit(X, y).transform(X, y)`` :pr:`2583`
        * Updated ``ComponentGraph`` ``_validate_component_dict`` logic to be stricter about input values :pr:`2599`
        * Patched bug in ``xgboost`` estimators where predicting on a feature matrix of only booleans would throw an exception. :pr:`2602`
        * Updated ``ARIMARegressor`` to use relative forecasting to predict values :pr:`2613`
        * Added support for creating pipelines without an estimator as the final component and added ``transform(X, y)`` method to pipelines and component graphs :pr:`2625`
        * Updated to support Woodwork 0.5.1 :pr:`2610`
    * Fixes
        * Updated ``AutoMLSearch`` to drop ``ARIMARegressor`` from ``allowed_estimators`` if an incompatible frequency is detected :pr:`2632`
        * Updated ``get_best_sampler_for_data`` to consider all non-numeric datatypes as categorical for SMOTE :pr:`2590`
        * Fixed inconsistent test results from `TargetDistributionDataCheck` :pr:`2608`
        * Adopted vectorized pd.NA checking for Woodwork 0.5.1 support :pr:`2626`
        * Pinned upper version of astroid to 2.6.6 to keep ReadTheDocs working. :pr:`2638`
    * Changes
        * Renamed SMOTE samplers to SMOTE oversampler :pr:`2595`
        * Changed ``partial_dependence`` and ``graph_partial_dependence`` to raise a ``PartialDependenceError`` instead of ``ValueError``. This is not a breaking change because ``PartialDependenceError`` is a subclass of ``ValueError`` :pr:`2604`
        * Cleaned up code duplication in ``ComponentGraph`` :pr:`2612`
        * Stored predict_proba results in .x for intermediate estimators in ComponentGraph :pr:`2629`
    * Documentation Changes
        * To avoid local docs build error, only add warning disable and download headers on ReadTheDocs builds, not locally :pr:`2617`
    * Testing Changes
        * Updated partial_dependence tests to change the element-wise comparison per the Plotly 5.2.1 upgrade :pr:`2638`
        * Changed the lint CI job to only check against python 3.9 via the `-t` flag :pr:`2586`
        * Installed Prophet in linux nightlies test and fixed ``test_all_components`` :pr:`2598`
        * Refactored and fixed all ``make_pipeline`` tests to assert correct order and address new Woodwork Unknown type inference :pr:`2572`
        * Removed ``component_graphs`` as a global variable in ``test_component_graphs.py`` :pr:`2609`

.. warning::

    **Breaking Changes**
        * Renamed SMOTE samplers to SMOTE oversampler. Please use ``SMOTEOversampler``, ``SMOTENCOversampler``, ``SMOTENOversampler`` instead of ``SMOTESampler``, ``SMOTENCSampler``, and ``SMOTENSampler`` :pr:`2595`


**v0.30.0 Aug. 3, 2021**
    * Enhancements
        * Added ``LogTransformer`` and ``TargetDistributionDataCheck`` :pr:`2487`
        * Issue a warning to users when a pipeline parameter passed in isn't used in the pipeline :pr:`2564`
        * Added Gini coefficient as an objective :pr:`2544`
        * Added ``repr`` to ``ComponentGraph`` :pr:`2565`
        * Added components to extract features from ``URL`` and ``EmailAddress`` Logical Types :pr:`2550`
        * Added support for `NaN` values in ``TextFeaturizer`` :pr:`2532`
        * Added ``SelectByType`` transformer :pr:`2531`
        * Added separate thresholds for percent null rows and columns in ``HighlyNullDataCheck`` :pr:`2562`
        * Added support for `NaN` natural language values :pr:`2577`
    * Fixes
        * Raised error message for types ``URL``, ``NaturalLanguage``, and ``EmailAddress`` in ``partial_dependence`` :pr:`2573`
    * Changes
        * Updated ``PipelineBase`` implementation for creating pipelines from a list of components :pr:`2549`
        * Moved ``get_hyperparameter_ranges`` to ``PipelineBase`` class from automl/utils module :pr:`2546`
        * Renamed ``ComponentGraph``'s ``get_parents`` to ``get_inputs`` :pr:`2540`
        * Removed ``ComponentGraph.linearized_component_graph`` and ``ComponentGraph.from_list`` :pr:`2556`
        * Updated ``ComponentGraph`` to enforce requiring `.x` and `.y` inputs for each component in the graph :pr:`2563`
        * Renamed existing ensembler implementation from ``StackedEnsemblers`` to ``SklearnStackedEnsemblers`` :pr:`2578`
    * Documentation Changes
        * Added documentation for ``DaskEngine`` and ``CFEngine`` parallel engines :pr:`2560`
        * Improved detail of ``TextFeaturizer`` docstring and tutorial :pr:`2568`
    * Testing Changes
        * Added test that makes sure ``split_data`` does not shuffle for time series problems :pr:`2552`

.. warning::

    **Breaking Changes**
        * Moved ``get_hyperparameter_ranges`` to ``PipelineBase`` class from automl/utils module :pr:`2546`
        * Renamed ``ComponentGraph``'s ``get_parents`` to ``get_inputs`` :pr:`2540`
        * Removed ``ComponentGraph.linearized_component_graph`` and ``ComponentGraph.from_list`` :pr:`2556`
        * Updated ``ComponentGraph`` to enforce requiring `.x` and `.y` inputs for each component in the graph :pr:`2563`


**v0.29.0 Jul. 21, 2021**
    * Enhancements
        * Updated 1-way partial dependence support for datetime features :pr:`2454`
        * Added details on how to fix error caused by broken ww schema :pr:`2466`
        * Added ability to use built-in pickle for saving AutoMLSearch :pr:`2463`
        * Updated our components and component graphs to use latest features of ww 0.4.1, e.g. ``concat_columns`` and drop in-place. :pr:`2465`
        * Added new, concurrent.futures based engine for parallel AutoML :pr:`2506`
        * Added support for new Woodwork ``Unknown`` type in AutoMLSearch :pr:`2477`
        * Updated our components with an attribute that describes if they modify features or targets and can be used in list API for pipeline initialization :pr:`2504`
        * Updated ``ComponentGraph`` to accept X and y as inputs :pr:`2507`
        * Removed unused ``TARGET_BINARY_INVALID_VALUES`` from ``DataCheckMessageCode`` enum and fixed formatting of objective documentation :pr:`2520`
        * Added ``EvalMLAlgorithm`` :pr:`2525`
        * Added support for `NaN` values in ``TextFeaturizer`` :pr:`2532`
    * Fixes
        * Fixed ``FraudCost`` objective and reverted threshold optimization method for binary classification to ``Golden`` :pr:`2450`
        * Added custom exception message for partial dependence on features with scales that are too small :pr:`2455`
        * Ensures the typing for Ordinal and Datetime ltypes are passed through _retain_custom_types_and_initalize_woodwork :pr:`2461`
        * Updated to work with Pandas 1.3.0 :pr:`2442`
        * Updated to work with sktime 0.7.0 :pr:`2499`
    * Changes
        * Updated XGBoost dependency to ``>=1.4.2`` :pr:`2484`, :pr:`2498`
        * Added a ``DeprecationWarning`` about deprecating the list API for ``ComponentGraph`` :pr:`2488`
        * Updated ``make_pipeline`` for AutoML to create dictionaries, not lists, to initialize pipelines :pr:`2504`
        * No longer installing graphviz on windows in our CI pipelines because release 0.17 breaks windows 3.7 :pr:`2516`
    * Documentation Changes
        * Moved docstrings from ``__init__`` to class pages, added missing docstrings for missing classes, and updated missing default values :pr:`2452`
        * Build documentation with sphinx-autoapi :pr:`2458`
        * Change ``autoapi_ignore`` to only ignore files in ``evalml/tests/*`` :pr:`2530` 
    * Testing Changes
        * Fixed flaky dask tests :pr:`2471`
        * Removed shellcheck action from ``build_conda_pkg`` action :pr:`2514`
        * Added a tmp_dir fixture that deletes its contents after tests run :pr:`2505`
        * Added a test that makes sure all pipelines in ``AutoMLSearch`` get the same data splits :pr:`2513`
        * Condensed warning output in test logs :pr:`2521`

.. warning::

    **Breaking Changes**
        * `NaN` values in the `Natural Language` type are no longer supported by the Imputer with the pandas upgrade. :pr:`2477`

**v0.28.0 Jul. 2, 2021**
    * Enhancements
        * Added support for showing a Individual Conditional Expectations plot when graphing Partial Dependence :pr:`2386`
        * Exposed ``thread_count`` for Catboost estimators as ``n_jobs`` parameter :pr:`2410`
        * Updated Objectives API to allow for sample weighting :pr:`2433`
    * Fixes
        * Deleted unreachable line from ``IterativeAlgorithm`` :pr:`2464`
    * Changes
        * Pinned Woodwork version between 0.4.1 and 0.4.2 :pr:`2460`
        * Updated psutils minimum version in requirements :pr:`2438`
        * Updated ``log_error_callback`` to not include filepath in logged message :pr:`2429`
    * Documentation Changes
        * Sped up docs :pr:`2430`
        * Removed mentions of ``DataTable`` and ``DataColumn`` from the docs :pr:`2445`
    * Testing Changes
        * Added slack integration for nightlies tests :pr:`2436`
        * Changed ``build_conda_pkg`` CI job to run only when dependencies are updates :pr:`2446`
        * Updated workflows to store pytest runtimes as test artifacts :pr:`2448`
        * Added ``AutoMLTestEnv`` test fixture for making it easy to mock automl tests :pr:`2406`

**v0.27.0 Jun. 22, 2021**
    * Enhancements
        * Adds force plots for prediction explanations :pr:`2157`
        * Removed self-reference from ``AutoMLSearch`` :pr:`2304`
        * Added support for nonlinear pipelines for ``generate_pipeline_code`` :pr:`2332`
        * Added ``inverse_transform`` method to pipelines :pr:`2256`
        * Add optional automatic update checker :pr:`2350`
        * Added ``search_order`` to ``AutoMLSearch``'s ``rankings`` and ``full_rankings`` tables :pr:`2345`
        * Updated threshold optimization method for binary classification :pr:`2315`
        * Updated demos to pull data from S3 instead of including demo data in package :pr:`2387`
        * Upgrade woodwork version to v0.4.1 :pr:`2379`
    * Fixes
        * Preserve user-specified woodwork types throughout pipeline fit/predict :pr:`2297`
        * Fixed ``ComponentGraph`` appending target to ``final_component_features`` if there is a component that returns both X and y :pr:`2358`
        * Fixed partial dependence graph method failing on multiclass problems when the class labels are numeric :pr:`2372`
        * Added ``thresholding_objective`` argument to ``AutoMLSearch`` for binary classification problems :pr:`2320`
        * Added change for ``k_neighbors`` parameter in SMOTE Oversamplers to automatically handle small samples :pr:`2375`
        * Changed naming for ``Logistic Regression Classifier`` file :pr:`2399`
        * Pinned pytest-timeout to fix minimum dependence checker :pr:`2425`
        * Replaced ``Elastic Net Classifier`` base class with ``Logistsic Regression`` to avoid ``NaN`` outputs :pr:`2420`
    * Changes
        * Cleaned up ``PipelineBase``'s ``component_graph`` and ``_component_graph`` attributes. Updated ``PipelineBase`` ``__repr__`` and added ``__eq__`` for ``ComponentGraph`` :pr:`2332`
        * Added and applied  ``black`` linting package to the EvalML repo in place of ``autopep8`` :pr:`2306`
        * Separated `custom_hyperparameters` from pipelines and added them as an argument to ``AutoMLSearch`` :pr:`2317`
        * Replaced `allowed_pipelines` with `allowed_component_graphs` :pr:`2364`
        * Removed private method ``_compute_features_during_fit`` from ``PipelineBase`` :pr:`2359`
        * Updated ``compute_order`` in ``ComponentGraph`` to be a read-only property :pr:`2408`
        * Unpinned PyZMQ version in requirements.txt :pr:`2389` 
        * Uncapping LightGBM version in requirements.txt :pr:`2405`
        * Updated minimum version of plotly :pr:`2415`
        * Removed ``SensitivityLowAlert`` objective from core objectives :pr:`2418`
    * Documentation Changes
        * Fixed lead scoring weights in the demos documentation :pr:`2315`
        * Fixed start page code and description dataset naming discrepancy :pr:`2370`
    * Testing Changes
        * Update minimum unit tests to run on all pull requests :pr:`2314`
        * Pass token to authorize uploading of codecov reports :pr:`2344`
        * Add ``pytest-timeout``. All tests that run longer than 6 minutes will fail. :pr:`2374`
        * Separated the dask tests out into separate github action jobs to isolate dask failures. :pr:`2376`
        * Refactored dask tests :pr:`2377`
        * Added the combined dask/non-dask unit tests back and renamed the dask only unit tests. :pr:`2382`
        * Sped up unit tests and split into separate jobs :pr:`2365`
        * Change CI job names, run lint for python 3.9, run nightlies on python 3.8 at 3am EST :pr:`2395` :pr:`2398`
        * Set fail-fast to false for CI jobs that run for PRs :pr:`2402`

.. warning::

    **Breaking Changes**
        * `AutoMLSearch` will accept `allowed_component_graphs` instead of `allowed_pipelines` :pr:`2364`
        * Removed ``PipelineBase``'s ``_component_graph`` attribute. Updated ``PipelineBase`` ``__repr__`` and added ``__eq__`` for ``ComponentGraph`` :pr:`2332`
        * `pipeline_parameters` will no longer accept `skopt.space` variables since hyperparameter ranges will now be specified through `custom_hyperparameters` :pr:`2317`

**v0.25.0 Jun. 01, 2021**
    * Enhancements
        * Upgraded minimum woodwork to version 0.3.1. Previous versions will not be supported :pr:`2181`
        * Added a new callback parameter for ``explain_predictions_best_worst`` :pr:`2308`
    * Fixes
    * Changes
        * Deleted the ``return_pandas`` flag from our demo data loaders :pr:`2181`
        * Moved ``default_parameters`` to ``ComponentGraph`` from ``PipelineBase`` :pr:`2307`
    * Documentation Changes
        * Updated the release procedure documentation :pr:`2230`
    * Testing Changes
        * Ignoring ``test_saving_png_file`` while building conda package :pr:`2323`

.. warning::

    **Breaking Changes**
        * Deleted the ``return_pandas`` flag from our demo data loaders :pr:`2181`
        * Upgraded minimum woodwork to version 0.3.1. Previous versions will not be supported :pr:`2181`
        * Due to the weak-ref in woodwork, set the result of ``infer_feature_types`` to a variable before accessing woodwork :pr:`2181`

**v0.24.2 May. 24, 2021**
    * Enhancements
        * Added oversamplers to AutoMLSearch :pr:`2213` :pr:`2286`
        * Added dictionary input functionality for ``Undersampler`` component :pr:`2271`
        * Changed the default parameter values for ``Elastic Net Classifier`` and ``Elastic Net Regressor`` :pr:`2269`
        * Added dictionary input functionality for the Oversampler components :pr:`2288`
    * Fixes
        * Set default `n_jobs` to 1 for `StackedEnsembleClassifier` and `StackedEnsembleRegressor` until fix for text-based parallelism in sklearn stacking can be found :pr:`2295`
    * Changes
        * Updated ``start_iteration_callback`` to accept a pipeline instance instead of a pipeline class and no longer accept pipeline parameters as a parameter :pr:`2290`
        * Refactored ``calculate_permutation_importance`` method and add per-column permutation importance method :pr:`2302`
        * Updated logging information in ``AutoMLSearch.__init__`` to clarify pipeline generation :pr:`2263`
    * Documentation Changes
        * Minor changes to the release procedure :pr:`2230`
    * Testing Changes
        * Use codecov action to update coverage reports :pr:`2238`
        * Removed MarkupSafe dependency version pin from requirements.txt and moved instead into RTD docs build CI :pr:`2261`

.. warning::

    **Breaking Changes**
        * Updated ``start_iteration_callback`` to accept a pipeline instance instead of a pipeline class and no longer accept pipeline parameters as a parameter :pr:`2290`
        * Moved ``default_parameters`` to ``ComponentGraph`` from ``PipelineBase``. A pipeline's ``default_parameters`` is now accessible via ``pipeline.component_graph.default_parameters`` :pr:`2307`


**v0.24.1 May. 16, 2021**
    * Enhancements
        * Integrated ``ARIMARegressor`` into AutoML :pr:`2009`
        * Updated ``HighlyNullDataCheck`` to also perform a null row check :pr:`2222`
        * Set ``max_depth`` to 1 in calls to featuretools dfs :pr:`2231`
    * Fixes
        * Removed data splitter sampler calls during training :pr:`2253`
        * Set minimum required version for for pyzmq, colorama, and docutils :pr:`2254`
        * Changed BaseSampler to return None instead of y :pr:`2272`
    * Changes
        * Removed ensemble split and indices in ``AutoMLSearch`` :pr:`2260`
        * Updated pipeline ``repr()`` and ``generate_pipeline_code`` to return pipeline instances without generating custom pipeline class :pr:`2227`
    * Documentation Changes
        * Capped Sphinx version under 4.0.0 :pr:`2244`
    * Testing Changes
        * Change number of cores for pytest from 4 to 2 :pr:`2266`
        * Add minimum dependency checker to generate minimum requirement files :pr:`2267`
        * Add unit tests with minimum dependencies  :pr:`2277`


**v0.24.0 May. 04, 2021**
    * Enhancements
        * Added `date_index` as a required parameter for TimeSeries problems :pr:`2217`
        * Have the ``OneHotEncoder`` return the transformed columns as booleans rather than floats :pr:`2170`
        * Added Oversampler transformer component to EvalML :pr:`2079`
        * Added Undersampler to AutoMLSearch, as well as arguments ``_sampler_method`` and ``sampler_balanced_ratio`` :pr:`2128`
        * Updated prediction explanations functions to allow pipelines with XGBoost estimators :pr:`2162`
        * Added partial dependence for datetime columns :pr:`2180`
        * Update precision-recall curve with positive label index argument, and fix for 2d predicted probabilities :pr:`2090`
        * Add pct_null_rows to ``HighlyNullDataCheck`` :pr:`2211`
        * Added a standalone AutoML `search` method for convenience, which runs data checks and then runs automl :pr:`2152`
        * Make the first batch of AutoML have a predefined order, with linear models first and complex models last :pr:`2223` :pr:`2225`
        * Added sampling dictionary support to ``BalancedClassficationSampler`` :pr:`2235`
    * Fixes
        * Fixed partial dependence not respecting grid resolution parameter for numerical features :pr:`2180`
        * Enable prediction explanations for catboost for multiclass problems :pr:`2224`
    * Changes
        * Deleted baseline pipeline classes :pr:`2202`
        * Reverting user specified date feature PR :pr:`2155` until `pmdarima` installation fix is found :pr:`2214`
        * Updated pipeline API to accept component graph and other class attributes as instance parameters. Old pipeline API still works but will not be supported long-term. :pr:`2091`
        * Removed all old datasplitters from EvalML :pr:`2193`
        * Deleted ``make_pipeline_from_components`` :pr:`2218`
    * Documentation Changes
        * Renamed dataset to clarify that its gzipped but not a tarball :pr:`2183`
        * Updated documentation to use pipeline instances instead of pipeline subclasses :pr:`2195`
        * Updated contributing guide with a note about GitHub Actions permissions :pr:`2090`
        * Updated automl and model understanding user guides :pr:`2090`
    * Testing Changes
        * Use machineFL user token for dependency update bot, and add more reviewers :pr:`2189`


.. warning::

    **Breaking Changes**
        * All baseline pipeline classes (``BaselineBinaryPipeline``, ``BaselineMulticlassPipeline``, ``BaselineRegressionPipeline``, etc.) have been deleted :pr:`2202`
        * Updated pipeline API to accept component graph and other class attributes as instance parameters. Old pipeline API still works but will not be supported long-term. Pipelines can now be initialized by specifying the component graph as the first parameter, and then passing in optional arguments such as ``custom_name``, ``parameters``, etc. For example, ``BinaryClassificationPipeline(["Random Forest Classifier"], parameters={})``.  :pr:`2091`
        * Removed all old datasplitters from EvalML :pr:`2193`
        * Deleted utility method ``make_pipeline_from_components`` :pr:`2218`


**v0.23.0 Apr. 20, 2021**
    * Enhancements
        * Refactored ``EngineBase`` and ``SequentialEngine`` api. Adding ``DaskEngine`` :pr:`1975`.
        * Added optional ``engine`` argument to ``AutoMLSearch`` :pr:`1975`
        * Added a warning about how time series support is still in beta when a user passes in a time series problem to ``AutoMLSearch`` :pr:`2118`
        * Added ``NaturalLanguageNaNDataCheck`` data check :pr:`2122`
        * Added ValueError to ``partial_dependence`` to prevent users from computing partial dependence on columns with all NaNs :pr:`2120`
        * Added standard deviation of cv scores to rankings table :pr:`2154`
    * Fixes
        * Fixed ``BalancedClassificationDataCVSplit``, ``BalancedClassificationDataTVSplit``, and ``BalancedClassificationSampler`` to use ``minority:majority`` ratio instead of ``majority:minority`` :pr:`2077`
        * Fixed bug where two-way partial dependence plots with categorical variables were not working correctly :pr:`2117`
        * Fixed bug where ``hyperparameters`` were not displaying properly for pipelines with a list ``component_graph`` and duplicate components :pr:`2133`
        * Fixed bug where ``pipeline_parameters`` argument in ``AutoMLSearch`` was not applied to pipelines passed in as ``allowed_pipelines`` :pr:`2133`
        * Fixed bug where ``AutoMLSearch`` was not applying custom hyperparameters to pipelines with a list ``component_graph`` and duplicate components :pr:`2133`
    * Changes
        * Removed ``hyperparameter_ranges`` from Undersampler and renamed ``balanced_ratio`` to ``sampling_ratio`` for samplers :pr:`2113`
        * Renamed ``TARGET_BINARY_NOT_TWO_EXAMPLES_PER_CLASS`` data check message code to ``TARGET_MULTICLASS_NOT_TWO_EXAMPLES_PER_CLASS`` :pr:`2126`
        * Modified one-way partial dependence plots of categorical features to display data with a bar plot :pr:`2117`
        * Renamed ``score`` column for ``automl.rankings`` as ``mean_cv_score`` :pr:`2135`
        * Remove 'warning' from docs tool output :pr:`2031`
    * Documentation Changes
        * Fixed ``conf.py`` file :pr:`2112`
        * Added a sentence to the automl user guide stating that our support for time series problems is still in beta. :pr:`2118`
        * Fixed documentation demos :pr:`2139`
        * Update test badge in README to use GitHub Actions :pr:`2150`
    * Testing Changes
        * Fixed ``test_describe_pipeline`` for ``pandas`` ``v1.2.4`` :pr:`2129`
        * Added a GitHub Action for building the conda package :pr:`1870` :pr:`2148`


.. warning::

    **Breaking Changes**
        * Renamed ``balanced_ratio`` to ``sampling_ratio`` for the ``BalancedClassificationDataCVSplit``, ``BalancedClassificationDataTVSplit``, ``BalancedClassficationSampler``, and Undersampler :pr:`2113`
        * Deleted the "errors" key from automl results :pr:`1975`
        * Deleted the ``raise_and_save_error_callback`` and the ``log_and_save_error_callback`` :pr:`1975`
        * Fixed ``BalancedClassificationDataCVSplit``, ``BalancedClassificationDataTVSplit``, and ``BalancedClassificationSampler`` to use minority:majority ratio instead of majority:minority :pr:`2077`


**v0.22.0 Apr. 06, 2021**
    * Enhancements
        * Added a GitHub Action for ``linux_unit_tests``:pr:`2013`
        * Added recommended actions for ``InvalidTargetDataCheck``, updated ``_make_component_list_from_actions`` to address new action, and added ``TargetImputer`` component :pr:`1989`
        * Updated ``AutoMLSearch._check_for_high_variance`` to not emit ``RuntimeWarning`` :pr:`2024`
        * Added exception when pipeline passed to ``explain_predictions`` is a ``Stacked Ensemble`` pipeline :pr:`2033`
        * Added sensitivity at low alert rates as an objective :pr:`2001`
        * Added ``Undersampler`` transformer component :pr:`2030`
    * Fixes
        * Updated Engine's ``train_batch`` to apply undersampling :pr:`2038`
        * Fixed bug in where Time Series Classification pipelines were not encoding targets in ``predict`` and ``predict_proba`` :pr:`2040`
        * Fixed data splitting errors if target is float for classification problems :pr:`2050`
        * Pinned ``docutils`` to <0.17 to fix ReadtheDocs warning issues :pr:`2088`
    * Changes
        * Removed lists as acceptable hyperparameter ranges in ``AutoMLSearch`` :pr:`2028`
        * Renamed "details" to "metadata" for data check actions :pr:`2008`
    * Documentation Changes
        * Catch and suppress warnings in documentation :pr:`1991` :pr:`2097`
        * Change spacing in ``start.ipynb`` to provide clarity for ``AutoMLSearch`` :pr:`2078`
        * Fixed start code on README :pr:`2108`
    * Testing Changes


**v0.21.0 Mar. 24, 2021**
    * Enhancements
        * Changed ``AutoMLSearch`` to default ``optimize_thresholds`` to True :pr:`1943`
        * Added multiple oversampling and undersampling sampling methods as data splitters for imbalanced classification :pr:`1775`
        * Added params to balanced classification data splitters for visibility :pr:`1966`
        * Updated ``make_pipeline`` to not add ``Imputer`` if input data does not have numeric or categorical columns :pr:`1967`
        * Updated ``ClassImbalanceDataCheck`` to better handle multiclass imbalances :pr:`1986`
        * Added recommended actions for the output of data check's ``validate`` method :pr:`1968`
        * Added error message for ``partial_dependence`` when features are mostly the same value :pr:`1994`
        * Updated ``OneHotEncoder`` to drop one redundant feature by default for features with two categories :pr:`1997`
        * Added a ``PolynomialDetrender`` component :pr:`1992`
        * Added ``DateTimeNaNDataCheck`` data check :pr:`2039`
    * Fixes
        * Changed best pipeline to train on the entire dataset rather than just ensemble indices for ensemble problems :pr:`2037`
        * Updated binary classification pipelines to use objective decision function during scoring of custom objectives :pr:`1934`
    * Changes
        * Removed ``data_checks`` parameter, ``data_check_results`` and data checks logic from ``AutoMLSearch`` :pr:`1935`
        * Deleted ``random_state`` argument :pr:`1985`
        * Updated Woodwork version requirement to ``v0.0.11`` :pr:`1996`
    * Documentation Changes
    * Testing Changes
        * Removed ``build_docs`` CI job in favor of RTD GH builder :pr:`1974`
        * Added tests to confirm support for Python 3.9 :pr:`1724`
        * Added tests to support Dask AutoML/Engine :pr:`1990`
        * Changed ``build_conda_pkg`` job to use ``latest_release_changes`` branch in the feedstock. :pr:`1979`

.. warning::

    **Breaking Changes**
        * Changed ``AutoMLSearch`` to default ``optimize_thresholds`` to True :pr:`1943`
        * Removed ``data_checks`` parameter, ``data_check_results`` and data checks logic from ``AutoMLSearch``. To run the data checks which were previously run by default in ``AutoMLSearch``, please call ``DefaultDataChecks().validate(X_train, y_train)`` or take a look at our documentation for more examples. :pr:`1935`
        * Deleted ``random_state`` argument :pr:`1985`

**v0.20.0 Mar. 10, 2021**
    * Enhancements
        * Added a GitHub Action for Detecting dependency changes :pr:`1933`
        * Create a separate CV split to train stacked ensembler on for AutoMLSearch :pr:`1814`
        * Added a GitHub Action for Linux unit tests :pr:`1846`
        * Added ``ARIMARegressor`` estimator :pr:`1894`
        * Added ``DataCheckAction`` class and ``DataCheckActionCode`` enum :pr:`1896`
        * Updated ``Woodwork`` requirement to ``v0.0.10`` :pr:`1900`
        * Added ``BalancedClassificationDataCVSplit`` and ``BalancedClassificationDataTVSplit`` to AutoMLSearch :pr:`1875`
        * Update default classification data splitter to use downsampling for highly imbalanced data :pr:`1875`
        * Updated ``describe_pipeline`` to return more information, including ``id`` of pipelines used for ensemble models :pr:`1909`
        * Added utility method to create list of components from a list of ``DataCheckAction`` :pr:`1907`
        * Updated ``validate`` method to include a ``action`` key in returned dictionary for all ``DataCheck``and ``DataChecks`` :pr:`1916`
        * Aggregating the shap values for predictions that we know the provenance of, e.g. OHE, text, and date-time. :pr:`1901`
        * Improved error message when custom objective is passed as a string in ``pipeline.score`` :pr:`1941`
        * Added ``score_pipelines`` and ``train_pipelines`` methods to ``AutoMLSearch`` :pr:`1913`
        * Added support for ``pandas`` version 1.2.0 :pr:`1708`
        * Added ``score_batch`` and ``train_batch`` abstact methods to ``EngineBase`` and implementations in ``SequentialEngine`` :pr:`1913`
        * Added ability to handle index columns in ``AutoMLSearch`` and ``DataChecks`` :pr:`2138`
    * Fixes
        * Removed CI check for ``check_dependencies_updated_linux`` :pr:`1950`
        * Added metaclass for time series pipelines and fix binary classification pipeline ``predict`` not using objective if it is passed as a named argument :pr:`1874`
        * Fixed stack trace in prediction explanation functions caused by mixed string/numeric pandas column names :pr:`1871`
        * Fixed stack trace caused by passing pipelines with duplicate names to ``AutoMLSearch`` :pr:`1932`
        * Fixed ``AutoMLSearch.get_pipelines`` returning pipelines with the same attributes :pr:`1958`
    * Changes
        * Reversed GitHub Action for Linux unit tests until a fix for report generation is found :pr:`1920`
        * Updated ``add_results`` in ``AutoMLAlgorithm`` to take in entire pipeline results dictionary from ``AutoMLSearch`` :pr:`1891`
        * Updated ``ClassImbalanceDataCheck`` to look for severe class imbalance scenarios :pr:`1905`
        * Deleted the ``explain_prediction`` function :pr:`1915`
        * Removed ``HighVarianceCVDataCheck`` and convered it to an ``AutoMLSearch`` method instead :pr:`1928`
        * Removed warning in ``InvalidTargetDataCheck`` returned when numeric binary classification targets are not (0, 1) :pr:`1959`
    * Documentation Changes
        * Updated ``model_understanding.ipynb`` to demo the two-way partial dependence capability :pr:`1919`
    * Testing Changes

.. warning::

    **Breaking Changes**
        * Deleted the ``explain_prediction`` function :pr:`1915`
        * Removed ``HighVarianceCVDataCheck`` and convered it to an ``AutoMLSearch`` method instead :pr:`1928`
        * Added ``score_batch`` and ``train_batch`` abstact methods to ``EngineBase``. These need to be implemented in Engine subclasses :pr:`1913`


**v0.19.0 Feb. 23, 2021**
    * Enhancements
        * Added a GitHub Action for Python windows unit tests :pr:`1844`
        * Added a GitHub Action for checking updated release notes :pr:`1849`
        * Added a GitHub Action for Python lint checks :pr:`1837`
        * Adjusted ``explain_prediction``, ``explain_predictions`` and ``explain_predictions_best_worst`` to handle timeseries problems. :pr:`1818`
        * Updated ``InvalidTargetDataCheck`` to check for mismatched indices in target and features :pr:`1816`
        * Updated ``Woodwork`` structures returned from components to support ``Woodwork`` logical type overrides set by the user :pr:`1784`
        * Updated estimators to keep track of input feature names during ``fit()`` :pr:`1794`
        * Updated ``visualize_decision_tree`` to include feature names in output :pr:`1813`
        * Added ``is_bounded_like_percentage`` property for objectives. If true, the ``calculate_percent_difference`` method will return the absolute difference rather than relative difference :pr:`1809`
        * Added full error traceback to AutoMLSearch logger file :pr:`1840`
        * Changed ``TargetEncoder`` to preserve custom indices in the data :pr:`1836`
        * Refactored ``explain_predictions`` and ``explain_predictions_best_worst`` to only compute features once for all rows that need to be explained :pr:`1843`
        * Added custom random undersampler data splitter for classification :pr:`1857`
        * Updated ``OutliersDataCheck`` implementation to calculate the probability of having no outliers :pr:`1855`
        * Added ``Engines`` pipeline processing API :pr:`1838`
    * Fixes
        * Changed EngineBase random_state arg to random_seed and same for user guide docs :pr:`1889`
    * Changes
        * Modified ``calculate_percent_difference`` so that division by 0 is now inf rather than nan :pr:`1809`
        * Removed ``text_columns`` parameter from ``LSA`` and ``TextFeaturizer`` components :pr:`1652`
        * Added ``random_seed`` as an argument to our automl/pipeline/component API. Using ``random_state`` will raise a warning :pr:`1798`
        * Added ``DataCheckError`` message in ``InvalidTargetDataCheck`` if input target is None and removed exception raised :pr:`1866`
    * Documentation Changes
    * Testing Changes
        * Added back coverage for ``_get_feature_provenance`` in ``TextFeaturizer`` after ``text_columns`` was removed :pr:`1842`
        * Pin graphviz version for windows builds :pr:`1847`
        * Unpin graphviz version for windows builds :pr:`1851`

.. warning::

    **Breaking Changes**
        * Added a deprecation warning to ``explain_prediction``. It will be deleted in the next release. :pr:`1860`


**v0.18.2 Feb. 10, 2021**
    * Enhancements
        * Added uniqueness score data check :pr:`1785`
        * Added "dataframe" output format for prediction explanations :pr:`1781`
        * Updated LightGBM estimators to handle ``pandas.MultiIndex`` :pr:`1770`
        * Sped up permutation importance for some pipelines :pr:`1762`
        * Added sparsity data check :pr:`1797`
        * Confirmed support for threshold tuning for binary time series classification problems :pr:`1803`
    * Fixes
    * Changes
    * Documentation Changes
        * Added section on conda to the contributing guide :pr:`1771`
        * Updated release process to reflect freezing `main` before perf tests :pr:`1787`
        * Moving some prs to the right section of the release notes :pr:`1789`
        * Tweak README.md. :pr:`1800`
        * Fixed back arrow on install page docs :pr:`1795`
        * Fixed docstring for `ClassImbalanceDataCheck.validate()` :pr:`1817`
    * Testing Changes

**v0.18.1 Feb. 1, 2021**
    * Enhancements
        * Added ``graph_t_sne`` as a visualization tool for high dimensional data :pr:`1731`
        * Added the ability to see the linear coefficients of features in linear models terms :pr:`1738`
        * Added support for ``scikit-learn`` ``v0.24.0`` :pr:`1733`
        * Added support for ``scipy`` ``v1.6.0`` :pr:`1752`
        * Added SVM Classifier and Regressor to estimators :pr:`1714` :pr:`1761`
    * Fixes
        * Addressed bug with ``partial_dependence`` and categorical data with more categories than grid resolution :pr:`1748`
        * Removed ``random_state`` arg from ``get_pipelines`` in ``AutoMLSearch`` :pr:`1719`
        * Pinned pyzmq at less than 22.0.0 till we add support :pr:`1756`
    * Changes
        * Updated components and pipelines to return ``Woodwork`` data structures :pr:`1668`
        * Updated ``clone()`` for pipelines and components to copy over random state automatically :pr:`1753`
        * Dropped support for Python version 3.6 :pr:`1751`
        * Removed deprecated ``verbose`` flag from ``AutoMLSearch`` parameters :pr:`1772`
    * Documentation Changes
        * Add Twitter and Github link to documentation toolbar :pr:`1754`
        * Added Open Graph info to documentation :pr:`1758`
    * Testing Changes

.. warning::

    **Breaking Changes**
        * Components and pipelines return ``Woodwork`` data structures instead of ``pandas`` data structures :pr:`1668`
        * Python 3.6 will not be actively supported due to discontinued support from EvalML dependencies.
        * Deprecated ``verbose`` flag is removed for ``AutoMLSearch`` :pr:`1772`


**v0.18.0 Jan. 26, 2021**
    * Enhancements
        * Added RMSLE, MSLE, and MAPE to core objectives while checking for negative target values in ``invalid_targets_data_check`` :pr:`1574`
        * Added validation checks for binary problems with regression-like datasets and multiclass problems without true multiclass targets in ``invalid_targets_data_check`` :pr:`1665`
        * Added time series support for ``make_pipeline`` :pr:`1566`
        * Added target name for output of pipeline ``predict`` method :pr:`1578`
        * Added multiclass check to ``InvalidTargetDataCheck`` for two examples per class :pr:`1596`
        * Added support for ``graphviz`` ``v0.16`` :pr:`1657`
        * Enhanced time series pipelines to accept empty features :pr:`1651`
        * Added KNN Classifier to estimators. :pr:`1650`
        * Added support for list inputs for objectives :pr:`1663`
        * Added support for ``AutoMLSearch`` to handle time series classification pipelines :pr:`1666`
        * Enhanced ``DelayedFeaturesTransformer`` to encode categorical features and targets before delaying them :pr:`1691`
        * Added 2-way dependence plots. :pr:`1690`
        * Added ability to directly iterate through components within Pipelines :pr:`1583`
    * Fixes
        * Fixed inconsistent attributes and added Exceptions to docs :pr:`1673`
        * Fixed ``TargetLeakageDataCheck`` to use Woodwork ``mutual_information`` rather than using Pandas' Pearson Correlation :pr:`1616`
        * Fixed thresholding for pipelines in ``AutoMLSearch`` to only threshold binary classification pipelines :pr:`1622` :pr:`1626`
        * Updated ``load_data`` to return Woodwork structures and update default parameter value for ``index`` to ``None`` :pr:`1610`
        * Pinned scipy at < 1.6.0 while we work on adding support :pr:`1629`
        * Fixed data check message formatting in ``AutoMLSearch`` :pr:`1633`
        * Addressed stacked ensemble component for ``scikit-learn`` v0.24 support by setting ``shuffle=True`` for default CV :pr:`1613`
        * Fixed bug where ``Imputer`` reset the index on ``X`` :pr:`1590`
        * Fixed ``AutoMLSearch`` stacktrace when a cutom objective was passed in as a primary objective or additional objective :pr:`1575`
        * Fixed custom index bug for ``MAPE`` objective :pr:`1641`
        * Fixed index bug for ``TextFeaturizer`` and ``LSA`` components :pr:`1644`
        * Limited ``load_fraud`` dataset loaded into ``automl.ipynb`` :pr:`1646`
        * ``add_to_rankings`` updates ``AutoMLSearch.best_pipeline`` when necessary :pr:`1647`
        * Fixed bug where time series baseline estimators were not receiving ``gap`` and ``max_delay`` in ``AutoMLSearch`` :pr:`1645`
        * Fixed jupyter notebooks to help the RTD buildtime :pr:`1654`
        * Added ``positive_only`` objectives to ``non_core_objectives`` :pr:`1661`
        * Fixed stacking argument ``n_jobs`` for IterativeAlgorithm :pr:`1706`
        * Updated CatBoost estimators to return self in ``.fit()`` rather than the underlying model for consistency :pr:`1701`
        * Added ability to initialize pipeline parameters in ``AutoMLSearch`` constructor :pr:`1676`
    * Changes
        * Added labeling to ``graph_confusion_matrix`` :pr:`1632`
        * Rerunning search for ``AutoMLSearch`` results in a message thrown rather than failing the search, and removed ``has_searched`` property :pr:`1647`
        * Changed tuner class to allow and ignore single parameter values as input :pr:`1686`
        * Capped LightGBM version limit to remove bug in docs :pr:`1711`
        * Removed support for `np.random.RandomState` in EvalML :pr:`1727`
    * Documentation Changes
        * Update Model Understanding in the user guide to include ``visualize_decision_tree`` :pr:`1678`
        * Updated docs to include information about ``AutoMLSearch`` callback parameters and methods :pr:`1577`
        * Updated docs to prompt users to install graphiz on Mac :pr:`1656`
        * Added ``infer_feature_types`` to the ``start.ipynb`` guide :pr:`1700`
        * Added multicollinearity data check to API reference and docs :pr:`1707`
    * Testing Changes

.. warning::

    **Breaking Changes**
        * Removed ``has_searched`` property from ``AutoMLSearch`` :pr:`1647`
        * Components and pipelines return ``Woodwork`` data structures instead of ``pandas`` data structures :pr:`1668`
        * Removed support for `np.random.RandomState` in EvalML. Rather than passing ``np.random.RandomState`` as component and pipeline random_state values, we use int random_seed :pr:`1727`


**v0.17.0 Dec. 29, 2020**
    * Enhancements
        * Added ``save_plot`` that allows for saving figures from different backends :pr:`1588`
        * Added ``LightGBM Regressor`` to regression components :pr:`1459`
        * Added ``visualize_decision_tree`` for tree visualization with ``decision_tree_data_from_estimator`` and ``decision_tree_data_from_pipeline`` to reformat tree structure output :pr:`1511`
        * Added `DFS Transformer` component into transformer components :pr:`1454`
        * Added ``MAPE`` to the standard metrics for time series problems and update objectives :pr:`1510`
        * Added ``graph_prediction_vs_actual_over_time`` and ``get_prediction_vs_actual_over_time_data`` to the model understanding module for time series problems :pr:`1483`
        * Added a ``ComponentGraph`` class that will support future pipelines as directed acyclic graphs :pr:`1415`
        * Updated data checks to accept ``Woodwork`` data structures :pr:`1481`
        * Added parameter to ``InvalidTargetDataCheck`` to show only top unique values rather than all unique values :pr:`1485`
        * Added multicollinearity data check :pr:`1515`
        * Added baseline pipeline and components for time series regression problems :pr:`1496`
        * Added more information to users about ensembling behavior in ``AutoMLSearch`` :pr:`1527`
        * Add woodwork support for more utility and graph methods :pr:`1544`
        * Changed ``DateTimeFeaturizer`` to encode features as int :pr:`1479`
        * Return trained pipelines from ``AutoMLSearch.best_pipeline`` :pr:`1547`
        * Added utility method so that users can set feature types without having to learn about Woodwork directly :pr:`1555`
        * Added Linear Discriminant Analysis transformer for dimensionality reduction :pr:`1331`
        * Added multiclass support for ``partial_dependence`` and ``graph_partial_dependence`` :pr:`1554`
        * Added ``TimeSeriesBinaryClassificationPipeline`` and ``TimeSeriesMulticlassClassificationPipeline`` classes :pr:`1528`
        * Added ``make_data_splitter`` method for easier automl data split customization :pr:`1568`
        * Integrated ``ComponentGraph`` class into Pipelines for full non-linear pipeline support :pr:`1543`
        * Update ``AutoMLSearch`` constructor to take training data instead of ``search`` and ``add_to_leaderboard`` :pr:`1597`
        * Update ``split_data`` helper args :pr:`1597`
        * Add problem type utils ``is_regression``, ``is_classification``, ``is_timeseries`` :pr:`1597`
        * Rename ``AutoMLSearch`` ``data_split`` arg to ``data_splitter`` :pr:`1569`
    * Fixes
        * Fix AutoML not passing CV folds to ``DefaultDataChecks`` for usage by ``ClassImbalanceDataCheck`` :pr:`1619`
        * Fix Windows CI jobs: install ``numba`` via conda, required for ``shap`` :pr:`1490`
        * Added custom-index support for `reset-index-get_prediction_vs_actual_over_time_data` :pr:`1494`
        * Fix ``generate_pipeline_code`` to account for boolean and None differences between Python and JSON :pr:`1524` :pr:`1531`
        * Set max value for plotly and xgboost versions while we debug CI failures with newer versions :pr:`1532`
        * Undo version pinning for plotly :pr:`1533`
        * Fix ReadTheDocs build by updating the version of ``setuptools`` :pr:`1561`
        * Set ``random_state`` of data splitter in AutoMLSearch to take int to keep consistency in the resulting splits :pr:`1579`
        * Pin sklearn version while we work on adding support :pr:`1594`
        * Pin pandas at <1.2.0 while we work on adding support :pr:`1609`
        * Pin graphviz at < 0.16 while we work on adding support :pr:`1609`
    * Changes
        * Reverting ``save_graph`` :pr:`1550` to resolve kaleido build issues :pr:`1585`
        * Update circleci badge to apply to ``main`` :pr:`1489`
        * Added script to generate github markdown for releases :pr:`1487`
        * Updated selection using pandas ``dtypes`` to selecting using Woodwork logical types :pr:`1551`
        * Updated dependencies to fix ``ImportError: cannot import name 'MaskedArray' from 'sklearn.utils.fixes'`` error and to address Woodwork and Featuretool dependencies :pr:`1540`
        * Made ``get_prediction_vs_actual_data()`` a public method :pr:`1553`
        * Updated ``Woodwork`` version requirement to v0.0.7 :pr:`1560`
        * Move data splitters from ``evalml.automl.data_splitters`` to ``evalml.preprocessing.data_splitters`` :pr:`1597`
        * Rename "# Testing" in automl log output to "# Validation" :pr:`1597`
    * Documentation Changes
        * Added partial dependence methods to API reference :pr:`1537`
        * Updated documentation for confusion matrix methods :pr:`1611`
    * Testing Changes
        * Set ``n_jobs=1`` in most unit tests to reduce memory :pr:`1505`

.. warning::

    **Breaking Changes**
        * Updated minimal dependencies: ``numpy>=1.19.1``, ``pandas>=1.1.0``, ``scikit-learn>=0.23.1``, ``scikit-optimize>=0.8.1``
        * Updated ``AutoMLSearch.best_pipeline`` to return a trained pipeline. Pass in ``train_best_pipeline=False`` to AutoMLSearch in order to return an untrained pipeline.
        * Pipeline component instances can no longer be iterated through using ``Pipeline.component_graph`` :pr:`1543`
        * Update ``AutoMLSearch`` constructor to take training data instead of ``search`` and ``add_to_leaderboard`` :pr:`1597`
        * Update ``split_data`` helper args :pr:`1597`
        * Move data splitters from ``evalml.automl.data_splitters`` to ``evalml.preprocessing.data_splitters`` :pr:`1597`
        * Rename ``AutoMLSearch`` ``data_split`` arg to ``data_splitter`` :pr:`1569`



**v0.16.1 Dec. 1, 2020**
    * Enhancements
        * Pin woodwork version to v0.0.6 to avoid breaking changes :pr:`1484`
        * Updated ``Woodwork`` to >=0.0.5 in ``core-requirements.txt`` :pr:`1473`
        * Removed ``copy_dataframe`` parameter for ``Woodwork``, updated ``Woodwork`` to >=0.0.6 in ``core-requirements.txt`` :pr:`1478`
        * Updated ``detect_problem_type`` to use ``pandas.api.is_numeric_dtype`` :pr:`1476`
    * Changes
        * Changed ``make clean`` to delete coverage reports as a convenience for developers :pr:`1464`
        * Set ``n_jobs=-1`` by default for stacked ensemble components :pr:`1472`
    * Documentation Changes
        * Updated pipeline and component documentation and demos to use ``Woodwork`` :pr:`1466`
    * Testing Changes
        * Update dependency update checker to use everything from core and optional dependencies :pr:`1480`


**v0.16.0 Nov. 24, 2020**
    * Enhancements
        * Updated pipelines and ``make_pipeline`` to accept ``Woodwork`` inputs :pr:`1393`
        * Updated components to accept ``Woodwork`` inputs :pr:`1423`
        * Added ability to freeze hyperparameters for ``AutoMLSearch`` :pr:`1284`
        * Added ``Target Encoder`` into transformer components :pr:`1401`
        * Added callback for error handling in ``AutoMLSearch`` :pr:`1403`
        * Added the index id to the ``explain_predictions_best_worst`` output to help users identify which rows in their data are included :pr:`1365`
        * The top_k features displayed in ``explain_predictions_*`` functions are now determined by the magnitude of shap values as opposed to the ``top_k`` largest and smallest shap values. :pr:`1374`
        * Added a problem type for time series regression :pr:`1386`
        * Added a ``is_defined_for_problem_type`` method to ``ObjectiveBase`` :pr:`1386`
        * Added a ``random_state`` parameter to ``make_pipeline_from_components`` function :pr:`1411`
        * Added ``DelayedFeaturesTransformer`` :pr:`1396`
        * Added a ``TimeSeriesRegressionPipeline`` class :pr:`1418`
        * Removed ``core-requirements.txt`` from the package distribution :pr:`1429`
        * Updated data check messages to include a `"code"` and `"details"` fields :pr:`1451`, :pr:`1462`
        * Added a ``TimeSeriesSplit`` data splitter for time series problems :pr:`1441`
        * Added a ``problem_configuration`` parameter to AutoMLSearch :pr:`1457`
    * Fixes
        * Fixed ``IndexError`` raised in ``AutoMLSearch`` when ``ensembling = True`` but only one pipeline to iterate over :pr:`1397`
        * Fixed stacked ensemble input bug and LightGBM warning and bug in ``AutoMLSearch`` :pr:`1388`
        * Updated enum classes to show possible enum values as attributes :pr:`1391`
        * Updated calls to ``Woodwork``'s ``to_pandas()`` to ``to_series()`` and ``to_dataframe()`` :pr:`1428`
        * Fixed bug in OHE where column names were not guaranteed to be unique :pr:`1349`
        * Fixed bug with percent improvement of ``ExpVariance`` objective on data with highly skewed target :pr:`1467`
        * Fix SimpleImputer error which occurs when all features are bool type :pr:`1215`
    * Changes
        * Changed ``OutliersDataCheck`` to return the list of columns, rather than rows, that contain outliers :pr:`1377`
        * Simplified and cleaned output for Code Generation :pr:`1371`
        * Reverted changes from :pr:`1337` :pr:`1409`
        * Updated data checks to return dictionary of warnings and errors instead of a list :pr:`1448`
        * Updated ``AutoMLSearch`` to pass ``Woodwork`` data structures to every pipeline (instead of pandas DataFrames) :pr:`1450`
        * Update ``AutoMLSearch`` to default to ``max_batches=1`` instead of ``max_iterations=5`` :pr:`1452`
        * Updated _evaluate_pipelines to consolidate side effects :pr:`1410`
    * Documentation Changes
        * Added description of CLA to contributing guide, updated description of draft PRs :pr:`1402`
        * Updated documentation to include all data checks, ``DataChecks``, and usage of data checks in AutoML :pr:`1412`
        * Updated docstrings from ``np.array`` to ``np.ndarray`` :pr:`1417`
        * Added section on stacking ensembles in AutoMLSearch documentation :pr:`1425`
    * Testing Changes
        * Removed ``category_encoders`` from test-requirements.txt :pr:`1373`
        * Tweak codecov.io settings again to avoid flakes :pr:`1413`
        * Modified ``make lint`` to check notebook versions in the docs :pr:`1431`
        * Modified ``make lint-fix`` to standardize notebook versions in the docs :pr:`1431`
        * Use new version of pull request Github Action for dependency check (:pr:`1443`)
        * Reduced number of workers for tests to 4 :pr:`1447`

.. warning::

    **Breaking Changes**
        * The ``top_k`` and ``top_k_features`` parameters in ``explain_predictions_*`` functions now return ``k`` features as opposed to ``2 * k`` features :pr:`1374`
        * Renamed ``problem_type`` to ``problem_types`` in ``RegressionObjective``, ``BinaryClassificationObjective``, and ``MulticlassClassificationObjective`` :pr:`1319`
        * Data checks now return a dictionary of warnings and errors instead of a list :pr:`1448`



**v0.15.0 Oct. 29, 2020**
    * Enhancements
        * Added stacked ensemble component classes (``StackedEnsembleClassifier``, ``StackedEnsembleRegressor``) :pr:`1134`
        * Added stacked ensemble components to ``AutoMLSearch`` :pr:`1253`
        * Added ``DecisionTreeClassifier`` and ``DecisionTreeRegressor`` to AutoML :pr:`1255`
        * Added ``graph_prediction_vs_actual`` in ``model_understanding`` for regression problems :pr:`1252`
        * Added parameter to ``OneHotEncoder`` to enable filtering for features to encode for :pr:`1249`
        * Added percent-better-than-baseline for all objectives to automl.results :pr:`1244`
        * Added ``HighVarianceCVDataCheck`` and replaced synonymous warning in ``AutoMLSearch`` :pr:`1254`
        * Added `PCA Transformer` component for dimensionality reduction :pr:`1270`
        * Added ``generate_pipeline_code`` and ``generate_component_code`` to allow for code generation given a pipeline or component instance :pr:`1306`
        * Added ``PCA Transformer`` component for dimensionality reduction :pr:`1270`
        * Updated ``AutoMLSearch`` to support ``Woodwork`` data structures :pr:`1299`
        * Added cv_folds to ``ClassImbalanceDataCheck`` and added this check to ``DefaultDataChecks`` :pr:`1333`
        * Make ``max_batches`` argument to ``AutoMLSearch.search`` public :pr:`1320`
        * Added text support to automl search :pr:`1062`
        * Added ``_pipelines_per_batch`` as a private argument to ``AutoMLSearch`` :pr:`1355`
    * Fixes
        * Fixed ML performance issue with ordered datasets: always shuffle data in automl's default CV splits :pr:`1265`
        * Fixed broken ``evalml info`` CLI command :pr:`1293`
        * Fixed ``boosting type='rf'`` for LightGBM Classifier, as well as ``num_leaves`` error :pr:`1302`
        * Fixed bug in ``explain_predictions_best_worst`` where a custom index in the target variable would cause a ``ValueError`` :pr:`1318`
        * Added stacked ensemble estimators to to ``evalml.pipelines.__init__`` file :pr:`1326`
        * Fixed bug in OHE where calls to transform were not deterministic if ``top_n`` was less than the number of categories in a column :pr:`1324`
        * Fixed LightGBM warning messages during AutoMLSearch :pr:`1342`
        * Fix warnings thrown during AutoMLSearch in ``HighVarianceCVDataCheck`` :pr:`1346`
        * Fixed bug where TrainingValidationSplit would return invalid location indices for dataframes with a custom index :pr:`1348`
        * Fixed bug where the AutoMLSearch ``random_state`` was not being passed to the created pipelines :pr:`1321`
    * Changes
        * Allow ``add_to_rankings`` to be called before AutoMLSearch is called :pr:`1250`
        * Removed Graphviz from test-requirements to add to requirements.txt :pr:`1327`
        * Removed ``max_pipelines`` parameter from ``AutoMLSearch`` :pr:`1264`
        * Include editable installs in all install make targets :pr:`1335`
        * Made pip dependencies `featuretools` and `nlp_primitives` core dependencies :pr:`1062`
        * Removed `PartOfSpeechCount` from `TextFeaturizer` transform primitives :pr:`1062`
        * Added warning for ``partial_dependency`` when the feature includes null values :pr:`1352`
    * Documentation Changes
        * Fixed and updated code blocks in Release Notes :pr:`1243`
        * Added DecisionTree estimators to API Reference :pr:`1246`
        * Changed class inheritance display to flow vertically :pr:`1248`
        * Updated cost-benefit tutorial to use a holdout/test set :pr:`1159`
        * Added ``evalml info`` command to documentation :pr:`1293`
        * Miscellaneous doc updates :pr:`1269`
        * Removed conda pre-release testing from the release process document :pr:`1282`
        * Updates to contributing guide :pr:`1310`
        * Added Alteryx footer to docs with Twitter and Github link :pr:`1312`
        * Added documentation for evalml installation for Python 3.6 :pr:`1322`
        * Added documentation changes to make the API Docs easier to understand :pr:`1323`
        * Fixed documentation for ``feature_importance`` :pr:`1353`
        * Added tutorial for running `AutoML` with text data :pr:`1357`
        * Added documentation for woodwork integration with automl search :pr:`1361`
    * Testing Changes
        * Added tests for ``jupyter_check`` to handle IPython :pr:`1256`
        * Cleaned up ``make_pipeline`` tests to test for all estimators :pr:`1257`
        * Added a test to check conda build after merge to main :pr:`1247`
        * Removed code that was lacking codecov for ``__main__.py`` and unnecessary :pr:`1293`
        * Codecov: round coverage up instead of down :pr:`1334`
        * Add DockerHub credentials to CI testing environment :pr:`1356`
        * Add DockerHub credentials to conda testing environment :pr:`1363`

.. warning::

    **Breaking Changes**
        * Renamed ``LabelLeakageDataCheck`` to ``TargetLeakageDataCheck`` :pr:`1319`
        * ``max_pipelines`` parameter has been removed from ``AutoMLSearch``. Please use ``max_iterations`` instead. :pr:`1264`
        * ``AutoMLSearch.search()`` will now log a warning if the input is not a ``Woodwork`` data structure (``pandas``, ``numpy``) :pr:`1299`
        * Make ``max_batches`` argument to ``AutoMLSearch.search`` public :pr:`1320`
        * Removed unused argument `feature_types` from AutoMLSearch.search :pr:`1062`

**v0.14.1 Sep. 29, 2020**
    * Enhancements
        * Updated partial dependence methods to support calculating numeric columns in a dataset with non-numeric columns :pr:`1150`
        * Added ``get_feature_names`` on ``OneHotEncoder`` :pr:`1193`
        * Added ``detect_problem_type`` to ``problem_type/utils.py`` to automatically detect the problem type given targets :pr:`1194`
        * Added LightGBM to ``AutoMLSearch`` :pr:`1199`
        * Updated ``scikit-learn`` and ``scikit-optimize`` to use latest versions - 0.23.2 and 0.8.1 respectively :pr:`1141`
        * Added ``__str__`` and ``__repr__`` for pipelines and components :pr:`1218`
        * Included internal target check for both training and validation data in ``AutoMLSearch`` :pr:`1226`
        * Added ``ProblemTypes.all_problem_types`` helper to get list of supported problem types :pr:`1219`
        * Added ``DecisionTreeClassifier`` and ``DecisionTreeRegressor`` classes :pr:`1223`
        * Added ``ProblemTypes.all_problem_types`` helper to get list of supported problem types :pr:`1219`
        * ``DataChecks`` can now be parametrized by passing a list of ``DataCheck`` classes and a parameter dictionary :pr:`1167`
        * Added first CV fold score as validation score in ``AutoMLSearch.rankings`` :pr:`1221`
        * Updated ``flake8`` configuration to enable linting on ``__init__.py`` files :pr:`1234`
        * Refined ``make_pipeline_from_components`` implementation :pr:`1204`
    * Fixes
        * Updated GitHub URL after migration to Alteryx GitHub org :pr:`1207`
        * Changed Problem Type enum to be more similar to the string name :pr:`1208`
        * Wrapped call to scikit-learn's partial dependence method in a ``try``/``finally`` block :pr:`1232`
    * Changes
        * Added ``allow_writing_files`` as a named argument to CatBoost estimators. :pr:`1202`
        * Added ``solver`` and ``multi_class`` as named arguments to ``LogisticRegressionClassifier`` :pr:`1202`
        * Replaced pipeline's ``._transform`` method to evaluate all the preprocessing steps of a pipeline with ``.compute_estimator_features`` :pr:`1231`
        * Changed default large dataset train/test splitting behavior :pr:`1205`
    * Documentation Changes
        * Included description of how to access the component instances and features for pipeline user guide :pr:`1163`
        * Updated API docs to refer to target as "target" instead of "labels" for non-classification tasks and minor docs cleanup :pr:`1160`
        * Added Class Imbalance Data Check to ``api_reference.rst`` :pr:`1190` :pr:`1200`
        * Added pipeline properties to API reference :pr:`1209`
        * Clarified what the objective parameter in AutoML is used for in AutoML API reference and AutoML user guide :pr:`1222`
        * Updated API docs to include ``skopt.space.Categorical`` option for component hyperparameter range definition :pr:`1228`
        * Added install documentation for ``libomp`` in order to use LightGBM on Mac :pr:`1233`
        * Improved description of ``max_iterations`` in documentation :pr:`1212`
        * Removed unused code from sphinx conf :pr:`1235`
    * Testing Changes

.. warning::

    **Breaking Changes**
        * ``DefaultDataChecks`` now accepts a ``problem_type`` parameter that must be specified :pr:`1167`
        * Pipeline's ``._transform`` method to evaluate all the preprocessing steps of a pipeline has been replaced with ``.compute_estimator_features`` :pr:`1231`
        * ``get_objectives`` has been renamed to ``get_core_objectives``. This function will now return a list of valid objective instances :pr:`1230`


**v0.13.2 Sep. 17, 2020**
    * Enhancements
        * Added ``output_format`` field to explain predictions functions :pr:`1107`
        * Modified ``get_objective`` and ``get_objectives`` to be able to return any objective in ``evalml.objectives`` :pr:`1132`
        * Added a ``return_instance`` boolean parameter to ``get_objective`` :pr:`1132`
        * Added ``ClassImbalanceDataCheck`` to determine whether target imbalance falls below a given threshold :pr:`1135`
        * Added label encoder to LightGBM for binary classification :pr:`1152`
        * Added labels for the row index of confusion matrix :pr:`1154`
        * Added ``AutoMLSearch`` object as another parameter in search callbacks :pr:`1156`
        * Added the corresponding probability threshold for each point displayed in ``graph_roc_curve`` :pr:`1161`
        * Added ``__eq__`` for ``ComponentBase`` and ``PipelineBase`` :pr:`1178`
        * Added support for multiclass classification for ``roc_curve`` :pr:`1164`
        * Added ``categories`` accessor to ``OneHotEncoder`` for listing the categories associated with a feature :pr:`1182`
        * Added utility function to create pipeline instances from a list of component instances :pr:`1176`
    * Fixes
        * Fixed XGBoost column names for partial dependence methods :pr:`1104`
        * Removed dead code validating column type from ``TextFeaturizer`` :pr:`1122`
        * Fixed issue where ``Imputer`` cannot fit when there is None in a categorical or boolean column :pr:`1144`
        * ``OneHotEncoder`` preserves the custom index in the input data :pr:`1146`
        * Fixed representation for ``ModelFamily`` :pr:`1165`
        * Removed duplicate ``nbsphinx`` dependency in ``dev-requirements.txt`` :pr:`1168`
        * Users can now pass in any valid kwargs to all estimators :pr:`1157`
        * Remove broken accessor ``OneHotEncoder.get_feature_names`` and unneeded base class :pr:`1179`
        * Removed LightGBM Estimator from AutoML models :pr:`1186`
    * Changes
        * Pinned ``scikit-optimize`` version to 0.7.4 :pr:`1136`
        * Removed ``tqdm`` as a dependency :pr:`1177`
        * Added lightgbm version 3.0.0 to ``latest_dependency_versions.txt`` :pr:`1185`
        * Rename ``max_pipelines`` to ``max_iterations`` :pr:`1169`
    * Documentation Changes
        * Fixed API docs for ``AutoMLSearch`` ``add_result_callback`` :pr:`1113`
        * Added a step to our release process for pushing our latest version to conda-forge :pr:`1118`
        * Added warning for missing ipywidgets dependency for using ``PipelineSearchPlots`` on Jupyterlab :pr:`1145`
        * Updated ``README.md`` example to load demo dataset :pr:`1151`
        * Swapped mapping of breast cancer targets in ``model_understanding.ipynb`` :pr:`1170`
    * Testing Changes
        * Added test confirming ``TextFeaturizer`` never outputs null values :pr:`1122`
        * Changed Python version of ``Update Dependencies`` action to 3.8.x :pr:`1137`
        * Fixed release notes check-in test for ``Update Dependencies`` actions :pr:`1172`

.. warning::

    **Breaking Changes**
        * ``get_objective`` will now return a class definition rather than an instance by default :pr:`1132`
        * Deleted ``OPTIONS`` dictionary in ``evalml.objectives.utils.py`` :pr:`1132`
        * If specifying an objective by string, the string must now match the objective's name field, case-insensitive :pr:`1132`
        * Passing "Cost Benefit Matrix", "Fraud Cost", "Lead Scoring", "Mean Squared Log Error",
            "Recall", "Recall Macro", "Recall Micro", "Recall Weighted", or "Root Mean Squared Log Error" to ``AutoMLSearch`` will now result in a ``ValueError``
            rather than an ``ObjectiveNotFoundError`` :pr:`1132`
        * Search callbacks ``start_iteration_callback`` and ``add_results_callback`` have changed to include a copy of the AutoMLSearch object as a third parameter :pr:`1156`
        * Deleted ``OneHotEncoder.get_feature_names`` method which had been broken for a while, in favor of pipelines' ``input_feature_names`` :pr:`1179`
        * Deleted empty base class ``CategoricalEncoder`` which ``OneHotEncoder`` component was inheriting from :pr:`1176`
        * Results from ``roc_curve`` will now return as a list of dictionaries with each dictionary representing a class :pr:`1164`
        * ``max_pipelines`` now raises a ``DeprecationWarning`` and will be removed in the next release. ``max_iterations`` should be used instead. :pr:`1169`


**v0.13.1 Aug. 25, 2020**
    * Enhancements
        * Added Cost-Benefit Matrix objective for binary classification :pr:`1038`
        * Split ``fill_value`` into ``categorical_fill_value`` and ``numeric_fill_value`` for Imputer :pr:`1019`
        * Added ``explain_predictions`` and ``explain_predictions_best_worst`` for explaining multiple predictions with SHAP :pr:`1016`
        * Added new LSA component for text featurization :pr:`1022`
        * Added guide on installing with conda :pr:`1041`
        * Added a “cost-benefit curve” util method to graph cost-benefit matrix scores vs. binary classification thresholds :pr:`1081`
        * Standardized error when calling transform/predict before fit for pipelines :pr:`1048`
        * Added ``percent_better_than_baseline`` to AutoML search rankings and full rankings table :pr:`1050`
        * Added one-way partial dependence and partial dependence plots :pr:`1079`
        * Added "Feature Value" column to prediction explanation reports. :pr:`1064`
        * Added LightGBM classification estimator :pr:`1082`, :pr:`1114`
        * Added ``max_batches`` parameter to ``AutoMLSearch`` :pr:`1087`
    * Fixes
        * Updated ``TextFeaturizer`` component to no longer require an internet connection to run :pr:`1022`
        * Fixed non-deterministic element of ``TextFeaturizer`` transformations :pr:`1022`
        * Added a StandardScaler to all ElasticNet pipelines :pr:`1065`
        * Updated cost-benefit matrix to normalize score :pr:`1099`
        * Fixed logic in ``calculate_percent_difference`` so that it can handle negative values :pr:`1100`
    * Changes
        * Added ``needs_fitting`` property to ``ComponentBase`` :pr:`1044`
        * Updated references to data types to use datatype lists defined in ``evalml.utils.gen_utils`` :pr:`1039`
        * Remove maximum version limit for SciPy dependency :pr:`1051`
        * Moved ``all_components`` and other component importers into runtime methods :pr:`1045`
        * Consolidated graphing utility methods under ``evalml.utils.graph_utils`` :pr:`1060`
        * Made slight tweaks to how ``TextFeaturizer`` uses ``featuretools``, and did some refactoring of that and of LSA :pr:`1090`
        * Changed ``show_all_features`` parameter into ``importance_threshold``, which allows for thresholding feature importance :pr:`1097`, :pr:`1103`
    * Documentation Changes
        * Update ``setup.py`` URL to point to the github repo :pr:`1037`
        * Added tutorial for using the cost-benefit matrix objective :pr:`1088`
        * Updated ``model_understanding.ipynb`` to include documentation for using plotly on Jupyter Lab :pr:`1108`
    * Testing Changes
        * Refactor CircleCI tests to use matrix jobs (:pr:`1043`)
        * Added a test to check that all test directories are included in evalml package :pr:`1054`


.. warning::

    **Breaking Changes**
        * ``confusion_matrix`` and ``normalize_confusion_matrix`` have been moved to ``evalml.utils`` :pr:`1038`
        * All graph utility methods previously under ``evalml.pipelines.graph_utils`` have been moved to ``evalml.utils.graph_utils`` :pr:`1060`


**v0.12.2 Aug. 6, 2020**
    * Enhancements
        * Add save/load method to components :pr:`1023`
        * Expose pickle ``protocol`` as optional arg to save/load :pr:`1023`
        * Updated estimators used in AutoML to include ExtraTrees and ElasticNet estimators :pr:`1030`
    * Fixes
    * Changes
        * Removed ``DeprecationWarning`` for ``SimpleImputer`` :pr:`1018`
    * Documentation Changes
        * Add note about version numbers to release process docs :pr:`1034`
    * Testing Changes
        * Test files are now included in the evalml package :pr:`1029`


**v0.12.0 Aug. 3, 2020**
    * Enhancements
        * Added string and categorical targets support for binary and multiclass pipelines and check for numeric targets for ``DetectLabelLeakage`` data check :pr:`932`
        * Added clear exception for regression pipelines if target datatype is string or categorical :pr:`960`
        * Added target column names and class labels in ``predict`` and ``predict_proba`` output for pipelines :pr:`951`
        * Added ``_compute_shap_values`` and ``normalize_values`` to ``pipelines/explanations`` module :pr:`958`
        * Added ``explain_prediction`` feature which explains single predictions with SHAP :pr:`974`
        * Added Imputer to allow different imputation strategies for numerical and categorical dtypes :pr:`991`
        * Added support for configuring logfile path using env var, and don't create logger if there are filesystem errors :pr:`975`
        * Updated catboost estimators' default parameters and automl hyperparameter ranges to speed up fit time :pr:`998`
    * Fixes
        * Fixed ReadtheDocs warning failure regarding embedded gif :pr:`943`
        * Removed incorrect parameter passed to pipeline classes in ``_add_baseline_pipelines`` :pr:`941`
        * Added universal error for calling ``predict``, ``predict_proba``, ``transform``, and ``feature_importances`` before fitting :pr:`969`, :pr:`994`
        * Made ``TextFeaturizer`` component and pip dependencies ``featuretools`` and ``nlp_primitives`` optional :pr:`976`
        * Updated imputation strategy in automl to no longer limit impute strategy to ``most_frequent`` for all features if there are any categorical columns :pr:`991`
        * Fixed ``UnboundLocalError`` for ``cv_pipeline`` when automl search errors :pr:`996`
        * Fixed ``Imputer`` to reset dataframe index to preserve behavior expected from  ``SimpleImputer`` :pr:`1009`
    * Changes
        * Moved ``get_estimators`` to ``evalml.pipelines.components.utils`` :pr:`934`
        * Modified Pipelines to raise ``PipelineScoreError`` when they encounter an error during scoring :pr:`936`
        * Moved ``evalml.model_families.list_model_families`` to ``evalml.pipelines.components.allowed_model_families`` :pr:`959`
        * Renamed ``DateTimeFeaturization`` to ``DateTimeFeaturizer`` :pr:`977`
        * Added check to stop search and raise an error if all pipelines in a batch return NaN scores :pr:`1015`
    * Documentation Changes
        * Updated ``README.md`` :pr:`963`
        * Reworded message when errors are returned from data checks in search :pr:`982`
        * Added section on understanding model predictions with ``explain_prediction`` to User Guide :pr:`981`
        * Added a section to the user guide and api reference about how XGBoost and CatBoost are not fully supported. :pr:`992`
        * Added custom components section in user guide :pr:`993`
        * Updated FAQ section formatting :pr:`997`
        * Updated release process documentation :pr:`1003`
    * Testing Changes
        * Moved ``predict_proba`` and ``predict`` tests regarding string / categorical targets to ``test_pipelines.py`` :pr:`972`
        * Fixed dependency update bot by updating python version to 3.7 to avoid frequent github version updates :pr:`1002`


.. warning::

    **Breaking Changes**
        * ``get_estimators`` has been moved to ``evalml.pipelines.components.utils`` (previously was under ``evalml.pipelines.utils``) :pr:`934`
        * Removed the ``raise_errors`` flag in AutoML search. All errors during pipeline evaluation will be caught and logged. :pr:`936`
        * ``evalml.model_families.list_model_families`` has been moved to ``evalml.pipelines.components.allowed_model_families`` :pr:`959`
        * ``TextFeaturizer``: the ``featuretools`` and ``nlp_primitives`` packages must be installed after installing evalml in order to use this component :pr:`976`
        * Renamed ``DateTimeFeaturization`` to ``DateTimeFeaturizer`` :pr:`977`


**v0.11.2 July 16, 2020**
    * Enhancements
        * Added ``NoVarianceDataCheck`` to ``DefaultDataChecks`` :pr:`893`
        * Added text processing and featurization component ``TextFeaturizer`` :pr:`913`, :pr:`924`
        * Added additional checks to ``InvalidTargetDataCheck`` to handle invalid target data types :pr:`929`
        * ``AutoMLSearch`` will now handle ``KeyboardInterrupt`` and prompt user for confirmation :pr:`915`
    * Fixes
        * Makes automl results a read-only property :pr:`919`
    * Changes
        * Deleted static pipelines and refactored tests involving static pipelines, removed ``all_pipelines()`` and ``get_pipelines()`` :pr:`904`
        * Moved ``list_model_families`` to ``evalml.model_family.utils`` :pr:`903`
        * Updated ``all_pipelines``, ``all_estimators``, ``all_components`` to use the same mechanism for dynamically generating their elements :pr:`898`
        * Rename ``master`` branch to ``main`` :pr:`918`
        * Add pypi release github action :pr:`923`
        * Updated ``AutoMLSearch.search`` stdout output and logging and removed tqdm progress bar :pr:`921`
        * Moved automl config checks previously in ``search()`` to init :pr:`933`
    * Documentation Changes
        * Reorganized and rewrote documentation :pr:`937`
        * Updated to use pydata sphinx theme :pr:`937`
        * Updated docs to use ``release_notes`` instead of ``changelog`` :pr:`942`
    * Testing Changes
        * Cleaned up fixture names and usages in tests :pr:`895`


.. warning::

    **Breaking Changes**
        * ``list_model_families`` has been moved to ``evalml.model_family.utils`` (previously was under ``evalml.pipelines.utils``) :pr:`903`
        * ``get_estimators`` has been moved to ``evalml.pipelines.components.utils`` (previously was under ``evalml.pipelines.utils``) :pr:`934`
        * Static pipeline definitions have been removed, but similar pipelines can still be constructed via creating an instance of ``PipelineBase`` :pr:`904`
        * ``all_pipelines()`` and ``get_pipelines()`` utility methods have been removed :pr:`904`


**v0.11.0 June 30, 2020**
    * Enhancements
        * Added multiclass support for ROC curve graphing :pr:`832`
        * Added preprocessing component to drop features whose percentage of NaN values exceeds a specified threshold :pr:`834`
        * Added data check to check for problematic target labels :pr:`814`
        * Added PerColumnImputer that allows imputation strategies per column :pr:`824`
        * Added transformer to drop specific columns :pr:`827`
        * Added support for ``categories``, ``handle_error``, and ``drop`` parameters in ``OneHotEncoder`` :pr:`830` :pr:`897`
        * Added preprocessing component to handle DateTime columns featurization :pr:`838`
        * Added ability to clone pipelines and components :pr:`842`
        * Define getter method for component ``parameters`` :pr:`847`
        * Added utility methods to calculate and graph permutation importances :pr:`860`, :pr:`880`
        * Added new utility functions necessary for generating dynamic preprocessing pipelines :pr:`852`
        * Added kwargs to all components :pr:`863`
        * Updated ``AutoSearchBase`` to use dynamically generated preprocessing pipelines :pr:`870`
        * Added SelectColumns transformer :pr:`873`
        * Added ability to evaluate additional pipelines for automl search :pr:`874`
        * Added ``default_parameters`` class property to components and pipelines :pr:`879`
        * Added better support for disabling data checks in automl search :pr:`892`
        * Added ability to save and load AutoML objects to file :pr:`888`
        * Updated ``AutoSearchBase.get_pipelines`` to return an untrained pipeline instance :pr:`876`
        * Saved learned binary classification thresholds in automl results cv data dict :pr:`876`
    * Fixes
        * Fixed bug where SimpleImputer cannot handle dropped columns :pr:`846`
        * Fixed bug where PerColumnImputer cannot handle dropped columns :pr:`855`
        * Enforce requirement that builtin components save all inputted values in their parameters dict :pr:`847`
        * Don't list base classes in ``all_components`` output :pr:`847`
        * Standardize all components to output pandas data structures, and accept either pandas or numpy :pr:`853`
        * Fixed rankings and full_rankings error when search has not been run :pr:`894`
    * Changes
        * Update ``all_pipelines`` and ``all_components`` to try initializing pipelines/components, and on failure exclude them :pr:`849`
        * Refactor ``handle_components`` to ``handle_components_class``, standardize to ``ComponentBase`` subclass instead of instance :pr:`850`
        * Refactor "blacklist"/"whitelist" to "allow"/"exclude" lists :pr:`854`
        * Replaced ``AutoClassificationSearch`` and ``AutoRegressionSearch`` with ``AutoMLSearch`` :pr:`871`
        * Renamed feature_importances and permutation_importances methods to use singular names (feature_importance and permutation_importance) :pr:`883`
        * Updated ``automl`` default data splitter to train/validation split for large datasets :pr:`877`
        * Added open source license, update some repo metadata :pr:`887`
        * Removed dead code in ``_get_preprocessing_components`` :pr:`896`
    * Documentation Changes
        * Fix some typos and update the EvalML logo :pr:`872`
    * Testing Changes
        * Update the changelog check job to expect the new branching pattern for the deps update bot :pr:`836`
        * Check that all components output pandas datastructures, and can accept either pandas or numpy :pr:`853`
        * Replaced ``AutoClassificationSearch`` and ``AutoRegressionSearch`` with ``AutoMLSearch`` :pr:`871`


.. warning::

    **Breaking Changes**
        * Pipelines' static ``component_graph`` field must contain either ``ComponentBase`` subclasses or ``str``, instead of ``ComponentBase`` subclass instances :pr:`850`
        * Rename ``handle_component`` to ``handle_component_class``. Now standardizes to ``ComponentBase`` subclasses instead of ``ComponentBase`` subclass instances :pr:`850`
        * Renamed automl's ``cv`` argument to ``data_split`` :pr:`877`
        * Pipelines' and classifiers' ``feature_importances`` is renamed ``feature_importance``, ``graph_feature_importances`` is renamed ``graph_feature_importance`` :pr:`883`
        * Passing ``data_checks=None`` to automl search will not perform any data checks as opposed to default checks. :pr:`892`
        * Pipelines to search for in AutoML are now determined automatically, rather than using the statically-defined pipeline classes. :pr:`870`
        * Updated ``AutoSearchBase.get_pipelines`` to return an untrained pipeline instance, instead of one which happened to be trained on the final cross-validation fold :pr:`876`


**v0.10.0 May 29, 2020**
    * Enhancements
        * Added baseline models for classification and regression, add functionality to calculate baseline models before searching in AutoML :pr:`746`
        * Port over highly-null guardrail as a data check and define ``DefaultDataChecks`` and ``DisableDataChecks`` classes :pr:`745`
        * Update ``Tuner`` classes to work directly with pipeline parameters dicts instead of flat parameter lists :pr:`779`
        * Add Elastic Net as a pipeline option :pr:`812`
        * Added new Pipeline option ``ExtraTrees`` :pr:`790`
        * Added precicion-recall curve metrics and plot for binary classification problems in ``evalml.pipeline.graph_utils`` :pr:`794`
        * Update the default automl algorithm to search in batches, starting with default parameters for each pipeline and iterating from there :pr:`793`
        * Added ``AutoMLAlgorithm`` class and ``IterativeAlgorithm`` impl, separated from ``AutoSearchBase`` :pr:`793`
    * Fixes
        * Update pipeline ``score`` to return ``nan`` score for any objective which throws an exception during scoring :pr:`787`
        * Fixed bug introduced in :pr:`787` where binary classification metrics requiring predicted probabilities error in scoring :pr:`798`
        * CatBoost and XGBoost classifiers and regressors can no longer have a learning rate of 0 :pr:`795`
    * Changes
        * Cleanup pipeline ``score`` code, and cleanup codecov :pr:`711`
        * Remove ``pass`` for abstract methods for codecov :pr:`730`
        * Added __str__ for AutoSearch object :pr:`675`
        * Add util methods to graph ROC and confusion matrix :pr:`720`
        * Refactor ``AutoBase`` to ``AutoSearchBase`` :pr:`758`
        * Updated AutoBase with ``data_checks`` parameter, removed previous ``detect_label_leakage`` parameter, and added functionality to run data checks before search in AutoML :pr:`765`
        * Updated our logger to use Python's logging utils :pr:`763`
        * Refactor most of ``AutoSearchBase._do_iteration`` impl into ``AutoSearchBase._evaluate`` :pr:`762`
        * Port over all guardrails to use the new DataCheck API :pr:`789`
        * Expanded ``import_or_raise`` to catch all exceptions :pr:`759`
        * Adds RMSE, MSLE, RMSLE as standard metrics :pr:`788`
        * Don't allow ``Recall`` to be used as an objective for AutoML :pr:`784`
        * Removed feature selection from pipelines :pr:`819`
        * Update default estimator parameters to make automl search faster and more accurate :pr:`793`
    * Documentation Changes
        * Add instructions to freeze ``master`` on ``release.md`` :pr:`726`
        * Update release instructions with more details :pr:`727` :pr:`733`
        * Add objective base classes to API reference :pr:`736`
        * Fix components API to match other modules :pr:`747`
    * Testing Changes
        * Delete codecov yml, use codecov.io's default :pr:`732`
        * Added unit tests for fraud cost, lead scoring, and standard metric objectives :pr:`741`
        * Update codecov client :pr:`782`
        * Updated AutoBase __str__ test to include no parameters case :pr:`783`
        * Added unit tests for ``ExtraTrees`` pipeline :pr:`790`
        * If codecov fails to upload, fail build :pr:`810`
        * Updated Python version of dependency action :pr:`816`
        * Update the dependency update bot to use a suffix when creating branches :pr:`817`

.. warning::

    **Breaking Changes**
        * The ``detect_label_leakage`` parameter for AutoML classes has been removed and replaced by a ``data_checks`` parameter :pr:`765`
        * Moved ROC and confusion matrix methods from ``evalml.pipeline.plot_utils`` to ``evalml.pipeline.graph_utils`` :pr:`720`
        * ``Tuner`` classes require a pipeline hyperparameter range dict as an init arg instead of a space definition :pr:`779`
        * ``Tuner.propose`` and ``Tuner.add`` work directly with pipeline parameters dicts instead of flat parameter lists :pr:`779`
        * ``PipelineBase.hyperparameters`` and ``custom_hyperparameters`` use pipeline parameters dict format instead of being represented as a flat list :pr:`779`
        * All guardrail functions previously under ``evalml.guardrails.utils`` will be removed and replaced by data checks :pr:`789`
        * ``Recall`` disallowed as an objective for AutoML :pr:`784`
        * ``AutoSearchBase`` parameter ``tuner`` has been renamed to ``tuner_class`` :pr:`793`
        * ``AutoSearchBase`` parameter ``possible_pipelines`` and ``possible_model_families`` have been renamed to ``allowed_pipelines`` and ``allowed_model_families`` :pr:`793`


**v0.9.0 Apr. 27, 2020**
    * Enhancements
        * Added ``Accuracy`` as an standard objective :pr:`624`
        * Added verbose parameter to load_fraud :pr:`560`
        * Added Balanced Accuracy metric for binary, multiclass :pr:`612` :pr:`661`
        * Added XGBoost regressor and XGBoost regression pipeline :pr:`666`
        * Added ``Accuracy`` metric for multiclass :pr:`672`
        * Added objective name in ``AutoBase.describe_pipeline`` :pr:`686`
        * Added ``DataCheck`` and ``DataChecks``, ``Message`` classes and relevant subclasses :pr:`739`
    * Fixes
        * Removed direct access to ``cls.component_graph`` :pr:`595`
        * Add testing files to .gitignore :pr:`625`
        * Remove circular dependencies from ``Makefile`` :pr:`637`
        * Add error case for ``normalize_confusion_matrix()`` :pr:`640`
        * Fixed ``XGBoostClassifier`` and ``XGBoostRegressor`` bug with feature names that contain [, ], or < :pr:`659`
        * Update ``make_pipeline_graph`` to not accidentally create empty file when testing if path is valid :pr:`649`
        * Fix pip installation warning about docsutils version, from boto dependency :pr:`664`
        * Removed zero division warning for F1/precision/recall metrics :pr:`671`
        * Fixed ``summary`` for pipelines without estimators :pr:`707`
    * Changes
        * Updated default objective for binary/multiclass classification to log loss :pr:`613`
        * Created classification and regression pipeline subclasses and removed objective as an attribute of pipeline classes :pr:`405`
        * Changed the output of ``score`` to return one dictionary :pr:`429`
        * Created binary and multiclass objective subclasses :pr:`504`
        * Updated objectives API :pr:`445`
        * Removed call to ``get_plot_data`` from AutoML :pr:`615`
        * Set ``raise_error`` to default to True for AutoML classes :pr:`638`
        * Remove unnecessary "u" prefixes on some unicode strings :pr:`641`
        * Changed one-hot encoder to return uint8 dtypes instead of ints :pr:`653`
        * Pipeline ``_name`` field changed to ``custom_name`` :pr:`650`
        * Removed ``graphs.py`` and moved methods into ``PipelineBase`` :pr:`657`, :pr:`665`
        * Remove s3fs as a dev dependency :pr:`664`
        * Changed requirements-parser to be a core dependency :pr:`673`
        * Replace ``supported_problem_types`` field on pipelines with ``problem_type`` attribute on base classes :pr:`678`
        * Changed AutoML to only show best results for a given pipeline template in ``rankings``, added ``full_rankings`` property to show all :pr:`682`
        * Update ``ModelFamily`` values: don't list xgboost/catboost as classifiers now that we have regression pipelines for them :pr:`677`
        * Changed AutoML's ``describe_pipeline`` to get problem type from pipeline instead :pr:`685`
        * Standardize ``import_or_raise`` error messages :pr:`683`
        * Updated argument order of objectives to align with sklearn's :pr:`698`
        * Renamed ``pipeline.feature_importance_graph`` to ``pipeline.graph_feature_importances`` :pr:`700`
        * Moved ROC and confusion matrix methods to ``evalml.pipelines.plot_utils`` :pr:`704`
        * Renamed ``MultiClassificationObjective`` to ``MulticlassClassificationObjective``, to align with pipeline naming scheme :pr:`715`
    * Documentation Changes
        * Fixed some sphinx warnings :pr:`593`
        * Fixed docstring for ``AutoClassificationSearch`` with correct command :pr:`599`
        * Limit readthedocs formats to pdf, not htmlzip and epub :pr:`594` :pr:`600`
        * Clean up objectives API documentation :pr:`605`
        * Fixed function on Exploring search results page :pr:`604`
        * Update release process doc :pr:`567`
        * ``AutoClassificationSearch`` and ``AutoRegressionSearch`` show inherited methods in API reference :pr:`651`
        * Fixed improperly formatted code in breaking changes for changelog :pr:`655`
        * Added configuration to treat Sphinx warnings as errors :pr:`660`
        * Removed separate plotting section for pipelines in API reference :pr:`657`, :pr:`665`
        * Have leads example notebook load S3 files using https, so we can delete s3fs dev dependency :pr:`664`
        * Categorized components in API reference and added descriptions for each category :pr:`663`
        * Fixed Sphinx warnings about ``BalancedAccuracy`` objective :pr:`669`
        * Updated API reference to include missing components and clean up pipeline docstrings :pr:`689`
        * Reorganize API ref, and clarify pipeline sub-titles :pr:`688`
        * Add and update preprocessing utils in API reference :pr:`687`
        * Added inheritance diagrams to API reference :pr:`695`
        * Documented which default objective AutoML optimizes for :pr:`699`
        * Create seperate install page :pr:`701`
        * Include more utils in API ref, like ``import_or_raise`` :pr:`704`
        * Add more color to pipeline documentation :pr:`705`
    * Testing Changes
        * Matched install commands of ``check_latest_dependencies`` test and it's GitHub action :pr:`578`
        * Added Github app to auto assign PR author as assignee :pr:`477`
        * Removed unneeded conda installation of xgboost in windows checkin tests :pr:`618`
        * Update graph tests to always use tmpfile dir :pr:`649`
        * Changelog checkin test workaround for release PRs: If 'future release' section is empty of PR refs, pass check :pr:`658`
        * Add changelog checkin test exception for ``dep-update`` branch :pr:`723`

.. warning::

    **Breaking Changes**

    * Pipelines will now no longer take an objective parameter during instantiation, and will no longer have an objective attribute.
    * ``fit()`` and ``predict()`` now use an optional ``objective`` parameter, which is only used in binary classification pipelines to fit for a specific objective.
    * ``score()`` will now use a required ``objectives`` parameter that is used to determine all the objectives to score on. This differs from the previous behavior, where the pipeline's objective was scored on regardless.
    * ``score()`` will now return one dictionary of all objective scores.
    * ``ROC`` and ``ConfusionMatrix`` plot methods via ``Auto(*).plot`` have been removed by :pr:`615` and are replaced by ``roc_curve`` and ``confusion_matrix`` in ``evamlm.pipelines.plot_utils`` in :pr:`704`
    * ``normalize_confusion_matrix`` has been moved to ``evalml.pipelines.plot_utils`` :pr:`704`
    * Pipelines ``_name`` field changed to ``custom_name``
    * Pipelines ``supported_problem_types`` field is removed because it is no longer necessary :pr:`678`
    * Updated argument order of objectives' ``objective_function`` to align with sklearn :pr:`698`
    * ``pipeline.feature_importance_graph`` has been renamed to ``pipeline.graph_feature_importances`` in :pr:`700`
    * Removed unsupported ``MSLE`` objective :pr:`704`


**v0.8.0 Apr. 1, 2020**
    * Enhancements
        * Add normalization option and information to confusion matrix :pr:`484`
        * Add util function to drop rows with NaN values :pr:`487`
        * Renamed ``PipelineBase.name`` as ``PipelineBase.summary`` and redefined ``PipelineBase.name`` as class property :pr:`491`
        * Added access to parameters in Pipelines with ``PipelineBase.parameters`` (used to be return of ``PipelineBase.describe``) :pr:`501`
        * Added ``fill_value`` parameter for ``SimpleImputer`` :pr:`509`
        * Added functionality to override component hyperparameters and made pipelines take hyperparemeters from components :pr:`516`
        * Allow ``numpy.random.RandomState`` for random_state parameters :pr:`556`
    * Fixes
        * Removed unused dependency ``matplotlib``, and move ``category_encoders`` to test reqs :pr:`572`
    * Changes
        * Undo version cap in XGBoost placed in :pr:`402` and allowed all released of XGBoost :pr:`407`
        * Support pandas 1.0.0 :pr:`486`
        * Made all references to the logger static :pr:`503`
        * Refactored ``model_type`` parameter for components and pipelines to ``model_family`` :pr:`507`
        * Refactored ``problem_types`` for pipelines and components into ``supported_problem_types`` :pr:`515`
        * Moved ``pipelines/utils.save_pipeline`` and ``pipelines/utils.load_pipeline`` to ``PipelineBase.save`` and ``PipelineBase.load`` :pr:`526`
        * Limit number of categories encoded by ``OneHotEncoder`` :pr:`517`
    * Documentation Changes
        * Updated API reference to remove ``PipelinePlot`` and added moved ``PipelineBase`` plotting methods :pr:`483`
        * Add code style and github issue guides :pr:`463` :pr:`512`
        * Updated API reference for to surface class variables for pipelines and components :pr:`537`
        * Fixed README documentation link :pr:`535`
        * Unhid PR references in changelog :pr:`656`
    * Testing Changes
        * Added automated dependency check PR :pr:`482`, :pr:`505`
        * Updated automated dependency check comment :pr:`497`
        * Have build_docs job use python executor, so that env vars are set properly :pr:`547`
        * Added simple test to make sure ``OneHotEncoder``'s top_n works with large number of categories :pr:`552`
        * Run windows unit tests on PRs :pr:`557`


.. warning::

    **Breaking Changes**

    * ``AutoClassificationSearch`` and ``AutoRegressionSearch``'s ``model_types`` parameter has been refactored into ``allowed_model_families``
    * ``ModelTypes`` enum has been changed to ``ModelFamily``
    * Components and Pipelines now have a ``model_family`` field instead of ``model_type``
    * ``get_pipelines`` utility function now accepts ``model_families`` as an argument instead of ``model_types``
    * ``PipelineBase.name`` no longer returns structure of pipeline and has been replaced by ``PipelineBase.summary``
    * ``PipelineBase.problem_types`` and ``Estimator.problem_types`` has been renamed to ``supported_problem_types``
    * ``pipelines/utils.save_pipeline`` and ``pipelines/utils.load_pipeline`` moved to ``PipelineBase.save`` and ``PipelineBase.load``


**v0.7.0 Mar. 9, 2020**
    * Enhancements
        * Added emacs buffers to .gitignore :pr:`350`
        * Add CatBoost (gradient-boosted trees) classification and regression components and pipelines :pr:`247`
        * Added Tuner abstract base class :pr:`351`
        * Added ``n_jobs`` as parameter for ``AutoClassificationSearch`` and ``AutoRegressionSearch`` :pr:`403`
        * Changed colors of confusion matrix to shades of blue and updated axis order to match scikit-learn's :pr:`426`
        * Added ``PipelineBase`` ``.graph`` and ``.feature_importance_graph`` methods, moved from previous location :pr:`423`
        * Added support for python 3.8 :pr:`462`
    * Fixes
        * Fixed ROC and confusion matrix plots not being calculated if user passed own additional_objectives :pr:`276`
        * Fixed ReadtheDocs ``FileNotFoundError`` exception for fraud dataset :pr:`439`
    * Changes
        * Added ``n_estimators`` as a tunable parameter for XGBoost :pr:`307`
        * Remove unused parameter ``ObjectiveBase.fit_needs_proba`` :pr:`320`
        * Remove extraneous parameter ``component_type`` from all components :pr:`361`
        * Remove unused ``rankings.csv`` file :pr:`397`
        * Downloaded demo and test datasets so unit tests can run offline :pr:`408`
        * Remove ``_needs_fitting`` attribute from Components :pr:`398`
        * Changed plot.feature_importance to show only non-zero feature importances by default, added optional parameter to show all :pr:`413`
        * Refactored ``PipelineBase`` to take in parameter dictionary and moved pipeline metadata to class attribute :pr:`421`
        * Dropped support for Python 3.5 :pr:`438`
        * Removed unused ``apply.py`` file :pr:`449`
        * Clean up ``requirements.txt`` to remove unused deps :pr:`451`
        * Support installation without all required dependencies :pr:`459`
    * Documentation Changes
        * Update release.md with instructions to release to internal license key :pr:`354`
    * Testing Changes
        * Added tests for utils (and moved current utils to gen_utils) :pr:`297`
        * Moved XGBoost install into it's own separate step on Windows using Conda :pr:`313`
        * Rewind pandas version to before 1.0.0, to diagnose test failures for that version :pr:`325`
        * Added dependency update checkin test :pr:`324`
        * Rewind XGBoost version to before 1.0.0 to diagnose test failures for that version :pr:`402`
        * Update dependency check to use a whitelist :pr:`417`
        * Update unit test jobs to not install dev deps :pr:`455`

.. warning::

    **Breaking Changes**

    * Python 3.5 will not be actively supported.

**v0.6.0 Dec. 16, 2019**
    * Enhancements
        * Added ability to create a plot of feature importances :pr:`133`
        * Add early stopping to AutoML using patience and tolerance parameters :pr:`241`
        * Added ROC and confusion matrix metrics and plot for classification problems and introduce PipelineSearchPlots class :pr:`242`
        * Enhanced AutoML results with search order :pr:`260`
        * Added utility function to show system and environment information :pr:`300`
    * Fixes
        * Lower botocore requirement :pr:`235`
        * Fixed decision_function calculation for ``FraudCost`` objective :pr:`254`
        * Fixed return value of ``Recall`` metrics :pr:`264`
        * Components return ``self`` on fit :pr:`289`
    * Changes
        * Renamed automl classes to ``AutoRegressionSearch`` and ``AutoClassificationSearch`` :pr:`287`
        * Updating demo datasets to retain column names :pr:`223`
        * Moving pipeline visualization to ``PipelinePlot`` class :pr:`228`
        * Standarizing inputs as ``pd.Dataframe`` / ``pd.Series`` :pr:`130`
        * Enforcing that pipelines must have an estimator as last component :pr:`277`
        * Added ``ipywidgets`` as a dependency in ``requirements.txt`` :pr:`278`
        * Added Random and Grid Search Tuners :pr:`240`
    * Documentation Changes
        * Adding class properties to API reference :pr:`244`
        * Fix and filter FutureWarnings from scikit-learn :pr:`249`, :pr:`257`
        * Adding Linear Regression to API reference and cleaning up some Sphinx warnings :pr:`227`
    * Testing Changes
        * Added support for testing on Windows with CircleCI :pr:`226`
        * Added support for doctests :pr:`233`

.. warning::

    **Breaking Changes**

    * The ``fit()`` method for ``AutoClassifier`` and ``AutoRegressor`` has been renamed to ``search()``.
    * ``AutoClassifier`` has been renamed to ``AutoClassificationSearch``
    * ``AutoRegressor`` has been renamed to ``AutoRegressionSearch``
    * ``AutoClassificationSearch.results`` and ``AutoRegressionSearch.results`` now is a dictionary with ``pipeline_results`` and ``search_order`` keys. ``pipeline_results`` can be used to access a dictionary that is identical to the old ``.results`` dictionary. Whereas, ``search_order`` returns a list of the search order in terms of ``pipeline_id``.
    * Pipelines now require an estimator as the last component in ``component_list``. Slicing pipelines now throws an ``NotImplementedError`` to avoid returning pipelines without an estimator.

**v0.5.2 Nov. 18, 2019**
    * Enhancements
        * Adding basic pipeline structure visualization :pr:`211`
    * Documentation Changes
        * Added notebooks to build process :pr:`212`

**v0.5.1 Nov. 15, 2019**
    * Enhancements
        * Added basic outlier detection guardrail :pr:`151`
        * Added basic ID column guardrail :pr:`135`
        * Added support for unlimited pipelines with a ``max_time`` limit :pr:`70`
        * Updated .readthedocs.yaml to successfully build :pr:`188`
    * Fixes
        * Removed MSLE from default additional objectives :pr:`203`
        * Fixed ``random_state`` passed in pipelines :pr:`204`
        * Fixed slow down in RFRegressor :pr:`206`
    * Changes
        * Pulled information for describe_pipeline from pipeline's new describe method :pr:`190`
        * Refactored pipelines :pr:`108`
        * Removed guardrails from Auto(*) :pr:`202`, :pr:`208`
    * Documentation Changes
        * Updated documentation to show ``max_time`` enhancements :pr:`189`
        * Updated release instructions for RTD :pr:`193`
        * Added notebooks to build process :pr:`212`
        * Added contributing instructions :pr:`213`
        * Added new content :pr:`222`

**v0.5.0 Oct. 29, 2019**
    * Enhancements
        * Added basic one hot encoding :pr:`73`
        * Use enums for model_type :pr:`110`
        * Support for splitting regression datasets :pr:`112`
        * Auto-infer multiclass classification :pr:`99`
        * Added support for other units in ``max_time`` :pr:`125`
        * Detect highly null columns :pr:`121`
        * Added additional regression objectives :pr:`100`
        * Show an interactive iteration vs. score plot when using fit() :pr:`134`
    * Fixes
        * Reordered ``describe_pipeline`` :pr:`94`
        * Added type check for ``model_type`` :pr:`109`
        * Fixed ``s`` units when setting string ``max_time`` :pr:`132`
        * Fix objectives not appearing in API documentation :pr:`150`
    * Changes
        * Reorganized tests :pr:`93`
        * Moved logging to its own module :pr:`119`
        * Show progress bar history :pr:`111`
        * Using ``cloudpickle`` instead of pickle to allow unloading of custom objectives :pr:`113`
        * Removed render.py :pr:`154`
    * Documentation Changes
        * Update release instructions :pr:`140`
        * Include additional_objectives parameter :pr:`124`
        * Added Changelog :pr:`136`
    * Testing Changes
        * Code coverage :pr:`90`
        * Added CircleCI tests for other Python versions :pr:`104`
        * Added doc notebooks as tests :pr:`139`
        * Test metadata for CircleCI and 2 core parallelism :pr:`137`

**v0.4.1 Sep. 16, 2019**
    * Enhancements
        * Added AutoML for classification and regressor using Autobase and Skopt :pr:`7` :pr:`9`
        * Implemented standard classification and regression metrics :pr:`7`
        * Added logistic regression, random forest, and XGBoost pipelines :pr:`7`
        * Implemented support for custom objectives :pr:`15`
        * Feature importance for pipelines :pr:`18`
        * Serialization for pipelines :pr:`19`
        * Allow fitting on objectives for optimal threshold :pr:`27`
        * Added detect label leakage :pr:`31`
        * Implemented callbacks :pr:`42`
        * Allow for multiclass classification :pr:`21`
        * Added support for additional objectives :pr:`79`
    * Fixes
        * Fixed feature selection in pipelines :pr:`13`
        * Made ``random_seed`` usage consistent :pr:`45`
    * Documentation Changes
        * Documentation Changes
        * Added docstrings :pr:`6`
        * Created notebooks for docs :pr:`6`
        * Initialized readthedocs EvalML :pr:`6`
        * Added favicon :pr:`38`
    * Testing Changes
        * Added testing for loading data :pr:`39`

**v0.2.0 Aug. 13, 2019**
    * Enhancements
        * Created fraud detection objective :pr:`4`

**v0.1.0 July. 31, 2019**
    * *First Release*
    * Enhancements
        * Added lead scoring objecitve :pr:`1`
        * Added basic classifier :pr:`1`
    * Documentation Changes
        * Initialized Sphinx for docs :pr:`1`<|MERGE_RESOLUTION|>--- conflicted
+++ resolved
@@ -4,6 +4,7 @@
     * Enhancements
         * Added string support for DataCheckActionCode :pr:`3167`
         * Added ``DataCheckActionOption`` class :pr:`3134`
+        * Added clustering as a problem type and removed requirement of ``y_train`` for clustering problem types :pr:`3022`
     * Fixes
         * Fix bug where prediction explanations ``class_name`` was shown as float for boolean targets :pr:`3179`
     * Changes
@@ -120,11 +121,7 @@
         * Added an algorithm to ``DelayedFeatureTransformer`` to select better lags :pr:`3005`
         * Added test to ensure pickling pipelines preserves thresholds :pr:`3027`
         * Added AutoML function to access ensemble pipeline's input pipelines IDs :pr:`3011`
-<<<<<<< HEAD
-        * Added clustering as a problem type and removed requirement of ``y_train`` for clustering problem types :pr:`3022`
-=======
         * Added ability to define which class is "positive" for label encoder in binary classification case :pr:`3033`
->>>>>>> 37f27341
     * Fixes
         * Fixed bug where ``Oversampler`` didn't consider boolean columns to be categorical :pr:`2980`
         * Fixed permutation importance failing when target is categorical :pr:`3017`
