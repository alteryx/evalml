Release Notes
-------------
**Future Releases**
    * Enhancements
        * Have the ``OneHotEncoder`` return the transformed columns as booleans rather than floats :pr:`2170`
        * Added Oversampler transformer component to EvalML :pr:`2079`
        * Updated prediction explanations functions to allow pipelines with XGBoost estimators :pr:`2162`
        * Added partial dependence for datetime columns :pr:`2180`
        * Update precision-recall curve with positive label index argument, and fix for 2d predicted probabilities :pr:`2090`
    * Fixes
        * Fixed partial dependence not respecting grid resolution parameter for numerical features :pr:`2180`
    * Changes
<<<<<<< HEAD
        * Deleted baseline pipeline classes :pr:`2202`
=======
        * Reverting user specified date feature PR :pr:`2155` until `pmdarima` installation fix is found :pr:`2214`
>>>>>>> 9d108d70
        * Updated pipeline API to accept component graph and other class attributes as instance parameters. Old pipeline API still works but will not be supported long-term. :pr:`2091`
    * Documentation Changes
        * Renamed dataset to clarify that its gzipped but not a tarball :pr:`2183`
        * Updated documentation to use pipeline instances instead of pipeline subclasses :pr:`2195`
        * Updated contributing guide with a note about GitHub Actions permissions :pr:`2090`
        * Updated automl and model understanding user guides :pr:`2090`
    * Testing Changes
        * Use machineFL user token for dependency update bot, and add more reviewers :pr:`2189`


.. warning::

    **Breaking Changes**
        * All baseline pipeline classes (``BaselineBinaryPipeline``, ``BaselineMulticlassPipeline``, ``BaselineRegressionPipeline``, etc.) have been deleted :pr:`2202`
        * Updated pipeline API to accept component graph and other class attributes as instance parameters. Old pipeline API still works but will not be supported long-term. Pipelines can now be initialized by specifying the component graph as the first parameter, and then passing in optional arguments such as ``custom_name``, ``parameters``, etc. For example, ``BinaryClassificationPipeline(["Random Forest Classifier"], parameters={})``.  :pr:`2091`

**v0.23.0 Apr. 20, 2021**
    * Enhancements
        * Refactored ``EngineBase`` and ``SequentialEngine`` api. Adding ``DaskEngine`` :pr:`1975`.
        * Added optional ``engine`` argument to ``AutoMLSearch`` :pr:`1975`
        * Added a warning about how time series support is still in beta when a user passes in a time series problem to ``AutoMLSearch`` :pr:`2118`
        * Added ``NaturalLanguageNaNDataCheck`` data check :pr:`2122`
        * Added ValueError to ``partial_dependence`` to prevent users from computing partial dependence on columns with all NaNs :pr:`2120`
        * Added standard deviation of cv scores to rankings table :pr:`2154`
    * Fixes
        * Fixed ``BalancedClassificationDataCVSplit``, ``BalancedClassificationDataTVSplit``, and ``BalancedClassificationSampler`` to use ``minority:majority`` ratio instead of ``majority:minority`` :pr:`2077`
        * Fixed bug where two-way partial dependence plots with categorical variables were not working correctly :pr:`2117`
        * Fixed bug where ``hyperparameters`` were not displaying properly for pipelines with a list ``component_graph`` and duplicate components :pr:`2133`
        * Fixed bug where ``pipeline_parameters`` argument in ``AutoMLSearch`` was not applied to pipelines passed in as ``allowed_pipelines`` :pr:`2133`
        * Fixed bug where ``AutoMLSearch`` was not applying custom hyperparameters to pipelines with a list ``component_graph`` and duplicate components :pr:`2133`
    * Changes
        * Removed ``hyperparameter_ranges`` from Undersampler and renamed ``balanced_ratio`` to ``sampling_ratio`` for samplers :pr:`2113`
        * Renamed ``TARGET_BINARY_NOT_TWO_EXAMPLES_PER_CLASS`` data check message code to ``TARGET_MULTICLASS_NOT_TWO_EXAMPLES_PER_CLASS`` :pr:`2126`
        * Modified one-way partial dependence plots of categorical features to display data with a bar plot :pr:`2117`
        * Renamed ``score`` column for ``automl.rankings`` as ``mean_cv_score`` :pr:`2135`
        * Remove 'warning' from docs tool output :pr:`2031`
    * Documentation Changes
        * Fixed ``conf.py`` file :pr:`2112`
        * Added a sentence to the automl user guide stating that our support for time series problems is still in beta. :pr:`2118`
        * Fixed documentation demos :pr:`2139`
        * Update test badge in README to use GitHub Actions :pr:`2150`
    * Testing Changes
        * Fixed ``test_describe_pipeline`` for ``pandas`` ``v1.2.4`` :pr:`2129`
        * Added a GitHub Action for building the conda package :pr:`1870` :pr:`2148`


.. warning::

    **Breaking Changes**
        * Renamed ``balanced_ratio`` to ``sampling_ratio`` for the ``BalancedClassificationDataCVSplit``, ``BalancedClassificationDataTVSplit``, ``BalancedClassficationSampler``, and Undersampler :pr:`2113`
        * Deleted the "errors" key from automl results :pr:`1975`
        * Deleted the ``raise_and_save_error_callback`` and the ``log_and_save_error_callback`` :pr:`1975`
        * Fixed ``BalancedClassificationDataCVSplit``, ``BalancedClassificationDataTVSplit``, and ``BalancedClassificationSampler`` to use minority:majority ratio instead of majority:minority :pr:`2077`


**v0.22.0 Apr. 06, 2021**
    * Enhancements
        * Added a GitHub Action for ``linux_unit_tests``:pr:`2013`
        * Added recommended actions for ``InvalidTargetDataCheck``, updated ``_make_component_list_from_actions`` to address new action, and added ``TargetImputer`` component :pr:`1989`
        * Updated ``AutoMLSearch._check_for_high_variance`` to not emit ``RuntimeWarning`` :pr:`2024`
        * Added exception when pipeline passed to ``explain_predictions`` is a ``Stacked Ensemble`` pipeline :pr:`2033`
        * Added sensitivity at low alert rates as an objective :pr:`2001`
        * Added ``Undersampler`` transformer component :pr:`2030`
    * Fixes
        * Updated Engine's ``train_batch`` to apply undersampling :pr:`2038`
        * Fixed bug in where Time Series Classification pipelines were not encoding targets in ``predict`` and ``predict_proba`` :pr:`2040`
        * Fixed data splitting errors if target is float for classification problems :pr:`2050`
        * Pinned ``docutils`` to <0.17 to fix ReadtheDocs warning issues :pr:`2088`
    * Changes
        * Removed lists as acceptable hyperparameter ranges in ``AutoMLSearch`` :pr:`2028`
        * Renamed "details" to "metadata" for data check actions :pr:`2008`
    * Documentation Changes
        * Catch and suppress warnings in documentation :pr:`1991` :pr:`2097`
        * Change spacing in ``start.ipynb`` to provide clarity for ``AutoMLSearch`` :pr:`2078`
        * Fixed start code on README :pr:`2108`
    * Testing Changes


**v0.21.0 Mar. 24, 2021**
    * Enhancements
        * Changed ``AutoMLSearch`` to default ``optimize_thresholds`` to True :pr:`1943`
        * Added multiple oversampling and undersampling sampling methods as data splitters for imbalanced classification :pr:`1775`
        * Added params to balanced classification data splitters for visibility :pr:`1966`
        * Updated ``make_pipeline`` to not add ``Imputer`` if input data does not have numeric or categorical columns :pr:`1967`
        * Updated ``ClassImbalanceDataCheck`` to better handle multiclass imbalances :pr:`1986`
        * Added recommended actions for the output of data check's ``validate`` method :pr:`1968`
        * Added error message for ``partial_dependence`` when features are mostly the same value :pr:`1994`
        * Updated ``OneHotEncoder`` to drop one redundant feature by default for features with two categories :pr:`1997`
        * Added a ``PolynomialDetrender`` component :pr:`1992`
        * Added ``DateTimeNaNDataCheck`` data check :pr:`2039`
    * Fixes
        * Changed best pipeline to train on the entire dataset rather than just ensemble indices for ensemble problems :pr:`2037`
        * Updated binary classification pipelines to use objective decision function during scoring of custom objectives :pr:`1934`
    * Changes
        * Removed ``data_checks`` parameter, ``data_check_results`` and data checks logic from ``AutoMLSearch`` :pr:`1935`
        * Deleted ``random_state`` argument :pr:`1985`
        * Updated Woodwork version requirement to ``v0.0.11`` :pr:`1996`
    * Documentation Changes
    * Testing Changes
        * Removed ``build_docs`` CI job in favor of RTD GH builder :pr:`1974`
        * Added tests to confirm support for Python 3.9 :pr:`1724`
        * Added tests to support Dask AutoML/Engine :pr:`1990`
        * Changed ``build_conda_pkg`` job to use ``latest_release_changes`` branch in the feedstock. :pr:`1979`

.. warning::

    **Breaking Changes**
        * Changed ``AutoMLSearch`` to default ``optimize_thresholds`` to True :pr:`1943`
        * Removed ``data_checks`` parameter, ``data_check_results`` and data checks logic from ``AutoMLSearch``. To run the data checks which were previously run by default in ``AutoMLSearch``, please call ``DefaultDataChecks().validate(X_train, y_train)`` or take a look at our documentation for more examples. :pr:`1935`
        * Deleted ``random_state`` argument :pr:`1985`

**v0.20.0 Mar. 10, 2021**
    * Enhancements
        * Added a GitHub Action for Detecting dependency changes :pr:`1933`
        * Create a separate CV split to train stacked ensembler on for AutoMLSearch :pr:`1814`
        * Added a GitHub Action for Linux unit tests :pr:`1846`
        * Added ``ARIMARegressor`` estimator :pr:`1894`
        * Added ``DataCheckAction`` class and ``DataCheckActionCode`` enum :pr:`1896`
        * Updated ``Woodwork`` requirement to ``v0.0.10`` :pr:`1900`
        * Added ``BalancedClassificationDataCVSplit`` and ``BalancedClassificationDataTVSplit`` to AutoMLSearch :pr:`1875`
        * Update default classification data splitter to use downsampling for highly imbalanced data :pr:`1875`
        * Updated ``describe_pipeline`` to return more information, including ``id`` of pipelines used for ensemble models :pr:`1909`
        * Added utility method to create list of components from a list of ``DataCheckAction`` :pr:`1907`
        * Updated ``validate`` method to include a ``action`` key in returned dictionary for all ``DataCheck``and ``DataChecks`` :pr:`1916`
        * Aggregating the shap values for predictions that we know the provenance of, e.g. OHE, text, and date-time. :pr:`1901`
        * Improved error message when custom objective is passed as a string in ``pipeline.score`` :pr:`1941`
        * Added ``score_pipelines`` and ``train_pipelines`` methods to ``AutoMLSearch`` :pr:`1913`
        * Added support for ``pandas`` version 1.2.0 :pr:`1708`
        * Added ``score_batch`` and ``train_batch`` abstact methods to ``EngineBase`` and implementations in ``SequentialEngine`` :pr:`1913`
        * Added ability to handle index columns in ``AutoMLSearch`` and ``DataChecks`` :pr:`2138`
    * Fixes
        * Removed CI check for ``check_dependencies_updated_linux`` :pr:`1950`
        * Added metaclass for time series pipelines and fix binary classification pipeline ``predict`` not using objective if it is passed as a named argument :pr:`1874`
        * Fixed stack trace in prediction explanation functions caused by mixed string/numeric pandas column names :pr:`1871`
        * Fixed stack trace caused by passing pipelines with duplicate names to ``AutoMLSearch`` :pr:`1932`
        * Fixed ``AutoMLSearch.get_pipelines`` returning pipelines with the same attributes :pr:`1958`
    * Changes
        * Reversed GitHub Action for Linux unit tests until a fix for report generation is found :pr:`1920`
        * Updated ``add_results`` in ``AutoMLAlgorithm`` to take in entire pipeline results dictionary from ``AutoMLSearch`` :pr:`1891`
        * Updated ``ClassImbalanceDataCheck`` to look for severe class imbalance scenarios :pr:`1905`
        * Deleted the ``explain_prediction`` function :pr:`1915`
        * Removed ``HighVarianceCVDataCheck`` and convered it to an ``AutoMLSearch`` method instead :pr:`1928`
        * Removed warning in ``InvalidTargetDataCheck`` returned when numeric binary classification targets are not (0, 1) :pr:`1959`
    * Documentation Changes
        * Updated ``model_understanding.ipynb`` to demo the two-way partial dependence capability :pr:`1919`
    * Testing Changes

.. warning::

    **Breaking Changes**
        * Deleted the ``explain_prediction`` function :pr:`1915`
        * Removed ``HighVarianceCVDataCheck`` and convered it to an ``AutoMLSearch`` method instead :pr:`1928`
        * Added ``score_batch`` and ``train_batch`` abstact methods to ``EngineBase``. These need to be implemented in Engine subclasses :pr:`1913`


**v0.19.0 Feb. 23, 2021**
    * Enhancements
        * Added a GitHub Action for Python windows unit tests :pr:`1844`
        * Added a GitHub Action for checking updated release notes :pr:`1849`
        * Added a GitHub Action for Python lint checks :pr:`1837`
        * Adjusted ``explain_prediction``, ``explain_predictions`` and ``explain_predictions_best_worst`` to handle timeseries problems. :pr:`1818`
        * Updated ``InvalidTargetDataCheck`` to check for mismatched indices in target and features :pr:`1816`
        * Updated ``Woodwork`` structures returned from components to support ``Woodwork`` logical type overrides set by the user :pr:`1784`
        * Updated estimators to keep track of input feature names during ``fit()`` :pr:`1794`
        * Updated ``visualize_decision_tree`` to include feature names in output :pr:`1813`
        * Added ``is_bounded_like_percentage`` property for objectives. If true, the ``calculate_percent_difference`` method will return the absolute difference rather than relative difference :pr:`1809`
        * Added full error traceback to AutoMLSearch logger file :pr:`1840`
        * Changed ``TargetEncoder`` to preserve custom indices in the data :pr:`1836`
        * Refactored ``explain_predictions`` and ``explain_predictions_best_worst`` to only compute features once for all rows that need to be explained :pr:`1843`
        * Added custom random undersampler data splitter for classification :pr:`1857`
        * Updated ``OutliersDataCheck`` implementation to calculate the probability of having no outliers :pr:`1855`
        * Added ``Engines`` pipeline processing API :pr:`1838`
    * Fixes
        * Changed EngineBase random_state arg to random_seed and same for user guide docs :pr:`1889`
    * Changes
        * Modified ``calculate_percent_difference`` so that division by 0 is now inf rather than nan :pr:`1809`
        * Removed ``text_columns`` parameter from ``LSA`` and ``TextFeaturizer`` components :pr:`1652`
        * Added ``random_seed`` as an argument to our automl/pipeline/component API. Using ``random_state`` will raise a warning :pr:`1798`
        * Added ``DataCheckError`` message in ``InvalidTargetDataCheck`` if input target is None and removed exception raised :pr:`1866`
    * Documentation Changes
    * Testing Changes
        * Added back coverage for ``_get_feature_provenance`` in ``TextFeaturizer`` after ``text_columns`` was removed :pr:`1842`
        * Pin graphviz version for windows builds :pr:`1847`
        * Unpin graphviz version for windows builds :pr:`1851`

.. warning::

    **Breaking Changes**
        * Added a deprecation warning to ``explain_prediction``. It will be deleted in the next release. :pr:`1860`


**v0.18.2 Feb. 10, 2021**
    * Enhancements
        * Added uniqueness score data check :pr:`1785`
        * Added "dataframe" output format for prediction explanations :pr:`1781`
        * Updated LightGBM estimators to handle ``pandas.MultiIndex`` :pr:`1770`
        * Sped up permutation importance for some pipelines :pr:`1762`
        * Added sparsity data check :pr:`1797`
        * Confirmed support for threshold tuning for binary time series classification problems :pr:`1803`
    * Fixes
    * Changes
    * Documentation Changes
        * Added section on conda to the contributing guide :pr:`1771`
        * Updated release process to reflect freezing `main` before perf tests :pr:`1787`
        * Moving some prs to the right section of the release notes :pr:`1789`
        * Tweak README.md. :pr:`1800`
        * Fixed back arrow on install page docs :pr:`1795`
        * Fixed docstring for `ClassImbalanceDataCheck.validate()` :pr:`1817`
    * Testing Changes

**v0.18.1 Feb. 1, 2021**
    * Enhancements
        * Added ``graph_t_sne`` as a visualization tool for high dimensional data :pr:`1731`
        * Added the ability to see the linear coefficients of features in linear models terms :pr:`1738`
        * Added support for ``scikit-learn`` ``v0.24.0`` :pr:`1733`
        * Added support for ``scipy`` ``v1.6.0`` :pr:`1752`
        * Added SVM Classifier and Regressor to estimators :pr:`1714` :pr:`1761`
    * Fixes
        * Addressed bug with ``partial_dependence`` and categorical data with more categories than grid resolution :pr:`1748`
        * Removed ``random_state`` arg from ``get_pipelines`` in ``AutoMLSearch`` :pr:`1719`
        * Pinned pyzmq at less than 22.0.0 till we add support :pr:`1756`
        * Remove ``ProphetRegressor`` from main as windows tests were flaky :pr:`1764`
    * Changes
        * Updated components and pipelines to return ``Woodwork`` data structures :pr:`1668`
        * Updated ``clone()`` for pipelines and components to copy over random state automatically :pr:`1753`
        * Dropped support for Python version 3.6 :pr:`1751`
        * Removed deprecated ``verbose`` flag from ``AutoMLSearch`` parameters :pr:`1772`
    * Documentation Changes
        * Add Twitter and Github link to documentation toolbar :pr:`1754`
        * Added Open Graph info to documentation :pr:`1758`
    * Testing Changes

.. warning::

    **Breaking Changes**
        * Components and pipelines return ``Woodwork`` data structures instead of ``pandas`` data structures :pr:`1668`
        * Python 3.6 will not be actively supported due to discontinued support from EvalML dependencies.
        * Deprecated ``verbose`` flag is removed for ``AutoMLSearch`` :pr:`1772`


**v0.18.0 Jan. 26, 2021**
    * Enhancements
        * Added RMSLE, MSLE, and MAPE to core objectives while checking for negative target values in ``invalid_targets_data_check`` :pr:`1574`
        * Added validation checks for binary problems with regression-like datasets and multiclass problems without true multiclass targets in ``invalid_targets_data_check`` :pr:`1665`
        * Added time series support for ``make_pipeline`` :pr:`1566`
        * Added target name for output of pipeline ``predict`` method :pr:`1578`
        * Added multiclass check to ``InvalidTargetDataCheck`` for two examples per class :pr:`1596`
        * Added support for ``graphviz`` ``v0.16`` :pr:`1657`
        * Enhanced time series pipelines to accept empty features :pr:`1651`
        * Added KNN Classifier to estimators. :pr:`1650`
        * Added support for list inputs for objectives :pr:`1663`
        * Added support for ``AutoMLSearch`` to handle time series classification pipelines :pr:`1666`
        * Enhanced ``DelayedFeaturesTransformer`` to encode categorical features and targets before delaying them :pr:`1691`
        * Added 2-way dependence plots. :pr:`1690`
        * Added ability to directly iterate through components within Pipelines :pr:`1583`
    * Fixes
        * Fixed inconsistent attributes and added Exceptions to docs :pr:`1673`
        * Fixed ``TargetLeakageDataCheck`` to use Woodwork ``mutual_information`` rather than using Pandas' Pearson Correlation :pr:`1616`
        * Fixed thresholding for pipelines in ``AutoMLSearch`` to only threshold binary classification pipelines :pr:`1622` :pr:`1626`
        * Updated ``load_data`` to return Woodwork structures and update default parameter value for ``index`` to ``None`` :pr:`1610`
        * Pinned scipy at < 1.6.0 while we work on adding support :pr:`1629`
        * Fixed data check message formatting in ``AutoMLSearch`` :pr:`1633`
        * Addressed stacked ensemble component for ``scikit-learn`` v0.24 support by setting ``shuffle=True`` for default CV :pr:`1613`
        * Fixed bug where ``Imputer`` reset the index on ``X`` :pr:`1590`
        * Fixed ``AutoMLSearch`` stacktrace when a cutom objective was passed in as a primary objective or additional objective :pr:`1575`
        * Fixed custom index bug for ``MAPE`` objective :pr:`1641`
        * Fixed index bug for ``TextFeaturizer`` and ``LSA`` components :pr:`1644`
        * Limited ``load_fraud`` dataset loaded into ``automl.ipynb`` :pr:`1646`
        * ``add_to_rankings`` updates ``AutoMLSearch.best_pipeline`` when necessary :pr:`1647`
        * Fixed bug where time series baseline estimators were not receiving ``gap`` and ``max_delay`` in ``AutoMLSearch`` :pr:`1645`
        * Fixed jupyter notebooks to help the RTD buildtime :pr:`1654`
        * Added ``positive_only`` objectives to ``non_core_objectives`` :pr:`1661`
        * Fixed stacking argument ``n_jobs`` for IterativeAlgorithm :pr:`1706`
        * Updated CatBoost estimators to return self in ``.fit()`` rather than the underlying model for consistency :pr:`1701`
        * Added ability to initialize pipeline parameters in ``AutoMLSearch`` constructor :pr:`1676`
    * Changes
        * Added labeling to ``graph_confusion_matrix`` :pr:`1632`
        * Rerunning search for ``AutoMLSearch`` results in a message thrown rather than failing the search, and removed ``has_searched`` property :pr:`1647`
        * Changed tuner class to allow and ignore single parameter values as input :pr:`1686`
        * Capped LightGBM version limit to remove bug in docs :pr:`1711`
        * Removed support for `np.random.RandomState` in EvalML :pr:`1727`
    * Documentation Changes
        * Update Model Understanding in the user guide to include ``visualize_decision_tree`` :pr:`1678`
        * Updated docs to include information about ``AutoMLSearch`` callback parameters and methods :pr:`1577`
        * Updated docs to prompt users to install graphiz on Mac :pr:`1656`
        * Added ``infer_feature_types`` to the ``start.ipynb`` guide :pr:`1700`
        * Added multicollinearity data check to API reference and docs :pr:`1707`
    * Testing Changes

.. warning::

    **Breaking Changes**
        * Removed ``has_searched`` property from ``AutoMLSearch`` :pr:`1647`
        * Components and pipelines return ``Woodwork`` data structures instead of ``pandas`` data structures :pr:`1668`
        * Removed support for `np.random.RandomState` in EvalML. Rather than passing ``np.random.RandomState`` as component and pipeline random_state values, we use int random_seed :pr:`1727`


**v0.17.0 Dec. 29, 2020**
    * Enhancements
        * Added ``save_plot`` that allows for saving figures from different backends :pr:`1588`
        * Added ``LightGBM Regressor`` to regression components :pr:`1459`
        * Added ``visualize_decision_tree`` for tree visualization with ``decision_tree_data_from_estimator`` and ``decision_tree_data_from_pipeline`` to reformat tree structure output :pr:`1511`
        * Added `DFS Transformer` component into transformer components :pr:`1454`
        * Added ``MAPE`` to the standard metrics for time series problems and update objectives :pr:`1510`
        * Added ``graph_prediction_vs_actual_over_time`` and ``get_prediction_vs_actual_over_time_data`` to the model understanding module for time series problems :pr:`1483`
        * Added a ``ComponentGraph`` class that will support future pipelines as directed acyclic graphs :pr:`1415`
        * Updated data checks to accept ``Woodwork`` data structures :pr:`1481`
        * Added parameter to ``InvalidTargetDataCheck`` to show only top unique values rather than all unique values :pr:`1485`
        * Added multicollinearity data check :pr:`1515`
        * Added baseline pipeline and components for time series regression problems :pr:`1496`
        * Added more information to users about ensembling behavior in ``AutoMLSearch`` :pr:`1527`
        * Add woodwork support for more utility and graph methods :pr:`1544`
        * Changed ``DateTimeFeaturizer`` to encode features as int :pr:`1479`
        * Return trained pipelines from ``AutoMLSearch.best_pipeline`` :pr:`1547`
        * Added utility method so that users can set feature types without having to learn about Woodwork directly :pr:`1555`
        * Added Linear Discriminant Analysis transformer for dimensionality reduction :pr:`1331`
        * Added multiclass support for ``partial_dependence`` and ``graph_partial_dependence`` :pr:`1554`
        * Added ``TimeSeriesBinaryClassificationPipeline`` and ``TimeSeriesMulticlassClassificationPipeline`` classes :pr:`1528`
        * Added ``make_data_splitter`` method for easier automl data split customization :pr:`1568`
        * Integrated ``ComponentGraph`` class into Pipelines for full non-linear pipeline support :pr:`1543`
        * Update ``AutoMLSearch`` constructor to take training data instead of ``search`` and ``add_to_leaderboard`` :pr:`1597`
        * Update ``split_data`` helper args :pr:`1597`
        * Add problem type utils ``is_regression``, ``is_classification``, ``is_timeseries`` :pr:`1597`
        * Rename ``AutoMLSearch`` ``data_split`` arg to ``data_splitter`` :pr:`1569`
    * Fixes
        * Fix AutoML not passing CV folds to ``DefaultDataChecks`` for usage by ``ClassImbalanceDataCheck`` :pr:`1619`
        * Fix Windows CI jobs: install ``numba`` via conda, required for ``shap`` :pr:`1490`
        * Added custom-index support for `reset-index-get_prediction_vs_actual_over_time_data` :pr:`1494`
        * Fix ``generate_pipeline_code`` to account for boolean and None differences between Python and JSON :pr:`1524` :pr:`1531`
        * Set max value for plotly and xgboost versions while we debug CI failures with newer versions :pr:`1532`
        * Undo version pinning for plotly :pr:`1533`
        * Fix ReadTheDocs build by updating the version of ``setuptools`` :pr:`1561`
        * Set ``random_state`` of data splitter in AutoMLSearch to take int to keep consistency in the resulting splits :pr:`1579`
        * Pin sklearn version while we work on adding support :pr:`1594`
        * Pin pandas at <1.2.0 while we work on adding support :pr:`1609`
        * Pin graphviz at < 0.16 while we work on adding support :pr:`1609`
    * Changes
        * Reverting ``save_graph`` :pr:`1550` to resolve kaleido build issues :pr:`1585`
        * Update circleci badge to apply to ``main`` :pr:`1489`
        * Added script to generate github markdown for releases :pr:`1487`
        * Updated selection using pandas ``dtypes`` to selecting using Woodwork logical types :pr:`1551`
        * Updated dependencies to fix ``ImportError: cannot import name 'MaskedArray' from 'sklearn.utils.fixes'`` error and to address Woodwork and Featuretool dependencies :pr:`1540`
        * Made ``get_prediction_vs_actual_data()`` a public method :pr:`1553`
        * Updated ``Woodwork`` version requirement to v0.0.7 :pr:`1560`
        * Move data splitters from ``evalml.automl.data_splitters`` to ``evalml.preprocessing.data_splitters`` :pr:`1597`
        * Rename "# Testing" in automl log output to "# Validation" :pr:`1597`
    * Documentation Changes
        * Added partial dependence methods to API reference :pr:`1537`
        * Updated documentation for confusion matrix methods :pr:`1611`
    * Testing Changes
        * Set ``n_jobs=1`` in most unit tests to reduce memory :pr:`1505`

.. warning::

    **Breaking Changes**
        * Updated minimal dependencies: ``numpy>=1.19.1``, ``pandas>=1.1.0``, ``scikit-learn>=0.23.1``, ``scikit-optimize>=0.8.1``
        * Updated ``AutoMLSearch.best_pipeline`` to return a trained pipeline. Pass in ``train_best_pipeline=False`` to AutoMLSearch in order to return an untrained pipeline.
        * Pipeline component instances can no longer be iterated through using ``Pipeline.component_graph`` :pr:`1543`
        * Update ``AutoMLSearch`` constructor to take training data instead of ``search`` and ``add_to_leaderboard`` :pr:`1597`
        * Update ``split_data`` helper args :pr:`1597`
        * Move data splitters from ``evalml.automl.data_splitters`` to ``evalml.preprocessing.data_splitters`` :pr:`1597`
        * Rename ``AutoMLSearch`` ``data_split`` arg to ``data_splitter`` :pr:`1569`



**v0.16.1 Dec. 1, 2020**
    * Enhancements
        * Pin woodwork version to v0.0.6 to avoid breaking changes :pr:`1484`
        * Updated ``Woodwork`` to >=0.0.5 in ``core-requirements.txt`` :pr:`1473`
        * Removed ``copy_dataframe`` parameter for ``Woodwork``, updated ``Woodwork`` to >=0.0.6 in ``core-requirements.txt`` :pr:`1478`
        * Updated ``detect_problem_type`` to use ``pandas.api.is_numeric_dtype`` :pr:`1476`
    * Changes
        * Changed ``make clean`` to delete coverage reports as a convenience for developers :pr:`1464`
        * Set ``n_jobs=-1`` by default for stacked ensemble components :pr:`1472`
    * Documentation Changes
        * Updated pipeline and component documentation and demos to use ``Woodwork`` :pr:`1466`
    * Testing Changes
        * Update dependency update checker to use everything from core and optional dependencies :pr:`1480`


**v0.16.0 Nov. 24, 2020**
    * Enhancements
        * Updated pipelines and ``make_pipeline`` to accept ``Woodwork`` inputs :pr:`1393`
        * Updated components to accept ``Woodwork`` inputs :pr:`1423`
        * Added ability to freeze hyperparameters for ``AutoMLSearch`` :pr:`1284`
        * Added ``Target Encoder`` into transformer components :pr:`1401`
        * Added callback for error handling in ``AutoMLSearch`` :pr:`1403`
        * Added the index id to the ``explain_predictions_best_worst`` output to help users identify which rows in their data are included :pr:`1365`
        * The top_k features displayed in ``explain_predictions_*`` functions are now determined by the magnitude of shap values as opposed to the ``top_k`` largest and smallest shap values. :pr:`1374`
        * Added a problem type for time series regression :pr:`1386`
        * Added a ``is_defined_for_problem_type`` method to ``ObjectiveBase`` :pr:`1386`
        * Added a ``random_state`` parameter to ``make_pipeline_from_components`` function :pr:`1411`
        * Added ``DelayedFeaturesTransformer`` :pr:`1396`
        * Added a ``TimeSeriesRegressionPipeline`` class :pr:`1418`
        * Removed ``core-requirements.txt`` from the package distribution :pr:`1429`
        * Updated data check messages to include a `"code"` and `"details"` fields :pr:`1451`, :pr:`1462`
        * Added a ``TimeSeriesSplit`` data splitter for time series problems :pr:`1441`
        * Added a ``problem_configuration`` parameter to AutoMLSearch :pr:`1457`
    * Fixes
        * Fixed ``IndexError`` raised in ``AutoMLSearch`` when ``ensembling = True`` but only one pipeline to iterate over :pr:`1397`
        * Fixed stacked ensemble input bug and LightGBM warning and bug in ``AutoMLSearch`` :pr:`1388`
        * Updated enum classes to show possible enum values as attributes :pr:`1391`
        * Updated calls to ``Woodwork``'s ``to_pandas()`` to ``to_series()`` and ``to_dataframe()`` :pr:`1428`
        * Fixed bug in OHE where column names were not guaranteed to be unique :pr:`1349`
        * Fixed bug with percent improvement of ``ExpVariance`` objective on data with highly skewed target :pr:`1467`
        * Fix SimpleImputer error which occurs when all features are bool type :pr:`1215`
    * Changes
        * Changed ``OutliersDataCheck`` to return the list of columns, rather than rows, that contain outliers :pr:`1377`
        * Simplified and cleaned output for Code Generation :pr:`1371`
        * Reverted changes from :pr:`1337` :pr:`1409`
        * Updated data checks to return dictionary of warnings and errors instead of a list :pr:`1448`
        * Updated ``AutoMLSearch`` to pass ``Woodwork`` data structures to every pipeline (instead of pandas DataFrames) :pr:`1450`
        * Update ``AutoMLSearch`` to default to ``max_batches=1`` instead of ``max_iterations=5`` :pr:`1452`
        * Updated _evaluate_pipelines to consolidate side effects :pr:`1410`
    * Documentation Changes
        * Added description of CLA to contributing guide, updated description of draft PRs :pr:`1402`
        * Updated documentation to include all data checks, ``DataChecks``, and usage of data checks in AutoML :pr:`1412`
        * Updated docstrings from ``np.array`` to ``np.ndarray`` :pr:`1417`
        * Added section on stacking ensembles in AutoMLSearch documentation :pr:`1425`
    * Testing Changes
        * Removed ``category_encoders`` from test-requirements.txt :pr:`1373`
        * Tweak codecov.io settings again to avoid flakes :pr:`1413`
        * Modified ``make lint`` to check notebook versions in the docs :pr:`1431`
        * Modified ``make lint-fix`` to standardize notebook versions in the docs :pr:`1431`
        * Use new version of pull request Github Action for dependency check (:pr:`1443`)
        * Reduced number of workers for tests to 4 :pr:`1447`

.. warning::

    **Breaking Changes**
        * The ``top_k`` and ``top_k_features`` parameters in ``explain_predictions_*`` functions now return ``k`` features as opposed to ``2 * k`` features :pr:`1374`
        * Renamed ``problem_type`` to ``problem_types`` in ``RegressionObjective``, ``BinaryClassificationObjective``, and ``MulticlassClassificationObjective`` :pr:`1319`
        * Data checks now return a dictionary of warnings and errors instead of a list :pr:`1448`



**v0.15.0 Oct. 29, 2020**
    * Enhancements
        * Added stacked ensemble component classes (``StackedEnsembleClassifier``, ``StackedEnsembleRegressor``) :pr:`1134`
        * Added stacked ensemble components to ``AutoMLSearch`` :pr:`1253`
        * Added ``DecisionTreeClassifier`` and ``DecisionTreeRegressor`` to AutoML :pr:`1255`
        * Added ``graph_prediction_vs_actual`` in ``model_understanding`` for regression problems :pr:`1252`
        * Added parameter to ``OneHotEncoder`` to enable filtering for features to encode for :pr:`1249`
        * Added percent-better-than-baseline for all objectives to automl.results :pr:`1244`
        * Added ``HighVarianceCVDataCheck`` and replaced synonymous warning in ``AutoMLSearch`` :pr:`1254`
        * Added `PCA Transformer` component for dimensionality reduction :pr:`1270`
        * Added ``generate_pipeline_code`` and ``generate_component_code`` to allow for code generation given a pipeline or component instance :pr:`1306`
        * Added ``PCA Transformer`` component for dimensionality reduction :pr:`1270`
        * Updated ``AutoMLSearch`` to support ``Woodwork`` data structures :pr:`1299`
        * Added cv_folds to ``ClassImbalanceDataCheck`` and added this check to ``DefaultDataChecks`` :pr:`1333`
        * Make ``max_batches`` argument to ``AutoMLSearch.search`` public :pr:`1320`
        * Added text support to automl search :pr:`1062`
        * Added ``_pipelines_per_batch`` as a private argument to ``AutoMLSearch`` :pr:`1355`
    * Fixes
        * Fixed ML performance issue with ordered datasets: always shuffle data in automl's default CV splits :pr:`1265`
        * Fixed broken ``evalml info`` CLI command :pr:`1293`
        * Fixed ``boosting type='rf'`` for LightGBM Classifier, as well as ``num_leaves`` error :pr:`1302`
        * Fixed bug in ``explain_predictions_best_worst`` where a custom index in the target variable would cause a ``ValueError`` :pr:`1318`
        * Added stacked ensemble estimators to to ``evalml.pipelines.__init__`` file :pr:`1326`
        * Fixed bug in OHE where calls to transform were not deterministic if ``top_n`` was less than the number of categories in a column :pr:`1324`
        * Fixed LightGBM warning messages during AutoMLSearch :pr:`1342`
        * Fix warnings thrown during AutoMLSearch in ``HighVarianceCVDataCheck`` :pr:`1346`
        * Fixed bug where TrainingValidationSplit would return invalid location indices for dataframes with a custom index :pr:`1348`
        * Fixed bug where the AutoMLSearch ``random_state`` was not being passed to the created pipelines :pr:`1321`
    * Changes
        * Allow ``add_to_rankings`` to be called before AutoMLSearch is called :pr:`1250`
        * Removed Graphviz from test-requirements to add to requirements.txt :pr:`1327`
        * Removed ``max_pipelines`` parameter from ``AutoMLSearch`` :pr:`1264`
        * Include editable installs in all install make targets :pr:`1335`
        * Made pip dependencies `featuretools` and `nlp_primitives` core dependencies :pr:`1062`
        * Removed `PartOfSpeechCount` from `TextFeaturizer` transform primitives :pr:`1062`
        * Added warning for ``partial_dependency`` when the feature includes null values :pr:`1352`
    * Documentation Changes
        * Fixed and updated code blocks in Release Notes :pr:`1243`
        * Added DecisionTree estimators to API Reference :pr:`1246`
        * Changed class inheritance display to flow vertically :pr:`1248`
        * Updated cost-benefit tutorial to use a holdout/test set :pr:`1159`
        * Added ``evalml info`` command to documentation :pr:`1293`
        * Miscellaneous doc updates :pr:`1269`
        * Removed conda pre-release testing from the release process document :pr:`1282`
        * Updates to contributing guide :pr:`1310`
        * Added Alteryx footer to docs with Twitter and Github link :pr:`1312`
        * Added documentation for evalml installation for Python 3.6 :pr:`1322`
        * Added documentation changes to make the API Docs easier to understand :pr:`1323`
        * Fixed documentation for ``feature_importance`` :pr:`1353`
        * Added tutorial for running `AutoML` with text data :pr:`1357`
        * Added documentation for woodwork integration with automl search :pr:`1361`
    * Testing Changes
        * Added tests for ``jupyter_check`` to handle IPython :pr:`1256`
        * Cleaned up ``make_pipeline`` tests to test for all estimators :pr:`1257`
        * Added a test to check conda build after merge to main :pr:`1247`
        * Removed code that was lacking codecov for ``__main__.py`` and unnecessary :pr:`1293`
        * Codecov: round coverage up instead of down :pr:`1334`
        * Add DockerHub credentials to CI testing environment :pr:`1356`
        * Add DockerHub credentials to conda testing environment :pr:`1363`

.. warning::

    **Breaking Changes**
        * Renamed ``LabelLeakageDataCheck`` to ``TargetLeakageDataCheck`` :pr:`1319`
        * ``max_pipelines`` parameter has been removed from ``AutoMLSearch``. Please use ``max_iterations`` instead. :pr:`1264`
        * ``AutoMLSearch.search()`` will now log a warning if the input is not a ``Woodwork`` data structure (``pandas``, ``numpy``) :pr:`1299`
        * Make ``max_batches`` argument to ``AutoMLSearch.search`` public :pr:`1320`
        * Removed unused argument `feature_types` from AutoMLSearch.search :pr:`1062`

**v0.14.1 Sep. 29, 2020**
    * Enhancements
        * Updated partial dependence methods to support calculating numeric columns in a dataset with non-numeric columns :pr:`1150`
        * Added ``get_feature_names`` on ``OneHotEncoder`` :pr:`1193`
        * Added ``detect_problem_type`` to ``problem_type/utils.py`` to automatically detect the problem type given targets :pr:`1194`
        * Added LightGBM to ``AutoMLSearch`` :pr:`1199`
        * Updated ``scikit-learn`` and ``scikit-optimize`` to use latest versions - 0.23.2 and 0.8.1 respectively :pr:`1141`
        * Added ``__str__`` and ``__repr__`` for pipelines and components :pr:`1218`
        * Included internal target check for both training and validation data in ``AutoMLSearch`` :pr:`1226`
        * Added ``ProblemTypes.all_problem_types`` helper to get list of supported problem types :pr:`1219`
        * Added ``DecisionTreeClassifier`` and ``DecisionTreeRegressor`` classes :pr:`1223`
        * Added ``ProblemTypes.all_problem_types`` helper to get list of supported problem types :pr:`1219`
        * ``DataChecks`` can now be parametrized by passing a list of ``DataCheck`` classes and a parameter dictionary :pr:`1167`
        * Added first CV fold score as validation score in ``AutoMLSearch.rankings`` :pr:`1221`
        * Updated ``flake8`` configuration to enable linting on ``__init__.py`` files :pr:`1234`
        * Refined ``make_pipeline_from_components`` implementation :pr:`1204`
    * Fixes
        * Updated GitHub URL after migration to Alteryx GitHub org :pr:`1207`
        * Changed Problem Type enum to be more similar to the string name :pr:`1208`
        * Wrapped call to scikit-learn's partial dependence method in a ``try``/``finally`` block :pr:`1232`
    * Changes
        * Added ``allow_writing_files`` as a named argument to CatBoost estimators. :pr:`1202`
        * Added ``solver`` and ``multi_class`` as named arguments to ``LogisticRegressionClassifier`` :pr:`1202`
        * Replaced pipeline's ``._transform`` method to evaluate all the preprocessing steps of a pipeline with ``.compute_estimator_features`` :pr:`1231`
        * Changed default large dataset train/test splitting behavior :pr:`1205`
    * Documentation Changes
        * Included description of how to access the component instances and features for pipeline user guide :pr:`1163`
        * Updated API docs to refer to target as "target" instead of "labels" for non-classification tasks and minor docs cleanup :pr:`1160`
        * Added Class Imbalance Data Check to ``api_reference.rst`` :pr:`1190` :pr:`1200`
        * Added pipeline properties to API reference :pr:`1209`
        * Clarified what the objective parameter in AutoML is used for in AutoML API reference and AutoML user guide :pr:`1222`
        * Updated API docs to include ``skopt.space.Categorical`` option for component hyperparameter range definition :pr:`1228`
        * Added install documentation for ``libomp`` in order to use LightGBM on Mac :pr:`1233`
        * Improved description of ``max_iterations`` in documentation :pr:`1212`
        * Removed unused code from sphinx conf :pr:`1235`
    * Testing Changes

.. warning::

    **Breaking Changes**
        * ``DefaultDataChecks`` now accepts a ``problem_type`` parameter that must be specified :pr:`1167`
        * Pipeline's ``._transform`` method to evaluate all the preprocessing steps of a pipeline has been replaced with ``.compute_estimator_features`` :pr:`1231`
        * ``get_objectives`` has been renamed to ``get_core_objectives``. This function will now return a list of valid objective instances :pr:`1230`


**v0.13.2 Sep. 17, 2020**
    * Enhancements
        * Added ``output_format`` field to explain predictions functions :pr:`1107`
        * Modified ``get_objective`` and ``get_objectives`` to be able to return any objective in ``evalml.objectives`` :pr:`1132`
        * Added a ``return_instance`` boolean parameter to ``get_objective`` :pr:`1132`
        * Added ``ClassImbalanceDataCheck`` to determine whether target imbalance falls below a given threshold :pr:`1135`
        * Added label encoder to LightGBM for binary classification :pr:`1152`
        * Added labels for the row index of confusion matrix :pr:`1154`
        * Added ``AutoMLSearch`` object as another parameter in search callbacks :pr:`1156`
        * Added the corresponding probability threshold for each point displayed in ``graph_roc_curve`` :pr:`1161`
        * Added ``__eq__`` for ``ComponentBase`` and ``PipelineBase`` :pr:`1178`
        * Added support for multiclass classification for ``roc_curve`` :pr:`1164`
        * Added ``categories`` accessor to ``OneHotEncoder`` for listing the categories associated with a feature :pr:`1182`
        * Added utility function to create pipeline instances from a list of component instances :pr:`1176`
    * Fixes
        * Fixed XGBoost column names for partial dependence methods :pr:`1104`
        * Removed dead code validating column type from ``TextFeaturizer`` :pr:`1122`
        * Fixed issue where ``Imputer`` cannot fit when there is None in a categorical or boolean column :pr:`1144`
        * ``OneHotEncoder`` preserves the custom index in the input data :pr:`1146`
        * Fixed representation for ``ModelFamily`` :pr:`1165`
        * Removed duplicate ``nbsphinx`` dependency in ``dev-requirements.txt`` :pr:`1168`
        * Users can now pass in any valid kwargs to all estimators :pr:`1157`
        * Remove broken accessor ``OneHotEncoder.get_feature_names`` and unneeded base class :pr:`1179`
        * Removed LightGBM Estimator from AutoML models :pr:`1186`
    * Changes
        * Pinned ``scikit-optimize`` version to 0.7.4 :pr:`1136`
        * Removed ``tqdm`` as a dependency :pr:`1177`
        * Added lightgbm version 3.0.0 to ``latest_dependency_versions.txt`` :pr:`1185`
        * Rename ``max_pipelines`` to ``max_iterations`` :pr:`1169`
    * Documentation Changes
        * Fixed API docs for ``AutoMLSearch`` ``add_result_callback`` :pr:`1113`
        * Added a step to our release process for pushing our latest version to conda-forge :pr:`1118`
        * Added warning for missing ipywidgets dependency for using ``PipelineSearchPlots`` on Jupyterlab :pr:`1145`
        * Updated ``README.md`` example to load demo dataset :pr:`1151`
        * Swapped mapping of breast cancer targets in ``model_understanding.ipynb`` :pr:`1170`
    * Testing Changes
        * Added test confirming ``TextFeaturizer`` never outputs null values :pr:`1122`
        * Changed Python version of ``Update Dependencies`` action to 3.8.x :pr:`1137`
        * Fixed release notes check-in test for ``Update Dependencies`` actions :pr:`1172`

.. warning::

    **Breaking Changes**
        * ``get_objective`` will now return a class definition rather than an instance by default :pr:`1132`
        * Deleted ``OPTIONS`` dictionary in ``evalml.objectives.utils.py`` :pr:`1132`
        * If specifying an objective by string, the string must now match the objective's name field, case-insensitive :pr:`1132`
        * Passing "Cost Benefit Matrix", "Fraud Cost", "Lead Scoring", "Mean Squared Log Error",
            "Recall", "Recall Macro", "Recall Micro", "Recall Weighted", or "Root Mean Squared Log Error" to ``AutoMLSearch`` will now result in a ``ValueError``
            rather than an ``ObjectiveNotFoundError`` :pr:`1132`
        * Search callbacks ``start_iteration_callback`` and ``add_results_callback`` have changed to include a copy of the AutoMLSearch object as a third parameter :pr:`1156`
        * Deleted ``OneHotEncoder.get_feature_names`` method which had been broken for a while, in favor of pipelines' ``input_feature_names`` :pr:`1179`
        * Deleted empty base class ``CategoricalEncoder`` which ``OneHotEncoder`` component was inheriting from :pr:`1176`
        * Results from ``roc_curve`` will now return as a list of dictionaries with each dictionary representing a class :pr:`1164`
        * ``max_pipelines`` now raises a ``DeprecationWarning`` and will be removed in the next release. ``max_iterations`` should be used instead. :pr:`1169`


**v0.13.1 Aug. 25, 2020**
    * Enhancements
        * Added Cost-Benefit Matrix objective for binary classification :pr:`1038`
        * Split ``fill_value`` into ``categorical_fill_value`` and ``numeric_fill_value`` for Imputer :pr:`1019`
        * Added ``explain_predictions`` and ``explain_predictions_best_worst`` for explaining multiple predictions with SHAP :pr:`1016`
        * Added new LSA component for text featurization :pr:`1022`
        * Added guide on installing with conda :pr:`1041`
        * Added a “cost-benefit curve” util method to graph cost-benefit matrix scores vs. binary classification thresholds :pr:`1081`
        * Standardized error when calling transform/predict before fit for pipelines :pr:`1048`
        * Added ``percent_better_than_baseline`` to AutoML search rankings and full rankings table :pr:`1050`
        * Added one-way partial dependence and partial dependence plots :pr:`1079`
        * Added "Feature Value" column to prediction explanation reports. :pr:`1064`
        * Added LightGBM classification estimator :pr:`1082`, :pr:`1114`
        * Added ``max_batches`` parameter to ``AutoMLSearch`` :pr:`1087`
    * Fixes
        * Updated ``TextFeaturizer`` component to no longer require an internet connection to run :pr:`1022`
        * Fixed non-deterministic element of ``TextFeaturizer`` transformations :pr:`1022`
        * Added a StandardScaler to all ElasticNet pipelines :pr:`1065`
        * Updated cost-benefit matrix to normalize score :pr:`1099`
        * Fixed logic in ``calculate_percent_difference`` so that it can handle negative values :pr:`1100`
    * Changes
        * Added ``needs_fitting`` property to ``ComponentBase`` :pr:`1044`
        * Updated references to data types to use datatype lists defined in ``evalml.utils.gen_utils`` :pr:`1039`
        * Remove maximum version limit for SciPy dependency :pr:`1051`
        * Moved ``all_components`` and other component importers into runtime methods :pr:`1045`
        * Consolidated graphing utility methods under ``evalml.utils.graph_utils`` :pr:`1060`
        * Made slight tweaks to how ``TextFeaturizer`` uses ``featuretools``, and did some refactoring of that and of LSA :pr:`1090`
        * Changed ``show_all_features`` parameter into ``importance_threshold``, which allows for thresholding feature importance :pr:`1097`, :pr:`1103`
    * Documentation Changes
        * Update ``setup.py`` URL to point to the github repo :pr:`1037`
        * Added tutorial for using the cost-benefit matrix objective :pr:`1088`
        * Updated ``model_understanding.ipynb`` to include documentation for using plotly on Jupyter Lab :pr:`1108`
    * Testing Changes
        * Refactor CircleCI tests to use matrix jobs (:pr:`1043`)
        * Added a test to check that all test directories are included in evalml package :pr:`1054`


.. warning::

    **Breaking Changes**
        * ``confusion_matrix`` and ``normalize_confusion_matrix`` have been moved to ``evalml.utils`` :pr:`1038`
        * All graph utility methods previously under ``evalml.pipelines.graph_utils`` have been moved to ``evalml.utils.graph_utils`` :pr:`1060`


**v0.12.2 Aug. 6, 2020**
    * Enhancements
        * Add save/load method to components :pr:`1023`
        * Expose pickle ``protocol`` as optional arg to save/load :pr:`1023`
        * Updated estimators used in AutoML to include ExtraTrees and ElasticNet estimators :pr:`1030`
    * Fixes
    * Changes
        * Removed ``DeprecationWarning`` for ``SimpleImputer`` :pr:`1018`
    * Documentation Changes
        * Add note about version numbers to release process docs :pr:`1034`
    * Testing Changes
        * Test files are now included in the evalml package :pr:`1029`


**v0.12.0 Aug. 3, 2020**
    * Enhancements
        * Added string and categorical targets support for binary and multiclass pipelines and check for numeric targets for ``DetectLabelLeakage`` data check :pr:`932`
        * Added clear exception for regression pipelines if target datatype is string or categorical :pr:`960`
        * Added target column names and class labels in ``predict`` and ``predict_proba`` output for pipelines :pr:`951`
        * Added ``_compute_shap_values`` and ``normalize_values`` to ``pipelines/explanations`` module :pr:`958`
        * Added ``explain_prediction`` feature which explains single predictions with SHAP :pr:`974`
        * Added Imputer to allow different imputation strategies for numerical and categorical dtypes :pr:`991`
        * Added support for configuring logfile path using env var, and don't create logger if there are filesystem errors :pr:`975`
        * Updated catboost estimators' default parameters and automl hyperparameter ranges to speed up fit time :pr:`998`
    * Fixes
        * Fixed ReadtheDocs warning failure regarding embedded gif :pr:`943`
        * Removed incorrect parameter passed to pipeline classes in ``_add_baseline_pipelines`` :pr:`941`
        * Added universal error for calling ``predict``, ``predict_proba``, ``transform``, and ``feature_importances`` before fitting :pr:`969`, :pr:`994`
        * Made ``TextFeaturizer`` component and pip dependencies ``featuretools`` and ``nlp_primitives`` optional :pr:`976`
        * Updated imputation strategy in automl to no longer limit impute strategy to ``most_frequent`` for all features if there are any categorical columns :pr:`991`
        * Fixed ``UnboundLocalError`` for ``cv_pipeline`` when automl search errors :pr:`996`
        * Fixed ``Imputer`` to reset dataframe index to preserve behavior expected from  ``SimpleImputer`` :pr:`1009`
    * Changes
        * Moved ``get_estimators`` to ``evalml.pipelines.components.utils`` :pr:`934`
        * Modified Pipelines to raise ``PipelineScoreError`` when they encounter an error during scoring :pr:`936`
        * Moved ``evalml.model_families.list_model_families`` to ``evalml.pipelines.components.allowed_model_families`` :pr:`959`
        * Renamed ``DateTimeFeaturization`` to ``DateTimeFeaturizer`` :pr:`977`
        * Added check to stop search and raise an error if all pipelines in a batch return NaN scores :pr:`1015`
    * Documentation Changes
        * Updated ``README.md`` :pr:`963`
        * Reworded message when errors are returned from data checks in search :pr:`982`
        * Added section on understanding model predictions with ``explain_prediction`` to User Guide :pr:`981`
        * Added a section to the user guide and api reference about how XGBoost and CatBoost are not fully supported. :pr:`992`
        * Added custom components section in user guide :pr:`993`
        * Updated FAQ section formatting :pr:`997`
        * Updated release process documentation :pr:`1003`
    * Testing Changes
        * Moved ``predict_proba`` and ``predict`` tests regarding string / categorical targets to ``test_pipelines.py`` :pr:`972`
        * Fixed dependency update bot by updating python version to 3.7 to avoid frequent github version updates :pr:`1002`


.. warning::

    **Breaking Changes**
        * ``get_estimators`` has been moved to ``evalml.pipelines.components.utils`` (previously was under ``evalml.pipelines.utils``) :pr:`934`
        * Removed the ``raise_errors`` flag in AutoML search. All errors during pipeline evaluation will be caught and logged. :pr:`936`
        * ``evalml.model_families.list_model_families`` has been moved to ``evalml.pipelines.components.allowed_model_families`` :pr:`959`
        * ``TextFeaturizer``: the ``featuretools`` and ``nlp_primitives`` packages must be installed after installing evalml in order to use this component :pr:`976`
        * Renamed ``DateTimeFeaturization`` to ``DateTimeFeaturizer`` :pr:`977`


**v0.11.2 July 16, 2020**
    * Enhancements
        * Added ``NoVarianceDataCheck`` to ``DefaultDataChecks`` :pr:`893`
        * Added text processing and featurization component ``TextFeaturizer`` :pr:`913`, :pr:`924`
        * Added additional checks to ``InvalidTargetDataCheck`` to handle invalid target data types :pr:`929`
        * ``AutoMLSearch`` will now handle ``KeyboardInterrupt`` and prompt user for confirmation :pr:`915`
    * Fixes
        * Makes automl results a read-only property :pr:`919`
    * Changes
        * Deleted static pipelines and refactored tests involving static pipelines, removed ``all_pipelines()`` and ``get_pipelines()`` :pr:`904`
        * Moved ``list_model_families`` to ``evalml.model_family.utils`` :pr:`903`
        * Updated ``all_pipelines``, ``all_estimators``, ``all_components`` to use the same mechanism for dynamically generating their elements :pr:`898`
        * Rename ``master`` branch to ``main`` :pr:`918`
        * Add pypi release github action :pr:`923`
        * Updated ``AutoMLSearch.search`` stdout output and logging and removed tqdm progress bar :pr:`921`
        * Moved automl config checks previously in ``search()`` to init :pr:`933`
    * Documentation Changes
        * Reorganized and rewrote documentation :pr:`937`
        * Updated to use pydata sphinx theme :pr:`937`
        * Updated docs to use ``release_notes`` instead of ``changelog`` :pr:`942`
    * Testing Changes
        * Cleaned up fixture names and usages in tests :pr:`895`


.. warning::

    **Breaking Changes**
        * ``list_model_families`` has been moved to ``evalml.model_family.utils`` (previously was under ``evalml.pipelines.utils``) :pr:`903`
        * ``get_estimators`` has been moved to ``evalml.pipelines.components.utils`` (previously was under ``evalml.pipelines.utils``) :pr:`934`
        * Static pipeline definitions have been removed, but similar pipelines can still be constructed via creating an instance of ``PipelineBase`` :pr:`904`
        * ``all_pipelines()`` and ``get_pipelines()`` utility methods have been removed :pr:`904`


**v0.11.0 June 30, 2020**
    * Enhancements
        * Added multiclass support for ROC curve graphing :pr:`832`
        * Added preprocessing component to drop features whose percentage of NaN values exceeds a specified threshold :pr:`834`
        * Added data check to check for problematic target labels :pr:`814`
        * Added PerColumnImputer that allows imputation strategies per column :pr:`824`
        * Added transformer to drop specific columns :pr:`827`
        * Added support for ``categories``, ``handle_error``, and ``drop`` parameters in ``OneHotEncoder`` :pr:`830` :pr:`897`
        * Added preprocessing component to handle DateTime columns featurization :pr:`838`
        * Added ability to clone pipelines and components :pr:`842`
        * Define getter method for component ``parameters`` :pr:`847`
        * Added utility methods to calculate and graph permutation importances :pr:`860`, :pr:`880`
        * Added new utility functions necessary for generating dynamic preprocessing pipelines :pr:`852`
        * Added kwargs to all components :pr:`863`
        * Updated ``AutoSearchBase`` to use dynamically generated preprocessing pipelines :pr:`870`
        * Added SelectColumns transformer :pr:`873`
        * Added ability to evaluate additional pipelines for automl search :pr:`874`
        * Added ``default_parameters`` class property to components and pipelines :pr:`879`
        * Added better support for disabling data checks in automl search :pr:`892`
        * Added ability to save and load AutoML objects to file :pr:`888`
        * Updated ``AutoSearchBase.get_pipelines`` to return an untrained pipeline instance :pr:`876`
        * Saved learned binary classification thresholds in automl results cv data dict :pr:`876`
    * Fixes
        * Fixed bug where SimpleImputer cannot handle dropped columns :pr:`846`
        * Fixed bug where PerColumnImputer cannot handle dropped columns :pr:`855`
        * Enforce requirement that builtin components save all inputted values in their parameters dict :pr:`847`
        * Don't list base classes in ``all_components`` output :pr:`847`
        * Standardize all components to output pandas data structures, and accept either pandas or numpy :pr:`853`
        * Fixed rankings and full_rankings error when search has not been run :pr:`894`
    * Changes
        * Update ``all_pipelines`` and ``all_components`` to try initializing pipelines/components, and on failure exclude them :pr:`849`
        * Refactor ``handle_components`` to ``handle_components_class``, standardize to ``ComponentBase`` subclass instead of instance :pr:`850`
        * Refactor "blacklist"/"whitelist" to "allow"/"exclude" lists :pr:`854`
        * Replaced ``AutoClassificationSearch`` and ``AutoRegressionSearch`` with ``AutoMLSearch`` :pr:`871`
        * Renamed feature_importances and permutation_importances methods to use singular names (feature_importance and permutation_importance) :pr:`883`
        * Updated ``automl`` default data splitter to train/validation split for large datasets :pr:`877`
        * Added open source license, update some repo metadata :pr:`887`
        * Removed dead code in ``_get_preprocessing_components`` :pr:`896`
    * Documentation Changes
        * Fix some typos and update the EvalML logo :pr:`872`
    * Testing Changes
        * Update the changelog check job to expect the new branching pattern for the deps update bot :pr:`836`
        * Check that all components output pandas datastructures, and can accept either pandas or numpy :pr:`853`
        * Replaced ``AutoClassificationSearch`` and ``AutoRegressionSearch`` with ``AutoMLSearch`` :pr:`871`


.. warning::

    **Breaking Changes**
        * Pipelines' static ``component_graph`` field must contain either ``ComponentBase`` subclasses or ``str``, instead of ``ComponentBase`` subclass instances :pr:`850`
        * Rename ``handle_component`` to ``handle_component_class``. Now standardizes to ``ComponentBase`` subclasses instead of ``ComponentBase`` subclass instances :pr:`850`
        * Renamed automl's ``cv`` argument to ``data_split`` :pr:`877`
        * Pipelines' and classifiers' ``feature_importances`` is renamed ``feature_importance``, ``graph_feature_importances`` is renamed ``graph_feature_importance`` :pr:`883`
        * Passing ``data_checks=None`` to automl search will not perform any data checks as opposed to default checks. :pr:`892`
        * Pipelines to search for in AutoML are now determined automatically, rather than using the statically-defined pipeline classes. :pr:`870`
        * Updated ``AutoSearchBase.get_pipelines`` to return an untrained pipeline instance, instead of one which happened to be trained on the final cross-validation fold :pr:`876`


**v0.10.0 May 29, 2020**
    * Enhancements
        * Added baseline models for classification and regression, add functionality to calculate baseline models before searching in AutoML :pr:`746`
        * Port over highly-null guardrail as a data check and define ``DefaultDataChecks`` and ``DisableDataChecks`` classes :pr:`745`
        * Update ``Tuner`` classes to work directly with pipeline parameters dicts instead of flat parameter lists :pr:`779`
        * Add Elastic Net as a pipeline option :pr:`812`
        * Added new Pipeline option ``ExtraTrees`` :pr:`790`
        * Added precicion-recall curve metrics and plot for binary classification problems in ``evalml.pipeline.graph_utils`` :pr:`794`
        * Update the default automl algorithm to search in batches, starting with default parameters for each pipeline and iterating from there :pr:`793`
        * Added ``AutoMLAlgorithm`` class and ``IterativeAlgorithm`` impl, separated from ``AutoSearchBase`` :pr:`793`
    * Fixes
        * Update pipeline ``score`` to return ``nan`` score for any objective which throws an exception during scoring :pr:`787`
        * Fixed bug introduced in :pr:`787` where binary classification metrics requiring predicted probabilities error in scoring :pr:`798`
        * CatBoost and XGBoost classifiers and regressors can no longer have a learning rate of 0 :pr:`795`
    * Changes
        * Cleanup pipeline ``score`` code, and cleanup codecov :pr:`711`
        * Remove ``pass`` for abstract methods for codecov :pr:`730`
        * Added __str__ for AutoSearch object :pr:`675`
        * Add util methods to graph ROC and confusion matrix :pr:`720`
        * Refactor ``AutoBase`` to ``AutoSearchBase`` :pr:`758`
        * Updated AutoBase with ``data_checks`` parameter, removed previous ``detect_label_leakage`` parameter, and added functionality to run data checks before search in AutoML :pr:`765`
        * Updated our logger to use Python's logging utils :pr:`763`
        * Refactor most of ``AutoSearchBase._do_iteration`` impl into ``AutoSearchBase._evaluate`` :pr:`762`
        * Port over all guardrails to use the new DataCheck API :pr:`789`
        * Expanded ``import_or_raise`` to catch all exceptions :pr:`759`
        * Adds RMSE, MSLE, RMSLE as standard metrics :pr:`788`
        * Don't allow ``Recall`` to be used as an objective for AutoML :pr:`784`
        * Removed feature selection from pipelines :pr:`819`
        * Update default estimator parameters to make automl search faster and more accurate :pr:`793`
    * Documentation Changes
        * Add instructions to freeze ``master`` on ``release.md`` :pr:`726`
        * Update release instructions with more details :pr:`727` :pr:`733`
        * Add objective base classes to API reference :pr:`736`
        * Fix components API to match other modules :pr:`747`
    * Testing Changes
        * Delete codecov yml, use codecov.io's default :pr:`732`
        * Added unit tests for fraud cost, lead scoring, and standard metric objectives :pr:`741`
        * Update codecov client :pr:`782`
        * Updated AutoBase __str__ test to include no parameters case :pr:`783`
        * Added unit tests for ``ExtraTrees`` pipeline :pr:`790`
        * If codecov fails to upload, fail build :pr:`810`
        * Updated Python version of dependency action :pr:`816`
        * Update the dependency update bot to use a suffix when creating branches :pr:`817`

.. warning::

    **Breaking Changes**
        * The ``detect_label_leakage`` parameter for AutoML classes has been removed and replaced by a ``data_checks`` parameter :pr:`765`
        * Moved ROC and confusion matrix methods from ``evalml.pipeline.plot_utils`` to ``evalml.pipeline.graph_utils`` :pr:`720`
        * ``Tuner`` classes require a pipeline hyperparameter range dict as an init arg instead of a space definition :pr:`779`
        * ``Tuner.propose`` and ``Tuner.add`` work directly with pipeline parameters dicts instead of flat parameter lists :pr:`779`
        * ``PipelineBase.hyperparameters`` and ``custom_hyperparameters`` use pipeline parameters dict format instead of being represented as a flat list :pr:`779`
        * All guardrail functions previously under ``evalml.guardrails.utils`` will be removed and replaced by data checks :pr:`789`
        * ``Recall`` disallowed as an objective for AutoML :pr:`784`
        * ``AutoSearchBase`` parameter ``tuner`` has been renamed to ``tuner_class`` :pr:`793`
        * ``AutoSearchBase`` parameter ``possible_pipelines`` and ``possible_model_families`` have been renamed to ``allowed_pipelines`` and ``allowed_model_families`` :pr:`793`


**v0.9.0 Apr. 27, 2020**
    * Enhancements
        * Added ``Accuracy`` as an standard objective :pr:`624`
        * Added verbose parameter to load_fraud :pr:`560`
        * Added Balanced Accuracy metric for binary, multiclass :pr:`612` :pr:`661`
        * Added XGBoost regressor and XGBoost regression pipeline :pr:`666`
        * Added ``Accuracy`` metric for multiclass :pr:`672`
        * Added objective name in ``AutoBase.describe_pipeline`` :pr:`686`
        * Added ``DataCheck`` and ``DataChecks``, ``Message`` classes and relevant subclasses :pr:`739`
    * Fixes
        * Removed direct access to ``cls.component_graph`` :pr:`595`
        * Add testing files to .gitignore :pr:`625`
        * Remove circular dependencies from ``Makefile`` :pr:`637`
        * Add error case for ``normalize_confusion_matrix()`` :pr:`640`
        * Fixed ``XGBoostClassifier`` and ``XGBoostRegressor`` bug with feature names that contain [, ], or < :pr:`659`
        * Update ``make_pipeline_graph`` to not accidentally create empty file when testing if path is valid :pr:`649`
        * Fix pip installation warning about docsutils version, from boto dependency :pr:`664`
        * Removed zero division warning for F1/precision/recall metrics :pr:`671`
        * Fixed ``summary`` for pipelines without estimators :pr:`707`
    * Changes
        * Updated default objective for binary/multiclass classification to log loss :pr:`613`
        * Created classification and regression pipeline subclasses and removed objective as an attribute of pipeline classes :pr:`405`
        * Changed the output of ``score`` to return one dictionary :pr:`429`
        * Created binary and multiclass objective subclasses :pr:`504`
        * Updated objectives API :pr:`445`
        * Removed call to ``get_plot_data`` from AutoML :pr:`615`
        * Set ``raise_error`` to default to True for AutoML classes :pr:`638`
        * Remove unnecessary "u" prefixes on some unicode strings :pr:`641`
        * Changed one-hot encoder to return uint8 dtypes instead of ints :pr:`653`
        * Pipeline ``_name`` field changed to ``custom_name`` :pr:`650`
        * Removed ``graphs.py`` and moved methods into ``PipelineBase`` :pr:`657`, :pr:`665`
        * Remove s3fs as a dev dependency :pr:`664`
        * Changed requirements-parser to be a core dependency :pr:`673`
        * Replace ``supported_problem_types`` field on pipelines with ``problem_type`` attribute on base classes :pr:`678`
        * Changed AutoML to only show best results for a given pipeline template in ``rankings``, added ``full_rankings`` property to show all :pr:`682`
        * Update ``ModelFamily`` values: don't list xgboost/catboost as classifiers now that we have regression pipelines for them :pr:`677`
        * Changed AutoML's ``describe_pipeline`` to get problem type from pipeline instead :pr:`685`
        * Standardize ``import_or_raise`` error messages :pr:`683`
        * Updated argument order of objectives to align with sklearn's :pr:`698`
        * Renamed ``pipeline.feature_importance_graph`` to ``pipeline.graph_feature_importances`` :pr:`700`
        * Moved ROC and confusion matrix methods to ``evalml.pipelines.plot_utils`` :pr:`704`
        * Renamed ``MultiClassificationObjective`` to ``MulticlassClassificationObjective``, to align with pipeline naming scheme :pr:`715`
    * Documentation Changes
        * Fixed some sphinx warnings :pr:`593`
        * Fixed docstring for ``AutoClassificationSearch`` with correct command :pr:`599`
        * Limit readthedocs formats to pdf, not htmlzip and epub :pr:`594` :pr:`600`
        * Clean up objectives API documentation :pr:`605`
        * Fixed function on Exploring search results page :pr:`604`
        * Update release process doc :pr:`567`
        * ``AutoClassificationSearch`` and ``AutoRegressionSearch`` show inherited methods in API reference :pr:`651`
        * Fixed improperly formatted code in breaking changes for changelog :pr:`655`
        * Added configuration to treat Sphinx warnings as errors :pr:`660`
        * Removed separate plotting section for pipelines in API reference :pr:`657`, :pr:`665`
        * Have leads example notebook load S3 files using https, so we can delete s3fs dev dependency :pr:`664`
        * Categorized components in API reference and added descriptions for each category :pr:`663`
        * Fixed Sphinx warnings about ``BalancedAccuracy`` objective :pr:`669`
        * Updated API reference to include missing components and clean up pipeline docstrings :pr:`689`
        * Reorganize API ref, and clarify pipeline sub-titles :pr:`688`
        * Add and update preprocessing utils in API reference :pr:`687`
        * Added inheritance diagrams to API reference :pr:`695`
        * Documented which default objective AutoML optimizes for :pr:`699`
        * Create seperate install page :pr:`701`
        * Include more utils in API ref, like ``import_or_raise`` :pr:`704`
        * Add more color to pipeline documentation :pr:`705`
    * Testing Changes
        * Matched install commands of ``check_latest_dependencies`` test and it's GitHub action :pr:`578`
        * Added Github app to auto assign PR author as assignee :pr:`477`
        * Removed unneeded conda installation of xgboost in windows checkin tests :pr:`618`
        * Update graph tests to always use tmpfile dir :pr:`649`
        * Changelog checkin test workaround for release PRs: If 'future release' section is empty of PR refs, pass check :pr:`658`
        * Add changelog checkin test exception for ``dep-update`` branch :pr:`723`

.. warning::

    **Breaking Changes**

    * Pipelines will now no longer take an objective parameter during instantiation, and will no longer have an objective attribute.
    * ``fit()`` and ``predict()`` now use an optional ``objective`` parameter, which is only used in binary classification pipelines to fit for a specific objective.
    * ``score()`` will now use a required ``objectives`` parameter that is used to determine all the objectives to score on. This differs from the previous behavior, where the pipeline's objective was scored on regardless.
    * ``score()`` will now return one dictionary of all objective scores.
    * ``ROC`` and ``ConfusionMatrix`` plot methods via ``Auto(*).plot`` have been removed by :pr:`615` and are replaced by ``roc_curve`` and ``confusion_matrix`` in ``evamlm.pipelines.plot_utils`` in :pr:`704`
    * ``normalize_confusion_matrix`` has been moved to ``evalml.pipelines.plot_utils`` :pr:`704`
    * Pipelines ``_name`` field changed to ``custom_name``
    * Pipelines ``supported_problem_types`` field is removed because it is no longer necessary :pr:`678`
    * Updated argument order of objectives' ``objective_function`` to align with sklearn :pr:`698`
    * ``pipeline.feature_importance_graph`` has been renamed to ``pipeline.graph_feature_importances`` in :pr:`700`
    * Removed unsupported ``MSLE`` objective :pr:`704`


**v0.8.0 Apr. 1, 2020**
    * Enhancements
        * Add normalization option and information to confusion matrix :pr:`484`
        * Add util function to drop rows with NaN values :pr:`487`
        * Renamed ``PipelineBase.name`` as ``PipelineBase.summary`` and redefined ``PipelineBase.name`` as class property :pr:`491`
        * Added access to parameters in Pipelines with ``PipelineBase.parameters`` (used to be return of ``PipelineBase.describe``) :pr:`501`
        * Added ``fill_value`` parameter for ``SimpleImputer`` :pr:`509`
        * Added functionality to override component hyperparameters and made pipelines take hyperparemeters from components :pr:`516`
        * Allow ``numpy.random.RandomState`` for random_state parameters :pr:`556`
    * Fixes
        * Removed unused dependency ``matplotlib``, and move ``category_encoders`` to test reqs :pr:`572`
    * Changes
        * Undo version cap in XGBoost placed in :pr:`402` and allowed all released of XGBoost :pr:`407`
        * Support pandas 1.0.0 :pr:`486`
        * Made all references to the logger static :pr:`503`
        * Refactored ``model_type`` parameter for components and pipelines to ``model_family`` :pr:`507`
        * Refactored ``problem_types`` for pipelines and components into ``supported_problem_types`` :pr:`515`
        * Moved ``pipelines/utils.save_pipeline`` and ``pipelines/utils.load_pipeline`` to ``PipelineBase.save`` and ``PipelineBase.load`` :pr:`526`
        * Limit number of categories encoded by ``OneHotEncoder`` :pr:`517`
    * Documentation Changes
        * Updated API reference to remove ``PipelinePlot`` and added moved ``PipelineBase`` plotting methods :pr:`483`
        * Add code style and github issue guides :pr:`463` :pr:`512`
        * Updated API reference for to surface class variables for pipelines and components :pr:`537`
        * Fixed README documentation link :pr:`535`
        * Unhid PR references in changelog :pr:`656`
    * Testing Changes
        * Added automated dependency check PR :pr:`482`, :pr:`505`
        * Updated automated dependency check comment :pr:`497`
        * Have build_docs job use python executor, so that env vars are set properly :pr:`547`
        * Added simple test to make sure ``OneHotEncoder``'s top_n works with large number of categories :pr:`552`
        * Run windows unit tests on PRs :pr:`557`


.. warning::

    **Breaking Changes**

    * ``AutoClassificationSearch`` and ``AutoRegressionSearch``'s ``model_types`` parameter has been refactored into ``allowed_model_families``
    * ``ModelTypes`` enum has been changed to ``ModelFamily``
    * Components and Pipelines now have a ``model_family`` field instead of ``model_type``
    * ``get_pipelines`` utility function now accepts ``model_families`` as an argument instead of ``model_types``
    * ``PipelineBase.name`` no longer returns structure of pipeline and has been replaced by ``PipelineBase.summary``
    * ``PipelineBase.problem_types`` and ``Estimator.problem_types`` has been renamed to ``supported_problem_types``
    * ``pipelines/utils.save_pipeline`` and ``pipelines/utils.load_pipeline`` moved to ``PipelineBase.save`` and ``PipelineBase.load``


**v0.7.0 Mar. 9, 2020**
    * Enhancements
        * Added emacs buffers to .gitignore :pr:`350`
        * Add CatBoost (gradient-boosted trees) classification and regression components and pipelines :pr:`247`
        * Added Tuner abstract base class :pr:`351`
        * Added ``n_jobs`` as parameter for ``AutoClassificationSearch`` and ``AutoRegressionSearch`` :pr:`403`
        * Changed colors of confusion matrix to shades of blue and updated axis order to match scikit-learn's :pr:`426`
        * Added ``PipelineBase`` ``.graph`` and ``.feature_importance_graph`` methods, moved from previous location :pr:`423`
        * Added support for python 3.8 :pr:`462`
    * Fixes
        * Fixed ROC and confusion matrix plots not being calculated if user passed own additional_objectives :pr:`276`
        * Fixed ReadtheDocs ``FileNotFoundError`` exception for fraud dataset :pr:`439`
    * Changes
        * Added ``n_estimators`` as a tunable parameter for XGBoost :pr:`307`
        * Remove unused parameter ``ObjectiveBase.fit_needs_proba`` :pr:`320`
        * Remove extraneous parameter ``component_type`` from all components :pr:`361`
        * Remove unused ``rankings.csv`` file :pr:`397`
        * Downloaded demo and test datasets so unit tests can run offline :pr:`408`
        * Remove ``_needs_fitting`` attribute from Components :pr:`398`
        * Changed plot.feature_importance to show only non-zero feature importances by default, added optional parameter to show all :pr:`413`
        * Refactored ``PipelineBase`` to take in parameter dictionary and moved pipeline metadata to class attribute :pr:`421`
        * Dropped support for Python 3.5 :pr:`438`
        * Removed unused ``apply.py`` file :pr:`449`
        * Clean up ``requirements.txt`` to remove unused deps :pr:`451`
        * Support installation without all required dependencies :pr:`459`
    * Documentation Changes
        * Update release.md with instructions to release to internal license key :pr:`354`
    * Testing Changes
        * Added tests for utils (and moved current utils to gen_utils) :pr:`297`
        * Moved XGBoost install into it's own separate step on Windows using Conda :pr:`313`
        * Rewind pandas version to before 1.0.0, to diagnose test failures for that version :pr:`325`
        * Added dependency update checkin test :pr:`324`
        * Rewind XGBoost version to before 1.0.0 to diagnose test failures for that version :pr:`402`
        * Update dependency check to use a whitelist :pr:`417`
        * Update unit test jobs to not install dev deps :pr:`455`

.. warning::

    **Breaking Changes**

    * Python 3.5 will not be actively supported.

**v0.6.0 Dec. 16, 2019**
    * Enhancements
        * Added ability to create a plot of feature importances :pr:`133`
        * Add early stopping to AutoML using patience and tolerance parameters :pr:`241`
        * Added ROC and confusion matrix metrics and plot for classification problems and introduce PipelineSearchPlots class :pr:`242`
        * Enhanced AutoML results with search order :pr:`260`
        * Added utility function to show system and environment information :pr:`300`
    * Fixes
        * Lower botocore requirement :pr:`235`
        * Fixed decision_function calculation for ``FraudCost`` objective :pr:`254`
        * Fixed return value of ``Recall`` metrics :pr:`264`
        * Components return ``self`` on fit :pr:`289`
    * Changes
        * Renamed automl classes to ``AutoRegressionSearch`` and ``AutoClassificationSearch`` :pr:`287`
        * Updating demo datasets to retain column names :pr:`223`
        * Moving pipeline visualization to ``PipelinePlot`` class :pr:`228`
        * Standarizing inputs as ``pd.Dataframe`` / ``pd.Series`` :pr:`130`
        * Enforcing that pipelines must have an estimator as last component :pr:`277`
        * Added ``ipywidgets`` as a dependency in ``requirements.txt`` :pr:`278`
        * Added Random and Grid Search Tuners :pr:`240`
    * Documentation Changes
        * Adding class properties to API reference :pr:`244`
        * Fix and filter FutureWarnings from scikit-learn :pr:`249`, :pr:`257`
        * Adding Linear Regression to API reference and cleaning up some Sphinx warnings :pr:`227`
    * Testing Changes
        * Added support for testing on Windows with CircleCI :pr:`226`
        * Added support for doctests :pr:`233`

.. warning::

    **Breaking Changes**

    * The ``fit()`` method for ``AutoClassifier`` and ``AutoRegressor`` has been renamed to ``search()``.
    * ``AutoClassifier`` has been renamed to ``AutoClassificationSearch``
    * ``AutoRegressor`` has been renamed to ``AutoRegressionSearch``
    * ``AutoClassificationSearch.results`` and ``AutoRegressionSearch.results`` now is a dictionary with ``pipeline_results`` and ``search_order`` keys. ``pipeline_results`` can be used to access a dictionary that is identical to the old ``.results`` dictionary. Whereas, ``search_order`` returns a list of the search order in terms of ``pipeline_id``.
    * Pipelines now require an estimator as the last component in ``component_list``. Slicing pipelines now throws an ``NotImplementedError`` to avoid returning pipelines without an estimator.

**v0.5.2 Nov. 18, 2019**
    * Enhancements
        * Adding basic pipeline structure visualization :pr:`211`
    * Documentation Changes
        * Added notebooks to build process :pr:`212`

**v0.5.1 Nov. 15, 2019**
    * Enhancements
        * Added basic outlier detection guardrail :pr:`151`
        * Added basic ID column guardrail :pr:`135`
        * Added support for unlimited pipelines with a ``max_time`` limit :pr:`70`
        * Updated .readthedocs.yaml to successfully build :pr:`188`
    * Fixes
        * Removed MSLE from default additional objectives :pr:`203`
        * Fixed ``random_state`` passed in pipelines :pr:`204`
        * Fixed slow down in RFRegressor :pr:`206`
    * Changes
        * Pulled information for describe_pipeline from pipeline's new describe method :pr:`190`
        * Refactored pipelines :pr:`108`
        * Removed guardrails from Auto(*) :pr:`202`, :pr:`208`
    * Documentation Changes
        * Updated documentation to show ``max_time`` enhancements :pr:`189`
        * Updated release instructions for RTD :pr:`193`
        * Added notebooks to build process :pr:`212`
        * Added contributing instructions :pr:`213`
        * Added new content :pr:`222`

**v0.5.0 Oct. 29, 2019**
    * Enhancements
        * Added basic one hot encoding :pr:`73`
        * Use enums for model_type :pr:`110`
        * Support for splitting regression datasets :pr:`112`
        * Auto-infer multiclass classification :pr:`99`
        * Added support for other units in ``max_time`` :pr:`125`
        * Detect highly null columns :pr:`121`
        * Added additional regression objectives :pr:`100`
        * Show an interactive iteration vs. score plot when using fit() :pr:`134`
    * Fixes
        * Reordered ``describe_pipeline`` :pr:`94`
        * Added type check for ``model_type`` :pr:`109`
        * Fixed ``s`` units when setting string ``max_time`` :pr:`132`
        * Fix objectives not appearing in API documentation :pr:`150`
    * Changes
        * Reorganized tests :pr:`93`
        * Moved logging to its own module :pr:`119`
        * Show progress bar history :pr:`111`
        * Using ``cloudpickle`` instead of pickle to allow unloading of custom objectives :pr:`113`
        * Removed render.py :pr:`154`
    * Documentation Changes
        * Update release instructions :pr:`140`
        * Include additional_objectives parameter :pr:`124`
        * Added Changelog :pr:`136`
    * Testing Changes
        * Code coverage :pr:`90`
        * Added CircleCI tests for other Python versions :pr:`104`
        * Added doc notebooks as tests :pr:`139`
        * Test metadata for CircleCI and 2 core parallelism :pr:`137`

**v0.4.1 Sep. 16, 2019**
    * Enhancements
        * Added AutoML for classification and regressor using Autobase and Skopt :pr:`7` :pr:`9`
        * Implemented standard classification and regression metrics :pr:`7`
        * Added logistic regression, random forest, and XGBoost pipelines :pr:`7`
        * Implemented support for custom objectives :pr:`15`
        * Feature importance for pipelines :pr:`18`
        * Serialization for pipelines :pr:`19`
        * Allow fitting on objectives for optimal threshold :pr:`27`
        * Added detect label leakage :pr:`31`
        * Implemented callbacks :pr:`42`
        * Allow for multiclass classification :pr:`21`
        * Added support for additional objectives :pr:`79`
    * Fixes
        * Fixed feature selection in pipelines :pr:`13`
        * Made ``random_seed`` usage consistent :pr:`45`
    * Documentation Changes
        * Documentation Changes
        * Added docstrings :pr:`6`
        * Created notebooks for docs :pr:`6`
        * Initialized readthedocs EvalML :pr:`6`
        * Added favicon :pr:`38`
    * Testing Changes
        * Added testing for loading data :pr:`39`

**v0.2.0 Aug. 13, 2019**
    * Enhancements
        * Created fraud detection objective :pr:`4`

**v0.1.0 July. 31, 2019**
    * *First Release*
    * Enhancements
        * Added lead scoring objecitve :pr:`1`
        * Added basic classifier :pr:`1`
    * Documentation Changes
        * Initialized Sphinx for docs :pr:`1`<|MERGE_RESOLUTION|>--- conflicted
+++ resolved
@@ -10,11 +10,8 @@
     * Fixes
         * Fixed partial dependence not respecting grid resolution parameter for numerical features :pr:`2180`
     * Changes
-<<<<<<< HEAD
         * Deleted baseline pipeline classes :pr:`2202`
-=======
         * Reverting user specified date feature PR :pr:`2155` until `pmdarima` installation fix is found :pr:`2214`
->>>>>>> 9d108d70
         * Updated pipeline API to accept component graph and other class attributes as instance parameters. Old pipeline API still works but will not be supported long-term. :pr:`2091`
     * Documentation Changes
         * Renamed dataset to clarify that its gzipped but not a tarball :pr:`2183`
