Release Notes
-------------
**Future Releases**
    * Enhancements
        * Updated regression metrics to handle multioutput dataframes as well as single output series :pr:`4233`
<<<<<<< HEAD
        * Added baseline regressor for multiseries time series problems :pr:`4246`
=======
        * Added stacking and unstacking utility functions to work with multiseries data :pr:`4250`
>>>>>>> 5b80a8e5
    * Fixes
        * Added support for pandas 2 :pr:`4216`
    * Changes
        * Unpinned sktime version :pr:`4214`
        * Bumped minimum lightgbm version to 4.0.0 for nullable type handling :pr:`4237`
        * Pinned scikit-learn version due to incompatibility with pinned imbalanced-learn :pr:`4248`
    * Documentation Changes
    * Testing Changes

.. warning::

    **Breaking Changes**


**v0.78.0 Jul. 10, 2023**
    * Enhancements
        * Add run_feature_selection to AutoMLSearch and Default Algorithm :pr:`4210`
        * Added ``SMAPE`` to the standard metrics for time series problems :pr:`4220`
        * Added ``MASE`` metric and ``y_train`` parameter to objectives :pr:`4221`
    * Fixes
        * `IDColumnsDataCheck` now works with Unknown data type :pr:`4203`
    * Changes
        * Upgraded minimum SHAP version to 0.42.0 and unpinned numpy version :pr:`4228`
    * Documentation Changes
        * Updated API reference :pr:`4213`

.. warning::

    **Breaking Changes**
        * Removed Decision Tree and CatBoost Estimators from AutoML search :pr:`4205`
        * Removed first batch from default algorithm :pr:`4215`


**v0.77.0 Jun. 07, 2023**
    * Enhancements
        * Added ``check_distribution`` function for determining if the predicted distribution matches the true one :pr:`4184`
        * Added ``get_recommendation_score_breakdown`` function for insight on the recommendation score :pr:`4188`
        * Added excluded_model_families parameter to AutoMLSearch() :pr:`4196`
        * Added option to exclude time index in ``IDColumnsDataCheck`` :pr:`4194`
    * Fixes
        * Fixed small errors in ``ARIMARegressor`` implementation :pr:`4186`
        * Fixed ``get_forecast_period`` to properly handle ``gap`` parameter :pr:`4200`
    * Changes
    * Documentation Changes
    * Testing Changes
        * Run looking glass performance tests on merge via Airflow :pr:`4198`


**v0.76.0 May. 09, 2023**
    * Enhancements
        * Added optional ``recommendation_score`` to rank pipelines during AutoMLSearch :pr:`4156`
        * Added BytesIO support to PipelinBase.load() :pr:`4179`
    * Fixes
        * Capped numpy at <=1.23.5 as a temporary measure for SHAP :pr:`4172`
        * Updated our readthedocs recipe to reenable builds :pr:`4177`


**v0.75.0 May. 01, 2023**
    * Fixes
        * Fixed bug where resetting the holdout data indices would cause time series ``predict_in_sample`` to be wrong :pr:`4161`
    * Changes
        * Changed per-pipeline timings to store as a float :pr:`4160`
        * Update Dask install commands in ``pyproject.toml`` :pr:`4164`
        * Capped `IPython` version to < 8.12.1 for readthedocs and plotly compatibility :pr:`3987`

**v0.74.0 Apr. 18, 2023**
    * Enhancements
        * Saved computed additional_objectives computed during search to AutoML object :pr:`4141`
        * Remove extra naive pipelines :pr:`4142`
    * Fixes
        * Fixed usage of codecov after uploader deprecation :pr:`4144`
        * Fixed issue where prediction intervals were becoming NaNs due to index errors :pr:`4154`
    * Changes
        * Capped size of seasonal period used for determining whether to include STLDecomposer in pipelines :pr:`4147`

**v0.73.0 Apr. 10, 2023**
    * Enhancements
        * Allowed ``InvalidTargetDataCheck`` to return a ``DROP_ROWS`` ``DataCheckActionOption`` :pr:`4116`
        * Implemented prediction intervals for non-time series native pipelines using the naïve method :pr:`4127`
    * Changes
        * Removed unnecessary logic from imputer components prior to nullable type handling :pr:`4038`, :pr:`4043`
        * Added calls to ``_handle_nullable_types`` in component fit, transform, and predict methods when needed :pr:`4046`, :pr:`4043`
        * Removed existing nullable type handling across AutoMLSearch to just use new handling :pr:`4085`, :pr:`4043`
        * Handled nullable type incompatibility in ``Decomposer`` :pr:`4105`, :pr:`4043
        * Removed nullable type incompatibility handling for ARIMA and ExponentialSmoothingRegressor :pr:`4129`
        * Changed the default value for ``null_strategy`` in ``InvalidTargetDataCheck`` to ``drop`` :pr:`4131`
        * Pinned sktime version to 0.17.0 for nullable types support :pr:`4137`
    * Testing Changes
        * Fixed installation of prophet for linux nightly tests :pr:`4114`

**v0.72.0 Mar. 27, 2023**
    * Enhancements
        * Updated `pipeline.get_prediction_intervals()` to add trend prediction interval information from STL decomposer :pr:`4093`
        * Added ``method=all`` support for ``TargetLeakageDataCheck`` :pr:`4106`
    * Fixes
        * Fixed ensemble pipelines not working with ``generate_pipeline_example`` :pr:`4102`
    * Changes
        * Pinned ipywidgets version under 8.0.5 :pr:`4097`
        * Calculated partial dependence grid values for integer data by rounding instead of truncating fractional values :pr:`4096`
    * Testing Changes
        * Updated graphviz installation in GitHub workflows to fix windows nightlies :pr:`4088`

**v0.71.0 Mar. 17, 2023***
    * Fixes
        * Fixed error in ``PipelineBase._supports_fast_permutation_importance`` with stacked ensemble pipelines :pr:`4083`

**v0.70.0 Mar. 16, 2023**
    * Changes
        * Added Oversampler nullable type incompatibility in X :pr:`4068`
        * Removed nullable handling from objective functions, ``roc_curve``, and ``correlation_matrix`` :pr:`4072`
        * Transitioned from ``prophet-prebuilt`` to ``prophet`` directly :pr:`4045`

**v0.69.0 Mar. 15, 2023**
    * Enhancements
        * Move black to regular dependency and use it for ``generate_pipeline_code`` :pr:`4005`
        * Implement ``generate_pipeline_example`` :pr:`4023`
        * Add new downcast utils for component-specific nullable type handling and begin implementation on objective and component base classes :pr:`4024`
        * Add nullable type incompatibility properties to the components that need them :pr:`4031`
        * Add ``get_evalml_requirements_file`` :pr:`4034`
        * Pipelines with DFS Transformers will run fast permutation importance if DFS features pre-exist :pr:`4037`
        * Add get_prediction_intervals() at the pipeline level :pr:`4052`
    * Fixes
        * Fixed ``generate_pipeline_example`` erroring out for pipelines with a ``DFSTransformer`` :pr:`4059`
        * Remove nullable types handling for ``OverSampler`` :pr:`4064`
    * Changes
        * Uncapped ``pmdarima`` and updated minimum version :pr:`4027`
        * Increase min catboost to 1.1.1 and xgboost to 1.7.0 to add nullable type support for those estimators :pr:`3996`
        * Unpinned ``networkx`` and updated minimum version :pr:`4035`
        * Increased ``scikit-learn`` version to 1.2.2 :pr:`4064`
        * Capped max ``holidays`` version to 0.21 :pr:`4064`
        * Stop allowing ``knn`` as a boolean impute strategy :pr:`4058`
        * Capped ``nbsphinx`` at < 0.9.0 :pr:`4071`
    * Testing Changes
        * Use ``release.yaml`` for performance tests on merge to main :pr:`4007`
        * Pin ``github-action-check-linked-issues`` at v1.4.5 :pr:`4042`
        * Updated tests to support Woodwork's object dtype inference for numeric columns :pr:`4066`
        * Updated ``TargetLeakageDataCheck`` tests to handle boolean targets properly :pr:`4066`

**v0.68.0 Feb. 15, 2023**
    * Enhancements
        * Integrated ``determine_periodicity`` into ``AutoMLSearch`` :pr:`3952`
        * Removed frequency limitations for decomposition using the ``STLDecomposer`` :pr:`3952`
    * Changes
        * Remove requirements-parser requirement :pr:`3978`
        * Updated the ``SKOptTuner`` to use a gradient boosting regressor for tuning instead of extra trees :pr:`3983`
        * Unpinned sktime from below 1.2, increased minimum to 1.2.1 :pr:`3983`
    * Testing Changes
        * Add pull request check for linked issues to CI workflow :pr:`3970`, :pr:`3980`
        * Upgraded minimum `IPython` version to 8.10.0 :pr:`3987`

**v0.67.0 Jan. 31, 2023**
    * Fixes
        * Re-added ``TimeSeriesPipeline.should_skip_featurization`` to fix bug where data would get featurized unnecessarily :pr:`3964`
        * Allow float categories to be passed into CatBoost estimators :pr:`3966`
    * Changes
        * Update pyproject.toml to correctly specify the data filepaths :pr:`3967`
    * Documentation Changes
        * Added demo for prediction intervals :pr:`3954`

**v0.66.1 Jan. 26, 2023**
    * Fixes
        * Updated ``LabelEncoder`` to store the original typing information :pr:`3960`
        * Fixed bug where all-null ``BooleanNullable`` columns would break the imputer during transform :pr:`3959`

**v0.66.0 Jan. 24, 2023**
    * Enhancements
        * Improved decomposer ``determine_periodicity`` functionality for better period guesses :pr:`3912`
        * Added ``dates_needed_for_prediction`` for time series pipelines :pr:`3906`
        * Added ``RFClassifierRFESelector``  and ``RFRegressorRFESelector`` components for feature selection using recursive feature elimination :pr:`3934`
        * Added ``dates_needed_for_prediction_range`` for time series pipelines :pr:`3941`
    * Fixes
        * Fixed ``set_period()`` not updating decomposer parameters :pr:`3932`
        * Removed second identical batch for time series problems in ``DefaultAlgorithm`` :pr:`3936`
        * Fix install command for alteryx-open-src-update-checker :pr:`3940`
        * Fixed non-prophet case of ``test_components_can_be_used_for_partial_dependence_fast_mode`` :pr:`3949`
    * Changes
        * Updated ``PolynomialDecomposer`` to work with sktime v0.15.1 :pr:`3930`
        * Add ruff and use pyproject.toml (move away from setup.cfg) :pr:`3928`
        * Pinned `category-encoders`` to 2.5.1.post0 :pr:`3933`
        * Remove requirements-parser and tomli from core requirements :pr:`3948`


**v0.65.0 Jan. 3, 2023**
    * Enhancements
        * Added the ability to retrieve prediction intervals for estimators that support time series regression :pr:`3876`
        * Added utils to handle the logic for threshold tuning objective and resplitting data :pr:`3888`
        * Integrated ``OrdinalEncoder`` into AutoMLSearch :pr:`3765`
    * Fixes
        * Fixed ARIMA not accounting for gap in prediction from end of training data :pr:`3884`
        * Fixed ``DefaultAlgorithm`` adding an extra ``OneHotEncoder`` when a categorical column is not selected :pr:`3914`
    * Changes
        * Added a threshold to ``DateTimeFormatDataCheck`` to account for too many duplicate or nan values :pr:`3883`
        * Changed treatment of ``Boolean`` columns for ``SimpleImputer`` and ``ClassImbalanceDataCheck`` to be compatible with new Woodwork inference :pr:`3892`
        * Split decomposer ``seasonal_period`` parameter into ``seasonal_smoother`` and ``period`` parameters :pr:`3896`
        * Excluded catboost from the broken link checking workflow due to 403 errors :pr:`3899`
        * Pinned scikit-learn version below 1.2.0 :pr:`3901`
        * Cast newly created one hot encoded columns as ``bool`` dtype :pr:`3913`
    * Documentation Changes
        * Hid non-essential warning messages in time series docs :pr:`3890`
    * Testing Changes


**v0.64.0 Dec. 8, 2022**
    * Enhancements
    * Fixes
        * Allowed the DFS Transformer to calculate feature values for Features with a ``dataframe_name`` that is not ``"X"`` :pr:`3873`
        * Stopped passing full list of DFS Transformer features into cloned pipeline in partial dependence fast mode :pr:`3875`
    * Changes
        * Update leaderboard names to show `ranking_score` instead of `validation_score` :pr:`3878`
        * Remove Int64Index after Pandas 1.5 Upgrade :pr:`3825`
        * Reduced the threshold for setting ``use_covariates`` to False for ARIMA models in AutoMLSearch :pr:`3868`
        * Pinned woodwork version at <=0.19.0 :pr:`3871`
        * Updated minimum Pandas version to 1.5.0 :pr:`3808`
        * Remove dsherry from automated dependency update reviews and added tamargrey :pr:`3870`
    * Documentation Changes
    * Testing Changes


**v0.63.0 Nov. 23, 2022**
    * Enhancements
        * Added fast mode to partial dependence :pr:`3753`
        * Added the ability to serialize featuretools features into time series pipelines :pr:`3836`
    * Fixes
        * Fixed ``TimeSeriesFeaturizer`` potentially selecting lags outside of feature engineering window :pr:`3773`
        * Fixed bug where ``TimeSeriesFeaturizer`` could not encode Ordinal columns with non numeric categories :pr:`3812`
        * Updated demo dataset links to point to new endpoint :pr:`3826`
        * Updated ``STLDecomposer`` to infer the time index frequency if it's not present :pr:`3829`
        * Updated ``_drop_time_index`` to move the time index from X to both ``X.index`` and ``y.index`` :pr:`3829`
        * Fixed bug where engineered features lost their origin attribute in partial dependence, causing it to fail :pr:`3830`
        * Fixed bug where partial dependence's fast mode handling for the DFS Transformer wouldn't work with multi output features :pr:`3830`
        * Allowed target to be present and ignored in partial dependence's DFS Transformer fast mode handling  :pr:`3830`
    * Changes
        * Consolidated decomposition frequency validation logic to ``Decomposer`` class :pr:`3811`
        * Removed Featuretools version upper bound and prevent Woodwork 0.20.0 from being installed :pr:`3813`
        * Updated min Featuretools version to 0.16.0, min nlp-primitives version to 2.9.0 and min Dask version to 2022.2.0 :pr:`3823`
        * Rename issue templates config.yaml to config.yml :pr:`3844`
        * Reverted change adding a ``should_skip_featurization`` flag to time series pipelines :pr:`3862`
    * Documentation Changes
        * Added information about STL Decomposition to the time series docs :pr:`3835`
        * Removed RTD failure on warnings :pr:`3864`


**v0.62.0 Nov. 01, 2022**
    * Fixes
        * Fixed bug with datetime conversion in ``get_time_index`` :pr:`3792`
        * Fixed bug where invalid anchored or offset frequencies were including the ``STLDecomposer`` in pipelines :pr:`3794`
        * Fixed bug where irregular datetime frequencies were causing errors in ``make_pipeline`` :pr:`3800`
    * Changes
        * Capped dask at < 2022.10.1 :pr:`3797`
        * Uncapped dask and excluded 2022.10.1 from viable versions :pr:`3803`
        * Removed all references to XGBoost's deprecated ``_use_label_encoder`` argument :pr:`3805`
        * Capped featuretools at < 1.17.0 :pr:`3805`
        * Capped woodwork at < 0.21.0 :pr:`3805`


**v0.61.1 Oct. 27, 2022**
    * Fixes
        * Fixed bug where ``TimeSeriesBaselinePipeline`` wouldn't preserve index name of input features :pr:`3788`
        * Fixed bug in ``TimeSeriesBaselinePipeline`` referencing a static string instead of time index var :pr:`3788`
    * Documentation Changes
        * Updated Release Notes :pr:`3788`


**v0.61.0 Oct. 25, 2022**
    * Enhancements
        * Added the STL Decomposer :pr:`3741`
        * Integrated STLDecomposer into AutoMLSearch for time series regression problems :pr:`3781`
        * Brought the PolynomialDecomposer up to parity with STLDecomposer :pr:`3768`
    * Changes
        * Cap Featuretools at < 1.15.0 :pr:`3775`
        * Remove Featuretools upper bound restriction and fix nlp-primitives import statements :pr:`3778`


**v0.60.0 Oct. 19, 2022**
    * Enhancements
        * Add forecast functions to time series regression pipeline :pr:`3742`
    * Fixes
        * Fix to allow ``IDColumnsDataCheck`` to work with ``IntegerNullable`` inputs :pr:`3740`
        * Fixed datasets name for main performance tests :pr:`3743`
    * Changes
        * Use Woodwork's ``dependence_dict`` method to calculate for ``TargetLeakageDataCheck`` :pr:`3728`
    * Documentation Changes
    * Testing Changes

.. warning::

    **Breaking Changes**
        * ``TargetLeakageDataCheck`` now uses argument ``mutual_info`` rather than ``mutual`` :pr:`3728`


**v0.59.0 Sept. 27, 2022**
    * Enhancements
        * Enhanced Decomposer with ``determine_periodicity`` function to automatically determine periodicity of seasonal target. :pr:`3729`
        * Enhanced Decomposer with ``set_seasonal_period`` function to set a ``Decomposer`` object's seasonal period automatically. :pr:`3729`
        * Added ``OrdinalEncoder`` component  :pr:`3736`
    * Fixes
        * Fixed holdout warning message showing when using default parameters :pr:`3727`
        * Fixed bug in Oversampler where categorical dtypes would fail :pr:`3732`
    * Changes
        * Automatic sorting of the ``time_index`` prior to running ``DataChecks`` has been disabled :pr:`3723`
    * Documentation Changes
    * Testing Changes
        * Update job to use new looking glass report command :pr:`3733`


**v0.58.0 Sept. 20, 2022**
    * Enhancements
        * Defined `get_trend_df()` for PolynomialDecomposer to allow decomposition of target data into trend, seasonality and residual. :pr:`3720`
        * Updated to run with Woodwork >= 0.18.0 :pr:`3700`
        * Pass time index column to time series native estimators but drop otherwise :pr:`3691`
        * Added ``errors`` attribute to ``AutoMLSearch`` for useful debugging :pr:`3702`
    * Fixes
        * Removed multiple samplers occurring in pipelines generated by ``DefaultAlgorithm`` :pr:`3696`
        * Fix search order changing when using ``DefaultAlgorithm`` :pr:`3704`
    * Changes
        * Bumped up minimum version of sktime to 0.12.0. :pr:`3720`
        * Added abstract Decomposer class as a parent to PolynomialDecomposer to support additional decomposers. :pr:`3720`
        * Pinned ``pmdarima`` < 2.0.0 :pr:`3679`
        * Added support for using ``downcast_nullable_types`` with Series as well as DataFrames :pr:`3697`
        * Added distinction between ranking and optimization objectives :pr:`3721`
    * Documentation Changes
    * Testing Changes
        * Updated pytest fixtures and brittle test files to explicitly set woodwork typing information :pr:`3697`
        * Added github workflow to run looking glass performance tests on merge to main :pr:`3690`
        * Fixed looking glass performance test script :pr:`3715`
        * Remove commit message from looking glass slack message :pr:`3719`

**v0.57.0 Sept. 6, 2022**
    * Enhancements
        *  Added ``KNNImputer`` class and created new knn parameter for Imputer :pr:`3662`
    * Fixes
        * ``IDColumnsDataCheck`` now only returns an action code to set the first column as the primary key if it contains unique values :pr:`3639`
        * ``IDColumnsDataCheck`` now can handle primary key columns containing "integer" values that are of the double type :pr:`3683`
        * Added support for BooleanNullable columns in EvalML pipelines and imputer :pr:`3678`
        * Updated StandardScaler to only apply to numeric columns :pr:`3686`
    * Changes
        * Unpinned sktime to allow for version 0.13.2 :pr:`3685`
        * Pinned ``pmdarima`` < 2.0.0 :pr:`3679`

**v0.56.1 Aug. 19, 2022**
    * Fixes
        * ``IDColumnsDataCheck`` now only returns an action code to set the first column as the primary key if it contains unique values :pr:`3639`
        * Reverted the ``make_pipeline`` changes that conditionally included the imputers :pr:`3672`

**v0.56.0 Aug. 15, 2022**
    * Enhancements
        * Add CI testing environment in Mac for install workflow :pr:`3646`
        * Updated ``make_pipeline`` to only include the Imputer in pipelines if NaNs exist in the data :pr:`3657`
        * Updated to run with Woodwork >= 0.17.2 :pr:`3626`
        * Add ``exclude_featurizers`` parameter to ``AutoMLSearch`` to specify featurizers that should be excluded from all pipelines :pr:`3631`
        * Add ``fit_transform`` method to pipelines and component graphs :pr:`3640`
        * Changed default value of data splitting for time series problem holdout set evaluation :pr:`3650`
    * Fixes
        * Reverted the Woodwork 0.17.x compatibility work due to performance regression :pr:`3664`
    * Changes
        * Disable holdout set in AutoML search by default :pr:`3659`
        * Pinned ``sktime`` at >=0.7.0,<0.13.1 due to slowdowns with time series modeling :pr:`3658`
        * Added additional testing support for Python 3.10 :pr:`3609`
    * Documentation Changes
        * Updated broken link checker to exclude stackoverflow domain :pr:`3633`
        * Add instructions to add new users to evalml-core-feedstock :pr:`3636`


**v0.55.0 July. 24, 2022**
    * Enhancements
        * Increased the amount of logical type information passed to Woodwork when calling ``ww.init()`` in transformers :pr:`3604`
        * Added ability to log how long each batch and pipeline take in ``automl.search()`` :pr:`3577`
        * Added the option to set the ``sp`` parameter for ARIMA models :pr:`3597`
        * Updated the CV split size of time series problems to match forecast horizon for improved performance :pr:`3616`
        * Added holdout set evaluation as part of AutoML search and pipeline ranking :pr:`3499`
        * Added Dockerfile.arm and .dockerignore for python version and M1 testing :pr:`3609`
        * Added ``test_gen_utils::in_container_arm64()`` fixture :pr:`3609`
    * Fixes
        * Fixed iterative graphs not appearing in documentation :pr:`3592`
        * Updated the ``load_diabetes()`` method to account for scikit-learn 1.1.1 changes to the dataset :pr:`3591`
        * Capped woodwork version at < 0.17.0 :pr:`3612`
        * Bump minimum scikit-optimize version to 0.9.0 `:pr:`3614`
        * Invalid target data checks involving regression and unsupported data types now produce a different ``DataCheckMessageCode`` :pr:`3630`
        * Updated ``test_data_checks.py::test_data_checks_raises_value_errors_on_init`` - more lenient text check :pr:`3609`
    * Changes
        * Add pre-commit hooks for linting :pr:`3608`
        * Implemented a lower threshold and window size for the ``TimeSeriesRegularizer`` and ``DatetimeFormatDataCheck`` :pr:`3627`
        * Updated ``IDColumnsDataCheck`` to return an action to set the first column as the primary key if it is identified as an ID column :pr:`3634`
    * Documentation Changes
    * Testing Changes
        * Pinned GraphViz version for Windows CI Test :pr:`3596`
        * Removed skipping of PolynomialDecomposer tests for Python 3.9 envs. :pr:`3720`
        * Removed ``pytest.mark.skip_if_39`` pytest marker :pr:`3602` :pr:`3607`
        * Updated pytest==7.1.2 :pr:`3609`
        * Added Dockerfile.arm and .dockerignore for python version and M1 testing :pr:`3609`
        * Added ``test_gen_utils::in_container_arm64()`` fixture :pr:`3609`

.. warning::

    **Breaking Changes**
        * Refactored test cases that iterate over all components to use ``pytest.mark.parametrise`` and changed the corresponding ``if...continue`` blocks to ``pytest.mark.xfail`` :pr:`3622`


**v0.54.0 June. 23, 2022**
    * Fixes
        * Updated the Imputer and SimpleImputer to work with scikit-learn 1.1.1. :pr:`3525`
        * Bumped the minimum versions of scikit-learn to 1.1.1 and imbalanced-learn to 0.9.1. :pr:`3525`
        * Added a clearer error message when ``describe`` is called on an un-instantiated ComponentGraph :pr:`3569`
        * Added a clearer error message when time series' ``predict`` is called with its X_train or y_train parameter set as None :pr:`3579`
    * Changes
        * Don't pass ``time_index`` as kwargs to sktime ARIMA implementation for compatibility with latest version :pr:`3564`
        * Remove incompatible ``nlp-primitives`` version 2.6.0 from accepted dependency versions :pr:`3572`, :pr:`3574`
        * Updated evalml authors :pr:`3581`
    * Documentation Changes
        * Fix typo in ``long_description`` field in ``setup.cfg`` :pr:`3553`
        * Update install page to remove Python 3.7 mention :pr:`3567`


**v0.53.1 June. 9, 2022**
    * Changes
        * Set the development status to ``4 - Beta`` in ``setup.cfg`` :pr:`3550`


**v0.53.0 June. 9, 2022**
    * Enhancements
        * Pass ``n_jobs`` to default algorithm :pr:`3548`
    * Fixes
        * Fixed github workflows for featuretools and woodwork to test their main branch against evalml. :pr:`3517`
        * Supress warnings in ``TargetEncoder`` raised by a coming change to default parameters :pr:`3540`
        * Fixed bug where schema was not being preserved in column renaming for XGBoost and LightGBM models :pr:`3496`
    * Changes
        * Transitioned to use pyproject.toml and setup.cfg away from setup.py :pr:`3494`, :pr:`3536`
    * Documentation Changes
        * Updated the Time Series User Guide page to include known-in-advance features and fix typos :pr:`3521`
        * Add slack and stackoverflow icon to footer :pr:`3528`
        * Add install instructions for M1 Mac :pr:`3543`
    * Testing Changes
        * Rename yml to yaml for GitHub Actions :pr:`3522`
        * Remove ``noncore_dependency`` pytest marker :pr:`3541`
        * Changed ``test_smotenc_category_features`` to use valid postal code values in response to new woodwork type validation :pr:`3544`


**v0.52.0 May. 12, 2022**
    * Changes
        * Added github workflows for featuretools and woodwork to test their main branch against evalml. :pr:`3504`
        * Added pmdarima to conda recipe. :pr:`3505`
        * Added a threshold for ``NullDataCheck`` before a warning is issued for null values :pr:`3507`
        * Changed ``NoVarianceDataCheck`` to only output warnings :pr:`3506`
        * Reverted XGBoost Classifier/Regressor patch for all boolean columns needing to be converted to int. :pr:`3503`
        * Updated ``roc_curve()`` and ``conf_matrix()`` to work with IntegerNullable and BooleanNullable types. :pr:`3465`
        * Changed ``ComponentGraph._transform_features`` to raise a ``PipelineError`` instead of a ``ValueError``. This is not a breaking change because ``PipelineError`` is a subclass of ``ValueError``. :pr:`3497`
        * Capped ``sklearn`` at version 1.1.0 :pr:`3518`
    * Documentation Changes
        * Updated to install prophet extras in Read the Docs. :pr:`3509`
    * Testing Changes
        * Moved vowpal wabbit in test recipe to ``evalml`` package from ``evalml-core`` :pr:`3502`


**v0.51.0 Apr. 28, 2022**
    * Enhancements
        * Updated ``make_pipeline_from_data_check_output`` to work with time series problems. :pr:`3454`
    * Fixes
        * Changed ``PipelineBase.graph_json()`` to return a python dictionary and renamed as ``graph_dict()``:pr:`3463`
    * Changes
        * Added ``vowpalwabbit`` to local recipe and remove ``is_using_conda`` pytest skip markers from relevant tests :pr:`3481`
    * Documentation Changes
        * Fixed broken link in contributing guide :pr:`3464`
        * Improved development instructions :pr:`3468`
        * Added the ``TimeSeriesRegularizer`` and ``TimeSeriesImputer`` to the timeseries section of the User Guide :pr:`3473`
        * Updated OSS slack link :pr:`3487`
        * Fix rendering of model understanding plotly charts in docs :pr:`3460`
    * Testing Changes
        * Updated unit tests to support woodwork 0.16.2 :pr:`3482`
        * Fix some unit tests after vowpal wabbit got added to conda recipe :pr:`3486`

.. warning::

    **Breaking Changes**
        * Renamed ``PipelineBase.graph_json()`` to ``PipelineBase.graph_dict()`` :pr:`3463`
        * Minimum supported woodwork version is now 0.16.2 :pr:`3482`

**v0.50.0 Apr. 12, 2022**
    * Enhancements
        * Added ``TimeSeriesImputer`` component :pr:`3374`
        * Replaced ``pipeline_parameters`` and ``custom_hyperparameters`` with ``search_parameters`` in ``AutoMLSearch`` :pr:`3373`, :pr:`3427`
        * Added ``TimeSeriesRegularizer`` to smooth uninferrable date ranges for time series problems :pr:`3376`
        * Enabled ensembling as a parameter for ``DefaultAlgorithm`` :pr:`3435`, :pr:`3444`
    * Fixes
        * Fix ``DefaultAlgorithm`` not handling Email and URL features :pr:`3419`
        * Added test to ensure ``LabelEncoder`` parameters preserved during ``AutoMLSearch`` :pr:`3326`
    * Changes
        * Updated ``DateTimeFormatDataCheck`` to use woodwork's ``infer_frequency`` function :pr:`3425`
        * Renamed ``graphs.py`` to ``visualizations.py`` :pr:`3439`
    * Documentation Changes
        * Updated the model understanding section of the user guide to include missing functions :pr:`3446`
        * Rearranged the user guide model understanding page for easier navigation :pr:`3457`
        * Update README text to Alteryx :pr:`3462`

.. warning::

    **Breaking Changes**
        * Renamed ``graphs.py`` to ``visualizations.py`` :pr:`3439`
        * Replaced ``pipeline_parameters`` and ``custom_hyperparameters`` with ``search_parameters`` in ``AutoMLSearch`` :pr:`3373`

**v0.49.0 Mar. 31, 2022**
    * Enhancements
        * Added ``use_covariates`` parameter to ``ARIMARegressor`` :pr:`3407`
        * ``AutoMLSearch`` will set ``use_covariates`` to ``False`` for ARIMA when dataset is large :pr:`3407`
        * Add ability to retrieve logical types to a component in the graph via ``get_component_input_logical_types`` :pr:`3428`
        * Add ability to get logical types passed to the last component via ``last_component_input_logical_types`` :pr:`3428`
    * Fixes
        * Fix conda build after PR `3407` :pr:`3429`
    * Changes
        * Moved model understanding metrics from ``graph.py`` into a separate file :pr:`3417`
        * Unpin ``click`` dependency :pr:`3420`
        * For ``IterativeAlgorithm``, put time series algorithms first :pr:`3407`
        * Use ``prophet-prebuilt`` to install prophet in extras :pr:`3407`

.. warning::

    **Breaking Changes**
        * Moved model understanding metrics from ``graph.py`` to ``metrics.py`` :pr:`3417`


**v0.48.0 Mar. 25, 2022**
    * Enhancements
        * Add support for oversampling in time series classification problems :pr:`3387`
    * Fixes
        * Fixed ``TimeSeriesFeaturizer`` to make it deterministic when creating and choosing columns :pr:`3384`
        * Fixed bug where Email/URL features with missing values would cause the imputer to error out :pr:`3388`
    * Changes
        * Update maintainers to add Frank :pr:`3382`
        * Allow woodwork version 0.14.0 to be installed :pr:`3381`
        * Moved partial dependence functions from ``graph.py`` to a separate file :pr:`3404`
        * Pin ``click`` at ``8.0.4`` due to incompatibility with ``black`` :pr:`3413`
    * Documentation Changes
        * Added automl user guide section covering search algorithms :pr:`3394`
        * Updated broken links and automated broken link detection :pr:`3398`
        * Upgraded nbconvert :pr:`3402`, :pr:`3411`
    * Testing Changes
        * Updated scheduled workflows to only run on Alteryx owned repos (:pr:`3395`)
        * Exclude documentation versions other than latest from broken link check :pr:`3401`

.. warning::

    **Breaking Changes**
        * Moved partial dependence functions from ``graph.py`` to ``partial_dependence.py`` :pr:`3404`


**v0.47.0 Mar. 16, 2022**
    * Enhancements
        * Added ``TimeSeriesFeaturizer`` into ARIMA-based pipelines :pr:`3313`
        * Added caching capability for ensemble training during ``AutoMLSearch`` :pr:`3257`
        * Added new error code for zero unique values in ``NoVarianceDataCheck`` :pr:`3372`
    * Fixes
        * Fixed ``get_pipelines`` to reset pipeline threshold for binary cases :pr:`3360`
    * Changes
        * Update maintainers :pr:`3365`
        * Revert pandas 1.3.0 compatibility patch :pr:`3378`
    * Documentation Changes
        * Fixed documentation links to point to correct pages :pr:`3358`
    * Testing Changes
        * Checkout main branch in build_conda_pkg job :pr:`3375`

**v0.46.0 Mar. 03, 2022**
    * Enhancements
        * Added ``test_size`` parameter to ``ClassImbalanceDataCheck`` :pr:`3341`
        * Make target optional for ``NoVarianceDataCheck`` :pr:`3339`
    * Changes
        * Removed ``python_version<3.9`` environment marker from sktime dependency :pr:`3332`
        * Updated ``DatetimeFormatDataCheck`` to return all messages and not return early if NaNs are detected :pr:`3354`
    * Documentation Changes
        * Added in-line tabs and copy-paste functionality to documentation, overhauled Install page :pr:`3353`

**v0.45.0 Feb. 17, 2022**
    * Enhancements
        * Added support for pandas >= 1.4.0 :pr:`3324`
        * Standardized feature importance for estimators :pr:`3305`
        * Replaced usage of private method with Woodwork's public ``get_subset_schema`` method :pr:`3325`
    * Changes
        * Added an ``is_cv`` property to the datasplitters used :pr:`3297`
        * Changed SimpleImputer to ignore Natural Language columns :pr:`3324`
        * Added drop NaN component to some time series pipelines :pr:`3310`
    * Documentation Changes
        * Update README.md with Alteryx link (:pr:`3319`)
        * Added formatting to the AutoML user guide to shorten result outputs :pr:`3328`
    * Testing Changes
        * Add auto approve dependency workflow schedule for every 30 mins :pr:`3312`

**v0.44.0 Feb. 04, 2022**
    * Enhancements
        * Updated ``DefaultAlgorithm`` to also limit estimator usage for long-running multiclass problems :pr:`3099`
        * Added ``make_pipeline_from_data_check_output()`` utility method :pr:`3277`
        * Updated ``AutoMLSearch`` to use ``DefaultAlgorithm`` as the default automl algorithm :pr:`3261`, :pr:`3304`
        * Added more specific data check errors to ``DatetimeFormatDataCheck`` :pr:`3288`
        * Added ``features`` as a parameter for ``AutoMLSearch`` and add ``DFSTransformer`` to pipelines when ``features`` are present :pr:`3309`
    * Fixes
        * Updated the binary classification pipeline's ``optimize_thresholds`` method to use Nelder-Mead :pr:`3280`
        * Fixed bug where feature importance on time series pipelines only showed 0 for time index :pr:`3285`
    * Changes
        * Removed ``DateTimeNaNDataCheck`` and ``NaturalLanguageNaNDataCheck`` in favor of ``NullDataCheck`` :pr:`3260`
        * Drop support for Python 3.7 :pr:`3291`
        * Updated minimum version of ``woodwork`` to ``v0.12.0`` :pr:`3290`
    * Documentation Changes
        * Update documentation and docstring for `validate_holdout_datasets` for time series problems :pr:`3278`
        * Fixed mistake in documentation where wrong objective was used for calculating percent-better-than-baseline :pr:`3285`


.. warning::

    **Breaking Changes**
        * Removed ``DateTimeNaNDataCheck`` and ``NaturalLanguageNaNDataCheck`` in favor of ``NullDataCheck`` :pr:`3260`
        * Dropped support for Python 3.7 :pr:`3291`


**v0.43.0 Jan. 25, 2022**
    * Enhancements
        * Updated new ``NullDataCheck`` to return a warning and suggest an action to impute columns with null values :pr:`3197`
        * Updated ``make_pipeline_from_actions`` to handle null column imputation :pr:`3237`
        * Updated data check actions API to return options instead of actions and add functionality to suggest and take action on columns with null values :pr:`3182`
    * Fixes
        * Fixed categorical data leaking into non-categorical sub-pipelines in ``DefaultAlgorithm`` :pr:`3209`
        * Fixed Python 3.9 installation for prophet by updating ``pmdarima`` version in requirements :pr:`3268`
        * Allowed DateTime columns to pass through PerColumnImputer without breaking :pr:`3267`
    * Changes
        * Updated ``DataCheck`` ``validate()`` output to return a dictionary instead of list for actions :pr:`3142`
        * Updated ``DataCheck`` ``validate()`` API to use the new ``DataCheckActionOption`` class instead of ``DataCheckAction`` :pr:`3152`
        * Uncapped numba version and removed it from requirements :pr:`3263`
        * Renamed ``HighlyNullDataCheck`` to ``NullDataCheck`` :pr:`3197`
        * Updated data check ``validate()`` output to return a list of warnings and errors instead of a dictionary :pr:`3244`
        * Capped ``pandas`` at < 1.4.0 :pr:`3274`
    * Testing Changes
        * Bumped minimum ``IPython`` version to 7.16.3 in ``test-requirements.txt`` based on dependabot feedback :pr:`3269`

.. warning::

    **Breaking Changes**
        * Renamed ``HighlyNullDataCheck`` to ``NullDataCheck`` :pr:`3197`
        * Updated data check ``validate()`` output to return a list of warnings and errors instead of a dictionary. See the Data Check or Data Check Actions pages (under User Guide) for examples. :pr:`3244`
        * Removed ``impute_all`` and ``default_impute_strategy`` parameters from the ``PerColumnImputer`` :pr:`3267`
        * Updated ``PerColumnImputer`` such that columns not specified in ``impute_strategies`` dict will not be imputed anymore :pr:`3267`


**v0.42.0 Jan. 18, 2022**
    * Enhancements
        * Required the separation of training and test data by ``gap`` + 1 units to be verified by ``time_index`` for time series problems :pr:`3208`
        * Added support for boolean features for ``ARIMARegressor`` :pr:`3187`
        * Updated dependency bot workflow to remove outdated description and add new configuration to delete branches automatically :pr:`3212`
        * Added ``n_obs`` and ``n_splits`` to ``TimeSeriesParametersDataCheck`` error details :pr:`3246`
    * Fixes
        * Fixed classification pipelines to only accept target data with the appropriate number of classes :pr:`3185`
        * Added support for time series in ``DefaultAlgorithm`` :pr:`3177`
        * Standardized names of featurization components :pr:`3192`
        * Removed empty cell in text_input.ipynb :pr:`3234`
        * Removed potential prediction explanations failure when pipelines predicted a class with probability 1 :pr:`3221`
        * Dropped NaNs before partial dependence grid generation :pr:`3235`
        * Allowed prediction explanations to be json-serializable :pr:`3262`
        * Fixed bug where ``InvalidTargetDataCheck`` would not check time series regression targets :pr:`3251`
        * Fixed bug in ``are_datasets_separated_by_gap_time_index`` :pr:`3256`
    * Changes
        * Raised lowest compatible numpy version to 1.21.0 to address security concerns :pr:`3207`
        * Changed the default objective to ``MedianAE`` from ``R2`` for time series regression :pr:`3205`
        * Removed all-nan Unknown to Double logical conversion in ``infer_feature_types`` :pr:`3196`
        * Checking the validity of holdout data for time series problems can be performed by calling ``pipelines.utils.validate_holdout_datasets`` prior to calling ``predict`` :pr:`3208`
    * Testing Changes
        * Update auto approve workflow trigger and delete branch after merge :pr:`3265`

.. warning::

    **Breaking Changes**
        * Renamed ``DateTime Featurizer Component`` to ``DateTime Featurizer`` and ``Natural Language Featurization Component`` to ``Natural Language Featurizer`` :pr:`3192`



**v0.41.0 Jan. 06, 2022**
    * Enhancements
        * Added string support for DataCheckActionCode :pr:`3167`
        * Added ``DataCheckActionOption`` class :pr:`3134`
        * Add issue templates for bugs, feature requests and documentation improvements for GitHub :pr:`3199`
    * Fixes
        * Fix bug where prediction explanations ``class_name`` was shown as float for boolean targets :pr:`3179`
        * Fixed bug in nightly linux tests :pr:`3189`
    * Changes
        * Removed usage of scikit-learn's ``LabelEncoder`` in favor of ours :pr:`3161`
        * Removed nullable types checking from ``infer_feature_types`` :pr:`3156`
        * Fixed ``mean_cv_data`` and ``validation_score`` values in AutoMLSearch.rankings to reflect cv score or ``NaN`` when appropriate :pr:`3162`
    * Testing Changes
        * Updated tests to use new pipeline API instead of defining custom pipeline classes :pr:`3172`
        * Add workflow to auto-merge dependency PRs if status checks pass :pr:`3184`

**v0.40.0 Dec. 22, 2021**
    * Enhancements
        * Added ``TimeSeriesSplittingDataCheck`` to ``DefaultDataChecks`` to verify adequate class representation in time series classification problems :pr:`3141`
        * Added the ability to accept serialized features and skip computation in ``DFSTransformer`` :pr:`3106`
        * Added support for known-in-advance features :pr:`3149`
        * Added Holt-Winters ``ExponentialSmoothingRegressor`` for time series regression problems :pr:`3157`
        * Required the separation of training and test data by ``gap`` + 1 units to be verified by ``time_index`` for time series problems :pr:`3160`
    * Fixes
        * Fixed error caused when tuning threshold for time series binary classification :pr:`3140`
    * Changes
        * ``TimeSeriesParametersDataCheck`` was added to ``DefaultDataChecks`` for time series problems :pr:`3139`
        * Renamed ``date_index`` to ``time_index`` in ``problem_configuration`` for time series problems :pr:`3137`
        * Updated ``nlp-primitives`` minimum version to 2.1.0 :pr:`3166`
        * Updated minimum version of ``woodwork`` to v0.11.0 :pr:`3171`
        * Revert `3160` until uninferrable frequency can be addressed earlier in the process :pr:`3198`
    * Documentation Changes
        * Added comments to provide clarity on doctests :pr:`3155`
    * Testing Changes
        * Parameterized tests in ``test_datasets.py`` :pr:`3145`

.. warning::

    **Breaking Changes**
        * Renamed ``date_index`` to ``time_index`` in ``problem_configuration`` for time series problems :pr:`3137`


**v0.39.0 Dec. 9, 2021**
    * Enhancements
        * Renamed ``DelayedFeatureTransformer`` to ``TimeSeriesFeaturizer`` and enhanced it to compute rolling features :pr:`3028`
        * Added ability to impute only specific columns in ``PerColumnImputer`` :pr:`3123`
        * Added ``TimeSeriesParametersDataCheck`` to verify the time series parameters are valid given the number of splits in cross validation :pr:`3111`
    * Fixes
        * Default parameters for ``RFRegressorSelectFromModel`` and ``RFClassifierSelectFromModel`` has been fixed to avoid selecting all features :pr:`3110`
    * Changes
        * Removed reliance on a datetime index for ``ARIMARegressor`` and ``ProphetRegressor`` :pr:`3104`
        * Included target leakage check when fitting ``ARIMARegressor`` to account for the lack of ``TimeSeriesFeaturizer`` in ``ARIMARegressor`` based pipelines :pr:`3104`
        * Cleaned up and refactored ``InvalidTargetDataCheck`` implementation and docstring :pr:`3122`
        * Removed indices information from the output of ``HighlyNullDataCheck``'s ``validate()`` method :pr:`3092`
        * Added ``ReplaceNullableTypes`` component to prepare for handling pandas nullable types. :pr:`3090`
        * Updated ``make_pipeline`` for handling pandas nullable types in preprocessing pipeline. :pr:`3129`
        * Removed unused ``EnsembleMissingPipelinesError`` exception definition :pr:`3131`
    * Testing Changes
        * Refactored tests to avoid using ``importorskip`` :pr:`3126`
        * Added ``skip_during_conda`` test marker to skip tests that are not supposed to run during conda build :pr:`3127`
        * Added ``skip_if_39`` test marker to skip tests that are not supposed to run during python 3.9 :pr:`3133`

.. warning::

    **Breaking Changes**
        * Renamed ``DelayedFeatureTransformer`` to ``TimeSeriesFeaturizer`` :pr:`3028`
        * ``ProphetRegressor`` now requires a datetime column in ``X`` represented by the ``date_index`` parameter :pr:`3104`
        * Renamed module ``evalml.data_checks.invalid_target_data_check`` to ``evalml.data_checks.invalid_targets_data_check`` :pr:`3122`
        * Removed unused ``EnsembleMissingPipelinesError`` exception definition :pr:`3131`


**v0.38.0 Nov. 27, 2021**
    * Enhancements
        * Added ``data_check_name`` attribute to the data check action class :pr:`3034`
        * Added ``NumWords`` and ``NumCharacters`` primitives to ``TextFeaturizer`` and renamed ``TextFeaturizer` to ``NaturalLanguageFeaturizer`` :pr:`3030`
        * Added support for ``scikit-learn > 1.0.0`` :pr:`3051`
        * Required the ``date_index`` parameter to be specified for time series problems  in ``AutoMLSearch`` :pr:`3041`
        * Allowed time series pipelines to predict on test datasets whose length is less than or equal to the ``forecast_horizon``. Also allowed the test set index to start at 0. :pr:`3071`
        * Enabled time series pipeline to predict on data with features that are not known-in-advanced :pr:`3094`
    * Fixes
        * Added in error message when fit and predict/predict_proba data types are different :pr:`3036`
        * Fixed bug where ensembling components could not get converted to JSON format :pr:`3049`
        * Fixed bug where components with tuned integer hyperparameters could not get converted to JSON format :pr:`3049`
        * Fixed bug where force plots were not displaying correct feature values :pr:`3044`
        * Included confusion matrix at the pipeline threshold for ``find_confusion_matrix_per_threshold`` :pr:`3080`
        * Fixed bug where One Hot Encoder would error out if a non-categorical feature had a missing value :pr:`3083`
        * Fixed bug where features created from categorical columns by ``Delayed Feature Transformer`` would be inferred as categorical :pr:`3083`
    * Changes
        * Delete ``predict_uses_y`` estimator attribute :pr:`3069`
        * Change ``DateTimeFeaturizer`` to use corresponding Featuretools primitives :pr:`3081`
        * Updated ``TargetDistributionDataCheck`` to return metadata details as floats rather strings :pr:`3085`
        * Removed dependency on ``psutil`` package :pr:`3093`
    * Documentation Changes
        * Updated docs to use data check action methods rather than manually cleaning data :pr:`3050`
    * Testing Changes
        * Updated integration tests to use ``make_pipeline_from_actions`` instead of private method :pr:`3047`


.. warning::

    **Breaking Changes**
        * Added ``data_check_name`` attribute to the data check action class :pr:`3034`
        * Renamed ``TextFeaturizer` to ``NaturalLanguageFeaturizer`` :pr:`3030`
        * Updated the ``Pipeline.graph_json`` function to return a dictionary of "from" and "to" edges instead of tuples :pr:`3049`
        * Delete ``predict_uses_y`` estimator attribute :pr:`3069`
        * Changed time series problems in ``AutoMLSearch`` to need a not-``None`` ``date_index`` :pr:`3041`
        * Changed the ``DelayedFeatureTransformer`` to throw a ``ValueError`` during fit if the ``date_index`` is ``None`` :pr:`3041`
        * Passing ``X=None`` to ``DelayedFeatureTransformer`` is deprecated :pr:`3041`


**v0.37.0 Nov. 9, 2021**
    * Enhancements
        * Added ``find_confusion_matrix_per_threshold`` to Model Understanding :pr:`2972`
        * Limit computationally-intensive models during ``AutoMLSearch`` for certain multiclass problems, allow for opt-in with parameter ``allow_long_running_models`` :pr:`2982`
        * Added support for stacked ensemble pipelines to prediction explanations module :pr:`2971`
        * Added integration tests for data checks and data checks actions workflow :pr:`2883`
        * Added a change in pipeline structure to handle categorical columns separately for pipelines in ``DefaultAlgorithm`` :pr:`2986`
        * Added an algorithm to ``DelayedFeatureTransformer`` to select better lags :pr:`3005`
        * Added test to ensure pickling pipelines preserves thresholds :pr:`3027`
        * Added AutoML function to access ensemble pipeline's input pipelines IDs :pr:`3011`
        * Added ability to define which class is "positive" for label encoder in binary classification case :pr:`3033`
    * Fixes
        * Fixed bug where ``Oversampler`` didn't consider boolean columns to be categorical :pr:`2980`
        * Fixed permutation importance failing when target is categorical :pr:`3017`
        * Updated estimator and pipelines' ``predict``, ``predict_proba``, ``transform``, ``inverse_transform`` methods to preserve input indices :pr:`2979`
        * Updated demo dataset link for daily min temperatures :pr:`3023`
    * Changes
        * Updated ``OutliersDataCheck`` and ``UniquenessDataCheck`` and allow for the suspension of the Nullable types error :pr:`3018`
    * Documentation Changes
        * Fixed cost benefit matrix demo formatting :pr:`2990`
        * Update ReadMe.md with new badge links and updated installation instructions for conda :pr:`2998`
        * Added more comprehensive doctests :pr:`3002`


**v0.36.0 Oct. 27, 2021**
    * Enhancements
        * Added LIME as an algorithm option for ``explain_predictions`` and ``explain_predictions_best_worst`` :pr:`2905`
        * Standardized data check messages and added default "rows" and "columns" to data check message details dictionary :pr:`2869`
        * Added ``rows_of_interest`` to pipeline utils :pr:`2908`
        * Added support for woodwork version ``0.8.2`` :pr:`2909`
        * Enhanced the ``DateTimeFeaturizer`` to handle ``NaNs`` in date features :pr:`2909`
        * Added support for woodwork logical types ``PostalCode``, ``SubRegionCode``, and ``CountryCode`` in model understanding tools :pr:`2946`
        * Added Vowpal Wabbit regressor and classifiers :pr:`2846`
        * Added `NoSplit` data splitter for future unsupervised learning searches :pr:`2958`
        * Added method to convert actions into a preprocessing pipeline :pr:`2968`
    * Fixes
        * Fixed bug where partial dependence was not respecting the ww schema :pr:`2929`
        * Fixed ``calculate_permutation_importance`` for datetimes on ``StandardScaler`` :pr:`2938`
        * Fixed ``SelectColumns`` to only select available features for feature selection in ``DefaultAlgorithm`` :pr:`2944`
        * Fixed ``DropColumns`` component not receiving parameters in ``DefaultAlgorithm`` :pr:`2945`
        * Fixed bug where trained binary thresholds were not being returned by ``get_pipeline`` or ``clone`` :pr:`2948`
        * Fixed bug where ``Oversampler`` selected ww logical categorical instead of ww semantic category :pr:`2946`
    * Changes
        * Changed ``make_pipeline`` function to place the ``DateTimeFeaturizer`` prior to the ``Imputer`` so that ``NaN`` dates can be imputed :pr:`2909`
        * Refactored ``OutliersDataCheck`` and ``HighlyNullDataCheck`` to add more descriptive metadata :pr:`2907`
        * Bumped minimum version of ``dask`` from 2021.2.0 to 2021.10.0 :pr:`2978`
    * Documentation Changes
        * Added back Future Release section to release notes :pr:`2927`
        * Updated CI to run doctest (docstring tests) and apply necessary fixes to docstrings :pr:`2933`
        * Added documentation for ``BinaryClassificationPipeline`` thresholding :pr:`2937`
    * Testing Changes
        * Fixed dependency checker to catch full names of packages :pr:`2930`
        * Refactored ``build_conda_pkg`` to work from a local recipe :pr:`2925`
        * Refactored component test for different environments :pr:`2957`

.. warning::

    **Breaking Changes**
        * Standardized data check messages and added default "rows" and "columns" to data check message details dictionary. This may change the number of messages returned from a data check. :pr:`2869`


**v0.35.0 Oct. 14, 2021**
    * Enhancements
        * Added human-readable pipeline explanations to model understanding :pr:`2861`
        * Updated to support Featuretools 1.0.0 and nlp-primitives 2.0.0 :pr:`2848`
    * Fixes
        * Fixed bug where ``long`` mode for the top level search method was not respected :pr:`2875`
        * Pinned ``cmdstan`` to ``0.28.0`` in ``cmdstan-builder`` to prevent future breaking of support for Prophet :pr:`2880`
        * Added ``Jarque-Bera`` to the ``TargetDistributionDataCheck`` :pr:`2891`
    * Changes
        * Updated pipelines to use a label encoder component instead of doing encoding on the pipeline level :pr:`2821`
        * Deleted scikit-learn ensembler :pr:`2819`
        * Refactored pipeline building logic out of ``AutoMLSearch`` and into ``IterativeAlgorithm`` :pr:`2854`
        * Refactored names for methods in ``ComponentGraph`` and ``PipelineBase`` :pr:`2902`
    * Documentation Changes
        * Updated ``install.ipynb`` to reflect flexibility for ``cmdstan`` version installation :pr:`2880`
        * Updated the conda section of our contributing guide :pr:`2899`
    * Testing Changes
        * Updated ``test_all_estimators`` to account for Prophet being allowed for Python 3.9 :pr:`2892`
        * Updated linux tests to use ``cmdstan-builder==0.0.8`` :pr:`2880`

.. warning::

    **Breaking Changes**
        * Updated pipelines to use a label encoder component instead of doing encoding on the pipeline level. This means that pipelines will no longer automatically encode non-numerical targets. Please use a label encoder if working with classification problems and non-numeric targets. :pr:`2821`
        * Deleted scikit-learn ensembler :pr:`2819`
        * ``IterativeAlgorithm`` now requires X, y, problem_type as required arguments as well as sampler_name, allowed_model_families, allowed_component_graphs, max_batches, and verbose as optional arguments :pr:`2854`
        * Changed method names of ``fit_features`` and ``compute_final_component_features`` to ``fit_and_transform_all_but_final`` and ``transform_all_but_final`` in ``ComponentGraph``, and ``compute_estimator_features`` to ``transform_all_but_final`` in pipeline classes :pr:`2902`

**v0.34.0 Sep. 30, 2021**
    * Enhancements
        * Updated to work with Woodwork 0.8.1 :pr:`2783`
        * Added validation that ``training_data`` and ``training_target`` are not ``None`` in prediction explanations :pr:`2787`
        * Added support for training-only components in pipelines and component graphs :pr:`2776`
        * Added default argument for the parameters value for ``ComponentGraph.instantiate`` :pr:`2796`
        * Added ``TIME_SERIES_REGRESSION`` to ``LightGBMRegressor's`` supported problem types :pr:`2793`
        * Provided a JSON representation of a pipeline's DAG structure :pr:`2812`
        * Added validation to holdout data passed to ``predict`` and ``predict_proba`` for time series :pr:`2804`
        * Added information about which row indices are outliers in ``OutliersDataCheck`` :pr:`2818`
        * Added verbose flag to top level ``search()`` method :pr:`2813`
        * Added support for linting jupyter notebooks and clearing the executed cells and empty cells :pr:`2829` :pr:`2837`
        * Added "DROP_ROWS" action to output of ``OutliersDataCheck.validate()`` :pr:`2820`
        * Added the ability of ``AutoMLSearch`` to accept a ``SequentialEngine`` instance as engine input :pr:`2838`
        * Added new label encoder component to EvalML :pr:`2853`
        * Added our own partial dependence implementation :pr:`2834`
    * Fixes
        * Fixed bug where ``calculate_permutation_importance`` was not calculating the right value for pipelines with target transformers :pr:`2782`
        * Fixed bug where transformed target values were not used in ``fit`` for time series pipelines :pr:`2780`
        * Fixed bug where ``score_pipelines`` method of ``AutoMLSearch`` would not work for time series problems :pr:`2786`
        * Removed ``TargetTransformer`` class :pr:`2833`
        * Added tests to verify ``ComponentGraph`` support by pipelines :pr:`2830`
        * Fixed incorrect parameter for baseline regression pipeline in ``AutoMLSearch`` :pr:`2847`
        * Fixed bug where the desired estimator family order was not respected in ``IterativeAlgorithm`` :pr:`2850`
    * Changes
        * Changed woodwork initialization to use partial schemas :pr:`2774`
        * Made ``Transformer.transform()`` an abstract method :pr:`2744`
        * Deleted ``EmptyDataChecks`` class :pr:`2794`
        * Removed data check for checking log distributions in ``make_pipeline`` :pr:`2806`
        * Changed the minimum ``woodwork`` version to 0.8.0 :pr:`2783`
        * Pinned ``woodwork`` version to 0.8.0 :pr:`2832`
        * Removed ``model_family`` attribute from ``ComponentBase`` and transformers :pr:`2828`
        * Limited ``scikit-learn`` until new features and errors can be addressed :pr:`2842`
        * Show DeprecationWarning when Sklearn Ensemblers are called :pr:`2859`
    * Testing Changes
        * Updated matched assertion message regarding monotonic indices in polynomial detrender tests :pr:`2811`
        * Added a test to make sure pip versions match conda versions :pr:`2851`

.. warning::

    **Breaking Changes**
        * Made ``Transformer.transform()`` an abstract method :pr:`2744`
        * Deleted ``EmptyDataChecks`` class :pr:`2794`
        * Removed data check for checking log distributions in ``make_pipeline`` :pr:`2806`


**v0.33.0 Sep. 15, 2021**
    * Fixes
        * Fixed bug where warnings during ``make_pipeline`` were not being raised to the user :pr:`2765`
    * Changes
        * Refactored and removed ``SamplerBase`` class :pr:`2775`
    * Documentation Changes
        * Added docstring linting packages ``pydocstyle`` and ``darglint`` to `make-lint` command :pr:`2670`


**v0.32.1 Sep. 10, 2021**
    * Enhancements
        * Added ``verbose`` flag to ``AutoMLSearch`` to run search in silent mode by default :pr:`2645`
        * Added label encoder to ``XGBoostClassifier`` to remove the warning :pr:`2701`
        * Set ``eval_metric`` to ``logloss`` for ``XGBoostClassifier`` :pr:`2741`
        * Added support for ``woodwork`` versions ``0.7.0`` and ``0.7.1`` :pr:`2743`
        * Changed ``explain_predictions`` functions to display original feature values :pr:`2759`
        * Added ``X_train`` and ``y_train`` to ``graph_prediction_vs_actual_over_time`` and ``get_prediction_vs_actual_over_time_data`` :pr:`2762`
        * Added ``forecast_horizon`` as a required parameter to time series pipelines and ``AutoMLSearch`` :pr:`2697`
        * Added ``predict_in_sample`` and ``predict_proba_in_sample`` methods to time series pipelines to predict on data where the target is known, e.g. cross-validation :pr:`2697`
    * Fixes
        * Fixed bug where ``_catch_warnings`` assumed all warnings were ``PipelineNotUsed`` :pr:`2753`
        * Fixed bug where ``Imputer.transform`` would erase ww typing information prior to handing data to the ``SimpleImputer`` :pr:`2752`
        * Fixed bug where ``Oversampler`` could not be copied :pr:`2755`
    * Changes
        * Deleted ``drop_nan_target_rows`` utility method :pr:`2737`
        * Removed default logging setup and debugging log file :pr:`2645`
        * Changed the default n_jobs value for ``XGBoostClassifier`` and ``XGBoostRegressor`` to 12 :pr:`2757`
        * Changed ``TimeSeriesBaselineEstimator`` to only work on a time series pipeline with a ``DelayedFeaturesTransformer`` :pr:`2697`
        * Added ``X_train`` and ``y_train`` as optional parameters to pipeline ``predict``, ``predict_proba``. Only used for time series pipelines :pr:`2697`
        * Added ``training_data`` and ``training_target`` as optional parameters to ``explain_predictions`` and ``explain_predictions_best_worst`` to support time series pipelines :pr:`2697`
        * Changed time series pipeline predictions to no longer output series/dataframes padded with NaNs. A prediction will be returned for every row in the `X` input :pr:`2697`
    * Documentation Changes
        * Specified installation steps for Prophet :pr:`2713`
        * Added documentation for data exploration on data check actions :pr:`2696`
        * Added a user guide entry for time series modelling :pr:`2697`
    * Testing Changes
        * Fixed flaky ``TargetDistributionDataCheck`` test for very_lognormal distribution :pr:`2748`

.. warning::

    **Breaking Changes**
        * Removed default logging setup and debugging log file :pr:`2645`
        * Added ``X_train`` and ``y_train`` to ``graph_prediction_vs_actual_over_time`` and ``get_prediction_vs_actual_over_time_data`` :pr:`2762`
        * Added ``forecast_horizon`` as a required parameter to time series pipelines and ``AutoMLSearch`` :pr:`2697`
        * Changed ``TimeSeriesBaselineEstimator`` to only work on a time series pipeline with a ``DelayedFeaturesTransformer`` :pr:`2697`
        * Added ``X_train`` and ``y_train`` as required parameters for ``predict`` and ``predict_proba`` in time series pipelines :pr:`2697`
        * Added ``training_data`` and ``training_target`` as required parameters to ``explain_predictions`` and ``explain_predictions_best_worst`` for time series pipelines :pr:`2697`

**v0.32.0 Aug. 31, 2021**
    * Enhancements
        * Allow string for ``engine`` parameter for ``AutoMLSearch``:pr:`2667`
        * Add ``ProphetRegressor`` to AutoML :pr:`2619`
        * Integrated ``DefaultAlgorithm`` into ``AutoMLSearch`` :pr:`2634`
        * Removed SVM "linear" and "precomputed" kernel hyperparameter options, and improved default parameters :pr:`2651`
        * Updated ``ComponentGraph`` initalization to raise ``ValueError`` when user attempts to use ``.y`` for a component that does not produce a tuple output :pr:`2662`
        * Updated to support Woodwork 0.6.0 :pr:`2690`
        * Updated pipeline ``graph()`` to distingush X and y edges :pr:`2654`
        * Added ``DropRowsTransformer`` component :pr:`2692`
        * Added ``DROP_ROWS`` to ``_make_component_list_from_actions`` and clean up metadata :pr:`2694`
        * Add new ensembler component :pr:`2653`
    * Fixes
        * Updated Oversampler logic to select best SMOTE based on component input instead of pipeline input :pr:`2695`
        * Added ability to explicitly close DaskEngine resources to improve runtime and reduce Dask warnings :pr:`2667`
        * Fixed partial dependence bug for ensemble pipelines :pr:`2714`
        * Updated ``TargetLeakageDataCheck`` to maintain user-selected logical types :pr:`2711`
    * Changes
        * Replaced ``SMOTEOversampler``, ``SMOTENOversampler`` and ``SMOTENCOversampler`` with consolidated ``Oversampler`` component :pr:`2695`
        * Removed ``LinearRegressor`` from the list of default ``AutoMLSearch`` estimators due to poor performance :pr:`2660`
    * Documentation Changes
        * Added user guide documentation for using ``ComponentGraph`` and added ``ComponentGraph`` to API reference :pr:`2673`
        * Updated documentation to make parallelization of AutoML clearer :pr:`2667`
    * Testing Changes
        * Removes the process-level parallelism from the ``test_cancel_job`` test :pr:`2666`
        * Installed numba 0.53 in windows CI to prevent problems installing version 0.54 :pr:`2710`

.. warning::

    **Breaking Changes**
        * Renamed the current top level ``search`` method to ``search_iterative`` and defined a new ``search`` method for the ``DefaultAlgorithm`` :pr:`2634`
        * Replaced ``SMOTEOversampler``, ``SMOTENOversampler`` and ``SMOTENCOversampler`` with consolidated ``Oversampler`` component :pr:`2695`
        * Removed ``LinearRegressor`` from the list of default ``AutoMLSearch`` estimators due to poor performance :pr:`2660`

**v0.31.0 Aug. 19, 2021**
    * Enhancements
        * Updated the high variance check in AutoMLSearch to be robust to a variety of objectives and cv scores :pr:`2622`
        * Use Woodwork's outlier detection for the ``OutliersDataCheck`` :pr:`2637`
        * Added ability to utilize instantiated components when creating a pipeline :pr:`2643`
        * Sped up the all Nan and unknown check in ``infer_feature_types`` :pr:`2661`
    * Fixes
    * Changes
        * Deleted ``_put_into_original_order`` helper function :pr:`2639`
        * Refactored time series pipeline code using a time series pipeline base class :pr:`2649`
        * Renamed ``dask_tests`` to ``parallel_tests`` :pr:`2657`
        * Removed commented out code in ``pipeline_meta.py`` :pr:`2659`
    * Documentation Changes
        * Add complete install command to README and Install section :pr:`2627`
        * Cleaned up documentation for ``MulticollinearityDataCheck`` :pr:`2664`
    * Testing Changes
        * Speed up CI by splitting Prophet tests into a separate workflow in GitHub :pr:`2644`

.. warning::

    **Breaking Changes**
        * ``TimeSeriesRegressionPipeline`` no longer inherits from ``TimeSeriesRegressionPipeline`` :pr:`2649`


**v0.30.2 Aug. 16, 2021**
    * Fixes
        * Updated changelog and version numbers to match the release.  Release 0.30.1 was release erroneously without a change to the version numbers.  0.30.2 replaces it.

**v0.30.1 Aug. 12, 2021**
    * Enhancements
        * Added ``DatetimeFormatDataCheck`` for time series problems :pr:`2603`
        * Added ``ProphetRegressor`` to estimators :pr:`2242`
        * Updated ``ComponentGraph`` to handle not calling samplers' transform during predict, and updated samplers' transform methods s.t. ``fit_transform`` is equivalent to ``fit(X, y).transform(X, y)`` :pr:`2583`
        * Updated ``ComponentGraph`` ``_validate_component_dict`` logic to be stricter about input values :pr:`2599`
        * Patched bug in ``xgboost`` estimators where predicting on a feature matrix of only booleans would throw an exception. :pr:`2602`
        * Updated ``ARIMARegressor`` to use relative forecasting to predict values :pr:`2613`
        * Added support for creating pipelines without an estimator as the final component and added ``transform(X, y)`` method to pipelines and component graphs :pr:`2625`
        * Updated to support Woodwork 0.5.1 :pr:`2610`
    * Fixes
        * Updated ``AutoMLSearch`` to drop ``ARIMARegressor`` from ``allowed_estimators`` if an incompatible frequency is detected :pr:`2632`
        * Updated ``get_best_sampler_for_data`` to consider all non-numeric datatypes as categorical for SMOTE :pr:`2590`
        * Fixed inconsistent test results from `TargetDistributionDataCheck` :pr:`2608`
        * Adopted vectorized pd.NA checking for Woodwork 0.5.1 support :pr:`2626`
        * Pinned upper version of astroid to 2.6.6 to keep ReadTheDocs working. :pr:`2638`
    * Changes
        * Renamed SMOTE samplers to SMOTE oversampler :pr:`2595`
        * Changed ``partial_dependence`` and ``graph_partial_dependence`` to raise a ``PartialDependenceError`` instead of ``ValueError``. This is not a breaking change because ``PartialDependenceError`` is a subclass of ``ValueError`` :pr:`2604`
        * Cleaned up code duplication in ``ComponentGraph`` :pr:`2612`
        * Stored predict_proba results in .x for intermediate estimators in ComponentGraph :pr:`2629`
    * Documentation Changes
        * To avoid local docs build error, only add warning disable and download headers on ReadTheDocs builds, not locally :pr:`2617`
    * Testing Changes
        * Updated partial_dependence tests to change the element-wise comparison per the Plotly 5.2.1 upgrade :pr:`2638`
        * Changed the lint CI job to only check against python 3.9 via the `-t` flag :pr:`2586`
        * Installed Prophet in linux nightlies test and fixed ``test_all_components`` :pr:`2598`
        * Refactored and fixed all ``make_pipeline`` tests to assert correct order and address new Woodwork Unknown type inference :pr:`2572`
        * Removed ``component_graphs`` as a global variable in ``test_component_graphs.py`` :pr:`2609`

.. warning::

    **Breaking Changes**
        * Renamed SMOTE samplers to SMOTE oversampler. Please use ``SMOTEOversampler``, ``SMOTENCOversampler``, ``SMOTENOversampler`` instead of ``SMOTESampler``, ``SMOTENCSampler``, and ``SMOTENSampler`` :pr:`2595`


**v0.30.0 Aug. 3, 2021**
    * Enhancements
        * Added ``LogTransformer`` and ``TargetDistributionDataCheck`` :pr:`2487`
        * Issue a warning to users when a pipeline parameter passed in isn't used in the pipeline :pr:`2564`
        * Added Gini coefficient as an objective :pr:`2544`
        * Added ``repr`` to ``ComponentGraph`` :pr:`2565`
        * Added components to extract features from ``URL`` and ``EmailAddress`` Logical Types :pr:`2550`
        * Added support for `NaN` values in ``TextFeaturizer`` :pr:`2532`
        * Added ``SelectByType`` transformer :pr:`2531`
        * Added separate thresholds for percent null rows and columns in ``HighlyNullDataCheck`` :pr:`2562`
        * Added support for `NaN` natural language values :pr:`2577`
    * Fixes
        * Raised error message for types ``URL``, ``NaturalLanguage``, and ``EmailAddress`` in ``partial_dependence`` :pr:`2573`
    * Changes
        * Updated ``PipelineBase`` implementation for creating pipelines from a list of components :pr:`2549`
        * Moved ``get_hyperparameter_ranges`` to ``PipelineBase`` class from automl/utils module :pr:`2546`
        * Renamed ``ComponentGraph``'s ``get_parents`` to ``get_inputs`` :pr:`2540`
        * Removed ``ComponentGraph.linearized_component_graph`` and ``ComponentGraph.from_list`` :pr:`2556`
        * Updated ``ComponentGraph`` to enforce requiring `.x` and `.y` inputs for each component in the graph :pr:`2563`
        * Renamed existing ensembler implementation from ``StackedEnsemblers`` to ``SklearnStackedEnsemblers`` :pr:`2578`
    * Documentation Changes
        * Added documentation for ``DaskEngine`` and ``CFEngine`` parallel engines :pr:`2560`
        * Improved detail of ``TextFeaturizer`` docstring and tutorial :pr:`2568`
    * Testing Changes
        * Added test that makes sure ``split_data`` does not shuffle for time series problems :pr:`2552`

.. warning::

    **Breaking Changes**
        * Moved ``get_hyperparameter_ranges`` to ``PipelineBase`` class from automl/utils module :pr:`2546`
        * Renamed ``ComponentGraph``'s ``get_parents`` to ``get_inputs`` :pr:`2540`
        * Removed ``ComponentGraph.linearized_component_graph`` and ``ComponentGraph.from_list`` :pr:`2556`
        * Updated ``ComponentGraph`` to enforce requiring `.x` and `.y` inputs for each component in the graph :pr:`2563`


**v0.29.0 Jul. 21, 2021**
    * Enhancements
        * Updated 1-way partial dependence support for datetime features :pr:`2454`
        * Added details on how to fix error caused by broken ww schema :pr:`2466`
        * Added ability to use built-in pickle for saving AutoMLSearch :pr:`2463`
        * Updated our components and component graphs to use latest features of ww 0.4.1, e.g. ``concat_columns`` and drop in-place. :pr:`2465`
        * Added new, concurrent.futures based engine for parallel AutoML :pr:`2506`
        * Added support for new Woodwork ``Unknown`` type in AutoMLSearch :pr:`2477`
        * Updated our components with an attribute that describes if they modify features or targets and can be used in list API for pipeline initialization :pr:`2504`
        * Updated ``ComponentGraph`` to accept X and y as inputs :pr:`2507`
        * Removed unused ``TARGET_BINARY_INVALID_VALUES`` from ``DataCheckMessageCode`` enum and fixed formatting of objective documentation :pr:`2520`
        * Added ``EvalMLAlgorithm`` :pr:`2525`
        * Added support for `NaN` values in ``TextFeaturizer`` :pr:`2532`
    * Fixes
        * Fixed ``FraudCost`` objective and reverted threshold optimization method for binary classification to ``Golden`` :pr:`2450`
        * Added custom exception message for partial dependence on features with scales that are too small :pr:`2455`
        * Ensures the typing for Ordinal and Datetime ltypes are passed through _retain_custom_types_and_initalize_woodwork :pr:`2461`
        * Updated to work with Pandas 1.3.0 :pr:`2442`
        * Updated to work with sktime 0.7.0 :pr:`2499`
    * Changes
        * Updated XGBoost dependency to ``>=1.4.2`` :pr:`2484`, :pr:`2498`
        * Added a ``DeprecationWarning`` about deprecating the list API for ``ComponentGraph`` :pr:`2488`
        * Updated ``make_pipeline`` for AutoML to create dictionaries, not lists, to initialize pipelines :pr:`2504`
        * No longer installing graphviz on windows in our CI pipelines because release 0.17 breaks windows 3.7 :pr:`2516`
    * Documentation Changes
        * Moved docstrings from ``__init__`` to class pages, added missing docstrings for missing classes, and updated missing default values :pr:`2452`
        * Build documentation with sphinx-autoapi :pr:`2458`
        * Change ``autoapi_ignore`` to only ignore files in ``evalml/tests/*`` :pr:`2530`
    * Testing Changes
        * Fixed flaky dask tests :pr:`2471`
        * Removed shellcheck action from ``build_conda_pkg`` action :pr:`2514`
        * Added a tmp_dir fixture that deletes its contents after tests run :pr:`2505`
        * Added a test that makes sure all pipelines in ``AutoMLSearch`` get the same data splits :pr:`2513`
        * Condensed warning output in test logs :pr:`2521`

.. warning::

    **Breaking Changes**
        * `NaN` values in the `Natural Language` type are no longer supported by the Imputer with the pandas upgrade. :pr:`2477`

**v0.28.0 Jul. 2, 2021**
    * Enhancements
        * Added support for showing a Individual Conditional Expectations plot when graphing Partial Dependence :pr:`2386`
        * Exposed ``thread_count`` for Catboost estimators as ``n_jobs`` parameter :pr:`2410`
        * Updated Objectives API to allow for sample weighting :pr:`2433`
    * Fixes
        * Deleted unreachable line from ``IterativeAlgorithm`` :pr:`2464`
    * Changes
        * Pinned Woodwork version between 0.4.1 and 0.4.2 :pr:`2460`
        * Updated psutils minimum version in requirements :pr:`2438`
        * Updated ``log_error_callback`` to not include filepath in logged message :pr:`2429`
    * Documentation Changes
        * Sped up docs :pr:`2430`
        * Removed mentions of ``DataTable`` and ``DataColumn`` from the docs :pr:`2445`
    * Testing Changes
        * Added slack integration for nightlies tests :pr:`2436`
        * Changed ``build_conda_pkg`` CI job to run only when dependencies are updates :pr:`2446`
        * Updated workflows to store pytest runtimes as test artifacts :pr:`2448`
        * Added ``AutoMLTestEnv`` test fixture for making it easy to mock automl tests :pr:`2406`

**v0.27.0 Jun. 22, 2021**
    * Enhancements
        * Adds force plots for prediction explanations :pr:`2157`
        * Removed self-reference from ``AutoMLSearch`` :pr:`2304`
        * Added support for nonlinear pipelines for ``generate_pipeline_code`` :pr:`2332`
        * Added ``inverse_transform`` method to pipelines :pr:`2256`
        * Add optional automatic update checker :pr:`2350`
        * Added ``search_order`` to ``AutoMLSearch``'s ``rankings`` and ``full_rankings`` tables :pr:`2345`
        * Updated threshold optimization method for binary classification :pr:`2315`
        * Updated demos to pull data from S3 instead of including demo data in package :pr:`2387`
        * Upgrade woodwork version to v0.4.1 :pr:`2379`
    * Fixes
        * Preserve user-specified woodwork types throughout pipeline fit/predict :pr:`2297`
        * Fixed ``ComponentGraph`` appending target to ``final_component_features`` if there is a component that returns both X and y :pr:`2358`
        * Fixed partial dependence graph method failing on multiclass problems when the class labels are numeric :pr:`2372`
        * Added ``thresholding_objective`` argument to ``AutoMLSearch`` for binary classification problems :pr:`2320`
        * Added change for ``k_neighbors`` parameter in SMOTE Oversamplers to automatically handle small samples :pr:`2375`
        * Changed naming for ``Logistic Regression Classifier`` file :pr:`2399`
        * Pinned pytest-timeout to fix minimum dependence checker :pr:`2425`
        * Replaced ``Elastic Net Classifier`` base class with ``Logistsic Regression`` to avoid ``NaN`` outputs :pr:`2420`
    * Changes
        * Cleaned up ``PipelineBase``'s ``component_graph`` and ``_component_graph`` attributes. Updated ``PipelineBase`` ``__repr__`` and added ``__eq__`` for ``ComponentGraph`` :pr:`2332`
        * Added and applied  ``black`` linting package to the EvalML repo in place of ``autopep8`` :pr:`2306`
        * Separated `custom_hyperparameters` from pipelines and added them as an argument to ``AutoMLSearch`` :pr:`2317`
        * Replaced `allowed_pipelines` with `allowed_component_graphs` :pr:`2364`
        * Removed private method ``_compute_features_during_fit`` from ``PipelineBase`` :pr:`2359`
        * Updated ``compute_order`` in ``ComponentGraph`` to be a read-only property :pr:`2408`
        * Unpinned PyZMQ version in requirements.txt :pr:`2389`
        * Uncapping LightGBM version in requirements.txt :pr:`2405`
        * Updated minimum version of plotly :pr:`2415`
        * Removed ``SensitivityLowAlert`` objective from core objectives :pr:`2418`
    * Documentation Changes
        * Fixed lead scoring weights in the demos documentation :pr:`2315`
        * Fixed start page code and description dataset naming discrepancy :pr:`2370`
    * Testing Changes
        * Update minimum unit tests to run on all pull requests :pr:`2314`
        * Pass token to authorize uploading of codecov reports :pr:`2344`
        * Add ``pytest-timeout``. All tests that run longer than 6 minutes will fail. :pr:`2374`
        * Separated the dask tests out into separate github action jobs to isolate dask failures. :pr:`2376`
        * Refactored dask tests :pr:`2377`
        * Added the combined dask/non-dask unit tests back and renamed the dask only unit tests. :pr:`2382`
        * Sped up unit tests and split into separate jobs :pr:`2365`
        * Change CI job names, run lint for python 3.9, run nightlies on python 3.8 at 3am EST :pr:`2395` :pr:`2398`
        * Set fail-fast to false for CI jobs that run for PRs :pr:`2402`

.. warning::

    **Breaking Changes**
        * `AutoMLSearch` will accept `allowed_component_graphs` instead of `allowed_pipelines` :pr:`2364`
        * Removed ``PipelineBase``'s ``_component_graph`` attribute. Updated ``PipelineBase`` ``__repr__`` and added ``__eq__`` for ``ComponentGraph`` :pr:`2332`
        * `pipeline_parameters` will no longer accept `skopt.space` variables since hyperparameter ranges will now be specified through `custom_hyperparameters` :pr:`2317`

**v0.25.0 Jun. 01, 2021**
    * Enhancements
        * Upgraded minimum woodwork to version 0.3.1. Previous versions will not be supported :pr:`2181`
        * Added a new callback parameter for ``explain_predictions_best_worst`` :pr:`2308`
    * Fixes
    * Changes
        * Deleted the ``return_pandas`` flag from our demo data loaders :pr:`2181`
        * Moved ``default_parameters`` to ``ComponentGraph`` from ``PipelineBase`` :pr:`2307`
    * Documentation Changes
        * Updated the release procedure documentation :pr:`2230`
    * Testing Changes
        * Ignoring ``test_saving_png_file`` while building conda package :pr:`2323`

.. warning::

    **Breaking Changes**
        * Deleted the ``return_pandas`` flag from our demo data loaders :pr:`2181`
        * Upgraded minimum woodwork to version 0.3.1. Previous versions will not be supported :pr:`2181`
        * Due to the weak-ref in woodwork, set the result of ``infer_feature_types`` to a variable before accessing woodwork :pr:`2181`

**v0.24.2 May. 24, 2021**
    * Enhancements
        * Added oversamplers to AutoMLSearch :pr:`2213` :pr:`2286`
        * Added dictionary input functionality for ``Undersampler`` component :pr:`2271`
        * Changed the default parameter values for ``Elastic Net Classifier`` and ``Elastic Net Regressor`` :pr:`2269`
        * Added dictionary input functionality for the Oversampler components :pr:`2288`
    * Fixes
        * Set default `n_jobs` to 1 for `StackedEnsembleClassifier` and `StackedEnsembleRegressor` until fix for text-based parallelism in sklearn stacking can be found :pr:`2295`
    * Changes
        * Updated ``start_iteration_callback`` to accept a pipeline instance instead of a pipeline class and no longer accept pipeline parameters as a parameter :pr:`2290`
        * Refactored ``calculate_permutation_importance`` method and add per-column permutation importance method :pr:`2302`
        * Updated logging information in ``AutoMLSearch.__init__`` to clarify pipeline generation :pr:`2263`
    * Documentation Changes
        * Minor changes to the release procedure :pr:`2230`
    * Testing Changes
        * Use codecov action to update coverage reports :pr:`2238`
        * Removed MarkupSafe dependency version pin from requirements.txt and moved instead into RTD docs build CI :pr:`2261`

.. warning::

    **Breaking Changes**
        * Updated ``start_iteration_callback`` to accept a pipeline instance instead of a pipeline class and no longer accept pipeline parameters as a parameter :pr:`2290`
        * Moved ``default_parameters`` to ``ComponentGraph`` from ``PipelineBase``. A pipeline's ``default_parameters`` is now accessible via ``pipeline.component_graph.default_parameters`` :pr:`2307`


**v0.24.1 May. 16, 2021**
    * Enhancements
        * Integrated ``ARIMARegressor`` into AutoML :pr:`2009`
        * Updated ``HighlyNullDataCheck`` to also perform a null row check :pr:`2222`
        * Set ``max_depth`` to 1 in calls to featuretools dfs :pr:`2231`
    * Fixes
        * Removed data splitter sampler calls during training :pr:`2253`
        * Set minimum required version for for pyzmq, colorama, and docutils :pr:`2254`
        * Changed BaseSampler to return None instead of y :pr:`2272`
    * Changes
        * Removed ensemble split and indices in ``AutoMLSearch`` :pr:`2260`
        * Updated pipeline ``repr()`` and ``generate_pipeline_code`` to return pipeline instances without generating custom pipeline class :pr:`2227`
    * Documentation Changes
        * Capped Sphinx version under 4.0.0 :pr:`2244`
    * Testing Changes
        * Change number of cores for pytest from 4 to 2 :pr:`2266`
        * Add minimum dependency checker to generate minimum requirement files :pr:`2267`
        * Add unit tests with minimum dependencies  :pr:`2277`


**v0.24.0 May. 04, 2021**
    * Enhancements
        * Added `date_index` as a required parameter for TimeSeries problems :pr:`2217`
        * Have the ``OneHotEncoder`` return the transformed columns as booleans rather than floats :pr:`2170`
        * Added Oversampler transformer component to EvalML :pr:`2079`
        * Added Undersampler to AutoMLSearch, as well as arguments ``_sampler_method`` and ``sampler_balanced_ratio`` :pr:`2128`
        * Updated prediction explanations functions to allow pipelines with XGBoost estimators :pr:`2162`
        * Added partial dependence for datetime columns :pr:`2180`
        * Update precision-recall curve with positive label index argument, and fix for 2d predicted probabilities :pr:`2090`
        * Add pct_null_rows to ``HighlyNullDataCheck`` :pr:`2211`
        * Added a standalone AutoML `search` method for convenience, which runs data checks and then runs automl :pr:`2152`
        * Make the first batch of AutoML have a predefined order, with linear models first and complex models last :pr:`2223` :pr:`2225`
        * Added sampling dictionary support to ``BalancedClassficationSampler`` :pr:`2235`
    * Fixes
        * Fixed partial dependence not respecting grid resolution parameter for numerical features :pr:`2180`
        * Enable prediction explanations for catboost for multiclass problems :pr:`2224`
    * Changes
        * Deleted baseline pipeline classes :pr:`2202`
        * Reverting user specified date feature PR :pr:`2155` until `pmdarima` installation fix is found :pr:`2214`
        * Updated pipeline API to accept component graph and other class attributes as instance parameters. Old pipeline API still works but will not be supported long-term. :pr:`2091`
        * Removed all old datasplitters from EvalML :pr:`2193`
        * Deleted ``make_pipeline_from_components`` :pr:`2218`
    * Documentation Changes
        * Renamed dataset to clarify that its gzipped but not a tarball :pr:`2183`
        * Updated documentation to use pipeline instances instead of pipeline subclasses :pr:`2195`
        * Updated contributing guide with a note about GitHub Actions permissions :pr:`2090`
        * Updated automl and model understanding user guides :pr:`2090`
    * Testing Changes
        * Use machineFL user token for dependency update bot, and add more reviewers :pr:`2189`


.. warning::

    **Breaking Changes**
        * All baseline pipeline classes (``BaselineBinaryPipeline``, ``BaselineMulticlassPipeline``, ``BaselineRegressionPipeline``, etc.) have been deleted :pr:`2202`
        * Updated pipeline API to accept component graph and other class attributes as instance parameters. Old pipeline API still works but will not be supported long-term. Pipelines can now be initialized by specifying the component graph as the first parameter, and then passing in optional arguments such as ``custom_name``, ``parameters``, etc. For example, ``BinaryClassificationPipeline(["Random Forest Classifier"], parameters={})``.  :pr:`2091`
        * Removed all old datasplitters from EvalML :pr:`2193`
        * Deleted utility method ``make_pipeline_from_components`` :pr:`2218`


**v0.23.0 Apr. 20, 2021**
    * Enhancements
        * Refactored ``EngineBase`` and ``SequentialEngine`` api. Adding ``DaskEngine`` :pr:`1975`.
        * Added optional ``engine`` argument to ``AutoMLSearch`` :pr:`1975`
        * Added a warning about how time series support is still in beta when a user passes in a time series problem to ``AutoMLSearch`` :pr:`2118`
        * Added ``NaturalLanguageNaNDataCheck`` data check :pr:`2122`
        * Added ValueError to ``partial_dependence`` to prevent users from computing partial dependence on columns with all NaNs :pr:`2120`
        * Added standard deviation of cv scores to rankings table :pr:`2154`
    * Fixes
        * Fixed ``BalancedClassificationDataCVSplit``, ``BalancedClassificationDataTVSplit``, and ``BalancedClassificationSampler`` to use ``minority:majority`` ratio instead of ``majority:minority`` :pr:`2077`
        * Fixed bug where two-way partial dependence plots with categorical variables were not working correctly :pr:`2117`
        * Fixed bug where ``hyperparameters`` were not displaying properly for pipelines with a list ``component_graph`` and duplicate components :pr:`2133`
        * Fixed bug where ``pipeline_parameters`` argument in ``AutoMLSearch`` was not applied to pipelines passed in as ``allowed_pipelines`` :pr:`2133`
        * Fixed bug where ``AutoMLSearch`` was not applying custom hyperparameters to pipelines with a list ``component_graph`` and duplicate components :pr:`2133`
    * Changes
        * Removed ``hyperparameter_ranges`` from Undersampler and renamed ``balanced_ratio`` to ``sampling_ratio`` for samplers :pr:`2113`
        * Renamed ``TARGET_BINARY_NOT_TWO_EXAMPLES_PER_CLASS`` data check message code to ``TARGET_MULTICLASS_NOT_TWO_EXAMPLES_PER_CLASS`` :pr:`2126`
        * Modified one-way partial dependence plots of categorical features to display data with a bar plot :pr:`2117`
        * Renamed ``score`` column for ``automl.rankings`` as ``mean_cv_score`` :pr:`2135`
        * Remove 'warning' from docs tool output :pr:`2031`
    * Documentation Changes
        * Fixed ``conf.py`` file :pr:`2112`
        * Added a sentence to the automl user guide stating that our support for time series problems is still in beta. :pr:`2118`
        * Fixed documentation demos :pr:`2139`
        * Update test badge in README to use GitHub Actions :pr:`2150`
    * Testing Changes
        * Fixed ``test_describe_pipeline`` for ``pandas`` ``v1.2.4`` :pr:`2129`
        * Added a GitHub Action for building the conda package :pr:`1870` :pr:`2148`


.. warning::

    **Breaking Changes**
        * Renamed ``balanced_ratio`` to ``sampling_ratio`` for the ``BalancedClassificationDataCVSplit``, ``BalancedClassificationDataTVSplit``, ``BalancedClassficationSampler``, and Undersampler :pr:`2113`
        * Deleted the "errors" key from automl results :pr:`1975`
        * Deleted the ``raise_and_save_error_callback`` and the ``log_and_save_error_callback`` :pr:`1975`
        * Fixed ``BalancedClassificationDataCVSplit``, ``BalancedClassificationDataTVSplit``, and ``BalancedClassificationSampler`` to use minority:majority ratio instead of majority:minority :pr:`2077`


**v0.22.0 Apr. 06, 2021**
    * Enhancements
        * Added a GitHub Action for ``linux_unit_tests``:pr:`2013`
        * Added recommended actions for ``InvalidTargetDataCheck``, updated ``_make_component_list_from_actions`` to address new action, and added ``TargetImputer`` component :pr:`1989`
        * Updated ``AutoMLSearch._check_for_high_variance`` to not emit ``RuntimeWarning`` :pr:`2024`
        * Added exception when pipeline passed to ``explain_predictions`` is a ``Stacked Ensemble`` pipeline :pr:`2033`
        * Added sensitivity at low alert rates as an objective :pr:`2001`
        * Added ``Undersampler`` transformer component :pr:`2030`
    * Fixes
        * Updated Engine's ``train_batch`` to apply undersampling :pr:`2038`
        * Fixed bug in where Time Series Classification pipelines were not encoding targets in ``predict`` and ``predict_proba`` :pr:`2040`
        * Fixed data splitting errors if target is float for classification problems :pr:`2050`
        * Pinned ``docutils`` to <0.17 to fix ReadtheDocs warning issues :pr:`2088`
    * Changes
        * Removed lists as acceptable hyperparameter ranges in ``AutoMLSearch`` :pr:`2028`
        * Renamed "details" to "metadata" for data check actions :pr:`2008`
    * Documentation Changes
        * Catch and suppress warnings in documentation :pr:`1991` :pr:`2097`
        * Change spacing in ``start.ipynb`` to provide clarity for ``AutoMLSearch`` :pr:`2078`
        * Fixed start code on README :pr:`2108`
    * Testing Changes


**v0.21.0 Mar. 24, 2021**
    * Enhancements
        * Changed ``AutoMLSearch`` to default ``optimize_thresholds`` to True :pr:`1943`
        * Added multiple oversampling and undersampling sampling methods as data splitters for imbalanced classification :pr:`1775`
        * Added params to balanced classification data splitters for visibility :pr:`1966`
        * Updated ``make_pipeline`` to not add ``Imputer`` if input data does not have numeric or categorical columns :pr:`1967`
        * Updated ``ClassImbalanceDataCheck`` to better handle multiclass imbalances :pr:`1986`
        * Added recommended actions for the output of data check's ``validate`` method :pr:`1968`
        * Added error message for ``partial_dependence`` when features are mostly the same value :pr:`1994`
        * Updated ``OneHotEncoder`` to drop one redundant feature by default for features with two categories :pr:`1997`
        * Added a ``PolynomialDecomposer`` component :pr:`1992`
        * Added ``DateTimeNaNDataCheck`` data check :pr:`2039`
    * Fixes
        * Changed best pipeline to train on the entire dataset rather than just ensemble indices for ensemble problems :pr:`2037`
        * Updated binary classification pipelines to use objective decision function during scoring of custom objectives :pr:`1934`
    * Changes
        * Removed ``data_checks`` parameter, ``data_check_results`` and data checks logic from ``AutoMLSearch`` :pr:`1935`
        * Deleted ``random_state`` argument :pr:`1985`
        * Updated Woodwork version requirement to ``v0.0.11`` :pr:`1996`
    * Documentation Changes
    * Testing Changes
        * Removed ``build_docs`` CI job in favor of RTD GH builder :pr:`1974`
        * Added tests to confirm support for Python 3.9 :pr:`1724`
        * Added tests to support Dask AutoML/Engine :pr:`1990`
        * Changed ``build_conda_pkg`` job to use ``latest_release_changes`` branch in the feedstock. :pr:`1979`

.. warning::

    **Breaking Changes**
        * Changed ``AutoMLSearch`` to default ``optimize_thresholds`` to True :pr:`1943`
        * Removed ``data_checks`` parameter, ``data_check_results`` and data checks logic from ``AutoMLSearch``. To run the data checks which were previously run by default in ``AutoMLSearch``, please call ``DefaultDataChecks().validate(X_train, y_train)`` or take a look at our documentation for more examples. :pr:`1935`
        * Deleted ``random_state`` argument :pr:`1985`

**v0.20.0 Mar. 10, 2021**
    * Enhancements
        * Added a GitHub Action for Detecting dependency changes :pr:`1933`
        * Create a separate CV split to train stacked ensembler on for AutoMLSearch :pr:`1814`
        * Added a GitHub Action for Linux unit tests :pr:`1846`
        * Added ``ARIMARegressor`` estimator :pr:`1894`
        * Added ``DataCheckAction`` class and ``DataCheckActionCode`` enum :pr:`1896`
        * Updated ``Woodwork`` requirement to ``v0.0.10`` :pr:`1900`
        * Added ``BalancedClassificationDataCVSplit`` and ``BalancedClassificationDataTVSplit`` to AutoMLSearch :pr:`1875`
        * Update default classification data splitter to use downsampling for highly imbalanced data :pr:`1875`
        * Updated ``describe_pipeline`` to return more information, including ``id`` of pipelines used for ensemble models :pr:`1909`
        * Added utility method to create list of components from a list of ``DataCheckAction`` :pr:`1907`
        * Updated ``validate`` method to include a ``action`` key in returned dictionary for all ``DataCheck``and ``DataChecks`` :pr:`1916`
        * Aggregating the shap values for predictions that we know the provenance of, e.g. OHE, text, and date-time. :pr:`1901`
        * Improved error message when custom objective is passed as a string in ``pipeline.score`` :pr:`1941`
        * Added ``score_pipelines`` and ``train_pipelines`` methods to ``AutoMLSearch`` :pr:`1913`
        * Added support for ``pandas`` version 1.2.0 :pr:`1708`
        * Added ``score_batch`` and ``train_batch`` abstact methods to ``EngineBase`` and implementations in ``SequentialEngine`` :pr:`1913`
        * Added ability to handle index columns in ``AutoMLSearch`` and ``DataChecks`` :pr:`2138`
    * Fixes
        * Removed CI check for ``check_dependencies_updated_linux`` :pr:`1950`
        * Added metaclass for time series pipelines and fix binary classification pipeline ``predict`` not using objective if it is passed as a named argument :pr:`1874`
        * Fixed stack trace in prediction explanation functions caused by mixed string/numeric pandas column names :pr:`1871`
        * Fixed stack trace caused by passing pipelines with duplicate names to ``AutoMLSearch`` :pr:`1932`
        * Fixed ``AutoMLSearch.get_pipelines`` returning pipelines with the same attributes :pr:`1958`
    * Changes
        * Reversed GitHub Action for Linux unit tests until a fix for report generation is found :pr:`1920`
        * Updated ``add_results`` in ``AutoMLAlgorithm`` to take in entire pipeline results dictionary from ``AutoMLSearch`` :pr:`1891`
        * Updated ``ClassImbalanceDataCheck`` to look for severe class imbalance scenarios :pr:`1905`
        * Deleted the ``explain_prediction`` function :pr:`1915`
        * Removed ``HighVarianceCVDataCheck`` and convered it to an ``AutoMLSearch`` method instead :pr:`1928`
        * Removed warning in ``InvalidTargetDataCheck`` returned when numeric binary classification targets are not (0, 1) :pr:`1959`
    * Documentation Changes
        * Updated ``model_understanding.ipynb`` to demo the two-way partial dependence capability :pr:`1919`
    * Testing Changes

.. warning::

    **Breaking Changes**
        * Deleted the ``explain_prediction`` function :pr:`1915`
        * Removed ``HighVarianceCVDataCheck`` and convered it to an ``AutoMLSearch`` method instead :pr:`1928`
        * Added ``score_batch`` and ``train_batch`` abstact methods to ``EngineBase``. These need to be implemented in Engine subclasses :pr:`1913`


**v0.19.0 Feb. 23, 2021**
    * Enhancements
        * Added a GitHub Action for Python windows unit tests :pr:`1844`
        * Added a GitHub Action for checking updated release notes :pr:`1849`
        * Added a GitHub Action for Python lint checks :pr:`1837`
        * Adjusted ``explain_prediction``, ``explain_predictions`` and ``explain_predictions_best_worst`` to handle timeseries problems. :pr:`1818`
        * Updated ``InvalidTargetDataCheck`` to check for mismatched indices in target and features :pr:`1816`
        * Updated ``Woodwork`` structures returned from components to support ``Woodwork`` logical type overrides set by the user :pr:`1784`
        * Updated estimators to keep track of input feature names during ``fit()`` :pr:`1794`
        * Updated ``visualize_decision_tree`` to include feature names in output :pr:`1813`
        * Added ``is_bounded_like_percentage`` property for objectives. If true, the ``calculate_percent_difference`` method will return the absolute difference rather than relative difference :pr:`1809`
        * Added full error traceback to AutoMLSearch logger file :pr:`1840`
        * Changed ``TargetEncoder`` to preserve custom indices in the data :pr:`1836`
        * Refactored ``explain_predictions`` and ``explain_predictions_best_worst`` to only compute features once for all rows that need to be explained :pr:`1843`
        * Added custom random undersampler data splitter for classification :pr:`1857`
        * Updated ``OutliersDataCheck`` implementation to calculate the probability of having no outliers :pr:`1855`
        * Added ``Engines`` pipeline processing API :pr:`1838`
    * Fixes
        * Changed EngineBase random_state arg to random_seed and same for user guide docs :pr:`1889`
    * Changes
        * Modified ``calculate_percent_difference`` so that division by 0 is now inf rather than nan :pr:`1809`
        * Removed ``text_columns`` parameter from ``LSA`` and ``TextFeaturizer`` components :pr:`1652`
        * Added ``random_seed`` as an argument to our automl/pipeline/component API. Using ``random_state`` will raise a warning :pr:`1798`
        * Added ``DataCheckError`` message in ``InvalidTargetDataCheck`` if input target is None and removed exception raised :pr:`1866`
    * Documentation Changes
    * Testing Changes
        * Added back coverage for ``_get_feature_provenance`` in ``TextFeaturizer`` after ``text_columns`` was removed :pr:`1842`
        * Pin graphviz version for windows builds :pr:`1847`
        * Unpin graphviz version for windows builds :pr:`1851`

.. warning::

    **Breaking Changes**
        * Added a deprecation warning to ``explain_prediction``. It will be deleted in the next release. :pr:`1860`


**v0.18.2 Feb. 10, 2021**
    * Enhancements
        * Added uniqueness score data check :pr:`1785`
        * Added "dataframe" output format for prediction explanations :pr:`1781`
        * Updated LightGBM estimators to handle ``pandas.MultiIndex`` :pr:`1770`
        * Sped up permutation importance for some pipelines :pr:`1762`
        * Added sparsity data check :pr:`1797`
        * Confirmed support for threshold tuning for binary time series classification problems :pr:`1803`
    * Fixes
    * Changes
    * Documentation Changes
        * Added section on conda to the contributing guide :pr:`1771`
        * Updated release process to reflect freezing `main` before perf tests :pr:`1787`
        * Moving some prs to the right section of the release notes :pr:`1789`
        * Tweak README.md. :pr:`1800`
        * Fixed back arrow on install page docs :pr:`1795`
        * Fixed docstring for `ClassImbalanceDataCheck.validate()` :pr:`1817`
    * Testing Changes

**v0.18.1 Feb. 1, 2021**
    * Enhancements
        * Added ``graph_t_sne`` as a visualization tool for high dimensional data :pr:`1731`
        * Added the ability to see the linear coefficients of features in linear models terms :pr:`1738`
        * Added support for ``scikit-learn`` ``v0.24.0`` :pr:`1733`
        * Added support for ``scipy`` ``v1.6.0`` :pr:`1752`
        * Added SVM Classifier and Regressor to estimators :pr:`1714` :pr:`1761`
    * Fixes
        * Addressed bug with ``partial_dependence`` and categorical data with more categories than grid resolution :pr:`1748`
        * Removed ``random_state`` arg from ``get_pipelines`` in ``AutoMLSearch`` :pr:`1719`
        * Pinned pyzmq at less than 22.0.0 till we add support :pr:`1756`
    * Changes
        * Updated components and pipelines to return ``Woodwork`` data structures :pr:`1668`
        * Updated ``clone()`` for pipelines and components to copy over random state automatically :pr:`1753`
        * Dropped support for Python version 3.6 :pr:`1751`
        * Removed deprecated ``verbose`` flag from ``AutoMLSearch`` parameters :pr:`1772`
    * Documentation Changes
        * Add Twitter and Github link to documentation toolbar :pr:`1754`
        * Added Open Graph info to documentation :pr:`1758`
    * Testing Changes

.. warning::

    **Breaking Changes**
        * Components and pipelines return ``Woodwork`` data structures instead of ``pandas`` data structures :pr:`1668`
        * Python 3.6 will not be actively supported due to discontinued support from EvalML dependencies.
        * Deprecated ``verbose`` flag is removed for ``AutoMLSearch`` :pr:`1772`


**v0.18.0 Jan. 26, 2021**
    * Enhancements
        * Added RMSLE, MSLE, and MAPE to core objectives while checking for negative target values in ``invalid_targets_data_check`` :pr:`1574`
        * Added validation checks for binary problems with regression-like datasets and multiclass problems without true multiclass targets in ``invalid_targets_data_check`` :pr:`1665`
        * Added time series support for ``make_pipeline`` :pr:`1566`
        * Added target name for output of pipeline ``predict`` method :pr:`1578`
        * Added multiclass check to ``InvalidTargetDataCheck`` for two examples per class :pr:`1596`
        * Added support for ``graphviz`` ``v0.16`` :pr:`1657`
        * Enhanced time series pipelines to accept empty features :pr:`1651`
        * Added KNN Classifier to estimators. :pr:`1650`
        * Added support for list inputs for objectives :pr:`1663`
        * Added support for ``AutoMLSearch`` to handle time series classification pipelines :pr:`1666`
        * Enhanced ``DelayedFeaturesTransformer`` to encode categorical features and targets before delaying them :pr:`1691`
        * Added 2-way dependence plots. :pr:`1690`
        * Added ability to directly iterate through components within Pipelines :pr:`1583`
    * Fixes
        * Fixed inconsistent attributes and added Exceptions to docs :pr:`1673`
        * Fixed ``TargetLeakageDataCheck`` to use Woodwork ``mutual_information`` rather than using Pandas' Pearson Correlation :pr:`1616`
        * Fixed thresholding for pipelines in ``AutoMLSearch`` to only threshold binary classification pipelines :pr:`1622` :pr:`1626`
        * Updated ``load_data`` to return Woodwork structures and update default parameter value for ``index`` to ``None`` :pr:`1610`
        * Pinned scipy at < 1.6.0 while we work on adding support :pr:`1629`
        * Fixed data check message formatting in ``AutoMLSearch`` :pr:`1633`
        * Addressed stacked ensemble component for ``scikit-learn`` v0.24 support by setting ``shuffle=True`` for default CV :pr:`1613`
        * Fixed bug where ``Imputer`` reset the index on ``X`` :pr:`1590`
        * Fixed ``AutoMLSearch`` stacktrace when a cutom objective was passed in as a primary objective or additional objective :pr:`1575`
        * Fixed custom index bug for ``MAPE`` objective :pr:`1641`
        * Fixed index bug for ``TextFeaturizer`` and ``LSA`` components :pr:`1644`
        * Limited ``load_fraud`` dataset loaded into ``automl.ipynb`` :pr:`1646`
        * ``add_to_rankings`` updates ``AutoMLSearch.best_pipeline`` when necessary :pr:`1647`
        * Fixed bug where time series baseline estimators were not receiving ``gap`` and ``max_delay`` in ``AutoMLSearch`` :pr:`1645`
        * Fixed jupyter notebooks to help the RTD buildtime :pr:`1654`
        * Added ``positive_only`` objectives to ``non_core_objectives`` :pr:`1661`
        * Fixed stacking argument ``n_jobs`` for IterativeAlgorithm :pr:`1706`
        * Updated CatBoost estimators to return self in ``.fit()`` rather than the underlying model for consistency :pr:`1701`
        * Added ability to initialize pipeline parameters in ``AutoMLSearch`` constructor :pr:`1676`
    * Changes
        * Added labeling to ``graph_confusion_matrix`` :pr:`1632`
        * Rerunning search for ``AutoMLSearch`` results in a message thrown rather than failing the search, and removed ``has_searched`` property :pr:`1647`
        * Changed tuner class to allow and ignore single parameter values as input :pr:`1686`
        * Capped LightGBM version limit to remove bug in docs :pr:`1711`
        * Removed support for `np.random.RandomState` in EvalML :pr:`1727`
    * Documentation Changes
        * Update Model Understanding in the user guide to include ``visualize_decision_tree`` :pr:`1678`
        * Updated docs to include information about ``AutoMLSearch`` callback parameters and methods :pr:`1577`
        * Updated docs to prompt users to install graphiz on Mac :pr:`1656`
        * Added ``infer_feature_types`` to the ``start.ipynb`` guide :pr:`1700`
        * Added multicollinearity data check to API reference and docs :pr:`1707`
    * Testing Changes

.. warning::

    **Breaking Changes**
        * Removed ``has_searched`` property from ``AutoMLSearch`` :pr:`1647`
        * Components and pipelines return ``Woodwork`` data structures instead of ``pandas`` data structures :pr:`1668`
        * Removed support for `np.random.RandomState` in EvalML. Rather than passing ``np.random.RandomState`` as component and pipeline random_state values, we use int random_seed :pr:`1727`


**v0.17.0 Dec. 29, 2020**
    * Enhancements
        * Added ``save_plot`` that allows for saving figures from different backends :pr:`1588`
        * Added ``LightGBM Regressor`` to regression components :pr:`1459`
        * Added ``visualize_decision_tree`` for tree visualization with ``decision_tree_data_from_estimator`` and ``decision_tree_data_from_pipeline`` to reformat tree structure output :pr:`1511`
        * Added `DFS Transformer` component into transformer components :pr:`1454`
        * Added ``MAPE`` to the standard metrics for time series problems and update objectives :pr:`1510`
        * Added ``graph_prediction_vs_actual_over_time`` and ``get_prediction_vs_actual_over_time_data`` to the model understanding module for time series problems :pr:`1483`
        * Added a ``ComponentGraph`` class that will support future pipelines as directed acyclic graphs :pr:`1415`
        * Updated data checks to accept ``Woodwork`` data structures :pr:`1481`
        * Added parameter to ``InvalidTargetDataCheck`` to show only top unique values rather than all unique values :pr:`1485`
        * Added multicollinearity data check :pr:`1515`
        * Added baseline pipeline and components for time series regression problems :pr:`1496`
        * Added more information to users about ensembling behavior in ``AutoMLSearch`` :pr:`1527`
        * Add woodwork support for more utility and graph methods :pr:`1544`
        * Changed ``DateTimeFeaturizer`` to encode features as int :pr:`1479`
        * Return trained pipelines from ``AutoMLSearch.best_pipeline`` :pr:`1547`
        * Added utility method so that users can set feature types without having to learn about Woodwork directly :pr:`1555`
        * Added Linear Discriminant Analysis transformer for dimensionality reduction :pr:`1331`
        * Added multiclass support for ``partial_dependence`` and ``graph_partial_dependence`` :pr:`1554`
        * Added ``TimeSeriesBinaryClassificationPipeline`` and ``TimeSeriesMulticlassClassificationPipeline`` classes :pr:`1528`
        * Added ``make_data_splitter`` method for easier automl data split customization :pr:`1568`
        * Integrated ``ComponentGraph`` class into Pipelines for full non-linear pipeline support :pr:`1543`
        * Update ``AutoMLSearch`` constructor to take training data instead of ``search`` and ``add_to_leaderboard`` :pr:`1597`
        * Update ``split_data`` helper args :pr:`1597`
        * Add problem type utils ``is_regression``, ``is_classification``, ``is_timeseries`` :pr:`1597`
        * Rename ``AutoMLSearch`` ``data_split`` arg to ``data_splitter`` :pr:`1569`
    * Fixes
        * Fix AutoML not passing CV folds to ``DefaultDataChecks`` for usage by ``ClassImbalanceDataCheck`` :pr:`1619`
        * Fix Windows CI jobs: install ``numba`` via conda, required for ``shap`` :pr:`1490`
        * Added custom-index support for `reset-index-get_prediction_vs_actual_over_time_data` :pr:`1494`
        * Fix ``generate_pipeline_code`` to account for boolean and None differences between Python and JSON :pr:`1524` :pr:`1531`
        * Set max value for plotly and xgboost versions while we debug CI failures with newer versions :pr:`1532`
        * Undo version pinning for plotly :pr:`1533`
        * Fix ReadTheDocs build by updating the version of ``setuptools`` :pr:`1561`
        * Set ``random_state`` of data splitter in AutoMLSearch to take int to keep consistency in the resulting splits :pr:`1579`
        * Pin sklearn version while we work on adding support :pr:`1594`
        * Pin pandas at <1.2.0 while we work on adding support :pr:`1609`
        * Pin graphviz at < 0.16 while we work on adding support :pr:`1609`
    * Changes
        * Reverting ``save_graph`` :pr:`1550` to resolve kaleido build issues :pr:`1585`
        * Update circleci badge to apply to ``main`` :pr:`1489`
        * Added script to generate github markdown for releases :pr:`1487`
        * Updated selection using pandas ``dtypes`` to selecting using Woodwork logical types :pr:`1551`
        * Updated dependencies to fix ``ImportError: cannot import name 'MaskedArray' from 'sklearn.utils.fixes'`` error and to address Woodwork and Featuretool dependencies :pr:`1540`
        * Made ``get_prediction_vs_actual_data()`` a public method :pr:`1553`
        * Updated ``Woodwork`` version requirement to v0.0.7 :pr:`1560`
        * Move data splitters from ``evalml.automl.data_splitters`` to ``evalml.preprocessing.data_splitters`` :pr:`1597`
        * Rename "# Testing" in automl log output to "# Validation" :pr:`1597`
    * Documentation Changes
        * Added partial dependence methods to API reference :pr:`1537`
        * Updated documentation for confusion matrix methods :pr:`1611`
    * Testing Changes
        * Set ``n_jobs=1`` in most unit tests to reduce memory :pr:`1505`

.. warning::

    **Breaking Changes**
        * Updated minimal dependencies: ``numpy>=1.19.1``, ``pandas>=1.1.0``, ``scikit-learn>=0.23.1``, ``scikit-optimize>=0.8.1``
        * Updated ``AutoMLSearch.best_pipeline`` to return a trained pipeline. Pass in ``train_best_pipeline=False`` to AutoMLSearch in order to return an untrained pipeline.
        * Pipeline component instances can no longer be iterated through using ``Pipeline.component_graph`` :pr:`1543`
        * Update ``AutoMLSearch`` constructor to take training data instead of ``search`` and ``add_to_leaderboard`` :pr:`1597`
        * Update ``split_data`` helper args :pr:`1597`
        * Move data splitters from ``evalml.automl.data_splitters`` to ``evalml.preprocessing.data_splitters`` :pr:`1597`
        * Rename ``AutoMLSearch`` ``data_split`` arg to ``data_splitter`` :pr:`1569`



**v0.16.1 Dec. 1, 2020**
    * Enhancements
        * Pin woodwork version to v0.0.6 to avoid breaking changes :pr:`1484`
        * Updated ``Woodwork`` to >=0.0.5 in ``core-requirements.txt`` :pr:`1473`
        * Removed ``copy_dataframe`` parameter for ``Woodwork``, updated ``Woodwork`` to >=0.0.6 in ``core-requirements.txt`` :pr:`1478`
        * Updated ``detect_problem_type`` to use ``pandas.api.is_numeric_dtype`` :pr:`1476`
    * Changes
        * Changed ``make clean`` to delete coverage reports as a convenience for developers :pr:`1464`
        * Set ``n_jobs=-1`` by default for stacked ensemble components :pr:`1472`
    * Documentation Changes
        * Updated pipeline and component documentation and demos to use ``Woodwork`` :pr:`1466`
    * Testing Changes
        * Update dependency update checker to use everything from core and optional dependencies :pr:`1480`


**v0.16.0 Nov. 24, 2020**
    * Enhancements
        * Updated pipelines and ``make_pipeline`` to accept ``Woodwork`` inputs :pr:`1393`
        * Updated components to accept ``Woodwork`` inputs :pr:`1423`
        * Added ability to freeze hyperparameters for ``AutoMLSearch`` :pr:`1284`
        * Added ``Target Encoder`` into transformer components :pr:`1401`
        * Added callback for error handling in ``AutoMLSearch`` :pr:`1403`
        * Added the index id to the ``explain_predictions_best_worst`` output to help users identify which rows in their data are included :pr:`1365`
        * The top_k features displayed in ``explain_predictions_*`` functions are now determined by the magnitude of shap values as opposed to the ``top_k`` largest and smallest shap values. :pr:`1374`
        * Added a problem type for time series regression :pr:`1386`
        * Added a ``is_defined_for_problem_type`` method to ``ObjectiveBase`` :pr:`1386`
        * Added a ``random_state`` parameter to ``make_pipeline_from_components`` function :pr:`1411`
        * Added ``DelayedFeaturesTransformer`` :pr:`1396`
        * Added a ``TimeSeriesRegressionPipeline`` class :pr:`1418`
        * Removed ``core-requirements.txt`` from the package distribution :pr:`1429`
        * Updated data check messages to include a `"code"` and `"details"` fields :pr:`1451`, :pr:`1462`
        * Added a ``TimeSeriesSplit`` data splitter for time series problems :pr:`1441`
        * Added a ``problem_configuration`` parameter to AutoMLSearch :pr:`1457`
    * Fixes
        * Fixed ``IndexError`` raised in ``AutoMLSearch`` when ``ensembling = True`` but only one pipeline to iterate over :pr:`1397`
        * Fixed stacked ensemble input bug and LightGBM warning and bug in ``AutoMLSearch`` :pr:`1388`
        * Updated enum classes to show possible enum values as attributes :pr:`1391`
        * Updated calls to ``Woodwork``'s ``to_pandas()`` to ``to_series()`` and ``to_dataframe()`` :pr:`1428`
        * Fixed bug in OHE where column names were not guaranteed to be unique :pr:`1349`
        * Fixed bug with percent improvement of ``ExpVariance`` objective on data with highly skewed target :pr:`1467`
        * Fix SimpleImputer error which occurs when all features are bool type :pr:`1215`
    * Changes
        * Changed ``OutliersDataCheck`` to return the list of columns, rather than rows, that contain outliers :pr:`1377`
        * Simplified and cleaned output for Code Generation :pr:`1371`
        * Reverted changes from :pr:`1337` :pr:`1409`
        * Updated data checks to return dictionary of warnings and errors instead of a list :pr:`1448`
        * Updated ``AutoMLSearch`` to pass ``Woodwork`` data structures to every pipeline (instead of pandas DataFrames) :pr:`1450`
        * Update ``AutoMLSearch`` to default to ``max_batches=1`` instead of ``max_iterations=5`` :pr:`1452`
        * Updated _evaluate_pipelines to consolidate side effects :pr:`1410`
    * Documentation Changes
        * Added description of CLA to contributing guide, updated description of draft PRs :pr:`1402`
        * Updated documentation to include all data checks, ``DataChecks``, and usage of data checks in AutoML :pr:`1412`
        * Updated docstrings from ``np.array`` to ``np.ndarray`` :pr:`1417`
        * Added section on stacking ensembles in AutoMLSearch documentation :pr:`1425`
    * Testing Changes
        * Removed ``category_encoders`` from test-requirements.txt :pr:`1373`
        * Tweak codecov.io settings again to avoid flakes :pr:`1413`
        * Modified ``make lint`` to check notebook versions in the docs :pr:`1431`
        * Modified ``make lint-fix`` to standardize notebook versions in the docs :pr:`1431`
        * Use new version of pull request Github Action for dependency check (:pr:`1443`)
        * Reduced number of workers for tests to 4 :pr:`1447`

.. warning::

    **Breaking Changes**
        * The ``top_k`` and ``top_k_features`` parameters in ``explain_predictions_*`` functions now return ``k`` features as opposed to ``2 * k`` features :pr:`1374`
        * Renamed ``problem_type`` to ``problem_types`` in ``RegressionObjective``, ``BinaryClassificationObjective``, and ``MulticlassClassificationObjective`` :pr:`1319`
        * Data checks now return a dictionary of warnings and errors instead of a list :pr:`1448`



**v0.15.0 Oct. 29, 2020**
    * Enhancements
        * Added stacked ensemble component classes (``StackedEnsembleClassifier``, ``StackedEnsembleRegressor``) :pr:`1134`
        * Added stacked ensemble components to ``AutoMLSearch`` :pr:`1253`
        * Added ``DecisionTreeClassifier`` and ``DecisionTreeRegressor`` to AutoML :pr:`1255`
        * Added ``graph_prediction_vs_actual`` in ``model_understanding`` for regression problems :pr:`1252`
        * Added parameter to ``OneHotEncoder`` to enable filtering for features to encode for :pr:`1249`
        * Added percent-better-than-baseline for all objectives to automl.results :pr:`1244`
        * Added ``HighVarianceCVDataCheck`` and replaced synonymous warning in ``AutoMLSearch`` :pr:`1254`
        * Added `PCA Transformer` component for dimensionality reduction :pr:`1270`
        * Added ``generate_pipeline_code`` and ``generate_component_code`` to allow for code generation given a pipeline or component instance :pr:`1306`
        * Added ``PCA Transformer`` component for dimensionality reduction :pr:`1270`
        * Updated ``AutoMLSearch`` to support ``Woodwork`` data structures :pr:`1299`
        * Added cv_folds to ``ClassImbalanceDataCheck`` and added this check to ``DefaultDataChecks`` :pr:`1333`
        * Make ``max_batches`` argument to ``AutoMLSearch.search`` public :pr:`1320`
        * Added text support to automl search :pr:`1062`
        * Added ``_pipelines_per_batch`` as a private argument to ``AutoMLSearch`` :pr:`1355`
    * Fixes
        * Fixed ML performance issue with ordered datasets: always shuffle data in automl's default CV splits :pr:`1265`
        * Fixed broken ``evalml info`` CLI command :pr:`1293`
        * Fixed ``boosting type='rf'`` for LightGBM Classifier, as well as ``num_leaves`` error :pr:`1302`
        * Fixed bug in ``explain_predictions_best_worst`` where a custom index in the target variable would cause a ``ValueError`` :pr:`1318`
        * Added stacked ensemble estimators to to ``evalml.pipelines.__init__`` file :pr:`1326`
        * Fixed bug in OHE where calls to transform were not deterministic if ``top_n`` was less than the number of categories in a column :pr:`1324`
        * Fixed LightGBM warning messages during AutoMLSearch :pr:`1342`
        * Fix warnings thrown during AutoMLSearch in ``HighVarianceCVDataCheck`` :pr:`1346`
        * Fixed bug where TrainingValidationSplit would return invalid location indices for dataframes with a custom index :pr:`1348`
        * Fixed bug where the AutoMLSearch ``random_state`` was not being passed to the created pipelines :pr:`1321`
    * Changes
        * Allow ``add_to_rankings`` to be called before AutoMLSearch is called :pr:`1250`
        * Removed Graphviz from test-requirements to add to requirements.txt :pr:`1327`
        * Removed ``max_pipelines`` parameter from ``AutoMLSearch`` :pr:`1264`
        * Include editable installs in all install make targets :pr:`1335`
        * Made pip dependencies `featuretools` and `nlp_primitives` core dependencies :pr:`1062`
        * Removed `PartOfSpeechCount` from `TextFeaturizer` transform primitives :pr:`1062`
        * Added warning for ``partial_dependency`` when the feature includes null values :pr:`1352`
    * Documentation Changes
        * Fixed and updated code blocks in Release Notes :pr:`1243`
        * Added DecisionTree estimators to API Reference :pr:`1246`
        * Changed class inheritance display to flow vertically :pr:`1248`
        * Updated cost-benefit tutorial to use a holdout/test set :pr:`1159`
        * Added ``evalml info`` command to documentation :pr:`1293`
        * Miscellaneous doc updates :pr:`1269`
        * Removed conda pre-release testing from the release process document :pr:`1282`
        * Updates to contributing guide :pr:`1310`
        * Added Alteryx footer to docs with Twitter and Github link :pr:`1312`
        * Added documentation for evalml installation for Python 3.6 :pr:`1322`
        * Added documentation changes to make the API Docs easier to understand :pr:`1323`
        * Fixed documentation for ``feature_importance`` :pr:`1353`
        * Added tutorial for running `AutoML` with text data :pr:`1357`
        * Added documentation for woodwork integration with automl search :pr:`1361`
    * Testing Changes
        * Added tests for ``jupyter_check`` to handle IPython :pr:`1256`
        * Cleaned up ``make_pipeline`` tests to test for all estimators :pr:`1257`
        * Added a test to check conda build after merge to main :pr:`1247`
        * Removed code that was lacking codecov for ``__main__.py`` and unnecessary :pr:`1293`
        * Codecov: round coverage up instead of down :pr:`1334`
        * Add DockerHub credentials to CI testing environment :pr:`1356`
        * Add DockerHub credentials to conda testing environment :pr:`1363`

.. warning::

    **Breaking Changes**
        * Renamed ``LabelLeakageDataCheck`` to ``TargetLeakageDataCheck`` :pr:`1319`
        * ``max_pipelines`` parameter has been removed from ``AutoMLSearch``. Please use ``max_iterations`` instead. :pr:`1264`
        * ``AutoMLSearch.search()`` will now log a warning if the input is not a ``Woodwork`` data structure (``pandas``, ``numpy``) :pr:`1299`
        * Make ``max_batches`` argument to ``AutoMLSearch.search`` public :pr:`1320`
        * Removed unused argument `feature_types` from AutoMLSearch.search :pr:`1062`

**v0.14.1 Sep. 29, 2020**
    * Enhancements
        * Updated partial dependence methods to support calculating numeric columns in a dataset with non-numeric columns :pr:`1150`
        * Added ``get_feature_names`` on ``OneHotEncoder`` :pr:`1193`
        * Added ``detect_problem_type`` to ``problem_type/utils.py`` to automatically detect the problem type given targets :pr:`1194`
        * Added LightGBM to ``AutoMLSearch`` :pr:`1199`
        * Updated ``scikit-learn`` and ``scikit-optimize`` to use latest versions - 0.23.2 and 0.8.1 respectively :pr:`1141`
        * Added ``__str__`` and ``__repr__`` for pipelines and components :pr:`1218`
        * Included internal target check for both training and validation data in ``AutoMLSearch`` :pr:`1226`
        * Added ``ProblemTypes.all_problem_types`` helper to get list of supported problem types :pr:`1219`
        * Added ``DecisionTreeClassifier`` and ``DecisionTreeRegressor`` classes :pr:`1223`
        * Added ``ProblemTypes.all_problem_types`` helper to get list of supported problem types :pr:`1219`
        * ``DataChecks`` can now be parametrized by passing a list of ``DataCheck`` classes and a parameter dictionary :pr:`1167`
        * Added first CV fold score as validation score in ``AutoMLSearch.rankings`` :pr:`1221`
        * Updated ``flake8`` configuration to enable linting on ``__init__.py`` files :pr:`1234`
        * Refined ``make_pipeline_from_components`` implementation :pr:`1204`
    * Fixes
        * Updated GitHub URL after migration to Alteryx GitHub org :pr:`1207`
        * Changed Problem Type enum to be more similar to the string name :pr:`1208`
        * Wrapped call to scikit-learn's partial dependence method in a ``try``/``finally`` block :pr:`1232`
    * Changes
        * Added ``allow_writing_files`` as a named argument to CatBoost estimators. :pr:`1202`
        * Added ``solver`` and ``multi_class`` as named arguments to ``LogisticRegressionClassifier`` :pr:`1202`
        * Replaced pipeline's ``._transform`` method to evaluate all the preprocessing steps of a pipeline with ``.compute_estimator_features`` :pr:`1231`
        * Changed default large dataset train/test splitting behavior :pr:`1205`
    * Documentation Changes
        * Included description of how to access the component instances and features for pipeline user guide :pr:`1163`
        * Updated API docs to refer to target as "target" instead of "labels" for non-classification tasks and minor docs cleanup :pr:`1160`
        * Added Class Imbalance Data Check to ``api_reference.rst`` :pr:`1190` :pr:`1200`
        * Added pipeline properties to API reference :pr:`1209`
        * Clarified what the objective parameter in AutoML is used for in AutoML API reference and AutoML user guide :pr:`1222`
        * Updated API docs to include ``skopt.space.Categorical`` option for component hyperparameter range definition :pr:`1228`
        * Added install documentation for ``libomp`` in order to use LightGBM on Mac :pr:`1233`
        * Improved description of ``max_iterations`` in documentation :pr:`1212`
        * Removed unused code from sphinx conf :pr:`1235`
    * Testing Changes

.. warning::

    **Breaking Changes**
        * ``DefaultDataChecks`` now accepts a ``problem_type`` parameter that must be specified :pr:`1167`
        * Pipeline's ``._transform`` method to evaluate all the preprocessing steps of a pipeline has been replaced with ``.compute_estimator_features`` :pr:`1231`
        * ``get_objectives`` has been renamed to ``get_core_objectives``. This function will now return a list of valid objective instances :pr:`1230`


**v0.13.2 Sep. 17, 2020**
    * Enhancements
        * Added ``output_format`` field to explain predictions functions :pr:`1107`
        * Modified ``get_objective`` and ``get_objectives`` to be able to return any objective in ``evalml.objectives`` :pr:`1132`
        * Added a ``return_instance`` boolean parameter to ``get_objective`` :pr:`1132`
        * Added ``ClassImbalanceDataCheck`` to determine whether target imbalance falls below a given threshold :pr:`1135`
        * Added label encoder to LightGBM for binary classification :pr:`1152`
        * Added labels for the row index of confusion matrix :pr:`1154`
        * Added ``AutoMLSearch`` object as another parameter in search callbacks :pr:`1156`
        * Added the corresponding probability threshold for each point displayed in ``graph_roc_curve`` :pr:`1161`
        * Added ``__eq__`` for ``ComponentBase`` and ``PipelineBase`` :pr:`1178`
        * Added support for multiclass classification for ``roc_curve`` :pr:`1164`
        * Added ``categories`` accessor to ``OneHotEncoder`` for listing the categories associated with a feature :pr:`1182`
        * Added utility function to create pipeline instances from a list of component instances :pr:`1176`
    * Fixes
        * Fixed XGBoost column names for partial dependence methods :pr:`1104`
        * Removed dead code validating column type from ``TextFeaturizer`` :pr:`1122`
        * Fixed issue where ``Imputer`` cannot fit when there is None in a categorical or boolean column :pr:`1144`
        * ``OneHotEncoder`` preserves the custom index in the input data :pr:`1146`
        * Fixed representation for ``ModelFamily`` :pr:`1165`
        * Removed duplicate ``nbsphinx`` dependency in ``dev-requirements.txt`` :pr:`1168`
        * Users can now pass in any valid kwargs to all estimators :pr:`1157`
        * Remove broken accessor ``OneHotEncoder.get_feature_names`` and unneeded base class :pr:`1179`
        * Removed LightGBM Estimator from AutoML models :pr:`1186`
    * Changes
        * Pinned ``scikit-optimize`` version to 0.7.4 :pr:`1136`
        * Removed ``tqdm`` as a dependency :pr:`1177`
        * Added lightgbm version 3.0.0 to ``latest_dependency_versions.txt`` :pr:`1185`
        * Rename ``max_pipelines`` to ``max_iterations`` :pr:`1169`
    * Documentation Changes
        * Fixed API docs for ``AutoMLSearch`` ``add_result_callback`` :pr:`1113`
        * Added a step to our release process for pushing our latest version to conda-forge :pr:`1118`
        * Added warning for missing ipywidgets dependency for using ``PipelineSearchPlots`` on Jupyterlab :pr:`1145`
        * Updated ``README.md`` example to load demo dataset :pr:`1151`
        * Swapped mapping of breast cancer targets in ``model_understanding.ipynb`` :pr:`1170`
    * Testing Changes
        * Added test confirming ``TextFeaturizer`` never outputs null values :pr:`1122`
        * Changed Python version of ``Update Dependencies`` action to 3.8.x :pr:`1137`
        * Fixed release notes check-in test for ``Update Dependencies`` actions :pr:`1172`

.. warning::

    **Breaking Changes**
        * ``get_objective`` will now return a class definition rather than an instance by default :pr:`1132`
        * Deleted ``OPTIONS`` dictionary in ``evalml.objectives.utils.py`` :pr:`1132`
        * If specifying an objective by string, the string must now match the objective's name field, case-insensitive :pr:`1132`
        * Passing "Cost Benefit Matrix", "Fraud Cost", "Lead Scoring", "Mean Squared Log Error",
            "Recall", "Recall Macro", "Recall Micro", "Recall Weighted", or "Root Mean Squared Log Error" to ``AutoMLSearch`` will now result in a ``ValueError``
            rather than an ``ObjectiveNotFoundError`` :pr:`1132`
        * Search callbacks ``start_iteration_callback`` and ``add_results_callback`` have changed to include a copy of the AutoMLSearch object as a third parameter :pr:`1156`
        * Deleted ``OneHotEncoder.get_feature_names`` method which had been broken for a while, in favor of pipelines' ``input_feature_names`` :pr:`1179`
        * Deleted empty base class ``CategoricalEncoder`` which ``OneHotEncoder`` component was inheriting from :pr:`1176`
        * Results from ``roc_curve`` will now return as a list of dictionaries with each dictionary representing a class :pr:`1164`
        * ``max_pipelines`` now raises a ``DeprecationWarning`` and will be removed in the next release. ``max_iterations`` should be used instead. :pr:`1169`


**v0.13.1 Aug. 25, 2020**
    * Enhancements
        * Added Cost-Benefit Matrix objective for binary classification :pr:`1038`
        * Split ``fill_value`` into ``categorical_fill_value`` and ``numeric_fill_value`` for Imputer :pr:`1019`
        * Added ``explain_predictions`` and ``explain_predictions_best_worst`` for explaining multiple predictions with SHAP :pr:`1016`
        * Added new LSA component for text featurization :pr:`1022`
        * Added guide on installing with conda :pr:`1041`
        * Added a “cost-benefit curve” util method to graph cost-benefit matrix scores vs. binary classification thresholds :pr:`1081`
        * Standardized error when calling transform/predict before fit for pipelines :pr:`1048`
        * Added ``percent_better_than_baseline`` to AutoML search rankings and full rankings table :pr:`1050`
        * Added one-way partial dependence and partial dependence plots :pr:`1079`
        * Added "Feature Value" column to prediction explanation reports. :pr:`1064`
        * Added LightGBM classification estimator :pr:`1082`, :pr:`1114`
        * Added ``max_batches`` parameter to ``AutoMLSearch`` :pr:`1087`
    * Fixes
        * Updated ``TextFeaturizer`` component to no longer require an internet connection to run :pr:`1022`
        * Fixed non-deterministic element of ``TextFeaturizer`` transformations :pr:`1022`
        * Added a StandardScaler to all ElasticNet pipelines :pr:`1065`
        * Updated cost-benefit matrix to normalize score :pr:`1099`
        * Fixed logic in ``calculate_percent_difference`` so that it can handle negative values :pr:`1100`
    * Changes
        * Added ``needs_fitting`` property to ``ComponentBase`` :pr:`1044`
        * Updated references to data types to use datatype lists defined in ``evalml.utils.gen_utils`` :pr:`1039`
        * Remove maximum version limit for SciPy dependency :pr:`1051`
        * Moved ``all_components`` and other component importers into runtime methods :pr:`1045`
        * Consolidated graphing utility methods under ``evalml.utils.graph_utils`` :pr:`1060`
        * Made slight tweaks to how ``TextFeaturizer`` uses ``featuretools``, and did some refactoring of that and of LSA :pr:`1090`
        * Changed ``show_all_features`` parameter into ``importance_threshold``, which allows for thresholding feature importance :pr:`1097`, :pr:`1103`
    * Documentation Changes
        * Update ``setup.py`` URL to point to the github repo :pr:`1037`
        * Added tutorial for using the cost-benefit matrix objective :pr:`1088`
        * Updated ``model_understanding.ipynb`` to include documentation for using plotly on Jupyter Lab :pr:`1108`
    * Testing Changes
        * Refactor CircleCI tests to use matrix jobs (:pr:`1043`)
        * Added a test to check that all test directories are included in evalml package :pr:`1054`


.. warning::

    **Breaking Changes**
        * ``confusion_matrix`` and ``normalize_confusion_matrix`` have been moved to ``evalml.utils`` :pr:`1038`
        * All graph utility methods previously under ``evalml.pipelines.graph_utils`` have been moved to ``evalml.utils.graph_utils`` :pr:`1060`


**v0.12.2 Aug. 6, 2020**
    * Enhancements
        * Add save/load method to components :pr:`1023`
        * Expose pickle ``protocol`` as optional arg to save/load :pr:`1023`
        * Updated estimators used in AutoML to include ExtraTrees and ElasticNet estimators :pr:`1030`
    * Fixes
    * Changes
        * Removed ``DeprecationWarning`` for ``SimpleImputer`` :pr:`1018`
    * Documentation Changes
        * Add note about version numbers to release process docs :pr:`1034`
    * Testing Changes
        * Test files are now included in the evalml package :pr:`1029`


**v0.12.0 Aug. 3, 2020**
    * Enhancements
        * Added string and categorical targets support for binary and multiclass pipelines and check for numeric targets for ``DetectLabelLeakage`` data check :pr:`932`
        * Added clear exception for regression pipelines if target datatype is string or categorical :pr:`960`
        * Added target column names and class labels in ``predict`` and ``predict_proba`` output for pipelines :pr:`951`
        * Added ``_compute_shap_values`` and ``normalize_values`` to ``pipelines/explanations`` module :pr:`958`
        * Added ``explain_prediction`` feature which explains single predictions with SHAP :pr:`974`
        * Added Imputer to allow different imputation strategies for numerical and categorical dtypes :pr:`991`
        * Added support for configuring logfile path using env var, and don't create logger if there are filesystem errors :pr:`975`
        * Updated catboost estimators' default parameters and automl hyperparameter ranges to speed up fit time :pr:`998`
    * Fixes
        * Fixed ReadtheDocs warning failure regarding embedded gif :pr:`943`
        * Removed incorrect parameter passed to pipeline classes in ``_add_baseline_pipelines`` :pr:`941`
        * Added universal error for calling ``predict``, ``predict_proba``, ``transform``, and ``feature_importances`` before fitting :pr:`969`, :pr:`994`
        * Made ``TextFeaturizer`` component and pip dependencies ``featuretools`` and ``nlp_primitives`` optional :pr:`976`
        * Updated imputation strategy in automl to no longer limit impute strategy to ``most_frequent`` for all features if there are any categorical columns :pr:`991`
        * Fixed ``UnboundLocalError`` for ``cv_pipeline`` when automl search errors :pr:`996`
        * Fixed ``Imputer`` to reset dataframe index to preserve behavior expected from  ``SimpleImputer`` :pr:`1009`
    * Changes
        * Moved ``get_estimators`` to ``evalml.pipelines.components.utils`` :pr:`934`
        * Modified Pipelines to raise ``PipelineScoreError`` when they encounter an error during scoring :pr:`936`
        * Moved ``evalml.model_families.list_model_families`` to ``evalml.pipelines.components.allowed_model_families`` :pr:`959`
        * Renamed ``DateTimeFeaturization`` to ``DateTimeFeaturizer`` :pr:`977`
        * Added check to stop search and raise an error if all pipelines in a batch return NaN scores :pr:`1015`
    * Documentation Changes
        * Updated ``README.md`` :pr:`963`
        * Reworded message when errors are returned from data checks in search :pr:`982`
        * Added section on understanding model predictions with ``explain_prediction`` to User Guide :pr:`981`
        * Added a section to the user guide and api reference about how XGBoost and CatBoost are not fully supported. :pr:`992`
        * Added custom components section in user guide :pr:`993`
        * Updated FAQ section formatting :pr:`997`
        * Updated release process documentation :pr:`1003`
    * Testing Changes
        * Moved ``predict_proba`` and ``predict`` tests regarding string / categorical targets to ``test_pipelines.py`` :pr:`972`
        * Fixed dependency update bot by updating python version to 3.7 to avoid frequent github version updates :pr:`1002`


.. warning::

    **Breaking Changes**
        * ``get_estimators`` has been moved to ``evalml.pipelines.components.utils`` (previously was under ``evalml.pipelines.utils``) :pr:`934`
        * Removed the ``raise_errors`` flag in AutoML search. All errors during pipeline evaluation will be caught and logged. :pr:`936`
        * ``evalml.model_families.list_model_families`` has been moved to ``evalml.pipelines.components.allowed_model_families`` :pr:`959`
        * ``TextFeaturizer``: the ``featuretools`` and ``nlp_primitives`` packages must be installed after installing evalml in order to use this component :pr:`976`
        * Renamed ``DateTimeFeaturization`` to ``DateTimeFeaturizer`` :pr:`977`


**v0.11.2 July 16, 2020**
    * Enhancements
        * Added ``NoVarianceDataCheck`` to ``DefaultDataChecks`` :pr:`893`
        * Added text processing and featurization component ``TextFeaturizer`` :pr:`913`, :pr:`924`
        * Added additional checks to ``InvalidTargetDataCheck`` to handle invalid target data types :pr:`929`
        * ``AutoMLSearch`` will now handle ``KeyboardInterrupt`` and prompt user for confirmation :pr:`915`
    * Fixes
        * Makes automl results a read-only property :pr:`919`
    * Changes
        * Deleted static pipelines and refactored tests involving static pipelines, removed ``all_pipelines()`` and ``get_pipelines()`` :pr:`904`
        * Moved ``list_model_families`` to ``evalml.model_family.utils`` :pr:`903`
        * Updated ``all_pipelines``, ``all_estimators``, ``all_components`` to use the same mechanism for dynamically generating their elements :pr:`898`
        * Rename ``master`` branch to ``main`` :pr:`918`
        * Add pypi release github action :pr:`923`
        * Updated ``AutoMLSearch.search`` stdout output and logging and removed tqdm progress bar :pr:`921`
        * Moved automl config checks previously in ``search()`` to init :pr:`933`
    * Documentation Changes
        * Reorganized and rewrote documentation :pr:`937`
        * Updated to use pydata sphinx theme :pr:`937`
        * Updated docs to use ``release_notes`` instead of ``changelog`` :pr:`942`
    * Testing Changes
        * Cleaned up fixture names and usages in tests :pr:`895`


.. warning::

    **Breaking Changes**
        * ``list_model_families`` has been moved to ``evalml.model_family.utils`` (previously was under ``evalml.pipelines.utils``) :pr:`903`
        * ``get_estimators`` has been moved to ``evalml.pipelines.components.utils`` (previously was under ``evalml.pipelines.utils``) :pr:`934`
        * Static pipeline definitions have been removed, but similar pipelines can still be constructed via creating an instance of ``PipelineBase`` :pr:`904`
        * ``all_pipelines()`` and ``get_pipelines()`` utility methods have been removed :pr:`904`


**v0.11.0 June 30, 2020**
    * Enhancements
        * Added multiclass support for ROC curve graphing :pr:`832`
        * Added preprocessing component to drop features whose percentage of NaN values exceeds a specified threshold :pr:`834`
        * Added data check to check for problematic target labels :pr:`814`
        * Added PerColumnImputer that allows imputation strategies per column :pr:`824`
        * Added transformer to drop specific columns :pr:`827`
        * Added support for ``categories``, ``handle_error``, and ``drop`` parameters in ``OneHotEncoder`` :pr:`830` :pr:`897`
        * Added preprocessing component to handle DateTime columns featurization :pr:`838`
        * Added ability to clone pipelines and components :pr:`842`
        * Define getter method for component ``parameters`` :pr:`847`
        * Added utility methods to calculate and graph permutation importances :pr:`860`, :pr:`880`
        * Added new utility functions necessary for generating dynamic preprocessing pipelines :pr:`852`
        * Added kwargs to all components :pr:`863`
        * Updated ``AutoSearchBase`` to use dynamically generated preprocessing pipelines :pr:`870`
        * Added SelectColumns transformer :pr:`873`
        * Added ability to evaluate additional pipelines for automl search :pr:`874`
        * Added ``default_parameters`` class property to components and pipelines :pr:`879`
        * Added better support for disabling data checks in automl search :pr:`892`
        * Added ability to save and load AutoML objects to file :pr:`888`
        * Updated ``AutoSearchBase.get_pipelines`` to return an untrained pipeline instance :pr:`876`
        * Saved learned binary classification thresholds in automl results cv data dict :pr:`876`
    * Fixes
        * Fixed bug where SimpleImputer cannot handle dropped columns :pr:`846`
        * Fixed bug where PerColumnImputer cannot handle dropped columns :pr:`855`
        * Enforce requirement that builtin components save all inputted values in their parameters dict :pr:`847`
        * Don't list base classes in ``all_components`` output :pr:`847`
        * Standardize all components to output pandas data structures, and accept either pandas or numpy :pr:`853`
        * Fixed rankings and full_rankings error when search has not been run :pr:`894`
    * Changes
        * Update ``all_pipelines`` and ``all_components`` to try initializing pipelines/components, and on failure exclude them :pr:`849`
        * Refactor ``handle_components`` to ``handle_components_class``, standardize to ``ComponentBase`` subclass instead of instance :pr:`850`
        * Refactor "blacklist"/"whitelist" to "allow"/"exclude" lists :pr:`854`
        * Replaced ``AutoClassificationSearch`` and ``AutoRegressionSearch`` with ``AutoMLSearch`` :pr:`871`
        * Renamed feature_importances and permutation_importances methods to use singular names (feature_importance and permutation_importance) :pr:`883`
        * Updated ``automl`` default data splitter to train/validation split for large datasets :pr:`877`
        * Added open source license, update some repo metadata :pr:`887`
        * Removed dead code in ``_get_preprocessing_components`` :pr:`896`
    * Documentation Changes
        * Fix some typos and update the EvalML logo :pr:`872`
    * Testing Changes
        * Update the changelog check job to expect the new branching pattern for the deps update bot :pr:`836`
        * Check that all components output pandas datastructures, and can accept either pandas or numpy :pr:`853`
        * Replaced ``AutoClassificationSearch`` and ``AutoRegressionSearch`` with ``AutoMLSearch`` :pr:`871`


.. warning::

    **Breaking Changes**
        * Pipelines' static ``component_graph`` field must contain either ``ComponentBase`` subclasses or ``str``, instead of ``ComponentBase`` subclass instances :pr:`850`
        * Rename ``handle_component`` to ``handle_component_class``. Now standardizes to ``ComponentBase`` subclasses instead of ``ComponentBase`` subclass instances :pr:`850`
        * Renamed automl's ``cv`` argument to ``data_split`` :pr:`877`
        * Pipelines' and classifiers' ``feature_importances`` is renamed ``feature_importance``, ``graph_feature_importances`` is renamed ``graph_feature_importance`` :pr:`883`
        * Passing ``data_checks=None`` to automl search will not perform any data checks as opposed to default checks. :pr:`892`
        * Pipelines to search for in AutoML are now determined automatically, rather than using the statically-defined pipeline classes. :pr:`870`
        * Updated ``AutoSearchBase.get_pipelines`` to return an untrained pipeline instance, instead of one which happened to be trained on the final cross-validation fold :pr:`876`


**v0.10.0 May 29, 2020**
    * Enhancements
        * Added baseline models for classification and regression, add functionality to calculate baseline models before searching in AutoML :pr:`746`
        * Port over highly-null guardrail as a data check and define ``DefaultDataChecks`` and ``DisableDataChecks`` classes :pr:`745`
        * Update ``Tuner`` classes to work directly with pipeline parameters dicts instead of flat parameter lists :pr:`779`
        * Add Elastic Net as a pipeline option :pr:`812`
        * Added new Pipeline option ``ExtraTrees`` :pr:`790`
        * Added precicion-recall curve metrics and plot for binary classification problems in ``evalml.pipeline.graph_utils`` :pr:`794`
        * Update the default automl algorithm to search in batches, starting with default parameters for each pipeline and iterating from there :pr:`793`
        * Added ``AutoMLAlgorithm`` class and ``IterativeAlgorithm`` impl, separated from ``AutoSearchBase`` :pr:`793`
    * Fixes
        * Update pipeline ``score`` to return ``nan`` score for any objective which throws an exception during scoring :pr:`787`
        * Fixed bug introduced in :pr:`787` where binary classification metrics requiring predicted probabilities error in scoring :pr:`798`
        * CatBoost and XGBoost classifiers and regressors can no longer have a learning rate of 0 :pr:`795`
    * Changes
        * Cleanup pipeline ``score`` code, and cleanup codecov :pr:`711`
        * Remove ``pass`` for abstract methods for codecov :pr:`730`
        * Added __str__ for AutoSearch object :pr:`675`
        * Add util methods to graph ROC and confusion matrix :pr:`720`
        * Refactor ``AutoBase`` to ``AutoSearchBase`` :pr:`758`
        * Updated AutoBase with ``data_checks`` parameter, removed previous ``detect_label_leakage`` parameter, and added functionality to run data checks before search in AutoML :pr:`765`
        * Updated our logger to use Python's logging utils :pr:`763`
        * Refactor most of ``AutoSearchBase._do_iteration`` impl into ``AutoSearchBase._evaluate`` :pr:`762`
        * Port over all guardrails to use the new DataCheck API :pr:`789`
        * Expanded ``import_or_raise`` to catch all exceptions :pr:`759`
        * Adds RMSE, MSLE, RMSLE as standard metrics :pr:`788`
        * Don't allow ``Recall`` to be used as an objective for AutoML :pr:`784`
        * Removed feature selection from pipelines :pr:`819`
        * Update default estimator parameters to make automl search faster and more accurate :pr:`793`
    * Documentation Changes
        * Add instructions to freeze ``master`` on ``release.md`` :pr:`726`
        * Update release instructions with more details :pr:`727` :pr:`733`
        * Add objective base classes to API reference :pr:`736`
        * Fix components API to match other modules :pr:`747`
    * Testing Changes
        * Delete codecov yml, use codecov.io's default :pr:`732`
        * Added unit tests for fraud cost, lead scoring, and standard metric objectives :pr:`741`
        * Update codecov client :pr:`782`
        * Updated AutoBase __str__ test to include no parameters case :pr:`783`
        * Added unit tests for ``ExtraTrees`` pipeline :pr:`790`
        * If codecov fails to upload, fail build :pr:`810`
        * Updated Python version of dependency action :pr:`816`
        * Update the dependency update bot to use a suffix when creating branches :pr:`817`

.. warning::

    **Breaking Changes**
        * The ``detect_label_leakage`` parameter for AutoML classes has been removed and replaced by a ``data_checks`` parameter :pr:`765`
        * Moved ROC and confusion matrix methods from ``evalml.pipeline.plot_utils`` to ``evalml.pipeline.graph_utils`` :pr:`720`
        * ``Tuner`` classes require a pipeline hyperparameter range dict as an init arg instead of a space definition :pr:`779`
        * ``Tuner.propose`` and ``Tuner.add`` work directly with pipeline parameters dicts instead of flat parameter lists :pr:`779`
        * ``PipelineBase.hyperparameters`` and ``custom_hyperparameters`` use pipeline parameters dict format instead of being represented as a flat list :pr:`779`
        * All guardrail functions previously under ``evalml.guardrails.utils`` will be removed and replaced by data checks :pr:`789`
        * ``Recall`` disallowed as an objective for AutoML :pr:`784`
        * ``AutoSearchBase`` parameter ``tuner`` has been renamed to ``tuner_class`` :pr:`793`
        * ``AutoSearchBase`` parameter ``possible_pipelines`` and ``possible_model_families`` have been renamed to ``allowed_pipelines`` and ``allowed_model_families`` :pr:`793`


**v0.9.0 Apr. 27, 2020**
    * Enhancements
        * Added ``Accuracy`` as an standard objective :pr:`624`
        * Added verbose parameter to load_fraud :pr:`560`
        * Added Balanced Accuracy metric for binary, multiclass :pr:`612` :pr:`661`
        * Added XGBoost regressor and XGBoost regression pipeline :pr:`666`
        * Added ``Accuracy`` metric for multiclass :pr:`672`
        * Added objective name in ``AutoBase.describe_pipeline`` :pr:`686`
        * Added ``DataCheck`` and ``DataChecks``, ``Message`` classes and relevant subclasses :pr:`739`
    * Fixes
        * Removed direct access to ``cls.component_graph`` :pr:`595`
        * Add testing files to .gitignore :pr:`625`
        * Remove circular dependencies from ``Makefile`` :pr:`637`
        * Add error case for ``normalize_confusion_matrix()`` :pr:`640`
        * Fixed ``XGBoostClassifier`` and ``XGBoostRegressor`` bug with feature names that contain [, ], or < :pr:`659`
        * Update ``make_pipeline_graph`` to not accidentally create empty file when testing if path is valid :pr:`649`
        * Fix pip installation warning about docsutils version, from boto dependency :pr:`664`
        * Removed zero division warning for F1/precision/recall metrics :pr:`671`
        * Fixed ``summary`` for pipelines without estimators :pr:`707`
    * Changes
        * Updated default objective for binary/multiclass classification to log loss :pr:`613`
        * Created classification and regression pipeline subclasses and removed objective as an attribute of pipeline classes :pr:`405`
        * Changed the output of ``score`` to return one dictionary :pr:`429`
        * Created binary and multiclass objective subclasses :pr:`504`
        * Updated objectives API :pr:`445`
        * Removed call to ``get_plot_data`` from AutoML :pr:`615`
        * Set ``raise_error`` to default to True for AutoML classes :pr:`638`
        * Remove unnecessary "u" prefixes on some unicode strings :pr:`641`
        * Changed one-hot encoder to return uint8 dtypes instead of ints :pr:`653`
        * Pipeline ``_name`` field changed to ``custom_name`` :pr:`650`
        * Removed ``graphs.py`` and moved methods into ``PipelineBase`` :pr:`657`, :pr:`665`
        * Remove s3fs as a dev dependency :pr:`664`
        * Changed requirements-parser to be a core dependency :pr:`673`
        * Replace ``supported_problem_types`` field on pipelines with ``problem_type`` attribute on base classes :pr:`678`
        * Changed AutoML to only show best results for a given pipeline template in ``rankings``, added ``full_rankings`` property to show all :pr:`682`
        * Update ``ModelFamily`` values: don't list xgboost/catboost as classifiers now that we have regression pipelines for them :pr:`677`
        * Changed AutoML's ``describe_pipeline`` to get problem type from pipeline instead :pr:`685`
        * Standardize ``import_or_raise`` error messages :pr:`683`
        * Updated argument order of objectives to align with sklearn's :pr:`698`
        * Renamed ``pipeline.feature_importance_graph`` to ``pipeline.graph_feature_importances`` :pr:`700`
        * Moved ROC and confusion matrix methods to ``evalml.pipelines.plot_utils`` :pr:`704`
        * Renamed ``MultiClassificationObjective`` to ``MulticlassClassificationObjective``, to align with pipeline naming scheme :pr:`715`
    * Documentation Changes
        * Fixed some sphinx warnings :pr:`593`
        * Fixed docstring for ``AutoClassificationSearch`` with correct command :pr:`599`
        * Limit readthedocs formats to pdf, not htmlzip and epub :pr:`594` :pr:`600`
        * Clean up objectives API documentation :pr:`605`
        * Fixed function on Exploring search results page :pr:`604`
        * Update release process doc :pr:`567`
        * ``AutoClassificationSearch`` and ``AutoRegressionSearch`` show inherited methods in API reference :pr:`651`
        * Fixed improperly formatted code in breaking changes for changelog :pr:`655`
        * Added configuration to treat Sphinx warnings as errors :pr:`660`
        * Removed separate plotting section for pipelines in API reference :pr:`657`, :pr:`665`
        * Have leads example notebook load S3 files using https, so we can delete s3fs dev dependency :pr:`664`
        * Categorized components in API reference and added descriptions for each category :pr:`663`
        * Fixed Sphinx warnings about ``BalancedAccuracy`` objective :pr:`669`
        * Updated API reference to include missing components and clean up pipeline docstrings :pr:`689`
        * Reorganize API ref, and clarify pipeline sub-titles :pr:`688`
        * Add and update preprocessing utils in API reference :pr:`687`
        * Added inheritance diagrams to API reference :pr:`695`
        * Documented which default objective AutoML optimizes for :pr:`699`
        * Create seperate install page :pr:`701`
        * Include more utils in API ref, like ``import_or_raise`` :pr:`704`
        * Add more color to pipeline documentation :pr:`705`
    * Testing Changes
        * Matched install commands of ``check_latest_dependencies`` test and it's GitHub action :pr:`578`
        * Added Github app to auto assign PR author as assignee :pr:`477`
        * Removed unneeded conda installation of xgboost in windows checkin tests :pr:`618`
        * Update graph tests to always use tmpfile dir :pr:`649`
        * Changelog checkin test workaround for release PRs: If 'future release' section is empty of PR refs, pass check :pr:`658`
        * Add changelog checkin test exception for ``dep-update`` branch :pr:`723`

.. warning::

    **Breaking Changes**

    * Pipelines will now no longer take an objective parameter during instantiation, and will no longer have an objective attribute.
    * ``fit()`` and ``predict()`` now use an optional ``objective`` parameter, which is only used in binary classification pipelines to fit for a specific objective.
    * ``score()`` will now use a required ``objectives`` parameter that is used to determine all the objectives to score on. This differs from the previous behavior, where the pipeline's objective was scored on regardless.
    * ``score()`` will now return one dictionary of all objective scores.
    * ``ROC`` and ``ConfusionMatrix`` plot methods via ``Auto(*).plot`` have been removed by :pr:`615` and are replaced by ``roc_curve`` and ``confusion_matrix`` in ``evamlm.pipelines.plot_utils`` in :pr:`704`
    * ``normalize_confusion_matrix`` has been moved to ``evalml.pipelines.plot_utils`` :pr:`704`
    * Pipelines ``_name`` field changed to ``custom_name``
    * Pipelines ``supported_problem_types`` field is removed because it is no longer necessary :pr:`678`
    * Updated argument order of objectives' ``objective_function`` to align with sklearn :pr:`698`
    * ``pipeline.feature_importance_graph`` has been renamed to ``pipeline.graph_feature_importances`` in :pr:`700`
    * Removed unsupported ``MSLE`` objective :pr:`704`


**v0.8.0 Apr. 1, 2020**
    * Enhancements
        * Add normalization option and information to confusion matrix :pr:`484`
        * Add util function to drop rows with NaN values :pr:`487`
        * Renamed ``PipelineBase.name`` as ``PipelineBase.summary`` and redefined ``PipelineBase.name`` as class property :pr:`491`
        * Added access to parameters in Pipelines with ``PipelineBase.parameters`` (used to be return of ``PipelineBase.describe``) :pr:`501`
        * Added ``fill_value`` parameter for ``SimpleImputer`` :pr:`509`
        * Added functionality to override component hyperparameters and made pipelines take hyperparemeters from components :pr:`516`
        * Allow ``numpy.random.RandomState`` for random_state parameters :pr:`556`
    * Fixes
        * Removed unused dependency ``matplotlib``, and move ``category_encoders`` to test reqs :pr:`572`
    * Changes
        * Undo version cap in XGBoost placed in :pr:`402` and allowed all released of XGBoost :pr:`407`
        * Support pandas 1.0.0 :pr:`486`
        * Made all references to the logger static :pr:`503`
        * Refactored ``model_type`` parameter for components and pipelines to ``model_family`` :pr:`507`
        * Refactored ``problem_types`` for pipelines and components into ``supported_problem_types`` :pr:`515`
        * Moved ``pipelines/utils.save_pipeline`` and ``pipelines/utils.load_pipeline`` to ``PipelineBase.save`` and ``PipelineBase.load`` :pr:`526`
        * Limit number of categories encoded by ``OneHotEncoder`` :pr:`517`
    * Documentation Changes
        * Updated API reference to remove ``PipelinePlot`` and added moved ``PipelineBase`` plotting methods :pr:`483`
        * Add code style and github issue guides :pr:`463` :pr:`512`
        * Updated API reference for to surface class variables for pipelines and components :pr:`537`
        * Fixed README documentation link :pr:`535`
        * Unhid PR references in changelog :pr:`656`
    * Testing Changes
        * Added automated dependency check PR :pr:`482`, :pr:`505`
        * Updated automated dependency check comment :pr:`497`
        * Have build_docs job use python executor, so that env vars are set properly :pr:`547`
        * Added simple test to make sure ``OneHotEncoder``'s top_n works with large number of categories :pr:`552`
        * Run windows unit tests on PRs :pr:`557`


.. warning::

    **Breaking Changes**

    * ``AutoClassificationSearch`` and ``AutoRegressionSearch``'s ``model_types`` parameter has been refactored into ``allowed_model_families``
    * ``ModelTypes`` enum has been changed to ``ModelFamily``
    * Components and Pipelines now have a ``model_family`` field instead of ``model_type``
    * ``get_pipelines`` utility function now accepts ``model_families`` as an argument instead of ``model_types``
    * ``PipelineBase.name`` no longer returns structure of pipeline and has been replaced by ``PipelineBase.summary``
    * ``PipelineBase.problem_types`` and ``Estimator.problem_types`` has been renamed to ``supported_problem_types``
    * ``pipelines/utils.save_pipeline`` and ``pipelines/utils.load_pipeline`` moved to ``PipelineBase.save`` and ``PipelineBase.load``


**v0.7.0 Mar. 9, 2020**
    * Enhancements
        * Added emacs buffers to .gitignore :pr:`350`
        * Add CatBoost (gradient-boosted trees) classification and regression components and pipelines :pr:`247`
        * Added Tuner abstract base class :pr:`351`
        * Added ``n_jobs`` as parameter for ``AutoClassificationSearch`` and ``AutoRegressionSearch`` :pr:`403`
        * Changed colors of confusion matrix to shades of blue and updated axis order to match scikit-learn's :pr:`426`
        * Added ``PipelineBase`` ``.graph`` and ``.feature_importance_graph`` methods, moved from previous location :pr:`423`
        * Added support for python 3.8 :pr:`462`
    * Fixes
        * Fixed ROC and confusion matrix plots not being calculated if user passed own additional_objectives :pr:`276`
        * Fixed ReadtheDocs ``FileNotFoundError`` exception for fraud dataset :pr:`439`
    * Changes
        * Added ``n_estimators`` as a tunable parameter for XGBoost :pr:`307`
        * Remove unused parameter ``ObjectiveBase.fit_needs_proba`` :pr:`320`
        * Remove extraneous parameter ``component_type`` from all components :pr:`361`
        * Remove unused ``rankings.csv`` file :pr:`397`
        * Downloaded demo and test datasets so unit tests can run offline :pr:`408`
        * Remove ``_needs_fitting`` attribute from Components :pr:`398`
        * Changed plot.feature_importance to show only non-zero feature importances by default, added optional parameter to show all :pr:`413`
        * Refactored ``PipelineBase`` to take in parameter dictionary and moved pipeline metadata to class attribute :pr:`421`
        * Dropped support for Python 3.5 :pr:`438`
        * Removed unused ``apply.py`` file :pr:`449`
        * Clean up ``requirements.txt`` to remove unused deps :pr:`451`
        * Support installation without all required dependencies :pr:`459`
    * Documentation Changes
        * Update release.md with instructions to release to internal license key :pr:`354`
    * Testing Changes
        * Added tests for utils (and moved current utils to gen_utils) :pr:`297`
        * Moved XGBoost install into it's own separate step on Windows using Conda :pr:`313`
        * Rewind pandas version to before 1.0.0, to diagnose test failures for that version :pr:`325`
        * Added dependency update checkin test :pr:`324`
        * Rewind XGBoost version to before 1.0.0 to diagnose test failures for that version :pr:`402`
        * Update dependency check to use a whitelist :pr:`417`
        * Update unit test jobs to not install dev deps :pr:`455`

.. warning::

    **Breaking Changes**

    * Python 3.5 will not be actively supported.

**v0.6.0 Dec. 16, 2019**
    * Enhancements
        * Added ability to create a plot of feature importances :pr:`133`
        * Add early stopping to AutoML using patience and tolerance parameters :pr:`241`
        * Added ROC and confusion matrix metrics and plot for classification problems and introduce PipelineSearchPlots class :pr:`242`
        * Enhanced AutoML results with search order :pr:`260`
        * Added utility function to show system and environment information :pr:`300`
    * Fixes
        * Lower botocore requirement :pr:`235`
        * Fixed decision_function calculation for ``FraudCost`` objective :pr:`254`
        * Fixed return value of ``Recall`` metrics :pr:`264`
        * Components return ``self`` on fit :pr:`289`
    * Changes
        * Renamed automl classes to ``AutoRegressionSearch`` and ``AutoClassificationSearch`` :pr:`287`
        * Updating demo datasets to retain column names :pr:`223`
        * Moving pipeline visualization to ``PipelinePlot`` class :pr:`228`
        * Standarizing inputs as ``pd.Dataframe`` / ``pd.Series`` :pr:`130`
        * Enforcing that pipelines must have an estimator as last component :pr:`277`
        * Added ``ipywidgets`` as a dependency in ``requirements.txt`` :pr:`278`
        * Added Random and Grid Search Tuners :pr:`240`
    * Documentation Changes
        * Adding class properties to API reference :pr:`244`
        * Fix and filter FutureWarnings from scikit-learn :pr:`249`, :pr:`257`
        * Adding Linear Regression to API reference and cleaning up some Sphinx warnings :pr:`227`
    * Testing Changes
        * Added support for testing on Windows with CircleCI :pr:`226`
        * Added support for doctests :pr:`233`

.. warning::

    **Breaking Changes**

    * The ``fit()`` method for ``AutoClassifier`` and ``AutoRegressor`` has been renamed to ``search()``.
    * ``AutoClassifier`` has been renamed to ``AutoClassificationSearch``
    * ``AutoRegressor`` has been renamed to ``AutoRegressionSearch``
    * ``AutoClassificationSearch.results`` and ``AutoRegressionSearch.results`` now is a dictionary with ``pipeline_results`` and ``search_order`` keys. ``pipeline_results`` can be used to access a dictionary that is identical to the old ``.results`` dictionary. Whereas, ``search_order`` returns a list of the search order in terms of ``pipeline_id``.
    * Pipelines now require an estimator as the last component in ``component_list``. Slicing pipelines now throws an ``NotImplementedError`` to avoid returning pipelines without an estimator.

**v0.5.2 Nov. 18, 2019**
    * Enhancements
        * Adding basic pipeline structure visualization :pr:`211`
    * Documentation Changes
        * Added notebooks to build process :pr:`212`

**v0.5.1 Nov. 15, 2019**
    * Enhancements
        * Added basic outlier detection guardrail :pr:`151`
        * Added basic ID column guardrail :pr:`135`
        * Added support for unlimited pipelines with a ``max_time`` limit :pr:`70`
        * Updated .readthedocs.yaml to successfully build :pr:`188`
    * Fixes
        * Removed MSLE from default additional objectives :pr:`203`
        * Fixed ``random_state`` passed in pipelines :pr:`204`
        * Fixed slow down in RFRegressor :pr:`206`
    * Changes
        * Pulled information for describe_pipeline from pipeline's new describe method :pr:`190`
        * Refactored pipelines :pr:`108`
        * Removed guardrails from Auto(*) :pr:`202`, :pr:`208`
    * Documentation Changes
        * Updated documentation to show ``max_time`` enhancements :pr:`189`
        * Updated release instructions for RTD :pr:`193`
        * Added notebooks to build process :pr:`212`
        * Added contributing instructions :pr:`213`
        * Added new content :pr:`222`

**v0.5.0 Oct. 29, 2019**
    * Enhancements
        * Added basic one hot encoding :pr:`73`
        * Use enums for model_type :pr:`110`
        * Support for splitting regression datasets :pr:`112`
        * Auto-infer multiclass classification :pr:`99`
        * Added support for other units in ``max_time`` :pr:`125`
        * Detect highly null columns :pr:`121`
        * Added additional regression objectives :pr:`100`
        * Show an interactive iteration vs. score plot when using fit() :pr:`134`
    * Fixes
        * Reordered ``describe_pipeline`` :pr:`94`
        * Added type check for ``model_type`` :pr:`109`
        * Fixed ``s`` units when setting string ``max_time`` :pr:`132`
        * Fix objectives not appearing in API documentation :pr:`150`
    * Changes
        * Reorganized tests :pr:`93`
        * Moved logging to its own module :pr:`119`
        * Show progress bar history :pr:`111`
        * Using ``cloudpickle`` instead of pickle to allow unloading of custom objectives :pr:`113`
        * Removed render.py :pr:`154`
    * Documentation Changes
        * Update release instructions :pr:`140`
        * Include additional_objectives parameter :pr:`124`
        * Added Changelog :pr:`136`
    * Testing Changes
        * Code coverage :pr:`90`
        * Added CircleCI tests for other Python versions :pr:`104`
        * Added doc notebooks as tests :pr:`139`
        * Test metadata for CircleCI and 2 core parallelism :pr:`137`

**v0.4.1 Sep. 16, 2019**
    * Enhancements
        * Added AutoML for classification and regressor using Autobase and Skopt :pr:`7` :pr:`9`
        * Implemented standard classification and regression metrics :pr:`7`
        * Added logistic regression, random forest, and XGBoost pipelines :pr:`7`
        * Implemented support for custom objectives :pr:`15`
        * Feature importance for pipelines :pr:`18`
        * Serialization for pipelines :pr:`19`
        * Allow fitting on objectives for optimal threshold :pr:`27`
        * Added detect label leakage :pr:`31`
        * Implemented callbacks :pr:`42`
        * Allow for multiclass classification :pr:`21`
        * Added support for additional objectives :pr:`79`
    * Fixes
        * Fixed feature selection in pipelines :pr:`13`
        * Made ``random_seed`` usage consistent :pr:`45`
    * Documentation Changes
        * Documentation Changes
        * Added docstrings :pr:`6`
        * Created notebooks for docs :pr:`6`
        * Initialized readthedocs EvalML :pr:`6`
        * Added favicon :pr:`38`
    * Testing Changes
        * Added testing for loading data :pr:`39`

**v0.2.0 Aug. 13, 2019**
    * Enhancements
        * Created fraud detection objective :pr:`4`

**v0.1.0 July. 31, 2019**
    * *First Release*
    * Enhancements
        * Added lead scoring objecitve :pr:`1`
        * Added basic classifier :pr:`1`
    * Documentation Changes
        * Initialized Sphinx for docs :pr:`1`<|MERGE_RESOLUTION|>--- conflicted
+++ resolved
@@ -3,11 +3,8 @@
 **Future Releases**
     * Enhancements
         * Updated regression metrics to handle multioutput dataframes as well as single output series :pr:`4233`
-<<<<<<< HEAD
         * Added baseline regressor for multiseries time series problems :pr:`4246`
-=======
         * Added stacking and unstacking utility functions to work with multiseries data :pr:`4250`
->>>>>>> 5b80a8e5
     * Fixes
         * Added support for pandas 2 :pr:`4216`
     * Changes
