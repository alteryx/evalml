--- conflicted
+++ resolved
@@ -2,13 +2,10 @@
 -------------
 **Future Releases**
     * Enhancements
-<<<<<<< HEAD
-        * Added ``dates_needed_for_prediction_range`` for time series pipelines :pr:`3941`
-=======
         * Improved decomposer ``determine_periodicity`` functionality for better period guesses :pr:`3912`
         * Added ``dates_needed_for_prediction`` for time series pipelines :pr:`3906`
         * Added ``RFClassifierRFESelector``  and ``RFRegressorRFESelector`` components for feature selection using recursive feature elimination :pr:`3934`
->>>>>>> fce64ad6
+        * Added ``dates_needed_for_prediction_range`` for time series pipelines :pr:`3941`
     * Fixes
         * Fixed `set_period()` not updating decomposer parameters :pr:`3932`
         * Fix install command for alteryx-open-src-update-checker :pr:`3940`
