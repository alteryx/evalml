--- conflicted
+++ resolved
@@ -8,11 +8,8 @@
         * Added ``thresholding_objective`` argument to ``AutoMLSearch`` for binary classification problems :pr:`2320`
         * Added change for ``k_neighbors`` parameter in SMOTE Oversamplers to automatically handle small samples :pr:`2375`
     * Changes
-<<<<<<< HEAD
         * Replaced `allowed_pipelines` with `allowed_component_graphs` :pr:`2364`
-=======
         * Removed private method ``_compute_features_during_fit`` from ``PipelineBase`` :pr:`2359`
->>>>>>> a53c7d29
     * Documentation Changes
         * Fixed start page code and description dataset naming discrepancy :pr:`2370`
     * Testing Changes
