Release Notes
-------------
**Future Releases**
    * Enhancements
        * Added ``find_confusion_matrix_per_threshold`` to Model Understanding :pr:`2972`
        * Limit computationally-intensive models during ``AutoMLSearch`` for certain multiclass problems, allow for opt-in with parameter ``allow_long_running_models`` :pr:`2982`
        * Added support for stacked ensemble pipelines to prediction explanations module :pr:`2971`
        * Added integration tests for data checks and data checks actions workflow :pr:`2883`
        * Added a change in pipeline structure to handle categorical columns separately for pipelines in ``DefaultAlgorithm`` :pr:`2986`
        * Added an algorithm to ``DelayedFeatureTransformer`` to select better lags :pr:`3005`
<<<<<<< HEAD
        * Added test to ensure pickling pipelines preserves thresholds :pr:``
=======
        * Added AutoML function to access ensemble pipeline's input pipelines IDs :pr:`3011`
>>>>>>> ec4e563a
    * Fixes
        * Fixed bug where ``Oversampler`` didn't consider boolean columns to be categorical :pr:`2980`
        * Fixed permutation importance failing when target is categorical :pr:`3017`
        * Updated estimator and pipelines' ``predict``, ``predict_proba``, ``transform``, ``inverse_transform`` methods to preserve input indices :pr:`2979`
        * Updated demo dataset link for daily min temperatures :pr:`3023`
    * Changes
    * Documentation Changes
        * Fixed cost benefit matrix demo formatting :pr:`2990`
        * Update ReadMe.md with new badge links and updated installation instructions for conda :pr:`2998`
        * Added more comprehensive doctests :pr:`3002`
    * Testing Changes

.. warning::

    **Breaking Changes**

**v0.36.0 Oct. 27, 2021**
    * Enhancements
        * Added LIME as an algorithm option for ``explain_predictions`` and ``explain_predictions_best_worst`` :pr:`2905`
        * Standardized data check messages and added default "rows" and "columns" to data check message details dictionary :pr:`2869`
        * Added ``rows_of_interest`` to pipeline utils :pr:`2908`
        * Added support for woodwork version ``0.8.2`` :pr:`2909`
        * Enhanced the ``DateTimeFeaturizer`` to handle ``NaNs`` in date features :pr:`2909`
        * Added support for woodwork logical types ``PostalCode``, ``SubRegionCode``, and ``CountryCode`` in model understanding tools :pr:`2946`
        * Added Vowpal Wabbit regressor and classifiers :pr:`2846`
        * Added `NoSplit` data splitter for future unsupervised learning searches :pr:`2958`
        * Added method to convert actions into a preprocessing pipeline :pr:`2968`
    * Fixes
        * Fixed bug where partial dependence was not respecting the ww schema :pr:`2929`
        * Fixed ``calculate_permutation_importance`` for datetimes on ``StandardScaler`` :pr:`2938`
        * Fixed ``SelectColumns`` to only select available features for feature selection in ``DefaultAlgorithm`` :pr:`2944`
        * Fixed ``DropColumns`` component not receiving parameters in ``DefaultAlgorithm`` :pr:`2945`
        * Fixed bug where trained binary thresholds were not being returned by ``get_pipeline`` or ``clone`` :pr:`2948`
        * Fixed bug where ``Oversampler`` selected ww logical categorical instead of ww semantic category :pr:`2946`
    * Changes
        * Changed ``make_pipeline`` function to place the ``DateTimeFeaturizer`` prior to the ``Imputer`` so that ``NaN`` dates can be imputed :pr:`2909`
        * Refactored ``OutliersDataCheck`` and ``HighlyNullDataCheck`` to add more descriptive metadata :pr:`2907`
        * Bumped minimum version of ``dask`` from 2021.2.0 to 2021.10.0 :pr:`2978`
    * Documentation Changes
        * Added back Future Release section to release notes :pr:`2927`
        * Updated CI to run doctest (docstring tests) and apply necessary fixes to docstrings :pr:`2933`
        * Added documentation for ``BinaryClassificationPipeline`` thresholding :pr:`2937`
    * Testing Changes
        * Fixed dependency checker to catch full names of packages :pr:`2930`
        * Refactored ``build_conda_pkg`` to work from a local recipe :pr:`2925`
        * Refactored component test for different environments :pr:`2957`

.. warning::

    **Breaking Changes**
        * Standardized data check messages and added default "rows" and "columns" to data check message details dictionary. This may change the number of messages returned from a data check. :pr:`2869`


**v0.35.0 Oct. 14, 2021**
    * Enhancements
        * Added human-readable pipeline explanations to model understanding :pr:`2861`
        * Updated to support Featuretools 1.0.0 and nlp-primitives 2.0.0 :pr:`2848`
    * Fixes
        * Fixed bug where ``long`` mode for the top level search method was not respected :pr:`2875`
        * Pinned ``cmdstan`` to ``0.28.0`` in ``cmdstan-builder`` to prevent future breaking of support for Prophet :pr:`2880`
        * Added ``Jarque-Bera`` to the ``TargetDistributionDataCheck`` :pr:`2891`
    * Changes
        * Updated pipelines to use a label encoder component instead of doing encoding on the pipeline level :pr:`2821`
        * Deleted scikit-learn ensembler :pr:`2819`
        * Refactored pipeline building logic out of ``AutoMLSearch`` and into ``IterativeAlgorithm`` :pr:`2854`
        * Refactored names for methods in ``ComponentGraph`` and ``PipelineBase`` :pr:`2902`
    * Documentation Changes
        * Updated ``install.ipynb`` to reflect flexibility for ``cmdstan`` version installation :pr:`2880`
        * Updated the conda section of our contributing guide :pr:`2899`
    * Testing Changes
        * Updated ``test_all_estimators`` to account for Prophet being allowed for Python 3.9 :pr:`2892`
        * Updated linux tests to use ``cmdstan-builder==0.0.8`` :pr:`2880`

.. warning::

    **Breaking Changes**
        * Updated pipelines to use a label encoder component instead of doing encoding on the pipeline level. This means that pipelines will no longer automatically encode non-numerical targets. Please use a label encoder if working with classification problems and non-numeric targets. :pr:`2821`
        * Deleted scikit-learn ensembler :pr:`2819`
        * ``IterativeAlgorithm`` now requires X, y, problem_type as required arguments as well as sampler_name, allowed_model_families, allowed_component_graphs, max_batches, and verbose as optional arguments :pr:`2854`
        * Changed method names of ``fit_features`` and ``compute_final_component_features`` to ``fit_and_transform_all_but_final`` and ``transform_all_but_final`` in ``ComponentGraph``, and ``compute_estimator_features`` to ``transform_all_but_final`` in pipeline classes :pr:`2902`

**v0.34.0 Sep. 30, 2021**
    * Enhancements
        * Updated to work with Woodwork 0.8.1 :pr:`2783`
        * Added validation that ``training_data`` and ``training_target`` are not ``None`` in prediction explanations :pr:`2787`
        * Added support for training-only components in pipelines and component graphs :pr:`2776`
        * Added default argument for the parameters value for ``ComponentGraph.instantiate`` :pr:`2796`
        * Added ``TIME_SERIES_REGRESSION`` to ``LightGBMRegressor's`` supported problem types :pr:`2793`
        * Provided a JSON representation of a pipeline's DAG structure :pr:`2812`
        * Added validation to holdout data passed to ``predict`` and ``predict_proba`` for time series :pr:`2804`
        * Added information about which row indices are outliers in ``OutliersDataCheck`` :pr:`2818`
        * Added verbose flag to top level ``search()`` method :pr:`2813`
        * Added support for linting jupyter notebooks and clearing the executed cells and empty cells :pr:`2829` :pr:`2837`
        * Added "DROP_ROWS" action to output of ``OutliersDataCheck.validate()`` :pr:`2820`
        * Added the ability of ``AutoMLSearch`` to accept a ``SequentialEngine`` instance as engine input :pr:`2838`
        * Added new label encoder component to EvalML :pr:`2853`
        * Added our own partial dependence implementation :pr:`2834`
    * Fixes
        * Fixed bug where ``calculate_permutation_importance`` was not calculating the right value for pipelines with target transformers :pr:`2782`
        * Fixed bug where transformed target values were not used in ``fit`` for time series pipelines :pr:`2780`
        * Fixed bug where ``score_pipelines`` method of ``AutoMLSearch`` would not work for time series problems :pr:`2786`
        * Removed ``TargetTransformer`` class :pr:`2833`
        * Added tests to verify ``ComponentGraph`` support by pipelines :pr:`2830`
        * Fixed incorrect parameter for baseline regression pipeline in ``AutoMLSearch`` :pr:`2847`
        * Fixed bug where the desired estimator family order was not respected in ``IterativeAlgorithm`` :pr:`2850`
    * Changes
        * Changed woodwork initialization to use partial schemas :pr:`2774`
        * Made ``Transformer.transform()`` an abstract method :pr:`2744`
        * Deleted ``EmptyDataChecks`` class :pr:`2794`
        * Removed data check for checking log distributions in ``make_pipeline`` :pr:`2806`
        * Changed the minimum ``woodwork`` version to 0.8.0 :pr:`2783`
        * Pinned ``woodwork`` version to 0.8.0 :pr:`2832`
        * Removed ``model_family`` attribute from ``ComponentBase`` and transformers :pr:`2828`
        * Limited ``scikit-learn`` until new features and errors can be addressed :pr:`2842`
        * Show DeprecationWarning when Sklearn Ensemblers are called :pr:`2859`
    * Testing Changes
        * Updated matched assertion message regarding monotonic indices in polynomial detrender tests :pr:`2811`
        * Added a test to make sure pip versions match conda versions :pr:`2851`

.. warning::

    **Breaking Changes**
        * Made ``Transformer.transform()`` an abstract method :pr:`2744`
        * Deleted ``EmptyDataChecks`` class :pr:`2794`
        * Removed data check for checking log distributions in ``make_pipeline`` :pr:`2806`


**v0.33.0 Sep. 15, 2021**
    * Enhancements
    * Fixes
        * Fixed bug where warnings during ``make_pipeline`` were not being raised to the user :pr:`2765`
    * Changes
        * Refactored and removed ``SamplerBase`` class :pr:`2775`
    * Documentation Changes
        * Added docstring linting packages ``pydocstyle`` and ``darglint`` to `make-lint` command :pr:`2670`
    * Testing Changes

.. warning::

    **Breaking Changes**


**v0.32.1 Sep. 10, 2021**
    * Enhancements
        * Added ``verbose`` flag to ``AutoMLSearch`` to run search in silent mode by default :pr:`2645`
        * Added label encoder to ``XGBoostClassifier`` to remove the warning :pr:`2701`
        * Set ``eval_metric`` to ``logloss`` for ``XGBoostClassifier`` :pr:`2741`
        * Added support for ``woodwork`` versions ``0.7.0`` and ``0.7.1`` :pr:`2743`
        * Changed ``explain_predictions`` functions to display original feature values :pr:`2759`
        * Added ``X_train`` and ``y_train`` to ``graph_prediction_vs_actual_over_time`` and ``get_prediction_vs_actual_over_time_data`` :pr:`2762`
        * Added ``forecast_horizon`` as a required parameter to time series pipelines and ``AutoMLSearch`` :pr:`2697`
        * Added ``predict_in_sample`` and ``predict_proba_in_sample`` methods to time series pipelines to predict on data where the target is known, e.g. cross-validation :pr:`2697`
    * Fixes
        * Fixed bug where ``_catch_warnings`` assumed all warnings were ``PipelineNotUsed`` :pr:`2753`
        * Fixed bug where ``Imputer.transform`` would erase ww typing information prior to handing data to the ``SimpleImputer`` :pr:`2752`
        * Fixed bug where ``Oversampler`` could not be copied :pr:`2755`
    * Changes
        * Deleted ``drop_nan_target_rows`` utility method :pr:`2737`
        * Removed default logging setup and debugging log file :pr:`2645`
        * Changed the default n_jobs value for ``XGBoostClassifier`` and ``XGBoostRegressor`` to 12 :pr:`2757`
        * Changed ``TimeSeriesBaselineEstimator`` to only work on a time series pipeline with a ``DelayedFeaturesTransformer`` :pr:`2697`
        * Added ``X_train`` and ``y_train`` as optional parameters to pipeline ``predict``, ``predict_proba``. Only used for time series pipelines :pr:`2697`
        * Added ``training_data`` and ``training_target`` as optional parameters to ``explain_predictions`` and ``explain_predictions_best_worst`` to support time series pipelines :pr:`2697`
        * Changed time series pipeline predictions to no longer output series/dataframes padded with NaNs. A prediction will be returned for every row in the `X` input :pr:`2697`
    * Documentation Changes
        * Specified installation steps for Prophet :pr:`2713`
        * Added documentation for data exploration on data check actions :pr:`2696`
        * Added a user guide entry for time series modelling :pr:`2697`
    * Testing Changes
        * Fixed flaky ``TargetDistributionDataCheck`` test for very_lognormal distribution :pr:`2748`

.. warning::

    **Breaking Changes**
        * Removed default logging setup and debugging log file :pr:`2645`
        * Added ``X_train`` and ``y_train`` to ``graph_prediction_vs_actual_over_time`` and ``get_prediction_vs_actual_over_time_data`` :pr:`2762`
        * Added ``forecast_horizon`` as a required parameter to time series pipelines and ``AutoMLSearch`` :pr:`2697`
        * Changed ``TimeSeriesBaselineEstimator`` to only work on a time series pipeline with a ``DelayedFeaturesTransformer`` :pr:`2697`
        * Added ``X_train`` and ``y_train`` as required parameters for ``predict`` and ``predict_proba`` in time series pipelines :pr:`2697`
        * Added ``training_data`` and ``training_target`` as required parameters to ``explain_predictions`` and ``explain_predictions_best_worst`` for time series pipelines :pr:`2697`

**v0.32.0 Aug. 31, 2021**
    * Enhancements
        * Allow string for ``engine`` parameter for ``AutoMLSearch``:pr:`2667`
        * Add ``ProphetRegressor`` to AutoML :pr:`2619`
        * Integrated ``DefaultAlgorithm`` into ``AutoMLSearch`` :pr:`2634`
        * Removed SVM "linear" and "precomputed" kernel hyperparameter options, and improved default parameters :pr:`2651`
        * Updated ``ComponentGraph`` initalization to raise ``ValueError`` when user attempts to use ``.y`` for a component that does not produce a tuple output :pr:`2662`
        * Updated to support Woodwork 0.6.0 :pr:`2690`
        * Updated pipeline ``graph()`` to distingush X and y edges :pr:`2654`
        * Added ``DropRowsTransformer`` component :pr:`2692`
        * Added ``DROP_ROWS`` to ``_make_component_list_from_actions`` and clean up metadata :pr:`2694`
        * Add new ensembler component :pr:`2653`
    * Fixes
        * Updated Oversampler logic to select best SMOTE based on component input instead of pipeline input :pr:`2695`
        * Added ability to explicitly close DaskEngine resources to improve runtime and reduce Dask warnings :pr:`2667`
        * Fixed partial dependence bug for ensemble pipelines :pr:`2714`
        * Updated ``TargetLeakageDataCheck`` to maintain user-selected logical types :pr:`2711`
    * Changes
        * Replaced ``SMOTEOversampler``, ``SMOTENOversampler`` and ``SMOTENCOversampler`` with consolidated ``Oversampler`` component :pr:`2695`
        * Removed ``LinearRegressor`` from the list of default ``AutoMLSearch`` estimators due to poor performance :pr:`2660`
    * Documentation Changes
        * Added user guide documentation for using ``ComponentGraph`` and added ``ComponentGraph`` to API reference :pr:`2673`
        * Updated documentation to make parallelization of AutoML clearer :pr:`2667`
    * Testing Changes
        * Removes the process-level parallelism from the ``test_cancel_job`` test :pr:`2666`
        * Installed numba 0.53 in windows CI to prevent problems installing version 0.54 :pr:`2710`

.. warning::

    **Breaking Changes**
        * Renamed the current top level ``search`` method to ``search_iterative`` and defined a new ``search`` method for the ``DefaultAlgorithm`` :pr:`2634`
        * Replaced ``SMOTEOversampler``, ``SMOTENOversampler`` and ``SMOTENCOversampler`` with consolidated ``Oversampler`` component :pr:`2695`
        * Removed ``LinearRegressor`` from the list of default ``AutoMLSearch`` estimators due to poor performance :pr:`2660`

**v0.31.0 Aug. 19, 2021**
    * Enhancements
        * Updated the high variance check in AutoMLSearch to be robust to a variety of objectives and cv scores :pr:`2622`
        * Use Woodwork's outlier detection for the ``OutliersDataCheck`` :pr:`2637`
        * Added ability to utilize instantiated components when creating a pipeline :pr:`2643`
        * Sped up the all Nan and unknown check in ``infer_feature_types`` :pr:`2661`
    * Fixes
    * Changes
        * Deleted ``_put_into_original_order`` helper function :pr:`2639`
        * Refactored time series pipeline code using a time series pipeline base class :pr:`2649`
        * Renamed ``dask_tests`` to ``parallel_tests`` :pr:`2657`
        * Removed commented out code in ``pipeline_meta.py`` :pr:`2659`
    * Documentation Changes
        * Add complete install command to README and Install section :pr:`2627`
        * Cleaned up documentation for ``MulticollinearityDataCheck`` :pr:`2664`
    * Testing Changes
        * Speed up CI by splitting Prophet tests into a separate workflow in GitHub :pr:`2644`

.. warning::

    **Breaking Changes**
        * ``TimeSeriesRegressionPipeline`` no longer inherits from ``TimeSeriesRegressionPipeline`` :pr:`2649`


**v0.30.2 Aug. 16, 2021**
    * Fixes
        * Updated changelog and version numbers to match the release.  Release 0.30.1 was release erroneously without a change to the version numbers.  0.30.2 replaces it.

**v0.30.1 Aug. 12, 2021**
    * Enhancements
        * Added ``DatetimeFormatDataCheck`` for time series problems :pr:`2603`
        * Added ``ProphetRegressor`` to estimators :pr:`2242`
        * Updated ``ComponentGraph`` to handle not calling samplers' transform during predict, and updated samplers' transform methods s.t. ``fit_transform`` is equivalent to ``fit(X, y).transform(X, y)`` :pr:`2583`
        * Updated ``ComponentGraph`` ``_validate_component_dict`` logic to be stricter about input values :pr:`2599`
        * Patched bug in ``xgboost`` estimators where predicting on a feature matrix of only booleans would throw an exception. :pr:`2602`
        * Updated ``ARIMARegressor`` to use relative forecasting to predict values :pr:`2613`
        * Added support for creating pipelines without an estimator as the final component and added ``transform(X, y)`` method to pipelines and component graphs :pr:`2625`
        * Updated to support Woodwork 0.5.1 :pr:`2610`
    * Fixes
        * Updated ``AutoMLSearch`` to drop ``ARIMARegressor`` from ``allowed_estimators`` if an incompatible frequency is detected :pr:`2632`
        * Updated ``get_best_sampler_for_data`` to consider all non-numeric datatypes as categorical for SMOTE :pr:`2590`
        * Fixed inconsistent test results from `TargetDistributionDataCheck` :pr:`2608`
        * Adopted vectorized pd.NA checking for Woodwork 0.5.1 support :pr:`2626`
        * Pinned upper version of astroid to 2.6.6 to keep ReadTheDocs working. :pr:`2638`
    * Changes
        * Renamed SMOTE samplers to SMOTE oversampler :pr:`2595`
        * Changed ``partial_dependence`` and ``graph_partial_dependence`` to raise a ``PartialDependenceError`` instead of ``ValueError``. This is not a breaking change because ``PartialDependenceError`` is a subclass of ``ValueError`` :pr:`2604`
        * Cleaned up code duplication in ``ComponentGraph`` :pr:`2612`
        * Stored predict_proba results in .x for intermediate estimators in ComponentGraph :pr:`2629`
    * Documentation Changes
        * To avoid local docs build error, only add warning disable and download headers on ReadTheDocs builds, not locally :pr:`2617`
    * Testing Changes
        * Updated partial_dependence tests to change the element-wise comparison per the Plotly 5.2.1 upgrade :pr:`2638`
        * Changed the lint CI job to only check against python 3.9 via the `-t` flag :pr:`2586`
        * Installed Prophet in linux nightlies test and fixed ``test_all_components`` :pr:`2598`
        * Refactored and fixed all ``make_pipeline`` tests to assert correct order and address new Woodwork Unknown type inference :pr:`2572`
        * Removed ``component_graphs`` as a global variable in ``test_component_graphs.py`` :pr:`2609`

.. warning::

    **Breaking Changes**
        * Renamed SMOTE samplers to SMOTE oversampler. Please use ``SMOTEOversampler``, ``SMOTENCOversampler``, ``SMOTENOversampler`` instead of ``SMOTESampler``, ``SMOTENCSampler``, and ``SMOTENSampler`` :pr:`2595`


**v0.30.0 Aug. 3, 2021**
    * Enhancements
        * Added ``LogTransformer`` and ``TargetDistributionDataCheck`` :pr:`2487`
        * Issue a warning to users when a pipeline parameter passed in isn't used in the pipeline :pr:`2564`
        * Added Gini coefficient as an objective :pr:`2544`
        * Added ``repr`` to ``ComponentGraph`` :pr:`2565`
        * Added components to extract features from ``URL`` and ``EmailAddress`` Logical Types :pr:`2550`
        * Added support for `NaN` values in ``TextFeaturizer`` :pr:`2532`
        * Added ``SelectByType`` transformer :pr:`2531`
        * Added separate thresholds for percent null rows and columns in ``HighlyNullDataCheck`` :pr:`2562`
        * Added support for `NaN` natural language values :pr:`2577`
    * Fixes
        * Raised error message for types ``URL``, ``NaturalLanguage``, and ``EmailAddress`` in ``partial_dependence`` :pr:`2573`
    * Changes
        * Updated ``PipelineBase`` implementation for creating pipelines from a list of components :pr:`2549`
        * Moved ``get_hyperparameter_ranges`` to ``PipelineBase`` class from automl/utils module :pr:`2546`
        * Renamed ``ComponentGraph``'s ``get_parents`` to ``get_inputs`` :pr:`2540`
        * Removed ``ComponentGraph.linearized_component_graph`` and ``ComponentGraph.from_list`` :pr:`2556`
        * Updated ``ComponentGraph`` to enforce requiring `.x` and `.y` inputs for each component in the graph :pr:`2563`
        * Renamed existing ensembler implementation from ``StackedEnsemblers`` to ``SklearnStackedEnsemblers`` :pr:`2578`
    * Documentation Changes
        * Added documentation for ``DaskEngine`` and ``CFEngine`` parallel engines :pr:`2560`
        * Improved detail of ``TextFeaturizer`` docstring and tutorial :pr:`2568`
    * Testing Changes
        * Added test that makes sure ``split_data`` does not shuffle for time series problems :pr:`2552`

.. warning::

    **Breaking Changes**
        * Moved ``get_hyperparameter_ranges`` to ``PipelineBase`` class from automl/utils module :pr:`2546`
        * Renamed ``ComponentGraph``'s ``get_parents`` to ``get_inputs`` :pr:`2540`
        * Removed ``ComponentGraph.linearized_component_graph`` and ``ComponentGraph.from_list`` :pr:`2556`
        * Updated ``ComponentGraph`` to enforce requiring `.x` and `.y` inputs for each component in the graph :pr:`2563`


**v0.29.0 Jul. 21, 2021**
    * Enhancements
        * Updated 1-way partial dependence support for datetime features :pr:`2454`
        * Added details on how to fix error caused by broken ww schema :pr:`2466`
        * Added ability to use built-in pickle for saving AutoMLSearch :pr:`2463`
        * Updated our components and component graphs to use latest features of ww 0.4.1, e.g. ``concat_columns`` and drop in-place. :pr:`2465`
        * Added new, concurrent.futures based engine for parallel AutoML :pr:`2506`
        * Added support for new Woodwork ``Unknown`` type in AutoMLSearch :pr:`2477`
        * Updated our components with an attribute that describes if they modify features or targets and can be used in list API for pipeline initialization :pr:`2504`
        * Updated ``ComponentGraph`` to accept X and y as inputs :pr:`2507`
        * Removed unused ``TARGET_BINARY_INVALID_VALUES`` from ``DataCheckMessageCode`` enum and fixed formatting of objective documentation :pr:`2520`
        * Added ``EvalMLAlgorithm`` :pr:`2525`
        * Added support for `NaN` values in ``TextFeaturizer`` :pr:`2532`
    * Fixes
        * Fixed ``FraudCost`` objective and reverted threshold optimization method for binary classification to ``Golden`` :pr:`2450`
        * Added custom exception message for partial dependence on features with scales that are too small :pr:`2455`
        * Ensures the typing for Ordinal and Datetime ltypes are passed through _retain_custom_types_and_initalize_woodwork :pr:`2461`
        * Updated to work with Pandas 1.3.0 :pr:`2442`
        * Updated to work with sktime 0.7.0 :pr:`2499`
    * Changes
        * Updated XGBoost dependency to ``>=1.4.2`` :pr:`2484`, :pr:`2498`
        * Added a ``DeprecationWarning`` about deprecating the list API for ``ComponentGraph`` :pr:`2488`
        * Updated ``make_pipeline`` for AutoML to create dictionaries, not lists, to initialize pipelines :pr:`2504`
        * No longer installing graphviz on windows in our CI pipelines because release 0.17 breaks windows 3.7 :pr:`2516`
    * Documentation Changes
        * Moved docstrings from ``__init__`` to class pages, added missing docstrings for missing classes, and updated missing default values :pr:`2452`
        * Build documentation with sphinx-autoapi :pr:`2458`
        * Change ``autoapi_ignore`` to only ignore files in ``evalml/tests/*`` :pr:`2530` 
    * Testing Changes
        * Fixed flaky dask tests :pr:`2471`
        * Removed shellcheck action from ``build_conda_pkg`` action :pr:`2514`
        * Added a tmp_dir fixture that deletes its contents after tests run :pr:`2505`
        * Added a test that makes sure all pipelines in ``AutoMLSearch`` get the same data splits :pr:`2513`
        * Condensed warning output in test logs :pr:`2521`

.. warning::

    **Breaking Changes**
        * `NaN` values in the `Natural Language` type are no longer supported by the Imputer with the pandas upgrade. :pr:`2477`

**v0.28.0 Jul. 2, 2021**
    * Enhancements
        * Added support for showing a Individual Conditional Expectations plot when graphing Partial Dependence :pr:`2386`
        * Exposed ``thread_count`` for Catboost estimators as ``n_jobs`` parameter :pr:`2410`
        * Updated Objectives API to allow for sample weighting :pr:`2433`
    * Fixes
        * Deleted unreachable line from ``IterativeAlgorithm`` :pr:`2464`
    * Changes
        * Pinned Woodwork version between 0.4.1 and 0.4.2 :pr:`2460`
        * Updated psutils minimum version in requirements :pr:`2438`
        * Updated ``log_error_callback`` to not include filepath in logged message :pr:`2429`
    * Documentation Changes
        * Sped up docs :pr:`2430`
        * Removed mentions of ``DataTable`` and ``DataColumn`` from the docs :pr:`2445`
    * Testing Changes
        * Added slack integration for nightlies tests :pr:`2436`
        * Changed ``build_conda_pkg`` CI job to run only when dependencies are updates :pr:`2446`
        * Updated workflows to store pytest runtimes as test artifacts :pr:`2448`
        * Added ``AutoMLTestEnv`` test fixture for making it easy to mock automl tests :pr:`2406`

**v0.27.0 Jun. 22, 2021**
    * Enhancements
        * Adds force plots for prediction explanations :pr:`2157`
        * Removed self-reference from ``AutoMLSearch`` :pr:`2304`
        * Added support for nonlinear pipelines for ``generate_pipeline_code`` :pr:`2332`
        * Added ``inverse_transform`` method to pipelines :pr:`2256`
        * Add optional automatic update checker :pr:`2350`
        * Added ``search_order`` to ``AutoMLSearch``'s ``rankings`` and ``full_rankings`` tables :pr:`2345`
        * Updated threshold optimization method for binary classification :pr:`2315`
        * Updated demos to pull data from S3 instead of including demo data in package :pr:`2387`
        * Upgrade woodwork version to v0.4.1 :pr:`2379`
    * Fixes
        * Preserve user-specified woodwork types throughout pipeline fit/predict :pr:`2297`
        * Fixed ``ComponentGraph`` appending target to ``final_component_features`` if there is a component that returns both X and y :pr:`2358`
        * Fixed partial dependence graph method failing on multiclass problems when the class labels are numeric :pr:`2372`
        * Added ``thresholding_objective`` argument to ``AutoMLSearch`` for binary classification problems :pr:`2320`
        * Added change for ``k_neighbors`` parameter in SMOTE Oversamplers to automatically handle small samples :pr:`2375`
        * Changed naming for ``Logistic Regression Classifier`` file :pr:`2399`
        * Pinned pytest-timeout to fix minimum dependence checker :pr:`2425`
        * Replaced ``Elastic Net Classifier`` base class with ``Logistsic Regression`` to avoid ``NaN`` outputs :pr:`2420`
    * Changes
        * Cleaned up ``PipelineBase``'s ``component_graph`` and ``_component_graph`` attributes. Updated ``PipelineBase`` ``__repr__`` and added ``__eq__`` for ``ComponentGraph`` :pr:`2332`
        * Added and applied  ``black`` linting package to the EvalML repo in place of ``autopep8`` :pr:`2306`
        * Separated `custom_hyperparameters` from pipelines and added them as an argument to ``AutoMLSearch`` :pr:`2317`
        * Replaced `allowed_pipelines` with `allowed_component_graphs` :pr:`2364`
        * Removed private method ``_compute_features_during_fit`` from ``PipelineBase`` :pr:`2359`
        * Updated ``compute_order`` in ``ComponentGraph`` to be a read-only property :pr:`2408`
        * Unpinned PyZMQ version in requirements.txt :pr:`2389` 
        * Uncapping LightGBM version in requirements.txt :pr:`2405`
        * Updated minimum version of plotly :pr:`2415`
        * Removed ``SensitivityLowAlert`` objective from core objectives :pr:`2418`
    * Documentation Changes
        * Fixed lead scoring weights in the demos documentation :pr:`2315`
        * Fixed start page code and description dataset naming discrepancy :pr:`2370`
    * Testing Changes
        * Update minimum unit tests to run on all pull requests :pr:`2314`
        * Pass token to authorize uploading of codecov reports :pr:`2344`
        * Add ``pytest-timeout``. All tests that run longer than 6 minutes will fail. :pr:`2374`
        * Separated the dask tests out into separate github action jobs to isolate dask failures. :pr:`2376`
        * Refactored dask tests :pr:`2377`
        * Added the combined dask/non-dask unit tests back and renamed the dask only unit tests. :pr:`2382`
        * Sped up unit tests and split into separate jobs :pr:`2365`
        * Change CI job names, run lint for python 3.9, run nightlies on python 3.8 at 3am EST :pr:`2395` :pr:`2398`
        * Set fail-fast to false for CI jobs that run for PRs :pr:`2402`

.. warning::

    **Breaking Changes**
        * `AutoMLSearch` will accept `allowed_component_graphs` instead of `allowed_pipelines` :pr:`2364`
        * Removed ``PipelineBase``'s ``_component_graph`` attribute. Updated ``PipelineBase`` ``__repr__`` and added ``__eq__`` for ``ComponentGraph`` :pr:`2332`
        * `pipeline_parameters` will no longer accept `skopt.space` variables since hyperparameter ranges will now be specified through `custom_hyperparameters` :pr:`2317`

**v0.25.0 Jun. 01, 2021**
    * Enhancements
        * Upgraded minimum woodwork to version 0.3.1. Previous versions will not be supported :pr:`2181`
        * Added a new callback parameter for ``explain_predictions_best_worst`` :pr:`2308`
    * Fixes
    * Changes
        * Deleted the ``return_pandas`` flag from our demo data loaders :pr:`2181`
        * Moved ``default_parameters`` to ``ComponentGraph`` from ``PipelineBase`` :pr:`2307`
    * Documentation Changes
        * Updated the release procedure documentation :pr:`2230`
    * Testing Changes
        * Ignoring ``test_saving_png_file`` while building conda package :pr:`2323`

.. warning::

    **Breaking Changes**
        * Deleted the ``return_pandas`` flag from our demo data loaders :pr:`2181`
        * Upgraded minimum woodwork to version 0.3.1. Previous versions will not be supported :pr:`2181`
        * Due to the weak-ref in woodwork, set the result of ``infer_feature_types`` to a variable before accessing woodwork :pr:`2181`

**v0.24.2 May. 24, 2021**
    * Enhancements
        * Added oversamplers to AutoMLSearch :pr:`2213` :pr:`2286`
        * Added dictionary input functionality for ``Undersampler`` component :pr:`2271`
        * Changed the default parameter values for ``Elastic Net Classifier`` and ``Elastic Net Regressor`` :pr:`2269`
        * Added dictionary input functionality for the Oversampler components :pr:`2288`
    * Fixes
        * Set default `n_jobs` to 1 for `StackedEnsembleClassifier` and `StackedEnsembleRegressor` until fix for text-based parallelism in sklearn stacking can be found :pr:`2295`
    * Changes
        * Updated ``start_iteration_callback`` to accept a pipeline instance instead of a pipeline class and no longer accept pipeline parameters as a parameter :pr:`2290`
        * Refactored ``calculate_permutation_importance`` method and add per-column permutation importance method :pr:`2302`
        * Updated logging information in ``AutoMLSearch.__init__`` to clarify pipeline generation :pr:`2263`
    * Documentation Changes
        * Minor changes to the release procedure :pr:`2230`
    * Testing Changes
        * Use codecov action to update coverage reports :pr:`2238`
        * Removed MarkupSafe dependency version pin from requirements.txt and moved instead into RTD docs build CI :pr:`2261`

.. warning::

    **Breaking Changes**
        * Updated ``start_iteration_callback`` to accept a pipeline instance instead of a pipeline class and no longer accept pipeline parameters as a parameter :pr:`2290`
        * Moved ``default_parameters`` to ``ComponentGraph`` from ``PipelineBase``. A pipeline's ``default_parameters`` is now accessible via ``pipeline.component_graph.default_parameters`` :pr:`2307`


**v0.24.1 May. 16, 2021**
    * Enhancements
        * Integrated ``ARIMARegressor`` into AutoML :pr:`2009`
        * Updated ``HighlyNullDataCheck`` to also perform a null row check :pr:`2222`
        * Set ``max_depth`` to 1 in calls to featuretools dfs :pr:`2231`
    * Fixes
        * Removed data splitter sampler calls during training :pr:`2253`
        * Set minimum required version for for pyzmq, colorama, and docutils :pr:`2254`
        * Changed BaseSampler to return None instead of y :pr:`2272`
    * Changes
        * Removed ensemble split and indices in ``AutoMLSearch`` :pr:`2260`
        * Updated pipeline ``repr()`` and ``generate_pipeline_code`` to return pipeline instances without generating custom pipeline class :pr:`2227`
    * Documentation Changes
        * Capped Sphinx version under 4.0.0 :pr:`2244`
    * Testing Changes
        * Change number of cores for pytest from 4 to 2 :pr:`2266`
        * Add minimum dependency checker to generate minimum requirement files :pr:`2267`
        * Add unit tests with minimum dependencies  :pr:`2277`


**v0.24.0 May. 04, 2021**
    * Enhancements
        * Added `date_index` as a required parameter for TimeSeries problems :pr:`2217`
        * Have the ``OneHotEncoder`` return the transformed columns as booleans rather than floats :pr:`2170`
        * Added Oversampler transformer component to EvalML :pr:`2079`
        * Added Undersampler to AutoMLSearch, as well as arguments ``_sampler_method`` and ``sampler_balanced_ratio`` :pr:`2128`
        * Updated prediction explanations functions to allow pipelines with XGBoost estimators :pr:`2162`
        * Added partial dependence for datetime columns :pr:`2180`
        * Update precision-recall curve with positive label index argument, and fix for 2d predicted probabilities :pr:`2090`
        * Add pct_null_rows to ``HighlyNullDataCheck`` :pr:`2211`
        * Added a standalone AutoML `search` method for convenience, which runs data checks and then runs automl :pr:`2152`
        * Make the first batch of AutoML have a predefined order, with linear models first and complex models last :pr:`2223` :pr:`2225`
        * Added sampling dictionary support to ``BalancedClassficationSampler`` :pr:`2235`
    * Fixes
        * Fixed partial dependence not respecting grid resolution parameter for numerical features :pr:`2180`
        * Enable prediction explanations for catboost for multiclass problems :pr:`2224`
    * Changes
        * Deleted baseline pipeline classes :pr:`2202`
        * Reverting user specified date feature PR :pr:`2155` until `pmdarima` installation fix is found :pr:`2214`
        * Updated pipeline API to accept component graph and other class attributes as instance parameters. Old pipeline API still works but will not be supported long-term. :pr:`2091`
        * Removed all old datasplitters from EvalML :pr:`2193`
        * Deleted ``make_pipeline_from_components`` :pr:`2218`
    * Documentation Changes
        * Renamed dataset to clarify that its gzipped but not a tarball :pr:`2183`
        * Updated documentation to use pipeline instances instead of pipeline subclasses :pr:`2195`
        * Updated contributing guide with a note about GitHub Actions permissions :pr:`2090`
        * Updated automl and model understanding user guides :pr:`2090`
    * Testing Changes
        * Use machineFL user token for dependency update bot, and add more reviewers :pr:`2189`


.. warning::

    **Breaking Changes**
        * All baseline pipeline classes (``BaselineBinaryPipeline``, ``BaselineMulticlassPipeline``, ``BaselineRegressionPipeline``, etc.) have been deleted :pr:`2202`
        * Updated pipeline API to accept component graph and other class attributes as instance parameters. Old pipeline API still works but will not be supported long-term. Pipelines can now be initialized by specifying the component graph as the first parameter, and then passing in optional arguments such as ``custom_name``, ``parameters``, etc. For example, ``BinaryClassificationPipeline(["Random Forest Classifier"], parameters={})``.  :pr:`2091`
        * Removed all old datasplitters from EvalML :pr:`2193`
        * Deleted utility method ``make_pipeline_from_components`` :pr:`2218`


**v0.23.0 Apr. 20, 2021**
    * Enhancements
        * Refactored ``EngineBase`` and ``SequentialEngine`` api. Adding ``DaskEngine`` :pr:`1975`.
        * Added optional ``engine`` argument to ``AutoMLSearch`` :pr:`1975`
        * Added a warning about how time series support is still in beta when a user passes in a time series problem to ``AutoMLSearch`` :pr:`2118`
        * Added ``NaturalLanguageNaNDataCheck`` data check :pr:`2122`
        * Added ValueError to ``partial_dependence`` to prevent users from computing partial dependence on columns with all NaNs :pr:`2120`
        * Added standard deviation of cv scores to rankings table :pr:`2154`
    * Fixes
        * Fixed ``BalancedClassificationDataCVSplit``, ``BalancedClassificationDataTVSplit``, and ``BalancedClassificationSampler`` to use ``minority:majority`` ratio instead of ``majority:minority`` :pr:`2077`
        * Fixed bug where two-way partial dependence plots with categorical variables were not working correctly :pr:`2117`
        * Fixed bug where ``hyperparameters`` were not displaying properly for pipelines with a list ``component_graph`` and duplicate components :pr:`2133`
        * Fixed bug where ``pipeline_parameters`` argument in ``AutoMLSearch`` was not applied to pipelines passed in as ``allowed_pipelines`` :pr:`2133`
        * Fixed bug where ``AutoMLSearch`` was not applying custom hyperparameters to pipelines with a list ``component_graph`` and duplicate components :pr:`2133`
    * Changes
        * Removed ``hyperparameter_ranges`` from Undersampler and renamed ``balanced_ratio`` to ``sampling_ratio`` for samplers :pr:`2113`
        * Renamed ``TARGET_BINARY_NOT_TWO_EXAMPLES_PER_CLASS`` data check message code to ``TARGET_MULTICLASS_NOT_TWO_EXAMPLES_PER_CLASS`` :pr:`2126`
        * Modified one-way partial dependence plots of categorical features to display data with a bar plot :pr:`2117`
        * Renamed ``score`` column for ``automl.rankings`` as ``mean_cv_score`` :pr:`2135`
        * Remove 'warning' from docs tool output :pr:`2031`
    * Documentation Changes
        * Fixed ``conf.py`` file :pr:`2112`
        * Added a sentence to the automl user guide stating that our support for time series problems is still in beta. :pr:`2118`
        * Fixed documentation demos :pr:`2139`
        * Update test badge in README to use GitHub Actions :pr:`2150`
    * Testing Changes
        * Fixed ``test_describe_pipeline`` for ``pandas`` ``v1.2.4`` :pr:`2129`
        * Added a GitHub Action for building the conda package :pr:`1870` :pr:`2148`


.. warning::

    **Breaking Changes**
        * Renamed ``balanced_ratio`` to ``sampling_ratio`` for the ``BalancedClassificationDataCVSplit``, ``BalancedClassificationDataTVSplit``, ``BalancedClassficationSampler``, and Undersampler :pr:`2113`
        * Deleted the "errors" key from automl results :pr:`1975`
        * Deleted the ``raise_and_save_error_callback`` and the ``log_and_save_error_callback`` :pr:`1975`
        * Fixed ``BalancedClassificationDataCVSplit``, ``BalancedClassificationDataTVSplit``, and ``BalancedClassificationSampler`` to use minority:majority ratio instead of majority:minority :pr:`2077`


**v0.22.0 Apr. 06, 2021**
    * Enhancements
        * Added a GitHub Action for ``linux_unit_tests``:pr:`2013`
        * Added recommended actions for ``InvalidTargetDataCheck``, updated ``_make_component_list_from_actions`` to address new action, and added ``TargetImputer`` component :pr:`1989`
        * Updated ``AutoMLSearch._check_for_high_variance`` to not emit ``RuntimeWarning`` :pr:`2024`
        * Added exception when pipeline passed to ``explain_predictions`` is a ``Stacked Ensemble`` pipeline :pr:`2033`
        * Added sensitivity at low alert rates as an objective :pr:`2001`
        * Added ``Undersampler`` transformer component :pr:`2030`
    * Fixes
        * Updated Engine's ``train_batch`` to apply undersampling :pr:`2038`
        * Fixed bug in where Time Series Classification pipelines were not encoding targets in ``predict`` and ``predict_proba`` :pr:`2040`
        * Fixed data splitting errors if target is float for classification problems :pr:`2050`
        * Pinned ``docutils`` to <0.17 to fix ReadtheDocs warning issues :pr:`2088`
    * Changes
        * Removed lists as acceptable hyperparameter ranges in ``AutoMLSearch`` :pr:`2028`
        * Renamed "details" to "metadata" for data check actions :pr:`2008`
    * Documentation Changes
        * Catch and suppress warnings in documentation :pr:`1991` :pr:`2097`
        * Change spacing in ``start.ipynb`` to provide clarity for ``AutoMLSearch`` :pr:`2078`
        * Fixed start code on README :pr:`2108`
    * Testing Changes


**v0.21.0 Mar. 24, 2021**
    * Enhancements
        * Changed ``AutoMLSearch`` to default ``optimize_thresholds`` to True :pr:`1943`
        * Added multiple oversampling and undersampling sampling methods as data splitters for imbalanced classification :pr:`1775`
        * Added params to balanced classification data splitters for visibility :pr:`1966`
        * Updated ``make_pipeline`` to not add ``Imputer`` if input data does not have numeric or categorical columns :pr:`1967`
        * Updated ``ClassImbalanceDataCheck`` to better handle multiclass imbalances :pr:`1986`
        * Added recommended actions for the output of data check's ``validate`` method :pr:`1968`
        * Added error message for ``partial_dependence`` when features are mostly the same value :pr:`1994`
        * Updated ``OneHotEncoder`` to drop one redundant feature by default for features with two categories :pr:`1997`
        * Added a ``PolynomialDetrender`` component :pr:`1992`
        * Added ``DateTimeNaNDataCheck`` data check :pr:`2039`
    * Fixes
        * Changed best pipeline to train on the entire dataset rather than just ensemble indices for ensemble problems :pr:`2037`
        * Updated binary classification pipelines to use objective decision function during scoring of custom objectives :pr:`1934`
    * Changes
        * Removed ``data_checks`` parameter, ``data_check_results`` and data checks logic from ``AutoMLSearch`` :pr:`1935`
        * Deleted ``random_state`` argument :pr:`1985`
        * Updated Woodwork version requirement to ``v0.0.11`` :pr:`1996`
    * Documentation Changes
    * Testing Changes
        * Removed ``build_docs`` CI job in favor of RTD GH builder :pr:`1974`
        * Added tests to confirm support for Python 3.9 :pr:`1724`
        * Added tests to support Dask AutoML/Engine :pr:`1990`
        * Changed ``build_conda_pkg`` job to use ``latest_release_changes`` branch in the feedstock. :pr:`1979`

.. warning::

    **Breaking Changes**
        * Changed ``AutoMLSearch`` to default ``optimize_thresholds`` to True :pr:`1943`
        * Removed ``data_checks`` parameter, ``data_check_results`` and data checks logic from ``AutoMLSearch``. To run the data checks which were previously run by default in ``AutoMLSearch``, please call ``DefaultDataChecks().validate(X_train, y_train)`` or take a look at our documentation for more examples. :pr:`1935`
        * Deleted ``random_state`` argument :pr:`1985`

**v0.20.0 Mar. 10, 2021**
    * Enhancements
        * Added a GitHub Action for Detecting dependency changes :pr:`1933`
        * Create a separate CV split to train stacked ensembler on for AutoMLSearch :pr:`1814`
        * Added a GitHub Action for Linux unit tests :pr:`1846`
        * Added ``ARIMARegressor`` estimator :pr:`1894`
        * Added ``DataCheckAction`` class and ``DataCheckActionCode`` enum :pr:`1896`
        * Updated ``Woodwork`` requirement to ``v0.0.10`` :pr:`1900`
        * Added ``BalancedClassificationDataCVSplit`` and ``BalancedClassificationDataTVSplit`` to AutoMLSearch :pr:`1875`
        * Update default classification data splitter to use downsampling for highly imbalanced data :pr:`1875`
        * Updated ``describe_pipeline`` to return more information, including ``id`` of pipelines used for ensemble models :pr:`1909`
        * Added utility method to create list of components from a list of ``DataCheckAction`` :pr:`1907`
        * Updated ``validate`` method to include a ``action`` key in returned dictionary for all ``DataCheck``and ``DataChecks`` :pr:`1916`
        * Aggregating the shap values for predictions that we know the provenance of, e.g. OHE, text, and date-time. :pr:`1901`
        * Improved error message when custom objective is passed as a string in ``pipeline.score`` :pr:`1941`
        * Added ``score_pipelines`` and ``train_pipelines`` methods to ``AutoMLSearch`` :pr:`1913`
        * Added support for ``pandas`` version 1.2.0 :pr:`1708`
        * Added ``score_batch`` and ``train_batch`` abstact methods to ``EngineBase`` and implementations in ``SequentialEngine`` :pr:`1913`
        * Added ability to handle index columns in ``AutoMLSearch`` and ``DataChecks`` :pr:`2138`
    * Fixes
        * Removed CI check for ``check_dependencies_updated_linux`` :pr:`1950`
        * Added metaclass for time series pipelines and fix binary classification pipeline ``predict`` not using objective if it is passed as a named argument :pr:`1874`
        * Fixed stack trace in prediction explanation functions caused by mixed string/numeric pandas column names :pr:`1871`
        * Fixed stack trace caused by passing pipelines with duplicate names to ``AutoMLSearch`` :pr:`1932`
        * Fixed ``AutoMLSearch.get_pipelines`` returning pipelines with the same attributes :pr:`1958`
    * Changes
        * Reversed GitHub Action for Linux unit tests until a fix for report generation is found :pr:`1920`
        * Updated ``add_results`` in ``AutoMLAlgorithm`` to take in entire pipeline results dictionary from ``AutoMLSearch`` :pr:`1891`
        * Updated ``ClassImbalanceDataCheck`` to look for severe class imbalance scenarios :pr:`1905`
        * Deleted the ``explain_prediction`` function :pr:`1915`
        * Removed ``HighVarianceCVDataCheck`` and convered it to an ``AutoMLSearch`` method instead :pr:`1928`
        * Removed warning in ``InvalidTargetDataCheck`` returned when numeric binary classification targets are not (0, 1) :pr:`1959`
    * Documentation Changes
        * Updated ``model_understanding.ipynb`` to demo the two-way partial dependence capability :pr:`1919`
    * Testing Changes

.. warning::

    **Breaking Changes**
        * Deleted the ``explain_prediction`` function :pr:`1915`
        * Removed ``HighVarianceCVDataCheck`` and convered it to an ``AutoMLSearch`` method instead :pr:`1928`
        * Added ``score_batch`` and ``train_batch`` abstact methods to ``EngineBase``. These need to be implemented in Engine subclasses :pr:`1913`


**v0.19.0 Feb. 23, 2021**
    * Enhancements
        * Added a GitHub Action for Python windows unit tests :pr:`1844`
        * Added a GitHub Action for checking updated release notes :pr:`1849`
        * Added a GitHub Action for Python lint checks :pr:`1837`
        * Adjusted ``explain_prediction``, ``explain_predictions`` and ``explain_predictions_best_worst`` to handle timeseries problems. :pr:`1818`
        * Updated ``InvalidTargetDataCheck`` to check for mismatched indices in target and features :pr:`1816`
        * Updated ``Woodwork`` structures returned from components to support ``Woodwork`` logical type overrides set by the user :pr:`1784`
        * Updated estimators to keep track of input feature names during ``fit()`` :pr:`1794`
        * Updated ``visualize_decision_tree`` to include feature names in output :pr:`1813`
        * Added ``is_bounded_like_percentage`` property for objectives. If true, the ``calculate_percent_difference`` method will return the absolute difference rather than relative difference :pr:`1809`
        * Added full error traceback to AutoMLSearch logger file :pr:`1840`
        * Changed ``TargetEncoder`` to preserve custom indices in the data :pr:`1836`
        * Refactored ``explain_predictions`` and ``explain_predictions_best_worst`` to only compute features once for all rows that need to be explained :pr:`1843`
        * Added custom random undersampler data splitter for classification :pr:`1857`
        * Updated ``OutliersDataCheck`` implementation to calculate the probability of having no outliers :pr:`1855`
        * Added ``Engines`` pipeline processing API :pr:`1838`
    * Fixes
        * Changed EngineBase random_state arg to random_seed and same for user guide docs :pr:`1889`
    * Changes
        * Modified ``calculate_percent_difference`` so that division by 0 is now inf rather than nan :pr:`1809`
        * Removed ``text_columns`` parameter from ``LSA`` and ``TextFeaturizer`` components :pr:`1652`
        * Added ``random_seed`` as an argument to our automl/pipeline/component API. Using ``random_state`` will raise a warning :pr:`1798`
        * Added ``DataCheckError`` message in ``InvalidTargetDataCheck`` if input target is None and removed exception raised :pr:`1866`
    * Documentation Changes
    * Testing Changes
        * Added back coverage for ``_get_feature_provenance`` in ``TextFeaturizer`` after ``text_columns`` was removed :pr:`1842`
        * Pin graphviz version for windows builds :pr:`1847`
        * Unpin graphviz version for windows builds :pr:`1851`

.. warning::

    **Breaking Changes**
        * Added a deprecation warning to ``explain_prediction``. It will be deleted in the next release. :pr:`1860`


**v0.18.2 Feb. 10, 2021**
    * Enhancements
        * Added uniqueness score data check :pr:`1785`
        * Added "dataframe" output format for prediction explanations :pr:`1781`
        * Updated LightGBM estimators to handle ``pandas.MultiIndex`` :pr:`1770`
        * Sped up permutation importance for some pipelines :pr:`1762`
        * Added sparsity data check :pr:`1797`
        * Confirmed support for threshold tuning for binary time series classification problems :pr:`1803`
    * Fixes
    * Changes
    * Documentation Changes
        * Added section on conda to the contributing guide :pr:`1771`
        * Updated release process to reflect freezing `main` before perf tests :pr:`1787`
        * Moving some prs to the right section of the release notes :pr:`1789`
        * Tweak README.md. :pr:`1800`
        * Fixed back arrow on install page docs :pr:`1795`
        * Fixed docstring for `ClassImbalanceDataCheck.validate()` :pr:`1817`
    * Testing Changes

**v0.18.1 Feb. 1, 2021**
    * Enhancements
        * Added ``graph_t_sne`` as a visualization tool for high dimensional data :pr:`1731`
        * Added the ability to see the linear coefficients of features in linear models terms :pr:`1738`
        * Added support for ``scikit-learn`` ``v0.24.0`` :pr:`1733`
        * Added support for ``scipy`` ``v1.6.0`` :pr:`1752`
        * Added SVM Classifier and Regressor to estimators :pr:`1714` :pr:`1761`
    * Fixes
        * Addressed bug with ``partial_dependence`` and categorical data with more categories than grid resolution :pr:`1748`
        * Removed ``random_state`` arg from ``get_pipelines`` in ``AutoMLSearch`` :pr:`1719`
        * Pinned pyzmq at less than 22.0.0 till we add support :pr:`1756`
    * Changes
        * Updated components and pipelines to return ``Woodwork`` data structures :pr:`1668`
        * Updated ``clone()`` for pipelines and components to copy over random state automatically :pr:`1753`
        * Dropped support for Python version 3.6 :pr:`1751`
        * Removed deprecated ``verbose`` flag from ``AutoMLSearch`` parameters :pr:`1772`
    * Documentation Changes
        * Add Twitter and Github link to documentation toolbar :pr:`1754`
        * Added Open Graph info to documentation :pr:`1758`
    * Testing Changes

.. warning::

    **Breaking Changes**
        * Components and pipelines return ``Woodwork`` data structures instead of ``pandas`` data structures :pr:`1668`
        * Python 3.6 will not be actively supported due to discontinued support from EvalML dependencies.
        * Deprecated ``verbose`` flag is removed for ``AutoMLSearch`` :pr:`1772`


**v0.18.0 Jan. 26, 2021**
    * Enhancements
        * Added RMSLE, MSLE, and MAPE to core objectives while checking for negative target values in ``invalid_targets_data_check`` :pr:`1574`
        * Added validation checks for binary problems with regression-like datasets and multiclass problems without true multiclass targets in ``invalid_targets_data_check`` :pr:`1665`
        * Added time series support for ``make_pipeline`` :pr:`1566`
        * Added target name for output of pipeline ``predict`` method :pr:`1578`
        * Added multiclass check to ``InvalidTargetDataCheck`` for two examples per class :pr:`1596`
        * Added support for ``graphviz`` ``v0.16`` :pr:`1657`
        * Enhanced time series pipelines to accept empty features :pr:`1651`
        * Added KNN Classifier to estimators. :pr:`1650`
        * Added support for list inputs for objectives :pr:`1663`
        * Added support for ``AutoMLSearch`` to handle time series classification pipelines :pr:`1666`
        * Enhanced ``DelayedFeaturesTransformer`` to encode categorical features and targets before delaying them :pr:`1691`
        * Added 2-way dependence plots. :pr:`1690`
        * Added ability to directly iterate through components within Pipelines :pr:`1583`
    * Fixes
        * Fixed inconsistent attributes and added Exceptions to docs :pr:`1673`
        * Fixed ``TargetLeakageDataCheck`` to use Woodwork ``mutual_information`` rather than using Pandas' Pearson Correlation :pr:`1616`
        * Fixed thresholding for pipelines in ``AutoMLSearch`` to only threshold binary classification pipelines :pr:`1622` :pr:`1626`
        * Updated ``load_data`` to return Woodwork structures and update default parameter value for ``index`` to ``None`` :pr:`1610`
        * Pinned scipy at < 1.6.0 while we work on adding support :pr:`1629`
        * Fixed data check message formatting in ``AutoMLSearch`` :pr:`1633`
        * Addressed stacked ensemble component for ``scikit-learn`` v0.24 support by setting ``shuffle=True`` for default CV :pr:`1613`
        * Fixed bug where ``Imputer`` reset the index on ``X`` :pr:`1590`
        * Fixed ``AutoMLSearch`` stacktrace when a cutom objective was passed in as a primary objective or additional objective :pr:`1575`
        * Fixed custom index bug for ``MAPE`` objective :pr:`1641`
        * Fixed index bug for ``TextFeaturizer`` and ``LSA`` components :pr:`1644`
        * Limited ``load_fraud`` dataset loaded into ``automl.ipynb`` :pr:`1646`
        * ``add_to_rankings`` updates ``AutoMLSearch.best_pipeline`` when necessary :pr:`1647`
        * Fixed bug where time series baseline estimators were not receiving ``gap`` and ``max_delay`` in ``AutoMLSearch`` :pr:`1645`
        * Fixed jupyter notebooks to help the RTD buildtime :pr:`1654`
        * Added ``positive_only`` objectives to ``non_core_objectives`` :pr:`1661`
        * Fixed stacking argument ``n_jobs`` for IterativeAlgorithm :pr:`1706`
        * Updated CatBoost estimators to return self in ``.fit()`` rather than the underlying model for consistency :pr:`1701`
        * Added ability to initialize pipeline parameters in ``AutoMLSearch`` constructor :pr:`1676`
    * Changes
        * Added labeling to ``graph_confusion_matrix`` :pr:`1632`
        * Rerunning search for ``AutoMLSearch`` results in a message thrown rather than failing the search, and removed ``has_searched`` property :pr:`1647`
        * Changed tuner class to allow and ignore single parameter values as input :pr:`1686`
        * Capped LightGBM version limit to remove bug in docs :pr:`1711`
        * Removed support for `np.random.RandomState` in EvalML :pr:`1727`
    * Documentation Changes
        * Update Model Understanding in the user guide to include ``visualize_decision_tree`` :pr:`1678`
        * Updated docs to include information about ``AutoMLSearch`` callback parameters and methods :pr:`1577`
        * Updated docs to prompt users to install graphiz on Mac :pr:`1656`
        * Added ``infer_feature_types`` to the ``start.ipynb`` guide :pr:`1700`
        * Added multicollinearity data check to API reference and docs :pr:`1707`
    * Testing Changes

.. warning::

    **Breaking Changes**
        * Removed ``has_searched`` property from ``AutoMLSearch`` :pr:`1647`
        * Components and pipelines return ``Woodwork`` data structures instead of ``pandas`` data structures :pr:`1668`
        * Removed support for `np.random.RandomState` in EvalML. Rather than passing ``np.random.RandomState`` as component and pipeline random_state values, we use int random_seed :pr:`1727`


**v0.17.0 Dec. 29, 2020**
    * Enhancements
        * Added ``save_plot`` that allows for saving figures from different backends :pr:`1588`
        * Added ``LightGBM Regressor`` to regression components :pr:`1459`
        * Added ``visualize_decision_tree`` for tree visualization with ``decision_tree_data_from_estimator`` and ``decision_tree_data_from_pipeline`` to reformat tree structure output :pr:`1511`
        * Added `DFS Transformer` component into transformer components :pr:`1454`
        * Added ``MAPE`` to the standard metrics for time series problems and update objectives :pr:`1510`
        * Added ``graph_prediction_vs_actual_over_time`` and ``get_prediction_vs_actual_over_time_data`` to the model understanding module for time series problems :pr:`1483`
        * Added a ``ComponentGraph`` class that will support future pipelines as directed acyclic graphs :pr:`1415`
        * Updated data checks to accept ``Woodwork`` data structures :pr:`1481`
        * Added parameter to ``InvalidTargetDataCheck`` to show only top unique values rather than all unique values :pr:`1485`
        * Added multicollinearity data check :pr:`1515`
        * Added baseline pipeline and components for time series regression problems :pr:`1496`
        * Added more information to users about ensembling behavior in ``AutoMLSearch`` :pr:`1527`
        * Add woodwork support for more utility and graph methods :pr:`1544`
        * Changed ``DateTimeFeaturizer`` to encode features as int :pr:`1479`
        * Return trained pipelines from ``AutoMLSearch.best_pipeline`` :pr:`1547`
        * Added utility method so that users can set feature types without having to learn about Woodwork directly :pr:`1555`
        * Added Linear Discriminant Analysis transformer for dimensionality reduction :pr:`1331`
        * Added multiclass support for ``partial_dependence`` and ``graph_partial_dependence`` :pr:`1554`
        * Added ``TimeSeriesBinaryClassificationPipeline`` and ``TimeSeriesMulticlassClassificationPipeline`` classes :pr:`1528`
        * Added ``make_data_splitter`` method for easier automl data split customization :pr:`1568`
        * Integrated ``ComponentGraph`` class into Pipelines for full non-linear pipeline support :pr:`1543`
        * Update ``AutoMLSearch`` constructor to take training data instead of ``search`` and ``add_to_leaderboard`` :pr:`1597`
        * Update ``split_data`` helper args :pr:`1597`
        * Add problem type utils ``is_regression``, ``is_classification``, ``is_timeseries`` :pr:`1597`
        * Rename ``AutoMLSearch`` ``data_split`` arg to ``data_splitter`` :pr:`1569`
    * Fixes
        * Fix AutoML not passing CV folds to ``DefaultDataChecks`` for usage by ``ClassImbalanceDataCheck`` :pr:`1619`
        * Fix Windows CI jobs: install ``numba`` via conda, required for ``shap`` :pr:`1490`
        * Added custom-index support for `reset-index-get_prediction_vs_actual_over_time_data` :pr:`1494`
        * Fix ``generate_pipeline_code`` to account for boolean and None differences between Python and JSON :pr:`1524` :pr:`1531`
        * Set max value for plotly and xgboost versions while we debug CI failures with newer versions :pr:`1532`
        * Undo version pinning for plotly :pr:`1533`
        * Fix ReadTheDocs build by updating the version of ``setuptools`` :pr:`1561`
        * Set ``random_state`` of data splitter in AutoMLSearch to take int to keep consistency in the resulting splits :pr:`1579`
        * Pin sklearn version while we work on adding support :pr:`1594`
        * Pin pandas at <1.2.0 while we work on adding support :pr:`1609`
        * Pin graphviz at < 0.16 while we work on adding support :pr:`1609`
    * Changes
        * Reverting ``save_graph`` :pr:`1550` to resolve kaleido build issues :pr:`1585`
        * Update circleci badge to apply to ``main`` :pr:`1489`
        * Added script to generate github markdown for releases :pr:`1487`
        * Updated selection using pandas ``dtypes`` to selecting using Woodwork logical types :pr:`1551`
        * Updated dependencies to fix ``ImportError: cannot import name 'MaskedArray' from 'sklearn.utils.fixes'`` error and to address Woodwork and Featuretool dependencies :pr:`1540`
        * Made ``get_prediction_vs_actual_data()`` a public method :pr:`1553`
        * Updated ``Woodwork`` version requirement to v0.0.7 :pr:`1560`
        * Move data splitters from ``evalml.automl.data_splitters`` to ``evalml.preprocessing.data_splitters`` :pr:`1597`
        * Rename "# Testing" in automl log output to "# Validation" :pr:`1597`
    * Documentation Changes
        * Added partial dependence methods to API reference :pr:`1537`
        * Updated documentation for confusion matrix methods :pr:`1611`
    * Testing Changes
        * Set ``n_jobs=1`` in most unit tests to reduce memory :pr:`1505`

.. warning::

    **Breaking Changes**
        * Updated minimal dependencies: ``numpy>=1.19.1``, ``pandas>=1.1.0``, ``scikit-learn>=0.23.1``, ``scikit-optimize>=0.8.1``
        * Updated ``AutoMLSearch.best_pipeline`` to return a trained pipeline. Pass in ``train_best_pipeline=False`` to AutoMLSearch in order to return an untrained pipeline.
        * Pipeline component instances can no longer be iterated through using ``Pipeline.component_graph`` :pr:`1543`
        * Update ``AutoMLSearch`` constructor to take training data instead of ``search`` and ``add_to_leaderboard`` :pr:`1597`
        * Update ``split_data`` helper args :pr:`1597`
        * Move data splitters from ``evalml.automl.data_splitters`` to ``evalml.preprocessing.data_splitters`` :pr:`1597`
        * Rename ``AutoMLSearch`` ``data_split`` arg to ``data_splitter`` :pr:`1569`



**v0.16.1 Dec. 1, 2020**
    * Enhancements
        * Pin woodwork version to v0.0.6 to avoid breaking changes :pr:`1484`
        * Updated ``Woodwork`` to >=0.0.5 in ``core-requirements.txt`` :pr:`1473`
        * Removed ``copy_dataframe`` parameter for ``Woodwork``, updated ``Woodwork`` to >=0.0.6 in ``core-requirements.txt`` :pr:`1478`
        * Updated ``detect_problem_type`` to use ``pandas.api.is_numeric_dtype`` :pr:`1476`
    * Changes
        * Changed ``make clean`` to delete coverage reports as a convenience for developers :pr:`1464`
        * Set ``n_jobs=-1`` by default for stacked ensemble components :pr:`1472`
    * Documentation Changes
        * Updated pipeline and component documentation and demos to use ``Woodwork`` :pr:`1466`
    * Testing Changes
        * Update dependency update checker to use everything from core and optional dependencies :pr:`1480`


**v0.16.0 Nov. 24, 2020**
    * Enhancements
        * Updated pipelines and ``make_pipeline`` to accept ``Woodwork`` inputs :pr:`1393`
        * Updated components to accept ``Woodwork`` inputs :pr:`1423`
        * Added ability to freeze hyperparameters for ``AutoMLSearch`` :pr:`1284`
        * Added ``Target Encoder`` into transformer components :pr:`1401`
        * Added callback for error handling in ``AutoMLSearch`` :pr:`1403`
        * Added the index id to the ``explain_predictions_best_worst`` output to help users identify which rows in their data are included :pr:`1365`
        * The top_k features displayed in ``explain_predictions_*`` functions are now determined by the magnitude of shap values as opposed to the ``top_k`` largest and smallest shap values. :pr:`1374`
        * Added a problem type for time series regression :pr:`1386`
        * Added a ``is_defined_for_problem_type`` method to ``ObjectiveBase`` :pr:`1386`
        * Added a ``random_state`` parameter to ``make_pipeline_from_components`` function :pr:`1411`
        * Added ``DelayedFeaturesTransformer`` :pr:`1396`
        * Added a ``TimeSeriesRegressionPipeline`` class :pr:`1418`
        * Removed ``core-requirements.txt`` from the package distribution :pr:`1429`
        * Updated data check messages to include a `"code"` and `"details"` fields :pr:`1451`, :pr:`1462`
        * Added a ``TimeSeriesSplit`` data splitter for time series problems :pr:`1441`
        * Added a ``problem_configuration`` parameter to AutoMLSearch :pr:`1457`
    * Fixes
        * Fixed ``IndexError`` raised in ``AutoMLSearch`` when ``ensembling = True`` but only one pipeline to iterate over :pr:`1397`
        * Fixed stacked ensemble input bug and LightGBM warning and bug in ``AutoMLSearch`` :pr:`1388`
        * Updated enum classes to show possible enum values as attributes :pr:`1391`
        * Updated calls to ``Woodwork``'s ``to_pandas()`` to ``to_series()`` and ``to_dataframe()`` :pr:`1428`
        * Fixed bug in OHE where column names were not guaranteed to be unique :pr:`1349`
        * Fixed bug with percent improvement of ``ExpVariance`` objective on data with highly skewed target :pr:`1467`
        * Fix SimpleImputer error which occurs when all features are bool type :pr:`1215`
    * Changes
        * Changed ``OutliersDataCheck`` to return the list of columns, rather than rows, that contain outliers :pr:`1377`
        * Simplified and cleaned output for Code Generation :pr:`1371`
        * Reverted changes from :pr:`1337` :pr:`1409`
        * Updated data checks to return dictionary of warnings and errors instead of a list :pr:`1448`
        * Updated ``AutoMLSearch`` to pass ``Woodwork`` data structures to every pipeline (instead of pandas DataFrames) :pr:`1450`
        * Update ``AutoMLSearch`` to default to ``max_batches=1`` instead of ``max_iterations=5`` :pr:`1452`
        * Updated _evaluate_pipelines to consolidate side effects :pr:`1410`
    * Documentation Changes
        * Added description of CLA to contributing guide, updated description of draft PRs :pr:`1402`
        * Updated documentation to include all data checks, ``DataChecks``, and usage of data checks in AutoML :pr:`1412`
        * Updated docstrings from ``np.array`` to ``np.ndarray`` :pr:`1417`
        * Added section on stacking ensembles in AutoMLSearch documentation :pr:`1425`
    * Testing Changes
        * Removed ``category_encoders`` from test-requirements.txt :pr:`1373`
        * Tweak codecov.io settings again to avoid flakes :pr:`1413`
        * Modified ``make lint`` to check notebook versions in the docs :pr:`1431`
        * Modified ``make lint-fix`` to standardize notebook versions in the docs :pr:`1431`
        * Use new version of pull request Github Action for dependency check (:pr:`1443`)
        * Reduced number of workers for tests to 4 :pr:`1447`

.. warning::

    **Breaking Changes**
        * The ``top_k`` and ``top_k_features`` parameters in ``explain_predictions_*`` functions now return ``k`` features as opposed to ``2 * k`` features :pr:`1374`
        * Renamed ``problem_type`` to ``problem_types`` in ``RegressionObjective``, ``BinaryClassificationObjective``, and ``MulticlassClassificationObjective`` :pr:`1319`
        * Data checks now return a dictionary of warnings and errors instead of a list :pr:`1448`



**v0.15.0 Oct. 29, 2020**
    * Enhancements
        * Added stacked ensemble component classes (``StackedEnsembleClassifier``, ``StackedEnsembleRegressor``) :pr:`1134`
        * Added stacked ensemble components to ``AutoMLSearch`` :pr:`1253`
        * Added ``DecisionTreeClassifier`` and ``DecisionTreeRegressor`` to AutoML :pr:`1255`
        * Added ``graph_prediction_vs_actual`` in ``model_understanding`` for regression problems :pr:`1252`
        * Added parameter to ``OneHotEncoder`` to enable filtering for features to encode for :pr:`1249`
        * Added percent-better-than-baseline for all objectives to automl.results :pr:`1244`
        * Added ``HighVarianceCVDataCheck`` and replaced synonymous warning in ``AutoMLSearch`` :pr:`1254`
        * Added `PCA Transformer` component for dimensionality reduction :pr:`1270`
        * Added ``generate_pipeline_code`` and ``generate_component_code`` to allow for code generation given a pipeline or component instance :pr:`1306`
        * Added ``PCA Transformer`` component for dimensionality reduction :pr:`1270`
        * Updated ``AutoMLSearch`` to support ``Woodwork`` data structures :pr:`1299`
        * Added cv_folds to ``ClassImbalanceDataCheck`` and added this check to ``DefaultDataChecks`` :pr:`1333`
        * Make ``max_batches`` argument to ``AutoMLSearch.search`` public :pr:`1320`
        * Added text support to automl search :pr:`1062`
        * Added ``_pipelines_per_batch`` as a private argument to ``AutoMLSearch`` :pr:`1355`
    * Fixes
        * Fixed ML performance issue with ordered datasets: always shuffle data in automl's default CV splits :pr:`1265`
        * Fixed broken ``evalml info`` CLI command :pr:`1293`
        * Fixed ``boosting type='rf'`` for LightGBM Classifier, as well as ``num_leaves`` error :pr:`1302`
        * Fixed bug in ``explain_predictions_best_worst`` where a custom index in the target variable would cause a ``ValueError`` :pr:`1318`
        * Added stacked ensemble estimators to to ``evalml.pipelines.__init__`` file :pr:`1326`
        * Fixed bug in OHE where calls to transform were not deterministic if ``top_n`` was less than the number of categories in a column :pr:`1324`
        * Fixed LightGBM warning messages during AutoMLSearch :pr:`1342`
        * Fix warnings thrown during AutoMLSearch in ``HighVarianceCVDataCheck`` :pr:`1346`
        * Fixed bug where TrainingValidationSplit would return invalid location indices for dataframes with a custom index :pr:`1348`
        * Fixed bug where the AutoMLSearch ``random_state`` was not being passed to the created pipelines :pr:`1321`
    * Changes
        * Allow ``add_to_rankings`` to be called before AutoMLSearch is called :pr:`1250`
        * Removed Graphviz from test-requirements to add to requirements.txt :pr:`1327`
        * Removed ``max_pipelines`` parameter from ``AutoMLSearch`` :pr:`1264`
        * Include editable installs in all install make targets :pr:`1335`
        * Made pip dependencies `featuretools` and `nlp_primitives` core dependencies :pr:`1062`
        * Removed `PartOfSpeechCount` from `TextFeaturizer` transform primitives :pr:`1062`
        * Added warning for ``partial_dependency`` when the feature includes null values :pr:`1352`
    * Documentation Changes
        * Fixed and updated code blocks in Release Notes :pr:`1243`
        * Added DecisionTree estimators to API Reference :pr:`1246`
        * Changed class inheritance display to flow vertically :pr:`1248`
        * Updated cost-benefit tutorial to use a holdout/test set :pr:`1159`
        * Added ``evalml info`` command to documentation :pr:`1293`
        * Miscellaneous doc updates :pr:`1269`
        * Removed conda pre-release testing from the release process document :pr:`1282`
        * Updates to contributing guide :pr:`1310`
        * Added Alteryx footer to docs with Twitter and Github link :pr:`1312`
        * Added documentation for evalml installation for Python 3.6 :pr:`1322`
        * Added documentation changes to make the API Docs easier to understand :pr:`1323`
        * Fixed documentation for ``feature_importance`` :pr:`1353`
        * Added tutorial for running `AutoML` with text data :pr:`1357`
        * Added documentation for woodwork integration with automl search :pr:`1361`
    * Testing Changes
        * Added tests for ``jupyter_check`` to handle IPython :pr:`1256`
        * Cleaned up ``make_pipeline`` tests to test for all estimators :pr:`1257`
        * Added a test to check conda build after merge to main :pr:`1247`
        * Removed code that was lacking codecov for ``__main__.py`` and unnecessary :pr:`1293`
        * Codecov: round coverage up instead of down :pr:`1334`
        * Add DockerHub credentials to CI testing environment :pr:`1356`
        * Add DockerHub credentials to conda testing environment :pr:`1363`

.. warning::

    **Breaking Changes**
        * Renamed ``LabelLeakageDataCheck`` to ``TargetLeakageDataCheck`` :pr:`1319`
        * ``max_pipelines`` parameter has been removed from ``AutoMLSearch``. Please use ``max_iterations`` instead. :pr:`1264`
        * ``AutoMLSearch.search()`` will now log a warning if the input is not a ``Woodwork`` data structure (``pandas``, ``numpy``) :pr:`1299`
        * Make ``max_batches`` argument to ``AutoMLSearch.search`` public :pr:`1320`
        * Removed unused argument `feature_types` from AutoMLSearch.search :pr:`1062`

**v0.14.1 Sep. 29, 2020**
    * Enhancements
        * Updated partial dependence methods to support calculating numeric columns in a dataset with non-numeric columns :pr:`1150`
        * Added ``get_feature_names`` on ``OneHotEncoder`` :pr:`1193`
        * Added ``detect_problem_type`` to ``problem_type/utils.py`` to automatically detect the problem type given targets :pr:`1194`
        * Added LightGBM to ``AutoMLSearch`` :pr:`1199`
        * Updated ``scikit-learn`` and ``scikit-optimize`` to use latest versions - 0.23.2 and 0.8.1 respectively :pr:`1141`
        * Added ``__str__`` and ``__repr__`` for pipelines and components :pr:`1218`
        * Included internal target check for both training and validation data in ``AutoMLSearch`` :pr:`1226`
        * Added ``ProblemTypes.all_problem_types`` helper to get list of supported problem types :pr:`1219`
        * Added ``DecisionTreeClassifier`` and ``DecisionTreeRegressor`` classes :pr:`1223`
        * Added ``ProblemTypes.all_problem_types`` helper to get list of supported problem types :pr:`1219`
        * ``DataChecks`` can now be parametrized by passing a list of ``DataCheck`` classes and a parameter dictionary :pr:`1167`
        * Added first CV fold score as validation score in ``AutoMLSearch.rankings`` :pr:`1221`
        * Updated ``flake8`` configuration to enable linting on ``__init__.py`` files :pr:`1234`
        * Refined ``make_pipeline_from_components`` implementation :pr:`1204`
    * Fixes
        * Updated GitHub URL after migration to Alteryx GitHub org :pr:`1207`
        * Changed Problem Type enum to be more similar to the string name :pr:`1208`
        * Wrapped call to scikit-learn's partial dependence method in a ``try``/``finally`` block :pr:`1232`
    * Changes
        * Added ``allow_writing_files`` as a named argument to CatBoost estimators. :pr:`1202`
        * Added ``solver`` and ``multi_class`` as named arguments to ``LogisticRegressionClassifier`` :pr:`1202`
        * Replaced pipeline's ``._transform`` method to evaluate all the preprocessing steps of a pipeline with ``.compute_estimator_features`` :pr:`1231`
        * Changed default large dataset train/test splitting behavior :pr:`1205`
    * Documentation Changes
        * Included description of how to access the component instances and features for pipeline user guide :pr:`1163`
        * Updated API docs to refer to target as "target" instead of "labels" for non-classification tasks and minor docs cleanup :pr:`1160`
        * Added Class Imbalance Data Check to ``api_reference.rst`` :pr:`1190` :pr:`1200`
        * Added pipeline properties to API reference :pr:`1209`
        * Clarified what the objective parameter in AutoML is used for in AutoML API reference and AutoML user guide :pr:`1222`
        * Updated API docs to include ``skopt.space.Categorical`` option for component hyperparameter range definition :pr:`1228`
        * Added install documentation for ``libomp`` in order to use LightGBM on Mac :pr:`1233`
        * Improved description of ``max_iterations`` in documentation :pr:`1212`
        * Removed unused code from sphinx conf :pr:`1235`
    * Testing Changes

.. warning::

    **Breaking Changes**
        * ``DefaultDataChecks`` now accepts a ``problem_type`` parameter that must be specified :pr:`1167`
        * Pipeline's ``._transform`` method to evaluate all the preprocessing steps of a pipeline has been replaced with ``.compute_estimator_features`` :pr:`1231`
        * ``get_objectives`` has been renamed to ``get_core_objectives``. This function will now return a list of valid objective instances :pr:`1230`


**v0.13.2 Sep. 17, 2020**
    * Enhancements
        * Added ``output_format`` field to explain predictions functions :pr:`1107`
        * Modified ``get_objective`` and ``get_objectives`` to be able to return any objective in ``evalml.objectives`` :pr:`1132`
        * Added a ``return_instance`` boolean parameter to ``get_objective`` :pr:`1132`
        * Added ``ClassImbalanceDataCheck`` to determine whether target imbalance falls below a given threshold :pr:`1135`
        * Added label encoder to LightGBM for binary classification :pr:`1152`
        * Added labels for the row index of confusion matrix :pr:`1154`
        * Added ``AutoMLSearch`` object as another parameter in search callbacks :pr:`1156`
        * Added the corresponding probability threshold for each point displayed in ``graph_roc_curve`` :pr:`1161`
        * Added ``__eq__`` for ``ComponentBase`` and ``PipelineBase`` :pr:`1178`
        * Added support for multiclass classification for ``roc_curve`` :pr:`1164`
        * Added ``categories`` accessor to ``OneHotEncoder`` for listing the categories associated with a feature :pr:`1182`
        * Added utility function to create pipeline instances from a list of component instances :pr:`1176`
    * Fixes
        * Fixed XGBoost column names for partial dependence methods :pr:`1104`
        * Removed dead code validating column type from ``TextFeaturizer`` :pr:`1122`
        * Fixed issue where ``Imputer`` cannot fit when there is None in a categorical or boolean column :pr:`1144`
        * ``OneHotEncoder`` preserves the custom index in the input data :pr:`1146`
        * Fixed representation for ``ModelFamily`` :pr:`1165`
        * Removed duplicate ``nbsphinx`` dependency in ``dev-requirements.txt`` :pr:`1168`
        * Users can now pass in any valid kwargs to all estimators :pr:`1157`
        * Remove broken accessor ``OneHotEncoder.get_feature_names`` and unneeded base class :pr:`1179`
        * Removed LightGBM Estimator from AutoML models :pr:`1186`
    * Changes
        * Pinned ``scikit-optimize`` version to 0.7.4 :pr:`1136`
        * Removed ``tqdm`` as a dependency :pr:`1177`
        * Added lightgbm version 3.0.0 to ``latest_dependency_versions.txt`` :pr:`1185`
        * Rename ``max_pipelines`` to ``max_iterations`` :pr:`1169`
    * Documentation Changes
        * Fixed API docs for ``AutoMLSearch`` ``add_result_callback`` :pr:`1113`
        * Added a step to our release process for pushing our latest version to conda-forge :pr:`1118`
        * Added warning for missing ipywidgets dependency for using ``PipelineSearchPlots`` on Jupyterlab :pr:`1145`
        * Updated ``README.md`` example to load demo dataset :pr:`1151`
        * Swapped mapping of breast cancer targets in ``model_understanding.ipynb`` :pr:`1170`
    * Testing Changes
        * Added test confirming ``TextFeaturizer`` never outputs null values :pr:`1122`
        * Changed Python version of ``Update Dependencies`` action to 3.8.x :pr:`1137`
        * Fixed release notes check-in test for ``Update Dependencies`` actions :pr:`1172`

.. warning::

    **Breaking Changes**
        * ``get_objective`` will now return a class definition rather than an instance by default :pr:`1132`
        * Deleted ``OPTIONS`` dictionary in ``evalml.objectives.utils.py`` :pr:`1132`
        * If specifying an objective by string, the string must now match the objective's name field, case-insensitive :pr:`1132`
        * Passing "Cost Benefit Matrix", "Fraud Cost", "Lead Scoring", "Mean Squared Log Error",
            "Recall", "Recall Macro", "Recall Micro", "Recall Weighted", or "Root Mean Squared Log Error" to ``AutoMLSearch`` will now result in a ``ValueError``
            rather than an ``ObjectiveNotFoundError`` :pr:`1132`
        * Search callbacks ``start_iteration_callback`` and ``add_results_callback`` have changed to include a copy of the AutoMLSearch object as a third parameter :pr:`1156`
        * Deleted ``OneHotEncoder.get_feature_names`` method which had been broken for a while, in favor of pipelines' ``input_feature_names`` :pr:`1179`
        * Deleted empty base class ``CategoricalEncoder`` which ``OneHotEncoder`` component was inheriting from :pr:`1176`
        * Results from ``roc_curve`` will now return as a list of dictionaries with each dictionary representing a class :pr:`1164`
        * ``max_pipelines`` now raises a ``DeprecationWarning`` and will be removed in the next release. ``max_iterations`` should be used instead. :pr:`1169`


**v0.13.1 Aug. 25, 2020**
    * Enhancements
        * Added Cost-Benefit Matrix objective for binary classification :pr:`1038`
        * Split ``fill_value`` into ``categorical_fill_value`` and ``numeric_fill_value`` for Imputer :pr:`1019`
        * Added ``explain_predictions`` and ``explain_predictions_best_worst`` for explaining multiple predictions with SHAP :pr:`1016`
        * Added new LSA component for text featurization :pr:`1022`
        * Added guide on installing with conda :pr:`1041`
        * Added a “cost-benefit curve” util method to graph cost-benefit matrix scores vs. binary classification thresholds :pr:`1081`
        * Standardized error when calling transform/predict before fit for pipelines :pr:`1048`
        * Added ``percent_better_than_baseline`` to AutoML search rankings and full rankings table :pr:`1050`
        * Added one-way partial dependence and partial dependence plots :pr:`1079`
        * Added "Feature Value" column to prediction explanation reports. :pr:`1064`
        * Added LightGBM classification estimator :pr:`1082`, :pr:`1114`
        * Added ``max_batches`` parameter to ``AutoMLSearch`` :pr:`1087`
    * Fixes
        * Updated ``TextFeaturizer`` component to no longer require an internet connection to run :pr:`1022`
        * Fixed non-deterministic element of ``TextFeaturizer`` transformations :pr:`1022`
        * Added a StandardScaler to all ElasticNet pipelines :pr:`1065`
        * Updated cost-benefit matrix to normalize score :pr:`1099`
        * Fixed logic in ``calculate_percent_difference`` so that it can handle negative values :pr:`1100`
    * Changes
        * Added ``needs_fitting`` property to ``ComponentBase`` :pr:`1044`
        * Updated references to data types to use datatype lists defined in ``evalml.utils.gen_utils`` :pr:`1039`
        * Remove maximum version limit for SciPy dependency :pr:`1051`
        * Moved ``all_components`` and other component importers into runtime methods :pr:`1045`
        * Consolidated graphing utility methods under ``evalml.utils.graph_utils`` :pr:`1060`
        * Made slight tweaks to how ``TextFeaturizer`` uses ``featuretools``, and did some refactoring of that and of LSA :pr:`1090`
        * Changed ``show_all_features`` parameter into ``importance_threshold``, which allows for thresholding feature importance :pr:`1097`, :pr:`1103`
    * Documentation Changes
        * Update ``setup.py`` URL to point to the github repo :pr:`1037`
        * Added tutorial for using the cost-benefit matrix objective :pr:`1088`
        * Updated ``model_understanding.ipynb`` to include documentation for using plotly on Jupyter Lab :pr:`1108`
    * Testing Changes
        * Refactor CircleCI tests to use matrix jobs (:pr:`1043`)
        * Added a test to check that all test directories are included in evalml package :pr:`1054`


.. warning::

    **Breaking Changes**
        * ``confusion_matrix`` and ``normalize_confusion_matrix`` have been moved to ``evalml.utils`` :pr:`1038`
        * All graph utility methods previously under ``evalml.pipelines.graph_utils`` have been moved to ``evalml.utils.graph_utils`` :pr:`1060`


**v0.12.2 Aug. 6, 2020**
    * Enhancements
        * Add save/load method to components :pr:`1023`
        * Expose pickle ``protocol`` as optional arg to save/load :pr:`1023`
        * Updated estimators used in AutoML to include ExtraTrees and ElasticNet estimators :pr:`1030`
    * Fixes
    * Changes
        * Removed ``DeprecationWarning`` for ``SimpleImputer`` :pr:`1018`
    * Documentation Changes
        * Add note about version numbers to release process docs :pr:`1034`
    * Testing Changes
        * Test files are now included in the evalml package :pr:`1029`


**v0.12.0 Aug. 3, 2020**
    * Enhancements
        * Added string and categorical targets support for binary and multiclass pipelines and check for numeric targets for ``DetectLabelLeakage`` data check :pr:`932`
        * Added clear exception for regression pipelines if target datatype is string or categorical :pr:`960`
        * Added target column names and class labels in ``predict`` and ``predict_proba`` output for pipelines :pr:`951`
        * Added ``_compute_shap_values`` and ``normalize_values`` to ``pipelines/explanations`` module :pr:`958`
        * Added ``explain_prediction`` feature which explains single predictions with SHAP :pr:`974`
        * Added Imputer to allow different imputation strategies for numerical and categorical dtypes :pr:`991`
        * Added support for configuring logfile path using env var, and don't create logger if there are filesystem errors :pr:`975`
        * Updated catboost estimators' default parameters and automl hyperparameter ranges to speed up fit time :pr:`998`
    * Fixes
        * Fixed ReadtheDocs warning failure regarding embedded gif :pr:`943`
        * Removed incorrect parameter passed to pipeline classes in ``_add_baseline_pipelines`` :pr:`941`
        * Added universal error for calling ``predict``, ``predict_proba``, ``transform``, and ``feature_importances`` before fitting :pr:`969`, :pr:`994`
        * Made ``TextFeaturizer`` component and pip dependencies ``featuretools`` and ``nlp_primitives`` optional :pr:`976`
        * Updated imputation strategy in automl to no longer limit impute strategy to ``most_frequent`` for all features if there are any categorical columns :pr:`991`
        * Fixed ``UnboundLocalError`` for ``cv_pipeline`` when automl search errors :pr:`996`
        * Fixed ``Imputer`` to reset dataframe index to preserve behavior expected from  ``SimpleImputer`` :pr:`1009`
    * Changes
        * Moved ``get_estimators`` to ``evalml.pipelines.components.utils`` :pr:`934`
        * Modified Pipelines to raise ``PipelineScoreError`` when they encounter an error during scoring :pr:`936`
        * Moved ``evalml.model_families.list_model_families`` to ``evalml.pipelines.components.allowed_model_families`` :pr:`959`
        * Renamed ``DateTimeFeaturization`` to ``DateTimeFeaturizer`` :pr:`977`
        * Added check to stop search and raise an error if all pipelines in a batch return NaN scores :pr:`1015`
    * Documentation Changes
        * Updated ``README.md`` :pr:`963`
        * Reworded message when errors are returned from data checks in search :pr:`982`
        * Added section on understanding model predictions with ``explain_prediction`` to User Guide :pr:`981`
        * Added a section to the user guide and api reference about how XGBoost and CatBoost are not fully supported. :pr:`992`
        * Added custom components section in user guide :pr:`993`
        * Updated FAQ section formatting :pr:`997`
        * Updated release process documentation :pr:`1003`
    * Testing Changes
        * Moved ``predict_proba`` and ``predict`` tests regarding string / categorical targets to ``test_pipelines.py`` :pr:`972`
        * Fixed dependency update bot by updating python version to 3.7 to avoid frequent github version updates :pr:`1002`


.. warning::

    **Breaking Changes**
        * ``get_estimators`` has been moved to ``evalml.pipelines.components.utils`` (previously was under ``evalml.pipelines.utils``) :pr:`934`
        * Removed the ``raise_errors`` flag in AutoML search. All errors during pipeline evaluation will be caught and logged. :pr:`936`
        * ``evalml.model_families.list_model_families`` has been moved to ``evalml.pipelines.components.allowed_model_families`` :pr:`959`
        * ``TextFeaturizer``: the ``featuretools`` and ``nlp_primitives`` packages must be installed after installing evalml in order to use this component :pr:`976`
        * Renamed ``DateTimeFeaturization`` to ``DateTimeFeaturizer`` :pr:`977`


**v0.11.2 July 16, 2020**
    * Enhancements
        * Added ``NoVarianceDataCheck`` to ``DefaultDataChecks`` :pr:`893`
        * Added text processing and featurization component ``TextFeaturizer`` :pr:`913`, :pr:`924`
        * Added additional checks to ``InvalidTargetDataCheck`` to handle invalid target data types :pr:`929`
        * ``AutoMLSearch`` will now handle ``KeyboardInterrupt`` and prompt user for confirmation :pr:`915`
    * Fixes
        * Makes automl results a read-only property :pr:`919`
    * Changes
        * Deleted static pipelines and refactored tests involving static pipelines, removed ``all_pipelines()`` and ``get_pipelines()`` :pr:`904`
        * Moved ``list_model_families`` to ``evalml.model_family.utils`` :pr:`903`
        * Updated ``all_pipelines``, ``all_estimators``, ``all_components`` to use the same mechanism for dynamically generating their elements :pr:`898`
        * Rename ``master`` branch to ``main`` :pr:`918`
        * Add pypi release github action :pr:`923`
        * Updated ``AutoMLSearch.search`` stdout output and logging and removed tqdm progress bar :pr:`921`
        * Moved automl config checks previously in ``search()`` to init :pr:`933`
    * Documentation Changes
        * Reorganized and rewrote documentation :pr:`937`
        * Updated to use pydata sphinx theme :pr:`937`
        * Updated docs to use ``release_notes`` instead of ``changelog`` :pr:`942`
    * Testing Changes
        * Cleaned up fixture names and usages in tests :pr:`895`


.. warning::

    **Breaking Changes**
        * ``list_model_families`` has been moved to ``evalml.model_family.utils`` (previously was under ``evalml.pipelines.utils``) :pr:`903`
        * ``get_estimators`` has been moved to ``evalml.pipelines.components.utils`` (previously was under ``evalml.pipelines.utils``) :pr:`934`
        * Static pipeline definitions have been removed, but similar pipelines can still be constructed via creating an instance of ``PipelineBase`` :pr:`904`
        * ``all_pipelines()`` and ``get_pipelines()`` utility methods have been removed :pr:`904`


**v0.11.0 June 30, 2020**
    * Enhancements
        * Added multiclass support for ROC curve graphing :pr:`832`
        * Added preprocessing component to drop features whose percentage of NaN values exceeds a specified threshold :pr:`834`
        * Added data check to check for problematic target labels :pr:`814`
        * Added PerColumnImputer that allows imputation strategies per column :pr:`824`
        * Added transformer to drop specific columns :pr:`827`
        * Added support for ``categories``, ``handle_error``, and ``drop`` parameters in ``OneHotEncoder`` :pr:`830` :pr:`897`
        * Added preprocessing component to handle DateTime columns featurization :pr:`838`
        * Added ability to clone pipelines and components :pr:`842`
        * Define getter method for component ``parameters`` :pr:`847`
        * Added utility methods to calculate and graph permutation importances :pr:`860`, :pr:`880`
        * Added new utility functions necessary for generating dynamic preprocessing pipelines :pr:`852`
        * Added kwargs to all components :pr:`863`
        * Updated ``AutoSearchBase`` to use dynamically generated preprocessing pipelines :pr:`870`
        * Added SelectColumns transformer :pr:`873`
        * Added ability to evaluate additional pipelines for automl search :pr:`874`
        * Added ``default_parameters`` class property to components and pipelines :pr:`879`
        * Added better support for disabling data checks in automl search :pr:`892`
        * Added ability to save and load AutoML objects to file :pr:`888`
        * Updated ``AutoSearchBase.get_pipelines`` to return an untrained pipeline instance :pr:`876`
        * Saved learned binary classification thresholds in automl results cv data dict :pr:`876`
    * Fixes
        * Fixed bug where SimpleImputer cannot handle dropped columns :pr:`846`
        * Fixed bug where PerColumnImputer cannot handle dropped columns :pr:`855`
        * Enforce requirement that builtin components save all inputted values in their parameters dict :pr:`847`
        * Don't list base classes in ``all_components`` output :pr:`847`
        * Standardize all components to output pandas data structures, and accept either pandas or numpy :pr:`853`
        * Fixed rankings and full_rankings error when search has not been run :pr:`894`
    * Changes
        * Update ``all_pipelines`` and ``all_components`` to try initializing pipelines/components, and on failure exclude them :pr:`849`
        * Refactor ``handle_components`` to ``handle_components_class``, standardize to ``ComponentBase`` subclass instead of instance :pr:`850`
        * Refactor "blacklist"/"whitelist" to "allow"/"exclude" lists :pr:`854`
        * Replaced ``AutoClassificationSearch`` and ``AutoRegressionSearch`` with ``AutoMLSearch`` :pr:`871`
        * Renamed feature_importances and permutation_importances methods to use singular names (feature_importance and permutation_importance) :pr:`883`
        * Updated ``automl`` default data splitter to train/validation split for large datasets :pr:`877`
        * Added open source license, update some repo metadata :pr:`887`
        * Removed dead code in ``_get_preprocessing_components`` :pr:`896`
    * Documentation Changes
        * Fix some typos and update the EvalML logo :pr:`872`
    * Testing Changes
        * Update the changelog check job to expect the new branching pattern for the deps update bot :pr:`836`
        * Check that all components output pandas datastructures, and can accept either pandas or numpy :pr:`853`
        * Replaced ``AutoClassificationSearch`` and ``AutoRegressionSearch`` with ``AutoMLSearch`` :pr:`871`


.. warning::

    **Breaking Changes**
        * Pipelines' static ``component_graph`` field must contain either ``ComponentBase`` subclasses or ``str``, instead of ``ComponentBase`` subclass instances :pr:`850`
        * Rename ``handle_component`` to ``handle_component_class``. Now standardizes to ``ComponentBase`` subclasses instead of ``ComponentBase`` subclass instances :pr:`850`
        * Renamed automl's ``cv`` argument to ``data_split`` :pr:`877`
        * Pipelines' and classifiers' ``feature_importances`` is renamed ``feature_importance``, ``graph_feature_importances`` is renamed ``graph_feature_importance`` :pr:`883`
        * Passing ``data_checks=None`` to automl search will not perform any data checks as opposed to default checks. :pr:`892`
        * Pipelines to search for in AutoML are now determined automatically, rather than using the statically-defined pipeline classes. :pr:`870`
        * Updated ``AutoSearchBase.get_pipelines`` to return an untrained pipeline instance, instead of one which happened to be trained on the final cross-validation fold :pr:`876`


**v0.10.0 May 29, 2020**
    * Enhancements
        * Added baseline models for classification and regression, add functionality to calculate baseline models before searching in AutoML :pr:`746`
        * Port over highly-null guardrail as a data check and define ``DefaultDataChecks`` and ``DisableDataChecks`` classes :pr:`745`
        * Update ``Tuner`` classes to work directly with pipeline parameters dicts instead of flat parameter lists :pr:`779`
        * Add Elastic Net as a pipeline option :pr:`812`
        * Added new Pipeline option ``ExtraTrees`` :pr:`790`
        * Added precicion-recall curve metrics and plot for binary classification problems in ``evalml.pipeline.graph_utils`` :pr:`794`
        * Update the default automl algorithm to search in batches, starting with default parameters for each pipeline and iterating from there :pr:`793`
        * Added ``AutoMLAlgorithm`` class and ``IterativeAlgorithm`` impl, separated from ``AutoSearchBase`` :pr:`793`
    * Fixes
        * Update pipeline ``score`` to return ``nan`` score for any objective which throws an exception during scoring :pr:`787`
        * Fixed bug introduced in :pr:`787` where binary classification metrics requiring predicted probabilities error in scoring :pr:`798`
        * CatBoost and XGBoost classifiers and regressors can no longer have a learning rate of 0 :pr:`795`
    * Changes
        * Cleanup pipeline ``score`` code, and cleanup codecov :pr:`711`
        * Remove ``pass`` for abstract methods for codecov :pr:`730`
        * Added __str__ for AutoSearch object :pr:`675`
        * Add util methods to graph ROC and confusion matrix :pr:`720`
        * Refactor ``AutoBase`` to ``AutoSearchBase`` :pr:`758`
        * Updated AutoBase with ``data_checks`` parameter, removed previous ``detect_label_leakage`` parameter, and added functionality to run data checks before search in AutoML :pr:`765`
        * Updated our logger to use Python's logging utils :pr:`763`
        * Refactor most of ``AutoSearchBase._do_iteration`` impl into ``AutoSearchBase._evaluate`` :pr:`762`
        * Port over all guardrails to use the new DataCheck API :pr:`789`
        * Expanded ``import_or_raise`` to catch all exceptions :pr:`759`
        * Adds RMSE, MSLE, RMSLE as standard metrics :pr:`788`
        * Don't allow ``Recall`` to be used as an objective for AutoML :pr:`784`
        * Removed feature selection from pipelines :pr:`819`
        * Update default estimator parameters to make automl search faster and more accurate :pr:`793`
    * Documentation Changes
        * Add instructions to freeze ``master`` on ``release.md`` :pr:`726`
        * Update release instructions with more details :pr:`727` :pr:`733`
        * Add objective base classes to API reference :pr:`736`
        * Fix components API to match other modules :pr:`747`
    * Testing Changes
        * Delete codecov yml, use codecov.io's default :pr:`732`
        * Added unit tests for fraud cost, lead scoring, and standard metric objectives :pr:`741`
        * Update codecov client :pr:`782`
        * Updated AutoBase __str__ test to include no parameters case :pr:`783`
        * Added unit tests for ``ExtraTrees`` pipeline :pr:`790`
        * If codecov fails to upload, fail build :pr:`810`
        * Updated Python version of dependency action :pr:`816`
        * Update the dependency update bot to use a suffix when creating branches :pr:`817`

.. warning::

    **Breaking Changes**
        * The ``detect_label_leakage`` parameter for AutoML classes has been removed and replaced by a ``data_checks`` parameter :pr:`765`
        * Moved ROC and confusion matrix methods from ``evalml.pipeline.plot_utils`` to ``evalml.pipeline.graph_utils`` :pr:`720`
        * ``Tuner`` classes require a pipeline hyperparameter range dict as an init arg instead of a space definition :pr:`779`
        * ``Tuner.propose`` and ``Tuner.add`` work directly with pipeline parameters dicts instead of flat parameter lists :pr:`779`
        * ``PipelineBase.hyperparameters`` and ``custom_hyperparameters`` use pipeline parameters dict format instead of being represented as a flat list :pr:`779`
        * All guardrail functions previously under ``evalml.guardrails.utils`` will be removed and replaced by data checks :pr:`789`
        * ``Recall`` disallowed as an objective for AutoML :pr:`784`
        * ``AutoSearchBase`` parameter ``tuner`` has been renamed to ``tuner_class`` :pr:`793`
        * ``AutoSearchBase`` parameter ``possible_pipelines`` and ``possible_model_families`` have been renamed to ``allowed_pipelines`` and ``allowed_model_families`` :pr:`793`


**v0.9.0 Apr. 27, 2020**
    * Enhancements
        * Added ``Accuracy`` as an standard objective :pr:`624`
        * Added verbose parameter to load_fraud :pr:`560`
        * Added Balanced Accuracy metric for binary, multiclass :pr:`612` :pr:`661`
        * Added XGBoost regressor and XGBoost regression pipeline :pr:`666`
        * Added ``Accuracy`` metric for multiclass :pr:`672`
        * Added objective name in ``AutoBase.describe_pipeline`` :pr:`686`
        * Added ``DataCheck`` and ``DataChecks``, ``Message`` classes and relevant subclasses :pr:`739`
    * Fixes
        * Removed direct access to ``cls.component_graph`` :pr:`595`
        * Add testing files to .gitignore :pr:`625`
        * Remove circular dependencies from ``Makefile`` :pr:`637`
        * Add error case for ``normalize_confusion_matrix()`` :pr:`640`
        * Fixed ``XGBoostClassifier`` and ``XGBoostRegressor`` bug with feature names that contain [, ], or < :pr:`659`
        * Update ``make_pipeline_graph`` to not accidentally create empty file when testing if path is valid :pr:`649`
        * Fix pip installation warning about docsutils version, from boto dependency :pr:`664`
        * Removed zero division warning for F1/precision/recall metrics :pr:`671`
        * Fixed ``summary`` for pipelines without estimators :pr:`707`
    * Changes
        * Updated default objective for binary/multiclass classification to log loss :pr:`613`
        * Created classification and regression pipeline subclasses and removed objective as an attribute of pipeline classes :pr:`405`
        * Changed the output of ``score`` to return one dictionary :pr:`429`
        * Created binary and multiclass objective subclasses :pr:`504`
        * Updated objectives API :pr:`445`
        * Removed call to ``get_plot_data`` from AutoML :pr:`615`
        * Set ``raise_error`` to default to True for AutoML classes :pr:`638`
        * Remove unnecessary "u" prefixes on some unicode strings :pr:`641`
        * Changed one-hot encoder to return uint8 dtypes instead of ints :pr:`653`
        * Pipeline ``_name`` field changed to ``custom_name`` :pr:`650`
        * Removed ``graphs.py`` and moved methods into ``PipelineBase`` :pr:`657`, :pr:`665`
        * Remove s3fs as a dev dependency :pr:`664`
        * Changed requirements-parser to be a core dependency :pr:`673`
        * Replace ``supported_problem_types`` field on pipelines with ``problem_type`` attribute on base classes :pr:`678`
        * Changed AutoML to only show best results for a given pipeline template in ``rankings``, added ``full_rankings`` property to show all :pr:`682`
        * Update ``ModelFamily`` values: don't list xgboost/catboost as classifiers now that we have regression pipelines for them :pr:`677`
        * Changed AutoML's ``describe_pipeline`` to get problem type from pipeline instead :pr:`685`
        * Standardize ``import_or_raise`` error messages :pr:`683`
        * Updated argument order of objectives to align with sklearn's :pr:`698`
        * Renamed ``pipeline.feature_importance_graph`` to ``pipeline.graph_feature_importances`` :pr:`700`
        * Moved ROC and confusion matrix methods to ``evalml.pipelines.plot_utils`` :pr:`704`
        * Renamed ``MultiClassificationObjective`` to ``MulticlassClassificationObjective``, to align with pipeline naming scheme :pr:`715`
    * Documentation Changes
        * Fixed some sphinx warnings :pr:`593`
        * Fixed docstring for ``AutoClassificationSearch`` with correct command :pr:`599`
        * Limit readthedocs formats to pdf, not htmlzip and epub :pr:`594` :pr:`600`
        * Clean up objectives API documentation :pr:`605`
        * Fixed function on Exploring search results page :pr:`604`
        * Update release process doc :pr:`567`
        * ``AutoClassificationSearch`` and ``AutoRegressionSearch`` show inherited methods in API reference :pr:`651`
        * Fixed improperly formatted code in breaking changes for changelog :pr:`655`
        * Added configuration to treat Sphinx warnings as errors :pr:`660`
        * Removed separate plotting section for pipelines in API reference :pr:`657`, :pr:`665`
        * Have leads example notebook load S3 files using https, so we can delete s3fs dev dependency :pr:`664`
        * Categorized components in API reference and added descriptions for each category :pr:`663`
        * Fixed Sphinx warnings about ``BalancedAccuracy`` objective :pr:`669`
        * Updated API reference to include missing components and clean up pipeline docstrings :pr:`689`
        * Reorganize API ref, and clarify pipeline sub-titles :pr:`688`
        * Add and update preprocessing utils in API reference :pr:`687`
        * Added inheritance diagrams to API reference :pr:`695`
        * Documented which default objective AutoML optimizes for :pr:`699`
        * Create seperate install page :pr:`701`
        * Include more utils in API ref, like ``import_or_raise`` :pr:`704`
        * Add more color to pipeline documentation :pr:`705`
    * Testing Changes
        * Matched install commands of ``check_latest_dependencies`` test and it's GitHub action :pr:`578`
        * Added Github app to auto assign PR author as assignee :pr:`477`
        * Removed unneeded conda installation of xgboost in windows checkin tests :pr:`618`
        * Update graph tests to always use tmpfile dir :pr:`649`
        * Changelog checkin test workaround for release PRs: If 'future release' section is empty of PR refs, pass check :pr:`658`
        * Add changelog checkin test exception for ``dep-update`` branch :pr:`723`

.. warning::

    **Breaking Changes**

    * Pipelines will now no longer take an objective parameter during instantiation, and will no longer have an objective attribute.
    * ``fit()`` and ``predict()`` now use an optional ``objective`` parameter, which is only used in binary classification pipelines to fit for a specific objective.
    * ``score()`` will now use a required ``objectives`` parameter that is used to determine all the objectives to score on. This differs from the previous behavior, where the pipeline's objective was scored on regardless.
    * ``score()`` will now return one dictionary of all objective scores.
    * ``ROC`` and ``ConfusionMatrix`` plot methods via ``Auto(*).plot`` have been removed by :pr:`615` and are replaced by ``roc_curve`` and ``confusion_matrix`` in ``evamlm.pipelines.plot_utils`` in :pr:`704`
    * ``normalize_confusion_matrix`` has been moved to ``evalml.pipelines.plot_utils`` :pr:`704`
    * Pipelines ``_name`` field changed to ``custom_name``
    * Pipelines ``supported_problem_types`` field is removed because it is no longer necessary :pr:`678`
    * Updated argument order of objectives' ``objective_function`` to align with sklearn :pr:`698`
    * ``pipeline.feature_importance_graph`` has been renamed to ``pipeline.graph_feature_importances`` in :pr:`700`
    * Removed unsupported ``MSLE`` objective :pr:`704`


**v0.8.0 Apr. 1, 2020**
    * Enhancements
        * Add normalization option and information to confusion matrix :pr:`484`
        * Add util function to drop rows with NaN values :pr:`487`
        * Renamed ``PipelineBase.name`` as ``PipelineBase.summary`` and redefined ``PipelineBase.name`` as class property :pr:`491`
        * Added access to parameters in Pipelines with ``PipelineBase.parameters`` (used to be return of ``PipelineBase.describe``) :pr:`501`
        * Added ``fill_value`` parameter for ``SimpleImputer`` :pr:`509`
        * Added functionality to override component hyperparameters and made pipelines take hyperparemeters from components :pr:`516`
        * Allow ``numpy.random.RandomState`` for random_state parameters :pr:`556`
    * Fixes
        * Removed unused dependency ``matplotlib``, and move ``category_encoders`` to test reqs :pr:`572`
    * Changes
        * Undo version cap in XGBoost placed in :pr:`402` and allowed all released of XGBoost :pr:`407`
        * Support pandas 1.0.0 :pr:`486`
        * Made all references to the logger static :pr:`503`
        * Refactored ``model_type`` parameter for components and pipelines to ``model_family`` :pr:`507`
        * Refactored ``problem_types`` for pipelines and components into ``supported_problem_types`` :pr:`515`
        * Moved ``pipelines/utils.save_pipeline`` and ``pipelines/utils.load_pipeline`` to ``PipelineBase.save`` and ``PipelineBase.load`` :pr:`526`
        * Limit number of categories encoded by ``OneHotEncoder`` :pr:`517`
    * Documentation Changes
        * Updated API reference to remove ``PipelinePlot`` and added moved ``PipelineBase`` plotting methods :pr:`483`
        * Add code style and github issue guides :pr:`463` :pr:`512`
        * Updated API reference for to surface class variables for pipelines and components :pr:`537`
        * Fixed README documentation link :pr:`535`
        * Unhid PR references in changelog :pr:`656`
    * Testing Changes
        * Added automated dependency check PR :pr:`482`, :pr:`505`
        * Updated automated dependency check comment :pr:`497`
        * Have build_docs job use python executor, so that env vars are set properly :pr:`547`
        * Added simple test to make sure ``OneHotEncoder``'s top_n works with large number of categories :pr:`552`
        * Run windows unit tests on PRs :pr:`557`


.. warning::

    **Breaking Changes**

    * ``AutoClassificationSearch`` and ``AutoRegressionSearch``'s ``model_types`` parameter has been refactored into ``allowed_model_families``
    * ``ModelTypes`` enum has been changed to ``ModelFamily``
    * Components and Pipelines now have a ``model_family`` field instead of ``model_type``
    * ``get_pipelines`` utility function now accepts ``model_families`` as an argument instead of ``model_types``
    * ``PipelineBase.name`` no longer returns structure of pipeline and has been replaced by ``PipelineBase.summary``
    * ``PipelineBase.problem_types`` and ``Estimator.problem_types`` has been renamed to ``supported_problem_types``
    * ``pipelines/utils.save_pipeline`` and ``pipelines/utils.load_pipeline`` moved to ``PipelineBase.save`` and ``PipelineBase.load``


**v0.7.0 Mar. 9, 2020**
    * Enhancements
        * Added emacs buffers to .gitignore :pr:`350`
        * Add CatBoost (gradient-boosted trees) classification and regression components and pipelines :pr:`247`
        * Added Tuner abstract base class :pr:`351`
        * Added ``n_jobs`` as parameter for ``AutoClassificationSearch`` and ``AutoRegressionSearch`` :pr:`403`
        * Changed colors of confusion matrix to shades of blue and updated axis order to match scikit-learn's :pr:`426`
        * Added ``PipelineBase`` ``.graph`` and ``.feature_importance_graph`` methods, moved from previous location :pr:`423`
        * Added support for python 3.8 :pr:`462`
    * Fixes
        * Fixed ROC and confusion matrix plots not being calculated if user passed own additional_objectives :pr:`276`
        * Fixed ReadtheDocs ``FileNotFoundError`` exception for fraud dataset :pr:`439`
    * Changes
        * Added ``n_estimators`` as a tunable parameter for XGBoost :pr:`307`
        * Remove unused parameter ``ObjectiveBase.fit_needs_proba`` :pr:`320`
        * Remove extraneous parameter ``component_type`` from all components :pr:`361`
        * Remove unused ``rankings.csv`` file :pr:`397`
        * Downloaded demo and test datasets so unit tests can run offline :pr:`408`
        * Remove ``_needs_fitting`` attribute from Components :pr:`398`
        * Changed plot.feature_importance to show only non-zero feature importances by default, added optional parameter to show all :pr:`413`
        * Refactored ``PipelineBase`` to take in parameter dictionary and moved pipeline metadata to class attribute :pr:`421`
        * Dropped support for Python 3.5 :pr:`438`
        * Removed unused ``apply.py`` file :pr:`449`
        * Clean up ``requirements.txt`` to remove unused deps :pr:`451`
        * Support installation without all required dependencies :pr:`459`
    * Documentation Changes
        * Update release.md with instructions to release to internal license key :pr:`354`
    * Testing Changes
        * Added tests for utils (and moved current utils to gen_utils) :pr:`297`
        * Moved XGBoost install into it's own separate step on Windows using Conda :pr:`313`
        * Rewind pandas version to before 1.0.0, to diagnose test failures for that version :pr:`325`
        * Added dependency update checkin test :pr:`324`
        * Rewind XGBoost version to before 1.0.0 to diagnose test failures for that version :pr:`402`
        * Update dependency check to use a whitelist :pr:`417`
        * Update unit test jobs to not install dev deps :pr:`455`

.. warning::

    **Breaking Changes**

    * Python 3.5 will not be actively supported.

**v0.6.0 Dec. 16, 2019**
    * Enhancements
        * Added ability to create a plot of feature importances :pr:`133`
        * Add early stopping to AutoML using patience and tolerance parameters :pr:`241`
        * Added ROC and confusion matrix metrics and plot for classification problems and introduce PipelineSearchPlots class :pr:`242`
        * Enhanced AutoML results with search order :pr:`260`
        * Added utility function to show system and environment information :pr:`300`
    * Fixes
        * Lower botocore requirement :pr:`235`
        * Fixed decision_function calculation for ``FraudCost`` objective :pr:`254`
        * Fixed return value of ``Recall`` metrics :pr:`264`
        * Components return ``self`` on fit :pr:`289`
    * Changes
        * Renamed automl classes to ``AutoRegressionSearch`` and ``AutoClassificationSearch`` :pr:`287`
        * Updating demo datasets to retain column names :pr:`223`
        * Moving pipeline visualization to ``PipelinePlot`` class :pr:`228`
        * Standarizing inputs as ``pd.Dataframe`` / ``pd.Series`` :pr:`130`
        * Enforcing that pipelines must have an estimator as last component :pr:`277`
        * Added ``ipywidgets`` as a dependency in ``requirements.txt`` :pr:`278`
        * Added Random and Grid Search Tuners :pr:`240`
    * Documentation Changes
        * Adding class properties to API reference :pr:`244`
        * Fix and filter FutureWarnings from scikit-learn :pr:`249`, :pr:`257`
        * Adding Linear Regression to API reference and cleaning up some Sphinx warnings :pr:`227`
    * Testing Changes
        * Added support for testing on Windows with CircleCI :pr:`226`
        * Added support for doctests :pr:`233`

.. warning::

    **Breaking Changes**

    * The ``fit()`` method for ``AutoClassifier`` and ``AutoRegressor`` has been renamed to ``search()``.
    * ``AutoClassifier`` has been renamed to ``AutoClassificationSearch``
    * ``AutoRegressor`` has been renamed to ``AutoRegressionSearch``
    * ``AutoClassificationSearch.results`` and ``AutoRegressionSearch.results`` now is a dictionary with ``pipeline_results`` and ``search_order`` keys. ``pipeline_results`` can be used to access a dictionary that is identical to the old ``.results`` dictionary. Whereas, ``search_order`` returns a list of the search order in terms of ``pipeline_id``.
    * Pipelines now require an estimator as the last component in ``component_list``. Slicing pipelines now throws an ``NotImplementedError`` to avoid returning pipelines without an estimator.

**v0.5.2 Nov. 18, 2019**
    * Enhancements
        * Adding basic pipeline structure visualization :pr:`211`
    * Documentation Changes
        * Added notebooks to build process :pr:`212`

**v0.5.1 Nov. 15, 2019**
    * Enhancements
        * Added basic outlier detection guardrail :pr:`151`
        * Added basic ID column guardrail :pr:`135`
        * Added support for unlimited pipelines with a ``max_time`` limit :pr:`70`
        * Updated .readthedocs.yaml to successfully build :pr:`188`
    * Fixes
        * Removed MSLE from default additional objectives :pr:`203`
        * Fixed ``random_state`` passed in pipelines :pr:`204`
        * Fixed slow down in RFRegressor :pr:`206`
    * Changes
        * Pulled information for describe_pipeline from pipeline's new describe method :pr:`190`
        * Refactored pipelines :pr:`108`
        * Removed guardrails from Auto(*) :pr:`202`, :pr:`208`
    * Documentation Changes
        * Updated documentation to show ``max_time`` enhancements :pr:`189`
        * Updated release instructions for RTD :pr:`193`
        * Added notebooks to build process :pr:`212`
        * Added contributing instructions :pr:`213`
        * Added new content :pr:`222`

**v0.5.0 Oct. 29, 2019**
    * Enhancements
        * Added basic one hot encoding :pr:`73`
        * Use enums for model_type :pr:`110`
        * Support for splitting regression datasets :pr:`112`
        * Auto-infer multiclass classification :pr:`99`
        * Added support for other units in ``max_time`` :pr:`125`
        * Detect highly null columns :pr:`121`
        * Added additional regression objectives :pr:`100`
        * Show an interactive iteration vs. score plot when using fit() :pr:`134`
    * Fixes
        * Reordered ``describe_pipeline`` :pr:`94`
        * Added type check for ``model_type`` :pr:`109`
        * Fixed ``s`` units when setting string ``max_time`` :pr:`132`
        * Fix objectives not appearing in API documentation :pr:`150`
    * Changes
        * Reorganized tests :pr:`93`
        * Moved logging to its own module :pr:`119`
        * Show progress bar history :pr:`111`
        * Using ``cloudpickle`` instead of pickle to allow unloading of custom objectives :pr:`113`
        * Removed render.py :pr:`154`
    * Documentation Changes
        * Update release instructions :pr:`140`
        * Include additional_objectives parameter :pr:`124`
        * Added Changelog :pr:`136`
    * Testing Changes
        * Code coverage :pr:`90`
        * Added CircleCI tests for other Python versions :pr:`104`
        * Added doc notebooks as tests :pr:`139`
        * Test metadata for CircleCI and 2 core parallelism :pr:`137`

**v0.4.1 Sep. 16, 2019**
    * Enhancements
        * Added AutoML for classification and regressor using Autobase and Skopt :pr:`7` :pr:`9`
        * Implemented standard classification and regression metrics :pr:`7`
        * Added logistic regression, random forest, and XGBoost pipelines :pr:`7`
        * Implemented support for custom objectives :pr:`15`
        * Feature importance for pipelines :pr:`18`
        * Serialization for pipelines :pr:`19`
        * Allow fitting on objectives for optimal threshold :pr:`27`
        * Added detect label leakage :pr:`31`
        * Implemented callbacks :pr:`42`
        * Allow for multiclass classification :pr:`21`
        * Added support for additional objectives :pr:`79`
    * Fixes
        * Fixed feature selection in pipelines :pr:`13`
        * Made ``random_seed`` usage consistent :pr:`45`
    * Documentation Changes
        * Documentation Changes
        * Added docstrings :pr:`6`
        * Created notebooks for docs :pr:`6`
        * Initialized readthedocs EvalML :pr:`6`
        * Added favicon :pr:`38`
    * Testing Changes
        * Added testing for loading data :pr:`39`

**v0.2.0 Aug. 13, 2019**
    * Enhancements
        * Created fraud detection objective :pr:`4`

**v0.1.0 July. 31, 2019**
    * *First Release*
    * Enhancements
        * Added lead scoring objecitve :pr:`1`
        * Added basic classifier :pr:`1`
    * Documentation Changes
        * Initialized Sphinx for docs :pr:`1`<|MERGE_RESOLUTION|>--- conflicted
+++ resolved
@@ -8,11 +8,8 @@
         * Added integration tests for data checks and data checks actions workflow :pr:`2883`
         * Added a change in pipeline structure to handle categorical columns separately for pipelines in ``DefaultAlgorithm`` :pr:`2986`
         * Added an algorithm to ``DelayedFeatureTransformer`` to select better lags :pr:`3005`
-<<<<<<< HEAD
         * Added test to ensure pickling pipelines preserves thresholds :pr:``
-=======
         * Added AutoML function to access ensemble pipeline's input pipelines IDs :pr:`3011`
->>>>>>> ec4e563a
     * Fixes
         * Fixed bug where ``Oversampler`` didn't consider boolean columns to be categorical :pr:`2980`
         * Fixed permutation importance failing when target is categorical :pr:`3017`
