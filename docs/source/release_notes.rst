--- conflicted
+++ resolved
@@ -6,11 +6,8 @@
     * Fixes
     * Changes
     * Documentation Changes
-<<<<<<< HEAD
         * Updated API docs to refer to target as "target" instead of "labels" for non-classification tasks and minor docs cleanup :pr:`1160`
-=======
         * Added Class Imbalance Data Check to `api_reference.rst` :pr:`1190` :pr:`1200`
->>>>>>> e9330dea
     * Testing Changes
 
 
