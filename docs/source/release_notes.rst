Release Notes
-------------
**Future Releases**
    * Enhancements
<<<<<<< HEAD
        * Integrate ``EvalMLAlgorithm`` into ``AutoMLSearch`` :pr:`2634`
=======
        * Add ``ProphetRegressor`` to AutoML :pr:`2619`
>>>>>>> 1e32e059
        * Removed SVM "linear" and "precomputed" kernel hyperparameter options, and improved default parameters :pr:`2651`
        * Updated ``ComponentGraph`` initalization to raise ``ValueError`` when user attempts to use ``.y`` for a component that does not produce a tuple output :pr:`2662`
        * Added ``DropRowsTransformer`` component :pr:`2692`
    * Fixes
    * Changes
        * Removed ``LinearRegressor`` from the list of default ``AutoMLSearch`` estimators due to poor performance :pr:`2660`
    * Documentation Changes
    * Testing Changes
        * Removes the process-level parallelism from the ``test_cancel_job`` test :pr:`2666`

.. warning::

    **Breaking Changes**
        * Removed ``LinearRegressor`` from the list of default ``AutoMLSearch`` estimators due to poor performance :pr:`2660`
    

**v0.31.0 Aug. 19, 2021**
    * Enhancements
        * Updated the high variance check in AutoMLSearch to be robust to a variety of objectives and cv scores :pr:`2622`
        * Use Woodwork's outlier detection for the ``OutliersDataCheck`` :pr:`2637`
        * Added ability to utilize instantiated components when creating a pipeline :pr:`2643`
        * Sped up the all Nan and unknown check in ``infer_feature_types`` :pr:`2661`
    * Fixes
    * Changes
        * Deleted ``_put_into_original_order`` helper function :pr:`2639`
        * Refactored time series pipeline code using a time series pipeline base class :pr:`2649`
        * Renamed ``dask_tests`` to ``parallel_tests`` :pr:`2657`
        * Removed commented out code in ``pipeline_meta.py`` :pr:`2659`
    * Documentation Changes
        * Add complete install command to README and Install section :pr:`2627`
        * Cleaned up documentation for ``MulticollinearityDataCheck`` :pr:`2664`
    * Testing Changes
        * Speed up CI by splitting Prophet tests into a separate workflow in GitHub :pr:`2644`

.. warning::

    **Breaking Changes**
        * Renamed the current top level ``search`` method to ``search_iterative`` and defined a new ``search`` method for the ``EvalMLAlgorithm`` :pr:`2634`
        * ``TimeSeriesRegressionPipeline`` no longer inherits from ``TimeSeriesRegressionPipeline`` :pr:`2649`


**v0.30.2 Aug. 16, 2021**
    * Fixes
        * Updated changelog and version numbers to match the release.  Release 0.30.1 was release erroneously without a change to the version numbers.  0.30.2 replaces it.

**v0.30.1 Aug. 12, 2021**
    * Enhancements
        * Added ``DatetimeFormatDataCheck`` for time series problems :pr:`2603`
        * Added ``ProphetRegressor`` to estimators :pr:`2242`
        * Updated ``ComponentGraph`` to handle not calling samplers' transform during predict, and updated samplers' transform methods s.t. ``fit_transform`` is equivalent to ``fit(X, y).transform(X, y)`` :pr:`2583`
        * Updated ``ComponentGraph`` ``_validate_component_dict`` logic to be stricter about input values :pr:`2599`
        * Patched bug in ``xgboost`` estimators where predicting on a feature matrix of only booleans would throw an exception. :pr:`2602`
        * Updated ``ARIMARegressor`` to use relative forecasting to predict values :pr:`2613`
        * Added support for creating pipelines without an estimator as the final component and added ``transform(X, y)`` method to pipelines and component graphs :pr:`2625`
        * Updated to support Woodwork 0.5.1 :pr:`2610`
    * Fixes
        * Updated ``AutoMLSearch`` to drop ``ARIMARegressor`` from ``allowed_estimators`` if an incompatible frequency is detected :pr:`2632`
        * Updated ``get_best_sampler_for_data`` to consider all non-numeric datatypes as categorical for SMOTE :pr:`2590`
        * Fixed inconsistent test results from `TargetDistributionDataCheck` :pr:`2608`
        * Adopted vectorized pd.NA checking for Woodwork 0.5.1 support :pr:`2626`
        * Pinned upper version of astroid to 2.6.6 to keep ReadTheDocs working. :pr:`2638`
    * Changes
        * Renamed SMOTE samplers to SMOTE oversampler :pr:`2595`
        * Changed ``partial_dependence`` and ``graph_partial_dependence`` to raise a ``PartialDependenceError`` instead of ``ValueError``. This is not a breaking change because ``PartialDependenceError`` is a subclass of ``ValueError`` :pr:`2604`
        * Cleaned up code duplication in ``ComponentGraph`` :pr:`2612`
        * Stored predict_proba results in .x for intermediate estimators in ComponentGraph :pr:`2629`
    * Documentation Changes
        * To avoid local docs build error, only add warning disable and download headers on ReadTheDocs builds, not locally :pr:`2617`
    * Testing Changes
        * Updated partial_dependence tests to change the element-wise comparison per the Plotly 5.2.1 upgrade :pr:`2638`
        * Changed the lint CI job to only check against python 3.9 via the `-t` flag :pr:`2586`
        * Installed Prophet in linux nightlies test and fixed ``test_all_components`` :pr:`2598`
        * Refactored and fixed all ``make_pipeline`` tests to assert correct order and address new Woodwork Unknown type inference :pr:`2572`
        * Removed ``component_graphs`` as a global variable in ``test_component_graphs.py`` :pr:`2609`

.. warning::

    **Breaking Changes**
        * Renamed SMOTE samplers to SMOTE oversampler. Please use ``SMOTEOversampler``, ``SMOTENCOversampler``, ``SMOTENOversampler`` instead of ``SMOTESampler``, ``SMOTENCSampler``, and ``SMOTENSampler`` :pr:`2595`


**v0.30.0 Aug. 3, 2021**
    * Enhancements
        * Added ``LogTransformer`` and ``TargetDistributionDataCheck`` :pr:`2487`
        * Issue a warning to users when a pipeline parameter passed in isn't used in the pipeline :pr:`2564`
        * Added Gini coefficient as an objective :pr:`2544`
        * Added ``repr`` to ``ComponentGraph`` :pr:`2565`
        * Added components to extract features from ``URL`` and ``EmailAddress`` Logical Types :pr:`2550`
        * Added support for `NaN` values in ``TextFeaturizer`` :pr:`2532`
        * Added ``SelectByType`` transformer :pr:`2531`
        * Added separate thresholds for percent null rows and columns in ``HighlyNullDataCheck`` :pr:`2562`
        * Added support for `NaN` natural language values :pr:`2577`
    * Fixes
        * Raised error message for types ``URL``, ``NaturalLanguage``, and ``EmailAddress`` in ``partial_dependence`` :pr:`2573`
    * Changes
        * Updated ``PipelineBase`` implementation for creating pipelines from a list of components :pr:`2549`
        * Moved ``get_hyperparameter_ranges`` to ``PipelineBase`` class from automl/utils module :pr:`2546`
        * Renamed ``ComponentGraph``'s ``get_parents`` to ``get_inputs`` :pr:`2540`
        * Removed ``ComponentGraph.linearized_component_graph`` and ``ComponentGraph.from_list`` :pr:`2556`
        * Updated ``ComponentGraph`` to enforce requiring `.x` and `.y` inputs for each component in the graph :pr:`2563`
        * Renamed existing ensembler implementation from ``StackedEnsemblers`` to ``SklearnStackedEnsemblers`` :pr:`2578`
    * Documentation Changes
        * Added documentation for ``DaskEngine`` and ``CFEngine`` parallel engines :pr:`2560`
        * Improved detail of ``TextFeaturizer`` docstring and tutorial :pr:`2568`
    * Testing Changes
        * Added test that makes sure ``split_data`` does not shuffle for time series problems :pr:`2552`

.. warning::

    **Breaking Changes**
        * Moved ``get_hyperparameter_ranges`` to ``PipelineBase`` class from automl/utils module :pr:`2546`
        * Renamed ``ComponentGraph``'s ``get_parents`` to ``get_inputs`` :pr:`2540`
        * Removed ``ComponentGraph.linearized_component_graph`` and ``ComponentGraph.from_list`` :pr:`2556`
        * Updated ``ComponentGraph`` to enforce requiring `.x` and `.y` inputs for each component in the graph :pr:`2563`


**v0.29.0 Jul. 21, 2021**
    * Enhancements
        * Updated 1-way partial dependence support for datetime features :pr:`2454`
        * Added details on how to fix error caused by broken ww schema :pr:`2466`
        * Added ability to use built-in pickle for saving AutoMLSearch :pr:`2463`
        * Updated our components and component graphs to use latest features of ww 0.4.1, e.g. ``concat_columns`` and drop in-place. :pr:`2465`
        * Added new, concurrent.futures based engine for parallel AutoML :pr:`2506`
        * Added support for new Woodwork ``Unknown`` type in AutoMLSearch :pr:`2477`
        * Updated our components with an attribute that describes if they modify features or targets and can be used in list API for pipeline initialization :pr:`2504`
        * Updated ``ComponentGraph`` to accept X and y as inputs :pr:`2507`
        * Removed unused ``TARGET_BINARY_INVALID_VALUES`` from ``DataCheckMessageCode`` enum and fixed formatting of objective documentation :pr:`2520`
        * Added ``EvalMLAlgorithm`` :pr:`2525`
        * Added support for `NaN` values in ``TextFeaturizer`` :pr:`2532`
    * Fixes
        * Fixed ``FraudCost`` objective and reverted threshold optimization method for binary classification to ``Golden`` :pr:`2450`
        * Added custom exception message for partial dependence on features with scales that are too small :pr:`2455`
        * Ensures the typing for Ordinal and Datetime ltypes are passed through _retain_custom_types_and_initalize_woodwork :pr:`2461`
        * Updated to work with Pandas 1.3.0 :pr:`2442`
        * Updated to work with sktime 0.7.0 :pr:`2499`
    * Changes
        * Updated XGBoost dependency to ``>=1.4.2`` :pr:`2484`, :pr:`2498`
        * Added a ``DeprecationWarning`` about deprecating the list API for ``ComponentGraph`` :pr:`2488`
        * Updated ``make_pipeline`` for AutoML to create dictionaries, not lists, to initialize pipelines :pr:`2504`
        * No longer installing graphviz on windows in our CI pipelines because release 0.17 breaks windows 3.7 :pr:`2516`
    * Documentation Changes
        * Moved docstrings from ``__init__`` to class pages, added missing docstrings for missing classes, and updated missing default values :pr:`2452`
        * Build documentation with sphinx-autoapi :pr:`2458`
        * Change ``autoapi_ignore`` to only ignore files in ``evalml/tests/*`` :pr:`2530` 
    * Testing Changes
        * Fixed flaky dask tests :pr:`2471`
        * Removed shellcheck action from ``build_conda_pkg`` action :pr:`2514`
        * Added a tmp_dir fixture that deletes its contents after tests run :pr:`2505`
        * Added a test that makes sure all pipelines in ``AutoMLSearch`` get the same data splits :pr:`2513`
        * Condensed warning output in test logs :pr:`2521`

.. warning::

    **Breaking Changes**
        * `NaN` values in the `Natural Language` type are no longer supported by the Imputer with the pandas upgrade. :pr:`2477`

**v0.28.0 Jul. 2, 2021**
    * Enhancements
        * Added support for showing a Individual Conditional Expectations plot when graphing Partial Dependence :pr:`2386`
        * Exposed ``thread_count`` for Catboost estimators as ``n_jobs`` parameter :pr:`2410`
        * Updated Objectives API to allow for sample weighting :pr:`2433`
    * Fixes
        * Deleted unreachable line from ``IterativeAlgorithm`` :pr:`2464`
    * Changes
        * Pinned Woodwork version between 0.4.1 and 0.4.2 :pr:`2460`
        * Updated psutils minimum version in requirements :pr:`2438`
        * Updated ``log_error_callback`` to not include filepath in logged message :pr:`2429`
    * Documentation Changes
        * Sped up docs :pr:`2430`
        * Removed mentions of ``DataTable`` and ``DataColumn`` from the docs :pr:`2445`
    * Testing Changes
        * Added slack integration for nightlies tests :pr:`2436`
        * Changed ``build_conda_pkg`` CI job to run only when dependencies are updates :pr:`2446`
        * Updated workflows to store pytest runtimes as test artifacts :pr:`2448`
        * Added ``AutoMLTestEnv`` test fixture for making it easy to mock automl tests :pr:`2406`

**v0.27.0 Jun. 22, 2021**
    * Enhancements
        * Adds force plots for prediction explanations :pr:`2157`
        * Removed self-reference from ``AutoMLSearch`` :pr:`2304`
        * Added support for nonlinear pipelines for ``generate_pipeline_code`` :pr:`2332`
        * Added ``inverse_transform`` method to pipelines :pr:`2256`
        * Add optional automatic update checker :pr:`2350`
        * Added ``search_order`` to ``AutoMLSearch``'s ``rankings`` and ``full_rankings`` tables :pr:`2345`
        * Updated threshold optimization method for binary classification :pr:`2315`
        * Updated demos to pull data from S3 instead of including demo data in package :pr:`2387`
        * Upgrade woodwork version to v0.4.1 :pr:`2379`
    * Fixes
        * Preserve user-specified woodwork types throughout pipeline fit/predict :pr:`2297`
        * Fixed ``ComponentGraph`` appending target to ``final_component_features`` if there is a component that returns both X and y :pr:`2358`
        * Fixed partial dependence graph method failing on multiclass problems when the class labels are numeric :pr:`2372`
        * Added ``thresholding_objective`` argument to ``AutoMLSearch`` for binary classification problems :pr:`2320`
        * Added change for ``k_neighbors`` parameter in SMOTE Oversamplers to automatically handle small samples :pr:`2375`
        * Changed naming for ``Logistic Regression Classifier`` file :pr:`2399`
        * Pinned pytest-timeout to fix minimum dependence checker :pr:`2425`
        * Replaced ``Elastic Net Classifier`` base class with ``Logistsic Regression`` to avoid ``NaN`` outputs :pr:`2420`
    * Changes
        * Cleaned up ``PipelineBase``'s ``component_graph`` and ``_component_graph`` attributes. Updated ``PipelineBase`` ``__repr__`` and added ``__eq__`` for ``ComponentGraph`` :pr:`2332`
        * Added and applied  ``black`` linting package to the EvalML repo in place of ``autopep8`` :pr:`2306`
        * Separated `custom_hyperparameters` from pipelines and added them as an argument to ``AutoMLSearch`` :pr:`2317`
        * Replaced `allowed_pipelines` with `allowed_component_graphs` :pr:`2364`
        * Removed private method ``_compute_features_during_fit`` from ``PipelineBase`` :pr:`2359`
        * Updated ``compute_order`` in ``ComponentGraph`` to be a read-only property :pr:`2408`
        * Unpinned PyZMQ version in requirements.txt :pr:`2389` 
        * Uncapping LightGBM version in requirements.txt :pr:`2405`
        * Updated minimum version of plotly :pr:`2415`
        * Removed ``SensitivityLowAlert`` objective from core objectives :pr:`2418`
    * Documentation Changes
        * Fixed lead scoring weights in the demos documentation :pr:`2315`
        * Fixed start page code and description dataset naming discrepancy :pr:`2370`
    * Testing Changes
        * Update minimum unit tests to run on all pull requests :pr:`2314`
        * Pass token to authorize uploading of codecov reports :pr:`2344`
        * Add ``pytest-timeout``. All tests that run longer than 6 minutes will fail. :pr:`2374`
        * Separated the dask tests out into separate github action jobs to isolate dask failures. :pr:`2376`
        * Refactored dask tests :pr:`2377`
        * Added the combined dask/non-dask unit tests back and renamed the dask only unit tests. :pr:`2382`
        * Sped up unit tests and split into separate jobs :pr:`2365`
        * Change CI job names, run lint for python 3.9, run nightlies on python 3.8 at 3am EST :pr:`2395` :pr:`2398`
        * Set fail-fast to false for CI jobs that run for PRs :pr:`2402`

.. warning::

    **Breaking Changes**
        * `AutoMLSearch` will accept `allowed_component_graphs` instead of `allowed_pipelines` :pr:`2364`
        * Removed ``PipelineBase``'s ``_component_graph`` attribute. Updated ``PipelineBase`` ``__repr__`` and added ``__eq__`` for ``ComponentGraph`` :pr:`2332`
        * `pipeline_parameters` will no longer accept `skopt.space` variables since hyperparameter ranges will now be specified through `custom_hyperparameters` :pr:`2317`

**v0.25.0 Jun. 01, 2021**
    * Enhancements
        * Upgraded minimum woodwork to version 0.3.1. Previous versions will not be supported :pr:`2181`
        * Added a new callback parameter for ``explain_predictions_best_worst`` :pr:`2308`
    * Fixes
    * Changes
        * Deleted the ``return_pandas`` flag from our demo data loaders :pr:`2181`
        * Moved ``default_parameters`` to ``ComponentGraph`` from ``PipelineBase`` :pr:`2307`
    * Documentation Changes
        * Updated the release procedure documentation :pr:`2230`
    * Testing Changes
        * Ignoring ``test_saving_png_file`` while building conda package :pr:`2323`

.. warning::

    **Breaking Changes**
        * Deleted the ``return_pandas`` flag from our demo data loaders :pr:`2181`
        * Upgraded minimum woodwork to version 0.3.1. Previous versions will not be supported :pr:`2181`
        * Due to the weak-ref in woodwork, set the result of ``infer_feature_types`` to a variable before accessing woodwork :pr:`2181`

**v0.24.2 May. 24, 2021**
    * Enhancements
        * Added oversamplers to AutoMLSearch :pr:`2213` :pr:`2286`
        * Added dictionary input functionality for ``Undersampler`` component :pr:`2271`
        * Changed the default parameter values for ``Elastic Net Classifier`` and ``Elastic Net Regressor`` :pr:`2269`
        * Added dictionary input functionality for the Oversampler components :pr:`2288`
    * Fixes
        * Set default `n_jobs` to 1 for `StackedEnsembleClassifier` and `StackedEnsembleRegressor` until fix for text-based parallelism in sklearn stacking can be found :pr:`2295`
    * Changes
        * Updated ``start_iteration_callback`` to accept a pipeline instance instead of a pipeline class and no longer accept pipeline parameters as a parameter :pr:`2290`
        * Refactored ``calculate_permutation_importance`` method and add per-column permutation importance method :pr:`2302`
        * Updated logging information in ``AutoMLSearch.__init__`` to clarify pipeline generation :pr:`2263`
    * Documentation Changes
        * Minor changes to the release procedure :pr:`2230`
    * Testing Changes
        * Use codecov action to update coverage reports :pr:`2238`
        * Removed MarkupSafe dependency version pin from requirements.txt and moved instead into RTD docs build CI :pr:`2261`

.. warning::

    **Breaking Changes**
        * Updated ``start_iteration_callback`` to accept a pipeline instance instead of a pipeline class and no longer accept pipeline parameters as a parameter :pr:`2290`
        * Moved ``default_parameters`` to ``ComponentGraph`` from ``PipelineBase``. A pipeline's ``default_parameters`` is now accessible via ``pipeline.component_graph.default_parameters`` :pr:`2307`


**v0.24.1 May. 16, 2021**
    * Enhancements
        * Integrated ``ARIMARegressor`` into AutoML :pr:`2009`
        * Updated ``HighlyNullDataCheck`` to also perform a null row check :pr:`2222`
        * Set ``max_depth`` to 1 in calls to featuretools dfs :pr:`2231`
    * Fixes
        * Removed data splitter sampler calls during training :pr:`2253`
        * Set minimum required version for for pyzmq, colorama, and docutils :pr:`2254`
        * Changed BaseSampler to return None instead of y :pr:`2272`
    * Changes
        * Removed ensemble split and indices in ``AutoMLSearch`` :pr:`2260`
        * Updated pipeline ``repr()`` and ``generate_pipeline_code`` to return pipeline instances without generating custom pipeline class :pr:`2227`
    * Documentation Changes
        * Capped Sphinx version under 4.0.0 :pr:`2244`
    * Testing Changes
        * Change number of cores for pytest from 4 to 2 :pr:`2266`
        * Add minimum dependency checker to generate minimum requirement files :pr:`2267`
        * Add unit tests with minimum dependencies  :pr:`2277`


**v0.24.0 May. 04, 2021**
    * Enhancements
        * Added `date_index` as a required parameter for TimeSeries problems :pr:`2217`
        * Have the ``OneHotEncoder`` return the transformed columns as booleans rather than floats :pr:`2170`
        * Added Oversampler transformer component to EvalML :pr:`2079`
        * Added Undersampler to AutoMLSearch, as well as arguments ``_sampler_method`` and ``sampler_balanced_ratio`` :pr:`2128`
        * Updated prediction explanations functions to allow pipelines with XGBoost estimators :pr:`2162`
        * Added partial dependence for datetime columns :pr:`2180`
        * Update precision-recall curve with positive label index argument, and fix for 2d predicted probabilities :pr:`2090`
        * Add pct_null_rows to ``HighlyNullDataCheck`` :pr:`2211`
        * Added a standalone AutoML `search` method for convenience, which runs data checks and then runs automl :pr:`2152`
        * Make the first batch of AutoML have a predefined order, with linear models first and complex models last :pr:`2223` :pr:`2225`
        * Added sampling dictionary support to ``BalancedClassficationSampler`` :pr:`2235`
    * Fixes
        * Fixed partial dependence not respecting grid resolution parameter for numerical features :pr:`2180`
        * Enable prediction explanations for catboost for multiclass problems :pr:`2224`
    * Changes
        * Deleted baseline pipeline classes :pr:`2202`
        * Reverting user specified date feature PR :pr:`2155` until `pmdarima` installation fix is found :pr:`2214`
        * Updated pipeline API to accept component graph and other class attributes as instance parameters. Old pipeline API still works but will not be supported long-term. :pr:`2091`
        * Removed all old datasplitters from EvalML :pr:`2193`
        * Deleted ``make_pipeline_from_components`` :pr:`2218`
    * Documentation Changes
        * Renamed dataset to clarify that its gzipped but not a tarball :pr:`2183`
        * Updated documentation to use pipeline instances instead of pipeline subclasses :pr:`2195`
        * Updated contributing guide with a note about GitHub Actions permissions :pr:`2090`
        * Updated automl and model understanding user guides :pr:`2090`
    * Testing Changes
        * Use machineFL user token for dependency update bot, and add more reviewers :pr:`2189`


.. warning::

    **Breaking Changes**
        * All baseline pipeline classes (``BaselineBinaryPipeline``, ``BaselineMulticlassPipeline``, ``BaselineRegressionPipeline``, etc.) have been deleted :pr:`2202`
        * Updated pipeline API to accept component graph and other class attributes as instance parameters. Old pipeline API still works but will not be supported long-term. Pipelines can now be initialized by specifying the component graph as the first parameter, and then passing in optional arguments such as ``custom_name``, ``parameters``, etc. For example, ``BinaryClassificationPipeline(["Random Forest Classifier"], parameters={})``.  :pr:`2091`
        * Removed all old datasplitters from EvalML :pr:`2193`
        * Deleted utility method ``make_pipeline_from_components`` :pr:`2218`


**v0.23.0 Apr. 20, 2021**
    * Enhancements
        * Refactored ``EngineBase`` and ``SequentialEngine`` api. Adding ``DaskEngine`` :pr:`1975`.
        * Added optional ``engine`` argument to ``AutoMLSearch`` :pr:`1975`
        * Added a warning about how time series support is still in beta when a user passes in a time series problem to ``AutoMLSearch`` :pr:`2118`
        * Added ``NaturalLanguageNaNDataCheck`` data check :pr:`2122`
        * Added ValueError to ``partial_dependence`` to prevent users from computing partial dependence on columns with all NaNs :pr:`2120`
        * Added standard deviation of cv scores to rankings table :pr:`2154`
    * Fixes
        * Fixed ``BalancedClassificationDataCVSplit``, ``BalancedClassificationDataTVSplit``, and ``BalancedClassificationSampler`` to use ``minority:majority`` ratio instead of ``majority:minority`` :pr:`2077`
        * Fixed bug where two-way partial dependence plots with categorical variables were not working correctly :pr:`2117`
        * Fixed bug where ``hyperparameters`` were not displaying properly for pipelines with a list ``component_graph`` and duplicate components :pr:`2133`
        * Fixed bug where ``pipeline_parameters`` argument in ``AutoMLSearch`` was not applied to pipelines passed in as ``allowed_pipelines`` :pr:`2133`
        * Fixed bug where ``AutoMLSearch`` was not applying custom hyperparameters to pipelines with a list ``component_graph`` and duplicate components :pr:`2133`
    * Changes
        * Removed ``hyperparameter_ranges`` from Undersampler and renamed ``balanced_ratio`` to ``sampling_ratio`` for samplers :pr:`2113`
        * Renamed ``TARGET_BINARY_NOT_TWO_EXAMPLES_PER_CLASS`` data check message code to ``TARGET_MULTICLASS_NOT_TWO_EXAMPLES_PER_CLASS`` :pr:`2126`
        * Modified one-way partial dependence plots of categorical features to display data with a bar plot :pr:`2117`
        * Renamed ``score`` column for ``automl.rankings`` as ``mean_cv_score`` :pr:`2135`
        * Remove 'warning' from docs tool output :pr:`2031`
    * Documentation Changes
        * Fixed ``conf.py`` file :pr:`2112`
        * Added a sentence to the automl user guide stating that our support for time series problems is still in beta. :pr:`2118`
        * Fixed documentation demos :pr:`2139`
        * Update test badge in README to use GitHub Actions :pr:`2150`
    * Testing Changes
        * Fixed ``test_describe_pipeline`` for ``pandas`` ``v1.2.4`` :pr:`2129`
        * Added a GitHub Action for building the conda package :pr:`1870` :pr:`2148`


.. warning::

    **Breaking Changes**
        * Renamed ``balanced_ratio`` to ``sampling_ratio`` for the ``BalancedClassificationDataCVSplit``, ``BalancedClassificationDataTVSplit``, ``BalancedClassficationSampler``, and Undersampler :pr:`2113`
        * Deleted the "errors" key from automl results :pr:`1975`
        * Deleted the ``raise_and_save_error_callback`` and the ``log_and_save_error_callback`` :pr:`1975`
        * Fixed ``BalancedClassificationDataCVSplit``, ``BalancedClassificationDataTVSplit``, and ``BalancedClassificationSampler`` to use minority:majority ratio instead of majority:minority :pr:`2077`


**v0.22.0 Apr. 06, 2021**
    * Enhancements
        * Added a GitHub Action for ``linux_unit_tests``:pr:`2013`
        * Added recommended actions for ``InvalidTargetDataCheck``, updated ``_make_component_list_from_actions`` to address new action, and added ``TargetImputer`` component :pr:`1989`
        * Updated ``AutoMLSearch._check_for_high_variance`` to not emit ``RuntimeWarning`` :pr:`2024`
        * Added exception when pipeline passed to ``explain_predictions`` is a ``Stacked Ensemble`` pipeline :pr:`2033`
        * Added sensitivity at low alert rates as an objective :pr:`2001`
        * Added ``Undersampler`` transformer component :pr:`2030`
    * Fixes
        * Updated Engine's ``train_batch`` to apply undersampling :pr:`2038`
        * Fixed bug in where Time Series Classification pipelines were not encoding targets in ``predict`` and ``predict_proba`` :pr:`2040`
        * Fixed data splitting errors if target is float for classification problems :pr:`2050`
        * Pinned ``docutils`` to <0.17 to fix ReadtheDocs warning issues :pr:`2088`
    * Changes
        * Removed lists as acceptable hyperparameter ranges in ``AutoMLSearch`` :pr:`2028`
        * Renamed "details" to "metadata" for data check actions :pr:`2008`
    * Documentation Changes
        * Catch and suppress warnings in documentation :pr:`1991` :pr:`2097`
        * Change spacing in ``start.ipynb`` to provide clarity for ``AutoMLSearch`` :pr:`2078`
        * Fixed start code on README :pr:`2108`
    * Testing Changes


**v0.21.0 Mar. 24, 2021**
    * Enhancements
        * Changed ``AutoMLSearch`` to default ``optimize_thresholds`` to True :pr:`1943`
        * Added multiple oversampling and undersampling sampling methods as data splitters for imbalanced classification :pr:`1775`
        * Added params to balanced classification data splitters for visibility :pr:`1966`
        * Updated ``make_pipeline`` to not add ``Imputer`` if input data does not have numeric or categorical columns :pr:`1967`
        * Updated ``ClassImbalanceDataCheck`` to better handle multiclass imbalances :pr:`1986`
        * Added recommended actions for the output of data check's ``validate`` method :pr:`1968`
        * Added error message for ``partial_dependence`` when features are mostly the same value :pr:`1994`
        * Updated ``OneHotEncoder`` to drop one redundant feature by default for features with two categories :pr:`1997`
        * Added a ``PolynomialDetrender`` component :pr:`1992`
        * Added ``DateTimeNaNDataCheck`` data check :pr:`2039`
    * Fixes
        * Changed best pipeline to train on the entire dataset rather than just ensemble indices for ensemble problems :pr:`2037`
        * Updated binary classification pipelines to use objective decision function during scoring of custom objectives :pr:`1934`
    * Changes
        * Removed ``data_checks`` parameter, ``data_check_results`` and data checks logic from ``AutoMLSearch`` :pr:`1935`
        * Deleted ``random_state`` argument :pr:`1985`
        * Updated Woodwork version requirement to ``v0.0.11`` :pr:`1996`
    * Documentation Changes
    * Testing Changes
        * Removed ``build_docs`` CI job in favor of RTD GH builder :pr:`1974`
        * Added tests to confirm support for Python 3.9 :pr:`1724`
        * Added tests to support Dask AutoML/Engine :pr:`1990`
        * Changed ``build_conda_pkg`` job to use ``latest_release_changes`` branch in the feedstock. :pr:`1979`

.. warning::

    **Breaking Changes**
        * Changed ``AutoMLSearch`` to default ``optimize_thresholds`` to True :pr:`1943`
        * Removed ``data_checks`` parameter, ``data_check_results`` and data checks logic from ``AutoMLSearch``. To run the data checks which were previously run by default in ``AutoMLSearch``, please call ``DefaultDataChecks().validate(X_train, y_train)`` or take a look at our documentation for more examples. :pr:`1935`
        * Deleted ``random_state`` argument :pr:`1985`

**v0.20.0 Mar. 10, 2021**
    * Enhancements
        * Added a GitHub Action for Detecting dependency changes :pr:`1933`
        * Create a separate CV split to train stacked ensembler on for AutoMLSearch :pr:`1814`
        * Added a GitHub Action for Linux unit tests :pr:`1846`
        * Added ``ARIMARegressor`` estimator :pr:`1894`
        * Added ``DataCheckAction`` class and ``DataCheckActionCode`` enum :pr:`1896`
        * Updated ``Woodwork`` requirement to ``v0.0.10`` :pr:`1900`
        * Added ``BalancedClassificationDataCVSplit`` and ``BalancedClassificationDataTVSplit`` to AutoMLSearch :pr:`1875`
        * Update default classification data splitter to use downsampling for highly imbalanced data :pr:`1875`
        * Updated ``describe_pipeline`` to return more information, including ``id`` of pipelines used for ensemble models :pr:`1909`
        * Added utility method to create list of components from a list of ``DataCheckAction`` :pr:`1907`
        * Updated ``validate`` method to include a ``action`` key in returned dictionary for all ``DataCheck``and ``DataChecks`` :pr:`1916`
        * Aggregating the shap values for predictions that we know the provenance of, e.g. OHE, text, and date-time. :pr:`1901`
        * Improved error message when custom objective is passed as a string in ``pipeline.score`` :pr:`1941`
        * Added ``score_pipelines`` and ``train_pipelines`` methods to ``AutoMLSearch`` :pr:`1913`
        * Added support for ``pandas`` version 1.2.0 :pr:`1708`
        * Added ``score_batch`` and ``train_batch`` abstact methods to ``EngineBase`` and implementations in ``SequentialEngine`` :pr:`1913`
        * Added ability to handle index columns in ``AutoMLSearch`` and ``DataChecks`` :pr:`2138`
    * Fixes
        * Removed CI check for ``check_dependencies_updated_linux`` :pr:`1950`
        * Added metaclass for time series pipelines and fix binary classification pipeline ``predict`` not using objective if it is passed as a named argument :pr:`1874`
        * Fixed stack trace in prediction explanation functions caused by mixed string/numeric pandas column names :pr:`1871`
        * Fixed stack trace caused by passing pipelines with duplicate names to ``AutoMLSearch`` :pr:`1932`
        * Fixed ``AutoMLSearch.get_pipelines`` returning pipelines with the same attributes :pr:`1958`
    * Changes
        * Reversed GitHub Action for Linux unit tests until a fix for report generation is found :pr:`1920`
        * Updated ``add_results`` in ``AutoMLAlgorithm`` to take in entire pipeline results dictionary from ``AutoMLSearch`` :pr:`1891`
        * Updated ``ClassImbalanceDataCheck`` to look for severe class imbalance scenarios :pr:`1905`
        * Deleted the ``explain_prediction`` function :pr:`1915`
        * Removed ``HighVarianceCVDataCheck`` and convered it to an ``AutoMLSearch`` method instead :pr:`1928`
        * Removed warning in ``InvalidTargetDataCheck`` returned when numeric binary classification targets are not (0, 1) :pr:`1959`
    * Documentation Changes
        * Updated ``model_understanding.ipynb`` to demo the two-way partial dependence capability :pr:`1919`
    * Testing Changes

.. warning::

    **Breaking Changes**
        * Deleted the ``explain_prediction`` function :pr:`1915`
        * Removed ``HighVarianceCVDataCheck`` and convered it to an ``AutoMLSearch`` method instead :pr:`1928`
        * Added ``score_batch`` and ``train_batch`` abstact methods to ``EngineBase``. These need to be implemented in Engine subclasses :pr:`1913`


**v0.19.0 Feb. 23, 2021**
    * Enhancements
        * Added a GitHub Action for Python windows unit tests :pr:`1844`
        * Added a GitHub Action for checking updated release notes :pr:`1849`
        * Added a GitHub Action for Python lint checks :pr:`1837`
        * Adjusted ``explain_prediction``, ``explain_predictions`` and ``explain_predictions_best_worst`` to handle timeseries problems. :pr:`1818`
        * Updated ``InvalidTargetDataCheck`` to check for mismatched indices in target and features :pr:`1816`
        * Updated ``Woodwork`` structures returned from components to support ``Woodwork`` logical type overrides set by the user :pr:`1784`
        * Updated estimators to keep track of input feature names during ``fit()`` :pr:`1794`
        * Updated ``visualize_decision_tree`` to include feature names in output :pr:`1813`
        * Added ``is_bounded_like_percentage`` property for objectives. If true, the ``calculate_percent_difference`` method will return the absolute difference rather than relative difference :pr:`1809`
        * Added full error traceback to AutoMLSearch logger file :pr:`1840`
        * Changed ``TargetEncoder`` to preserve custom indices in the data :pr:`1836`
        * Refactored ``explain_predictions`` and ``explain_predictions_best_worst`` to only compute features once for all rows that need to be explained :pr:`1843`
        * Added custom random undersampler data splitter for classification :pr:`1857`
        * Updated ``OutliersDataCheck`` implementation to calculate the probability of having no outliers :pr:`1855`
        * Added ``Engines`` pipeline processing API :pr:`1838`
    * Fixes
        * Changed EngineBase random_state arg to random_seed and same for user guide docs :pr:`1889`
    * Changes
        * Modified ``calculate_percent_difference`` so that division by 0 is now inf rather than nan :pr:`1809`
        * Removed ``text_columns`` parameter from ``LSA`` and ``TextFeaturizer`` components :pr:`1652`
        * Added ``random_seed`` as an argument to our automl/pipeline/component API. Using ``random_state`` will raise a warning :pr:`1798`
        * Added ``DataCheckError`` message in ``InvalidTargetDataCheck`` if input target is None and removed exception raised :pr:`1866`
    * Documentation Changes
    * Testing Changes
        * Added back coverage for ``_get_feature_provenance`` in ``TextFeaturizer`` after ``text_columns`` was removed :pr:`1842`
        * Pin graphviz version for windows builds :pr:`1847`
        * Unpin graphviz version for windows builds :pr:`1851`

.. warning::

    **Breaking Changes**
        * Added a deprecation warning to ``explain_prediction``. It will be deleted in the next release. :pr:`1860`


**v0.18.2 Feb. 10, 2021**
    * Enhancements
        * Added uniqueness score data check :pr:`1785`
        * Added "dataframe" output format for prediction explanations :pr:`1781`
        * Updated LightGBM estimators to handle ``pandas.MultiIndex`` :pr:`1770`
        * Sped up permutation importance for some pipelines :pr:`1762`
        * Added sparsity data check :pr:`1797`
        * Confirmed support for threshold tuning for binary time series classification problems :pr:`1803`
    * Fixes
    * Changes
    * Documentation Changes
        * Added section on conda to the contributing guide :pr:`1771`
        * Updated release process to reflect freezing `main` before perf tests :pr:`1787`
        * Moving some prs to the right section of the release notes :pr:`1789`
        * Tweak README.md. :pr:`1800`
        * Fixed back arrow on install page docs :pr:`1795`
        * Fixed docstring for `ClassImbalanceDataCheck.validate()` :pr:`1817`
    * Testing Changes

**v0.18.1 Feb. 1, 2021**
    * Enhancements
        * Added ``graph_t_sne`` as a visualization tool for high dimensional data :pr:`1731`
        * Added the ability to see the linear coefficients of features in linear models terms :pr:`1738`
        * Added support for ``scikit-learn`` ``v0.24.0`` :pr:`1733`
        * Added support for ``scipy`` ``v1.6.0`` :pr:`1752`
        * Added SVM Classifier and Regressor to estimators :pr:`1714` :pr:`1761`
    * Fixes
        * Addressed bug with ``partial_dependence`` and categorical data with more categories than grid resolution :pr:`1748`
        * Removed ``random_state`` arg from ``get_pipelines`` in ``AutoMLSearch`` :pr:`1719`
        * Pinned pyzmq at less than 22.0.0 till we add support :pr:`1756`
    * Changes
        * Updated components and pipelines to return ``Woodwork`` data structures :pr:`1668`
        * Updated ``clone()`` for pipelines and components to copy over random state automatically :pr:`1753`
        * Dropped support for Python version 3.6 :pr:`1751`
        * Removed deprecated ``verbose`` flag from ``AutoMLSearch`` parameters :pr:`1772`
    * Documentation Changes
        * Add Twitter and Github link to documentation toolbar :pr:`1754`
        * Added Open Graph info to documentation :pr:`1758`
    * Testing Changes

.. warning::

    **Breaking Changes**
        * Components and pipelines return ``Woodwork`` data structures instead of ``pandas`` data structures :pr:`1668`
        * Python 3.6 will not be actively supported due to discontinued support from EvalML dependencies.
        * Deprecated ``verbose`` flag is removed for ``AutoMLSearch`` :pr:`1772`


**v0.18.0 Jan. 26, 2021**
    * Enhancements
        * Added RMSLE, MSLE, and MAPE to core objectives while checking for negative target values in ``invalid_targets_data_check`` :pr:`1574`
        * Added validation checks for binary problems with regression-like datasets and multiclass problems without true multiclass targets in ``invalid_targets_data_check`` :pr:`1665`
        * Added time series support for ``make_pipeline`` :pr:`1566`
        * Added target name for output of pipeline ``predict`` method :pr:`1578`
        * Added multiclass check to ``InvalidTargetDataCheck`` for two examples per class :pr:`1596`
        * Added support for ``graphviz`` ``v0.16`` :pr:`1657`
        * Enhanced time series pipelines to accept empty features :pr:`1651`
        * Added KNN Classifier to estimators. :pr:`1650`
        * Added support for list inputs for objectives :pr:`1663`
        * Added support for ``AutoMLSearch`` to handle time series classification pipelines :pr:`1666`
        * Enhanced ``DelayedFeaturesTransformer`` to encode categorical features and targets before delaying them :pr:`1691`
        * Added 2-way dependence plots. :pr:`1690`
        * Added ability to directly iterate through components within Pipelines :pr:`1583`
    * Fixes
        * Fixed inconsistent attributes and added Exceptions to docs :pr:`1673`
        * Fixed ``TargetLeakageDataCheck`` to use Woodwork ``mutual_information`` rather than using Pandas' Pearson Correlation :pr:`1616`
        * Fixed thresholding for pipelines in ``AutoMLSearch`` to only threshold binary classification pipelines :pr:`1622` :pr:`1626`
        * Updated ``load_data`` to return Woodwork structures and update default parameter value for ``index`` to ``None`` :pr:`1610`
        * Pinned scipy at < 1.6.0 while we work on adding support :pr:`1629`
        * Fixed data check message formatting in ``AutoMLSearch`` :pr:`1633`
        * Addressed stacked ensemble component for ``scikit-learn`` v0.24 support by setting ``shuffle=True`` for default CV :pr:`1613`
        * Fixed bug where ``Imputer`` reset the index on ``X`` :pr:`1590`
        * Fixed ``AutoMLSearch`` stacktrace when a cutom objective was passed in as a primary objective or additional objective :pr:`1575`
        * Fixed custom index bug for ``MAPE`` objective :pr:`1641`
        * Fixed index bug for ``TextFeaturizer`` and ``LSA`` components :pr:`1644`
        * Limited ``load_fraud`` dataset loaded into ``automl.ipynb`` :pr:`1646`
        * ``add_to_rankings`` updates ``AutoMLSearch.best_pipeline`` when necessary :pr:`1647`
        * Fixed bug where time series baseline estimators were not receiving ``gap`` and ``max_delay`` in ``AutoMLSearch`` :pr:`1645`
        * Fixed jupyter notebooks to help the RTD buildtime :pr:`1654`
        * Added ``positive_only`` objectives to ``non_core_objectives`` :pr:`1661`
        * Fixed stacking argument ``n_jobs`` for IterativeAlgorithm :pr:`1706`
        * Updated CatBoost estimators to return self in ``.fit()`` rather than the underlying model for consistency :pr:`1701`
        * Added ability to initialize pipeline parameters in ``AutoMLSearch`` constructor :pr:`1676`
    * Changes
        * Added labeling to ``graph_confusion_matrix`` :pr:`1632`
        * Rerunning search for ``AutoMLSearch`` results in a message thrown rather than failing the search, and removed ``has_searched`` property :pr:`1647`
        * Changed tuner class to allow and ignore single parameter values as input :pr:`1686`
        * Capped LightGBM version limit to remove bug in docs :pr:`1711`
        * Removed support for `np.random.RandomState` in EvalML :pr:`1727`
    * Documentation Changes
        * Update Model Understanding in the user guide to include ``visualize_decision_tree`` :pr:`1678`
        * Updated docs to include information about ``AutoMLSearch`` callback parameters and methods :pr:`1577`
        * Updated docs to prompt users to install graphiz on Mac :pr:`1656`
        * Added ``infer_feature_types`` to the ``start.ipynb`` guide :pr:`1700`
        * Added multicollinearity data check to API reference and docs :pr:`1707`
    * Testing Changes

.. warning::

    **Breaking Changes**
        * Removed ``has_searched`` property from ``AutoMLSearch`` :pr:`1647`
        * Components and pipelines return ``Woodwork`` data structures instead of ``pandas`` data structures :pr:`1668`
        * Removed support for `np.random.RandomState` in EvalML. Rather than passing ``np.random.RandomState`` as component and pipeline random_state values, we use int random_seed :pr:`1727`


**v0.17.0 Dec. 29, 2020**
    * Enhancements
        * Added ``save_plot`` that allows for saving figures from different backends :pr:`1588`
        * Added ``LightGBM Regressor`` to regression components :pr:`1459`
        * Added ``visualize_decision_tree`` for tree visualization with ``decision_tree_data_from_estimator`` and ``decision_tree_data_from_pipeline`` to reformat tree structure output :pr:`1511`
        * Added `DFS Transformer` component into transformer components :pr:`1454`
        * Added ``MAPE`` to the standard metrics for time series problems and update objectives :pr:`1510`
        * Added ``graph_prediction_vs_actual_over_time`` and ``get_prediction_vs_actual_over_time_data`` to the model understanding module for time series problems :pr:`1483`
        * Added a ``ComponentGraph`` class that will support future pipelines as directed acyclic graphs :pr:`1415`
        * Updated data checks to accept ``Woodwork`` data structures :pr:`1481`
        * Added parameter to ``InvalidTargetDataCheck`` to show only top unique values rather than all unique values :pr:`1485`
        * Added multicollinearity data check :pr:`1515`
        * Added baseline pipeline and components for time series regression problems :pr:`1496`
        * Added more information to users about ensembling behavior in ``AutoMLSearch`` :pr:`1527`
        * Add woodwork support for more utility and graph methods :pr:`1544`
        * Changed ``DateTimeFeaturizer`` to encode features as int :pr:`1479`
        * Return trained pipelines from ``AutoMLSearch.best_pipeline`` :pr:`1547`
        * Added utility method so that users can set feature types without having to learn about Woodwork directly :pr:`1555`
        * Added Linear Discriminant Analysis transformer for dimensionality reduction :pr:`1331`
        * Added multiclass support for ``partial_dependence`` and ``graph_partial_dependence`` :pr:`1554`
        * Added ``TimeSeriesBinaryClassificationPipeline`` and ``TimeSeriesMulticlassClassificationPipeline`` classes :pr:`1528`
        * Added ``make_data_splitter`` method for easier automl data split customization :pr:`1568`
        * Integrated ``ComponentGraph`` class into Pipelines for full non-linear pipeline support :pr:`1543`
        * Update ``AutoMLSearch`` constructor to take training data instead of ``search`` and ``add_to_leaderboard`` :pr:`1597`
        * Update ``split_data`` helper args :pr:`1597`
        * Add problem type utils ``is_regression``, ``is_classification``, ``is_timeseries`` :pr:`1597`
        * Rename ``AutoMLSearch`` ``data_split`` arg to ``data_splitter`` :pr:`1569`
    * Fixes
        * Fix AutoML not passing CV folds to ``DefaultDataChecks`` for usage by ``ClassImbalanceDataCheck`` :pr:`1619`
        * Fix Windows CI jobs: install ``numba`` via conda, required for ``shap`` :pr:`1490`
        * Added custom-index support for `reset-index-get_prediction_vs_actual_over_time_data` :pr:`1494`
        * Fix ``generate_pipeline_code`` to account for boolean and None differences between Python and JSON :pr:`1524` :pr:`1531`
        * Set max value for plotly and xgboost versions while we debug CI failures with newer versions :pr:`1532`
        * Undo version pinning for plotly :pr:`1533`
        * Fix ReadTheDocs build by updating the version of ``setuptools`` :pr:`1561`
        * Set ``random_state`` of data splitter in AutoMLSearch to take int to keep consistency in the resulting splits :pr:`1579`
        * Pin sklearn version while we work on adding support :pr:`1594`
        * Pin pandas at <1.2.0 while we work on adding support :pr:`1609`
        * Pin graphviz at < 0.16 while we work on adding support :pr:`1609`
    * Changes
        * Reverting ``save_graph`` :pr:`1550` to resolve kaleido build issues :pr:`1585`
        * Update circleci badge to apply to ``main`` :pr:`1489`
        * Added script to generate github markdown for releases :pr:`1487`
        * Updated selection using pandas ``dtypes`` to selecting using Woodwork logical types :pr:`1551`
        * Updated dependencies to fix ``ImportError: cannot import name 'MaskedArray' from 'sklearn.utils.fixes'`` error and to address Woodwork and Featuretool dependencies :pr:`1540`
        * Made ``get_prediction_vs_actual_data()`` a public method :pr:`1553`
        * Updated ``Woodwork`` version requirement to v0.0.7 :pr:`1560`
        * Move data splitters from ``evalml.automl.data_splitters`` to ``evalml.preprocessing.data_splitters`` :pr:`1597`
        * Rename "# Testing" in automl log output to "# Validation" :pr:`1597`
    * Documentation Changes
        * Added partial dependence methods to API reference :pr:`1537`
        * Updated documentation for confusion matrix methods :pr:`1611`
    * Testing Changes
        * Set ``n_jobs=1`` in most unit tests to reduce memory :pr:`1505`

.. warning::

    **Breaking Changes**
        * Updated minimal dependencies: ``numpy>=1.19.1``, ``pandas>=1.1.0``, ``scikit-learn>=0.23.1``, ``scikit-optimize>=0.8.1``
        * Updated ``AutoMLSearch.best_pipeline`` to return a trained pipeline. Pass in ``train_best_pipeline=False`` to AutoMLSearch in order to return an untrained pipeline.
        * Pipeline component instances can no longer be iterated through using ``Pipeline.component_graph`` :pr:`1543`
        * Update ``AutoMLSearch`` constructor to take training data instead of ``search`` and ``add_to_leaderboard`` :pr:`1597`
        * Update ``split_data`` helper args :pr:`1597`
        * Move data splitters from ``evalml.automl.data_splitters`` to ``evalml.preprocessing.data_splitters`` :pr:`1597`
        * Rename ``AutoMLSearch`` ``data_split`` arg to ``data_splitter`` :pr:`1569`



**v0.16.1 Dec. 1, 2020**
    * Enhancements
        * Pin woodwork version to v0.0.6 to avoid breaking changes :pr:`1484`
        * Updated ``Woodwork`` to >=0.0.5 in ``core-requirements.txt`` :pr:`1473`
        * Removed ``copy_dataframe`` parameter for ``Woodwork``, updated ``Woodwork`` to >=0.0.6 in ``core-requirements.txt`` :pr:`1478`
        * Updated ``detect_problem_type`` to use ``pandas.api.is_numeric_dtype`` :pr:`1476`
    * Changes
        * Changed ``make clean`` to delete coverage reports as a convenience for developers :pr:`1464`
        * Set ``n_jobs=-1`` by default for stacked ensemble components :pr:`1472`
    * Documentation Changes
        * Updated pipeline and component documentation and demos to use ``Woodwork`` :pr:`1466`
    * Testing Changes
        * Update dependency update checker to use everything from core and optional dependencies :pr:`1480`


**v0.16.0 Nov. 24, 2020**
    * Enhancements
        * Updated pipelines and ``make_pipeline`` to accept ``Woodwork`` inputs :pr:`1393`
        * Updated components to accept ``Woodwork`` inputs :pr:`1423`
        * Added ability to freeze hyperparameters for ``AutoMLSearch`` :pr:`1284`
        * Added ``Target Encoder`` into transformer components :pr:`1401`
        * Added callback for error handling in ``AutoMLSearch`` :pr:`1403`
        * Added the index id to the ``explain_predictions_best_worst`` output to help users identify which rows in their data are included :pr:`1365`
        * The top_k features displayed in ``explain_predictions_*`` functions are now determined by the magnitude of shap values as opposed to the ``top_k`` largest and smallest shap values. :pr:`1374`
        * Added a problem type for time series regression :pr:`1386`
        * Added a ``is_defined_for_problem_type`` method to ``ObjectiveBase`` :pr:`1386`
        * Added a ``random_state`` parameter to ``make_pipeline_from_components`` function :pr:`1411`
        * Added ``DelayedFeaturesTransformer`` :pr:`1396`
        * Added a ``TimeSeriesRegressionPipeline`` class :pr:`1418`
        * Removed ``core-requirements.txt`` from the package distribution :pr:`1429`
        * Updated data check messages to include a `"code"` and `"details"` fields :pr:`1451`, :pr:`1462`
        * Added a ``TimeSeriesSplit`` data splitter for time series problems :pr:`1441`
        * Added a ``problem_configuration`` parameter to AutoMLSearch :pr:`1457`
    * Fixes
        * Fixed ``IndexError`` raised in ``AutoMLSearch`` when ``ensembling = True`` but only one pipeline to iterate over :pr:`1397`
        * Fixed stacked ensemble input bug and LightGBM warning and bug in ``AutoMLSearch`` :pr:`1388`
        * Updated enum classes to show possible enum values as attributes :pr:`1391`
        * Updated calls to ``Woodwork``'s ``to_pandas()`` to ``to_series()`` and ``to_dataframe()`` :pr:`1428`
        * Fixed bug in OHE where column names were not guaranteed to be unique :pr:`1349`
        * Fixed bug with percent improvement of ``ExpVariance`` objective on data with highly skewed target :pr:`1467`
        * Fix SimpleImputer error which occurs when all features are bool type :pr:`1215`
    * Changes
        * Changed ``OutliersDataCheck`` to return the list of columns, rather than rows, that contain outliers :pr:`1377`
        * Simplified and cleaned output for Code Generation :pr:`1371`
        * Reverted changes from :pr:`1337` :pr:`1409`
        * Updated data checks to return dictionary of warnings and errors instead of a list :pr:`1448`
        * Updated ``AutoMLSearch`` to pass ``Woodwork`` data structures to every pipeline (instead of pandas DataFrames) :pr:`1450`
        * Update ``AutoMLSearch`` to default to ``max_batches=1`` instead of ``max_iterations=5`` :pr:`1452`
        * Updated _evaluate_pipelines to consolidate side effects :pr:`1410`
    * Documentation Changes
        * Added description of CLA to contributing guide, updated description of draft PRs :pr:`1402`
        * Updated documentation to include all data checks, ``DataChecks``, and usage of data checks in AutoML :pr:`1412`
        * Updated docstrings from ``np.array`` to ``np.ndarray`` :pr:`1417`
        * Added section on stacking ensembles in AutoMLSearch documentation :pr:`1425`
    * Testing Changes
        * Removed ``category_encoders`` from test-requirements.txt :pr:`1373`
        * Tweak codecov.io settings again to avoid flakes :pr:`1413`
        * Modified ``make lint`` to check notebook versions in the docs :pr:`1431`
        * Modified ``make lint-fix`` to standardize notebook versions in the docs :pr:`1431`
        * Use new version of pull request Github Action for dependency check (:pr:`1443`)
        * Reduced number of workers for tests to 4 :pr:`1447`

.. warning::

    **Breaking Changes**
        * The ``top_k`` and ``top_k_features`` parameters in ``explain_predictions_*`` functions now return ``k`` features as opposed to ``2 * k`` features :pr:`1374`
        * Renamed ``problem_type`` to ``problem_types`` in ``RegressionObjective``, ``BinaryClassificationObjective``, and ``MulticlassClassificationObjective`` :pr:`1319`
        * Data checks now return a dictionary of warnings and errors instead of a list :pr:`1448`



**v0.15.0 Oct. 29, 2020**
    * Enhancements
        * Added stacked ensemble component classes (``StackedEnsembleClassifier``, ``StackedEnsembleRegressor``) :pr:`1134`
        * Added stacked ensemble components to ``AutoMLSearch`` :pr:`1253`
        * Added ``DecisionTreeClassifier`` and ``DecisionTreeRegressor`` to AutoML :pr:`1255`
        * Added ``graph_prediction_vs_actual`` in ``model_understanding`` for regression problems :pr:`1252`
        * Added parameter to ``OneHotEncoder`` to enable filtering for features to encode for :pr:`1249`
        * Added percent-better-than-baseline for all objectives to automl.results :pr:`1244`
        * Added ``HighVarianceCVDataCheck`` and replaced synonymous warning in ``AutoMLSearch`` :pr:`1254`
        * Added `PCA Transformer` component for dimensionality reduction :pr:`1270`
        * Added ``generate_pipeline_code`` and ``generate_component_code`` to allow for code generation given a pipeline or component instance :pr:`1306`
        * Added ``PCA Transformer`` component for dimensionality reduction :pr:`1270`
        * Updated ``AutoMLSearch`` to support ``Woodwork`` data structures :pr:`1299`
        * Added cv_folds to ``ClassImbalanceDataCheck`` and added this check to ``DefaultDataChecks`` :pr:`1333`
        * Make ``max_batches`` argument to ``AutoMLSearch.search`` public :pr:`1320`
        * Added text support to automl search :pr:`1062`
        * Added ``_pipelines_per_batch`` as a private argument to ``AutoMLSearch`` :pr:`1355`
    * Fixes
        * Fixed ML performance issue with ordered datasets: always shuffle data in automl's default CV splits :pr:`1265`
        * Fixed broken ``evalml info`` CLI command :pr:`1293`
        * Fixed ``boosting type='rf'`` for LightGBM Classifier, as well as ``num_leaves`` error :pr:`1302`
        * Fixed bug in ``explain_predictions_best_worst`` where a custom index in the target variable would cause a ``ValueError`` :pr:`1318`
        * Added stacked ensemble estimators to to ``evalml.pipelines.__init__`` file :pr:`1326`
        * Fixed bug in OHE where calls to transform were not deterministic if ``top_n`` was less than the number of categories in a column :pr:`1324`
        * Fixed LightGBM warning messages during AutoMLSearch :pr:`1342`
        * Fix warnings thrown during AutoMLSearch in ``HighVarianceCVDataCheck`` :pr:`1346`
        * Fixed bug where TrainingValidationSplit would return invalid location indices for dataframes with a custom index :pr:`1348`
        * Fixed bug where the AutoMLSearch ``random_state`` was not being passed to the created pipelines :pr:`1321`
    * Changes
        * Allow ``add_to_rankings`` to be called before AutoMLSearch is called :pr:`1250`
        * Removed Graphviz from test-requirements to add to requirements.txt :pr:`1327`
        * Removed ``max_pipelines`` parameter from ``AutoMLSearch`` :pr:`1264`
        * Include editable installs in all install make targets :pr:`1335`
        * Made pip dependencies `featuretools` and `nlp_primitives` core dependencies :pr:`1062`
        * Removed `PartOfSpeechCount` from `TextFeaturizer` transform primitives :pr:`1062`
        * Added warning for ``partial_dependency`` when the feature includes null values :pr:`1352`
    * Documentation Changes
        * Fixed and updated code blocks in Release Notes :pr:`1243`
        * Added DecisionTree estimators to API Reference :pr:`1246`
        * Changed class inheritance display to flow vertically :pr:`1248`
        * Updated cost-benefit tutorial to use a holdout/test set :pr:`1159`
        * Added ``evalml info`` command to documentation :pr:`1293`
        * Miscellaneous doc updates :pr:`1269`
        * Removed conda pre-release testing from the release process document :pr:`1282`
        * Updates to contributing guide :pr:`1310`
        * Added Alteryx footer to docs with Twitter and Github link :pr:`1312`
        * Added documentation for evalml installation for Python 3.6 :pr:`1322`
        * Added documentation changes to make the API Docs easier to understand :pr:`1323`
        * Fixed documentation for ``feature_importance`` :pr:`1353`
        * Added tutorial for running `AutoML` with text data :pr:`1357`
        * Added documentation for woodwork integration with automl search :pr:`1361`
    * Testing Changes
        * Added tests for ``jupyter_check`` to handle IPython :pr:`1256`
        * Cleaned up ``make_pipeline`` tests to test for all estimators :pr:`1257`
        * Added a test to check conda build after merge to main :pr:`1247`
        * Removed code that was lacking codecov for ``__main__.py`` and unnecessary :pr:`1293`
        * Codecov: round coverage up instead of down :pr:`1334`
        * Add DockerHub credentials to CI testing environment :pr:`1356`
        * Add DockerHub credentials to conda testing environment :pr:`1363`

.. warning::

    **Breaking Changes**
        * Renamed ``LabelLeakageDataCheck`` to ``TargetLeakageDataCheck`` :pr:`1319`
        * ``max_pipelines`` parameter has been removed from ``AutoMLSearch``. Please use ``max_iterations`` instead. :pr:`1264`
        * ``AutoMLSearch.search()`` will now log a warning if the input is not a ``Woodwork`` data structure (``pandas``, ``numpy``) :pr:`1299`
        * Make ``max_batches`` argument to ``AutoMLSearch.search`` public :pr:`1320`
        * Removed unused argument `feature_types` from AutoMLSearch.search :pr:`1062`

**v0.14.1 Sep. 29, 2020**
    * Enhancements
        * Updated partial dependence methods to support calculating numeric columns in a dataset with non-numeric columns :pr:`1150`
        * Added ``get_feature_names`` on ``OneHotEncoder`` :pr:`1193`
        * Added ``detect_problem_type`` to ``problem_type/utils.py`` to automatically detect the problem type given targets :pr:`1194`
        * Added LightGBM to ``AutoMLSearch`` :pr:`1199`
        * Updated ``scikit-learn`` and ``scikit-optimize`` to use latest versions - 0.23.2 and 0.8.1 respectively :pr:`1141`
        * Added ``__str__`` and ``__repr__`` for pipelines and components :pr:`1218`
        * Included internal target check for both training and validation data in ``AutoMLSearch`` :pr:`1226`
        * Added ``ProblemTypes.all_problem_types`` helper to get list of supported problem types :pr:`1219`
        * Added ``DecisionTreeClassifier`` and ``DecisionTreeRegressor`` classes :pr:`1223`
        * Added ``ProblemTypes.all_problem_types`` helper to get list of supported problem types :pr:`1219`
        * ``DataChecks`` can now be parametrized by passing a list of ``DataCheck`` classes and a parameter dictionary :pr:`1167`
        * Added first CV fold score as validation score in ``AutoMLSearch.rankings`` :pr:`1221`
        * Updated ``flake8`` configuration to enable linting on ``__init__.py`` files :pr:`1234`
        * Refined ``make_pipeline_from_components`` implementation :pr:`1204`
    * Fixes
        * Updated GitHub URL after migration to Alteryx GitHub org :pr:`1207`
        * Changed Problem Type enum to be more similar to the string name :pr:`1208`
        * Wrapped call to scikit-learn's partial dependence method in a ``try``/``finally`` block :pr:`1232`
    * Changes
        * Added ``allow_writing_files`` as a named argument to CatBoost estimators. :pr:`1202`
        * Added ``solver`` and ``multi_class`` as named arguments to ``LogisticRegressionClassifier`` :pr:`1202`
        * Replaced pipeline's ``._transform`` method to evaluate all the preprocessing steps of a pipeline with ``.compute_estimator_features`` :pr:`1231`
        * Changed default large dataset train/test splitting behavior :pr:`1205`
    * Documentation Changes
        * Included description of how to access the component instances and features for pipeline user guide :pr:`1163`
        * Updated API docs to refer to target as "target" instead of "labels" for non-classification tasks and minor docs cleanup :pr:`1160`
        * Added Class Imbalance Data Check to ``api_reference.rst`` :pr:`1190` :pr:`1200`
        * Added pipeline properties to API reference :pr:`1209`
        * Clarified what the objective parameter in AutoML is used for in AutoML API reference and AutoML user guide :pr:`1222`
        * Updated API docs to include ``skopt.space.Categorical`` option for component hyperparameter range definition :pr:`1228`
        * Added install documentation for ``libomp`` in order to use LightGBM on Mac :pr:`1233`
        * Improved description of ``max_iterations`` in documentation :pr:`1212`
        * Removed unused code from sphinx conf :pr:`1235`
    * Testing Changes

.. warning::

    **Breaking Changes**
        * ``DefaultDataChecks`` now accepts a ``problem_type`` parameter that must be specified :pr:`1167`
        * Pipeline's ``._transform`` method to evaluate all the preprocessing steps of a pipeline has been replaced with ``.compute_estimator_features`` :pr:`1231`
        * ``get_objectives`` has been renamed to ``get_core_objectives``. This function will now return a list of valid objective instances :pr:`1230`


**v0.13.2 Sep. 17, 2020**
    * Enhancements
        * Added ``output_format`` field to explain predictions functions :pr:`1107`
        * Modified ``get_objective`` and ``get_objectives`` to be able to return any objective in ``evalml.objectives`` :pr:`1132`
        * Added a ``return_instance`` boolean parameter to ``get_objective`` :pr:`1132`
        * Added ``ClassImbalanceDataCheck`` to determine whether target imbalance falls below a given threshold :pr:`1135`
        * Added label encoder to LightGBM for binary classification :pr:`1152`
        * Added labels for the row index of confusion matrix :pr:`1154`
        * Added ``AutoMLSearch`` object as another parameter in search callbacks :pr:`1156`
        * Added the corresponding probability threshold for each point displayed in ``graph_roc_curve`` :pr:`1161`
        * Added ``__eq__`` for ``ComponentBase`` and ``PipelineBase`` :pr:`1178`
        * Added support for multiclass classification for ``roc_curve`` :pr:`1164`
        * Added ``categories`` accessor to ``OneHotEncoder`` for listing the categories associated with a feature :pr:`1182`
        * Added utility function to create pipeline instances from a list of component instances :pr:`1176`
    * Fixes
        * Fixed XGBoost column names for partial dependence methods :pr:`1104`
        * Removed dead code validating column type from ``TextFeaturizer`` :pr:`1122`
        * Fixed issue where ``Imputer`` cannot fit when there is None in a categorical or boolean column :pr:`1144`
        * ``OneHotEncoder`` preserves the custom index in the input data :pr:`1146`
        * Fixed representation for ``ModelFamily`` :pr:`1165`
        * Removed duplicate ``nbsphinx`` dependency in ``dev-requirements.txt`` :pr:`1168`
        * Users can now pass in any valid kwargs to all estimators :pr:`1157`
        * Remove broken accessor ``OneHotEncoder.get_feature_names`` and unneeded base class :pr:`1179`
        * Removed LightGBM Estimator from AutoML models :pr:`1186`
    * Changes
        * Pinned ``scikit-optimize`` version to 0.7.4 :pr:`1136`
        * Removed ``tqdm`` as a dependency :pr:`1177`
        * Added lightgbm version 3.0.0 to ``latest_dependency_versions.txt`` :pr:`1185`
        * Rename ``max_pipelines`` to ``max_iterations`` :pr:`1169`
    * Documentation Changes
        * Fixed API docs for ``AutoMLSearch`` ``add_result_callback`` :pr:`1113`
        * Added a step to our release process for pushing our latest version to conda-forge :pr:`1118`
        * Added warning for missing ipywidgets dependency for using ``PipelineSearchPlots`` on Jupyterlab :pr:`1145`
        * Updated ``README.md`` example to load demo dataset :pr:`1151`
        * Swapped mapping of breast cancer targets in ``model_understanding.ipynb`` :pr:`1170`
    * Testing Changes
        * Added test confirming ``TextFeaturizer`` never outputs null values :pr:`1122`
        * Changed Python version of ``Update Dependencies`` action to 3.8.x :pr:`1137`
        * Fixed release notes check-in test for ``Update Dependencies`` actions :pr:`1172`

.. warning::

    **Breaking Changes**
        * ``get_objective`` will now return a class definition rather than an instance by default :pr:`1132`
        * Deleted ``OPTIONS`` dictionary in ``evalml.objectives.utils.py`` :pr:`1132`
        * If specifying an objective by string, the string must now match the objective's name field, case-insensitive :pr:`1132`
        * Passing "Cost Benefit Matrix", "Fraud Cost", "Lead Scoring", "Mean Squared Log Error",
            "Recall", "Recall Macro", "Recall Micro", "Recall Weighted", or "Root Mean Squared Log Error" to ``AutoMLSearch`` will now result in a ``ValueError``
            rather than an ``ObjectiveNotFoundError`` :pr:`1132`
        * Search callbacks ``start_iteration_callback`` and ``add_results_callback`` have changed to include a copy of the AutoMLSearch object as a third parameter :pr:`1156`
        * Deleted ``OneHotEncoder.get_feature_names`` method which had been broken for a while, in favor of pipelines' ``input_feature_names`` :pr:`1179`
        * Deleted empty base class ``CategoricalEncoder`` which ``OneHotEncoder`` component was inheriting from :pr:`1176`
        * Results from ``roc_curve`` will now return as a list of dictionaries with each dictionary representing a class :pr:`1164`
        * ``max_pipelines`` now raises a ``DeprecationWarning`` and will be removed in the next release. ``max_iterations`` should be used instead. :pr:`1169`


**v0.13.1 Aug. 25, 2020**
    * Enhancements
        * Added Cost-Benefit Matrix objective for binary classification :pr:`1038`
        * Split ``fill_value`` into ``categorical_fill_value`` and ``numeric_fill_value`` for Imputer :pr:`1019`
        * Added ``explain_predictions`` and ``explain_predictions_best_worst`` for explaining multiple predictions with SHAP :pr:`1016`
        * Added new LSA component for text featurization :pr:`1022`
        * Added guide on installing with conda :pr:`1041`
        * Added a “cost-benefit curve” util method to graph cost-benefit matrix scores vs. binary classification thresholds :pr:`1081`
        * Standardized error when calling transform/predict before fit for pipelines :pr:`1048`
        * Added ``percent_better_than_baseline`` to AutoML search rankings and full rankings table :pr:`1050`
        * Added one-way partial dependence and partial dependence plots :pr:`1079`
        * Added "Feature Value" column to prediction explanation reports. :pr:`1064`
        * Added LightGBM classification estimator :pr:`1082`, :pr:`1114`
        * Added ``max_batches`` parameter to ``AutoMLSearch`` :pr:`1087`
    * Fixes
        * Updated ``TextFeaturizer`` component to no longer require an internet connection to run :pr:`1022`
        * Fixed non-deterministic element of ``TextFeaturizer`` transformations :pr:`1022`
        * Added a StandardScaler to all ElasticNet pipelines :pr:`1065`
        * Updated cost-benefit matrix to normalize score :pr:`1099`
        * Fixed logic in ``calculate_percent_difference`` so that it can handle negative values :pr:`1100`
    * Changes
        * Added ``needs_fitting`` property to ``ComponentBase`` :pr:`1044`
        * Updated references to data types to use datatype lists defined in ``evalml.utils.gen_utils`` :pr:`1039`
        * Remove maximum version limit for SciPy dependency :pr:`1051`
        * Moved ``all_components`` and other component importers into runtime methods :pr:`1045`
        * Consolidated graphing utility methods under ``evalml.utils.graph_utils`` :pr:`1060`
        * Made slight tweaks to how ``TextFeaturizer`` uses ``featuretools``, and did some refactoring of that and of LSA :pr:`1090`
        * Changed ``show_all_features`` parameter into ``importance_threshold``, which allows for thresholding feature importance :pr:`1097`, :pr:`1103`
    * Documentation Changes
        * Update ``setup.py`` URL to point to the github repo :pr:`1037`
        * Added tutorial for using the cost-benefit matrix objective :pr:`1088`
        * Updated ``model_understanding.ipynb`` to include documentation for using plotly on Jupyter Lab :pr:`1108`
    * Testing Changes
        * Refactor CircleCI tests to use matrix jobs (:pr:`1043`)
        * Added a test to check that all test directories are included in evalml package :pr:`1054`


.. warning::

    **Breaking Changes**
        * ``confusion_matrix`` and ``normalize_confusion_matrix`` have been moved to ``evalml.utils`` :pr:`1038`
        * All graph utility methods previously under ``evalml.pipelines.graph_utils`` have been moved to ``evalml.utils.graph_utils`` :pr:`1060`


**v0.12.2 Aug. 6, 2020**
    * Enhancements
        * Add save/load method to components :pr:`1023`
        * Expose pickle ``protocol`` as optional arg to save/load :pr:`1023`
        * Updated estimators used in AutoML to include ExtraTrees and ElasticNet estimators :pr:`1030`
    * Fixes
    * Changes
        * Removed ``DeprecationWarning`` for ``SimpleImputer`` :pr:`1018`
    * Documentation Changes
        * Add note about version numbers to release process docs :pr:`1034`
    * Testing Changes
        * Test files are now included in the evalml package :pr:`1029`


**v0.12.0 Aug. 3, 2020**
    * Enhancements
        * Added string and categorical targets support for binary and multiclass pipelines and check for numeric targets for ``DetectLabelLeakage`` data check :pr:`932`
        * Added clear exception for regression pipelines if target datatype is string or categorical :pr:`960`
        * Added target column names and class labels in ``predict`` and ``predict_proba`` output for pipelines :pr:`951`
        * Added ``_compute_shap_values`` and ``normalize_values`` to ``pipelines/explanations`` module :pr:`958`
        * Added ``explain_prediction`` feature which explains single predictions with SHAP :pr:`974`
        * Added Imputer to allow different imputation strategies for numerical and categorical dtypes :pr:`991`
        * Added support for configuring logfile path using env var, and don't create logger if there are filesystem errors :pr:`975`
        * Updated catboost estimators' default parameters and automl hyperparameter ranges to speed up fit time :pr:`998`
    * Fixes
        * Fixed ReadtheDocs warning failure regarding embedded gif :pr:`943`
        * Removed incorrect parameter passed to pipeline classes in ``_add_baseline_pipelines`` :pr:`941`
        * Added universal error for calling ``predict``, ``predict_proba``, ``transform``, and ``feature_importances`` before fitting :pr:`969`, :pr:`994`
        * Made ``TextFeaturizer`` component and pip dependencies ``featuretools`` and ``nlp_primitives`` optional :pr:`976`
        * Updated imputation strategy in automl to no longer limit impute strategy to ``most_frequent`` for all features if there are any categorical columns :pr:`991`
        * Fixed ``UnboundLocalError`` for ``cv_pipeline`` when automl search errors :pr:`996`
        * Fixed ``Imputer`` to reset dataframe index to preserve behavior expected from  ``SimpleImputer`` :pr:`1009`
    * Changes
        * Moved ``get_estimators`` to ``evalml.pipelines.components.utils`` :pr:`934`
        * Modified Pipelines to raise ``PipelineScoreError`` when they encounter an error during scoring :pr:`936`
        * Moved ``evalml.model_families.list_model_families`` to ``evalml.pipelines.components.allowed_model_families`` :pr:`959`
        * Renamed ``DateTimeFeaturization`` to ``DateTimeFeaturizer`` :pr:`977`
        * Added check to stop search and raise an error if all pipelines in a batch return NaN scores :pr:`1015`
    * Documentation Changes
        * Updated ``README.md`` :pr:`963`
        * Reworded message when errors are returned from data checks in search :pr:`982`
        * Added section on understanding model predictions with ``explain_prediction`` to User Guide :pr:`981`
        * Added a section to the user guide and api reference about how XGBoost and CatBoost are not fully supported. :pr:`992`
        * Added custom components section in user guide :pr:`993`
        * Updated FAQ section formatting :pr:`997`
        * Updated release process documentation :pr:`1003`
    * Testing Changes
        * Moved ``predict_proba`` and ``predict`` tests regarding string / categorical targets to ``test_pipelines.py`` :pr:`972`
        * Fixed dependency update bot by updating python version to 3.7 to avoid frequent github version updates :pr:`1002`


.. warning::

    **Breaking Changes**
        * ``get_estimators`` has been moved to ``evalml.pipelines.components.utils`` (previously was under ``evalml.pipelines.utils``) :pr:`934`
        * Removed the ``raise_errors`` flag in AutoML search. All errors during pipeline evaluation will be caught and logged. :pr:`936`
        * ``evalml.model_families.list_model_families`` has been moved to ``evalml.pipelines.components.allowed_model_families`` :pr:`959`
        * ``TextFeaturizer``: the ``featuretools`` and ``nlp_primitives`` packages must be installed after installing evalml in order to use this component :pr:`976`
        * Renamed ``DateTimeFeaturization`` to ``DateTimeFeaturizer`` :pr:`977`


**v0.11.2 July 16, 2020**
    * Enhancements
        * Added ``NoVarianceDataCheck`` to ``DefaultDataChecks`` :pr:`893`
        * Added text processing and featurization component ``TextFeaturizer`` :pr:`913`, :pr:`924`
        * Added additional checks to ``InvalidTargetDataCheck`` to handle invalid target data types :pr:`929`
        * ``AutoMLSearch`` will now handle ``KeyboardInterrupt`` and prompt user for confirmation :pr:`915`
    * Fixes
        * Makes automl results a read-only property :pr:`919`
    * Changes
        * Deleted static pipelines and refactored tests involving static pipelines, removed ``all_pipelines()`` and ``get_pipelines()`` :pr:`904`
        * Moved ``list_model_families`` to ``evalml.model_family.utils`` :pr:`903`
        * Updated ``all_pipelines``, ``all_estimators``, ``all_components`` to use the same mechanism for dynamically generating their elements :pr:`898`
        * Rename ``master`` branch to ``main`` :pr:`918`
        * Add pypi release github action :pr:`923`
        * Updated ``AutoMLSearch.search`` stdout output and logging and removed tqdm progress bar :pr:`921`
        * Moved automl config checks previously in ``search()`` to init :pr:`933`
    * Documentation Changes
        * Reorganized and rewrote documentation :pr:`937`
        * Updated to use pydata sphinx theme :pr:`937`
        * Updated docs to use ``release_notes`` instead of ``changelog`` :pr:`942`
    * Testing Changes
        * Cleaned up fixture names and usages in tests :pr:`895`


.. warning::

    **Breaking Changes**
        * ``list_model_families`` has been moved to ``evalml.model_family.utils`` (previously was under ``evalml.pipelines.utils``) :pr:`903`
        * ``get_estimators`` has been moved to ``evalml.pipelines.components.utils`` (previously was under ``evalml.pipelines.utils``) :pr:`934`
        * Static pipeline definitions have been removed, but similar pipelines can still be constructed via creating an instance of ``PipelineBase`` :pr:`904`
        * ``all_pipelines()`` and ``get_pipelines()`` utility methods have been removed :pr:`904`


**v0.11.0 June 30, 2020**
    * Enhancements
        * Added multiclass support for ROC curve graphing :pr:`832`
        * Added preprocessing component to drop features whose percentage of NaN values exceeds a specified threshold :pr:`834`
        * Added data check to check for problematic target labels :pr:`814`
        * Added PerColumnImputer that allows imputation strategies per column :pr:`824`
        * Added transformer to drop specific columns :pr:`827`
        * Added support for ``categories``, ``handle_error``, and ``drop`` parameters in ``OneHotEncoder`` :pr:`830` :pr:`897`
        * Added preprocessing component to handle DateTime columns featurization :pr:`838`
        * Added ability to clone pipelines and components :pr:`842`
        * Define getter method for component ``parameters`` :pr:`847`
        * Added utility methods to calculate and graph permutation importances :pr:`860`, :pr:`880`
        * Added new utility functions necessary for generating dynamic preprocessing pipelines :pr:`852`
        * Added kwargs to all components :pr:`863`
        * Updated ``AutoSearchBase`` to use dynamically generated preprocessing pipelines :pr:`870`
        * Added SelectColumns transformer :pr:`873`
        * Added ability to evaluate additional pipelines for automl search :pr:`874`
        * Added ``default_parameters`` class property to components and pipelines :pr:`879`
        * Added better support for disabling data checks in automl search :pr:`892`
        * Added ability to save and load AutoML objects to file :pr:`888`
        * Updated ``AutoSearchBase.get_pipelines`` to return an untrained pipeline instance :pr:`876`
        * Saved learned binary classification thresholds in automl results cv data dict :pr:`876`
    * Fixes
        * Fixed bug where SimpleImputer cannot handle dropped columns :pr:`846`
        * Fixed bug where PerColumnImputer cannot handle dropped columns :pr:`855`
        * Enforce requirement that builtin components save all inputted values in their parameters dict :pr:`847`
        * Don't list base classes in ``all_components`` output :pr:`847`
        * Standardize all components to output pandas data structures, and accept either pandas or numpy :pr:`853`
        * Fixed rankings and full_rankings error when search has not been run :pr:`894`
    * Changes
        * Update ``all_pipelines`` and ``all_components`` to try initializing pipelines/components, and on failure exclude them :pr:`849`
        * Refactor ``handle_components`` to ``handle_components_class``, standardize to ``ComponentBase`` subclass instead of instance :pr:`850`
        * Refactor "blacklist"/"whitelist" to "allow"/"exclude" lists :pr:`854`
        * Replaced ``AutoClassificationSearch`` and ``AutoRegressionSearch`` with ``AutoMLSearch`` :pr:`871`
        * Renamed feature_importances and permutation_importances methods to use singular names (feature_importance and permutation_importance) :pr:`883`
        * Updated ``automl`` default data splitter to train/validation split for large datasets :pr:`877`
        * Added open source license, update some repo metadata :pr:`887`
        * Removed dead code in ``_get_preprocessing_components`` :pr:`896`
    * Documentation Changes
        * Fix some typos and update the EvalML logo :pr:`872`
    * Testing Changes
        * Update the changelog check job to expect the new branching pattern for the deps update bot :pr:`836`
        * Check that all components output pandas datastructures, and can accept either pandas or numpy :pr:`853`
        * Replaced ``AutoClassificationSearch`` and ``AutoRegressionSearch`` with ``AutoMLSearch`` :pr:`871`


.. warning::

    **Breaking Changes**
        * Pipelines' static ``component_graph`` field must contain either ``ComponentBase`` subclasses or ``str``, instead of ``ComponentBase`` subclass instances :pr:`850`
        * Rename ``handle_component`` to ``handle_component_class``. Now standardizes to ``ComponentBase`` subclasses instead of ``ComponentBase`` subclass instances :pr:`850`
        * Renamed automl's ``cv`` argument to ``data_split`` :pr:`877`
        * Pipelines' and classifiers' ``feature_importances`` is renamed ``feature_importance``, ``graph_feature_importances`` is renamed ``graph_feature_importance`` :pr:`883`
        * Passing ``data_checks=None`` to automl search will not perform any data checks as opposed to default checks. :pr:`892`
        * Pipelines to search for in AutoML are now determined automatically, rather than using the statically-defined pipeline classes. :pr:`870`
        * Updated ``AutoSearchBase.get_pipelines`` to return an untrained pipeline instance, instead of one which happened to be trained on the final cross-validation fold :pr:`876`


**v0.10.0 May 29, 2020**
    * Enhancements
        * Added baseline models for classification and regression, add functionality to calculate baseline models before searching in AutoML :pr:`746`
        * Port over highly-null guardrail as a data check and define ``DefaultDataChecks`` and ``DisableDataChecks`` classes :pr:`745`
        * Update ``Tuner`` classes to work directly with pipeline parameters dicts instead of flat parameter lists :pr:`779`
        * Add Elastic Net as a pipeline option :pr:`812`
        * Added new Pipeline option ``ExtraTrees`` :pr:`790`
        * Added precicion-recall curve metrics and plot for binary classification problems in ``evalml.pipeline.graph_utils`` :pr:`794`
        * Update the default automl algorithm to search in batches, starting with default parameters for each pipeline and iterating from there :pr:`793`
        * Added ``AutoMLAlgorithm`` class and ``IterativeAlgorithm`` impl, separated from ``AutoSearchBase`` :pr:`793`
    * Fixes
        * Update pipeline ``score`` to return ``nan`` score for any objective which throws an exception during scoring :pr:`787`
        * Fixed bug introduced in :pr:`787` where binary classification metrics requiring predicted probabilities error in scoring :pr:`798`
        * CatBoost and XGBoost classifiers and regressors can no longer have a learning rate of 0 :pr:`795`
    * Changes
        * Cleanup pipeline ``score`` code, and cleanup codecov :pr:`711`
        * Remove ``pass`` for abstract methods for codecov :pr:`730`
        * Added __str__ for AutoSearch object :pr:`675`
        * Add util methods to graph ROC and confusion matrix :pr:`720`
        * Refactor ``AutoBase`` to ``AutoSearchBase`` :pr:`758`
        * Updated AutoBase with ``data_checks`` parameter, removed previous ``detect_label_leakage`` parameter, and added functionality to run data checks before search in AutoML :pr:`765`
        * Updated our logger to use Python's logging utils :pr:`763`
        * Refactor most of ``AutoSearchBase._do_iteration`` impl into ``AutoSearchBase._evaluate`` :pr:`762`
        * Port over all guardrails to use the new DataCheck API :pr:`789`
        * Expanded ``import_or_raise`` to catch all exceptions :pr:`759`
        * Adds RMSE, MSLE, RMSLE as standard metrics :pr:`788`
        * Don't allow ``Recall`` to be used as an objective for AutoML :pr:`784`
        * Removed feature selection from pipelines :pr:`819`
        * Update default estimator parameters to make automl search faster and more accurate :pr:`793`
    * Documentation Changes
        * Add instructions to freeze ``master`` on ``release.md`` :pr:`726`
        * Update release instructions with more details :pr:`727` :pr:`733`
        * Add objective base classes to API reference :pr:`736`
        * Fix components API to match other modules :pr:`747`
    * Testing Changes
        * Delete codecov yml, use codecov.io's default :pr:`732`
        * Added unit tests for fraud cost, lead scoring, and standard metric objectives :pr:`741`
        * Update codecov client :pr:`782`
        * Updated AutoBase __str__ test to include no parameters case :pr:`783`
        * Added unit tests for ``ExtraTrees`` pipeline :pr:`790`
        * If codecov fails to upload, fail build :pr:`810`
        * Updated Python version of dependency action :pr:`816`
        * Update the dependency update bot to use a suffix when creating branches :pr:`817`

.. warning::

    **Breaking Changes**
        * The ``detect_label_leakage`` parameter for AutoML classes has been removed and replaced by a ``data_checks`` parameter :pr:`765`
        * Moved ROC and confusion matrix methods from ``evalml.pipeline.plot_utils`` to ``evalml.pipeline.graph_utils`` :pr:`720`
        * ``Tuner`` classes require a pipeline hyperparameter range dict as an init arg instead of a space definition :pr:`779`
        * ``Tuner.propose`` and ``Tuner.add`` work directly with pipeline parameters dicts instead of flat parameter lists :pr:`779`
        * ``PipelineBase.hyperparameters`` and ``custom_hyperparameters`` use pipeline parameters dict format instead of being represented as a flat list :pr:`779`
        * All guardrail functions previously under ``evalml.guardrails.utils`` will be removed and replaced by data checks :pr:`789`
        * ``Recall`` disallowed as an objective for AutoML :pr:`784`
        * ``AutoSearchBase`` parameter ``tuner`` has been renamed to ``tuner_class`` :pr:`793`
        * ``AutoSearchBase`` parameter ``possible_pipelines`` and ``possible_model_families`` have been renamed to ``allowed_pipelines`` and ``allowed_model_families`` :pr:`793`


**v0.9.0 Apr. 27, 2020**
    * Enhancements
        * Added ``Accuracy`` as an standard objective :pr:`624`
        * Added verbose parameter to load_fraud :pr:`560`
        * Added Balanced Accuracy metric for binary, multiclass :pr:`612` :pr:`661`
        * Added XGBoost regressor and XGBoost regression pipeline :pr:`666`
        * Added ``Accuracy`` metric for multiclass :pr:`672`
        * Added objective name in ``AutoBase.describe_pipeline`` :pr:`686`
        * Added ``DataCheck`` and ``DataChecks``, ``Message`` classes and relevant subclasses :pr:`739`
    * Fixes
        * Removed direct access to ``cls.component_graph`` :pr:`595`
        * Add testing files to .gitignore :pr:`625`
        * Remove circular dependencies from ``Makefile`` :pr:`637`
        * Add error case for ``normalize_confusion_matrix()`` :pr:`640`
        * Fixed ``XGBoostClassifier`` and ``XGBoostRegressor`` bug with feature names that contain [, ], or < :pr:`659`
        * Update ``make_pipeline_graph`` to not accidentally create empty file when testing if path is valid :pr:`649`
        * Fix pip installation warning about docsutils version, from boto dependency :pr:`664`
        * Removed zero division warning for F1/precision/recall metrics :pr:`671`
        * Fixed ``summary`` for pipelines without estimators :pr:`707`
    * Changes
        * Updated default objective for binary/multiclass classification to log loss :pr:`613`
        * Created classification and regression pipeline subclasses and removed objective as an attribute of pipeline classes :pr:`405`
        * Changed the output of ``score`` to return one dictionary :pr:`429`
        * Created binary and multiclass objective subclasses :pr:`504`
        * Updated objectives API :pr:`445`
        * Removed call to ``get_plot_data`` from AutoML :pr:`615`
        * Set ``raise_error`` to default to True for AutoML classes :pr:`638`
        * Remove unnecessary "u" prefixes on some unicode strings :pr:`641`
        * Changed one-hot encoder to return uint8 dtypes instead of ints :pr:`653`
        * Pipeline ``_name`` field changed to ``custom_name`` :pr:`650`
        * Removed ``graphs.py`` and moved methods into ``PipelineBase`` :pr:`657`, :pr:`665`
        * Remove s3fs as a dev dependency :pr:`664`
        * Changed requirements-parser to be a core dependency :pr:`673`
        * Replace ``supported_problem_types`` field on pipelines with ``problem_type`` attribute on base classes :pr:`678`
        * Changed AutoML to only show best results for a given pipeline template in ``rankings``, added ``full_rankings`` property to show all :pr:`682`
        * Update ``ModelFamily`` values: don't list xgboost/catboost as classifiers now that we have regression pipelines for them :pr:`677`
        * Changed AutoML's ``describe_pipeline`` to get problem type from pipeline instead :pr:`685`
        * Standardize ``import_or_raise`` error messages :pr:`683`
        * Updated argument order of objectives to align with sklearn's :pr:`698`
        * Renamed ``pipeline.feature_importance_graph`` to ``pipeline.graph_feature_importances`` :pr:`700`
        * Moved ROC and confusion matrix methods to ``evalml.pipelines.plot_utils`` :pr:`704`
        * Renamed ``MultiClassificationObjective`` to ``MulticlassClassificationObjective``, to align with pipeline naming scheme :pr:`715`
    * Documentation Changes
        * Fixed some sphinx warnings :pr:`593`
        * Fixed docstring for ``AutoClassificationSearch`` with correct command :pr:`599`
        * Limit readthedocs formats to pdf, not htmlzip and epub :pr:`594` :pr:`600`
        * Clean up objectives API documentation :pr:`605`
        * Fixed function on Exploring search results page :pr:`604`
        * Update release process doc :pr:`567`
        * ``AutoClassificationSearch`` and ``AutoRegressionSearch`` show inherited methods in API reference :pr:`651`
        * Fixed improperly formatted code in breaking changes for changelog :pr:`655`
        * Added configuration to treat Sphinx warnings as errors :pr:`660`
        * Removed separate plotting section for pipelines in API reference :pr:`657`, :pr:`665`
        * Have leads example notebook load S3 files using https, so we can delete s3fs dev dependency :pr:`664`
        * Categorized components in API reference and added descriptions for each category :pr:`663`
        * Fixed Sphinx warnings about ``BalancedAccuracy`` objective :pr:`669`
        * Updated API reference to include missing components and clean up pipeline docstrings :pr:`689`
        * Reorganize API ref, and clarify pipeline sub-titles :pr:`688`
        * Add and update preprocessing utils in API reference :pr:`687`
        * Added inheritance diagrams to API reference :pr:`695`
        * Documented which default objective AutoML optimizes for :pr:`699`
        * Create seperate install page :pr:`701`
        * Include more utils in API ref, like ``import_or_raise`` :pr:`704`
        * Add more color to pipeline documentation :pr:`705`
    * Testing Changes
        * Matched install commands of ``check_latest_dependencies`` test and it's GitHub action :pr:`578`
        * Added Github app to auto assign PR author as assignee :pr:`477`
        * Removed unneeded conda installation of xgboost in windows checkin tests :pr:`618`
        * Update graph tests to always use tmpfile dir :pr:`649`
        * Changelog checkin test workaround for release PRs: If 'future release' section is empty of PR refs, pass check :pr:`658`
        * Add changelog checkin test exception for ``dep-update`` branch :pr:`723`

.. warning::

    **Breaking Changes**

    * Pipelines will now no longer take an objective parameter during instantiation, and will no longer have an objective attribute.
    * ``fit()`` and ``predict()`` now use an optional ``objective`` parameter, which is only used in binary classification pipelines to fit for a specific objective.
    * ``score()`` will now use a required ``objectives`` parameter that is used to determine all the objectives to score on. This differs from the previous behavior, where the pipeline's objective was scored on regardless.
    * ``score()`` will now return one dictionary of all objective scores.
    * ``ROC`` and ``ConfusionMatrix`` plot methods via ``Auto(*).plot`` have been removed by :pr:`615` and are replaced by ``roc_curve`` and ``confusion_matrix`` in ``evamlm.pipelines.plot_utils`` in :pr:`704`
    * ``normalize_confusion_matrix`` has been moved to ``evalml.pipelines.plot_utils`` :pr:`704`
    * Pipelines ``_name`` field changed to ``custom_name``
    * Pipelines ``supported_problem_types`` field is removed because it is no longer necessary :pr:`678`
    * Updated argument order of objectives' ``objective_function`` to align with sklearn :pr:`698`
    * ``pipeline.feature_importance_graph`` has been renamed to ``pipeline.graph_feature_importances`` in :pr:`700`
    * Removed unsupported ``MSLE`` objective :pr:`704`


**v0.8.0 Apr. 1, 2020**
    * Enhancements
        * Add normalization option and information to confusion matrix :pr:`484`
        * Add util function to drop rows with NaN values :pr:`487`
        * Renamed ``PipelineBase.name`` as ``PipelineBase.summary`` and redefined ``PipelineBase.name`` as class property :pr:`491`
        * Added access to parameters in Pipelines with ``PipelineBase.parameters`` (used to be return of ``PipelineBase.describe``) :pr:`501`
        * Added ``fill_value`` parameter for ``SimpleImputer`` :pr:`509`
        * Added functionality to override component hyperparameters and made pipelines take hyperparemeters from components :pr:`516`
        * Allow ``numpy.random.RandomState`` for random_state parameters :pr:`556`
    * Fixes
        * Removed unused dependency ``matplotlib``, and move ``category_encoders`` to test reqs :pr:`572`
    * Changes
        * Undo version cap in XGBoost placed in :pr:`402` and allowed all released of XGBoost :pr:`407`
        * Support pandas 1.0.0 :pr:`486`
        * Made all references to the logger static :pr:`503`
        * Refactored ``model_type`` parameter for components and pipelines to ``model_family`` :pr:`507`
        * Refactored ``problem_types`` for pipelines and components into ``supported_problem_types`` :pr:`515`
        * Moved ``pipelines/utils.save_pipeline`` and ``pipelines/utils.load_pipeline`` to ``PipelineBase.save`` and ``PipelineBase.load`` :pr:`526`
        * Limit number of categories encoded by ``OneHotEncoder`` :pr:`517`
    * Documentation Changes
        * Updated API reference to remove ``PipelinePlot`` and added moved ``PipelineBase`` plotting methods :pr:`483`
        * Add code style and github issue guides :pr:`463` :pr:`512`
        * Updated API reference for to surface class variables for pipelines and components :pr:`537`
        * Fixed README documentation link :pr:`535`
        * Unhid PR references in changelog :pr:`656`
    * Testing Changes
        * Added automated dependency check PR :pr:`482`, :pr:`505`
        * Updated automated dependency check comment :pr:`497`
        * Have build_docs job use python executor, so that env vars are set properly :pr:`547`
        * Added simple test to make sure ``OneHotEncoder``'s top_n works with large number of categories :pr:`552`
        * Run windows unit tests on PRs :pr:`557`


.. warning::

    **Breaking Changes**

    * ``AutoClassificationSearch`` and ``AutoRegressionSearch``'s ``model_types`` parameter has been refactored into ``allowed_model_families``
    * ``ModelTypes`` enum has been changed to ``ModelFamily``
    * Components and Pipelines now have a ``model_family`` field instead of ``model_type``
    * ``get_pipelines`` utility function now accepts ``model_families`` as an argument instead of ``model_types``
    * ``PipelineBase.name`` no longer returns structure of pipeline and has been replaced by ``PipelineBase.summary``
    * ``PipelineBase.problem_types`` and ``Estimator.problem_types`` has been renamed to ``supported_problem_types``
    * ``pipelines/utils.save_pipeline`` and ``pipelines/utils.load_pipeline`` moved to ``PipelineBase.save`` and ``PipelineBase.load``


**v0.7.0 Mar. 9, 2020**
    * Enhancements
        * Added emacs buffers to .gitignore :pr:`350`
        * Add CatBoost (gradient-boosted trees) classification and regression components and pipelines :pr:`247`
        * Added Tuner abstract base class :pr:`351`
        * Added ``n_jobs`` as parameter for ``AutoClassificationSearch`` and ``AutoRegressionSearch`` :pr:`403`
        * Changed colors of confusion matrix to shades of blue and updated axis order to match scikit-learn's :pr:`426`
        * Added ``PipelineBase`` ``.graph`` and ``.feature_importance_graph`` methods, moved from previous location :pr:`423`
        * Added support for python 3.8 :pr:`462`
    * Fixes
        * Fixed ROC and confusion matrix plots not being calculated if user passed own additional_objectives :pr:`276`
        * Fixed ReadtheDocs ``FileNotFoundError`` exception for fraud dataset :pr:`439`
    * Changes
        * Added ``n_estimators`` as a tunable parameter for XGBoost :pr:`307`
        * Remove unused parameter ``ObjectiveBase.fit_needs_proba`` :pr:`320`
        * Remove extraneous parameter ``component_type`` from all components :pr:`361`
        * Remove unused ``rankings.csv`` file :pr:`397`
        * Downloaded demo and test datasets so unit tests can run offline :pr:`408`
        * Remove ``_needs_fitting`` attribute from Components :pr:`398`
        * Changed plot.feature_importance to show only non-zero feature importances by default, added optional parameter to show all :pr:`413`
        * Refactored ``PipelineBase`` to take in parameter dictionary and moved pipeline metadata to class attribute :pr:`421`
        * Dropped support for Python 3.5 :pr:`438`
        * Removed unused ``apply.py`` file :pr:`449`
        * Clean up ``requirements.txt`` to remove unused deps :pr:`451`
        * Support installation without all required dependencies :pr:`459`
    * Documentation Changes
        * Update release.md with instructions to release to internal license key :pr:`354`
    * Testing Changes
        * Added tests for utils (and moved current utils to gen_utils) :pr:`297`
        * Moved XGBoost install into it's own separate step on Windows using Conda :pr:`313`
        * Rewind pandas version to before 1.0.0, to diagnose test failures for that version :pr:`325`
        * Added dependency update checkin test :pr:`324`
        * Rewind XGBoost version to before 1.0.0 to diagnose test failures for that version :pr:`402`
        * Update dependency check to use a whitelist :pr:`417`
        * Update unit test jobs to not install dev deps :pr:`455`

.. warning::

    **Breaking Changes**

    * Python 3.5 will not be actively supported.

**v0.6.0 Dec. 16, 2019**
    * Enhancements
        * Added ability to create a plot of feature importances :pr:`133`
        * Add early stopping to AutoML using patience and tolerance parameters :pr:`241`
        * Added ROC and confusion matrix metrics and plot for classification problems and introduce PipelineSearchPlots class :pr:`242`
        * Enhanced AutoML results with search order :pr:`260`
        * Added utility function to show system and environment information :pr:`300`
    * Fixes
        * Lower botocore requirement :pr:`235`
        * Fixed decision_function calculation for ``FraudCost`` objective :pr:`254`
        * Fixed return value of ``Recall`` metrics :pr:`264`
        * Components return ``self`` on fit :pr:`289`
    * Changes
        * Renamed automl classes to ``AutoRegressionSearch`` and ``AutoClassificationSearch`` :pr:`287`
        * Updating demo datasets to retain column names :pr:`223`
        * Moving pipeline visualization to ``PipelinePlot`` class :pr:`228`
        * Standarizing inputs as ``pd.Dataframe`` / ``pd.Series`` :pr:`130`
        * Enforcing that pipelines must have an estimator as last component :pr:`277`
        * Added ``ipywidgets`` as a dependency in ``requirements.txt`` :pr:`278`
        * Added Random and Grid Search Tuners :pr:`240`
    * Documentation Changes
        * Adding class properties to API reference :pr:`244`
        * Fix and filter FutureWarnings from scikit-learn :pr:`249`, :pr:`257`
        * Adding Linear Regression to API reference and cleaning up some Sphinx warnings :pr:`227`
    * Testing Changes
        * Added support for testing on Windows with CircleCI :pr:`226`
        * Added support for doctests :pr:`233`

.. warning::

    **Breaking Changes**

    * The ``fit()`` method for ``AutoClassifier`` and ``AutoRegressor`` has been renamed to ``search()``.
    * ``AutoClassifier`` has been renamed to ``AutoClassificationSearch``
    * ``AutoRegressor`` has been renamed to ``AutoRegressionSearch``
    * ``AutoClassificationSearch.results`` and ``AutoRegressionSearch.results`` now is a dictionary with ``pipeline_results`` and ``search_order`` keys. ``pipeline_results`` can be used to access a dictionary that is identical to the old ``.results`` dictionary. Whereas, ``search_order`` returns a list of the search order in terms of ``pipeline_id``.
    * Pipelines now require an estimator as the last component in ``component_list``. Slicing pipelines now throws an ``NotImplementedError`` to avoid returning pipelines without an estimator.

**v0.5.2 Nov. 18, 2019**
    * Enhancements
        * Adding basic pipeline structure visualization :pr:`211`
    * Documentation Changes
        * Added notebooks to build process :pr:`212`

**v0.5.1 Nov. 15, 2019**
    * Enhancements
        * Added basic outlier detection guardrail :pr:`151`
        * Added basic ID column guardrail :pr:`135`
        * Added support for unlimited pipelines with a ``max_time`` limit :pr:`70`
        * Updated .readthedocs.yaml to successfully build :pr:`188`
    * Fixes
        * Removed MSLE from default additional objectives :pr:`203`
        * Fixed ``random_state`` passed in pipelines :pr:`204`
        * Fixed slow down in RFRegressor :pr:`206`
    * Changes
        * Pulled information for describe_pipeline from pipeline's new describe method :pr:`190`
        * Refactored pipelines :pr:`108`
        * Removed guardrails from Auto(*) :pr:`202`, :pr:`208`
    * Documentation Changes
        * Updated documentation to show ``max_time`` enhancements :pr:`189`
        * Updated release instructions for RTD :pr:`193`
        * Added notebooks to build process :pr:`212`
        * Added contributing instructions :pr:`213`
        * Added new content :pr:`222`

**v0.5.0 Oct. 29, 2019**
    * Enhancements
        * Added basic one hot encoding :pr:`73`
        * Use enums for model_type :pr:`110`
        * Support for splitting regression datasets :pr:`112`
        * Auto-infer multiclass classification :pr:`99`
        * Added support for other units in ``max_time`` :pr:`125`
        * Detect highly null columns :pr:`121`
        * Added additional regression objectives :pr:`100`
        * Show an interactive iteration vs. score plot when using fit() :pr:`134`
    * Fixes
        * Reordered ``describe_pipeline`` :pr:`94`
        * Added type check for ``model_type`` :pr:`109`
        * Fixed ``s`` units when setting string ``max_time`` :pr:`132`
        * Fix objectives not appearing in API documentation :pr:`150`
    * Changes
        * Reorganized tests :pr:`93`
        * Moved logging to its own module :pr:`119`
        * Show progress bar history :pr:`111`
        * Using ``cloudpickle`` instead of pickle to allow unloading of custom objectives :pr:`113`
        * Removed render.py :pr:`154`
    * Documentation Changes
        * Update release instructions :pr:`140`
        * Include additional_objectives parameter :pr:`124`
        * Added Changelog :pr:`136`
    * Testing Changes
        * Code coverage :pr:`90`
        * Added CircleCI tests for other Python versions :pr:`104`
        * Added doc notebooks as tests :pr:`139`
        * Test metadata for CircleCI and 2 core parallelism :pr:`137`

**v0.4.1 Sep. 16, 2019**
    * Enhancements
        * Added AutoML for classification and regressor using Autobase and Skopt :pr:`7` :pr:`9`
        * Implemented standard classification and regression metrics :pr:`7`
        * Added logistic regression, random forest, and XGBoost pipelines :pr:`7`
        * Implemented support for custom objectives :pr:`15`
        * Feature importance for pipelines :pr:`18`
        * Serialization for pipelines :pr:`19`
        * Allow fitting on objectives for optimal threshold :pr:`27`
        * Added detect label leakage :pr:`31`
        * Implemented callbacks :pr:`42`
        * Allow for multiclass classification :pr:`21`
        * Added support for additional objectives :pr:`79`
    * Fixes
        * Fixed feature selection in pipelines :pr:`13`
        * Made ``random_seed`` usage consistent :pr:`45`
    * Documentation Changes
        * Documentation Changes
        * Added docstrings :pr:`6`
        * Created notebooks for docs :pr:`6`
        * Initialized readthedocs EvalML :pr:`6`
        * Added favicon :pr:`38`
    * Testing Changes
        * Added testing for loading data :pr:`39`

**v0.2.0 Aug. 13, 2019**
    * Enhancements
        * Created fraud detection objective :pr:`4`

**v0.1.0 July. 31, 2019**
    * *First Release*
    * Enhancements
        * Added lead scoring objecitve :pr:`1`
        * Added basic classifier :pr:`1`
    * Documentation Changes
        * Initialized Sphinx for docs :pr:`1`<|MERGE_RESOLUTION|>--- conflicted
+++ resolved
@@ -2,11 +2,8 @@
 -------------
 **Future Releases**
     * Enhancements
-<<<<<<< HEAD
+        * Add ``ProphetRegressor`` to AutoML :pr:`2619`
         * Integrate ``EvalMLAlgorithm`` into ``AutoMLSearch`` :pr:`2634`
-=======
-        * Add ``ProphetRegressor`` to AutoML :pr:`2619`
->>>>>>> 1e32e059
         * Removed SVM "linear" and "precomputed" kernel hyperparameter options, and improved default parameters :pr:`2651`
         * Updated ``ComponentGraph`` initalization to raise ``ValueError`` when user attempts to use ``.y`` for a component that does not produce a tuple output :pr:`2662`
         * Added ``DropRowsTransformer`` component :pr:`2692`
