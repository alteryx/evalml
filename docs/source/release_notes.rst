Release Notes
-------------
**Future Release**
    * Enhancements
        * Updated 1-way partial dependence support for datetime features :pr:`2454`
        * Added details on how to fix error caused by broken ww schema :pr:`2466`
        * Added ability to use built-in pickle for saving AutoMLSearch :pr:`2463`
        * Updated our components and component graphs to use latest features of ww 0.4.1, e.g. ``concat_columns`` and drop in-place. :pr:`2465`
<<<<<<< HEAD
=======
        * Added support for new Woodwork ``Unknown`` type in AutoMLSearch :pr:`2477`
>>>>>>> 87df4942
        * Updated our components with an attribute that describes if they modify features or targets and can be used in list API for pipeline initialization :pr:`2504`
        * Updated ``ComponentGraph`` to accept X and y as inputs :pr:`2507`
        * Removed unused ``TARGET_BINARY_INVALID_VALUES`` from ``DataCheckMessageCode`` enum and fixed formatting of objective documentation :pr:`2520`
    * Fixes
        * Fixed ``FraudCost`` objective and reverted threshold optimization method for binary classification to ``Golden`` :pr:`2450`
        * Added custom exception message for partial dependence on features with scales that are too small :pr:`2455`
        * Ensures the typing for Ordinal and Datetime ltypes are passed through _retain_custom_types_and_initalize_woodwork :pr:`2461`
        * Updated to work with Pandas 1.3.0 :pr:`2442`
        * Updated to work with sktime 0.7.0 :pr:`2499`
    * Changes
        * Updated XGBoost dependency to ``>=1.4.2`` :pr:`2484`, :pr:`2498`
        * Added a ``DeprecationWarning`` about deprecating the list API for ``ComponentGraph`` :pr:`2488`
<<<<<<< HEAD
        * Deprecated the list API for ``ComponentGraph`` :pr:`2490`
=======
        * Updated ``make_pipeline`` for AutoML to create dictionaries, not lists, to initialize pipelines :pr:`2504`
>>>>>>> 87df4942
        * No longer installing graphviz on windows in our CI pipelines because release 0.17 breaks windows 3.7 :pr:`2516`
        * Updated ``make_pipeline`` for AutoML to create dictionaries, not lists, to initialize pipelines :pr:`2504`
    * Documentation Changes
        * Moved docstrings from ``__init__`` to class pages, added missing docstrings for missing classes, and updated missing default values :pr:`2452`
    * Testing Changes
        * Fixed flaky dask tests :pr:`2471`
        * Removed shellcheck action from ``build_conda_pkg`` action :pr:`2514`
        * Added a tmp_dir fixture that deletes its contents after tests run :pr:`2505`
        * Added a test that makes sure all pipelines in ``AutoMLSearch`` get the same data splits :pr:`2513`
        * Condensed warning output in test logs :pr:`2521`

.. warning::

    **Breaking Changes**
        * `NaN` values in the `Natural Language` type are no longer supported by the Imputer with the pandas upgrade. :pr:`2477`

**v0.28.0 Jul. 2, 2021**
    * Enhancements
        * Added support for showing a Individual Conditional Expectations plot when graphing Partial Dependence :pr:`2386`
        * Exposed ``thread_count`` for Catboost estimators as ``n_jobs`` parameter :pr:`2410`
        * Updated Objectives API to allow for sample weighting :pr:`2433`
    * Fixes
        * Deleted unreachable line from ``IterativeAlgorithm`` :pr:`2464`
    * Changes
        * Pinned Woodwork version between 0.4.1 and 0.4.2 :pr:`2460`
        * Updated psutils minimum version in requirements :pr:`2438`
        * Updated ``log_error_callback`` to not include filepath in logged message :pr:`2429`
    * Documentation Changes
        * Sped up docs :pr:`2430`
        * Removed mentions of ``DataTable`` and ``DataColumn`` from the docs :pr:`2445`
    * Testing Changes
        * Added slack integration for nightlies tests :pr:`2436`
        * Changed ``build_conda_pkg`` CI job to run only when dependencies are updates :pr:`2446`
        * Updated workflows to store pytest runtimes as test artifacts :pr:`2448`
        * Added ``AutoMLTestEnv`` test fixture for making it easy to mock automl tests :pr:`2406`

**v0.27.0 Jun. 22, 2021**
    * Enhancements
        * Adds force plots for prediction explanations :pr:`2157`
        * Removed self-reference from ``AutoMLSearch`` :pr:`2304`
        * Added support for nonlinear pipelines for ``generate_pipeline_code`` :pr:`2332`
        * Added ``inverse_transform`` method to pipelines :pr:`2256`
        * Add optional automatic update checker :pr:`2350`
        * Added ``search_order`` to ``AutoMLSearch``'s ``rankings`` and ``full_rankings`` tables :pr:`2345`
        * Updated threshold optimization method for binary classification :pr:`2315`
        * Updated demos to pull data from S3 instead of including demo data in package :pr:`2387`
        * Upgrade woodwork version to v0.4.1 :pr:`2379`
    * Fixes
        * Preserve user-specified woodwork types throughout pipeline fit/predict :pr:`2297`
        * Fixed ``ComponentGraph`` appending target to ``final_component_features`` if there is a component that returns both X and y :pr:`2358`
        * Fixed partial dependence graph method failing on multiclass problems when the class labels are numeric :pr:`2372`
        * Added ``thresholding_objective`` argument to ``AutoMLSearch`` for binary classification problems :pr:`2320`
        * Added change for ``k_neighbors`` parameter in SMOTE Oversamplers to automatically handle small samples :pr:`2375`
        * Changed naming for ``Logistic Regression Classifier`` file :pr:`2399`
        * Pinned pytest-timeout to fix minimum dependence checker :pr:`2425`
        * Replaced ``Elastic Net Classifier`` base class with ``Logistsic Regression`` to avoid ``NaN`` outputs :pr:`2420`
    * Changes
        * Cleaned up ``PipelineBase``'s ``component_graph`` and ``_component_graph`` attributes. Updated ``PipelineBase`` ``__repr__`` and added ``__eq__`` for ``ComponentGraph`` :pr:`2332`
        * Added and applied  ``black`` linting package to the EvalML repo in place of ``autopep8`` :pr:`2306`
        * Separated `custom_hyperparameters` from pipelines and added them as an argument to ``AutoMLSearch`` :pr:`2317`
        * Replaced `allowed_pipelines` with `allowed_component_graphs` :pr:`2364`
        * Removed private method ``_compute_features_during_fit`` from ``PipelineBase`` :pr:`2359`
        * Updated ``compute_order`` in ``ComponentGraph`` to be a read-only property :pr:`2408`
        * Unpinned PyZMQ version in requirements.txt :pr:`2389` 
        * Uncapping LightGBM version in requirements.txt :pr:`2405`
        * Updated minimum version of plotly :pr:`2415`
        * Removed ``SensitivityLowAlert`` objective from core objectives :pr:`2418`
    * Documentation Changes
        * Fixed lead scoring weights in the demos documentation :pr:`2315`
        * Fixed start page code and description dataset naming discrepancy :pr:`2370`
    * Testing Changes
        * Update minimum unit tests to run on all pull requests :pr:`2314`
        * Pass token to authorize uploading of codecov reports :pr:`2344`
        * Add ``pytest-timeout``. All tests that run longer than 6 minutes will fail. :pr:`2374`
        * Separated the dask tests out into separate github action jobs to isolate dask failures. :pr:`2376`
        * Refactored dask tests :pr:`2377`
        * Added the combined dask/non-dask unit tests back and renamed the dask only unit tests. :pr:`2382`
        * Sped up unit tests and split into separate jobs :pr:`2365`
        * Change CI job names, run lint for python 3.9, run nightlies on python 3.8 at 3am EST :pr:`2395` :pr:`2398`
        * Set fail-fast to false for CI jobs that run for PRs :pr:`2402`

.. warning::

    **Breaking Changes**
        * `AutoMLSearch` will accept `allowed_component_graphs` instead of `allowed_pipelines` :pr:`2364`
        * Removed ``PipelineBase``'s ``_component_graph`` attribute. Updated ``PipelineBase`` ``__repr__`` and added ``__eq__`` for ``ComponentGraph`` :pr:`2332`
        * `pipeline_parameters` will no longer accept `skopt.space` variables since hyperparameter ranges will now be specified through `custom_hyperparameters` :pr:`2317`

**v0.25.0 Jun. 01, 2021**
    * Enhancements
        * Upgraded minimum woodwork to version 0.3.1. Previous versions will not be supported :pr:`2181`
        * Added a new callback parameter for ``explain_predictions_best_worst`` :pr:`2308`
    * Fixes
    * Changes
        * Deleted the ``return_pandas`` flag from our demo data loaders :pr:`2181`
        * Moved ``default_parameters`` to ``ComponentGraph`` from ``PipelineBase`` :pr:`2307`
    * Documentation Changes
        * Updated the release procedure documentation :pr:`2230`
    * Testing Changes
        * Ignoring ``test_saving_png_file`` while building conda package :pr:`2323`

.. warning::

    **Breaking Changes**
        * Deleted the ``return_pandas`` flag from our demo data loaders :pr:`2181`
        * Upgraded minimum woodwork to version 0.3.1. Previous versions will not be supported :pr:`2181`
        * Due to the weak-ref in woodwork, set the result of ``infer_feature_types`` to a variable before accessing woodwork :pr:`2181`

**v0.24.2 May. 24, 2021**
    * Enhancements
        * Added oversamplers to AutoMLSearch :pr:`2213` :pr:`2286`
        * Added dictionary input functionality for ``Undersampler`` component :pr:`2271`
        * Changed the default parameter values for ``Elastic Net Classifier`` and ``Elastic Net Regressor`` :pr:`2269`
        * Added dictionary input functionality for the Oversampler components :pr:`2288`
    * Fixes
        * Set default `n_jobs` to 1 for `StackedEnsembleClassifier` and `StackedEnsembleRegressor` until fix for text-based parallelism in sklearn stacking can be found :pr:`2295`
    * Changes
        * Updated ``start_iteration_callback`` to accept a pipeline instance instead of a pipeline class and no longer accept pipeline parameters as a parameter :pr:`2290`
        * Refactored ``calculate_permutation_importance`` method and add per-column permutation importance method :pr:`2302`
        * Updated logging information in ``AutoMLSearch.__init__`` to clarify pipeline generation :pr:`2263`
    * Documentation Changes
        * Minor changes to the release procedure :pr:`2230`
    * Testing Changes
        * Use codecov action to update coverage reports :pr:`2238`
        * Removed MarkupSafe dependency version pin from requirements.txt and moved instead into RTD docs build CI :pr:`2261`

.. warning::

    **Breaking Changes**
        * Updated ``start_iteration_callback`` to accept a pipeline instance instead of a pipeline class and no longer accept pipeline parameters as a parameter :pr:`2290`
        * Moved ``default_parameters`` to ``ComponentGraph`` from ``PipelineBase``. A pipeline's ``default_parameters`` is now accessible via ``pipeline.component_graph.default_parameters`` :pr:`2307`


**v0.24.1 May. 16, 2021**
    * Enhancements
        * Integrated ``ARIMARegressor`` into AutoML :pr:`2009`
        * Updated ``HighlyNullDataCheck`` to also perform a null row check :pr:`2222`
        * Set ``max_depth`` to 1 in calls to featuretools dfs :pr:`2231`
    * Fixes
        * Removed data splitter sampler calls during training :pr:`2253`
        * Set minimum required version for for pyzmq, colorama, and docutils :pr:`2254`
        * Changed BaseSampler to return None instead of y :pr:`2272`
    * Changes
        * Removed ensemble split and indices in ``AutoMLSearch`` :pr:`2260`
        * Updated pipeline ``repr()`` and ``generate_pipeline_code`` to return pipeline instances without generating custom pipeline class :pr:`2227`
    * Documentation Changes
        * Capped Sphinx version under 4.0.0 :pr:`2244`
    * Testing Changes
        * Change number of cores for pytest from 4 to 2 :pr:`2266`
        * Add minimum dependency checker to generate minimum requirement files :pr:`2267`
        * Add unit tests with minimum dependencies  :pr:`2277`


**v0.24.0 May. 04, 2021**
    * Enhancements
        * Added `date_index` as a required parameter for TimeSeries problems :pr:`2217`
        * Have the ``OneHotEncoder`` return the transformed columns as booleans rather than floats :pr:`2170`
        * Added Oversampler transformer component to EvalML :pr:`2079`
        * Added Undersampler to AutoMLSearch, as well as arguments ``_sampler_method`` and ``sampler_balanced_ratio`` :pr:`2128`
        * Updated prediction explanations functions to allow pipelines with XGBoost estimators :pr:`2162`
        * Added partial dependence for datetime columns :pr:`2180`
        * Update precision-recall curve with positive label index argument, and fix for 2d predicted probabilities :pr:`2090`
        * Add pct_null_rows to ``HighlyNullDataCheck`` :pr:`2211`
        * Added a standalone AutoML `search` method for convenience, which runs data checks and then runs automl :pr:`2152`
        * Make the first batch of AutoML have a predefined order, with linear models first and complex models last :pr:`2223` :pr:`2225`
        * Added sampling dictionary support to ``BalancedClassficationSampler`` :pr:`2235`
    * Fixes
        * Fixed partial dependence not respecting grid resolution parameter for numerical features :pr:`2180`
        * Enable prediction explanations for catboost for multiclass problems :pr:`2224`
    * Changes
        * Deleted baseline pipeline classes :pr:`2202`
        * Reverting user specified date feature PR :pr:`2155` until `pmdarima` installation fix is found :pr:`2214`
        * Updated pipeline API to accept component graph and other class attributes as instance parameters. Old pipeline API still works but will not be supported long-term. :pr:`2091`
        * Removed all old datasplitters from EvalML :pr:`2193`
        * Deleted ``make_pipeline_from_components`` :pr:`2218`
    * Documentation Changes
        * Renamed dataset to clarify that its gzipped but not a tarball :pr:`2183`
        * Updated documentation to use pipeline instances instead of pipeline subclasses :pr:`2195`
        * Updated contributing guide with a note about GitHub Actions permissions :pr:`2090`
        * Updated automl and model understanding user guides :pr:`2090`
    * Testing Changes
        * Use machineFL user token for dependency update bot, and add more reviewers :pr:`2189`


.. warning::

    **Breaking Changes**
        * All baseline pipeline classes (``BaselineBinaryPipeline``, ``BaselineMulticlassPipeline``, ``BaselineRegressionPipeline``, etc.) have been deleted :pr:`2202`
        * Updated pipeline API to accept component graph and other class attributes as instance parameters. Old pipeline API still works but will not be supported long-term. Pipelines can now be initialized by specifying the component graph as the first parameter, and then passing in optional arguments such as ``custom_name``, ``parameters``, etc. For example, ``BinaryClassificationPipeline(["Random Forest Classifier"], parameters={})``.  :pr:`2091`
        * Removed all old datasplitters from EvalML :pr:`2193`
        * Deleted utility method ``make_pipeline_from_components`` :pr:`2218`


**v0.23.0 Apr. 20, 2021**
    * Enhancements
        * Refactored ``EngineBase`` and ``SequentialEngine`` api. Adding ``DaskEngine`` :pr:`1975`.
        * Added optional ``engine`` argument to ``AutoMLSearch`` :pr:`1975`
        * Added a warning about how time series support is still in beta when a user passes in a time series problem to ``AutoMLSearch`` :pr:`2118`
        * Added ``NaturalLanguageNaNDataCheck`` data check :pr:`2122`
        * Added ValueError to ``partial_dependence`` to prevent users from computing partial dependence on columns with all NaNs :pr:`2120`
        * Added standard deviation of cv scores to rankings table :pr:`2154`
    * Fixes
        * Fixed ``BalancedClassificationDataCVSplit``, ``BalancedClassificationDataTVSplit``, and ``BalancedClassificationSampler`` to use ``minority:majority`` ratio instead of ``majority:minority`` :pr:`2077`
        * Fixed bug where two-way partial dependence plots with categorical variables were not working correctly :pr:`2117`
        * Fixed bug where ``hyperparameters`` were not displaying properly for pipelines with a list ``component_graph`` and duplicate components :pr:`2133`
        * Fixed bug where ``pipeline_parameters`` argument in ``AutoMLSearch`` was not applied to pipelines passed in as ``allowed_pipelines`` :pr:`2133`
        * Fixed bug where ``AutoMLSearch`` was not applying custom hyperparameters to pipelines with a list ``component_graph`` and duplicate components :pr:`2133`
    * Changes
        * Removed ``hyperparameter_ranges`` from Undersampler and renamed ``balanced_ratio`` to ``sampling_ratio`` for samplers :pr:`2113`
        * Renamed ``TARGET_BINARY_NOT_TWO_EXAMPLES_PER_CLASS`` data check message code to ``TARGET_MULTICLASS_NOT_TWO_EXAMPLES_PER_CLASS`` :pr:`2126`
        * Modified one-way partial dependence plots of categorical features to display data with a bar plot :pr:`2117`
        * Renamed ``score`` column for ``automl.rankings`` as ``mean_cv_score`` :pr:`2135`
        * Remove 'warning' from docs tool output :pr:`2031`
    * Documentation Changes
        * Fixed ``conf.py`` file :pr:`2112`
        * Added a sentence to the automl user guide stating that our support for time series problems is still in beta. :pr:`2118`
        * Fixed documentation demos :pr:`2139`
        * Update test badge in README to use GitHub Actions :pr:`2150`
    * Testing Changes
        * Fixed ``test_describe_pipeline`` for ``pandas`` ``v1.2.4`` :pr:`2129`
        * Added a GitHub Action for building the conda package :pr:`1870` :pr:`2148`


.. warning::

    **Breaking Changes**
        * Renamed ``balanced_ratio`` to ``sampling_ratio`` for the ``BalancedClassificationDataCVSplit``, ``BalancedClassificationDataTVSplit``, ``BalancedClassficationSampler``, and Undersampler :pr:`2113`
        * Deleted the "errors" key from automl results :pr:`1975`
        * Deleted the ``raise_and_save_error_callback`` and the ``log_and_save_error_callback`` :pr:`1975`
        * Fixed ``BalancedClassificationDataCVSplit``, ``BalancedClassificationDataTVSplit``, and ``BalancedClassificationSampler`` to use minority:majority ratio instead of majority:minority :pr:`2077`


**v0.22.0 Apr. 06, 2021**
    * Enhancements
        * Added a GitHub Action for ``linux_unit_tests``:pr:`2013`
        * Added recommended actions for ``InvalidTargetDataCheck``, updated ``_make_component_list_from_actions`` to address new action, and added ``TargetImputer`` component :pr:`1989`
        * Updated ``AutoMLSearch._check_for_high_variance`` to not emit ``RuntimeWarning`` :pr:`2024`
        * Added exception when pipeline passed to ``explain_predictions`` is a ``Stacked Ensemble`` pipeline :pr:`2033`
        * Added sensitivity at low alert rates as an objective :pr:`2001`
        * Added ``Undersampler`` transformer component :pr:`2030`
    * Fixes
        * Updated Engine's ``train_batch`` to apply undersampling :pr:`2038`
        * Fixed bug in where Time Series Classification pipelines were not encoding targets in ``predict`` and ``predict_proba`` :pr:`2040`
        * Fixed data splitting errors if target is float for classification problems :pr:`2050`
        * Pinned ``docutils`` to <0.17 to fix ReadtheDocs warning issues :pr:`2088`
    * Changes
        * Removed lists as acceptable hyperparameter ranges in ``AutoMLSearch`` :pr:`2028`
        * Renamed "details" to "metadata" for data check actions :pr:`2008`
    * Documentation Changes
        * Catch and suppress warnings in documentation :pr:`1991` :pr:`2097`
        * Change spacing in ``start.ipynb`` to provide clarity for ``AutoMLSearch`` :pr:`2078`
        * Fixed start code on README :pr:`2108`
    * Testing Changes


**v0.21.0 Mar. 24, 2021**
    * Enhancements
        * Changed ``AutoMLSearch`` to default ``optimize_thresholds`` to True :pr:`1943`
        * Added multiple oversampling and undersampling sampling methods as data splitters for imbalanced classification :pr:`1775`
        * Added params to balanced classification data splitters for visibility :pr:`1966`
        * Updated ``make_pipeline`` to not add ``Imputer`` if input data does not have numeric or categorical columns :pr:`1967`
        * Updated ``ClassImbalanceDataCheck`` to better handle multiclass imbalances :pr:`1986`
        * Added recommended actions for the output of data check's ``validate`` method :pr:`1968`
        * Added error message for ``partial_dependence`` when features are mostly the same value :pr:`1994`
        * Updated ``OneHotEncoder`` to drop one redundant feature by default for features with two categories :pr:`1997`
        * Added a ``PolynomialDetrender`` component :pr:`1992`
        * Added ``DateTimeNaNDataCheck`` data check :pr:`2039`
    * Fixes
        * Changed best pipeline to train on the entire dataset rather than just ensemble indices for ensemble problems :pr:`2037`
        * Updated binary classification pipelines to use objective decision function during scoring of custom objectives :pr:`1934`
    * Changes
        * Removed ``data_checks`` parameter, ``data_check_results`` and data checks logic from ``AutoMLSearch`` :pr:`1935`
        * Deleted ``random_state`` argument :pr:`1985`
        * Updated Woodwork version requirement to ``v0.0.11`` :pr:`1996`
    * Documentation Changes
    * Testing Changes
        * Removed ``build_docs`` CI job in favor of RTD GH builder :pr:`1974`
        * Added tests to confirm support for Python 3.9 :pr:`1724`
        * Added tests to support Dask AutoML/Engine :pr:`1990`
        * Changed ``build_conda_pkg`` job to use ``latest_release_changes`` branch in the feedstock. :pr:`1979`

.. warning::

    **Breaking Changes**
        * Changed ``AutoMLSearch`` to default ``optimize_thresholds`` to True :pr:`1943`
        * Removed ``data_checks`` parameter, ``data_check_results`` and data checks logic from ``AutoMLSearch``. To run the data checks which were previously run by default in ``AutoMLSearch``, please call ``DefaultDataChecks().validate(X_train, y_train)`` or take a look at our documentation for more examples. :pr:`1935`
        * Deleted ``random_state`` argument :pr:`1985`

**v0.20.0 Mar. 10, 2021**
    * Enhancements
        * Added a GitHub Action for Detecting dependency changes :pr:`1933`
        * Create a separate CV split to train stacked ensembler on for AutoMLSearch :pr:`1814`
        * Added a GitHub Action for Linux unit tests :pr:`1846`
        * Added ``ARIMARegressor`` estimator :pr:`1894`
        * Added ``DataCheckAction`` class and ``DataCheckActionCode`` enum :pr:`1896`
        * Updated ``Woodwork`` requirement to ``v0.0.10`` :pr:`1900`
        * Added ``BalancedClassificationDataCVSplit`` and ``BalancedClassificationDataTVSplit`` to AutoMLSearch :pr:`1875`
        * Update default classification data splitter to use downsampling for highly imbalanced data :pr:`1875`
        * Updated ``describe_pipeline`` to return more information, including ``id`` of pipelines used for ensemble models :pr:`1909`
        * Added utility method to create list of components from a list of ``DataCheckAction`` :pr:`1907`
        * Updated ``validate`` method to include a ``action`` key in returned dictionary for all ``DataCheck``and ``DataChecks`` :pr:`1916`
        * Aggregating the shap values for predictions that we know the provenance of, e.g. OHE, text, and date-time. :pr:`1901`
        * Improved error message when custom objective is passed as a string in ``pipeline.score`` :pr:`1941`
        * Added ``score_pipelines`` and ``train_pipelines`` methods to ``AutoMLSearch`` :pr:`1913`
        * Added support for ``pandas`` version 1.2.0 :pr:`1708`
        * Added ``score_batch`` and ``train_batch`` abstact methods to ``EngineBase`` and implementations in ``SequentialEngine`` :pr:`1913`
        * Added ability to handle index columns in ``AutoMLSearch`` and ``DataChecks`` :pr:`2138`
    * Fixes
        * Removed CI check for ``check_dependencies_updated_linux`` :pr:`1950`
        * Added metaclass for time series pipelines and fix binary classification pipeline ``predict`` not using objective if it is passed as a named argument :pr:`1874`
        * Fixed stack trace in prediction explanation functions caused by mixed string/numeric pandas column names :pr:`1871`
        * Fixed stack trace caused by passing pipelines with duplicate names to ``AutoMLSearch`` :pr:`1932`
        * Fixed ``AutoMLSearch.get_pipelines`` returning pipelines with the same attributes :pr:`1958`
    * Changes
        * Reversed GitHub Action for Linux unit tests until a fix for report generation is found :pr:`1920`
        * Updated ``add_results`` in ``AutoMLAlgorithm`` to take in entire pipeline results dictionary from ``AutoMLSearch`` :pr:`1891`
        * Updated ``ClassImbalanceDataCheck`` to look for severe class imbalance scenarios :pr:`1905`
        * Deleted the ``explain_prediction`` function :pr:`1915`
        * Removed ``HighVarianceCVDataCheck`` and convered it to an ``AutoMLSearch`` method instead :pr:`1928`
        * Removed warning in ``InvalidTargetDataCheck`` returned when numeric binary classification targets are not (0, 1) :pr:`1959`
    * Documentation Changes
        * Updated ``model_understanding.ipynb`` to demo the two-way partial dependence capability :pr:`1919`
    * Testing Changes

.. warning::

    **Breaking Changes**
        * Deleted the ``explain_prediction`` function :pr:`1915`
        * Removed ``HighVarianceCVDataCheck`` and convered it to an ``AutoMLSearch`` method instead :pr:`1928`
        * Added ``score_batch`` and ``train_batch`` abstact methods to ``EngineBase``. These need to be implemented in Engine subclasses :pr:`1913`


**v0.19.0 Feb. 23, 2021**
    * Enhancements
        * Added a GitHub Action for Python windows unit tests :pr:`1844`
        * Added a GitHub Action for checking updated release notes :pr:`1849`
        * Added a GitHub Action for Python lint checks :pr:`1837`
        * Adjusted ``explain_prediction``, ``explain_predictions`` and ``explain_predictions_best_worst`` to handle timeseries problems. :pr:`1818`
        * Updated ``InvalidTargetDataCheck`` to check for mismatched indices in target and features :pr:`1816`
        * Updated ``Woodwork`` structures returned from components to support ``Woodwork`` logical type overrides set by the user :pr:`1784`
        * Updated estimators to keep track of input feature names during ``fit()`` :pr:`1794`
        * Updated ``visualize_decision_tree`` to include feature names in output :pr:`1813`
        * Added ``is_bounded_like_percentage`` property for objectives. If true, the ``calculate_percent_difference`` method will return the absolute difference rather than relative difference :pr:`1809`
        * Added full error traceback to AutoMLSearch logger file :pr:`1840`
        * Changed ``TargetEncoder`` to preserve custom indices in the data :pr:`1836`
        * Refactored ``explain_predictions`` and ``explain_predictions_best_worst`` to only compute features once for all rows that need to be explained :pr:`1843`
        * Added custom random undersampler data splitter for classification :pr:`1857`
        * Updated ``OutliersDataCheck`` implementation to calculate the probability of having no outliers :pr:`1855`
        * Added ``Engines`` pipeline processing API :pr:`1838`
    * Fixes
        * Changed EngineBase random_state arg to random_seed and same for user guide docs :pr:`1889`
    * Changes
        * Modified ``calculate_percent_difference`` so that division by 0 is now inf rather than nan :pr:`1809`
        * Removed ``text_columns`` parameter from ``LSA`` and ``TextFeaturizer`` components :pr:`1652`
        * Added ``random_seed`` as an argument to our automl/pipeline/component API. Using ``random_state`` will raise a warning :pr:`1798`
        * Added ``DataCheckError`` message in ``InvalidTargetDataCheck`` if input target is None and removed exception raised :pr:`1866`
    * Documentation Changes
    * Testing Changes
        * Added back coverage for ``_get_feature_provenance`` in ``TextFeaturizer`` after ``text_columns`` was removed :pr:`1842`
        * Pin graphviz version for windows builds :pr:`1847`
        * Unpin graphviz version for windows builds :pr:`1851`

.. warning::

    **Breaking Changes**
        * Added a deprecation warning to ``explain_prediction``. It will be deleted in the next release. :pr:`1860`


**v0.18.2 Feb. 10, 2021**
    * Enhancements
        * Added uniqueness score data check :pr:`1785`
        * Added "dataframe" output format for prediction explanations :pr:`1781`
        * Updated LightGBM estimators to handle ``pandas.MultiIndex`` :pr:`1770`
        * Sped up permutation importance for some pipelines :pr:`1762`
        * Added sparsity data check :pr:`1797`
        * Confirmed support for threshold tuning for binary time series classification problems :pr:`1803`
    * Fixes
    * Changes
    * Documentation Changes
        * Added section on conda to the contributing guide :pr:`1771`
        * Updated release process to reflect freezing `main` before perf tests :pr:`1787`
        * Moving some prs to the right section of the release notes :pr:`1789`
        * Tweak README.md. :pr:`1800`
        * Fixed back arrow on install page docs :pr:`1795`
        * Fixed docstring for `ClassImbalanceDataCheck.validate()` :pr:`1817`
    * Testing Changes

**v0.18.1 Feb. 1, 2021**
    * Enhancements
        * Added ``graph_t_sne`` as a visualization tool for high dimensional data :pr:`1731`
        * Added the ability to see the linear coefficients of features in linear models terms :pr:`1738`
        * Added support for ``scikit-learn`` ``v0.24.0`` :pr:`1733`
        * Added support for ``scipy`` ``v1.6.0`` :pr:`1752`
        * Added SVM Classifier and Regressor to estimators :pr:`1714` :pr:`1761`
    * Fixes
        * Addressed bug with ``partial_dependence`` and categorical data with more categories than grid resolution :pr:`1748`
        * Removed ``random_state`` arg from ``get_pipelines`` in ``AutoMLSearch`` :pr:`1719`
        * Pinned pyzmq at less than 22.0.0 till we add support :pr:`1756`
        * Remove ``ProphetRegressor`` from main as windows tests were flaky :pr:`1764`
    * Changes
        * Updated components and pipelines to return ``Woodwork`` data structures :pr:`1668`
        * Updated ``clone()`` for pipelines and components to copy over random state automatically :pr:`1753`
        * Dropped support for Python version 3.6 :pr:`1751`
        * Removed deprecated ``verbose`` flag from ``AutoMLSearch`` parameters :pr:`1772`
    * Documentation Changes
        * Add Twitter and Github link to documentation toolbar :pr:`1754`
        * Added Open Graph info to documentation :pr:`1758`
    * Testing Changes

.. warning::

    **Breaking Changes**
        * Components and pipelines return ``Woodwork`` data structures instead of ``pandas`` data structures :pr:`1668`
        * Python 3.6 will not be actively supported due to discontinued support from EvalML dependencies.
        * Deprecated ``verbose`` flag is removed for ``AutoMLSearch`` :pr:`1772`


**v0.18.0 Jan. 26, 2021**
    * Enhancements
        * Added RMSLE, MSLE, and MAPE to core objectives while checking for negative target values in ``invalid_targets_data_check`` :pr:`1574`
        * Added validation checks for binary problems with regression-like datasets and multiclass problems without true multiclass targets in ``invalid_targets_data_check`` :pr:`1665`
        * Added time series support for ``make_pipeline`` :pr:`1566`
        * Added target name for output of pipeline ``predict`` method :pr:`1578`
        * Added multiclass check to ``InvalidTargetDataCheck`` for two examples per class :pr:`1596`
        * Added support for ``graphviz`` ``v0.16`` :pr:`1657`
        * Enhanced time series pipelines to accept empty features :pr:`1651`
        * Added KNN Classifier to estimators. :pr:`1650`
        * Added support for list inputs for objectives :pr:`1663`
        * Added support for ``AutoMLSearch`` to handle time series classification pipelines :pr:`1666`
        * Enhanced ``DelayedFeaturesTransformer`` to encode categorical features and targets before delaying them :pr:`1691`
        * Added 2-way dependence plots. :pr:`1690`
        * Added ability to directly iterate through components within Pipelines :pr:`1583`
    * Fixes
        * Fixed inconsistent attributes and added Exceptions to docs :pr:`1673`
        * Fixed ``TargetLeakageDataCheck`` to use Woodwork ``mutual_information`` rather than using Pandas' Pearson Correlation :pr:`1616`
        * Fixed thresholding for pipelines in ``AutoMLSearch`` to only threshold binary classification pipelines :pr:`1622` :pr:`1626`
        * Updated ``load_data`` to return Woodwork structures and update default parameter value for ``index`` to ``None`` :pr:`1610`
        * Pinned scipy at < 1.6.0 while we work on adding support :pr:`1629`
        * Fixed data check message formatting in ``AutoMLSearch`` :pr:`1633`
        * Addressed stacked ensemble component for ``scikit-learn`` v0.24 support by setting ``shuffle=True`` for default CV :pr:`1613`
        * Fixed bug where ``Imputer`` reset the index on ``X`` :pr:`1590`
        * Fixed ``AutoMLSearch`` stacktrace when a cutom objective was passed in as a primary objective or additional objective :pr:`1575`
        * Fixed custom index bug for ``MAPE`` objective :pr:`1641`
        * Fixed index bug for ``TextFeaturizer`` and ``LSA`` components :pr:`1644`
        * Limited ``load_fraud`` dataset loaded into ``automl.ipynb`` :pr:`1646`
        * ``add_to_rankings`` updates ``AutoMLSearch.best_pipeline`` when necessary :pr:`1647`
        * Fixed bug where time series baseline estimators were not receiving ``gap`` and ``max_delay`` in ``AutoMLSearch`` :pr:`1645`
        * Fixed jupyter notebooks to help the RTD buildtime :pr:`1654`
        * Added ``positive_only`` objectives to ``non_core_objectives`` :pr:`1661`
        * Fixed stacking argument ``n_jobs`` for IterativeAlgorithm :pr:`1706`
        * Updated CatBoost estimators to return self in ``.fit()`` rather than the underlying model for consistency :pr:`1701`
        * Added ability to initialize pipeline parameters in ``AutoMLSearch`` constructor :pr:`1676`
    * Changes
        * Added labeling to ``graph_confusion_matrix`` :pr:`1632`
        * Rerunning search for ``AutoMLSearch`` results in a message thrown rather than failing the search, and removed ``has_searched`` property :pr:`1647`
        * Changed tuner class to allow and ignore single parameter values as input :pr:`1686`
        * Capped LightGBM version limit to remove bug in docs :pr:`1711`
        * Removed support for `np.random.RandomState` in EvalML :pr:`1727`
    * Documentation Changes
        * Update Model Understanding in the user guide to include ``visualize_decision_tree`` :pr:`1678`
        * Updated docs to include information about ``AutoMLSearch`` callback parameters and methods :pr:`1577`
        * Updated docs to prompt users to install graphiz on Mac :pr:`1656`
        * Added ``infer_feature_types`` to the ``start.ipynb`` guide :pr:`1700`
        * Added multicollinearity data check to API reference and docs :pr:`1707`
    * Testing Changes

.. warning::

    **Breaking Changes**
        * Removed ``has_searched`` property from ``AutoMLSearch`` :pr:`1647`
        * Components and pipelines return ``Woodwork`` data structures instead of ``pandas`` data structures :pr:`1668`
        * Removed support for `np.random.RandomState` in EvalML. Rather than passing ``np.random.RandomState`` as component and pipeline random_state values, we use int random_seed :pr:`1727`


**v0.17.0 Dec. 29, 2020**
    * Enhancements
        * Added ``save_plot`` that allows for saving figures from different backends :pr:`1588`
        * Added ``LightGBM Regressor`` to regression components :pr:`1459`
        * Added ``visualize_decision_tree`` for tree visualization with ``decision_tree_data_from_estimator`` and ``decision_tree_data_from_pipeline`` to reformat tree structure output :pr:`1511`
        * Added `DFS Transformer` component into transformer components :pr:`1454`
        * Added ``MAPE`` to the standard metrics for time series problems and update objectives :pr:`1510`
        * Added ``graph_prediction_vs_actual_over_time`` and ``get_prediction_vs_actual_over_time_data`` to the model understanding module for time series problems :pr:`1483`
        * Added a ``ComponentGraph`` class that will support future pipelines as directed acyclic graphs :pr:`1415`
        * Updated data checks to accept ``Woodwork`` data structures :pr:`1481`
        * Added parameter to ``InvalidTargetDataCheck`` to show only top unique values rather than all unique values :pr:`1485`
        * Added multicollinearity data check :pr:`1515`
        * Added baseline pipeline and components for time series regression problems :pr:`1496`
        * Added more information to users about ensembling behavior in ``AutoMLSearch`` :pr:`1527`
        * Add woodwork support for more utility and graph methods :pr:`1544`
        * Changed ``DateTimeFeaturizer`` to encode features as int :pr:`1479`
        * Return trained pipelines from ``AutoMLSearch.best_pipeline`` :pr:`1547`
        * Added utility method so that users can set feature types without having to learn about Woodwork directly :pr:`1555`
        * Added Linear Discriminant Analysis transformer for dimensionality reduction :pr:`1331`
        * Added multiclass support for ``partial_dependence`` and ``graph_partial_dependence`` :pr:`1554`
        * Added ``TimeSeriesBinaryClassificationPipeline`` and ``TimeSeriesMulticlassClassificationPipeline`` classes :pr:`1528`
        * Added ``make_data_splitter`` method for easier automl data split customization :pr:`1568`
        * Integrated ``ComponentGraph`` class into Pipelines for full non-linear pipeline support :pr:`1543`
        * Update ``AutoMLSearch`` constructor to take training data instead of ``search`` and ``add_to_leaderboard`` :pr:`1597`
        * Update ``split_data`` helper args :pr:`1597`
        * Add problem type utils ``is_regression``, ``is_classification``, ``is_timeseries`` :pr:`1597`
        * Rename ``AutoMLSearch`` ``data_split`` arg to ``data_splitter`` :pr:`1569`
    * Fixes
        * Fix AutoML not passing CV folds to ``DefaultDataChecks`` for usage by ``ClassImbalanceDataCheck`` :pr:`1619`
        * Fix Windows CI jobs: install ``numba`` via conda, required for ``shap`` :pr:`1490`
        * Added custom-index support for `reset-index-get_prediction_vs_actual_over_time_data` :pr:`1494`
        * Fix ``generate_pipeline_code`` to account for boolean and None differences between Python and JSON :pr:`1524` :pr:`1531`
        * Set max value for plotly and xgboost versions while we debug CI failures with newer versions :pr:`1532`
        * Undo version pinning for plotly :pr:`1533`
        * Fix ReadTheDocs build by updating the version of ``setuptools`` :pr:`1561`
        * Set ``random_state`` of data splitter in AutoMLSearch to take int to keep consistency in the resulting splits :pr:`1579`
        * Pin sklearn version while we work on adding support :pr:`1594`
        * Pin pandas at <1.2.0 while we work on adding support :pr:`1609`
        * Pin graphviz at < 0.16 while we work on adding support :pr:`1609`
    * Changes
        * Reverting ``save_graph`` :pr:`1550` to resolve kaleido build issues :pr:`1585`
        * Update circleci badge to apply to ``main`` :pr:`1489`
        * Added script to generate github markdown for releases :pr:`1487`
        * Updated selection using pandas ``dtypes`` to selecting using Woodwork logical types :pr:`1551`
        * Updated dependencies to fix ``ImportError: cannot import name 'MaskedArray' from 'sklearn.utils.fixes'`` error and to address Woodwork and Featuretool dependencies :pr:`1540`
        * Made ``get_prediction_vs_actual_data()`` a public method :pr:`1553`
        * Updated ``Woodwork`` version requirement to v0.0.7 :pr:`1560`
        * Move data splitters from ``evalml.automl.data_splitters`` to ``evalml.preprocessing.data_splitters`` :pr:`1597`
        * Rename "# Testing" in automl log output to "# Validation" :pr:`1597`
    * Documentation Changes
        * Added partial dependence methods to API reference :pr:`1537`
        * Updated documentation for confusion matrix methods :pr:`1611`
    * Testing Changes
        * Set ``n_jobs=1`` in most unit tests to reduce memory :pr:`1505`

.. warning::

    **Breaking Changes**
        * Updated minimal dependencies: ``numpy>=1.19.1``, ``pandas>=1.1.0``, ``scikit-learn>=0.23.1``, ``scikit-optimize>=0.8.1``
        * Updated ``AutoMLSearch.best_pipeline`` to return a trained pipeline. Pass in ``train_best_pipeline=False`` to AutoMLSearch in order to return an untrained pipeline.
        * Pipeline component instances can no longer be iterated through using ``Pipeline.component_graph`` :pr:`1543`
        * Update ``AutoMLSearch`` constructor to take training data instead of ``search`` and ``add_to_leaderboard`` :pr:`1597`
        * Update ``split_data`` helper args :pr:`1597`
        * Move data splitters from ``evalml.automl.data_splitters`` to ``evalml.preprocessing.data_splitters`` :pr:`1597`
        * Rename ``AutoMLSearch`` ``data_split`` arg to ``data_splitter`` :pr:`1569`



**v0.16.1 Dec. 1, 2020**
    * Enhancements
        * Pin woodwork version to v0.0.6 to avoid breaking changes :pr:`1484`
        * Updated ``Woodwork`` to >=0.0.5 in ``core-requirements.txt`` :pr:`1473`
        * Removed ``copy_dataframe`` parameter for ``Woodwork``, updated ``Woodwork`` to >=0.0.6 in ``core-requirements.txt`` :pr:`1478`
        * Updated ``detect_problem_type`` to use ``pandas.api.is_numeric_dtype`` :pr:`1476`
    * Changes
        * Changed ``make clean`` to delete coverage reports as a convenience for developers :pr:`1464`
        * Set ``n_jobs=-1`` by default for stacked ensemble components :pr:`1472`
    * Documentation Changes
        * Updated pipeline and component documentation and demos to use ``Woodwork`` :pr:`1466`
    * Testing Changes
        * Update dependency update checker to use everything from core and optional dependencies :pr:`1480`


**v0.16.0 Nov. 24, 2020**
    * Enhancements
        * Updated pipelines and ``make_pipeline`` to accept ``Woodwork`` inputs :pr:`1393`
        * Updated components to accept ``Woodwork`` inputs :pr:`1423`
        * Added ability to freeze hyperparameters for ``AutoMLSearch`` :pr:`1284`
        * Added ``Target Encoder`` into transformer components :pr:`1401`
        * Added callback for error handling in ``AutoMLSearch`` :pr:`1403`
        * Added the index id to the ``explain_predictions_best_worst`` output to help users identify which rows in their data are included :pr:`1365`
        * The top_k features displayed in ``explain_predictions_*`` functions are now determined by the magnitude of shap values as opposed to the ``top_k`` largest and smallest shap values. :pr:`1374`
        * Added a problem type for time series regression :pr:`1386`
        * Added a ``is_defined_for_problem_type`` method to ``ObjectiveBase`` :pr:`1386`
        * Added a ``random_state`` parameter to ``make_pipeline_from_components`` function :pr:`1411`
        * Added ``DelayedFeaturesTransformer`` :pr:`1396`
        * Added a ``TimeSeriesRegressionPipeline`` class :pr:`1418`
        * Removed ``core-requirements.txt`` from the package distribution :pr:`1429`
        * Updated data check messages to include a `"code"` and `"details"` fields :pr:`1451`, :pr:`1462`
        * Added a ``TimeSeriesSplit`` data splitter for time series problems :pr:`1441`
        * Added a ``problem_configuration`` parameter to AutoMLSearch :pr:`1457`
    * Fixes
        * Fixed ``IndexError`` raised in ``AutoMLSearch`` when ``ensembling = True`` but only one pipeline to iterate over :pr:`1397`
        * Fixed stacked ensemble input bug and LightGBM warning and bug in ``AutoMLSearch`` :pr:`1388`
        * Updated enum classes to show possible enum values as attributes :pr:`1391`
        * Updated calls to ``Woodwork``'s ``to_pandas()`` to ``to_series()`` and ``to_dataframe()`` :pr:`1428`
        * Fixed bug in OHE where column names were not guaranteed to be unique :pr:`1349`
        * Fixed bug with percent improvement of ``ExpVariance`` objective on data with highly skewed target :pr:`1467`
        * Fix SimpleImputer error which occurs when all features are bool type :pr:`1215`
    * Changes
        * Changed ``OutliersDataCheck`` to return the list of columns, rather than rows, that contain outliers :pr:`1377`
        * Simplified and cleaned output for Code Generation :pr:`1371`
        * Reverted changes from :pr:`1337` :pr:`1409`
        * Updated data checks to return dictionary of warnings and errors instead of a list :pr:`1448`
        * Updated ``AutoMLSearch`` to pass ``Woodwork`` data structures to every pipeline (instead of pandas DataFrames) :pr:`1450`
        * Update ``AutoMLSearch`` to default to ``max_batches=1`` instead of ``max_iterations=5`` :pr:`1452`
        * Updated _evaluate_pipelines to consolidate side effects :pr:`1410`
    * Documentation Changes
        * Added description of CLA to contributing guide, updated description of draft PRs :pr:`1402`
        * Updated documentation to include all data checks, ``DataChecks``, and usage of data checks in AutoML :pr:`1412`
        * Updated docstrings from ``np.array`` to ``np.ndarray`` :pr:`1417`
        * Added section on stacking ensembles in AutoMLSearch documentation :pr:`1425`
    * Testing Changes
        * Removed ``category_encoders`` from test-requirements.txt :pr:`1373`
        * Tweak codecov.io settings again to avoid flakes :pr:`1413`
        * Modified ``make lint`` to check notebook versions in the docs :pr:`1431`
        * Modified ``make lint-fix`` to standardize notebook versions in the docs :pr:`1431`
        * Use new version of pull request Github Action for dependency check (:pr:`1443`)
        * Reduced number of workers for tests to 4 :pr:`1447`

.. warning::

    **Breaking Changes**
        * The ``top_k`` and ``top_k_features`` parameters in ``explain_predictions_*`` functions now return ``k`` features as opposed to ``2 * k`` features :pr:`1374`
        * Renamed ``problem_type`` to ``problem_types`` in ``RegressionObjective``, ``BinaryClassificationObjective``, and ``MulticlassClassificationObjective`` :pr:`1319`
        * Data checks now return a dictionary of warnings and errors instead of a list :pr:`1448`



**v0.15.0 Oct. 29, 2020**
    * Enhancements
        * Added stacked ensemble component classes (``StackedEnsembleClassifier``, ``StackedEnsembleRegressor``) :pr:`1134`
        * Added stacked ensemble components to ``AutoMLSearch`` :pr:`1253`
        * Added ``DecisionTreeClassifier`` and ``DecisionTreeRegressor`` to AutoML :pr:`1255`
        * Added ``graph_prediction_vs_actual`` in ``model_understanding`` for regression problems :pr:`1252`
        * Added parameter to ``OneHotEncoder`` to enable filtering for features to encode for :pr:`1249`
        * Added percent-better-than-baseline for all objectives to automl.results :pr:`1244`
        * Added ``HighVarianceCVDataCheck`` and replaced synonymous warning in ``AutoMLSearch`` :pr:`1254`
        * Added `PCA Transformer` component for dimensionality reduction :pr:`1270`
        * Added ``generate_pipeline_code`` and ``generate_component_code`` to allow for code generation given a pipeline or component instance :pr:`1306`
        * Added ``PCA Transformer`` component for dimensionality reduction :pr:`1270`
        * Updated ``AutoMLSearch`` to support ``Woodwork`` data structures :pr:`1299`
        * Added cv_folds to ``ClassImbalanceDataCheck`` and added this check to ``DefaultDataChecks`` :pr:`1333`
        * Make ``max_batches`` argument to ``AutoMLSearch.search`` public :pr:`1320`
        * Added text support to automl search :pr:`1062`
        * Added ``_pipelines_per_batch`` as a private argument to ``AutoMLSearch`` :pr:`1355`
    * Fixes
        * Fixed ML performance issue with ordered datasets: always shuffle data in automl's default CV splits :pr:`1265`
        * Fixed broken ``evalml info`` CLI command :pr:`1293`
        * Fixed ``boosting type='rf'`` for LightGBM Classifier, as well as ``num_leaves`` error :pr:`1302`
        * Fixed bug in ``explain_predictions_best_worst`` where a custom index in the target variable would cause a ``ValueError`` :pr:`1318`
        * Added stacked ensemble estimators to to ``evalml.pipelines.__init__`` file :pr:`1326`
        * Fixed bug in OHE where calls to transform were not deterministic if ``top_n`` was less than the number of categories in a column :pr:`1324`
        * Fixed LightGBM warning messages during AutoMLSearch :pr:`1342`
        * Fix warnings thrown during AutoMLSearch in ``HighVarianceCVDataCheck`` :pr:`1346`
        * Fixed bug where TrainingValidationSplit would return invalid location indices for dataframes with a custom index :pr:`1348`
        * Fixed bug where the AutoMLSearch ``random_state`` was not being passed to the created pipelines :pr:`1321`
    * Changes
        * Allow ``add_to_rankings`` to be called before AutoMLSearch is called :pr:`1250`
        * Removed Graphviz from test-requirements to add to requirements.txt :pr:`1327`
        * Removed ``max_pipelines`` parameter from ``AutoMLSearch`` :pr:`1264`
        * Include editable installs in all install make targets :pr:`1335`
        * Made pip dependencies `featuretools` and `nlp_primitives` core dependencies :pr:`1062`
        * Removed `PartOfSpeechCount` from `TextFeaturizer` transform primitives :pr:`1062`
        * Added warning for ``partial_dependency`` when the feature includes null values :pr:`1352`
    * Documentation Changes
        * Fixed and updated code blocks in Release Notes :pr:`1243`
        * Added DecisionTree estimators to API Reference :pr:`1246`
        * Changed class inheritance display to flow vertically :pr:`1248`
        * Updated cost-benefit tutorial to use a holdout/test set :pr:`1159`
        * Added ``evalml info`` command to documentation :pr:`1293`
        * Miscellaneous doc updates :pr:`1269`
        * Removed conda pre-release testing from the release process document :pr:`1282`
        * Updates to contributing guide :pr:`1310`
        * Added Alteryx footer to docs with Twitter and Github link :pr:`1312`
        * Added documentation for evalml installation for Python 3.6 :pr:`1322`
        * Added documentation changes to make the API Docs easier to understand :pr:`1323`
        * Fixed documentation for ``feature_importance`` :pr:`1353`
        * Added tutorial for running `AutoML` with text data :pr:`1357`
        * Added documentation for woodwork integration with automl search :pr:`1361`
    * Testing Changes
        * Added tests for ``jupyter_check`` to handle IPython :pr:`1256`
        * Cleaned up ``make_pipeline`` tests to test for all estimators :pr:`1257`
        * Added a test to check conda build after merge to main :pr:`1247`
        * Removed code that was lacking codecov for ``__main__.py`` and unnecessary :pr:`1293`
        * Codecov: round coverage up instead of down :pr:`1334`
        * Add DockerHub credentials to CI testing environment :pr:`1356`
        * Add DockerHub credentials to conda testing environment :pr:`1363`

.. warning::

    **Breaking Changes**
        * Renamed ``LabelLeakageDataCheck`` to ``TargetLeakageDataCheck`` :pr:`1319`
        * ``max_pipelines`` parameter has been removed from ``AutoMLSearch``. Please use ``max_iterations`` instead. :pr:`1264`
        * ``AutoMLSearch.search()`` will now log a warning if the input is not a ``Woodwork`` data structure (``pandas``, ``numpy``) :pr:`1299`
        * Make ``max_batches`` argument to ``AutoMLSearch.search`` public :pr:`1320`
        * Removed unused argument `feature_types` from AutoMLSearch.search :pr:`1062`

**v0.14.1 Sep. 29, 2020**
    * Enhancements
        * Updated partial dependence methods to support calculating numeric columns in a dataset with non-numeric columns :pr:`1150`
        * Added ``get_feature_names`` on ``OneHotEncoder`` :pr:`1193`
        * Added ``detect_problem_type`` to ``problem_type/utils.py`` to automatically detect the problem type given targets :pr:`1194`
        * Added LightGBM to ``AutoMLSearch`` :pr:`1199`
        * Updated ``scikit-learn`` and ``scikit-optimize`` to use latest versions - 0.23.2 and 0.8.1 respectively :pr:`1141`
        * Added ``__str__`` and ``__repr__`` for pipelines and components :pr:`1218`
        * Included internal target check for both training and validation data in ``AutoMLSearch`` :pr:`1226`
        * Added ``ProblemTypes.all_problem_types`` helper to get list of supported problem types :pr:`1219`
        * Added ``DecisionTreeClassifier`` and ``DecisionTreeRegressor`` classes :pr:`1223`
        * Added ``ProblemTypes.all_problem_types`` helper to get list of supported problem types :pr:`1219`
        * ``DataChecks`` can now be parametrized by passing a list of ``DataCheck`` classes and a parameter dictionary :pr:`1167`
        * Added first CV fold score as validation score in ``AutoMLSearch.rankings`` :pr:`1221`
        * Updated ``flake8`` configuration to enable linting on ``__init__.py`` files :pr:`1234`
        * Refined ``make_pipeline_from_components`` implementation :pr:`1204`
    * Fixes
        * Updated GitHub URL after migration to Alteryx GitHub org :pr:`1207`
        * Changed Problem Type enum to be more similar to the string name :pr:`1208`
        * Wrapped call to scikit-learn's partial dependence method in a ``try``/``finally`` block :pr:`1232`
    * Changes
        * Added ``allow_writing_files`` as a named argument to CatBoost estimators. :pr:`1202`
        * Added ``solver`` and ``multi_class`` as named arguments to ``LogisticRegressionClassifier`` :pr:`1202`
        * Replaced pipeline's ``._transform`` method to evaluate all the preprocessing steps of a pipeline with ``.compute_estimator_features`` :pr:`1231`
        * Changed default large dataset train/test splitting behavior :pr:`1205`
    * Documentation Changes
        * Included description of how to access the component instances and features for pipeline user guide :pr:`1163`
        * Updated API docs to refer to target as "target" instead of "labels" for non-classification tasks and minor docs cleanup :pr:`1160`
        * Added Class Imbalance Data Check to ``api_reference.rst`` :pr:`1190` :pr:`1200`
        * Added pipeline properties to API reference :pr:`1209`
        * Clarified what the objective parameter in AutoML is used for in AutoML API reference and AutoML user guide :pr:`1222`
        * Updated API docs to include ``skopt.space.Categorical`` option for component hyperparameter range definition :pr:`1228`
        * Added install documentation for ``libomp`` in order to use LightGBM on Mac :pr:`1233`
        * Improved description of ``max_iterations`` in documentation :pr:`1212`
        * Removed unused code from sphinx conf :pr:`1235`
    * Testing Changes

.. warning::

    **Breaking Changes**
        * ``DefaultDataChecks`` now accepts a ``problem_type`` parameter that must be specified :pr:`1167`
        * Pipeline's ``._transform`` method to evaluate all the preprocessing steps of a pipeline has been replaced with ``.compute_estimator_features`` :pr:`1231`
        * ``get_objectives`` has been renamed to ``get_core_objectives``. This function will now return a list of valid objective instances :pr:`1230`


**v0.13.2 Sep. 17, 2020**
    * Enhancements
        * Added ``output_format`` field to explain predictions functions :pr:`1107`
        * Modified ``get_objective`` and ``get_objectives`` to be able to return any objective in ``evalml.objectives`` :pr:`1132`
        * Added a ``return_instance`` boolean parameter to ``get_objective`` :pr:`1132`
        * Added ``ClassImbalanceDataCheck`` to determine whether target imbalance falls below a given threshold :pr:`1135`
        * Added label encoder to LightGBM for binary classification :pr:`1152`
        * Added labels for the row index of confusion matrix :pr:`1154`
        * Added ``AutoMLSearch`` object as another parameter in search callbacks :pr:`1156`
        * Added the corresponding probability threshold for each point displayed in ``graph_roc_curve`` :pr:`1161`
        * Added ``__eq__`` for ``ComponentBase`` and ``PipelineBase`` :pr:`1178`
        * Added support for multiclass classification for ``roc_curve`` :pr:`1164`
        * Added ``categories`` accessor to ``OneHotEncoder`` for listing the categories associated with a feature :pr:`1182`
        * Added utility function to create pipeline instances from a list of component instances :pr:`1176`
    * Fixes
        * Fixed XGBoost column names for partial dependence methods :pr:`1104`
        * Removed dead code validating column type from ``TextFeaturizer`` :pr:`1122`
        * Fixed issue where ``Imputer`` cannot fit when there is None in a categorical or boolean column :pr:`1144`
        * ``OneHotEncoder`` preserves the custom index in the input data :pr:`1146`
        * Fixed representation for ``ModelFamily`` :pr:`1165`
        * Removed duplicate ``nbsphinx`` dependency in ``dev-requirements.txt`` :pr:`1168`
        * Users can now pass in any valid kwargs to all estimators :pr:`1157`
        * Remove broken accessor ``OneHotEncoder.get_feature_names`` and unneeded base class :pr:`1179`
        * Removed LightGBM Estimator from AutoML models :pr:`1186`
    * Changes
        * Pinned ``scikit-optimize`` version to 0.7.4 :pr:`1136`
        * Removed ``tqdm`` as a dependency :pr:`1177`
        * Added lightgbm version 3.0.0 to ``latest_dependency_versions.txt`` :pr:`1185`
        * Rename ``max_pipelines`` to ``max_iterations`` :pr:`1169`
    * Documentation Changes
        * Fixed API docs for ``AutoMLSearch`` ``add_result_callback`` :pr:`1113`
        * Added a step to our release process for pushing our latest version to conda-forge :pr:`1118`
        * Added warning for missing ipywidgets dependency for using ``PipelineSearchPlots`` on Jupyterlab :pr:`1145`
        * Updated ``README.md`` example to load demo dataset :pr:`1151`
        * Swapped mapping of breast cancer targets in ``model_understanding.ipynb`` :pr:`1170`
    * Testing Changes
        * Added test confirming ``TextFeaturizer`` never outputs null values :pr:`1122`
        * Changed Python version of ``Update Dependencies`` action to 3.8.x :pr:`1137`
        * Fixed release notes check-in test for ``Update Dependencies`` actions :pr:`1172`

.. warning::

    **Breaking Changes**
        * ``get_objective`` will now return a class definition rather than an instance by default :pr:`1132`
        * Deleted ``OPTIONS`` dictionary in ``evalml.objectives.utils.py`` :pr:`1132`
        * If specifying an objective by string, the string must now match the objective's name field, case-insensitive :pr:`1132`
        * Passing "Cost Benefit Matrix", "Fraud Cost", "Lead Scoring", "Mean Squared Log Error",
            "Recall", "Recall Macro", "Recall Micro", "Recall Weighted", or "Root Mean Squared Log Error" to ``AutoMLSearch`` will now result in a ``ValueError``
            rather than an ``ObjectiveNotFoundError`` :pr:`1132`
        * Search callbacks ``start_iteration_callback`` and ``add_results_callback`` have changed to include a copy of the AutoMLSearch object as a third parameter :pr:`1156`
        * Deleted ``OneHotEncoder.get_feature_names`` method which had been broken for a while, in favor of pipelines' ``input_feature_names`` :pr:`1179`
        * Deleted empty base class ``CategoricalEncoder`` which ``OneHotEncoder`` component was inheriting from :pr:`1176`
        * Results from ``roc_curve`` will now return as a list of dictionaries with each dictionary representing a class :pr:`1164`
        * ``max_pipelines`` now raises a ``DeprecationWarning`` and will be removed in the next release. ``max_iterations`` should be used instead. :pr:`1169`


**v0.13.1 Aug. 25, 2020**
    * Enhancements
        * Added Cost-Benefit Matrix objective for binary classification :pr:`1038`
        * Split ``fill_value`` into ``categorical_fill_value`` and ``numeric_fill_value`` for Imputer :pr:`1019`
        * Added ``explain_predictions`` and ``explain_predictions_best_worst`` for explaining multiple predictions with SHAP :pr:`1016`
        * Added new LSA component for text featurization :pr:`1022`
        * Added guide on installing with conda :pr:`1041`
        * Added a “cost-benefit curve” util method to graph cost-benefit matrix scores vs. binary classification thresholds :pr:`1081`
        * Standardized error when calling transform/predict before fit for pipelines :pr:`1048`
        * Added ``percent_better_than_baseline`` to AutoML search rankings and full rankings table :pr:`1050`
        * Added one-way partial dependence and partial dependence plots :pr:`1079`
        * Added "Feature Value" column to prediction explanation reports. :pr:`1064`
        * Added LightGBM classification estimator :pr:`1082`, :pr:`1114`
        * Added ``max_batches`` parameter to ``AutoMLSearch`` :pr:`1087`
    * Fixes
        * Updated ``TextFeaturizer`` component to no longer require an internet connection to run :pr:`1022`
        * Fixed non-deterministic element of ``TextFeaturizer`` transformations :pr:`1022`
        * Added a StandardScaler to all ElasticNet pipelines :pr:`1065`
        * Updated cost-benefit matrix to normalize score :pr:`1099`
        * Fixed logic in ``calculate_percent_difference`` so that it can handle negative values :pr:`1100`
    * Changes
        * Added ``needs_fitting`` property to ``ComponentBase`` :pr:`1044`
        * Updated references to data types to use datatype lists defined in ``evalml.utils.gen_utils`` :pr:`1039`
        * Remove maximum version limit for SciPy dependency :pr:`1051`
        * Moved ``all_components`` and other component importers into runtime methods :pr:`1045`
        * Consolidated graphing utility methods under ``evalml.utils.graph_utils`` :pr:`1060`
        * Made slight tweaks to how ``TextFeaturizer`` uses ``featuretools``, and did some refactoring of that and of LSA :pr:`1090`
        * Changed ``show_all_features`` parameter into ``importance_threshold``, which allows for thresholding feature importance :pr:`1097`, :pr:`1103`
    * Documentation Changes
        * Update ``setup.py`` URL to point to the github repo :pr:`1037`
        * Added tutorial for using the cost-benefit matrix objective :pr:`1088`
        * Updated ``model_understanding.ipynb`` to include documentation for using plotly on Jupyter Lab :pr:`1108`
    * Testing Changes
        * Refactor CircleCI tests to use matrix jobs (:pr:`1043`)
        * Added a test to check that all test directories are included in evalml package :pr:`1054`


.. warning::

    **Breaking Changes**
        * ``confusion_matrix`` and ``normalize_confusion_matrix`` have been moved to ``evalml.utils`` :pr:`1038`
        * All graph utility methods previously under ``evalml.pipelines.graph_utils`` have been moved to ``evalml.utils.graph_utils`` :pr:`1060`


**v0.12.2 Aug. 6, 2020**
    * Enhancements
        * Add save/load method to components :pr:`1023`
        * Expose pickle ``protocol`` as optional arg to save/load :pr:`1023`
        * Updated estimators used in AutoML to include ExtraTrees and ElasticNet estimators :pr:`1030`
    * Fixes
    * Changes
        * Removed ``DeprecationWarning`` for ``SimpleImputer`` :pr:`1018`
    * Documentation Changes
        * Add note about version numbers to release process docs :pr:`1034`
    * Testing Changes
        * Test files are now included in the evalml package :pr:`1029`


**v0.12.0 Aug. 3, 2020**
    * Enhancements
        * Added string and categorical targets support for binary and multiclass pipelines and check for numeric targets for ``DetectLabelLeakage`` data check :pr:`932`
        * Added clear exception for regression pipelines if target datatype is string or categorical :pr:`960`
        * Added target column names and class labels in ``predict`` and ``predict_proba`` output for pipelines :pr:`951`
        * Added ``_compute_shap_values`` and ``normalize_values`` to ``pipelines/explanations`` module :pr:`958`
        * Added ``explain_prediction`` feature which explains single predictions with SHAP :pr:`974`
        * Added Imputer to allow different imputation strategies for numerical and categorical dtypes :pr:`991`
        * Added support for configuring logfile path using env var, and don't create logger if there are filesystem errors :pr:`975`
        * Updated catboost estimators' default parameters and automl hyperparameter ranges to speed up fit time :pr:`998`
    * Fixes
        * Fixed ReadtheDocs warning failure regarding embedded gif :pr:`943`
        * Removed incorrect parameter passed to pipeline classes in ``_add_baseline_pipelines`` :pr:`941`
        * Added universal error for calling ``predict``, ``predict_proba``, ``transform``, and ``feature_importances`` before fitting :pr:`969`, :pr:`994`
        * Made ``TextFeaturizer`` component and pip dependencies ``featuretools`` and ``nlp_primitives`` optional :pr:`976`
        * Updated imputation strategy in automl to no longer limit impute strategy to ``most_frequent`` for all features if there are any categorical columns :pr:`991`
        * Fixed ``UnboundLocalError`` for ``cv_pipeline`` when automl search errors :pr:`996`
        * Fixed ``Imputer`` to reset dataframe index to preserve behavior expected from  ``SimpleImputer`` :pr:`1009`
    * Changes
        * Moved ``get_estimators`` to ``evalml.pipelines.components.utils`` :pr:`934`
        * Modified Pipelines to raise ``PipelineScoreError`` when they encounter an error during scoring :pr:`936`
        * Moved ``evalml.model_families.list_model_families`` to ``evalml.pipelines.components.allowed_model_families`` :pr:`959`
        * Renamed ``DateTimeFeaturization`` to ``DateTimeFeaturizer`` :pr:`977`
        * Added check to stop search and raise an error if all pipelines in a batch return NaN scores :pr:`1015`
    * Documentation Changes
        * Updated ``README.md`` :pr:`963`
        * Reworded message when errors are returned from data checks in search :pr:`982`
        * Added section on understanding model predictions with ``explain_prediction`` to User Guide :pr:`981`
        * Added a section to the user guide and api reference about how XGBoost and CatBoost are not fully supported. :pr:`992`
        * Added custom components section in user guide :pr:`993`
        * Updated FAQ section formatting :pr:`997`
        * Updated release process documentation :pr:`1003`
    * Testing Changes
        * Moved ``predict_proba`` and ``predict`` tests regarding string / categorical targets to ``test_pipelines.py`` :pr:`972`
        * Fixed dependency update bot by updating python version to 3.7 to avoid frequent github version updates :pr:`1002`


.. warning::

    **Breaking Changes**
        * ``get_estimators`` has been moved to ``evalml.pipelines.components.utils`` (previously was under ``evalml.pipelines.utils``) :pr:`934`
        * Removed the ``raise_errors`` flag in AutoML search. All errors during pipeline evaluation will be caught and logged. :pr:`936`
        * ``evalml.model_families.list_model_families`` has been moved to ``evalml.pipelines.components.allowed_model_families`` :pr:`959`
        * ``TextFeaturizer``: the ``featuretools`` and ``nlp_primitives`` packages must be installed after installing evalml in order to use this component :pr:`976`
        * Renamed ``DateTimeFeaturization`` to ``DateTimeFeaturizer`` :pr:`977`


**v0.11.2 July 16, 2020**
    * Enhancements
        * Added ``NoVarianceDataCheck`` to ``DefaultDataChecks`` :pr:`893`
        * Added text processing and featurization component ``TextFeaturizer`` :pr:`913`, :pr:`924`
        * Added additional checks to ``InvalidTargetDataCheck`` to handle invalid target data types :pr:`929`
        * ``AutoMLSearch`` will now handle ``KeyboardInterrupt`` and prompt user for confirmation :pr:`915`
    * Fixes
        * Makes automl results a read-only property :pr:`919`
    * Changes
        * Deleted static pipelines and refactored tests involving static pipelines, removed ``all_pipelines()`` and ``get_pipelines()`` :pr:`904`
        * Moved ``list_model_families`` to ``evalml.model_family.utils`` :pr:`903`
        * Updated ``all_pipelines``, ``all_estimators``, ``all_components`` to use the same mechanism for dynamically generating their elements :pr:`898`
        * Rename ``master`` branch to ``main`` :pr:`918`
        * Add pypi release github action :pr:`923`
        * Updated ``AutoMLSearch.search`` stdout output and logging and removed tqdm progress bar :pr:`921`
        * Moved automl config checks previously in ``search()`` to init :pr:`933`
    * Documentation Changes
        * Reorganized and rewrote documentation :pr:`937`
        * Updated to use pydata sphinx theme :pr:`937`
        * Updated docs to use ``release_notes`` instead of ``changelog`` :pr:`942`
    * Testing Changes
        * Cleaned up fixture names and usages in tests :pr:`895`


.. warning::

    **Breaking Changes**
        * ``list_model_families`` has been moved to ``evalml.model_family.utils`` (previously was under ``evalml.pipelines.utils``) :pr:`903`
        * ``get_estimators`` has been moved to ``evalml.pipelines.components.utils`` (previously was under ``evalml.pipelines.utils``) :pr:`934`
        * Static pipeline definitions have been removed, but similar pipelines can still be constructed via creating an instance of ``PipelineBase`` :pr:`904`
        * ``all_pipelines()`` and ``get_pipelines()`` utility methods have been removed :pr:`904`


**v0.11.0 June 30, 2020**
    * Enhancements
        * Added multiclass support for ROC curve graphing :pr:`832`
        * Added preprocessing component to drop features whose percentage of NaN values exceeds a specified threshold :pr:`834`
        * Added data check to check for problematic target labels :pr:`814`
        * Added PerColumnImputer that allows imputation strategies per column :pr:`824`
        * Added transformer to drop specific columns :pr:`827`
        * Added support for ``categories``, ``handle_error``, and ``drop`` parameters in ``OneHotEncoder`` :pr:`830` :pr:`897`
        * Added preprocessing component to handle DateTime columns featurization :pr:`838`
        * Added ability to clone pipelines and components :pr:`842`
        * Define getter method for component ``parameters`` :pr:`847`
        * Added utility methods to calculate and graph permutation importances :pr:`860`, :pr:`880`
        * Added new utility functions necessary for generating dynamic preprocessing pipelines :pr:`852`
        * Added kwargs to all components :pr:`863`
        * Updated ``AutoSearchBase`` to use dynamically generated preprocessing pipelines :pr:`870`
        * Added SelectColumns transformer :pr:`873`
        * Added ability to evaluate additional pipelines for automl search :pr:`874`
        * Added ``default_parameters`` class property to components and pipelines :pr:`879`
        * Added better support for disabling data checks in automl search :pr:`892`
        * Added ability to save and load AutoML objects to file :pr:`888`
        * Updated ``AutoSearchBase.get_pipelines`` to return an untrained pipeline instance :pr:`876`
        * Saved learned binary classification thresholds in automl results cv data dict :pr:`876`
    * Fixes
        * Fixed bug where SimpleImputer cannot handle dropped columns :pr:`846`
        * Fixed bug where PerColumnImputer cannot handle dropped columns :pr:`855`
        * Enforce requirement that builtin components save all inputted values in their parameters dict :pr:`847`
        * Don't list base classes in ``all_components`` output :pr:`847`
        * Standardize all components to output pandas data structures, and accept either pandas or numpy :pr:`853`
        * Fixed rankings and full_rankings error when search has not been run :pr:`894`
    * Changes
        * Update ``all_pipelines`` and ``all_components`` to try initializing pipelines/components, and on failure exclude them :pr:`849`
        * Refactor ``handle_components`` to ``handle_components_class``, standardize to ``ComponentBase`` subclass instead of instance :pr:`850`
        * Refactor "blacklist"/"whitelist" to "allow"/"exclude" lists :pr:`854`
        * Replaced ``AutoClassificationSearch`` and ``AutoRegressionSearch`` with ``AutoMLSearch`` :pr:`871`
        * Renamed feature_importances and permutation_importances methods to use singular names (feature_importance and permutation_importance) :pr:`883`
        * Updated ``automl`` default data splitter to train/validation split for large datasets :pr:`877`
        * Added open source license, update some repo metadata :pr:`887`
        * Removed dead code in ``_get_preprocessing_components`` :pr:`896`
    * Documentation Changes
        * Fix some typos and update the EvalML logo :pr:`872`
    * Testing Changes
        * Update the changelog check job to expect the new branching pattern for the deps update bot :pr:`836`
        * Check that all components output pandas datastructures, and can accept either pandas or numpy :pr:`853`
        * Replaced ``AutoClassificationSearch`` and ``AutoRegressionSearch`` with ``AutoMLSearch`` :pr:`871`


.. warning::

    **Breaking Changes**
        * Pipelines' static ``component_graph`` field must contain either ``ComponentBase`` subclasses or ``str``, instead of ``ComponentBase`` subclass instances :pr:`850`
        * Rename ``handle_component`` to ``handle_component_class``. Now standardizes to ``ComponentBase`` subclasses instead of ``ComponentBase`` subclass instances :pr:`850`
        * Renamed automl's ``cv`` argument to ``data_split`` :pr:`877`
        * Pipelines' and classifiers' ``feature_importances`` is renamed ``feature_importance``, ``graph_feature_importances`` is renamed ``graph_feature_importance`` :pr:`883`
        * Passing ``data_checks=None`` to automl search will not perform any data checks as opposed to default checks. :pr:`892`
        * Pipelines to search for in AutoML are now determined automatically, rather than using the statically-defined pipeline classes. :pr:`870`
        * Updated ``AutoSearchBase.get_pipelines`` to return an untrained pipeline instance, instead of one which happened to be trained on the final cross-validation fold :pr:`876`


**v0.10.0 May 29, 2020**
    * Enhancements
        * Added baseline models for classification and regression, add functionality to calculate baseline models before searching in AutoML :pr:`746`
        * Port over highly-null guardrail as a data check and define ``DefaultDataChecks`` and ``DisableDataChecks`` classes :pr:`745`
        * Update ``Tuner`` classes to work directly with pipeline parameters dicts instead of flat parameter lists :pr:`779`
        * Add Elastic Net as a pipeline option :pr:`812`
        * Added new Pipeline option ``ExtraTrees`` :pr:`790`
        * Added precicion-recall curve metrics and plot for binary classification problems in ``evalml.pipeline.graph_utils`` :pr:`794`
        * Update the default automl algorithm to search in batches, starting with default parameters for each pipeline and iterating from there :pr:`793`
        * Added ``AutoMLAlgorithm`` class and ``IterativeAlgorithm`` impl, separated from ``AutoSearchBase`` :pr:`793`
    * Fixes
        * Update pipeline ``score`` to return ``nan`` score for any objective which throws an exception during scoring :pr:`787`
        * Fixed bug introduced in :pr:`787` where binary classification metrics requiring predicted probabilities error in scoring :pr:`798`
        * CatBoost and XGBoost classifiers and regressors can no longer have a learning rate of 0 :pr:`795`
    * Changes
        * Cleanup pipeline ``score`` code, and cleanup codecov :pr:`711`
        * Remove ``pass`` for abstract methods for codecov :pr:`730`
        * Added __str__ for AutoSearch object :pr:`675`
        * Add util methods to graph ROC and confusion matrix :pr:`720`
        * Refactor ``AutoBase`` to ``AutoSearchBase`` :pr:`758`
        * Updated AutoBase with ``data_checks`` parameter, removed previous ``detect_label_leakage`` parameter, and added functionality to run data checks before search in AutoML :pr:`765`
        * Updated our logger to use Python's logging utils :pr:`763`
        * Refactor most of ``AutoSearchBase._do_iteration`` impl into ``AutoSearchBase._evaluate`` :pr:`762`
        * Port over all guardrails to use the new DataCheck API :pr:`789`
        * Expanded ``import_or_raise`` to catch all exceptions :pr:`759`
        * Adds RMSE, MSLE, RMSLE as standard metrics :pr:`788`
        * Don't allow ``Recall`` to be used as an objective for AutoML :pr:`784`
        * Removed feature selection from pipelines :pr:`819`
        * Update default estimator parameters to make automl search faster and more accurate :pr:`793`
    * Documentation Changes
        * Add instructions to freeze ``master`` on ``release.md`` :pr:`726`
        * Update release instructions with more details :pr:`727` :pr:`733`
        * Add objective base classes to API reference :pr:`736`
        * Fix components API to match other modules :pr:`747`
    * Testing Changes
        * Delete codecov yml, use codecov.io's default :pr:`732`
        * Added unit tests for fraud cost, lead scoring, and standard metric objectives :pr:`741`
        * Update codecov client :pr:`782`
        * Updated AutoBase __str__ test to include no parameters case :pr:`783`
        * Added unit tests for ``ExtraTrees`` pipeline :pr:`790`
        * If codecov fails to upload, fail build :pr:`810`
        * Updated Python version of dependency action :pr:`816`
        * Update the dependency update bot to use a suffix when creating branches :pr:`817`

.. warning::

    **Breaking Changes**
        * The ``detect_label_leakage`` parameter for AutoML classes has been removed and replaced by a ``data_checks`` parameter :pr:`765`
        * Moved ROC and confusion matrix methods from ``evalml.pipeline.plot_utils`` to ``evalml.pipeline.graph_utils`` :pr:`720`
        * ``Tuner`` classes require a pipeline hyperparameter range dict as an init arg instead of a space definition :pr:`779`
        * ``Tuner.propose`` and ``Tuner.add`` work directly with pipeline parameters dicts instead of flat parameter lists :pr:`779`
        * ``PipelineBase.hyperparameters`` and ``custom_hyperparameters`` use pipeline parameters dict format instead of being represented as a flat list :pr:`779`
        * All guardrail functions previously under ``evalml.guardrails.utils`` will be removed and replaced by data checks :pr:`789`
        * ``Recall`` disallowed as an objective for AutoML :pr:`784`
        * ``AutoSearchBase`` parameter ``tuner`` has been renamed to ``tuner_class`` :pr:`793`
        * ``AutoSearchBase`` parameter ``possible_pipelines`` and ``possible_model_families`` have been renamed to ``allowed_pipelines`` and ``allowed_model_families`` :pr:`793`


**v0.9.0 Apr. 27, 2020**
    * Enhancements
        * Added ``Accuracy`` as an standard objective :pr:`624`
        * Added verbose parameter to load_fraud :pr:`560`
        * Added Balanced Accuracy metric for binary, multiclass :pr:`612` :pr:`661`
        * Added XGBoost regressor and XGBoost regression pipeline :pr:`666`
        * Added ``Accuracy`` metric for multiclass :pr:`672`
        * Added objective name in ``AutoBase.describe_pipeline`` :pr:`686`
        * Added ``DataCheck`` and ``DataChecks``, ``Message`` classes and relevant subclasses :pr:`739`
    * Fixes
        * Removed direct access to ``cls.component_graph`` :pr:`595`
        * Add testing files to .gitignore :pr:`625`
        * Remove circular dependencies from ``Makefile`` :pr:`637`
        * Add error case for ``normalize_confusion_matrix()`` :pr:`640`
        * Fixed ``XGBoostClassifier`` and ``XGBoostRegressor`` bug with feature names that contain [, ], or < :pr:`659`
        * Update ``make_pipeline_graph`` to not accidentally create empty file when testing if path is valid :pr:`649`
        * Fix pip installation warning about docsutils version, from boto dependency :pr:`664`
        * Removed zero division warning for F1/precision/recall metrics :pr:`671`
        * Fixed ``summary`` for pipelines without estimators :pr:`707`
    * Changes
        * Updated default objective for binary/multiclass classification to log loss :pr:`613`
        * Created classification and regression pipeline subclasses and removed objective as an attribute of pipeline classes :pr:`405`
        * Changed the output of ``score`` to return one dictionary :pr:`429`
        * Created binary and multiclass objective subclasses :pr:`504`
        * Updated objectives API :pr:`445`
        * Removed call to ``get_plot_data`` from AutoML :pr:`615`
        * Set ``raise_error`` to default to True for AutoML classes :pr:`638`
        * Remove unnecessary "u" prefixes on some unicode strings :pr:`641`
        * Changed one-hot encoder to return uint8 dtypes instead of ints :pr:`653`
        * Pipeline ``_name`` field changed to ``custom_name`` :pr:`650`
        * Removed ``graphs.py`` and moved methods into ``PipelineBase`` :pr:`657`, :pr:`665`
        * Remove s3fs as a dev dependency :pr:`664`
        * Changed requirements-parser to be a core dependency :pr:`673`
        * Replace ``supported_problem_types`` field on pipelines with ``problem_type`` attribute on base classes :pr:`678`
        * Changed AutoML to only show best results for a given pipeline template in ``rankings``, added ``full_rankings`` property to show all :pr:`682`
        * Update ``ModelFamily`` values: don't list xgboost/catboost as classifiers now that we have regression pipelines for them :pr:`677`
        * Changed AutoML's ``describe_pipeline`` to get problem type from pipeline instead :pr:`685`
        * Standardize ``import_or_raise`` error messages :pr:`683`
        * Updated argument order of objectives to align with sklearn's :pr:`698`
        * Renamed ``pipeline.feature_importance_graph`` to ``pipeline.graph_feature_importances`` :pr:`700`
        * Moved ROC and confusion matrix methods to ``evalml.pipelines.plot_utils`` :pr:`704`
        * Renamed ``MultiClassificationObjective`` to ``MulticlassClassificationObjective``, to align with pipeline naming scheme :pr:`715`
    * Documentation Changes
        * Fixed some sphinx warnings :pr:`593`
        * Fixed docstring for ``AutoClassificationSearch`` with correct command :pr:`599`
        * Limit readthedocs formats to pdf, not htmlzip and epub :pr:`594` :pr:`600`
        * Clean up objectives API documentation :pr:`605`
        * Fixed function on Exploring search results page :pr:`604`
        * Update release process doc :pr:`567`
        * ``AutoClassificationSearch`` and ``AutoRegressionSearch`` show inherited methods in API reference :pr:`651`
        * Fixed improperly formatted code in breaking changes for changelog :pr:`655`
        * Added configuration to treat Sphinx warnings as errors :pr:`660`
        * Removed separate plotting section for pipelines in API reference :pr:`657`, :pr:`665`
        * Have leads example notebook load S3 files using https, so we can delete s3fs dev dependency :pr:`664`
        * Categorized components in API reference and added descriptions for each category :pr:`663`
        * Fixed Sphinx warnings about ``BalancedAccuracy`` objective :pr:`669`
        * Updated API reference to include missing components and clean up pipeline docstrings :pr:`689`
        * Reorganize API ref, and clarify pipeline sub-titles :pr:`688`
        * Add and update preprocessing utils in API reference :pr:`687`
        * Added inheritance diagrams to API reference :pr:`695`
        * Documented which default objective AutoML optimizes for :pr:`699`
        * Create seperate install page :pr:`701`
        * Include more utils in API ref, like ``import_or_raise`` :pr:`704`
        * Add more color to pipeline documentation :pr:`705`
    * Testing Changes
        * Matched install commands of ``check_latest_dependencies`` test and it's GitHub action :pr:`578`
        * Added Github app to auto assign PR author as assignee :pr:`477`
        * Removed unneeded conda installation of xgboost in windows checkin tests :pr:`618`
        * Update graph tests to always use tmpfile dir :pr:`649`
        * Changelog checkin test workaround for release PRs: If 'future release' section is empty of PR refs, pass check :pr:`658`
        * Add changelog checkin test exception for ``dep-update`` branch :pr:`723`

.. warning::

    **Breaking Changes**

    * Pipelines will now no longer take an objective parameter during instantiation, and will no longer have an objective attribute.
    * ``fit()`` and ``predict()`` now use an optional ``objective`` parameter, which is only used in binary classification pipelines to fit for a specific objective.
    * ``score()`` will now use a required ``objectives`` parameter that is used to determine all the objectives to score on. This differs from the previous behavior, where the pipeline's objective was scored on regardless.
    * ``score()`` will now return one dictionary of all objective scores.
    * ``ROC`` and ``ConfusionMatrix`` plot methods via ``Auto(*).plot`` have been removed by :pr:`615` and are replaced by ``roc_curve`` and ``confusion_matrix`` in ``evamlm.pipelines.plot_utils`` in :pr:`704`
    * ``normalize_confusion_matrix`` has been moved to ``evalml.pipelines.plot_utils`` :pr:`704`
    * Pipelines ``_name`` field changed to ``custom_name``
    * Pipelines ``supported_problem_types`` field is removed because it is no longer necessary :pr:`678`
    * Updated argument order of objectives' ``objective_function`` to align with sklearn :pr:`698`
    * ``pipeline.feature_importance_graph`` has been renamed to ``pipeline.graph_feature_importances`` in :pr:`700`
    * Removed unsupported ``MSLE`` objective :pr:`704`


**v0.8.0 Apr. 1, 2020**
    * Enhancements
        * Add normalization option and information to confusion matrix :pr:`484`
        * Add util function to drop rows with NaN values :pr:`487`
        * Renamed ``PipelineBase.name`` as ``PipelineBase.summary`` and redefined ``PipelineBase.name`` as class property :pr:`491`
        * Added access to parameters in Pipelines with ``PipelineBase.parameters`` (used to be return of ``PipelineBase.describe``) :pr:`501`
        * Added ``fill_value`` parameter for ``SimpleImputer`` :pr:`509`
        * Added functionality to override component hyperparameters and made pipelines take hyperparemeters from components :pr:`516`
        * Allow ``numpy.random.RandomState`` for random_state parameters :pr:`556`
    * Fixes
        * Removed unused dependency ``matplotlib``, and move ``category_encoders`` to test reqs :pr:`572`
    * Changes
        * Undo version cap in XGBoost placed in :pr:`402` and allowed all released of XGBoost :pr:`407`
        * Support pandas 1.0.0 :pr:`486`
        * Made all references to the logger static :pr:`503`
        * Refactored ``model_type`` parameter for components and pipelines to ``model_family`` :pr:`507`
        * Refactored ``problem_types`` for pipelines and components into ``supported_problem_types`` :pr:`515`
        * Moved ``pipelines/utils.save_pipeline`` and ``pipelines/utils.load_pipeline`` to ``PipelineBase.save`` and ``PipelineBase.load`` :pr:`526`
        * Limit number of categories encoded by ``OneHotEncoder`` :pr:`517`
    * Documentation Changes
        * Updated API reference to remove ``PipelinePlot`` and added moved ``PipelineBase`` plotting methods :pr:`483`
        * Add code style and github issue guides :pr:`463` :pr:`512`
        * Updated API reference for to surface class variables for pipelines and components :pr:`537`
        * Fixed README documentation link :pr:`535`
        * Unhid PR references in changelog :pr:`656`
    * Testing Changes
        * Added automated dependency check PR :pr:`482`, :pr:`505`
        * Updated automated dependency check comment :pr:`497`
        * Have build_docs job use python executor, so that env vars are set properly :pr:`547`
        * Added simple test to make sure ``OneHotEncoder``'s top_n works with large number of categories :pr:`552`
        * Run windows unit tests on PRs :pr:`557`


.. warning::

    **Breaking Changes**

    * ``AutoClassificationSearch`` and ``AutoRegressionSearch``'s ``model_types`` parameter has been refactored into ``allowed_model_families``
    * ``ModelTypes`` enum has been changed to ``ModelFamily``
    * Components and Pipelines now have a ``model_family`` field instead of ``model_type``
    * ``get_pipelines`` utility function now accepts ``model_families`` as an argument instead of ``model_types``
    * ``PipelineBase.name`` no longer returns structure of pipeline and has been replaced by ``PipelineBase.summary``
    * ``PipelineBase.problem_types`` and ``Estimator.problem_types`` has been renamed to ``supported_problem_types``
    * ``pipelines/utils.save_pipeline`` and ``pipelines/utils.load_pipeline`` moved to ``PipelineBase.save`` and ``PipelineBase.load``


**v0.7.0 Mar. 9, 2020**
    * Enhancements
        * Added emacs buffers to .gitignore :pr:`350`
        * Add CatBoost (gradient-boosted trees) classification and regression components and pipelines :pr:`247`
        * Added Tuner abstract base class :pr:`351`
        * Added ``n_jobs`` as parameter for ``AutoClassificationSearch`` and ``AutoRegressionSearch`` :pr:`403`
        * Changed colors of confusion matrix to shades of blue and updated axis order to match scikit-learn's :pr:`426`
        * Added ``PipelineBase`` ``.graph`` and ``.feature_importance_graph`` methods, moved from previous location :pr:`423`
        * Added support for python 3.8 :pr:`462`
    * Fixes
        * Fixed ROC and confusion matrix plots not being calculated if user passed own additional_objectives :pr:`276`
        * Fixed ReadtheDocs ``FileNotFoundError`` exception for fraud dataset :pr:`439`
    * Changes
        * Added ``n_estimators`` as a tunable parameter for XGBoost :pr:`307`
        * Remove unused parameter ``ObjectiveBase.fit_needs_proba`` :pr:`320`
        * Remove extraneous parameter ``component_type`` from all components :pr:`361`
        * Remove unused ``rankings.csv`` file :pr:`397`
        * Downloaded demo and test datasets so unit tests can run offline :pr:`408`
        * Remove ``_needs_fitting`` attribute from Components :pr:`398`
        * Changed plot.feature_importance to show only non-zero feature importances by default, added optional parameter to show all :pr:`413`
        * Refactored ``PipelineBase`` to take in parameter dictionary and moved pipeline metadata to class attribute :pr:`421`
        * Dropped support for Python 3.5 :pr:`438`
        * Removed unused ``apply.py`` file :pr:`449`
        * Clean up ``requirements.txt`` to remove unused deps :pr:`451`
        * Support installation without all required dependencies :pr:`459`
    * Documentation Changes
        * Update release.md with instructions to release to internal license key :pr:`354`
    * Testing Changes
        * Added tests for utils (and moved current utils to gen_utils) :pr:`297`
        * Moved XGBoost install into it's own separate step on Windows using Conda :pr:`313`
        * Rewind pandas version to before 1.0.0, to diagnose test failures for that version :pr:`325`
        * Added dependency update checkin test :pr:`324`
        * Rewind XGBoost version to before 1.0.0 to diagnose test failures for that version :pr:`402`
        * Update dependency check to use a whitelist :pr:`417`
        * Update unit test jobs to not install dev deps :pr:`455`

.. warning::

    **Breaking Changes**

    * Python 3.5 will not be actively supported.

**v0.6.0 Dec. 16, 2019**
    * Enhancements
        * Added ability to create a plot of feature importances :pr:`133`
        * Add early stopping to AutoML using patience and tolerance parameters :pr:`241`
        * Added ROC and confusion matrix metrics and plot for classification problems and introduce PipelineSearchPlots class :pr:`242`
        * Enhanced AutoML results with search order :pr:`260`
        * Added utility function to show system and environment information :pr:`300`
    * Fixes
        * Lower botocore requirement :pr:`235`
        * Fixed decision_function calculation for ``FraudCost`` objective :pr:`254`
        * Fixed return value of ``Recall`` metrics :pr:`264`
        * Components return ``self`` on fit :pr:`289`
    * Changes
        * Renamed automl classes to ``AutoRegressionSearch`` and ``AutoClassificationSearch`` :pr:`287`
        * Updating demo datasets to retain column names :pr:`223`
        * Moving pipeline visualization to ``PipelinePlot`` class :pr:`228`
        * Standarizing inputs as ``pd.Dataframe`` / ``pd.Series`` :pr:`130`
        * Enforcing that pipelines must have an estimator as last component :pr:`277`
        * Added ``ipywidgets`` as a dependency in ``requirements.txt`` :pr:`278`
        * Added Random and Grid Search Tuners :pr:`240`
    * Documentation Changes
        * Adding class properties to API reference :pr:`244`
        * Fix and filter FutureWarnings from scikit-learn :pr:`249`, :pr:`257`
        * Adding Linear Regression to API reference and cleaning up some Sphinx warnings :pr:`227`
    * Testing Changes
        * Added support for testing on Windows with CircleCI :pr:`226`
        * Added support for doctests :pr:`233`

.. warning::

    **Breaking Changes**

    * The ``fit()`` method for ``AutoClassifier`` and ``AutoRegressor`` has been renamed to ``search()``.
    * ``AutoClassifier`` has been renamed to ``AutoClassificationSearch``
    * ``AutoRegressor`` has been renamed to ``AutoRegressionSearch``
    * ``AutoClassificationSearch.results`` and ``AutoRegressionSearch.results`` now is a dictionary with ``pipeline_results`` and ``search_order`` keys. ``pipeline_results`` can be used to access a dictionary that is identical to the old ``.results`` dictionary. Whereas, ``search_order`` returns a list of the search order in terms of ``pipeline_id``.
    * Pipelines now require an estimator as the last component in ``component_list``. Slicing pipelines now throws an ``NotImplementedError`` to avoid returning pipelines without an estimator.

**v0.5.2 Nov. 18, 2019**
    * Enhancements
        * Adding basic pipeline structure visualization :pr:`211`
    * Documentation Changes
        * Added notebooks to build process :pr:`212`

**v0.5.1 Nov. 15, 2019**
    * Enhancements
        * Added basic outlier detection guardrail :pr:`151`
        * Added basic ID column guardrail :pr:`135`
        * Added support for unlimited pipelines with a ``max_time`` limit :pr:`70`
        * Updated .readthedocs.yaml to successfully build :pr:`188`
    * Fixes
        * Removed MSLE from default additional objectives :pr:`203`
        * Fixed ``random_state`` passed in pipelines :pr:`204`
        * Fixed slow down in RFRegressor :pr:`206`
    * Changes
        * Pulled information for describe_pipeline from pipeline's new describe method :pr:`190`
        * Refactored pipelines :pr:`108`
        * Removed guardrails from Auto(*) :pr:`202`, :pr:`208`
    * Documentation Changes
        * Updated documentation to show ``max_time`` enhancements :pr:`189`
        * Updated release instructions for RTD :pr:`193`
        * Added notebooks to build process :pr:`212`
        * Added contributing instructions :pr:`213`
        * Added new content :pr:`222`

**v0.5.0 Oct. 29, 2019**
    * Enhancements
        * Added basic one hot encoding :pr:`73`
        * Use enums for model_type :pr:`110`
        * Support for splitting regression datasets :pr:`112`
        * Auto-infer multiclass classification :pr:`99`
        * Added support for other units in ``max_time`` :pr:`125`
        * Detect highly null columns :pr:`121`
        * Added additional regression objectives :pr:`100`
        * Show an interactive iteration vs. score plot when using fit() :pr:`134`
    * Fixes
        * Reordered ``describe_pipeline`` :pr:`94`
        * Added type check for ``model_type`` :pr:`109`
        * Fixed ``s`` units when setting string ``max_time`` :pr:`132`
        * Fix objectives not appearing in API documentation :pr:`150`
    * Changes
        * Reorganized tests :pr:`93`
        * Moved logging to its own module :pr:`119`
        * Show progress bar history :pr:`111`
        * Using ``cloudpickle`` instead of pickle to allow unloading of custom objectives :pr:`113`
        * Removed render.py :pr:`154`
    * Documentation Changes
        * Update release instructions :pr:`140`
        * Include additional_objectives parameter :pr:`124`
        * Added Changelog :pr:`136`
    * Testing Changes
        * Code coverage :pr:`90`
        * Added CircleCI tests for other Python versions :pr:`104`
        * Added doc notebooks as tests :pr:`139`
        * Test metadata for CircleCI and 2 core parallelism :pr:`137`

**v0.4.1 Sep. 16, 2019**
    * Enhancements
        * Added AutoML for classification and regressor using Autobase and Skopt :pr:`7` :pr:`9`
        * Implemented standard classification and regression metrics :pr:`7`
        * Added logistic regression, random forest, and XGBoost pipelines :pr:`7`
        * Implemented support for custom objectives :pr:`15`
        * Feature importance for pipelines :pr:`18`
        * Serialization for pipelines :pr:`19`
        * Allow fitting on objectives for optimal threshold :pr:`27`
        * Added detect label leakage :pr:`31`
        * Implemented callbacks :pr:`42`
        * Allow for multiclass classification :pr:`21`
        * Added support for additional objectives :pr:`79`
    * Fixes
        * Fixed feature selection in pipelines :pr:`13`
        * Made ``random_seed`` usage consistent :pr:`45`
    * Documentation Changes
        * Documentation Changes
        * Added docstrings :pr:`6`
        * Created notebooks for docs :pr:`6`
        * Initialized readthedocs EvalML :pr:`6`
        * Added favicon :pr:`38`
    * Testing Changes
        * Added testing for loading data :pr:`39`

**v0.2.0 Aug. 13, 2019**
    * Enhancements
        * Created fraud detection objective :pr:`4`

**v0.1.0 July. 31, 2019**
    * *First Release*
    * Enhancements
        * Added lead scoring objecitve :pr:`1`
        * Added basic classifier :pr:`1`
    * Documentation Changes
        * Initialized Sphinx for docs :pr:`1`<|MERGE_RESOLUTION|>--- conflicted
+++ resolved
@@ -6,10 +6,7 @@
         * Added details on how to fix error caused by broken ww schema :pr:`2466`
         * Added ability to use built-in pickle for saving AutoMLSearch :pr:`2463`
         * Updated our components and component graphs to use latest features of ww 0.4.1, e.g. ``concat_columns`` and drop in-place. :pr:`2465`
-<<<<<<< HEAD
-=======
         * Added support for new Woodwork ``Unknown`` type in AutoMLSearch :pr:`2477`
->>>>>>> 87df4942
         * Updated our components with an attribute that describes if they modify features or targets and can be used in list API for pipeline initialization :pr:`2504`
         * Updated ``ComponentGraph`` to accept X and y as inputs :pr:`2507`
         * Removed unused ``TARGET_BINARY_INVALID_VALUES`` from ``DataCheckMessageCode`` enum and fixed formatting of objective documentation :pr:`2520`
@@ -22,11 +19,8 @@
     * Changes
         * Updated XGBoost dependency to ``>=1.4.2`` :pr:`2484`, :pr:`2498`
         * Added a ``DeprecationWarning`` about deprecating the list API for ``ComponentGraph`` :pr:`2488`
-<<<<<<< HEAD
         * Deprecated the list API for ``ComponentGraph`` :pr:`2490`
-=======
         * Updated ``make_pipeline`` for AutoML to create dictionaries, not lists, to initialize pipelines :pr:`2504`
->>>>>>> 87df4942
         * No longer installing graphviz on windows in our CI pipelines because release 0.17 breaks windows 3.7 :pr:`2516`
         * Updated ``make_pipeline`` for AutoML to create dictionaries, not lists, to initialize pipelines :pr:`2504`
     * Documentation Changes
