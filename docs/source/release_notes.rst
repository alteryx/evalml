Release Notes
-------------
**Future Releases**
    * Enhancements
        * Removed self-reference from ``AutoMLSearch`` :pr:`2304`
    * Fixes
    * Changes
    * Documentation Changes
    * Testing Changes

.. warning::

    **Breaking Changes**


**v0.25.0 Jun. 01, 2021**
    * Enhancements
        * Upgraded minimum woodwork to version 0.3.1. Previous versions will not be supported :pr:`2181`
        * Added a new callback parameter for ``explain_predictions_best_worst`` :pr:`2308`
    * Fixes
    * Changes
        * Deleted the ``return_pandas`` flag from our demo data loaders :pr:`2181`
<<<<<<< HEAD
        * Cleaned up ``PipelineBase``'s ``component_graph`` and ``_component_graph`` attributes :pr:`2332`
=======
        * Moved ``default_parameters`` to ``ComponentGraph`` from ``PipelineBase`` :pr:`2307`
>>>>>>> 8c6c3623
    * Documentation Changes
    * Testing Changes
        * Ignoring ``test_saving_png_file`` while building conda package :pr:`2323`

.. warning::

    **Breaking Changes**
        * Deleted the ``return_pandas`` flag from our demo data loaders :pr:`2181`
        * Upgraded minimum woodwork to version 0.3.1. Previous versions will not be supported :pr:`2181`
        * Due to the weak-ref in woodwork, set the result of ``infer_feature_types`` to a variable before accessing woodwork :pr:`2181`

**v0.24.2 May. 24, 2021**
    * Enhancements
        * Added oversamplers to AutoMLSearch :pr:`2213` :pr:`2286`
        * Added dictionary input functionality for ``Undersampler`` component :pr:`2271`
        * Changed the default parameter values for ``Elastic Net Classifier`` and ``Elastic Net Regressor`` :pr:`2269`
        * Added dictionary input functionality for the Oversampler components :pr:`2288`
    * Fixes
        * Set default `n_jobs` to 1 for `StackedEnsembleClassifier` and `StackedEnsembleRegressor` until fix for text-based parallelism in sklearn stacking can be found :pr:`2295`
    * Changes
        * Updated ``start_iteration_callback`` to accept a pipeline instance instead of a pipeline class and no longer accept pipeline parameters as a parameter :pr:`2290`
        * Refactored ``calculate_permutation_importance`` method and add per-column permutation importance method :pr:`2302`
    * Documentation Changes
    * Testing Changes
        * Use codecov action to update coverage reports :pr:`2238`
        * Removed MarkupSafe dependency version pin from requirements.txt and moved instead into RTD docs build CI :pr:`2261`

.. warning::

    **Breaking Changes**
        * Updated ``start_iteration_callback`` to accept a pipeline instance instead of a pipeline class and no longer accept pipeline parameters as a parameter :pr:`2290`
        * Moved ``default_parameters`` to ``ComponentGraph`` from ``PipelineBase``. A pipeline's ``default_parameters`` is now accessible via ``pipeline.component_graph.default_parameters`` :pr:`2307`


**v0.24.1 May. 16, 2021**
    * Enhancements
        * Integrated ``ARIMARegressor`` into AutoML :pr:`2009`
        * Updated ``HighlyNullDataCheck`` to also perform a null row check :pr:`2222`
        * Set ``max_depth`` to 1 in calls to featuretools dfs :pr:`2231`
    * Fixes
        * Removed data splitter sampler calls during training :pr:`2253`
        * Set minimum required version for for pyzmq, colorama, and docutils :pr:`2254`
        * Changed BaseSampler to return None instead of y :pr:`2272`
    * Changes
        * Updated logging information in ``AutoMLSearch.__init__`` to clarify pipeline generation :pr:`2263`
        * Removed ensemble split and indices in ``AutoMLSearch`` :pr:`2260`
        * Updated pipeline ``repr()`` and ``generate_pipeline_code`` to return pipeline instances without generating custom pipeline class :pr:`2227`
    * Documentation Changes
        * Capped Sphinx version under 4.0.0 :pr:`2244`
    * Testing Changes
        * Change number of cores for pytest from 4 to 2 :pr:`2266`
        * Add minimum dependency checker to generate minimum requirement files :pr:`2267`
        * Add unit tests with minimum dependencies  :pr:`2277`


**v0.24.0 May. 04, 2021**
    * Enhancements
        * Added `date_index` as a required parameter for TimeSeries problems :pr:`2217`
        * Have the ``OneHotEncoder`` return the transformed columns as booleans rather than floats :pr:`2170`
        * Added Oversampler transformer component to EvalML :pr:`2079`
        * Added Undersampler to AutoMLSearch, as well as arguments ``_sampler_method`` and ``sampler_balanced_ratio`` :pr:`2128`
        * Updated prediction explanations functions to allow pipelines with XGBoost estimators :pr:`2162`
        * Added partial dependence for datetime columns :pr:`2180`
        * Update precision-recall curve with positive label index argument, and fix for 2d predicted probabilities :pr:`2090`
        * Add pct_null_rows to ``HighlyNullDataCheck`` :pr:`2211`
        * Added a standalone AutoML `search` method for convenience, which runs data checks and then runs automl :pr:`2152`
        * Make the first batch of AutoML have a predefined order, with linear models first and complex models last :pr:`2223` :pr:`2225`
        * Added sampling dictionary support to ``BalancedClassficationSampler`` :pr:`2235`
    * Fixes
        * Fixed partial dependence not respecting grid resolution parameter for numerical features :pr:`2180`
        * Enable prediction explanations for catboost for multiclass problems :pr:`2224`
    * Changes
        * Deleted baseline pipeline classes :pr:`2202`
        * Reverting user specified date feature PR :pr:`2155` until `pmdarima` installation fix is found :pr:`2214`
        * Updated pipeline API to accept component graph and other class attributes as instance parameters. Old pipeline API still works but will not be supported long-term. :pr:`2091`
        * Removed all old datasplitters from EvalML :pr:`2193`
        * Deleted ``make_pipeline_from_components`` :pr:`2218`
    * Documentation Changes
        * Renamed dataset to clarify that its gzipped but not a tarball :pr:`2183`
        * Updated documentation to use pipeline instances instead of pipeline subclasses :pr:`2195`
        * Updated contributing guide with a note about GitHub Actions permissions :pr:`2090`
        * Updated automl and model understanding user guides :pr:`2090`
    * Testing Changes
        * Use machineFL user token for dependency update bot, and add more reviewers :pr:`2189`


.. warning::

    **Breaking Changes**
        * All baseline pipeline classes (``BaselineBinaryPipeline``, ``BaselineMulticlassPipeline``, ``BaselineRegressionPipeline``, etc.) have been deleted :pr:`2202`
        * Updated pipeline API to accept component graph and other class attributes as instance parameters. Old pipeline API still works but will not be supported long-term. Pipelines can now be initialized by specifying the component graph as the first parameter, and then passing in optional arguments such as ``custom_name``, ``parameters``, etc. For example, ``BinaryClassificationPipeline(["Random Forest Classifier"], parameters={})``.  :pr:`2091`
        * Removed all old datasplitters from EvalML :pr:`2193`
        * Deleted utility method ``make_pipeline_from_components`` :pr:`2218`


**v0.23.0 Apr. 20, 2021**
    * Enhancements
        * Refactored ``EngineBase`` and ``SequentialEngine`` api. Adding ``DaskEngine`` :pr:`1975`.
        * Added optional ``engine`` argument to ``AutoMLSearch`` :pr:`1975`
        * Added a warning about how time series support is still in beta when a user passes in a time series problem to ``AutoMLSearch`` :pr:`2118`
        * Added ``NaturalLanguageNaNDataCheck`` data check :pr:`2122`
        * Added ValueError to ``partial_dependence`` to prevent users from computing partial dependence on columns with all NaNs :pr:`2120`
        * Added standard deviation of cv scores to rankings table :pr:`2154`
    * Fixes
        * Fixed ``BalancedClassificationDataCVSplit``, ``BalancedClassificationDataTVSplit``, and ``BalancedClassificationSampler`` to use ``minority:majority`` ratio instead of ``majority:minority`` :pr:`2077`
        * Fixed bug where two-way partial dependence plots with categorical variables were not working correctly :pr:`2117`
        * Fixed bug where ``hyperparameters`` were not displaying properly for pipelines with a list ``component_graph`` and duplicate components :pr:`2133`
        * Fixed bug where ``pipeline_parameters`` argument in ``AutoMLSearch`` was not applied to pipelines passed in as ``allowed_pipelines`` :pr:`2133`
        * Fixed bug where ``AutoMLSearch`` was not applying custom hyperparameters to pipelines with a list ``component_graph`` and duplicate components :pr:`2133`
    * Changes
        * Removed ``hyperparameter_ranges`` from Undersampler and renamed ``balanced_ratio`` to ``sampling_ratio`` for samplers :pr:`2113`
        * Renamed ``TARGET_BINARY_NOT_TWO_EXAMPLES_PER_CLASS`` data check message code to ``TARGET_MULTICLASS_NOT_TWO_EXAMPLES_PER_CLASS`` :pr:`2126`
        * Modified one-way partial dependence plots of categorical features to display data with a bar plot :pr:`2117`
        * Renamed ``score`` column for ``automl.rankings`` as ``mean_cv_score`` :pr:`2135`
        * Remove 'warning' from docs tool output :pr:`2031`
    * Documentation Changes
        * Fixed ``conf.py`` file :pr:`2112`
        * Added a sentence to the automl user guide stating that our support for time series problems is still in beta. :pr:`2118`
        * Fixed documentation demos :pr:`2139`
        * Update test badge in README to use GitHub Actions :pr:`2150`
    * Testing Changes
        * Fixed ``test_describe_pipeline`` for ``pandas`` ``v1.2.4`` :pr:`2129`
        * Added a GitHub Action for building the conda package :pr:`1870` :pr:`2148`


.. warning::

    **Breaking Changes**
        * Renamed ``balanced_ratio`` to ``sampling_ratio`` for the ``BalancedClassificationDataCVSplit``, ``BalancedClassificationDataTVSplit``, ``BalancedClassficationSampler``, and Undersampler :pr:`2113`
        * Deleted the "errors" key from automl results :pr:`1975`
        * Deleted the ``raise_and_save_error_callback`` and the ``log_and_save_error_callback`` :pr:`1975`
        * Fixed ``BalancedClassificationDataCVSplit``, ``BalancedClassificationDataTVSplit``, and ``BalancedClassificationSampler`` to use minority:majority ratio instead of majority:minority :pr:`2077`


**v0.22.0 Apr. 06, 2021**
    * Enhancements
        * Added a GitHub Action for ``linux_unit_tests``:pr:`2013`
        * Added recommended actions for ``InvalidTargetDataCheck``, updated ``_make_component_list_from_actions`` to address new action, and added ``TargetImputer`` component :pr:`1989`
        * Updated ``AutoMLSearch._check_for_high_variance`` to not emit ``RuntimeWarning`` :pr:`2024`
        * Added exception when pipeline passed to ``explain_predictions`` is a ``Stacked Ensemble`` pipeline :pr:`2033`
        * Added sensitivity at low alert rates as an objective :pr:`2001`
        * Added ``Undersampler`` transformer component :pr:`2030`
    * Fixes
        * Updated Engine's ``train_batch`` to apply undersampling :pr:`2038`
        * Fixed bug in where Time Series Classification pipelines were not encoding targets in ``predict`` and ``predict_proba`` :pr:`2040`
        * Fixed data splitting errors if target is float for classification problems :pr:`2050`
        * Pinned ``docutils`` to <0.17 to fix ReadtheDocs warning issues :pr:`2088`
    * Changes
        * Removed lists as acceptable hyperparameter ranges in ``AutoMLSearch`` :pr:`2028`
        * Renamed "details" to "metadata" for data check actions :pr:`2008`
    * Documentation Changes
        * Catch and suppress warnings in documentation :pr:`1991` :pr:`2097`
        * Change spacing in ``start.ipynb`` to provide clarity for ``AutoMLSearch`` :pr:`2078`
        * Fixed start code on README :pr:`2108`
    * Testing Changes


**v0.21.0 Mar. 24, 2021**
    * Enhancements
        * Changed ``AutoMLSearch`` to default ``optimize_thresholds`` to True :pr:`1943`
        * Added multiple oversampling and undersampling sampling methods as data splitters for imbalanced classification :pr:`1775`
        * Added params to balanced classification data splitters for visibility :pr:`1966`
        * Updated ``make_pipeline`` to not add ``Imputer`` if input data does not have numeric or categorical columns :pr:`1967`
        * Updated ``ClassImbalanceDataCheck`` to better handle multiclass imbalances :pr:`1986`
        * Added recommended actions for the output of data check's ``validate`` method :pr:`1968`
        * Added error message for ``partial_dependence`` when features are mostly the same value :pr:`1994`
        * Updated ``OneHotEncoder`` to drop one redundant feature by default for features with two categories :pr:`1997`
        * Added a ``PolynomialDetrender`` component :pr:`1992`
        * Added ``DateTimeNaNDataCheck`` data check :pr:`2039`
    * Fixes
        * Changed best pipeline to train on the entire dataset rather than just ensemble indices for ensemble problems :pr:`2037`
        * Updated binary classification pipelines to use objective decision function during scoring of custom objectives :pr:`1934`
    * Changes
        * Removed ``data_checks`` parameter, ``data_check_results`` and data checks logic from ``AutoMLSearch`` :pr:`1935`
        * Deleted ``random_state`` argument :pr:`1985`
        * Updated Woodwork version requirement to ``v0.0.11`` :pr:`1996`
    * Documentation Changes
    * Testing Changes
        * Removed ``build_docs`` CI job in favor of RTD GH builder :pr:`1974`
        * Added tests to confirm support for Python 3.9 :pr:`1724`
        * Added tests to support Dask AutoML/Engine :pr:`1990`
        * Changed ``build_conda_pkg`` job to use ``latest_release_changes`` branch in the feedstock. :pr:`1979`

.. warning::

    **Breaking Changes**
        * Changed ``AutoMLSearch`` to default ``optimize_thresholds`` to True :pr:`1943`
        * Removed ``data_checks`` parameter, ``data_check_results`` and data checks logic from ``AutoMLSearch``. To run the data checks which were previously run by default in ``AutoMLSearch``, please call ``DefaultDataChecks().validate(X_train, y_train)`` or take a look at our documentation for more examples. :pr:`1935`
        * Deleted ``random_state`` argument :pr:`1985`

**v0.20.0 Mar. 10, 2021**
    * Enhancements
        * Added a GitHub Action for Detecting dependency changes :pr:`1933`
        * Create a separate CV split to train stacked ensembler on for AutoMLSearch :pr:`1814`
        * Added a GitHub Action for Linux unit tests :pr:`1846`
        * Added ``ARIMARegressor`` estimator :pr:`1894`
        * Added ``DataCheckAction`` class and ``DataCheckActionCode`` enum :pr:`1896`
        * Updated ``Woodwork`` requirement to ``v0.0.10`` :pr:`1900`
        * Added ``BalancedClassificationDataCVSplit`` and ``BalancedClassificationDataTVSplit`` to AutoMLSearch :pr:`1875`
        * Update default classification data splitter to use downsampling for highly imbalanced data :pr:`1875`
        * Updated ``describe_pipeline`` to return more information, including ``id`` of pipelines used for ensemble models :pr:`1909`
        * Added utility method to create list of components from a list of ``DataCheckAction`` :pr:`1907`
        * Updated ``validate`` method to include a ``action`` key in returned dictionary for all ``DataCheck``and ``DataChecks`` :pr:`1916`
        * Aggregating the shap values for predictions that we know the provenance of, e.g. OHE, text, and date-time. :pr:`1901`
        * Improved error message when custom objective is passed as a string in ``pipeline.score`` :pr:`1941`
        * Added ``score_pipelines`` and ``train_pipelines`` methods to ``AutoMLSearch`` :pr:`1913`
        * Added support for ``pandas`` version 1.2.0 :pr:`1708`
        * Added ``score_batch`` and ``train_batch`` abstact methods to ``EngineBase`` and implementations in ``SequentialEngine`` :pr:`1913`
        * Added ability to handle index columns in ``AutoMLSearch`` and ``DataChecks`` :pr:`2138`
    * Fixes
        * Removed CI check for ``check_dependencies_updated_linux`` :pr:`1950`
        * Added metaclass for time series pipelines and fix binary classification pipeline ``predict`` not using objective if it is passed as a named argument :pr:`1874`
        * Fixed stack trace in prediction explanation functions caused by mixed string/numeric pandas column names :pr:`1871`
        * Fixed stack trace caused by passing pipelines with duplicate names to ``AutoMLSearch`` :pr:`1932`
        * Fixed ``AutoMLSearch.get_pipelines`` returning pipelines with the same attributes :pr:`1958`
    * Changes
        * Reversed GitHub Action for Linux unit tests until a fix for report generation is found :pr:`1920`
        * Updated ``add_results`` in ``AutoMLAlgorithm`` to take in entire pipeline results dictionary from ``AutoMLSearch`` :pr:`1891`
        * Updated ``ClassImbalanceDataCheck`` to look for severe class imbalance scenarios :pr:`1905`
        * Deleted the ``explain_prediction`` function :pr:`1915`
        * Removed ``HighVarianceCVDataCheck`` and convered it to an ``AutoMLSearch`` method instead :pr:`1928`
        * Removed warning in ``InvalidTargetDataCheck`` returned when numeric binary classification targets are not (0, 1) :pr:`1959`
    * Documentation Changes
        * Updated ``model_understanding.ipynb`` to demo the two-way partial dependence capability :pr:`1919`
    * Testing Changes

.. warning::

    **Breaking Changes**
        * Deleted the ``explain_prediction`` function :pr:`1915`
        * Removed ``HighVarianceCVDataCheck`` and convered it to an ``AutoMLSearch`` method instead :pr:`1928`
        * Added ``score_batch`` and ``train_batch`` abstact methods to ``EngineBase``. These need to be implemented in Engine subclasses :pr:`1913`


**v0.19.0 Feb. 23, 2021**
    * Enhancements
        * Added a GitHub Action for Python windows unit tests :pr:`1844`
        * Added a GitHub Action for checking updated release notes :pr:`1849`
        * Added a GitHub Action for Python lint checks :pr:`1837`
        * Adjusted ``explain_prediction``, ``explain_predictions`` and ``explain_predictions_best_worst`` to handle timeseries problems. :pr:`1818`
        * Updated ``InvalidTargetDataCheck`` to check for mismatched indices in target and features :pr:`1816`
        * Updated ``Woodwork`` structures returned from components to support ``Woodwork`` logical type overrides set by the user :pr:`1784`
        * Updated estimators to keep track of input feature names during ``fit()`` :pr:`1794`
        * Updated ``visualize_decision_tree`` to include feature names in output :pr:`1813`
        * Added ``is_bounded_like_percentage`` property for objectives. If true, the ``calculate_percent_difference`` method will return the absolute difference rather than relative difference :pr:`1809`
        * Added full error traceback to AutoMLSearch logger file :pr:`1840`
        * Changed ``TargetEncoder`` to preserve custom indices in the data :pr:`1836`
        * Refactored ``explain_predictions`` and ``explain_predictions_best_worst`` to only compute features once for all rows that need to be explained :pr:`1843`
        * Added custom random undersampler data splitter for classification :pr:`1857`
        * Updated ``OutliersDataCheck`` implementation to calculate the probability of having no outliers :pr:`1855`
        * Added ``Engines`` pipeline processing API :pr:`1838`
    * Fixes
        * Changed EngineBase random_state arg to random_seed and same for user guide docs :pr:`1889`
    * Changes
        * Modified ``calculate_percent_difference`` so that division by 0 is now inf rather than nan :pr:`1809`
        * Removed ``text_columns`` parameter from ``LSA`` and ``TextFeaturizer`` components :pr:`1652`
        * Added ``random_seed`` as an argument to our automl/pipeline/component API. Using ``random_state`` will raise a warning :pr:`1798`
        * Added ``DataCheckError`` message in ``InvalidTargetDataCheck`` if input target is None and removed exception raised :pr:`1866`
    * Documentation Changes
    * Testing Changes
        * Added back coverage for ``_get_feature_provenance`` in ``TextFeaturizer`` after ``text_columns`` was removed :pr:`1842`
        * Pin graphviz version for windows builds :pr:`1847`
        * Unpin graphviz version for windows builds :pr:`1851`

.. warning::

    **Breaking Changes**
        * Added a deprecation warning to ``explain_prediction``. It will be deleted in the next release. :pr:`1860`


**v0.18.2 Feb. 10, 2021**
    * Enhancements
        * Added uniqueness score data check :pr:`1785`
        * Added "dataframe" output format for prediction explanations :pr:`1781`
        * Updated LightGBM estimators to handle ``pandas.MultiIndex`` :pr:`1770`
        * Sped up permutation importance for some pipelines :pr:`1762`
        * Added sparsity data check :pr:`1797`
        * Confirmed support for threshold tuning for binary time series classification problems :pr:`1803`
    * Fixes
    * Changes
    * Documentation Changes
        * Added section on conda to the contributing guide :pr:`1771`
        * Updated release process to reflect freezing `main` before perf tests :pr:`1787`
        * Moving some prs to the right section of the release notes :pr:`1789`
        * Tweak README.md. :pr:`1800`
        * Fixed back arrow on install page docs :pr:`1795`
        * Fixed docstring for `ClassImbalanceDataCheck.validate()` :pr:`1817`
    * Testing Changes

**v0.18.1 Feb. 1, 2021**
    * Enhancements
        * Added ``graph_t_sne`` as a visualization tool for high dimensional data :pr:`1731`
        * Added the ability to see the linear coefficients of features in linear models terms :pr:`1738`
        * Added support for ``scikit-learn`` ``v0.24.0`` :pr:`1733`
        * Added support for ``scipy`` ``v1.6.0`` :pr:`1752`
        * Added SVM Classifier and Regressor to estimators :pr:`1714` :pr:`1761`
    * Fixes
        * Addressed bug with ``partial_dependence`` and categorical data with more categories than grid resolution :pr:`1748`
        * Removed ``random_state`` arg from ``get_pipelines`` in ``AutoMLSearch`` :pr:`1719`
        * Pinned pyzmq at less than 22.0.0 till we add support :pr:`1756`
        * Remove ``ProphetRegressor`` from main as windows tests were flaky :pr:`1764`
    * Changes
        * Updated components and pipelines to return ``Woodwork`` data structures :pr:`1668`
        * Updated ``clone()`` for pipelines and components to copy over random state automatically :pr:`1753`
        * Dropped support for Python version 3.6 :pr:`1751`
        * Removed deprecated ``verbose`` flag from ``AutoMLSearch`` parameters :pr:`1772`
    * Documentation Changes
        * Add Twitter and Github link to documentation toolbar :pr:`1754`
        * Added Open Graph info to documentation :pr:`1758`
    * Testing Changes

.. warning::

    **Breaking Changes**
        * Components and pipelines return ``Woodwork`` data structures instead of ``pandas`` data structures :pr:`1668`
        * Python 3.6 will not be actively supported due to discontinued support from EvalML dependencies.
        * Deprecated ``verbose`` flag is removed for ``AutoMLSearch`` :pr:`1772`


**v0.18.0 Jan. 26, 2021**
    * Enhancements
        * Added RMSLE, MSLE, and MAPE to core objectives while checking for negative target values in ``invalid_targets_data_check`` :pr:`1574`
        * Added validation checks for binary problems with regression-like datasets and multiclass problems without true multiclass targets in ``invalid_targets_data_check`` :pr:`1665`
        * Added time series support for ``make_pipeline`` :pr:`1566`
        * Added target name for output of pipeline ``predict`` method :pr:`1578`
        * Added multiclass check to ``InvalidTargetDataCheck`` for two examples per class :pr:`1596`
        * Added support for ``graphviz`` ``v0.16`` :pr:`1657`
        * Enhanced time series pipelines to accept empty features :pr:`1651`
        * Added KNN Classifier to estimators. :pr:`1650`
        * Added support for list inputs for objectives :pr:`1663`
        * Added support for ``AutoMLSearch`` to handle time series classification pipelines :pr:`1666`
        * Enhanced ``DelayedFeaturesTransformer`` to encode categorical features and targets before delaying them :pr:`1691`
        * Added 2-way dependence plots. :pr:`1690`
        * Added ability to directly iterate through components within Pipelines :pr:`1583`
    * Fixes
        * Fixed inconsistent attributes and added Exceptions to docs :pr:`1673`
        * Fixed ``TargetLeakageDataCheck`` to use Woodwork ``mutual_information`` rather than using Pandas' Pearson Correlation :pr:`1616`
        * Fixed thresholding for pipelines in ``AutoMLSearch`` to only threshold binary classification pipelines :pr:`1622` :pr:`1626`
        * Updated ``load_data`` to return Woodwork structures and update default parameter value for ``index`` to ``None`` :pr:`1610`
        * Pinned scipy at < 1.6.0 while we work on adding support :pr:`1629`
        * Fixed data check message formatting in ``AutoMLSearch`` :pr:`1633`
        * Addressed stacked ensemble component for ``scikit-learn`` v0.24 support by setting ``shuffle=True`` for default CV :pr:`1613`
        * Fixed bug where ``Imputer`` reset the index on ``X`` :pr:`1590`
        * Fixed ``AutoMLSearch`` stacktrace when a cutom objective was passed in as a primary objective or additional objective :pr:`1575`
        * Fixed custom index bug for ``MAPE`` objective :pr:`1641`
        * Fixed index bug for ``TextFeaturizer`` and ``LSA`` components :pr:`1644`
        * Limited ``load_fraud`` dataset loaded into ``automl.ipynb`` :pr:`1646`
        * ``add_to_rankings`` updates ``AutoMLSearch.best_pipeline`` when necessary :pr:`1647`
        * Fixed bug where time series baseline estimators were not receiving ``gap`` and ``max_delay`` in ``AutoMLSearch`` :pr:`1645`
        * Fixed jupyter notebooks to help the RTD buildtime :pr:`1654`
        * Added ``positive_only`` objectives to ``non_core_objectives`` :pr:`1661`
        * Fixed stacking argument ``n_jobs`` for IterativeAlgorithm :pr:`1706`
        * Updated CatBoost estimators to return self in ``.fit()`` rather than the underlying model for consistency :pr:`1701`
        * Added ability to initialize pipeline parameters in ``AutoMLSearch`` constructor :pr:`1676`
    * Changes
        * Added labeling to ``graph_confusion_matrix`` :pr:`1632`
        * Rerunning search for ``AutoMLSearch`` results in a message thrown rather than failing the search, and removed ``has_searched`` property :pr:`1647`
        * Changed tuner class to allow and ignore single parameter values as input :pr:`1686`
        * Capped LightGBM version limit to remove bug in docs :pr:`1711`
        * Removed support for `np.random.RandomState` in EvalML :pr:`1727`
    * Documentation Changes
        * Update Model Understanding in the user guide to include ``visualize_decision_tree`` :pr:`1678`
        * Updated docs to include information about ``AutoMLSearch`` callback parameters and methods :pr:`1577`
        * Updated docs to prompt users to install graphiz on Mac :pr:`1656`
        * Added ``infer_feature_types`` to the ``start.ipynb`` guide :pr:`1700`
        * Added multicollinearity data check to API reference and docs :pr:`1707`
    * Testing Changes

.. warning::

    **Breaking Changes**
        * Removed ``has_searched`` property from ``AutoMLSearch`` :pr:`1647`
        * Components and pipelines return ``Woodwork`` data structures instead of ``pandas`` data structures :pr:`1668`
        * Removed support for `np.random.RandomState` in EvalML. Rather than passing ``np.random.RandomState`` as component and pipeline random_state values, we use int random_seed :pr:`1727`


**v0.17.0 Dec. 29, 2020**
    * Enhancements
        * Added ``save_plot`` that allows for saving figures from different backends :pr:`1588`
        * Added ``LightGBM Regressor`` to regression components :pr:`1459`
        * Added ``visualize_decision_tree`` for tree visualization with ``decision_tree_data_from_estimator`` and ``decision_tree_data_from_pipeline`` to reformat tree structure output :pr:`1511`
        * Added `DFS Transformer` component into transformer components :pr:`1454`
        * Added ``MAPE`` to the standard metrics for time series problems and update objectives :pr:`1510`
        * Added ``graph_prediction_vs_actual_over_time`` and ``get_prediction_vs_actual_over_time_data`` to the model understanding module for time series problems :pr:`1483`
        * Added a ``ComponentGraph`` class that will support future pipelines as directed acyclic graphs :pr:`1415`
        * Updated data checks to accept ``Woodwork`` data structures :pr:`1481`
        * Added parameter to ``InvalidTargetDataCheck`` to show only top unique values rather than all unique values :pr:`1485`
        * Added multicollinearity data check :pr:`1515`
        * Added baseline pipeline and components for time series regression problems :pr:`1496`
        * Added more information to users about ensembling behavior in ``AutoMLSearch`` :pr:`1527`
        * Add woodwork support for more utility and graph methods :pr:`1544`
        * Changed ``DateTimeFeaturizer`` to encode features as int :pr:`1479`
        * Return trained pipelines from ``AutoMLSearch.best_pipeline`` :pr:`1547`
        * Added utility method so that users can set feature types without having to learn about Woodwork directly :pr:`1555`
        * Added Linear Discriminant Analysis transformer for dimensionality reduction :pr:`1331`
        * Added multiclass support for ``partial_dependence`` and ``graph_partial_dependence`` :pr:`1554`
        * Added ``TimeSeriesBinaryClassificationPipeline`` and ``TimeSeriesMulticlassClassificationPipeline`` classes :pr:`1528`
        * Added ``make_data_splitter`` method for easier automl data split customization :pr:`1568`
        * Integrated ``ComponentGraph`` class into Pipelines for full non-linear pipeline support :pr:`1543`
        * Update ``AutoMLSearch`` constructor to take training data instead of ``search`` and ``add_to_leaderboard`` :pr:`1597`
        * Update ``split_data`` helper args :pr:`1597`
        * Add problem type utils ``is_regression``, ``is_classification``, ``is_timeseries`` :pr:`1597`
        * Rename ``AutoMLSearch`` ``data_split`` arg to ``data_splitter`` :pr:`1569`
    * Fixes
        * Fix AutoML not passing CV folds to ``DefaultDataChecks`` for usage by ``ClassImbalanceDataCheck`` :pr:`1619`
        * Fix Windows CI jobs: install ``numba`` via conda, required for ``shap`` :pr:`1490`
        * Added custom-index support for `reset-index-get_prediction_vs_actual_over_time_data` :pr:`1494`
        * Fix ``generate_pipeline_code`` to account for boolean and None differences between Python and JSON :pr:`1524` :pr:`1531`
        * Set max value for plotly and xgboost versions while we debug CI failures with newer versions :pr:`1532`
        * Undo version pinning for plotly :pr:`1533`
        * Fix ReadTheDocs build by updating the version of ``setuptools`` :pr:`1561`
        * Set ``random_state`` of data splitter in AutoMLSearch to take int to keep consistency in the resulting splits :pr:`1579`
        * Pin sklearn version while we work on adding support :pr:`1594`
        * Pin pandas at <1.2.0 while we work on adding support :pr:`1609`
        * Pin graphviz at < 0.16 while we work on adding support :pr:`1609`
    * Changes
        * Reverting ``save_graph`` :pr:`1550` to resolve kaleido build issues :pr:`1585`
        * Update circleci badge to apply to ``main`` :pr:`1489`
        * Added script to generate github markdown for releases :pr:`1487`
        * Updated selection using pandas ``dtypes`` to selecting using Woodwork logical types :pr:`1551`
        * Updated dependencies to fix ``ImportError: cannot import name 'MaskedArray' from 'sklearn.utils.fixes'`` error and to address Woodwork and Featuretool dependencies :pr:`1540`
        * Made ``get_prediction_vs_actual_data()`` a public method :pr:`1553`
        * Updated ``Woodwork`` version requirement to v0.0.7 :pr:`1560`
        * Move data splitters from ``evalml.automl.data_splitters`` to ``evalml.preprocessing.data_splitters`` :pr:`1597`
        * Rename "# Testing" in automl log output to "# Validation" :pr:`1597`
    * Documentation Changes
        * Added partial dependence methods to API reference :pr:`1537`
        * Updated documentation for confusion matrix methods :pr:`1611`
    * Testing Changes
        * Set ``n_jobs=1`` in most unit tests to reduce memory :pr:`1505`

.. warning::

    **Breaking Changes**
        * Updated minimal dependencies: ``numpy>=1.19.1``, ``pandas>=1.1.0``, ``scikit-learn>=0.23.1``, ``scikit-optimize>=0.8.1``
        * Updated ``AutoMLSearch.best_pipeline`` to return a trained pipeline. Pass in ``train_best_pipeline=False`` to AutoMLSearch in order to return an untrained pipeline.
        * Pipeline component instances can no longer be iterated through using ``Pipeline.component_graph`` :pr:`1543`
        * Update ``AutoMLSearch`` constructor to take training data instead of ``search`` and ``add_to_leaderboard`` :pr:`1597`
        * Update ``split_data`` helper args :pr:`1597`
        * Move data splitters from ``evalml.automl.data_splitters`` to ``evalml.preprocessing.data_splitters`` :pr:`1597`
        * Rename ``AutoMLSearch`` ``data_split`` arg to ``data_splitter`` :pr:`1569`



**v0.16.1 Dec. 1, 2020**
    * Enhancements
        * Pin woodwork version to v0.0.6 to avoid breaking changes :pr:`1484`
        * Updated ``Woodwork`` to >=0.0.5 in ``core-requirements.txt`` :pr:`1473`
        * Removed ``copy_dataframe`` parameter for ``Woodwork``, updated ``Woodwork`` to >=0.0.6 in ``core-requirements.txt`` :pr:`1478`
        * Updated ``detect_problem_type`` to use ``pandas.api.is_numeric_dtype`` :pr:`1476`
    * Changes
        * Changed ``make clean`` to delete coverage reports as a convenience for developers :pr:`1464`
        * Set ``n_jobs=-1`` by default for stacked ensemble components :pr:`1472`
    * Documentation Changes
        * Updated pipeline and component documentation and demos to use ``Woodwork`` :pr:`1466`
    * Testing Changes
        * Update dependency update checker to use everything from core and optional dependencies :pr:`1480`


**v0.16.0 Nov. 24, 2020**
    * Enhancements
        * Updated pipelines and ``make_pipeline`` to accept ``Woodwork`` inputs :pr:`1393`
        * Updated components to accept ``Woodwork`` inputs :pr:`1423`
        * Added ability to freeze hyperparameters for ``AutoMLSearch`` :pr:`1284`
        * Added ``Target Encoder`` into transformer components :pr:`1401`
        * Added callback for error handling in ``AutoMLSearch`` :pr:`1403`
        * Added the index id to the ``explain_predictions_best_worst`` output to help users identify which rows in their data are included :pr:`1365`
        * The top_k features displayed in ``explain_predictions_*`` functions are now determined by the magnitude of shap values as opposed to the ``top_k`` largest and smallest shap values. :pr:`1374`
        * Added a problem type for time series regression :pr:`1386`
        * Added a ``is_defined_for_problem_type`` method to ``ObjectiveBase`` :pr:`1386`
        * Added a ``random_state`` parameter to ``make_pipeline_from_components`` function :pr:`1411`
        * Added ``DelayedFeaturesTransformer`` :pr:`1396`
        * Added a ``TimeSeriesRegressionPipeline`` class :pr:`1418`
        * Removed ``core-requirements.txt`` from the package distribution :pr:`1429`
        * Updated data check messages to include a `"code"` and `"details"` fields :pr:`1451`, :pr:`1462`
        * Added a ``TimeSeriesSplit`` data splitter for time series problems :pr:`1441`
        * Added a ``problem_configuration`` parameter to AutoMLSearch :pr:`1457`
    * Fixes
        * Fixed ``IndexError`` raised in ``AutoMLSearch`` when ``ensembling = True`` but only one pipeline to iterate over :pr:`1397`
        * Fixed stacked ensemble input bug and LightGBM warning and bug in ``AutoMLSearch`` :pr:`1388`
        * Updated enum classes to show possible enum values as attributes :pr:`1391`
        * Updated calls to ``Woodwork``'s ``to_pandas()`` to ``to_series()`` and ``to_dataframe()`` :pr:`1428`
        * Fixed bug in OHE where column names were not guaranteed to be unique :pr:`1349`
        * Fixed bug with percent improvement of ``ExpVariance`` objective on data with highly skewed target :pr:`1467`
        * Fix SimpleImputer error which occurs when all features are bool type :pr:`1215`
    * Changes
        * Changed ``OutliersDataCheck`` to return the list of columns, rather than rows, that contain outliers :pr:`1377`
        * Simplified and cleaned output for Code Generation :pr:`1371`
        * Reverted changes from :pr:`1337` :pr:`1409`
        * Updated data checks to return dictionary of warnings and errors instead of a list :pr:`1448`
        * Updated ``AutoMLSearch`` to pass ``Woodwork`` data structures to every pipeline (instead of pandas DataFrames) :pr:`1450`
        * Update ``AutoMLSearch`` to default to ``max_batches=1`` instead of ``max_iterations=5`` :pr:`1452`
        * Updated _evaluate_pipelines to consolidate side effects :pr:`1410`
    * Documentation Changes
        * Added description of CLA to contributing guide, updated description of draft PRs :pr:`1402`
        * Updated documentation to include all data checks, ``DataChecks``, and usage of data checks in AutoML :pr:`1412`
        * Updated docstrings from ``np.array`` to ``np.ndarray`` :pr:`1417`
        * Added section on stacking ensembles in AutoMLSearch documentation :pr:`1425`
    * Testing Changes
        * Removed ``category_encoders`` from test-requirements.txt :pr:`1373`
        * Tweak codecov.io settings again to avoid flakes :pr:`1413`
        * Modified ``make lint`` to check notebook versions in the docs :pr:`1431`
        * Modified ``make lint-fix`` to standardize notebook versions in the docs :pr:`1431`
        * Use new version of pull request Github Action for dependency check (:pr:`1443`)
        * Reduced number of workers for tests to 4 :pr:`1447`

.. warning::

    **Breaking Changes**
        * The ``top_k`` and ``top_k_features`` parameters in ``explain_predictions_*`` functions now return ``k`` features as opposed to ``2 * k`` features :pr:`1374`
        * Renamed ``problem_type`` to ``problem_types`` in ``RegressionObjective``, ``BinaryClassificationObjective``, and ``MulticlassClassificationObjective`` :pr:`1319`
        * Data checks now return a dictionary of warnings and errors instead of a list :pr:`1448`



**v0.15.0 Oct. 29, 2020**
    * Enhancements
        * Added stacked ensemble component classes (``StackedEnsembleClassifier``, ``StackedEnsembleRegressor``) :pr:`1134`
        * Added stacked ensemble components to ``AutoMLSearch`` :pr:`1253`
        * Added ``DecisionTreeClassifier`` and ``DecisionTreeRegressor`` to AutoML :pr:`1255`
        * Added ``graph_prediction_vs_actual`` in ``model_understanding`` for regression problems :pr:`1252`
        * Added parameter to ``OneHotEncoder`` to enable filtering for features to encode for :pr:`1249`
        * Added percent-better-than-baseline for all objectives to automl.results :pr:`1244`
        * Added ``HighVarianceCVDataCheck`` and replaced synonymous warning in ``AutoMLSearch`` :pr:`1254`
        * Added `PCA Transformer` component for dimensionality reduction :pr:`1270`
        * Added ``generate_pipeline_code`` and ``generate_component_code`` to allow for code generation given a pipeline or component instance :pr:`1306`
        * Added ``PCA Transformer`` component for dimensionality reduction :pr:`1270`
        * Updated ``AutoMLSearch`` to support ``Woodwork`` data structures :pr:`1299`
        * Added cv_folds to ``ClassImbalanceDataCheck`` and added this check to ``DefaultDataChecks`` :pr:`1333`
        * Make ``max_batches`` argument to ``AutoMLSearch.search`` public :pr:`1320`
        * Added text support to automl search :pr:`1062`
        * Added ``_pipelines_per_batch`` as a private argument to ``AutoMLSearch`` :pr:`1355`
    * Fixes
        * Fixed ML performance issue with ordered datasets: always shuffle data in automl's default CV splits :pr:`1265`
        * Fixed broken ``evalml info`` CLI command :pr:`1293`
        * Fixed ``boosting type='rf'`` for LightGBM Classifier, as well as ``num_leaves`` error :pr:`1302`
        * Fixed bug in ``explain_predictions_best_worst`` where a custom index in the target variable would cause a ``ValueError`` :pr:`1318`
        * Added stacked ensemble estimators to to ``evalml.pipelines.__init__`` file :pr:`1326`
        * Fixed bug in OHE where calls to transform were not deterministic if ``top_n`` was less than the number of categories in a column :pr:`1324`
        * Fixed LightGBM warning messages during AutoMLSearch :pr:`1342`
        * Fix warnings thrown during AutoMLSearch in ``HighVarianceCVDataCheck`` :pr:`1346`
        * Fixed bug where TrainingValidationSplit would return invalid location indices for dataframes with a custom index :pr:`1348`
        * Fixed bug where the AutoMLSearch ``random_state`` was not being passed to the created pipelines :pr:`1321`
    * Changes
        * Allow ``add_to_rankings`` to be called before AutoMLSearch is called :pr:`1250`
        * Removed Graphviz from test-requirements to add to requirements.txt :pr:`1327`
        * Removed ``max_pipelines`` parameter from ``AutoMLSearch`` :pr:`1264`
        * Include editable installs in all install make targets :pr:`1335`
        * Made pip dependencies `featuretools` and `nlp_primitives` core dependencies :pr:`1062`
        * Removed `PartOfSpeechCount` from `TextFeaturizer` transform primitives :pr:`1062`
        * Added warning for ``partial_dependency`` when the feature includes null values :pr:`1352`
    * Documentation Changes
        * Fixed and updated code blocks in Release Notes :pr:`1243`
        * Added DecisionTree estimators to API Reference :pr:`1246`
        * Changed class inheritance display to flow vertically :pr:`1248`
        * Updated cost-benefit tutorial to use a holdout/test set :pr:`1159`
        * Added ``evalml info`` command to documentation :pr:`1293`
        * Miscellaneous doc updates :pr:`1269`
        * Removed conda pre-release testing from the release process document :pr:`1282`
        * Updates to contributing guide :pr:`1310`
        * Added Alteryx footer to docs with Twitter and Github link :pr:`1312`
        * Added documentation for evalml installation for Python 3.6 :pr:`1322`
        * Added documentation changes to make the API Docs easier to understand :pr:`1323`
        * Fixed documentation for ``feature_importance`` :pr:`1353`
        * Added tutorial for running `AutoML` with text data :pr:`1357`
        * Added documentation for woodwork integration with automl search :pr:`1361`
    * Testing Changes
        * Added tests for ``jupyter_check`` to handle IPython :pr:`1256`
        * Cleaned up ``make_pipeline`` tests to test for all estimators :pr:`1257`
        * Added a test to check conda build after merge to main :pr:`1247`
        * Removed code that was lacking codecov for ``__main__.py`` and unnecessary :pr:`1293`
        * Codecov: round coverage up instead of down :pr:`1334`
        * Add DockerHub credentials to CI testing environment :pr:`1356`
        * Add DockerHub credentials to conda testing environment :pr:`1363`

.. warning::

    **Breaking Changes**
        * Renamed ``LabelLeakageDataCheck`` to ``TargetLeakageDataCheck`` :pr:`1319`
        * ``max_pipelines`` parameter has been removed from ``AutoMLSearch``. Please use ``max_iterations`` instead. :pr:`1264`
        * ``AutoMLSearch.search()`` will now log a warning if the input is not a ``Woodwork`` data structure (``pandas``, ``numpy``) :pr:`1299`
        * Make ``max_batches`` argument to ``AutoMLSearch.search`` public :pr:`1320`
        * Removed unused argument `feature_types` from AutoMLSearch.search :pr:`1062`

**v0.14.1 Sep. 29, 2020**
    * Enhancements
        * Updated partial dependence methods to support calculating numeric columns in a dataset with non-numeric columns :pr:`1150`
        * Added ``get_feature_names`` on ``OneHotEncoder`` :pr:`1193`
        * Added ``detect_problem_type`` to ``problem_type/utils.py`` to automatically detect the problem type given targets :pr:`1194`
        * Added LightGBM to ``AutoMLSearch`` :pr:`1199`
        * Updated ``scikit-learn`` and ``scikit-optimize`` to use latest versions - 0.23.2 and 0.8.1 respectively :pr:`1141`
        * Added ``__str__`` and ``__repr__`` for pipelines and components :pr:`1218`
        * Included internal target check for both training and validation data in ``AutoMLSearch`` :pr:`1226`
        * Added ``ProblemTypes.all_problem_types`` helper to get list of supported problem types :pr:`1219`
        * Added ``DecisionTreeClassifier`` and ``DecisionTreeRegressor`` classes :pr:`1223`
        * Added ``ProblemTypes.all_problem_types`` helper to get list of supported problem types :pr:`1219`
        * ``DataChecks`` can now be parametrized by passing a list of ``DataCheck`` classes and a parameter dictionary :pr:`1167`
        * Added first CV fold score as validation score in ``AutoMLSearch.rankings`` :pr:`1221`
        * Updated ``flake8`` configuration to enable linting on ``__init__.py`` files :pr:`1234`
        * Refined ``make_pipeline_from_components`` implementation :pr:`1204`
    * Fixes
        * Updated GitHub URL after migration to Alteryx GitHub org :pr:`1207`
        * Changed Problem Type enum to be more similar to the string name :pr:`1208`
        * Wrapped call to scikit-learn's partial dependence method in a ``try``/``finally`` block :pr:`1232`
    * Changes
        * Added ``allow_writing_files`` as a named argument to CatBoost estimators. :pr:`1202`
        * Added ``solver`` and ``multi_class`` as named arguments to ``LogisticRegressionClassifier`` :pr:`1202`
        * Replaced pipeline's ``._transform`` method to evaluate all the preprocessing steps of a pipeline with ``.compute_estimator_features`` :pr:`1231`
        * Changed default large dataset train/test splitting behavior :pr:`1205`
    * Documentation Changes
        * Included description of how to access the component instances and features for pipeline user guide :pr:`1163`
        * Updated API docs to refer to target as "target" instead of "labels" for non-classification tasks and minor docs cleanup :pr:`1160`
        * Added Class Imbalance Data Check to ``api_reference.rst`` :pr:`1190` :pr:`1200`
        * Added pipeline properties to API reference :pr:`1209`
        * Clarified what the objective parameter in AutoML is used for in AutoML API reference and AutoML user guide :pr:`1222`
        * Updated API docs to include ``skopt.space.Categorical`` option for component hyperparameter range definition :pr:`1228`
        * Added install documentation for ``libomp`` in order to use LightGBM on Mac :pr:`1233`
        * Improved description of ``max_iterations`` in documentation :pr:`1212`
        * Removed unused code from sphinx conf :pr:`1235`
    * Testing Changes

.. warning::

    **Breaking Changes**
        * ``DefaultDataChecks`` now accepts a ``problem_type`` parameter that must be specified :pr:`1167`
        * Pipeline's ``._transform`` method to evaluate all the preprocessing steps of a pipeline has been replaced with ``.compute_estimator_features`` :pr:`1231`
        * ``get_objectives`` has been renamed to ``get_core_objectives``. This function will now return a list of valid objective instances :pr:`1230`


**v0.13.2 Sep. 17, 2020**
    * Enhancements
        * Added ``output_format`` field to explain predictions functions :pr:`1107`
        * Modified ``get_objective`` and ``get_objectives`` to be able to return any objective in ``evalml.objectives`` :pr:`1132`
        * Added a ``return_instance`` boolean parameter to ``get_objective`` :pr:`1132`
        * Added ``ClassImbalanceDataCheck`` to determine whether target imbalance falls below a given threshold :pr:`1135`
        * Added label encoder to LightGBM for binary classification :pr:`1152`
        * Added labels for the row index of confusion matrix :pr:`1154`
        * Added ``AutoMLSearch`` object as another parameter in search callbacks :pr:`1156`
        * Added the corresponding probability threshold for each point displayed in ``graph_roc_curve`` :pr:`1161`
        * Added ``__eq__`` for ``ComponentBase`` and ``PipelineBase`` :pr:`1178`
        * Added support for multiclass classification for ``roc_curve`` :pr:`1164`
        * Added ``categories`` accessor to ``OneHotEncoder`` for listing the categories associated with a feature :pr:`1182`
        * Added utility function to create pipeline instances from a list of component instances :pr:`1176`
    * Fixes
        * Fixed XGBoost column names for partial dependence methods :pr:`1104`
        * Removed dead code validating column type from ``TextFeaturizer`` :pr:`1122`
        * Fixed issue where ``Imputer`` cannot fit when there is None in a categorical or boolean column :pr:`1144`
        * ``OneHotEncoder`` preserves the custom index in the input data :pr:`1146`
        * Fixed representation for ``ModelFamily`` :pr:`1165`
        * Removed duplicate ``nbsphinx`` dependency in ``dev-requirements.txt`` :pr:`1168`
        * Users can now pass in any valid kwargs to all estimators :pr:`1157`
        * Remove broken accessor ``OneHotEncoder.get_feature_names`` and unneeded base class :pr:`1179`
        * Removed LightGBM Estimator from AutoML models :pr:`1186`
    * Changes
        * Pinned ``scikit-optimize`` version to 0.7.4 :pr:`1136`
        * Removed ``tqdm`` as a dependency :pr:`1177`
        * Added lightgbm version 3.0.0 to ``latest_dependency_versions.txt`` :pr:`1185`
        * Rename ``max_pipelines`` to ``max_iterations`` :pr:`1169`
    * Documentation Changes
        * Fixed API docs for ``AutoMLSearch`` ``add_result_callback`` :pr:`1113`
        * Added a step to our release process for pushing our latest version to conda-forge :pr:`1118`
        * Added warning for missing ipywidgets dependency for using ``PipelineSearchPlots`` on Jupyterlab :pr:`1145`
        * Updated ``README.md`` example to load demo dataset :pr:`1151`
        * Swapped mapping of breast cancer targets in ``model_understanding.ipynb`` :pr:`1170`
    * Testing Changes
        * Added test confirming ``TextFeaturizer`` never outputs null values :pr:`1122`
        * Changed Python version of ``Update Dependencies`` action to 3.8.x :pr:`1137`
        * Fixed release notes check-in test for ``Update Dependencies`` actions :pr:`1172`

.. warning::

    **Breaking Changes**
        * ``get_objective`` will now return a class definition rather than an instance by default :pr:`1132`
        * Deleted ``OPTIONS`` dictionary in ``evalml.objectives.utils.py`` :pr:`1132`
        * If specifying an objective by string, the string must now match the objective's name field, case-insensitive :pr:`1132`
        * Passing "Cost Benefit Matrix", "Fraud Cost", "Lead Scoring", "Mean Squared Log Error",
            "Recall", "Recall Macro", "Recall Micro", "Recall Weighted", or "Root Mean Squared Log Error" to ``AutoMLSearch`` will now result in a ``ValueError``
            rather than an ``ObjectiveNotFoundError`` :pr:`1132`
        * Search callbacks ``start_iteration_callback`` and ``add_results_callback`` have changed to include a copy of the AutoMLSearch object as a third parameter :pr:`1156`
        * Deleted ``OneHotEncoder.get_feature_names`` method which had been broken for a while, in favor of pipelines' ``input_feature_names`` :pr:`1179`
        * Deleted empty base class ``CategoricalEncoder`` which ``OneHotEncoder`` component was inheriting from :pr:`1176`
        * Results from ``roc_curve`` will now return as a list of dictionaries with each dictionary representing a class :pr:`1164`
        * ``max_pipelines`` now raises a ``DeprecationWarning`` and will be removed in the next release. ``max_iterations`` should be used instead. :pr:`1169`


**v0.13.1 Aug. 25, 2020**
    * Enhancements
        * Added Cost-Benefit Matrix objective for binary classification :pr:`1038`
        * Split ``fill_value`` into ``categorical_fill_value`` and ``numeric_fill_value`` for Imputer :pr:`1019`
        * Added ``explain_predictions`` and ``explain_predictions_best_worst`` for explaining multiple predictions with SHAP :pr:`1016`
        * Added new LSA component for text featurization :pr:`1022`
        * Added guide on installing with conda :pr:`1041`
        * Added a “cost-benefit curve” util method to graph cost-benefit matrix scores vs. binary classification thresholds :pr:`1081`
        * Standardized error when calling transform/predict before fit for pipelines :pr:`1048`
        * Added ``percent_better_than_baseline`` to AutoML search rankings and full rankings table :pr:`1050`
        * Added one-way partial dependence and partial dependence plots :pr:`1079`
        * Added "Feature Value" column to prediction explanation reports. :pr:`1064`
        * Added LightGBM classification estimator :pr:`1082`, :pr:`1114`
        * Added ``max_batches`` parameter to ``AutoMLSearch`` :pr:`1087`
    * Fixes
        * Updated ``TextFeaturizer`` component to no longer require an internet connection to run :pr:`1022`
        * Fixed non-deterministic element of ``TextFeaturizer`` transformations :pr:`1022`
        * Added a StandardScaler to all ElasticNet pipelines :pr:`1065`
        * Updated cost-benefit matrix to normalize score :pr:`1099`
        * Fixed logic in ``calculate_percent_difference`` so that it can handle negative values :pr:`1100`
    * Changes
        * Added ``needs_fitting`` property to ``ComponentBase`` :pr:`1044`
        * Updated references to data types to use datatype lists defined in ``evalml.utils.gen_utils`` :pr:`1039`
        * Remove maximum version limit for SciPy dependency :pr:`1051`
        * Moved ``all_components`` and other component importers into runtime methods :pr:`1045`
        * Consolidated graphing utility methods under ``evalml.utils.graph_utils`` :pr:`1060`
        * Made slight tweaks to how ``TextFeaturizer`` uses ``featuretools``, and did some refactoring of that and of LSA :pr:`1090`
        * Changed ``show_all_features`` parameter into ``importance_threshold``, which allows for thresholding feature importance :pr:`1097`, :pr:`1103`
    * Documentation Changes
        * Update ``setup.py`` URL to point to the github repo :pr:`1037`
        * Added tutorial for using the cost-benefit matrix objective :pr:`1088`
        * Updated ``model_understanding.ipynb`` to include documentation for using plotly on Jupyter Lab :pr:`1108`
    * Testing Changes
        * Refactor CircleCI tests to use matrix jobs (:pr:`1043`)
        * Added a test to check that all test directories are included in evalml package :pr:`1054`


.. warning::

    **Breaking Changes**
        * ``confusion_matrix`` and ``normalize_confusion_matrix`` have been moved to ``evalml.utils`` :pr:`1038`
        * All graph utility methods previously under ``evalml.pipelines.graph_utils`` have been moved to ``evalml.utils.graph_utils`` :pr:`1060`


**v0.12.2 Aug. 6, 2020**
    * Enhancements
        * Add save/load method to components :pr:`1023`
        * Expose pickle ``protocol`` as optional arg to save/load :pr:`1023`
        * Updated estimators used in AutoML to include ExtraTrees and ElasticNet estimators :pr:`1030`
    * Fixes
    * Changes
        * Removed ``DeprecationWarning`` for ``SimpleImputer`` :pr:`1018`
    * Documentation Changes
        * Add note about version numbers to release process docs :pr:`1034`
    * Testing Changes
        * Test files are now included in the evalml package :pr:`1029`


**v0.12.0 Aug. 3, 2020**
    * Enhancements
        * Added string and categorical targets support for binary and multiclass pipelines and check for numeric targets for ``DetectLabelLeakage`` data check :pr:`932`
        * Added clear exception for regression pipelines if target datatype is string or categorical :pr:`960`
        * Added target column names and class labels in ``predict`` and ``predict_proba`` output for pipelines :pr:`951`
        * Added ``_compute_shap_values`` and ``normalize_values`` to ``pipelines/explanations`` module :pr:`958`
        * Added ``explain_prediction`` feature which explains single predictions with SHAP :pr:`974`
        * Added Imputer to allow different imputation strategies for numerical and categorical dtypes :pr:`991`
        * Added support for configuring logfile path using env var, and don't create logger if there are filesystem errors :pr:`975`
        * Updated catboost estimators' default parameters and automl hyperparameter ranges to speed up fit time :pr:`998`
    * Fixes
        * Fixed ReadtheDocs warning failure regarding embedded gif :pr:`943`
        * Removed incorrect parameter passed to pipeline classes in ``_add_baseline_pipelines`` :pr:`941`
        * Added universal error for calling ``predict``, ``predict_proba``, ``transform``, and ``feature_importances`` before fitting :pr:`969`, :pr:`994`
        * Made ``TextFeaturizer`` component and pip dependencies ``featuretools`` and ``nlp_primitives`` optional :pr:`976`
        * Updated imputation strategy in automl to no longer limit impute strategy to ``most_frequent`` for all features if there are any categorical columns :pr:`991`
        * Fixed ``UnboundLocalError`` for ``cv_pipeline`` when automl search errors :pr:`996`
        * Fixed ``Imputer`` to reset dataframe index to preserve behavior expected from  ``SimpleImputer`` :pr:`1009`
    * Changes
        * Moved ``get_estimators`` to ``evalml.pipelines.components.utils`` :pr:`934`
        * Modified Pipelines to raise ``PipelineScoreError`` when they encounter an error during scoring :pr:`936`
        * Moved ``evalml.model_families.list_model_families`` to ``evalml.pipelines.components.allowed_model_families`` :pr:`959`
        * Renamed ``DateTimeFeaturization`` to ``DateTimeFeaturizer`` :pr:`977`
        * Added check to stop search and raise an error if all pipelines in a batch return NaN scores :pr:`1015`
    * Documentation Changes
        * Updated ``README.md`` :pr:`963`
        * Reworded message when errors are returned from data checks in search :pr:`982`
        * Added section on understanding model predictions with ``explain_prediction`` to User Guide :pr:`981`
        * Added a section to the user guide and api reference about how XGBoost and CatBoost are not fully supported. :pr:`992`
        * Added custom components section in user guide :pr:`993`
        * Updated FAQ section formatting :pr:`997`
        * Updated release process documentation :pr:`1003`
    * Testing Changes
        * Moved ``predict_proba`` and ``predict`` tests regarding string / categorical targets to ``test_pipelines.py`` :pr:`972`
        * Fixed dependency update bot by updating python version to 3.7 to avoid frequent github version updates :pr:`1002`


.. warning::

    **Breaking Changes**
        * ``get_estimators`` has been moved to ``evalml.pipelines.components.utils`` (previously was under ``evalml.pipelines.utils``) :pr:`934`
        * Removed the ``raise_errors`` flag in AutoML search. All errors during pipeline evaluation will be caught and logged. :pr:`936`
        * ``evalml.model_families.list_model_families`` has been moved to ``evalml.pipelines.components.allowed_model_families`` :pr:`959`
        * ``TextFeaturizer``: the ``featuretools`` and ``nlp_primitives`` packages must be installed after installing evalml in order to use this component :pr:`976`
        * Renamed ``DateTimeFeaturization`` to ``DateTimeFeaturizer`` :pr:`977`


**v0.11.2 July 16, 2020**
    * Enhancements
        * Added ``NoVarianceDataCheck`` to ``DefaultDataChecks`` :pr:`893`
        * Added text processing and featurization component ``TextFeaturizer`` :pr:`913`, :pr:`924`
        * Added additional checks to ``InvalidTargetDataCheck`` to handle invalid target data types :pr:`929`
        * ``AutoMLSearch`` will now handle ``KeyboardInterrupt`` and prompt user for confirmation :pr:`915`
    * Fixes
        * Makes automl results a read-only property :pr:`919`
    * Changes
        * Deleted static pipelines and refactored tests involving static pipelines, removed ``all_pipelines()`` and ``get_pipelines()`` :pr:`904`
        * Moved ``list_model_families`` to ``evalml.model_family.utils`` :pr:`903`
        * Updated ``all_pipelines``, ``all_estimators``, ``all_components`` to use the same mechanism for dynamically generating their elements :pr:`898`
        * Rename ``master`` branch to ``main`` :pr:`918`
        * Add pypi release github action :pr:`923`
        * Updated ``AutoMLSearch.search`` stdout output and logging and removed tqdm progress bar :pr:`921`
        * Moved automl config checks previously in ``search()`` to init :pr:`933`
    * Documentation Changes
        * Reorganized and rewrote documentation :pr:`937`
        * Updated to use pydata sphinx theme :pr:`937`
        * Updated docs to use ``release_notes`` instead of ``changelog`` :pr:`942`
    * Testing Changes
        * Cleaned up fixture names and usages in tests :pr:`895`


.. warning::

    **Breaking Changes**
        * ``list_model_families`` has been moved to ``evalml.model_family.utils`` (previously was under ``evalml.pipelines.utils``) :pr:`903`
        * ``get_estimators`` has been moved to ``evalml.pipelines.components.utils`` (previously was under ``evalml.pipelines.utils``) :pr:`934`
        * Static pipeline definitions have been removed, but similar pipelines can still be constructed via creating an instance of ``PipelineBase`` :pr:`904`
        * ``all_pipelines()`` and ``get_pipelines()`` utility methods have been removed :pr:`904`


**v0.11.0 June 30, 2020**
    * Enhancements
        * Added multiclass support for ROC curve graphing :pr:`832`
        * Added preprocessing component to drop features whose percentage of NaN values exceeds a specified threshold :pr:`834`
        * Added data check to check for problematic target labels :pr:`814`
        * Added PerColumnImputer that allows imputation strategies per column :pr:`824`
        * Added transformer to drop specific columns :pr:`827`
        * Added support for ``categories``, ``handle_error``, and ``drop`` parameters in ``OneHotEncoder`` :pr:`830` :pr:`897`
        * Added preprocessing component to handle DateTime columns featurization :pr:`838`
        * Added ability to clone pipelines and components :pr:`842`
        * Define getter method for component ``parameters`` :pr:`847`
        * Added utility methods to calculate and graph permutation importances :pr:`860`, :pr:`880`
        * Added new utility functions necessary for generating dynamic preprocessing pipelines :pr:`852`
        * Added kwargs to all components :pr:`863`
        * Updated ``AutoSearchBase`` to use dynamically generated preprocessing pipelines :pr:`870`
        * Added SelectColumns transformer :pr:`873`
        * Added ability to evaluate additional pipelines for automl search :pr:`874`
        * Added ``default_parameters`` class property to components and pipelines :pr:`879`
        * Added better support for disabling data checks in automl search :pr:`892`
        * Added ability to save and load AutoML objects to file :pr:`888`
        * Updated ``AutoSearchBase.get_pipelines`` to return an untrained pipeline instance :pr:`876`
        * Saved learned binary classification thresholds in automl results cv data dict :pr:`876`
    * Fixes
        * Fixed bug where SimpleImputer cannot handle dropped columns :pr:`846`
        * Fixed bug where PerColumnImputer cannot handle dropped columns :pr:`855`
        * Enforce requirement that builtin components save all inputted values in their parameters dict :pr:`847`
        * Don't list base classes in ``all_components`` output :pr:`847`
        * Standardize all components to output pandas data structures, and accept either pandas or numpy :pr:`853`
        * Fixed rankings and full_rankings error when search has not been run :pr:`894`
    * Changes
        * Update ``all_pipelines`` and ``all_components`` to try initializing pipelines/components, and on failure exclude them :pr:`849`
        * Refactor ``handle_components`` to ``handle_components_class``, standardize to ``ComponentBase`` subclass instead of instance :pr:`850`
        * Refactor "blacklist"/"whitelist" to "allow"/"exclude" lists :pr:`854`
        * Replaced ``AutoClassificationSearch`` and ``AutoRegressionSearch`` with ``AutoMLSearch`` :pr:`871`
        * Renamed feature_importances and permutation_importances methods to use singular names (feature_importance and permutation_importance) :pr:`883`
        * Updated ``automl`` default data splitter to train/validation split for large datasets :pr:`877`
        * Added open source license, update some repo metadata :pr:`887`
        * Removed dead code in ``_get_preprocessing_components`` :pr:`896`
    * Documentation Changes
        * Fix some typos and update the EvalML logo :pr:`872`
    * Testing Changes
        * Update the changelog check job to expect the new branching pattern for the deps update bot :pr:`836`
        * Check that all components output pandas datastructures, and can accept either pandas or numpy :pr:`853`
        * Replaced ``AutoClassificationSearch`` and ``AutoRegressionSearch`` with ``AutoMLSearch`` :pr:`871`


.. warning::

    **Breaking Changes**
        * Pipelines' static ``component_graph`` field must contain either ``ComponentBase`` subclasses or ``str``, instead of ``ComponentBase`` subclass instances :pr:`850`
        * Rename ``handle_component`` to ``handle_component_class``. Now standardizes to ``ComponentBase`` subclasses instead of ``ComponentBase`` subclass instances :pr:`850`
        * Renamed automl's ``cv`` argument to ``data_split`` :pr:`877`
        * Pipelines' and classifiers' ``feature_importances`` is renamed ``feature_importance``, ``graph_feature_importances`` is renamed ``graph_feature_importance`` :pr:`883`
        * Passing ``data_checks=None`` to automl search will not perform any data checks as opposed to default checks. :pr:`892`
        * Pipelines to search for in AutoML are now determined automatically, rather than using the statically-defined pipeline classes. :pr:`870`
        * Updated ``AutoSearchBase.get_pipelines`` to return an untrained pipeline instance, instead of one which happened to be trained on the final cross-validation fold :pr:`876`


**v0.10.0 May 29, 2020**
    * Enhancements
        * Added baseline models for classification and regression, add functionality to calculate baseline models before searching in AutoML :pr:`746`
        * Port over highly-null guardrail as a data check and define ``DefaultDataChecks`` and ``DisableDataChecks`` classes :pr:`745`
        * Update ``Tuner`` classes to work directly with pipeline parameters dicts instead of flat parameter lists :pr:`779`
        * Add Elastic Net as a pipeline option :pr:`812`
        * Added new Pipeline option ``ExtraTrees`` :pr:`790`
        * Added precicion-recall curve metrics and plot for binary classification problems in ``evalml.pipeline.graph_utils`` :pr:`794`
        * Update the default automl algorithm to search in batches, starting with default parameters for each pipeline and iterating from there :pr:`793`
        * Added ``AutoMLAlgorithm`` class and ``IterativeAlgorithm`` impl, separated from ``AutoSearchBase`` :pr:`793`
    * Fixes
        * Update pipeline ``score`` to return ``nan`` score for any objective which throws an exception during scoring :pr:`787`
        * Fixed bug introduced in :pr:`787` where binary classification metrics requiring predicted probabilities error in scoring :pr:`798`
        * CatBoost and XGBoost classifiers and regressors can no longer have a learning rate of 0 :pr:`795`
    * Changes
        * Cleanup pipeline ``score`` code, and cleanup codecov :pr:`711`
        * Remove ``pass`` for abstract methods for codecov :pr:`730`
        * Added __str__ for AutoSearch object :pr:`675`
        * Add util methods to graph ROC and confusion matrix :pr:`720`
        * Refactor ``AutoBase`` to ``AutoSearchBase`` :pr:`758`
        * Updated AutoBase with ``data_checks`` parameter, removed previous ``detect_label_leakage`` parameter, and added functionality to run data checks before search in AutoML :pr:`765`
        * Updated our logger to use Python's logging utils :pr:`763`
        * Refactor most of ``AutoSearchBase._do_iteration`` impl into ``AutoSearchBase._evaluate`` :pr:`762`
        * Port over all guardrails to use the new DataCheck API :pr:`789`
        * Expanded ``import_or_raise`` to catch all exceptions :pr:`759`
        * Adds RMSE, MSLE, RMSLE as standard metrics :pr:`788`
        * Don't allow ``Recall`` to be used as an objective for AutoML :pr:`784`
        * Removed feature selection from pipelines :pr:`819`
        * Update default estimator parameters to make automl search faster and more accurate :pr:`793`
    * Documentation Changes
        * Add instructions to freeze ``master`` on ``release.md`` :pr:`726`
        * Update release instructions with more details :pr:`727` :pr:`733`
        * Add objective base classes to API reference :pr:`736`
        * Fix components API to match other modules :pr:`747`
    * Testing Changes
        * Delete codecov yml, use codecov.io's default :pr:`732`
        * Added unit tests for fraud cost, lead scoring, and standard metric objectives :pr:`741`
        * Update codecov client :pr:`782`
        * Updated AutoBase __str__ test to include no parameters case :pr:`783`
        * Added unit tests for ``ExtraTrees`` pipeline :pr:`790`
        * If codecov fails to upload, fail build :pr:`810`
        * Updated Python version of dependency action :pr:`816`
        * Update the dependency update bot to use a suffix when creating branches :pr:`817`

.. warning::

    **Breaking Changes**
        * The ``detect_label_leakage`` parameter for AutoML classes has been removed and replaced by a ``data_checks`` parameter :pr:`765`
        * Moved ROC and confusion matrix methods from ``evalml.pipeline.plot_utils`` to ``evalml.pipeline.graph_utils`` :pr:`720`
        * ``Tuner`` classes require a pipeline hyperparameter range dict as an init arg instead of a space definition :pr:`779`
        * ``Tuner.propose`` and ``Tuner.add`` work directly with pipeline parameters dicts instead of flat parameter lists :pr:`779`
        * ``PipelineBase.hyperparameters`` and ``custom_hyperparameters`` use pipeline parameters dict format instead of being represented as a flat list :pr:`779`
        * All guardrail functions previously under ``evalml.guardrails.utils`` will be removed and replaced by data checks :pr:`789`
        * ``Recall`` disallowed as an objective for AutoML :pr:`784`
        * ``AutoSearchBase`` parameter ``tuner`` has been renamed to ``tuner_class`` :pr:`793`
        * ``AutoSearchBase`` parameter ``possible_pipelines`` and ``possible_model_families`` have been renamed to ``allowed_pipelines`` and ``allowed_model_families`` :pr:`793`


**v0.9.0 Apr. 27, 2020**
    * Enhancements
        * Added ``Accuracy`` as an standard objective :pr:`624`
        * Added verbose parameter to load_fraud :pr:`560`
        * Added Balanced Accuracy metric for binary, multiclass :pr:`612` :pr:`661`
        * Added XGBoost regressor and XGBoost regression pipeline :pr:`666`
        * Added ``Accuracy`` metric for multiclass :pr:`672`
        * Added objective name in ``AutoBase.describe_pipeline`` :pr:`686`
        * Added ``DataCheck`` and ``DataChecks``, ``Message`` classes and relevant subclasses :pr:`739`
    * Fixes
        * Removed direct access to ``cls.component_graph`` :pr:`595`
        * Add testing files to .gitignore :pr:`625`
        * Remove circular dependencies from ``Makefile`` :pr:`637`
        * Add error case for ``normalize_confusion_matrix()`` :pr:`640`
        * Fixed ``XGBoostClassifier`` and ``XGBoostRegressor`` bug with feature names that contain [, ], or < :pr:`659`
        * Update ``make_pipeline_graph`` to not accidentally create empty file when testing if path is valid :pr:`649`
        * Fix pip installation warning about docsutils version, from boto dependency :pr:`664`
        * Removed zero division warning for F1/precision/recall metrics :pr:`671`
        * Fixed ``summary`` for pipelines without estimators :pr:`707`
    * Changes
        * Updated default objective for binary/multiclass classification to log loss :pr:`613`
        * Created classification and regression pipeline subclasses and removed objective as an attribute of pipeline classes :pr:`405`
        * Changed the output of ``score`` to return one dictionary :pr:`429`
        * Created binary and multiclass objective subclasses :pr:`504`
        * Updated objectives API :pr:`445`
        * Removed call to ``get_plot_data`` from AutoML :pr:`615`
        * Set ``raise_error`` to default to True for AutoML classes :pr:`638`
        * Remove unnecessary "u" prefixes on some unicode strings :pr:`641`
        * Changed one-hot encoder to return uint8 dtypes instead of ints :pr:`653`
        * Pipeline ``_name`` field changed to ``custom_name`` :pr:`650`
        * Removed ``graphs.py`` and moved methods into ``PipelineBase`` :pr:`657`, :pr:`665`
        * Remove s3fs as a dev dependency :pr:`664`
        * Changed requirements-parser to be a core dependency :pr:`673`
        * Replace ``supported_problem_types`` field on pipelines with ``problem_type`` attribute on base classes :pr:`678`
        * Changed AutoML to only show best results for a given pipeline template in ``rankings``, added ``full_rankings`` property to show all :pr:`682`
        * Update ``ModelFamily`` values: don't list xgboost/catboost as classifiers now that we have regression pipelines for them :pr:`677`
        * Changed AutoML's ``describe_pipeline`` to get problem type from pipeline instead :pr:`685`
        * Standardize ``import_or_raise`` error messages :pr:`683`
        * Updated argument order of objectives to align with sklearn's :pr:`698`
        * Renamed ``pipeline.feature_importance_graph`` to ``pipeline.graph_feature_importances`` :pr:`700`
        * Moved ROC and confusion matrix methods to ``evalml.pipelines.plot_utils`` :pr:`704`
        * Renamed ``MultiClassificationObjective`` to ``MulticlassClassificationObjective``, to align with pipeline naming scheme :pr:`715`
    * Documentation Changes
        * Fixed some sphinx warnings :pr:`593`
        * Fixed docstring for ``AutoClassificationSearch`` with correct command :pr:`599`
        * Limit readthedocs formats to pdf, not htmlzip and epub :pr:`594` :pr:`600`
        * Clean up objectives API documentation :pr:`605`
        * Fixed function on Exploring search results page :pr:`604`
        * Update release process doc :pr:`567`
        * ``AutoClassificationSearch`` and ``AutoRegressionSearch`` show inherited methods in API reference :pr:`651`
        * Fixed improperly formatted code in breaking changes for changelog :pr:`655`
        * Added configuration to treat Sphinx warnings as errors :pr:`660`
        * Removed separate plotting section for pipelines in API reference :pr:`657`, :pr:`665`
        * Have leads example notebook load S3 files using https, so we can delete s3fs dev dependency :pr:`664`
        * Categorized components in API reference and added descriptions for each category :pr:`663`
        * Fixed Sphinx warnings about ``BalancedAccuracy`` objective :pr:`669`
        * Updated API reference to include missing components and clean up pipeline docstrings :pr:`689`
        * Reorganize API ref, and clarify pipeline sub-titles :pr:`688`
        * Add and update preprocessing utils in API reference :pr:`687`
        * Added inheritance diagrams to API reference :pr:`695`
        * Documented which default objective AutoML optimizes for :pr:`699`
        * Create seperate install page :pr:`701`
        * Include more utils in API ref, like ``import_or_raise`` :pr:`704`
        * Add more color to pipeline documentation :pr:`705`
    * Testing Changes
        * Matched install commands of ``check_latest_dependencies`` test and it's GitHub action :pr:`578`
        * Added Github app to auto assign PR author as assignee :pr:`477`
        * Removed unneeded conda installation of xgboost in windows checkin tests :pr:`618`
        * Update graph tests to always use tmpfile dir :pr:`649`
        * Changelog checkin test workaround for release PRs: If 'future release' section is empty of PR refs, pass check :pr:`658`
        * Add changelog checkin test exception for ``dep-update`` branch :pr:`723`

.. warning::

    **Breaking Changes**

    * Pipelines will now no longer take an objective parameter during instantiation, and will no longer have an objective attribute.
    * ``fit()`` and ``predict()`` now use an optional ``objective`` parameter, which is only used in binary classification pipelines to fit for a specific objective.
    * ``score()`` will now use a required ``objectives`` parameter that is used to determine all the objectives to score on. This differs from the previous behavior, where the pipeline's objective was scored on regardless.
    * ``score()`` will now return one dictionary of all objective scores.
    * ``ROC`` and ``ConfusionMatrix`` plot methods via ``Auto(*).plot`` have been removed by :pr:`615` and are replaced by ``roc_curve`` and ``confusion_matrix`` in ``evamlm.pipelines.plot_utils`` in :pr:`704`
    * ``normalize_confusion_matrix`` has been moved to ``evalml.pipelines.plot_utils`` :pr:`704`
    * Pipelines ``_name`` field changed to ``custom_name``
    * Pipelines ``supported_problem_types`` field is removed because it is no longer necessary :pr:`678`
    * Updated argument order of objectives' ``objective_function`` to align with sklearn :pr:`698`
    * ``pipeline.feature_importance_graph`` has been renamed to ``pipeline.graph_feature_importances`` in :pr:`700`
    * Removed unsupported ``MSLE`` objective :pr:`704`


**v0.8.0 Apr. 1, 2020**
    * Enhancements
        * Add normalization option and information to confusion matrix :pr:`484`
        * Add util function to drop rows with NaN values :pr:`487`
        * Renamed ``PipelineBase.name`` as ``PipelineBase.summary`` and redefined ``PipelineBase.name`` as class property :pr:`491`
        * Added access to parameters in Pipelines with ``PipelineBase.parameters`` (used to be return of ``PipelineBase.describe``) :pr:`501`
        * Added ``fill_value`` parameter for ``SimpleImputer`` :pr:`509`
        * Added functionality to override component hyperparameters and made pipelines take hyperparemeters from components :pr:`516`
        * Allow ``numpy.random.RandomState`` for random_state parameters :pr:`556`
    * Fixes
        * Removed unused dependency ``matplotlib``, and move ``category_encoders`` to test reqs :pr:`572`
    * Changes
        * Undo version cap in XGBoost placed in :pr:`402` and allowed all released of XGBoost :pr:`407`
        * Support pandas 1.0.0 :pr:`486`
        * Made all references to the logger static :pr:`503`
        * Refactored ``model_type`` parameter for components and pipelines to ``model_family`` :pr:`507`
        * Refactored ``problem_types`` for pipelines and components into ``supported_problem_types`` :pr:`515`
        * Moved ``pipelines/utils.save_pipeline`` and ``pipelines/utils.load_pipeline`` to ``PipelineBase.save`` and ``PipelineBase.load`` :pr:`526`
        * Limit number of categories encoded by ``OneHotEncoder`` :pr:`517`
    * Documentation Changes
        * Updated API reference to remove ``PipelinePlot`` and added moved ``PipelineBase`` plotting methods :pr:`483`
        * Add code style and github issue guides :pr:`463` :pr:`512`
        * Updated API reference for to surface class variables for pipelines and components :pr:`537`
        * Fixed README documentation link :pr:`535`
        * Unhid PR references in changelog :pr:`656`
    * Testing Changes
        * Added automated dependency check PR :pr:`482`, :pr:`505`
        * Updated automated dependency check comment :pr:`497`
        * Have build_docs job use python executor, so that env vars are set properly :pr:`547`
        * Added simple test to make sure ``OneHotEncoder``'s top_n works with large number of categories :pr:`552`
        * Run windows unit tests on PRs :pr:`557`


.. warning::

    **Breaking Changes**

    * ``AutoClassificationSearch`` and ``AutoRegressionSearch``'s ``model_types`` parameter has been refactored into ``allowed_model_families``
    * ``ModelTypes`` enum has been changed to ``ModelFamily``
    * Components and Pipelines now have a ``model_family`` field instead of ``model_type``
    * ``get_pipelines`` utility function now accepts ``model_families`` as an argument instead of ``model_types``
    * ``PipelineBase.name`` no longer returns structure of pipeline and has been replaced by ``PipelineBase.summary``
    * ``PipelineBase.problem_types`` and ``Estimator.problem_types`` has been renamed to ``supported_problem_types``
    * ``pipelines/utils.save_pipeline`` and ``pipelines/utils.load_pipeline`` moved to ``PipelineBase.save`` and ``PipelineBase.load``


**v0.7.0 Mar. 9, 2020**
    * Enhancements
        * Added emacs buffers to .gitignore :pr:`350`
        * Add CatBoost (gradient-boosted trees) classification and regression components and pipelines :pr:`247`
        * Added Tuner abstract base class :pr:`351`
        * Added ``n_jobs`` as parameter for ``AutoClassificationSearch`` and ``AutoRegressionSearch`` :pr:`403`
        * Changed colors of confusion matrix to shades of blue and updated axis order to match scikit-learn's :pr:`426`
        * Added ``PipelineBase`` ``.graph`` and ``.feature_importance_graph`` methods, moved from previous location :pr:`423`
        * Added support for python 3.8 :pr:`462`
    * Fixes
        * Fixed ROC and confusion matrix plots not being calculated if user passed own additional_objectives :pr:`276`
        * Fixed ReadtheDocs ``FileNotFoundError`` exception for fraud dataset :pr:`439`
    * Changes
        * Added ``n_estimators`` as a tunable parameter for XGBoost :pr:`307`
        * Remove unused parameter ``ObjectiveBase.fit_needs_proba`` :pr:`320`
        * Remove extraneous parameter ``component_type`` from all components :pr:`361`
        * Remove unused ``rankings.csv`` file :pr:`397`
        * Downloaded demo and test datasets so unit tests can run offline :pr:`408`
        * Remove ``_needs_fitting`` attribute from Components :pr:`398`
        * Changed plot.feature_importance to show only non-zero feature importances by default, added optional parameter to show all :pr:`413`
        * Refactored ``PipelineBase`` to take in parameter dictionary and moved pipeline metadata to class attribute :pr:`421`
        * Dropped support for Python 3.5 :pr:`438`
        * Removed unused ``apply.py`` file :pr:`449`
        * Clean up ``requirements.txt`` to remove unused deps :pr:`451`
        * Support installation without all required dependencies :pr:`459`
    * Documentation Changes
        * Update release.md with instructions to release to internal license key :pr:`354`
    * Testing Changes
        * Added tests for utils (and moved current utils to gen_utils) :pr:`297`
        * Moved XGBoost install into it's own separate step on Windows using Conda :pr:`313`
        * Rewind pandas version to before 1.0.0, to diagnose test failures for that version :pr:`325`
        * Added dependency update checkin test :pr:`324`
        * Rewind XGBoost version to before 1.0.0 to diagnose test failures for that version :pr:`402`
        * Update dependency check to use a whitelist :pr:`417`
        * Update unit test jobs to not install dev deps :pr:`455`

.. warning::

    **Breaking Changes**

    * Python 3.5 will not be actively supported.

**v0.6.0 Dec. 16, 2019**
    * Enhancements
        * Added ability to create a plot of feature importances :pr:`133`
        * Add early stopping to AutoML using patience and tolerance parameters :pr:`241`
        * Added ROC and confusion matrix metrics and plot for classification problems and introduce PipelineSearchPlots class :pr:`242`
        * Enhanced AutoML results with search order :pr:`260`
        * Added utility function to show system and environment information :pr:`300`
    * Fixes
        * Lower botocore requirement :pr:`235`
        * Fixed decision_function calculation for ``FraudCost`` objective :pr:`254`
        * Fixed return value of ``Recall`` metrics :pr:`264`
        * Components return ``self`` on fit :pr:`289`
    * Changes
        * Renamed automl classes to ``AutoRegressionSearch`` and ``AutoClassificationSearch`` :pr:`287`
        * Updating demo datasets to retain column names :pr:`223`
        * Moving pipeline visualization to ``PipelinePlot`` class :pr:`228`
        * Standarizing inputs as ``pd.Dataframe`` / ``pd.Series`` :pr:`130`
        * Enforcing that pipelines must have an estimator as last component :pr:`277`
        * Added ``ipywidgets`` as a dependency in ``requirements.txt`` :pr:`278`
        * Added Random and Grid Search Tuners :pr:`240`
    * Documentation Changes
        * Adding class properties to API reference :pr:`244`
        * Fix and filter FutureWarnings from scikit-learn :pr:`249`, :pr:`257`
        * Adding Linear Regression to API reference and cleaning up some Sphinx warnings :pr:`227`
    * Testing Changes
        * Added support for testing on Windows with CircleCI :pr:`226`
        * Added support for doctests :pr:`233`

.. warning::

    **Breaking Changes**

    * The ``fit()`` method for ``AutoClassifier`` and ``AutoRegressor`` has been renamed to ``search()``.
    * ``AutoClassifier`` has been renamed to ``AutoClassificationSearch``
    * ``AutoRegressor`` has been renamed to ``AutoRegressionSearch``
    * ``AutoClassificationSearch.results`` and ``AutoRegressionSearch.results`` now is a dictionary with ``pipeline_results`` and ``search_order`` keys. ``pipeline_results`` can be used to access a dictionary that is identical to the old ``.results`` dictionary. Whereas, ``search_order`` returns a list of the search order in terms of ``pipeline_id``.
    * Pipelines now require an estimator as the last component in ``component_list``. Slicing pipelines now throws an ``NotImplementedError`` to avoid returning pipelines without an estimator.

**v0.5.2 Nov. 18, 2019**
    * Enhancements
        * Adding basic pipeline structure visualization :pr:`211`
    * Documentation Changes
        * Added notebooks to build process :pr:`212`

**v0.5.1 Nov. 15, 2019**
    * Enhancements
        * Added basic outlier detection guardrail :pr:`151`
        * Added basic ID column guardrail :pr:`135`
        * Added support for unlimited pipelines with a ``max_time`` limit :pr:`70`
        * Updated .readthedocs.yaml to successfully build :pr:`188`
    * Fixes
        * Removed MSLE from default additional objectives :pr:`203`
        * Fixed ``random_state`` passed in pipelines :pr:`204`
        * Fixed slow down in RFRegressor :pr:`206`
    * Changes
        * Pulled information for describe_pipeline from pipeline's new describe method :pr:`190`
        * Refactored pipelines :pr:`108`
        * Removed guardrails from Auto(*) :pr:`202`, :pr:`208`
    * Documentation Changes
        * Updated documentation to show ``max_time`` enhancements :pr:`189`
        * Updated release instructions for RTD :pr:`193`
        * Added notebooks to build process :pr:`212`
        * Added contributing instructions :pr:`213`
        * Added new content :pr:`222`

**v0.5.0 Oct. 29, 2019**
    * Enhancements
        * Added basic one hot encoding :pr:`73`
        * Use enums for model_type :pr:`110`
        * Support for splitting regression datasets :pr:`112`
        * Auto-infer multiclass classification :pr:`99`
        * Added support for other units in ``max_time`` :pr:`125`
        * Detect highly null columns :pr:`121`
        * Added additional regression objectives :pr:`100`
        * Show an interactive iteration vs. score plot when using fit() :pr:`134`
    * Fixes
        * Reordered ``describe_pipeline`` :pr:`94`
        * Added type check for ``model_type`` :pr:`109`
        * Fixed ``s`` units when setting string ``max_time`` :pr:`132`
        * Fix objectives not appearing in API documentation :pr:`150`
    * Changes
        * Reorganized tests :pr:`93`
        * Moved logging to its own module :pr:`119`
        * Show progress bar history :pr:`111`
        * Using ``cloudpickle`` instead of pickle to allow unloading of custom objectives :pr:`113`
        * Removed render.py :pr:`154`
    * Documentation Changes
        * Update release instructions :pr:`140`
        * Include additional_objectives parameter :pr:`124`
        * Added Changelog :pr:`136`
    * Testing Changes
        * Code coverage :pr:`90`
        * Added CircleCI tests for other Python versions :pr:`104`
        * Added doc notebooks as tests :pr:`139`
        * Test metadata for CircleCI and 2 core parallelism :pr:`137`

**v0.4.1 Sep. 16, 2019**
    * Enhancements
        * Added AutoML for classification and regressor using Autobase and Skopt :pr:`7` :pr:`9`
        * Implemented standard classification and regression metrics :pr:`7`
        * Added logistic regression, random forest, and XGBoost pipelines :pr:`7`
        * Implemented support for custom objectives :pr:`15`
        * Feature importance for pipelines :pr:`18`
        * Serialization for pipelines :pr:`19`
        * Allow fitting on objectives for optimal threshold :pr:`27`
        * Added detect label leakage :pr:`31`
        * Implemented callbacks :pr:`42`
        * Allow for multiclass classification :pr:`21`
        * Added support for additional objectives :pr:`79`
    * Fixes
        * Fixed feature selection in pipelines :pr:`13`
        * Made ``random_seed`` usage consistent :pr:`45`
    * Documentation Changes
        * Documentation Changes
        * Added docstrings :pr:`6`
        * Created notebooks for docs :pr:`6`
        * Initialized readthedocs EvalML :pr:`6`
        * Added favicon :pr:`38`
    * Testing Changes
        * Added testing for loading data :pr:`39`

**v0.2.0 Aug. 13, 2019**
    * Enhancements
        * Created fraud detection objective :pr:`4`

**v0.1.0 July. 31, 2019**
    * *First Release*
    * Enhancements
        * Added lead scoring objecitve :pr:`1`
        * Added basic classifier :pr:`1`
    * Documentation Changes
        * Initialized Sphinx for docs :pr:`1`<|MERGE_RESOLUTION|>--- conflicted
+++ resolved
@@ -20,11 +20,8 @@
     * Fixes
     * Changes
         * Deleted the ``return_pandas`` flag from our demo data loaders :pr:`2181`
-<<<<<<< HEAD
         * Cleaned up ``PipelineBase``'s ``component_graph`` and ``_component_graph`` attributes :pr:`2332`
-=======
         * Moved ``default_parameters`` to ``ComponentGraph`` from ``PipelineBase`` :pr:`2307`
->>>>>>> 8c6c3623
     * Documentation Changes
     * Testing Changes
         * Ignoring ``test_saving_png_file`` while building conda package :pr:`2323`
