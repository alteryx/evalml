--- conflicted
+++ resolved
@@ -3,13 +3,9 @@
 **Future Releases**
     * Enhancements
         * Updated regression metrics to handle multioutput dataframes as well as single output series :pr:`4233`
-<<<<<<< HEAD
+        * Added baseline regressor for multiseries time series problems :pr:`4246`
         * Added stacking and unstacking utility functions to work with multiseries data :pr:`4250`
         * Extend STLDecomposer to Support Multiseries :pr:`4253`
-=======
-        * Added baseline regressor for multiseries time series problems :pr:`4246`
-        * Added stacking and unstacking utility functions to work with multiseries data :pr:`4250`
->>>>>>> 74685807
     * Fixes
         * Added support for pandas 2 :pr:`4216`
     * Changes
