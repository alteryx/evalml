﻿Release Notes
-------------
**Future Releases**
    * Enhancements
        * Updated new ``NullDataCheck`` to return a warning and suggest an action to impute columns with null values :pr:`3197`
        * Updated ``make_pipeline_from_actions`` to handle null column imputation :pr:`3237`
        * Updated data check actions API to return options instead of actions and add functionality to suggest and take action on columns with null values :pr:`3182`
    * Fixes
        * Fixed categorical data leaking into non-categorical sub-pipelines in ``DefaultAlgorithm`` :pr:`3209`
        * Fixed Python 3.9 installation for prophet by updating ``pmdarima`` version in requirements :pr:`3268`
        * Allowed DateTime columns to pass through PerColumnImputer without breaking :pr:`3267`
    * Changes
        * Updated ``DataCheck`` ``validate()`` output to return a dictionary instead of list for actions :pr:`3142`
        * Updated validate() API to use the new ``DataCheckActionOption`` class instead of ``DataCheckAction`` :pr:`3152`
        * Uncapped numba version and removed it from requirements :pr:`3263`
        * Renamed ``HighlyNullDataCheck`` to ``NullDataCheck`` :pr:`3197`
        * Updated data check ``validate()`` output to return a list of warnings and errors instead of a dictionary :pr:`3244`
        * Capped ``pandas`` at < 1.4.0 :pr:`3274`
    * Documentation Changes
    * Testing Changes
        * Bumped minimum ``IPython`` version to 7.16.3 in ``test-requirements.txt`` based on dependabot feedback :pr:`3269`

.. warning::

    **Breaking Changes**
        * Renamed ``HighlyNullDataCheck`` to ``NullDataCheck`` :pr:`3197`
        * Updated data check ``validate()`` output to return a list of warnings and errors instead of a dictionary. See the Data Check or Data Check Actions pages (under User Guide) for examples. :pr:`3244`
        * Removed ``impute_all`` and ``default_impute_strategy`` parameters from the ``PerColumnImputer`` :pr:`3267`
        * Updated ``PerColumnImputer`` such that columns not specified in ``impute_strategies`` dict will not be imputed anymore :pr:`3267`


**v0.42.0 Jan. 18, 2022**
    * Enhancements
        * Required the separation of training and test data by ``gap`` + 1 units to be verified by ``time_index`` for time series problems :pr:`3208`
        * Added support for boolean features for ``ARIMARegressor`` :pr:`3187`
        * Updated dependency bot workflow to remove outdated description and add new configuration to delete branches automatically :pr:`3212`
        * Added ``n_obs`` and ``n_splits`` to ``TimeSeriesParametersDataCheck`` error details :pr:`3246`
    * Fixes
        * Fixed classification pipelines to only accept target data with the appropriate number of classes :pr:`3185`
        * Added support for time series in ``DefaultAlgorithm`` :pr:`3177`
        * Standardized names of featurization components :pr:`3192`
        * Removed empty cell in text_input.ipynb :pr:`3234`
        * Removed potential prediction explanations failure when pipelines predicted a class with probability 1 :pr:`3221`
        * Dropped NaNs before partial dependence grid generation :pr:`3235`
        * Allowed prediction explanations to be json-serializable :pr:`3262`
        * Fixed bug where ``InvalidTargetDataCheck`` would not check time series regression targets :pr:`3251`
        * Fixed bug in ``are_datasets_separated_by_gap_time_index`` :pr:`3256`
    * Changes
        * Raised lowest compatible numpy version to 1.21.0 to address security concerns :pr:`3207`
        * Changed the default objective to ``MedianAE`` from ``R2`` for time series regression :pr:`3205`
        * Removed all-nan Unknown to Double logical conversion in ``infer_feature_types`` :pr:`3196`
        * Checking the validity of holdout data for time series problems can be performed by calling ``pipelines.utils.validate_holdout_datasets`` prior to calling ``predict`` :pr:`3208`
<<<<<<< HEAD
        * Updated ``DataCheck`` ``validate()`` output to return a dictionary instead of list for actions :pr:`3142`
        * Updated validate() API to use the new ``DataCheckActionOption`` class instead of ``DataCheckAction`` :pr:`3152`
        * Removed ``DateTimeNaNDataCheck`` and ``NaturalLanguageNaNDataCheck`` in favor of ``NullDataCheck`` :pr:`3260`
=======
>>>>>>> 1094e7bd
    * Documentation Changes
    * Testing Changes
        * Update auto approve workflow trigger and delete branch after merge :pr:`3265`

.. warning::

    **Breaking Changes**
        * Renamed ``DateTime Featurizer Component`` to ``DateTime Featurizer`` and ``Natural Language Featurization Component`` to ``Natural Language Featurizer`` :pr:`3192`
<<<<<<< HEAD
        * Renamed ``HighlyNullDataCheck`` to ``NullDataCheck`` :pr:`3197`
        * Updated data check ``validate()`` output to return a list of warnings and errors instead of a dictionary. See the Data Check or Data Check Actions pages (under User Guide) for examples. :pr:`3244`
        * Removed ``DateTimeNaNDataCheck`` and ``NaturalLanguageNaNDataCheck`` in favor of ``NullDataCheck`` :pr:`3260`
=======
>>>>>>> 1094e7bd



**v0.41.0 Jan. 06, 2022**
    * Enhancements
        * Added string support for DataCheckActionCode :pr:`3167`
        * Added ``DataCheckActionOption`` class :pr:`3134`
        * Add issue templates for bugs, feature requests and documentation improvements for GitHub :pr:`3199`
    * Fixes
        * Fix bug where prediction explanations ``class_name`` was shown as float for boolean targets :pr:`3179`
        * Fixed bug in nightly linux tests :pr:`3189`
    * Changes
        * Removed usage of scikit-learn's ``LabelEncoder`` in favor of ours :pr:`3161`
        * Removed nullable types checking from ``infer_feature_types`` :pr:`3156`
        * Fixed ``mean_cv_data`` and ``validation_score`` values in AutoMLSearch.rankings to reflect cv score or ``NaN`` when appropriate :pr:`3162`
    * Documentation Changes
    * Testing Changes
        * Updated tests to use new pipeline API instead of defining custom pipeline classes :pr:`3172`
        * Add workflow to auto-merge dependency PRs if status checks pass :pr:`3184`

**v0.40.0 Dec. 22, 2021**
    * Enhancements
        * Added ``TimeSeriesSplittingDataCheck`` to ``DefaultDataChecks`` to verify adequate class representation in time series classification problems :pr:`3141`
        * Added the ability to accept serialized features and skip computation in ``DFSTransformer`` :pr:`3106`
        * Added support for known-in-advance features :pr:`3149`
        * Added Holt-Winters ``ExponentialSmoothingRegressor`` for time series regression problems :pr:`3157`
        * Required the separation of training and test data by ``gap`` + 1 units to be verified by ``time_index`` for time series problems :pr:`3160`
    * Fixes
        * Fixed error caused when tuning threshold for time series binary classification :pr:`3140`
    * Changes
        * ``TimeSeriesParametersDataCheck`` was added to ``DefaultDataChecks`` for time series problems :pr:`3139`
        * Renamed ``date_index`` to ``time_index`` in ``problem_configuration`` for time series problems :pr:`3137`
        * Updated ``nlp-primitives`` minimum version to 2.1.0 :pr:`3166`
        * Updated minimum version of ``woodwork`` to v0.11.0 :pr:`3171`
        * Revert `3160` until uninferrable frequency can be addressed earlier in the process :pr:`3198`
    * Documentation Changes
        * Added comments to provide clarity on doctests :pr:`3155`
    * Testing Changes
        * Parameterized tests in ``test_datasets.py`` :pr:`3145`

.. warning::

    **Breaking Changes**
        * Renamed ``date_index`` to ``time_index`` in ``problem_configuration`` for time series problems :pr:`3137`


**v0.39.0 Dec. 9, 2021**
    * Enhancements
        * Renamed ``DelayedFeatureTransformer`` to ``TimeSeriesFeaturizer`` and enhanced it to compute rolling features :pr:`3028`
        * Added ability to impute only specific columns in ``PerColumnImputer`` :pr:`3123`
        * Added ``TimeSeriesParametersDataCheck`` to verify the time series parameters are valid given the number of splits in cross validation :pr:`3111`
    * Fixes
        * Default parameters for ``RFRegressorSelectFromModel`` and ``RFClassifierSelectFromModel`` has been fixed to avoid selecting all features :pr:`3110`
    * Changes
        * Removed reliance on a datetime index for ``ARIMARegressor`` and ``ProphetRegressor`` :pr:`3104`
        * Included target leakage check when fitting ``ARIMARegressor`` to account for the lack of ``TimeSeriesFeaturizer`` in ``ARIMARegressor`` based pipelines :pr:`3104`
        * Cleaned up and refactored ``InvalidTargetDataCheck`` implementation and docstring :pr:`3122`
        * Removed indices information from the output of ``HighlyNullDataCheck``'s ``validate()`` method :pr:`3092`
        * Added ``ReplaceNullableTypes`` component to prepare for handling pandas nullable types. :pr:`3090`
        * Updated ``make_pipeline`` for handling pandas nullable types in preprocessing pipeline. :pr:`3129`
        * Removed unused ``EnsembleMissingPipelinesError`` exception definition :pr:`3131`
    * Documentation Changes
    * Testing Changes
        * Refactored tests to avoid using ``importorskip`` :pr:`3126`
        * Added ``skip_during_conda`` test marker to skip tests that are not supposed to run during conda build :pr:`3127`
        * Added ``skip_if_39`` test marker to skip tests that are not supposed to run during python 3.9 :pr:`3133`

.. warning::

    **Breaking Changes**
        * Renamed ``DelayedFeatureTransformer`` to ``TimeSeriesFeaturizer`` :pr:`3028`
        * ``ProphetRegressor`` now requires a datetime column in ``X`` represented by the ``date_index`` parameter :pr:`3104`
        * Renamed module ``evalml.data_checks.invalid_target_data_check`` to ``evalml.data_checks.invalid_targets_data_check`` :pr:`3122`
        * Removed unused ``EnsembleMissingPipelinesError`` exception definition :pr:`3131`


**v0.38.0 Nov. 27, 2021**
    * Enhancements
        * Added ``data_check_name`` attribute to the data check action class :pr:`3034`
        * Added ``NumWords`` and ``NumCharacters`` primitives to ``TextFeaturizer`` and renamed ``TextFeaturizer` to ``NaturalLanguageFeaturizer`` :pr:`3030`
        * Added support for ``scikit-learn > 1.0.0`` :pr:`3051`
        * Required the ``date_index`` parameter to be specified for time series problems  in ``AutoMLSearch`` :pr:`3041`
        * Allowed time series pipelines to predict on test datasets whose length is less than or equal to the ``forecast_horizon``. Also allowed the test set index to start at 0. :pr:`3071`
        * Enabled time series pipeline to predict on data with features that are not known-in-advanced :pr:`3094`
    * Fixes
        * Added in error message when fit and predict/predict_proba data types are different :pr:`3036`
        * Fixed bug where ensembling components could not get converted to JSON format :pr:`3049`
        * Fixed bug where components with tuned integer hyperparameters could not get converted to JSON format :pr:`3049`
        * Fixed bug where force plots were not displaying correct feature values :pr:`3044`
        * Included confusion matrix at the pipeline threshold for ``find_confusion_matrix_per_threshold`` :pr:`3080`
        * Fixed bug where One Hot Encoder would error out if a non-categorical feature had a missing value :pr:`3083`
        * Fixed bug where features created from categorical columns by ``Delayed Feature Transformer`` would be inferred as categorical :pr:`3083`
    * Changes
        * Delete ``predict_uses_y`` estimator attribute :pr:`3069`
        * Change ``DateTimeFeaturizer`` to use corresponding Featuretools primitives :pr:`3081`
        * Updated ``TargetDistributionDataCheck`` to return metadata details as floats rather strings :pr:`3085`
        * Removed dependency on ``psutil`` package :pr:`3093`
    * Documentation Changes
        * Updated docs to use data check action methods rather than manually cleaning data :pr:`3050`
    * Testing Changes
        * Updated integration tests to use ``make_pipeline_from_actions`` instead of private method :pr:`3047`


.. warning::

    **Breaking Changes**
        * Added ``data_check_name`` attribute to the data check action class :pr:`3034`
        * Renamed ``TextFeaturizer` to ``NaturalLanguageFeaturizer`` :pr:`3030`
        * Updated the ``Pipeline.graph_json`` function to return a dictionary of "from" and "to" edges instead of tuples :pr:`3049`
        * Delete ``predict_uses_y`` estimator attribute :pr:`3069`
        * Changed time series problems in ``AutoMLSearch`` to need a not-``None`` ``date_index`` :pr:`3041`
        * Changed the ``DelayedFeatureTransformer`` to throw a ``ValueError`` during fit if the ``date_index`` is ``None`` :pr:`3041`
        * Passing ``X=None`` to ``DelayedFeatureTransformer`` is deprecated :pr:`3041`


**v0.37.0 Nov. 9, 2021**
    * Enhancements
        * Added ``find_confusion_matrix_per_threshold`` to Model Understanding :pr:`2972`
        * Limit computationally-intensive models during ``AutoMLSearch`` for certain multiclass problems, allow for opt-in with parameter ``allow_long_running_models`` :pr:`2982`
        * Added support for stacked ensemble pipelines to prediction explanations module :pr:`2971`
        * Added integration tests for data checks and data checks actions workflow :pr:`2883`
        * Added a change in pipeline structure to handle categorical columns separately for pipelines in ``DefaultAlgorithm`` :pr:`2986`
        * Added an algorithm to ``DelayedFeatureTransformer`` to select better lags :pr:`3005`
        * Added test to ensure pickling pipelines preserves thresholds :pr:`3027`
        * Added AutoML function to access ensemble pipeline's input pipelines IDs :pr:`3011`
        * Added ability to define which class is "positive" for label encoder in binary classification case :pr:`3033`
    * Fixes
        * Fixed bug where ``Oversampler`` didn't consider boolean columns to be categorical :pr:`2980`
        * Fixed permutation importance failing when target is categorical :pr:`3017`
        * Updated estimator and pipelines' ``predict``, ``predict_proba``, ``transform``, ``inverse_transform`` methods to preserve input indices :pr:`2979`
        * Updated demo dataset link for daily min temperatures :pr:`3023`
    * Changes
        * Updated ``OutliersDataCheck`` and ``UniquenessDataCheck`` and allow for the suspension of the Nullable types error :pr:`3018`
    * Documentation Changes
        * Fixed cost benefit matrix demo formatting :pr:`2990`
        * Update ReadMe.md with new badge links and updated installation instructions for conda :pr:`2998`
        * Added more comprehensive doctests :pr:`3002`


**v0.36.0 Oct. 27, 2021**
    * Enhancements
        * Added LIME as an algorithm option for ``explain_predictions`` and ``explain_predictions_best_worst`` :pr:`2905`
        * Standardized data check messages and added default "rows" and "columns" to data check message details dictionary :pr:`2869`
        * Added ``rows_of_interest`` to pipeline utils :pr:`2908`
        * Added support for woodwork version ``0.8.2`` :pr:`2909`
        * Enhanced the ``DateTimeFeaturizer`` to handle ``NaNs`` in date features :pr:`2909`
        * Added support for woodwork logical types ``PostalCode``, ``SubRegionCode``, and ``CountryCode`` in model understanding tools :pr:`2946`
        * Added Vowpal Wabbit regressor and classifiers :pr:`2846`
        * Added `NoSplit` data splitter for future unsupervised learning searches :pr:`2958`
        * Added method to convert actions into a preprocessing pipeline :pr:`2968`
    * Fixes
        * Fixed bug where partial dependence was not respecting the ww schema :pr:`2929`
        * Fixed ``calculate_permutation_importance`` for datetimes on ``StandardScaler`` :pr:`2938`
        * Fixed ``SelectColumns`` to only select available features for feature selection in ``DefaultAlgorithm`` :pr:`2944`
        * Fixed ``DropColumns`` component not receiving parameters in ``DefaultAlgorithm`` :pr:`2945`
        * Fixed bug where trained binary thresholds were not being returned by ``get_pipeline`` or ``clone`` :pr:`2948`
        * Fixed bug where ``Oversampler`` selected ww logical categorical instead of ww semantic category :pr:`2946`
    * Changes
        * Changed ``make_pipeline`` function to place the ``DateTimeFeaturizer`` prior to the ``Imputer`` so that ``NaN`` dates can be imputed :pr:`2909`
        * Refactored ``OutliersDataCheck`` and ``HighlyNullDataCheck`` to add more descriptive metadata :pr:`2907`
        * Bumped minimum version of ``dask`` from 2021.2.0 to 2021.10.0 :pr:`2978`
    * Documentation Changes
        * Added back Future Release section to release notes :pr:`2927`
        * Updated CI to run doctest (docstring tests) and apply necessary fixes to docstrings :pr:`2933`
        * Added documentation for ``BinaryClassificationPipeline`` thresholding :pr:`2937`
    * Testing Changes
        * Fixed dependency checker to catch full names of packages :pr:`2930`
        * Refactored ``build_conda_pkg`` to work from a local recipe :pr:`2925`
        * Refactored component test for different environments :pr:`2957`

.. warning::

    **Breaking Changes**
        * Standardized data check messages and added default "rows" and "columns" to data check message details dictionary. This may change the number of messages returned from a data check. :pr:`2869`


**v0.35.0 Oct. 14, 2021**
    * Enhancements
        * Added human-readable pipeline explanations to model understanding :pr:`2861`
        * Updated to support Featuretools 1.0.0 and nlp-primitives 2.0.0 :pr:`2848`
    * Fixes
        * Fixed bug where ``long`` mode for the top level search method was not respected :pr:`2875`
        * Pinned ``cmdstan`` to ``0.28.0`` in ``cmdstan-builder`` to prevent future breaking of support for Prophet :pr:`2880`
        * Added ``Jarque-Bera`` to the ``TargetDistributionDataCheck`` :pr:`2891`
    * Changes
        * Updated pipelines to use a label encoder component instead of doing encoding on the pipeline level :pr:`2821`
        * Deleted scikit-learn ensembler :pr:`2819`
        * Refactored pipeline building logic out of ``AutoMLSearch`` and into ``IterativeAlgorithm`` :pr:`2854`
        * Refactored names for methods in ``ComponentGraph`` and ``PipelineBase`` :pr:`2902`
    * Documentation Changes
        * Updated ``install.ipynb`` to reflect flexibility for ``cmdstan`` version installation :pr:`2880`
        * Updated the conda section of our contributing guide :pr:`2899`
    * Testing Changes
        * Updated ``test_all_estimators`` to account for Prophet being allowed for Python 3.9 :pr:`2892`
        * Updated linux tests to use ``cmdstan-builder==0.0.8`` :pr:`2880`

.. warning::

    **Breaking Changes**
        * Updated pipelines to use a label encoder component instead of doing encoding on the pipeline level. This means that pipelines will no longer automatically encode non-numerical targets. Please use a label encoder if working with classification problems and non-numeric targets. :pr:`2821`
        * Deleted scikit-learn ensembler :pr:`2819`
        * ``IterativeAlgorithm`` now requires X, y, problem_type as required arguments as well as sampler_name, allowed_model_families, allowed_component_graphs, max_batches, and verbose as optional arguments :pr:`2854`
        * Changed method names of ``fit_features`` and ``compute_final_component_features`` to ``fit_and_transform_all_but_final`` and ``transform_all_but_final`` in ``ComponentGraph``, and ``compute_estimator_features`` to ``transform_all_but_final`` in pipeline classes :pr:`2902`

**v0.34.0 Sep. 30, 2021**
    * Enhancements
        * Updated to work with Woodwork 0.8.1 :pr:`2783`
        * Added validation that ``training_data`` and ``training_target`` are not ``None`` in prediction explanations :pr:`2787`
        * Added support for training-only components in pipelines and component graphs :pr:`2776`
        * Added default argument for the parameters value for ``ComponentGraph.instantiate`` :pr:`2796`
        * Added ``TIME_SERIES_REGRESSION`` to ``LightGBMRegressor's`` supported problem types :pr:`2793`
        * Provided a JSON representation of a pipeline's DAG structure :pr:`2812`
        * Added validation to holdout data passed to ``predict`` and ``predict_proba`` for time series :pr:`2804`
        * Added information about which row indices are outliers in ``OutliersDataCheck`` :pr:`2818`
        * Added verbose flag to top level ``search()`` method :pr:`2813`
        * Added support for linting jupyter notebooks and clearing the executed cells and empty cells :pr:`2829` :pr:`2837`
        * Added "DROP_ROWS" action to output of ``OutliersDataCheck.validate()`` :pr:`2820`
        * Added the ability of ``AutoMLSearch`` to accept a ``SequentialEngine`` instance as engine input :pr:`2838`
        * Added new label encoder component to EvalML :pr:`2853`
        * Added our own partial dependence implementation :pr:`2834`
    * Fixes
        * Fixed bug where ``calculate_permutation_importance`` was not calculating the right value for pipelines with target transformers :pr:`2782`
        * Fixed bug where transformed target values were not used in ``fit`` for time series pipelines :pr:`2780`
        * Fixed bug where ``score_pipelines`` method of ``AutoMLSearch`` would not work for time series problems :pr:`2786`
        * Removed ``TargetTransformer`` class :pr:`2833`
        * Added tests to verify ``ComponentGraph`` support by pipelines :pr:`2830`
        * Fixed incorrect parameter for baseline regression pipeline in ``AutoMLSearch`` :pr:`2847`
        * Fixed bug where the desired estimator family order was not respected in ``IterativeAlgorithm`` :pr:`2850`
    * Changes
        * Changed woodwork initialization to use partial schemas :pr:`2774`
        * Made ``Transformer.transform()`` an abstract method :pr:`2744`
        * Deleted ``EmptyDataChecks`` class :pr:`2794`
        * Removed data check for checking log distributions in ``make_pipeline`` :pr:`2806`
        * Changed the minimum ``woodwork`` version to 0.8.0 :pr:`2783`
        * Pinned ``woodwork`` version to 0.8.0 :pr:`2832`
        * Removed ``model_family`` attribute from ``ComponentBase`` and transformers :pr:`2828`
        * Limited ``scikit-learn`` until new features and errors can be addressed :pr:`2842`
        * Show DeprecationWarning when Sklearn Ensemblers are called :pr:`2859`
    * Testing Changes
        * Updated matched assertion message regarding monotonic indices in polynomial detrender tests :pr:`2811`
        * Added a test to make sure pip versions match conda versions :pr:`2851`

.. warning::

    **Breaking Changes**
        * Made ``Transformer.transform()`` an abstract method :pr:`2744`
        * Deleted ``EmptyDataChecks`` class :pr:`2794`
        * Removed data check for checking log distributions in ``make_pipeline`` :pr:`2806`


**v0.33.0 Sep. 15, 2021**
    * Enhancements
    * Fixes
        * Fixed bug where warnings during ``make_pipeline`` were not being raised to the user :pr:`2765`
    * Changes
        * Refactored and removed ``SamplerBase`` class :pr:`2775`
    * Documentation Changes
        * Added docstring linting packages ``pydocstyle`` and ``darglint`` to `make-lint` command :pr:`2670`
    * Testing Changes

.. warning::

    **Breaking Changes**


**v0.32.1 Sep. 10, 2021**
    * Enhancements
        * Added ``verbose`` flag to ``AutoMLSearch`` to run search in silent mode by default :pr:`2645`
        * Added label encoder to ``XGBoostClassifier`` to remove the warning :pr:`2701`
        * Set ``eval_metric`` to ``logloss`` for ``XGBoostClassifier`` :pr:`2741`
        * Added support for ``woodwork`` versions ``0.7.0`` and ``0.7.1`` :pr:`2743`
        * Changed ``explain_predictions`` functions to display original feature values :pr:`2759`
        * Added ``X_train`` and ``y_train`` to ``graph_prediction_vs_actual_over_time`` and ``get_prediction_vs_actual_over_time_data`` :pr:`2762`
        * Added ``forecast_horizon`` as a required parameter to time series pipelines and ``AutoMLSearch`` :pr:`2697`
        * Added ``predict_in_sample`` and ``predict_proba_in_sample`` methods to time series pipelines to predict on data where the target is known, e.g. cross-validation :pr:`2697`
    * Fixes
        * Fixed bug where ``_catch_warnings`` assumed all warnings were ``PipelineNotUsed`` :pr:`2753`
        * Fixed bug where ``Imputer.transform`` would erase ww typing information prior to handing data to the ``SimpleImputer`` :pr:`2752`
        * Fixed bug where ``Oversampler`` could not be copied :pr:`2755`
    * Changes
        * Deleted ``drop_nan_target_rows`` utility method :pr:`2737`
        * Removed default logging setup and debugging log file :pr:`2645`
        * Changed the default n_jobs value for ``XGBoostClassifier`` and ``XGBoostRegressor`` to 12 :pr:`2757`
        * Changed ``TimeSeriesBaselineEstimator`` to only work on a time series pipeline with a ``DelayedFeaturesTransformer`` :pr:`2697`
        * Added ``X_train`` and ``y_train`` as optional parameters to pipeline ``predict``, ``predict_proba``. Only used for time series pipelines :pr:`2697`
        * Added ``training_data`` and ``training_target`` as optional parameters to ``explain_predictions`` and ``explain_predictions_best_worst`` to support time series pipelines :pr:`2697`
        * Changed time series pipeline predictions to no longer output series/dataframes padded with NaNs. A prediction will be returned for every row in the `X` input :pr:`2697`
    * Documentation Changes
        * Specified installation steps for Prophet :pr:`2713`
        * Added documentation for data exploration on data check actions :pr:`2696`
        * Added a user guide entry for time series modelling :pr:`2697`
    * Testing Changes
        * Fixed flaky ``TargetDistributionDataCheck`` test for very_lognormal distribution :pr:`2748`

.. warning::

    **Breaking Changes**
        * Removed default logging setup and debugging log file :pr:`2645`
        * Added ``X_train`` and ``y_train`` to ``graph_prediction_vs_actual_over_time`` and ``get_prediction_vs_actual_over_time_data`` :pr:`2762`
        * Added ``forecast_horizon`` as a required parameter to time series pipelines and ``AutoMLSearch`` :pr:`2697`
        * Changed ``TimeSeriesBaselineEstimator`` to only work on a time series pipeline with a ``DelayedFeaturesTransformer`` :pr:`2697`
        * Added ``X_train`` and ``y_train`` as required parameters for ``predict`` and ``predict_proba`` in time series pipelines :pr:`2697`
        * Added ``training_data`` and ``training_target`` as required parameters to ``explain_predictions`` and ``explain_predictions_best_worst`` for time series pipelines :pr:`2697`

**v0.32.0 Aug. 31, 2021**
    * Enhancements
        * Allow string for ``engine`` parameter for ``AutoMLSearch``:pr:`2667`
        * Add ``ProphetRegressor`` to AutoML :pr:`2619`
        * Integrated ``DefaultAlgorithm`` into ``AutoMLSearch`` :pr:`2634`
        * Removed SVM "linear" and "precomputed" kernel hyperparameter options, and improved default parameters :pr:`2651`
        * Updated ``ComponentGraph`` initalization to raise ``ValueError`` when user attempts to use ``.y`` for a component that does not produce a tuple output :pr:`2662`
        * Updated to support Woodwork 0.6.0 :pr:`2690`
        * Updated pipeline ``graph()`` to distingush X and y edges :pr:`2654`
        * Added ``DropRowsTransformer`` component :pr:`2692`
        * Added ``DROP_ROWS`` to ``_make_component_list_from_actions`` and clean up metadata :pr:`2694`
        * Add new ensembler component :pr:`2653`
    * Fixes
        * Updated Oversampler logic to select best SMOTE based on component input instead of pipeline input :pr:`2695`
        * Added ability to explicitly close DaskEngine resources to improve runtime and reduce Dask warnings :pr:`2667`
        * Fixed partial dependence bug for ensemble pipelines :pr:`2714`
        * Updated ``TargetLeakageDataCheck`` to maintain user-selected logical types :pr:`2711`
    * Changes
        * Replaced ``SMOTEOversampler``, ``SMOTENOversampler`` and ``SMOTENCOversampler`` with consolidated ``Oversampler`` component :pr:`2695`
        * Removed ``LinearRegressor`` from the list of default ``AutoMLSearch`` estimators due to poor performance :pr:`2660`
    * Documentation Changes
        * Added user guide documentation for using ``ComponentGraph`` and added ``ComponentGraph`` to API reference :pr:`2673`
        * Updated documentation to make parallelization of AutoML clearer :pr:`2667`
    * Testing Changes
        * Removes the process-level parallelism from the ``test_cancel_job`` test :pr:`2666`
        * Installed numba 0.53 in windows CI to prevent problems installing version 0.54 :pr:`2710`

.. warning::

    **Breaking Changes**
        * Renamed the current top level ``search`` method to ``search_iterative`` and defined a new ``search`` method for the ``DefaultAlgorithm`` :pr:`2634`
        * Replaced ``SMOTEOversampler``, ``SMOTENOversampler`` and ``SMOTENCOversampler`` with consolidated ``Oversampler`` component :pr:`2695`
        * Removed ``LinearRegressor`` from the list of default ``AutoMLSearch`` estimators due to poor performance :pr:`2660`

**v0.31.0 Aug. 19, 2021**
    * Enhancements
        * Updated the high variance check in AutoMLSearch to be robust to a variety of objectives and cv scores :pr:`2622`
        * Use Woodwork's outlier detection for the ``OutliersDataCheck`` :pr:`2637`
        * Added ability to utilize instantiated components when creating a pipeline :pr:`2643`
        * Sped up the all Nan and unknown check in ``infer_feature_types`` :pr:`2661`
    * Fixes
    * Changes
        * Deleted ``_put_into_original_order`` helper function :pr:`2639`
        * Refactored time series pipeline code using a time series pipeline base class :pr:`2649`
        * Renamed ``dask_tests`` to ``parallel_tests`` :pr:`2657`
        * Removed commented out code in ``pipeline_meta.py`` :pr:`2659`
    * Documentation Changes
        * Add complete install command to README and Install section :pr:`2627`
        * Cleaned up documentation for ``MulticollinearityDataCheck`` :pr:`2664`
    * Testing Changes
        * Speed up CI by splitting Prophet tests into a separate workflow in GitHub :pr:`2644`

.. warning::

    **Breaking Changes**
        * ``TimeSeriesRegressionPipeline`` no longer inherits from ``TimeSeriesRegressionPipeline`` :pr:`2649`


**v0.30.2 Aug. 16, 2021**
    * Fixes
        * Updated changelog and version numbers to match the release.  Release 0.30.1 was release erroneously without a change to the version numbers.  0.30.2 replaces it.

**v0.30.1 Aug. 12, 2021**
    * Enhancements
        * Added ``DatetimeFormatDataCheck`` for time series problems :pr:`2603`
        * Added ``ProphetRegressor`` to estimators :pr:`2242`
        * Updated ``ComponentGraph`` to handle not calling samplers' transform during predict, and updated samplers' transform methods s.t. ``fit_transform`` is equivalent to ``fit(X, y).transform(X, y)`` :pr:`2583`
        * Updated ``ComponentGraph`` ``_validate_component_dict`` logic to be stricter about input values :pr:`2599`
        * Patched bug in ``xgboost`` estimators where predicting on a feature matrix of only booleans would throw an exception. :pr:`2602`
        * Updated ``ARIMARegressor`` to use relative forecasting to predict values :pr:`2613`
        * Added support for creating pipelines without an estimator as the final component and added ``transform(X, y)`` method to pipelines and component graphs :pr:`2625`
        * Updated to support Woodwork 0.5.1 :pr:`2610`
    * Fixes
        * Updated ``AutoMLSearch`` to drop ``ARIMARegressor`` from ``allowed_estimators`` if an incompatible frequency is detected :pr:`2632`
        * Updated ``get_best_sampler_for_data`` to consider all non-numeric datatypes as categorical for SMOTE :pr:`2590`
        * Fixed inconsistent test results from `TargetDistributionDataCheck` :pr:`2608`
        * Adopted vectorized pd.NA checking for Woodwork 0.5.1 support :pr:`2626`
        * Pinned upper version of astroid to 2.6.6 to keep ReadTheDocs working. :pr:`2638`
    * Changes
        * Renamed SMOTE samplers to SMOTE oversampler :pr:`2595`
        * Changed ``partial_dependence`` and ``graph_partial_dependence`` to raise a ``PartialDependenceError`` instead of ``ValueError``. This is not a breaking change because ``PartialDependenceError`` is a subclass of ``ValueError`` :pr:`2604`
        * Cleaned up code duplication in ``ComponentGraph`` :pr:`2612`
        * Stored predict_proba results in .x for intermediate estimators in ComponentGraph :pr:`2629`
    * Documentation Changes
        * To avoid local docs build error, only add warning disable and download headers on ReadTheDocs builds, not locally :pr:`2617`
    * Testing Changes
        * Updated partial_dependence tests to change the element-wise comparison per the Plotly 5.2.1 upgrade :pr:`2638`
        * Changed the lint CI job to only check against python 3.9 via the `-t` flag :pr:`2586`
        * Installed Prophet in linux nightlies test and fixed ``test_all_components`` :pr:`2598`
        * Refactored and fixed all ``make_pipeline`` tests to assert correct order and address new Woodwork Unknown type inference :pr:`2572`
        * Removed ``component_graphs`` as a global variable in ``test_component_graphs.py`` :pr:`2609`

.. warning::

    **Breaking Changes**
        * Renamed SMOTE samplers to SMOTE oversampler. Please use ``SMOTEOversampler``, ``SMOTENCOversampler``, ``SMOTENOversampler`` instead of ``SMOTESampler``, ``SMOTENCSampler``, and ``SMOTENSampler`` :pr:`2595`


**v0.30.0 Aug. 3, 2021**
    * Enhancements
        * Added ``LogTransformer`` and ``TargetDistributionDataCheck`` :pr:`2487`
        * Issue a warning to users when a pipeline parameter passed in isn't used in the pipeline :pr:`2564`
        * Added Gini coefficient as an objective :pr:`2544`
        * Added ``repr`` to ``ComponentGraph`` :pr:`2565`
        * Added components to extract features from ``URL`` and ``EmailAddress`` Logical Types :pr:`2550`
        * Added support for `NaN` values in ``TextFeaturizer`` :pr:`2532`
        * Added ``SelectByType`` transformer :pr:`2531`
        * Added separate thresholds for percent null rows and columns in ``HighlyNullDataCheck`` :pr:`2562`
        * Added support for `NaN` natural language values :pr:`2577`
    * Fixes
        * Raised error message for types ``URL``, ``NaturalLanguage``, and ``EmailAddress`` in ``partial_dependence`` :pr:`2573`
    * Changes
        * Updated ``PipelineBase`` implementation for creating pipelines from a list of components :pr:`2549`
        * Moved ``get_hyperparameter_ranges`` to ``PipelineBase`` class from automl/utils module :pr:`2546`
        * Renamed ``ComponentGraph``'s ``get_parents`` to ``get_inputs`` :pr:`2540`
        * Removed ``ComponentGraph.linearized_component_graph`` and ``ComponentGraph.from_list`` :pr:`2556`
        * Updated ``ComponentGraph`` to enforce requiring `.x` and `.y` inputs for each component in the graph :pr:`2563`
        * Renamed existing ensembler implementation from ``StackedEnsemblers`` to ``SklearnStackedEnsemblers`` :pr:`2578`
    * Documentation Changes
        * Added documentation for ``DaskEngine`` and ``CFEngine`` parallel engines :pr:`2560`
        * Improved detail of ``TextFeaturizer`` docstring and tutorial :pr:`2568`
    * Testing Changes
        * Added test that makes sure ``split_data`` does not shuffle for time series problems :pr:`2552`

.. warning::

    **Breaking Changes**
        * Moved ``get_hyperparameter_ranges`` to ``PipelineBase`` class from automl/utils module :pr:`2546`
        * Renamed ``ComponentGraph``'s ``get_parents`` to ``get_inputs`` :pr:`2540`
        * Removed ``ComponentGraph.linearized_component_graph`` and ``ComponentGraph.from_list`` :pr:`2556`
        * Updated ``ComponentGraph`` to enforce requiring `.x` and `.y` inputs for each component in the graph :pr:`2563`


**v0.29.0 Jul. 21, 2021**
    * Enhancements
        * Updated 1-way partial dependence support for datetime features :pr:`2454`
        * Added details on how to fix error caused by broken ww schema :pr:`2466`
        * Added ability to use built-in pickle for saving AutoMLSearch :pr:`2463`
        * Updated our components and component graphs to use latest features of ww 0.4.1, e.g. ``concat_columns`` and drop in-place. :pr:`2465`
        * Added new, concurrent.futures based engine for parallel AutoML :pr:`2506`
        * Added support for new Woodwork ``Unknown`` type in AutoMLSearch :pr:`2477`
        * Updated our components with an attribute that describes if they modify features or targets and can be used in list API for pipeline initialization :pr:`2504`
        * Updated ``ComponentGraph`` to accept X and y as inputs :pr:`2507`
        * Removed unused ``TARGET_BINARY_INVALID_VALUES`` from ``DataCheckMessageCode`` enum and fixed formatting of objective documentation :pr:`2520`
        * Added ``EvalMLAlgorithm`` :pr:`2525`
        * Added support for `NaN` values in ``TextFeaturizer`` :pr:`2532`
    * Fixes
        * Fixed ``FraudCost`` objective and reverted threshold optimization method for binary classification to ``Golden`` :pr:`2450`
        * Added custom exception message for partial dependence on features with scales that are too small :pr:`2455`
        * Ensures the typing for Ordinal and Datetime ltypes are passed through _retain_custom_types_and_initalize_woodwork :pr:`2461`
        * Updated to work with Pandas 1.3.0 :pr:`2442`
        * Updated to work with sktime 0.7.0 :pr:`2499`
    * Changes
        * Updated XGBoost dependency to ``>=1.4.2`` :pr:`2484`, :pr:`2498`
        * Added a ``DeprecationWarning`` about deprecating the list API for ``ComponentGraph`` :pr:`2488`
        * Updated ``make_pipeline`` for AutoML to create dictionaries, not lists, to initialize pipelines :pr:`2504`
        * No longer installing graphviz on windows in our CI pipelines because release 0.17 breaks windows 3.7 :pr:`2516`
    * Documentation Changes
        * Moved docstrings from ``__init__`` to class pages, added missing docstrings for missing classes, and updated missing default values :pr:`2452`
        * Build documentation with sphinx-autoapi :pr:`2458`
        * Change ``autoapi_ignore`` to only ignore files in ``evalml/tests/*`` :pr:`2530` 
    * Testing Changes
        * Fixed flaky dask tests :pr:`2471`
        * Removed shellcheck action from ``build_conda_pkg`` action :pr:`2514`
        * Added a tmp_dir fixture that deletes its contents after tests run :pr:`2505`
        * Added a test that makes sure all pipelines in ``AutoMLSearch`` get the same data splits :pr:`2513`
        * Condensed warning output in test logs :pr:`2521`

.. warning::

    **Breaking Changes**
        * `NaN` values in the `Natural Language` type are no longer supported by the Imputer with the pandas upgrade. :pr:`2477`

**v0.28.0 Jul. 2, 2021**
    * Enhancements
        * Added support for showing a Individual Conditional Expectations plot when graphing Partial Dependence :pr:`2386`
        * Exposed ``thread_count`` for Catboost estimators as ``n_jobs`` parameter :pr:`2410`
        * Updated Objectives API to allow for sample weighting :pr:`2433`
    * Fixes
        * Deleted unreachable line from ``IterativeAlgorithm`` :pr:`2464`
    * Changes
        * Pinned Woodwork version between 0.4.1 and 0.4.2 :pr:`2460`
        * Updated psutils minimum version in requirements :pr:`2438`
        * Updated ``log_error_callback`` to not include filepath in logged message :pr:`2429`
    * Documentation Changes
        * Sped up docs :pr:`2430`
        * Removed mentions of ``DataTable`` and ``DataColumn`` from the docs :pr:`2445`
    * Testing Changes
        * Added slack integration for nightlies tests :pr:`2436`
        * Changed ``build_conda_pkg`` CI job to run only when dependencies are updates :pr:`2446`
        * Updated workflows to store pytest runtimes as test artifacts :pr:`2448`
        * Added ``AutoMLTestEnv`` test fixture for making it easy to mock automl tests :pr:`2406`

**v0.27.0 Jun. 22, 2021**
    * Enhancements
        * Adds force plots for prediction explanations :pr:`2157`
        * Removed self-reference from ``AutoMLSearch`` :pr:`2304`
        * Added support for nonlinear pipelines for ``generate_pipeline_code`` :pr:`2332`
        * Added ``inverse_transform`` method to pipelines :pr:`2256`
        * Add optional automatic update checker :pr:`2350`
        * Added ``search_order`` to ``AutoMLSearch``'s ``rankings`` and ``full_rankings`` tables :pr:`2345`
        * Updated threshold optimization method for binary classification :pr:`2315`
        * Updated demos to pull data from S3 instead of including demo data in package :pr:`2387`
        * Upgrade woodwork version to v0.4.1 :pr:`2379`
    * Fixes
        * Preserve user-specified woodwork types throughout pipeline fit/predict :pr:`2297`
        * Fixed ``ComponentGraph`` appending target to ``final_component_features`` if there is a component that returns both X and y :pr:`2358`
        * Fixed partial dependence graph method failing on multiclass problems when the class labels are numeric :pr:`2372`
        * Added ``thresholding_objective`` argument to ``AutoMLSearch`` for binary classification problems :pr:`2320`
        * Added change for ``k_neighbors`` parameter in SMOTE Oversamplers to automatically handle small samples :pr:`2375`
        * Changed naming for ``Logistic Regression Classifier`` file :pr:`2399`
        * Pinned pytest-timeout to fix minimum dependence checker :pr:`2425`
        * Replaced ``Elastic Net Classifier`` base class with ``Logistsic Regression`` to avoid ``NaN`` outputs :pr:`2420`
    * Changes
        * Cleaned up ``PipelineBase``'s ``component_graph`` and ``_component_graph`` attributes. Updated ``PipelineBase`` ``__repr__`` and added ``__eq__`` for ``ComponentGraph`` :pr:`2332`
        * Added and applied  ``black`` linting package to the EvalML repo in place of ``autopep8`` :pr:`2306`
        * Separated `custom_hyperparameters` from pipelines and added them as an argument to ``AutoMLSearch`` :pr:`2317`
        * Replaced `allowed_pipelines` with `allowed_component_graphs` :pr:`2364`
        * Removed private method ``_compute_features_during_fit`` from ``PipelineBase`` :pr:`2359`
        * Updated ``compute_order`` in ``ComponentGraph`` to be a read-only property :pr:`2408`
        * Unpinned PyZMQ version in requirements.txt :pr:`2389` 
        * Uncapping LightGBM version in requirements.txt :pr:`2405`
        * Updated minimum version of plotly :pr:`2415`
        * Removed ``SensitivityLowAlert`` objective from core objectives :pr:`2418`
    * Documentation Changes
        * Fixed lead scoring weights in the demos documentation :pr:`2315`
        * Fixed start page code and description dataset naming discrepancy :pr:`2370`
    * Testing Changes
        * Update minimum unit tests to run on all pull requests :pr:`2314`
        * Pass token to authorize uploading of codecov reports :pr:`2344`
        * Add ``pytest-timeout``. All tests that run longer than 6 minutes will fail. :pr:`2374`
        * Separated the dask tests out into separate github action jobs to isolate dask failures. :pr:`2376`
        * Refactored dask tests :pr:`2377`
        * Added the combined dask/non-dask unit tests back and renamed the dask only unit tests. :pr:`2382`
        * Sped up unit tests and split into separate jobs :pr:`2365`
        * Change CI job names, run lint for python 3.9, run nightlies on python 3.8 at 3am EST :pr:`2395` :pr:`2398`
        * Set fail-fast to false for CI jobs that run for PRs :pr:`2402`

.. warning::

    **Breaking Changes**
        * `AutoMLSearch` will accept `allowed_component_graphs` instead of `allowed_pipelines` :pr:`2364`
        * Removed ``PipelineBase``'s ``_component_graph`` attribute. Updated ``PipelineBase`` ``__repr__`` and added ``__eq__`` for ``ComponentGraph`` :pr:`2332`
        * `pipeline_parameters` will no longer accept `skopt.space` variables since hyperparameter ranges will now be specified through `custom_hyperparameters` :pr:`2317`

**v0.25.0 Jun. 01, 2021**
    * Enhancements
        * Upgraded minimum woodwork to version 0.3.1. Previous versions will not be supported :pr:`2181`
        * Added a new callback parameter for ``explain_predictions_best_worst`` :pr:`2308`
    * Fixes
    * Changes
        * Deleted the ``return_pandas`` flag from our demo data loaders :pr:`2181`
        * Moved ``default_parameters`` to ``ComponentGraph`` from ``PipelineBase`` :pr:`2307`
    * Documentation Changes
        * Updated the release procedure documentation :pr:`2230`
    * Testing Changes
        * Ignoring ``test_saving_png_file`` while building conda package :pr:`2323`

.. warning::

    **Breaking Changes**
        * Deleted the ``return_pandas`` flag from our demo data loaders :pr:`2181`
        * Upgraded minimum woodwork to version 0.3.1. Previous versions will not be supported :pr:`2181`
        * Due to the weak-ref in woodwork, set the result of ``infer_feature_types`` to a variable before accessing woodwork :pr:`2181`

**v0.24.2 May. 24, 2021**
    * Enhancements
        * Added oversamplers to AutoMLSearch :pr:`2213` :pr:`2286`
        * Added dictionary input functionality for ``Undersampler`` component :pr:`2271`
        * Changed the default parameter values for ``Elastic Net Classifier`` and ``Elastic Net Regressor`` :pr:`2269`
        * Added dictionary input functionality for the Oversampler components :pr:`2288`
    * Fixes
        * Set default `n_jobs` to 1 for `StackedEnsembleClassifier` and `StackedEnsembleRegressor` until fix for text-based parallelism in sklearn stacking can be found :pr:`2295`
    * Changes
        * Updated ``start_iteration_callback`` to accept a pipeline instance instead of a pipeline class and no longer accept pipeline parameters as a parameter :pr:`2290`
        * Refactored ``calculate_permutation_importance`` method and add per-column permutation importance method :pr:`2302`
        * Updated logging information in ``AutoMLSearch.__init__`` to clarify pipeline generation :pr:`2263`
    * Documentation Changes
        * Minor changes to the release procedure :pr:`2230`
    * Testing Changes
        * Use codecov action to update coverage reports :pr:`2238`
        * Removed MarkupSafe dependency version pin from requirements.txt and moved instead into RTD docs build CI :pr:`2261`

.. warning::

    **Breaking Changes**
        * Updated ``start_iteration_callback`` to accept a pipeline instance instead of a pipeline class and no longer accept pipeline parameters as a parameter :pr:`2290`
        * Moved ``default_parameters`` to ``ComponentGraph`` from ``PipelineBase``. A pipeline's ``default_parameters`` is now accessible via ``pipeline.component_graph.default_parameters`` :pr:`2307`


**v0.24.1 May. 16, 2021**
    * Enhancements
        * Integrated ``ARIMARegressor`` into AutoML :pr:`2009`
        * Updated ``HighlyNullDataCheck`` to also perform a null row check :pr:`2222`
        * Set ``max_depth`` to 1 in calls to featuretools dfs :pr:`2231`
    * Fixes
        * Removed data splitter sampler calls during training :pr:`2253`
        * Set minimum required version for for pyzmq, colorama, and docutils :pr:`2254`
        * Changed BaseSampler to return None instead of y :pr:`2272`
    * Changes
        * Removed ensemble split and indices in ``AutoMLSearch`` :pr:`2260`
        * Updated pipeline ``repr()`` and ``generate_pipeline_code`` to return pipeline instances without generating custom pipeline class :pr:`2227`
    * Documentation Changes
        * Capped Sphinx version under 4.0.0 :pr:`2244`
    * Testing Changes
        * Change number of cores for pytest from 4 to 2 :pr:`2266`
        * Add minimum dependency checker to generate minimum requirement files :pr:`2267`
        * Add unit tests with minimum dependencies  :pr:`2277`


**v0.24.0 May. 04, 2021**
    * Enhancements
        * Added `date_index` as a required parameter for TimeSeries problems :pr:`2217`
        * Have the ``OneHotEncoder`` return the transformed columns as booleans rather than floats :pr:`2170`
        * Added Oversampler transformer component to EvalML :pr:`2079`
        * Added Undersampler to AutoMLSearch, as well as arguments ``_sampler_method`` and ``sampler_balanced_ratio`` :pr:`2128`
        * Updated prediction explanations functions to allow pipelines with XGBoost estimators :pr:`2162`
        * Added partial dependence for datetime columns :pr:`2180`
        * Update precision-recall curve with positive label index argument, and fix for 2d predicted probabilities :pr:`2090`
        * Add pct_null_rows to ``HighlyNullDataCheck`` :pr:`2211`
        * Added a standalone AutoML `search` method for convenience, which runs data checks and then runs automl :pr:`2152`
        * Make the first batch of AutoML have a predefined order, with linear models first and complex models last :pr:`2223` :pr:`2225`
        * Added sampling dictionary support to ``BalancedClassficationSampler`` :pr:`2235`
    * Fixes
        * Fixed partial dependence not respecting grid resolution parameter for numerical features :pr:`2180`
        * Enable prediction explanations for catboost for multiclass problems :pr:`2224`
    * Changes
        * Deleted baseline pipeline classes :pr:`2202`
        * Reverting user specified date feature PR :pr:`2155` until `pmdarima` installation fix is found :pr:`2214`
        * Updated pipeline API to accept component graph and other class attributes as instance parameters. Old pipeline API still works but will not be supported long-term. :pr:`2091`
        * Removed all old datasplitters from EvalML :pr:`2193`
        * Deleted ``make_pipeline_from_components`` :pr:`2218`
    * Documentation Changes
        * Renamed dataset to clarify that its gzipped but not a tarball :pr:`2183`
        * Updated documentation to use pipeline instances instead of pipeline subclasses :pr:`2195`
        * Updated contributing guide with a note about GitHub Actions permissions :pr:`2090`
        * Updated automl and model understanding user guides :pr:`2090`
    * Testing Changes
        * Use machineFL user token for dependency update bot, and add more reviewers :pr:`2189`


.. warning::

    **Breaking Changes**
        * All baseline pipeline classes (``BaselineBinaryPipeline``, ``BaselineMulticlassPipeline``, ``BaselineRegressionPipeline``, etc.) have been deleted :pr:`2202`
        * Updated pipeline API to accept component graph and other class attributes as instance parameters. Old pipeline API still works but will not be supported long-term. Pipelines can now be initialized by specifying the component graph as the first parameter, and then passing in optional arguments such as ``custom_name``, ``parameters``, etc. For example, ``BinaryClassificationPipeline(["Random Forest Classifier"], parameters={})``.  :pr:`2091`
        * Removed all old datasplitters from EvalML :pr:`2193`
        * Deleted utility method ``make_pipeline_from_components`` :pr:`2218`


**v0.23.0 Apr. 20, 2021**
    * Enhancements
        * Refactored ``EngineBase`` and ``SequentialEngine`` api. Adding ``DaskEngine`` :pr:`1975`.
        * Added optional ``engine`` argument to ``AutoMLSearch`` :pr:`1975`
        * Added a warning about how time series support is still in beta when a user passes in a time series problem to ``AutoMLSearch`` :pr:`2118`
        * Added ``NaturalLanguageNaNDataCheck`` data check :pr:`2122`
        * Added ValueError to ``partial_dependence`` to prevent users from computing partial dependence on columns with all NaNs :pr:`2120`
        * Added standard deviation of cv scores to rankings table :pr:`2154`
    * Fixes
        * Fixed ``BalancedClassificationDataCVSplit``, ``BalancedClassificationDataTVSplit``, and ``BalancedClassificationSampler`` to use ``minority:majority`` ratio instead of ``majority:minority`` :pr:`2077`
        * Fixed bug where two-way partial dependence plots with categorical variables were not working correctly :pr:`2117`
        * Fixed bug where ``hyperparameters`` were not displaying properly for pipelines with a list ``component_graph`` and duplicate components :pr:`2133`
        * Fixed bug where ``pipeline_parameters`` argument in ``AutoMLSearch`` was not applied to pipelines passed in as ``allowed_pipelines`` :pr:`2133`
        * Fixed bug where ``AutoMLSearch`` was not applying custom hyperparameters to pipelines with a list ``component_graph`` and duplicate components :pr:`2133`
    * Changes
        * Removed ``hyperparameter_ranges`` from Undersampler and renamed ``balanced_ratio`` to ``sampling_ratio`` for samplers :pr:`2113`
        * Renamed ``TARGET_BINARY_NOT_TWO_EXAMPLES_PER_CLASS`` data check message code to ``TARGET_MULTICLASS_NOT_TWO_EXAMPLES_PER_CLASS`` :pr:`2126`
        * Modified one-way partial dependence plots of categorical features to display data with a bar plot :pr:`2117`
        * Renamed ``score`` column for ``automl.rankings`` as ``mean_cv_score`` :pr:`2135`
        * Remove 'warning' from docs tool output :pr:`2031`
    * Documentation Changes
        * Fixed ``conf.py`` file :pr:`2112`
        * Added a sentence to the automl user guide stating that our support for time series problems is still in beta. :pr:`2118`
        * Fixed documentation demos :pr:`2139`
        * Update test badge in README to use GitHub Actions :pr:`2150`
    * Testing Changes
        * Fixed ``test_describe_pipeline`` for ``pandas`` ``v1.2.4`` :pr:`2129`
        * Added a GitHub Action for building the conda package :pr:`1870` :pr:`2148`


.. warning::

    **Breaking Changes**
        * Renamed ``balanced_ratio`` to ``sampling_ratio`` for the ``BalancedClassificationDataCVSplit``, ``BalancedClassificationDataTVSplit``, ``BalancedClassficationSampler``, and Undersampler :pr:`2113`
        * Deleted the "errors" key from automl results :pr:`1975`
        * Deleted the ``raise_and_save_error_callback`` and the ``log_and_save_error_callback`` :pr:`1975`
        * Fixed ``BalancedClassificationDataCVSplit``, ``BalancedClassificationDataTVSplit``, and ``BalancedClassificationSampler`` to use minority:majority ratio instead of majority:minority :pr:`2077`


**v0.22.0 Apr. 06, 2021**
    * Enhancements
        * Added a GitHub Action for ``linux_unit_tests``:pr:`2013`
        * Added recommended actions for ``InvalidTargetDataCheck``, updated ``_make_component_list_from_actions`` to address new action, and added ``TargetImputer`` component :pr:`1989`
        * Updated ``AutoMLSearch._check_for_high_variance`` to not emit ``RuntimeWarning`` :pr:`2024`
        * Added exception when pipeline passed to ``explain_predictions`` is a ``Stacked Ensemble`` pipeline :pr:`2033`
        * Added sensitivity at low alert rates as an objective :pr:`2001`
        * Added ``Undersampler`` transformer component :pr:`2030`
    * Fixes
        * Updated Engine's ``train_batch`` to apply undersampling :pr:`2038`
        * Fixed bug in where Time Series Classification pipelines were not encoding targets in ``predict`` and ``predict_proba`` :pr:`2040`
        * Fixed data splitting errors if target is float for classification problems :pr:`2050`
        * Pinned ``docutils`` to <0.17 to fix ReadtheDocs warning issues :pr:`2088`
    * Changes
        * Removed lists as acceptable hyperparameter ranges in ``AutoMLSearch`` :pr:`2028`
        * Renamed "details" to "metadata" for data check actions :pr:`2008`
    * Documentation Changes
        * Catch and suppress warnings in documentation :pr:`1991` :pr:`2097`
        * Change spacing in ``start.ipynb`` to provide clarity for ``AutoMLSearch`` :pr:`2078`
        * Fixed start code on README :pr:`2108`
    * Testing Changes


**v0.21.0 Mar. 24, 2021**
    * Enhancements
        * Changed ``AutoMLSearch`` to default ``optimize_thresholds`` to True :pr:`1943`
        * Added multiple oversampling and undersampling sampling methods as data splitters for imbalanced classification :pr:`1775`
        * Added params to balanced classification data splitters for visibility :pr:`1966`
        * Updated ``make_pipeline`` to not add ``Imputer`` if input data does not have numeric or categorical columns :pr:`1967`
        * Updated ``ClassImbalanceDataCheck`` to better handle multiclass imbalances :pr:`1986`
        * Added recommended actions for the output of data check's ``validate`` method :pr:`1968`
        * Added error message for ``partial_dependence`` when features are mostly the same value :pr:`1994`
        * Updated ``OneHotEncoder`` to drop one redundant feature by default for features with two categories :pr:`1997`
        * Added a ``PolynomialDetrender`` component :pr:`1992`
        * Added ``DateTimeNaNDataCheck`` data check :pr:`2039`
    * Fixes
        * Changed best pipeline to train on the entire dataset rather than just ensemble indices for ensemble problems :pr:`2037`
        * Updated binary classification pipelines to use objective decision function during scoring of custom objectives :pr:`1934`
    * Changes
        * Removed ``data_checks`` parameter, ``data_check_results`` and data checks logic from ``AutoMLSearch`` :pr:`1935`
        * Deleted ``random_state`` argument :pr:`1985`
        * Updated Woodwork version requirement to ``v0.0.11`` :pr:`1996`
    * Documentation Changes
    * Testing Changes
        * Removed ``build_docs`` CI job in favor of RTD GH builder :pr:`1974`
        * Added tests to confirm support for Python 3.9 :pr:`1724`
        * Added tests to support Dask AutoML/Engine :pr:`1990`
        * Changed ``build_conda_pkg`` job to use ``latest_release_changes`` branch in the feedstock. :pr:`1979`

.. warning::

    **Breaking Changes**
        * Changed ``AutoMLSearch`` to default ``optimize_thresholds`` to True :pr:`1943`
        * Removed ``data_checks`` parameter, ``data_check_results`` and data checks logic from ``AutoMLSearch``. To run the data checks which were previously run by default in ``AutoMLSearch``, please call ``DefaultDataChecks().validate(X_train, y_train)`` or take a look at our documentation for more examples. :pr:`1935`
        * Deleted ``random_state`` argument :pr:`1985`

**v0.20.0 Mar. 10, 2021**
    * Enhancements
        * Added a GitHub Action for Detecting dependency changes :pr:`1933`
        * Create a separate CV split to train stacked ensembler on for AutoMLSearch :pr:`1814`
        * Added a GitHub Action for Linux unit tests :pr:`1846`
        * Added ``ARIMARegressor`` estimator :pr:`1894`
        * Added ``DataCheckAction`` class and ``DataCheckActionCode`` enum :pr:`1896`
        * Updated ``Woodwork`` requirement to ``v0.0.10`` :pr:`1900`
        * Added ``BalancedClassificationDataCVSplit`` and ``BalancedClassificationDataTVSplit`` to AutoMLSearch :pr:`1875`
        * Update default classification data splitter to use downsampling for highly imbalanced data :pr:`1875`
        * Updated ``describe_pipeline`` to return more information, including ``id`` of pipelines used for ensemble models :pr:`1909`
        * Added utility method to create list of components from a list of ``DataCheckAction`` :pr:`1907`
        * Updated ``validate`` method to include a ``action`` key in returned dictionary for all ``DataCheck``and ``DataChecks`` :pr:`1916`
        * Aggregating the shap values for predictions that we know the provenance of, e.g. OHE, text, and date-time. :pr:`1901`
        * Improved error message when custom objective is passed as a string in ``pipeline.score`` :pr:`1941`
        * Added ``score_pipelines`` and ``train_pipelines`` methods to ``AutoMLSearch`` :pr:`1913`
        * Added support for ``pandas`` version 1.2.0 :pr:`1708`
        * Added ``score_batch`` and ``train_batch`` abstact methods to ``EngineBase`` and implementations in ``SequentialEngine`` :pr:`1913`
        * Added ability to handle index columns in ``AutoMLSearch`` and ``DataChecks`` :pr:`2138`
    * Fixes
        * Removed CI check for ``check_dependencies_updated_linux`` :pr:`1950`
        * Added metaclass for time series pipelines and fix binary classification pipeline ``predict`` not using objective if it is passed as a named argument :pr:`1874`
        * Fixed stack trace in prediction explanation functions caused by mixed string/numeric pandas column names :pr:`1871`
        * Fixed stack trace caused by passing pipelines with duplicate names to ``AutoMLSearch`` :pr:`1932`
        * Fixed ``AutoMLSearch.get_pipelines`` returning pipelines with the same attributes :pr:`1958`
    * Changes
        * Reversed GitHub Action for Linux unit tests until a fix for report generation is found :pr:`1920`
        * Updated ``add_results`` in ``AutoMLAlgorithm`` to take in entire pipeline results dictionary from ``AutoMLSearch`` :pr:`1891`
        * Updated ``ClassImbalanceDataCheck`` to look for severe class imbalance scenarios :pr:`1905`
        * Deleted the ``explain_prediction`` function :pr:`1915`
        * Removed ``HighVarianceCVDataCheck`` and convered it to an ``AutoMLSearch`` method instead :pr:`1928`
        * Removed warning in ``InvalidTargetDataCheck`` returned when numeric binary classification targets are not (0, 1) :pr:`1959`
    * Documentation Changes
        * Updated ``model_understanding.ipynb`` to demo the two-way partial dependence capability :pr:`1919`
    * Testing Changes

.. warning::

    **Breaking Changes**
        * Deleted the ``explain_prediction`` function :pr:`1915`
        * Removed ``HighVarianceCVDataCheck`` and convered it to an ``AutoMLSearch`` method instead :pr:`1928`
        * Added ``score_batch`` and ``train_batch`` abstact methods to ``EngineBase``. These need to be implemented in Engine subclasses :pr:`1913`


**v0.19.0 Feb. 23, 2021**
    * Enhancements
        * Added a GitHub Action for Python windows unit tests :pr:`1844`
        * Added a GitHub Action for checking updated release notes :pr:`1849`
        * Added a GitHub Action for Python lint checks :pr:`1837`
        * Adjusted ``explain_prediction``, ``explain_predictions`` and ``explain_predictions_best_worst`` to handle timeseries problems. :pr:`1818`
        * Updated ``InvalidTargetDataCheck`` to check for mismatched indices in target and features :pr:`1816`
        * Updated ``Woodwork`` structures returned from components to support ``Woodwork`` logical type overrides set by the user :pr:`1784`
        * Updated estimators to keep track of input feature names during ``fit()`` :pr:`1794`
        * Updated ``visualize_decision_tree`` to include feature names in output :pr:`1813`
        * Added ``is_bounded_like_percentage`` property for objectives. If true, the ``calculate_percent_difference`` method will return the absolute difference rather than relative difference :pr:`1809`
        * Added full error traceback to AutoMLSearch logger file :pr:`1840`
        * Changed ``TargetEncoder`` to preserve custom indices in the data :pr:`1836`
        * Refactored ``explain_predictions`` and ``explain_predictions_best_worst`` to only compute features once for all rows that need to be explained :pr:`1843`
        * Added custom random undersampler data splitter for classification :pr:`1857`
        * Updated ``OutliersDataCheck`` implementation to calculate the probability of having no outliers :pr:`1855`
        * Added ``Engines`` pipeline processing API :pr:`1838`
    * Fixes
        * Changed EngineBase random_state arg to random_seed and same for user guide docs :pr:`1889`
    * Changes
        * Modified ``calculate_percent_difference`` so that division by 0 is now inf rather than nan :pr:`1809`
        * Removed ``text_columns`` parameter from ``LSA`` and ``TextFeaturizer`` components :pr:`1652`
        * Added ``random_seed`` as an argument to our automl/pipeline/component API. Using ``random_state`` will raise a warning :pr:`1798`
        * Added ``DataCheckError`` message in ``InvalidTargetDataCheck`` if input target is None and removed exception raised :pr:`1866`
    * Documentation Changes
    * Testing Changes
        * Added back coverage for ``_get_feature_provenance`` in ``TextFeaturizer`` after ``text_columns`` was removed :pr:`1842`
        * Pin graphviz version for windows builds :pr:`1847`
        * Unpin graphviz version for windows builds :pr:`1851`

.. warning::

    **Breaking Changes**
        * Added a deprecation warning to ``explain_prediction``. It will be deleted in the next release. :pr:`1860`


**v0.18.2 Feb. 10, 2021**
    * Enhancements
        * Added uniqueness score data check :pr:`1785`
        * Added "dataframe" output format for prediction explanations :pr:`1781`
        * Updated LightGBM estimators to handle ``pandas.MultiIndex`` :pr:`1770`
        * Sped up permutation importance for some pipelines :pr:`1762`
        * Added sparsity data check :pr:`1797`
        * Confirmed support for threshold tuning for binary time series classification problems :pr:`1803`
    * Fixes
    * Changes
    * Documentation Changes
        * Added section on conda to the contributing guide :pr:`1771`
        * Updated release process to reflect freezing `main` before perf tests :pr:`1787`
        * Moving some prs to the right section of the release notes :pr:`1789`
        * Tweak README.md. :pr:`1800`
        * Fixed back arrow on install page docs :pr:`1795`
        * Fixed docstring for `ClassImbalanceDataCheck.validate()` :pr:`1817`
    * Testing Changes

**v0.18.1 Feb. 1, 2021**
    * Enhancements
        * Added ``graph_t_sne`` as a visualization tool for high dimensional data :pr:`1731`
        * Added the ability to see the linear coefficients of features in linear models terms :pr:`1738`
        * Added support for ``scikit-learn`` ``v0.24.0`` :pr:`1733`
        * Added support for ``scipy`` ``v1.6.0`` :pr:`1752`
        * Added SVM Classifier and Regressor to estimators :pr:`1714` :pr:`1761`
    * Fixes
        * Addressed bug with ``partial_dependence`` and categorical data with more categories than grid resolution :pr:`1748`
        * Removed ``random_state`` arg from ``get_pipelines`` in ``AutoMLSearch`` :pr:`1719`
        * Pinned pyzmq at less than 22.0.0 till we add support :pr:`1756`
    * Changes
        * Updated components and pipelines to return ``Woodwork`` data structures :pr:`1668`
        * Updated ``clone()`` for pipelines and components to copy over random state automatically :pr:`1753`
        * Dropped support for Python version 3.6 :pr:`1751`
        * Removed deprecated ``verbose`` flag from ``AutoMLSearch`` parameters :pr:`1772`
    * Documentation Changes
        * Add Twitter and Github link to documentation toolbar :pr:`1754`
        * Added Open Graph info to documentation :pr:`1758`
    * Testing Changes

.. warning::

    **Breaking Changes**
        * Components and pipelines return ``Woodwork`` data structures instead of ``pandas`` data structures :pr:`1668`
        * Python 3.6 will not be actively supported due to discontinued support from EvalML dependencies.
        * Deprecated ``verbose`` flag is removed for ``AutoMLSearch`` :pr:`1772`


**v0.18.0 Jan. 26, 2021**
    * Enhancements
        * Added RMSLE, MSLE, and MAPE to core objectives while checking for negative target values in ``invalid_targets_data_check`` :pr:`1574`
        * Added validation checks for binary problems with regression-like datasets and multiclass problems without true multiclass targets in ``invalid_targets_data_check`` :pr:`1665`
        * Added time series support for ``make_pipeline`` :pr:`1566`
        * Added target name for output of pipeline ``predict`` method :pr:`1578`
        * Added multiclass check to ``InvalidTargetDataCheck`` for two examples per class :pr:`1596`
        * Added support for ``graphviz`` ``v0.16`` :pr:`1657`
        * Enhanced time series pipelines to accept empty features :pr:`1651`
        * Added KNN Classifier to estimators. :pr:`1650`
        * Added support for list inputs for objectives :pr:`1663`
        * Added support for ``AutoMLSearch`` to handle time series classification pipelines :pr:`1666`
        * Enhanced ``DelayedFeaturesTransformer`` to encode categorical features and targets before delaying them :pr:`1691`
        * Added 2-way dependence plots. :pr:`1690`
        * Added ability to directly iterate through components within Pipelines :pr:`1583`
    * Fixes
        * Fixed inconsistent attributes and added Exceptions to docs :pr:`1673`
        * Fixed ``TargetLeakageDataCheck`` to use Woodwork ``mutual_information`` rather than using Pandas' Pearson Correlation :pr:`1616`
        * Fixed thresholding for pipelines in ``AutoMLSearch`` to only threshold binary classification pipelines :pr:`1622` :pr:`1626`
        * Updated ``load_data`` to return Woodwork structures and update default parameter value for ``index`` to ``None`` :pr:`1610`
        * Pinned scipy at < 1.6.0 while we work on adding support :pr:`1629`
        * Fixed data check message formatting in ``AutoMLSearch`` :pr:`1633`
        * Addressed stacked ensemble component for ``scikit-learn`` v0.24 support by setting ``shuffle=True`` for default CV :pr:`1613`
        * Fixed bug where ``Imputer`` reset the index on ``X`` :pr:`1590`
        * Fixed ``AutoMLSearch`` stacktrace when a cutom objective was passed in as a primary objective or additional objective :pr:`1575`
        * Fixed custom index bug for ``MAPE`` objective :pr:`1641`
        * Fixed index bug for ``TextFeaturizer`` and ``LSA`` components :pr:`1644`
        * Limited ``load_fraud`` dataset loaded into ``automl.ipynb`` :pr:`1646`
        * ``add_to_rankings`` updates ``AutoMLSearch.best_pipeline`` when necessary :pr:`1647`
        * Fixed bug where time series baseline estimators were not receiving ``gap`` and ``max_delay`` in ``AutoMLSearch`` :pr:`1645`
        * Fixed jupyter notebooks to help the RTD buildtime :pr:`1654`
        * Added ``positive_only`` objectives to ``non_core_objectives`` :pr:`1661`
        * Fixed stacking argument ``n_jobs`` for IterativeAlgorithm :pr:`1706`
        * Updated CatBoost estimators to return self in ``.fit()`` rather than the underlying model for consistency :pr:`1701`
        * Added ability to initialize pipeline parameters in ``AutoMLSearch`` constructor :pr:`1676`
    * Changes
        * Added labeling to ``graph_confusion_matrix`` :pr:`1632`
        * Rerunning search for ``AutoMLSearch`` results in a message thrown rather than failing the search, and removed ``has_searched`` property :pr:`1647`
        * Changed tuner class to allow and ignore single parameter values as input :pr:`1686`
        * Capped LightGBM version limit to remove bug in docs :pr:`1711`
        * Removed support for `np.random.RandomState` in EvalML :pr:`1727`
    * Documentation Changes
        * Update Model Understanding in the user guide to include ``visualize_decision_tree`` :pr:`1678`
        * Updated docs to include information about ``AutoMLSearch`` callback parameters and methods :pr:`1577`
        * Updated docs to prompt users to install graphiz on Mac :pr:`1656`
        * Added ``infer_feature_types`` to the ``start.ipynb`` guide :pr:`1700`
        * Added multicollinearity data check to API reference and docs :pr:`1707`
    * Testing Changes

.. warning::

    **Breaking Changes**
        * Removed ``has_searched`` property from ``AutoMLSearch`` :pr:`1647`
        * Components and pipelines return ``Woodwork`` data structures instead of ``pandas`` data structures :pr:`1668`
        * Removed support for `np.random.RandomState` in EvalML. Rather than passing ``np.random.RandomState`` as component and pipeline random_state values, we use int random_seed :pr:`1727`


**v0.17.0 Dec. 29, 2020**
    * Enhancements
        * Added ``save_plot`` that allows for saving figures from different backends :pr:`1588`
        * Added ``LightGBM Regressor`` to regression components :pr:`1459`
        * Added ``visualize_decision_tree`` for tree visualization with ``decision_tree_data_from_estimator`` and ``decision_tree_data_from_pipeline`` to reformat tree structure output :pr:`1511`
        * Added `DFS Transformer` component into transformer components :pr:`1454`
        * Added ``MAPE`` to the standard metrics for time series problems and update objectives :pr:`1510`
        * Added ``graph_prediction_vs_actual_over_time`` and ``get_prediction_vs_actual_over_time_data`` to the model understanding module for time series problems :pr:`1483`
        * Added a ``ComponentGraph`` class that will support future pipelines as directed acyclic graphs :pr:`1415`
        * Updated data checks to accept ``Woodwork`` data structures :pr:`1481`
        * Added parameter to ``InvalidTargetDataCheck`` to show only top unique values rather than all unique values :pr:`1485`
        * Added multicollinearity data check :pr:`1515`
        * Added baseline pipeline and components for time series regression problems :pr:`1496`
        * Added more information to users about ensembling behavior in ``AutoMLSearch`` :pr:`1527`
        * Add woodwork support for more utility and graph methods :pr:`1544`
        * Changed ``DateTimeFeaturizer`` to encode features as int :pr:`1479`
        * Return trained pipelines from ``AutoMLSearch.best_pipeline`` :pr:`1547`
        * Added utility method so that users can set feature types without having to learn about Woodwork directly :pr:`1555`
        * Added Linear Discriminant Analysis transformer for dimensionality reduction :pr:`1331`
        * Added multiclass support for ``partial_dependence`` and ``graph_partial_dependence`` :pr:`1554`
        * Added ``TimeSeriesBinaryClassificationPipeline`` and ``TimeSeriesMulticlassClassificationPipeline`` classes :pr:`1528`
        * Added ``make_data_splitter`` method for easier automl data split customization :pr:`1568`
        * Integrated ``ComponentGraph`` class into Pipelines for full non-linear pipeline support :pr:`1543`
        * Update ``AutoMLSearch`` constructor to take training data instead of ``search`` and ``add_to_leaderboard`` :pr:`1597`
        * Update ``split_data`` helper args :pr:`1597`
        * Add problem type utils ``is_regression``, ``is_classification``, ``is_timeseries`` :pr:`1597`
        * Rename ``AutoMLSearch`` ``data_split`` arg to ``data_splitter`` :pr:`1569`
    * Fixes
        * Fix AutoML not passing CV folds to ``DefaultDataChecks`` for usage by ``ClassImbalanceDataCheck`` :pr:`1619`
        * Fix Windows CI jobs: install ``numba`` via conda, required for ``shap`` :pr:`1490`
        * Added custom-index support for `reset-index-get_prediction_vs_actual_over_time_data` :pr:`1494`
        * Fix ``generate_pipeline_code`` to account for boolean and None differences between Python and JSON :pr:`1524` :pr:`1531`
        * Set max value for plotly and xgboost versions while we debug CI failures with newer versions :pr:`1532`
        * Undo version pinning for plotly :pr:`1533`
        * Fix ReadTheDocs build by updating the version of ``setuptools`` :pr:`1561`
        * Set ``random_state`` of data splitter in AutoMLSearch to take int to keep consistency in the resulting splits :pr:`1579`
        * Pin sklearn version while we work on adding support :pr:`1594`
        * Pin pandas at <1.2.0 while we work on adding support :pr:`1609`
        * Pin graphviz at < 0.16 while we work on adding support :pr:`1609`
    * Changes
        * Reverting ``save_graph`` :pr:`1550` to resolve kaleido build issues :pr:`1585`
        * Update circleci badge to apply to ``main`` :pr:`1489`
        * Added script to generate github markdown for releases :pr:`1487`
        * Updated selection using pandas ``dtypes`` to selecting using Woodwork logical types :pr:`1551`
        * Updated dependencies to fix ``ImportError: cannot import name 'MaskedArray' from 'sklearn.utils.fixes'`` error and to address Woodwork and Featuretool dependencies :pr:`1540`
        * Made ``get_prediction_vs_actual_data()`` a public method :pr:`1553`
        * Updated ``Woodwork`` version requirement to v0.0.7 :pr:`1560`
        * Move data splitters from ``evalml.automl.data_splitters`` to ``evalml.preprocessing.data_splitters`` :pr:`1597`
        * Rename "# Testing" in automl log output to "# Validation" :pr:`1597`
    * Documentation Changes
        * Added partial dependence methods to API reference :pr:`1537`
        * Updated documentation for confusion matrix methods :pr:`1611`
    * Testing Changes
        * Set ``n_jobs=1`` in most unit tests to reduce memory :pr:`1505`

.. warning::

    **Breaking Changes**
        * Updated minimal dependencies: ``numpy>=1.19.1``, ``pandas>=1.1.0``, ``scikit-learn>=0.23.1``, ``scikit-optimize>=0.8.1``
        * Updated ``AutoMLSearch.best_pipeline`` to return a trained pipeline. Pass in ``train_best_pipeline=False`` to AutoMLSearch in order to return an untrained pipeline.
        * Pipeline component instances can no longer be iterated through using ``Pipeline.component_graph`` :pr:`1543`
        * Update ``AutoMLSearch`` constructor to take training data instead of ``search`` and ``add_to_leaderboard`` :pr:`1597`
        * Update ``split_data`` helper args :pr:`1597`
        * Move data splitters from ``evalml.automl.data_splitters`` to ``evalml.preprocessing.data_splitters`` :pr:`1597`
        * Rename ``AutoMLSearch`` ``data_split`` arg to ``data_splitter`` :pr:`1569`



**v0.16.1 Dec. 1, 2020**
    * Enhancements
        * Pin woodwork version to v0.0.6 to avoid breaking changes :pr:`1484`
        * Updated ``Woodwork`` to >=0.0.5 in ``core-requirements.txt`` :pr:`1473`
        * Removed ``copy_dataframe`` parameter for ``Woodwork``, updated ``Woodwork`` to >=0.0.6 in ``core-requirements.txt`` :pr:`1478`
        * Updated ``detect_problem_type`` to use ``pandas.api.is_numeric_dtype`` :pr:`1476`
    * Changes
        * Changed ``make clean`` to delete coverage reports as a convenience for developers :pr:`1464`
        * Set ``n_jobs=-1`` by default for stacked ensemble components :pr:`1472`
    * Documentation Changes
        * Updated pipeline and component documentation and demos to use ``Woodwork`` :pr:`1466`
    * Testing Changes
        * Update dependency update checker to use everything from core and optional dependencies :pr:`1480`


**v0.16.0 Nov. 24, 2020**
    * Enhancements
        * Updated pipelines and ``make_pipeline`` to accept ``Woodwork`` inputs :pr:`1393`
        * Updated components to accept ``Woodwork`` inputs :pr:`1423`
        * Added ability to freeze hyperparameters for ``AutoMLSearch`` :pr:`1284`
        * Added ``Target Encoder`` into transformer components :pr:`1401`
        * Added callback for error handling in ``AutoMLSearch`` :pr:`1403`
        * Added the index id to the ``explain_predictions_best_worst`` output to help users identify which rows in their data are included :pr:`1365`
        * The top_k features displayed in ``explain_predictions_*`` functions are now determined by the magnitude of shap values as opposed to the ``top_k`` largest and smallest shap values. :pr:`1374`
        * Added a problem type for time series regression :pr:`1386`
        * Added a ``is_defined_for_problem_type`` method to ``ObjectiveBase`` :pr:`1386`
        * Added a ``random_state`` parameter to ``make_pipeline_from_components`` function :pr:`1411`
        * Added ``DelayedFeaturesTransformer`` :pr:`1396`
        * Added a ``TimeSeriesRegressionPipeline`` class :pr:`1418`
        * Removed ``core-requirements.txt`` from the package distribution :pr:`1429`
        * Updated data check messages to include a `"code"` and `"details"` fields :pr:`1451`, :pr:`1462`
        * Added a ``TimeSeriesSplit`` data splitter for time series problems :pr:`1441`
        * Added a ``problem_configuration`` parameter to AutoMLSearch :pr:`1457`
    * Fixes
        * Fixed ``IndexError`` raised in ``AutoMLSearch`` when ``ensembling = True`` but only one pipeline to iterate over :pr:`1397`
        * Fixed stacked ensemble input bug and LightGBM warning and bug in ``AutoMLSearch`` :pr:`1388`
        * Updated enum classes to show possible enum values as attributes :pr:`1391`
        * Updated calls to ``Woodwork``'s ``to_pandas()`` to ``to_series()`` and ``to_dataframe()`` :pr:`1428`
        * Fixed bug in OHE where column names were not guaranteed to be unique :pr:`1349`
        * Fixed bug with percent improvement of ``ExpVariance`` objective on data with highly skewed target :pr:`1467`
        * Fix SimpleImputer error which occurs when all features are bool type :pr:`1215`
    * Changes
        * Changed ``OutliersDataCheck`` to return the list of columns, rather than rows, that contain outliers :pr:`1377`
        * Simplified and cleaned output for Code Generation :pr:`1371`
        * Reverted changes from :pr:`1337` :pr:`1409`
        * Updated data checks to return dictionary of warnings and errors instead of a list :pr:`1448`
        * Updated ``AutoMLSearch`` to pass ``Woodwork`` data structures to every pipeline (instead of pandas DataFrames) :pr:`1450`
        * Update ``AutoMLSearch`` to default to ``max_batches=1`` instead of ``max_iterations=5`` :pr:`1452`
        * Updated _evaluate_pipelines to consolidate side effects :pr:`1410`
    * Documentation Changes
        * Added description of CLA to contributing guide, updated description of draft PRs :pr:`1402`
        * Updated documentation to include all data checks, ``DataChecks``, and usage of data checks in AutoML :pr:`1412`
        * Updated docstrings from ``np.array`` to ``np.ndarray`` :pr:`1417`
        * Added section on stacking ensembles in AutoMLSearch documentation :pr:`1425`
    * Testing Changes
        * Removed ``category_encoders`` from test-requirements.txt :pr:`1373`
        * Tweak codecov.io settings again to avoid flakes :pr:`1413`
        * Modified ``make lint`` to check notebook versions in the docs :pr:`1431`
        * Modified ``make lint-fix`` to standardize notebook versions in the docs :pr:`1431`
        * Use new version of pull request Github Action for dependency check (:pr:`1443`)
        * Reduced number of workers for tests to 4 :pr:`1447`

.. warning::

    **Breaking Changes**
        * The ``top_k`` and ``top_k_features`` parameters in ``explain_predictions_*`` functions now return ``k`` features as opposed to ``2 * k`` features :pr:`1374`
        * Renamed ``problem_type`` to ``problem_types`` in ``RegressionObjective``, ``BinaryClassificationObjective``, and ``MulticlassClassificationObjective`` :pr:`1319`
        * Data checks now return a dictionary of warnings and errors instead of a list :pr:`1448`



**v0.15.0 Oct. 29, 2020**
    * Enhancements
        * Added stacked ensemble component classes (``StackedEnsembleClassifier``, ``StackedEnsembleRegressor``) :pr:`1134`
        * Added stacked ensemble components to ``AutoMLSearch`` :pr:`1253`
        * Added ``DecisionTreeClassifier`` and ``DecisionTreeRegressor`` to AutoML :pr:`1255`
        * Added ``graph_prediction_vs_actual`` in ``model_understanding`` for regression problems :pr:`1252`
        * Added parameter to ``OneHotEncoder`` to enable filtering for features to encode for :pr:`1249`
        * Added percent-better-than-baseline for all objectives to automl.results :pr:`1244`
        * Added ``HighVarianceCVDataCheck`` and replaced synonymous warning in ``AutoMLSearch`` :pr:`1254`
        * Added `PCA Transformer` component for dimensionality reduction :pr:`1270`
        * Added ``generate_pipeline_code`` and ``generate_component_code`` to allow for code generation given a pipeline or component instance :pr:`1306`
        * Added ``PCA Transformer`` component for dimensionality reduction :pr:`1270`
        * Updated ``AutoMLSearch`` to support ``Woodwork`` data structures :pr:`1299`
        * Added cv_folds to ``ClassImbalanceDataCheck`` and added this check to ``DefaultDataChecks`` :pr:`1333`
        * Make ``max_batches`` argument to ``AutoMLSearch.search`` public :pr:`1320`
        * Added text support to automl search :pr:`1062`
        * Added ``_pipelines_per_batch`` as a private argument to ``AutoMLSearch`` :pr:`1355`
    * Fixes
        * Fixed ML performance issue with ordered datasets: always shuffle data in automl's default CV splits :pr:`1265`
        * Fixed broken ``evalml info`` CLI command :pr:`1293`
        * Fixed ``boosting type='rf'`` for LightGBM Classifier, as well as ``num_leaves`` error :pr:`1302`
        * Fixed bug in ``explain_predictions_best_worst`` where a custom index in the target variable would cause a ``ValueError`` :pr:`1318`
        * Added stacked ensemble estimators to to ``evalml.pipelines.__init__`` file :pr:`1326`
        * Fixed bug in OHE where calls to transform were not deterministic if ``top_n`` was less than the number of categories in a column :pr:`1324`
        * Fixed LightGBM warning messages during AutoMLSearch :pr:`1342`
        * Fix warnings thrown during AutoMLSearch in ``HighVarianceCVDataCheck`` :pr:`1346`
        * Fixed bug where TrainingValidationSplit would return invalid location indices for dataframes with a custom index :pr:`1348`
        * Fixed bug where the AutoMLSearch ``random_state`` was not being passed to the created pipelines :pr:`1321`
    * Changes
        * Allow ``add_to_rankings`` to be called before AutoMLSearch is called :pr:`1250`
        * Removed Graphviz from test-requirements to add to requirements.txt :pr:`1327`
        * Removed ``max_pipelines`` parameter from ``AutoMLSearch`` :pr:`1264`
        * Include editable installs in all install make targets :pr:`1335`
        * Made pip dependencies `featuretools` and `nlp_primitives` core dependencies :pr:`1062`
        * Removed `PartOfSpeechCount` from `TextFeaturizer` transform primitives :pr:`1062`
        * Added warning for ``partial_dependency`` when the feature includes null values :pr:`1352`
    * Documentation Changes
        * Fixed and updated code blocks in Release Notes :pr:`1243`
        * Added DecisionTree estimators to API Reference :pr:`1246`
        * Changed class inheritance display to flow vertically :pr:`1248`
        * Updated cost-benefit tutorial to use a holdout/test set :pr:`1159`
        * Added ``evalml info`` command to documentation :pr:`1293`
        * Miscellaneous doc updates :pr:`1269`
        * Removed conda pre-release testing from the release process document :pr:`1282`
        * Updates to contributing guide :pr:`1310`
        * Added Alteryx footer to docs with Twitter and Github link :pr:`1312`
        * Added documentation for evalml installation for Python 3.6 :pr:`1322`
        * Added documentation changes to make the API Docs easier to understand :pr:`1323`
        * Fixed documentation for ``feature_importance`` :pr:`1353`
        * Added tutorial for running `AutoML` with text data :pr:`1357`
        * Added documentation for woodwork integration with automl search :pr:`1361`
    * Testing Changes
        * Added tests for ``jupyter_check`` to handle IPython :pr:`1256`
        * Cleaned up ``make_pipeline`` tests to test for all estimators :pr:`1257`
        * Added a test to check conda build after merge to main :pr:`1247`
        * Removed code that was lacking codecov for ``__main__.py`` and unnecessary :pr:`1293`
        * Codecov: round coverage up instead of down :pr:`1334`
        * Add DockerHub credentials to CI testing environment :pr:`1356`
        * Add DockerHub credentials to conda testing environment :pr:`1363`

.. warning::

    **Breaking Changes**
        * Renamed ``LabelLeakageDataCheck`` to ``TargetLeakageDataCheck`` :pr:`1319`
        * ``max_pipelines`` parameter has been removed from ``AutoMLSearch``. Please use ``max_iterations`` instead. :pr:`1264`
        * ``AutoMLSearch.search()`` will now log a warning if the input is not a ``Woodwork`` data structure (``pandas``, ``numpy``) :pr:`1299`
        * Make ``max_batches`` argument to ``AutoMLSearch.search`` public :pr:`1320`
        * Removed unused argument `feature_types` from AutoMLSearch.search :pr:`1062`

**v0.14.1 Sep. 29, 2020**
    * Enhancements
        * Updated partial dependence methods to support calculating numeric columns in a dataset with non-numeric columns :pr:`1150`
        * Added ``get_feature_names`` on ``OneHotEncoder`` :pr:`1193`
        * Added ``detect_problem_type`` to ``problem_type/utils.py`` to automatically detect the problem type given targets :pr:`1194`
        * Added LightGBM to ``AutoMLSearch`` :pr:`1199`
        * Updated ``scikit-learn`` and ``scikit-optimize`` to use latest versions - 0.23.2 and 0.8.1 respectively :pr:`1141`
        * Added ``__str__`` and ``__repr__`` for pipelines and components :pr:`1218`
        * Included internal target check for both training and validation data in ``AutoMLSearch`` :pr:`1226`
        * Added ``ProblemTypes.all_problem_types`` helper to get list of supported problem types :pr:`1219`
        * Added ``DecisionTreeClassifier`` and ``DecisionTreeRegressor`` classes :pr:`1223`
        * Added ``ProblemTypes.all_problem_types`` helper to get list of supported problem types :pr:`1219`
        * ``DataChecks`` can now be parametrized by passing a list of ``DataCheck`` classes and a parameter dictionary :pr:`1167`
        * Added first CV fold score as validation score in ``AutoMLSearch.rankings`` :pr:`1221`
        * Updated ``flake8`` configuration to enable linting on ``__init__.py`` files :pr:`1234`
        * Refined ``make_pipeline_from_components`` implementation :pr:`1204`
    * Fixes
        * Updated GitHub URL after migration to Alteryx GitHub org :pr:`1207`
        * Changed Problem Type enum to be more similar to the string name :pr:`1208`
        * Wrapped call to scikit-learn's partial dependence method in a ``try``/``finally`` block :pr:`1232`
    * Changes
        * Added ``allow_writing_files`` as a named argument to CatBoost estimators. :pr:`1202`
        * Added ``solver`` and ``multi_class`` as named arguments to ``LogisticRegressionClassifier`` :pr:`1202`
        * Replaced pipeline's ``._transform`` method to evaluate all the preprocessing steps of a pipeline with ``.compute_estimator_features`` :pr:`1231`
        * Changed default large dataset train/test splitting behavior :pr:`1205`
    * Documentation Changes
        * Included description of how to access the component instances and features for pipeline user guide :pr:`1163`
        * Updated API docs to refer to target as "target" instead of "labels" for non-classification tasks and minor docs cleanup :pr:`1160`
        * Added Class Imbalance Data Check to ``api_reference.rst`` :pr:`1190` :pr:`1200`
        * Added pipeline properties to API reference :pr:`1209`
        * Clarified what the objective parameter in AutoML is used for in AutoML API reference and AutoML user guide :pr:`1222`
        * Updated API docs to include ``skopt.space.Categorical`` option for component hyperparameter range definition :pr:`1228`
        * Added install documentation for ``libomp`` in order to use LightGBM on Mac :pr:`1233`
        * Improved description of ``max_iterations`` in documentation :pr:`1212`
        * Removed unused code from sphinx conf :pr:`1235`
    * Testing Changes

.. warning::

    **Breaking Changes**
        * ``DefaultDataChecks`` now accepts a ``problem_type`` parameter that must be specified :pr:`1167`
        * Pipeline's ``._transform`` method to evaluate all the preprocessing steps of a pipeline has been replaced with ``.compute_estimator_features`` :pr:`1231`
        * ``get_objectives`` has been renamed to ``get_core_objectives``. This function will now return a list of valid objective instances :pr:`1230`


**v0.13.2 Sep. 17, 2020**
    * Enhancements
        * Added ``output_format`` field to explain predictions functions :pr:`1107`
        * Modified ``get_objective`` and ``get_objectives`` to be able to return any objective in ``evalml.objectives`` :pr:`1132`
        * Added a ``return_instance`` boolean parameter to ``get_objective`` :pr:`1132`
        * Added ``ClassImbalanceDataCheck`` to determine whether target imbalance falls below a given threshold :pr:`1135`
        * Added label encoder to LightGBM for binary classification :pr:`1152`
        * Added labels for the row index of confusion matrix :pr:`1154`
        * Added ``AutoMLSearch`` object as another parameter in search callbacks :pr:`1156`
        * Added the corresponding probability threshold for each point displayed in ``graph_roc_curve`` :pr:`1161`
        * Added ``__eq__`` for ``ComponentBase`` and ``PipelineBase`` :pr:`1178`
        * Added support for multiclass classification for ``roc_curve`` :pr:`1164`
        * Added ``categories`` accessor to ``OneHotEncoder`` for listing the categories associated with a feature :pr:`1182`
        * Added utility function to create pipeline instances from a list of component instances :pr:`1176`
    * Fixes
        * Fixed XGBoost column names for partial dependence methods :pr:`1104`
        * Removed dead code validating column type from ``TextFeaturizer`` :pr:`1122`
        * Fixed issue where ``Imputer`` cannot fit when there is None in a categorical or boolean column :pr:`1144`
        * ``OneHotEncoder`` preserves the custom index in the input data :pr:`1146`
        * Fixed representation for ``ModelFamily`` :pr:`1165`
        * Removed duplicate ``nbsphinx`` dependency in ``dev-requirements.txt`` :pr:`1168`
        * Users can now pass in any valid kwargs to all estimators :pr:`1157`
        * Remove broken accessor ``OneHotEncoder.get_feature_names`` and unneeded base class :pr:`1179`
        * Removed LightGBM Estimator from AutoML models :pr:`1186`
    * Changes
        * Pinned ``scikit-optimize`` version to 0.7.4 :pr:`1136`
        * Removed ``tqdm`` as a dependency :pr:`1177`
        * Added lightgbm version 3.0.0 to ``latest_dependency_versions.txt`` :pr:`1185`
        * Rename ``max_pipelines`` to ``max_iterations`` :pr:`1169`
    * Documentation Changes
        * Fixed API docs for ``AutoMLSearch`` ``add_result_callback`` :pr:`1113`
        * Added a step to our release process for pushing our latest version to conda-forge :pr:`1118`
        * Added warning for missing ipywidgets dependency for using ``PipelineSearchPlots`` on Jupyterlab :pr:`1145`
        * Updated ``README.md`` example to load demo dataset :pr:`1151`
        * Swapped mapping of breast cancer targets in ``model_understanding.ipynb`` :pr:`1170`
    * Testing Changes
        * Added test confirming ``TextFeaturizer`` never outputs null values :pr:`1122`
        * Changed Python version of ``Update Dependencies`` action to 3.8.x :pr:`1137`
        * Fixed release notes check-in test for ``Update Dependencies`` actions :pr:`1172`

.. warning::

    **Breaking Changes**
        * ``get_objective`` will now return a class definition rather than an instance by default :pr:`1132`
        * Deleted ``OPTIONS`` dictionary in ``evalml.objectives.utils.py`` :pr:`1132`
        * If specifying an objective by string, the string must now match the objective's name field, case-insensitive :pr:`1132`
        * Passing "Cost Benefit Matrix", "Fraud Cost", "Lead Scoring", "Mean Squared Log Error",
            "Recall", "Recall Macro", "Recall Micro", "Recall Weighted", or "Root Mean Squared Log Error" to ``AutoMLSearch`` will now result in a ``ValueError``
            rather than an ``ObjectiveNotFoundError`` :pr:`1132`
        * Search callbacks ``start_iteration_callback`` and ``add_results_callback`` have changed to include a copy of the AutoMLSearch object as a third parameter :pr:`1156`
        * Deleted ``OneHotEncoder.get_feature_names`` method which had been broken for a while, in favor of pipelines' ``input_feature_names`` :pr:`1179`
        * Deleted empty base class ``CategoricalEncoder`` which ``OneHotEncoder`` component was inheriting from :pr:`1176`
        * Results from ``roc_curve`` will now return as a list of dictionaries with each dictionary representing a class :pr:`1164`
        * ``max_pipelines`` now raises a ``DeprecationWarning`` and will be removed in the next release. ``max_iterations`` should be used instead. :pr:`1169`


**v0.13.1 Aug. 25, 2020**
    * Enhancements
        * Added Cost-Benefit Matrix objective for binary classification :pr:`1038`
        * Split ``fill_value`` into ``categorical_fill_value`` and ``numeric_fill_value`` for Imputer :pr:`1019`
        * Added ``explain_predictions`` and ``explain_predictions_best_worst`` for explaining multiple predictions with SHAP :pr:`1016`
        * Added new LSA component for text featurization :pr:`1022`
        * Added guide on installing with conda :pr:`1041`
        * Added a “cost-benefit curve” util method to graph cost-benefit matrix scores vs. binary classification thresholds :pr:`1081`
        * Standardized error when calling transform/predict before fit for pipelines :pr:`1048`
        * Added ``percent_better_than_baseline`` to AutoML search rankings and full rankings table :pr:`1050`
        * Added one-way partial dependence and partial dependence plots :pr:`1079`
        * Added "Feature Value" column to prediction explanation reports. :pr:`1064`
        * Added LightGBM classification estimator :pr:`1082`, :pr:`1114`
        * Added ``max_batches`` parameter to ``AutoMLSearch`` :pr:`1087`
    * Fixes
        * Updated ``TextFeaturizer`` component to no longer require an internet connection to run :pr:`1022`
        * Fixed non-deterministic element of ``TextFeaturizer`` transformations :pr:`1022`
        * Added a StandardScaler to all ElasticNet pipelines :pr:`1065`
        * Updated cost-benefit matrix to normalize score :pr:`1099`
        * Fixed logic in ``calculate_percent_difference`` so that it can handle negative values :pr:`1100`
    * Changes
        * Added ``needs_fitting`` property to ``ComponentBase`` :pr:`1044`
        * Updated references to data types to use datatype lists defined in ``evalml.utils.gen_utils`` :pr:`1039`
        * Remove maximum version limit for SciPy dependency :pr:`1051`
        * Moved ``all_components`` and other component importers into runtime methods :pr:`1045`
        * Consolidated graphing utility methods under ``evalml.utils.graph_utils`` :pr:`1060`
        * Made slight tweaks to how ``TextFeaturizer`` uses ``featuretools``, and did some refactoring of that and of LSA :pr:`1090`
        * Changed ``show_all_features`` parameter into ``importance_threshold``, which allows for thresholding feature importance :pr:`1097`, :pr:`1103`
    * Documentation Changes
        * Update ``setup.py`` URL to point to the github repo :pr:`1037`
        * Added tutorial for using the cost-benefit matrix objective :pr:`1088`
        * Updated ``model_understanding.ipynb`` to include documentation for using plotly on Jupyter Lab :pr:`1108`
    * Testing Changes
        * Refactor CircleCI tests to use matrix jobs (:pr:`1043`)
        * Added a test to check that all test directories are included in evalml package :pr:`1054`


.. warning::

    **Breaking Changes**
        * ``confusion_matrix`` and ``normalize_confusion_matrix`` have been moved to ``evalml.utils`` :pr:`1038`
        * All graph utility methods previously under ``evalml.pipelines.graph_utils`` have been moved to ``evalml.utils.graph_utils`` :pr:`1060`


**v0.12.2 Aug. 6, 2020**
    * Enhancements
        * Add save/load method to components :pr:`1023`
        * Expose pickle ``protocol`` as optional arg to save/load :pr:`1023`
        * Updated estimators used in AutoML to include ExtraTrees and ElasticNet estimators :pr:`1030`
    * Fixes
    * Changes
        * Removed ``DeprecationWarning`` for ``SimpleImputer`` :pr:`1018`
    * Documentation Changes
        * Add note about version numbers to release process docs :pr:`1034`
    * Testing Changes
        * Test files are now included in the evalml package :pr:`1029`


**v0.12.0 Aug. 3, 2020**
    * Enhancements
        * Added string and categorical targets support for binary and multiclass pipelines and check for numeric targets for ``DetectLabelLeakage`` data check :pr:`932`
        * Added clear exception for regression pipelines if target datatype is string or categorical :pr:`960`
        * Added target column names and class labels in ``predict`` and ``predict_proba`` output for pipelines :pr:`951`
        * Added ``_compute_shap_values`` and ``normalize_values`` to ``pipelines/explanations`` module :pr:`958`
        * Added ``explain_prediction`` feature which explains single predictions with SHAP :pr:`974`
        * Added Imputer to allow different imputation strategies for numerical and categorical dtypes :pr:`991`
        * Added support for configuring logfile path using env var, and don't create logger if there are filesystem errors :pr:`975`
        * Updated catboost estimators' default parameters and automl hyperparameter ranges to speed up fit time :pr:`998`
    * Fixes
        * Fixed ReadtheDocs warning failure regarding embedded gif :pr:`943`
        * Removed incorrect parameter passed to pipeline classes in ``_add_baseline_pipelines`` :pr:`941`
        * Added universal error for calling ``predict``, ``predict_proba``, ``transform``, and ``feature_importances`` before fitting :pr:`969`, :pr:`994`
        * Made ``TextFeaturizer`` component and pip dependencies ``featuretools`` and ``nlp_primitives`` optional :pr:`976`
        * Updated imputation strategy in automl to no longer limit impute strategy to ``most_frequent`` for all features if there are any categorical columns :pr:`991`
        * Fixed ``UnboundLocalError`` for ``cv_pipeline`` when automl search errors :pr:`996`
        * Fixed ``Imputer`` to reset dataframe index to preserve behavior expected from  ``SimpleImputer`` :pr:`1009`
    * Changes
        * Moved ``get_estimators`` to ``evalml.pipelines.components.utils`` :pr:`934`
        * Modified Pipelines to raise ``PipelineScoreError`` when they encounter an error during scoring :pr:`936`
        * Moved ``evalml.model_families.list_model_families`` to ``evalml.pipelines.components.allowed_model_families`` :pr:`959`
        * Renamed ``DateTimeFeaturization`` to ``DateTimeFeaturizer`` :pr:`977`
        * Added check to stop search and raise an error if all pipelines in a batch return NaN scores :pr:`1015`
    * Documentation Changes
        * Updated ``README.md`` :pr:`963`
        * Reworded message when errors are returned from data checks in search :pr:`982`
        * Added section on understanding model predictions with ``explain_prediction`` to User Guide :pr:`981`
        * Added a section to the user guide and api reference about how XGBoost and CatBoost are not fully supported. :pr:`992`
        * Added custom components section in user guide :pr:`993`
        * Updated FAQ section formatting :pr:`997`
        * Updated release process documentation :pr:`1003`
    * Testing Changes
        * Moved ``predict_proba`` and ``predict`` tests regarding string / categorical targets to ``test_pipelines.py`` :pr:`972`
        * Fixed dependency update bot by updating python version to 3.7 to avoid frequent github version updates :pr:`1002`


.. warning::

    **Breaking Changes**
        * ``get_estimators`` has been moved to ``evalml.pipelines.components.utils`` (previously was under ``evalml.pipelines.utils``) :pr:`934`
        * Removed the ``raise_errors`` flag in AutoML search. All errors during pipeline evaluation will be caught and logged. :pr:`936`
        * ``evalml.model_families.list_model_families`` has been moved to ``evalml.pipelines.components.allowed_model_families`` :pr:`959`
        * ``TextFeaturizer``: the ``featuretools`` and ``nlp_primitives`` packages must be installed after installing evalml in order to use this component :pr:`976`
        * Renamed ``DateTimeFeaturization`` to ``DateTimeFeaturizer`` :pr:`977`


**v0.11.2 July 16, 2020**
    * Enhancements
        * Added ``NoVarianceDataCheck`` to ``DefaultDataChecks`` :pr:`893`
        * Added text processing and featurization component ``TextFeaturizer`` :pr:`913`, :pr:`924`
        * Added additional checks to ``InvalidTargetDataCheck`` to handle invalid target data types :pr:`929`
        * ``AutoMLSearch`` will now handle ``KeyboardInterrupt`` and prompt user for confirmation :pr:`915`
    * Fixes
        * Makes automl results a read-only property :pr:`919`
    * Changes
        * Deleted static pipelines and refactored tests involving static pipelines, removed ``all_pipelines()`` and ``get_pipelines()`` :pr:`904`
        * Moved ``list_model_families`` to ``evalml.model_family.utils`` :pr:`903`
        * Updated ``all_pipelines``, ``all_estimators``, ``all_components`` to use the same mechanism for dynamically generating their elements :pr:`898`
        * Rename ``master`` branch to ``main`` :pr:`918`
        * Add pypi release github action :pr:`923`
        * Updated ``AutoMLSearch.search`` stdout output and logging and removed tqdm progress bar :pr:`921`
        * Moved automl config checks previously in ``search()`` to init :pr:`933`
    * Documentation Changes
        * Reorganized and rewrote documentation :pr:`937`
        * Updated to use pydata sphinx theme :pr:`937`
        * Updated docs to use ``release_notes`` instead of ``changelog`` :pr:`942`
    * Testing Changes
        * Cleaned up fixture names and usages in tests :pr:`895`


.. warning::

    **Breaking Changes**
        * ``list_model_families`` has been moved to ``evalml.model_family.utils`` (previously was under ``evalml.pipelines.utils``) :pr:`903`
        * ``get_estimators`` has been moved to ``evalml.pipelines.components.utils`` (previously was under ``evalml.pipelines.utils``) :pr:`934`
        * Static pipeline definitions have been removed, but similar pipelines can still be constructed via creating an instance of ``PipelineBase`` :pr:`904`
        * ``all_pipelines()`` and ``get_pipelines()`` utility methods have been removed :pr:`904`


**v0.11.0 June 30, 2020**
    * Enhancements
        * Added multiclass support for ROC curve graphing :pr:`832`
        * Added preprocessing component to drop features whose percentage of NaN values exceeds a specified threshold :pr:`834`
        * Added data check to check for problematic target labels :pr:`814`
        * Added PerColumnImputer that allows imputation strategies per column :pr:`824`
        * Added transformer to drop specific columns :pr:`827`
        * Added support for ``categories``, ``handle_error``, and ``drop`` parameters in ``OneHotEncoder`` :pr:`830` :pr:`897`
        * Added preprocessing component to handle DateTime columns featurization :pr:`838`
        * Added ability to clone pipelines and components :pr:`842`
        * Define getter method for component ``parameters`` :pr:`847`
        * Added utility methods to calculate and graph permutation importances :pr:`860`, :pr:`880`
        * Added new utility functions necessary for generating dynamic preprocessing pipelines :pr:`852`
        * Added kwargs to all components :pr:`863`
        * Updated ``AutoSearchBase`` to use dynamically generated preprocessing pipelines :pr:`870`
        * Added SelectColumns transformer :pr:`873`
        * Added ability to evaluate additional pipelines for automl search :pr:`874`
        * Added ``default_parameters`` class property to components and pipelines :pr:`879`
        * Added better support for disabling data checks in automl search :pr:`892`
        * Added ability to save and load AutoML objects to file :pr:`888`
        * Updated ``AutoSearchBase.get_pipelines`` to return an untrained pipeline instance :pr:`876`
        * Saved learned binary classification thresholds in automl results cv data dict :pr:`876`
    * Fixes
        * Fixed bug where SimpleImputer cannot handle dropped columns :pr:`846`
        * Fixed bug where PerColumnImputer cannot handle dropped columns :pr:`855`
        * Enforce requirement that builtin components save all inputted values in their parameters dict :pr:`847`
        * Don't list base classes in ``all_components`` output :pr:`847`
        * Standardize all components to output pandas data structures, and accept either pandas or numpy :pr:`853`
        * Fixed rankings and full_rankings error when search has not been run :pr:`894`
    * Changes
        * Update ``all_pipelines`` and ``all_components`` to try initializing pipelines/components, and on failure exclude them :pr:`849`
        * Refactor ``handle_components`` to ``handle_components_class``, standardize to ``ComponentBase`` subclass instead of instance :pr:`850`
        * Refactor "blacklist"/"whitelist" to "allow"/"exclude" lists :pr:`854`
        * Replaced ``AutoClassificationSearch`` and ``AutoRegressionSearch`` with ``AutoMLSearch`` :pr:`871`
        * Renamed feature_importances and permutation_importances methods to use singular names (feature_importance and permutation_importance) :pr:`883`
        * Updated ``automl`` default data splitter to train/validation split for large datasets :pr:`877`
        * Added open source license, update some repo metadata :pr:`887`
        * Removed dead code in ``_get_preprocessing_components`` :pr:`896`
    * Documentation Changes
        * Fix some typos and update the EvalML logo :pr:`872`
    * Testing Changes
        * Update the changelog check job to expect the new branching pattern for the deps update bot :pr:`836`
        * Check that all components output pandas datastructures, and can accept either pandas or numpy :pr:`853`
        * Replaced ``AutoClassificationSearch`` and ``AutoRegressionSearch`` with ``AutoMLSearch`` :pr:`871`


.. warning::

    **Breaking Changes**
        * Pipelines' static ``component_graph`` field must contain either ``ComponentBase`` subclasses or ``str``, instead of ``ComponentBase`` subclass instances :pr:`850`
        * Rename ``handle_component`` to ``handle_component_class``. Now standardizes to ``ComponentBase`` subclasses instead of ``ComponentBase`` subclass instances :pr:`850`
        * Renamed automl's ``cv`` argument to ``data_split`` :pr:`877`
        * Pipelines' and classifiers' ``feature_importances`` is renamed ``feature_importance``, ``graph_feature_importances`` is renamed ``graph_feature_importance`` :pr:`883`
        * Passing ``data_checks=None`` to automl search will not perform any data checks as opposed to default checks. :pr:`892`
        * Pipelines to search for in AutoML are now determined automatically, rather than using the statically-defined pipeline classes. :pr:`870`
        * Updated ``AutoSearchBase.get_pipelines`` to return an untrained pipeline instance, instead of one which happened to be trained on the final cross-validation fold :pr:`876`


**v0.10.0 May 29, 2020**
    * Enhancements
        * Added baseline models for classification and regression, add functionality to calculate baseline models before searching in AutoML :pr:`746`
        * Port over highly-null guardrail as a data check and define ``DefaultDataChecks`` and ``DisableDataChecks`` classes :pr:`745`
        * Update ``Tuner`` classes to work directly with pipeline parameters dicts instead of flat parameter lists :pr:`779`
        * Add Elastic Net as a pipeline option :pr:`812`
        * Added new Pipeline option ``ExtraTrees`` :pr:`790`
        * Added precicion-recall curve metrics and plot for binary classification problems in ``evalml.pipeline.graph_utils`` :pr:`794`
        * Update the default automl algorithm to search in batches, starting with default parameters for each pipeline and iterating from there :pr:`793`
        * Added ``AutoMLAlgorithm`` class and ``IterativeAlgorithm`` impl, separated from ``AutoSearchBase`` :pr:`793`
    * Fixes
        * Update pipeline ``score`` to return ``nan`` score for any objective which throws an exception during scoring :pr:`787`
        * Fixed bug introduced in :pr:`787` where binary classification metrics requiring predicted probabilities error in scoring :pr:`798`
        * CatBoost and XGBoost classifiers and regressors can no longer have a learning rate of 0 :pr:`795`
    * Changes
        * Cleanup pipeline ``score`` code, and cleanup codecov :pr:`711`
        * Remove ``pass`` for abstract methods for codecov :pr:`730`
        * Added __str__ for AutoSearch object :pr:`675`
        * Add util methods to graph ROC and confusion matrix :pr:`720`
        * Refactor ``AutoBase`` to ``AutoSearchBase`` :pr:`758`
        * Updated AutoBase with ``data_checks`` parameter, removed previous ``detect_label_leakage`` parameter, and added functionality to run data checks before search in AutoML :pr:`765`
        * Updated our logger to use Python's logging utils :pr:`763`
        * Refactor most of ``AutoSearchBase._do_iteration`` impl into ``AutoSearchBase._evaluate`` :pr:`762`
        * Port over all guardrails to use the new DataCheck API :pr:`789`
        * Expanded ``import_or_raise`` to catch all exceptions :pr:`759`
        * Adds RMSE, MSLE, RMSLE as standard metrics :pr:`788`
        * Don't allow ``Recall`` to be used as an objective for AutoML :pr:`784`
        * Removed feature selection from pipelines :pr:`819`
        * Update default estimator parameters to make automl search faster and more accurate :pr:`793`
    * Documentation Changes
        * Add instructions to freeze ``master`` on ``release.md`` :pr:`726`
        * Update release instructions with more details :pr:`727` :pr:`733`
        * Add objective base classes to API reference :pr:`736`
        * Fix components API to match other modules :pr:`747`
    * Testing Changes
        * Delete codecov yml, use codecov.io's default :pr:`732`
        * Added unit tests for fraud cost, lead scoring, and standard metric objectives :pr:`741`
        * Update codecov client :pr:`782`
        * Updated AutoBase __str__ test to include no parameters case :pr:`783`
        * Added unit tests for ``ExtraTrees`` pipeline :pr:`790`
        * If codecov fails to upload, fail build :pr:`810`
        * Updated Python version of dependency action :pr:`816`
        * Update the dependency update bot to use a suffix when creating branches :pr:`817`

.. warning::

    **Breaking Changes**
        * The ``detect_label_leakage`` parameter for AutoML classes has been removed and replaced by a ``data_checks`` parameter :pr:`765`
        * Moved ROC and confusion matrix methods from ``evalml.pipeline.plot_utils`` to ``evalml.pipeline.graph_utils`` :pr:`720`
        * ``Tuner`` classes require a pipeline hyperparameter range dict as an init arg instead of a space definition :pr:`779`
        * ``Tuner.propose`` and ``Tuner.add`` work directly with pipeline parameters dicts instead of flat parameter lists :pr:`779`
        * ``PipelineBase.hyperparameters`` and ``custom_hyperparameters`` use pipeline parameters dict format instead of being represented as a flat list :pr:`779`
        * All guardrail functions previously under ``evalml.guardrails.utils`` will be removed and replaced by data checks :pr:`789`
        * ``Recall`` disallowed as an objective for AutoML :pr:`784`
        * ``AutoSearchBase`` parameter ``tuner`` has been renamed to ``tuner_class`` :pr:`793`
        * ``AutoSearchBase`` parameter ``possible_pipelines`` and ``possible_model_families`` have been renamed to ``allowed_pipelines`` and ``allowed_model_families`` :pr:`793`


**v0.9.0 Apr. 27, 2020**
    * Enhancements
        * Added ``Accuracy`` as an standard objective :pr:`624`
        * Added verbose parameter to load_fraud :pr:`560`
        * Added Balanced Accuracy metric for binary, multiclass :pr:`612` :pr:`661`
        * Added XGBoost regressor and XGBoost regression pipeline :pr:`666`
        * Added ``Accuracy`` metric for multiclass :pr:`672`
        * Added objective name in ``AutoBase.describe_pipeline`` :pr:`686`
        * Added ``DataCheck`` and ``DataChecks``, ``Message`` classes and relevant subclasses :pr:`739`
    * Fixes
        * Removed direct access to ``cls.component_graph`` :pr:`595`
        * Add testing files to .gitignore :pr:`625`
        * Remove circular dependencies from ``Makefile`` :pr:`637`
        * Add error case for ``normalize_confusion_matrix()`` :pr:`640`
        * Fixed ``XGBoostClassifier`` and ``XGBoostRegressor`` bug with feature names that contain [, ], or < :pr:`659`
        * Update ``make_pipeline_graph`` to not accidentally create empty file when testing if path is valid :pr:`649`
        * Fix pip installation warning about docsutils version, from boto dependency :pr:`664`
        * Removed zero division warning for F1/precision/recall metrics :pr:`671`
        * Fixed ``summary`` for pipelines without estimators :pr:`707`
    * Changes
        * Updated default objective for binary/multiclass classification to log loss :pr:`613`
        * Created classification and regression pipeline subclasses and removed objective as an attribute of pipeline classes :pr:`405`
        * Changed the output of ``score`` to return one dictionary :pr:`429`
        * Created binary and multiclass objective subclasses :pr:`504`
        * Updated objectives API :pr:`445`
        * Removed call to ``get_plot_data`` from AutoML :pr:`615`
        * Set ``raise_error`` to default to True for AutoML classes :pr:`638`
        * Remove unnecessary "u" prefixes on some unicode strings :pr:`641`
        * Changed one-hot encoder to return uint8 dtypes instead of ints :pr:`653`
        * Pipeline ``_name`` field changed to ``custom_name`` :pr:`650`
        * Removed ``graphs.py`` and moved methods into ``PipelineBase`` :pr:`657`, :pr:`665`
        * Remove s3fs as a dev dependency :pr:`664`
        * Changed requirements-parser to be a core dependency :pr:`673`
        * Replace ``supported_problem_types`` field on pipelines with ``problem_type`` attribute on base classes :pr:`678`
        * Changed AutoML to only show best results for a given pipeline template in ``rankings``, added ``full_rankings`` property to show all :pr:`682`
        * Update ``ModelFamily`` values: don't list xgboost/catboost as classifiers now that we have regression pipelines for them :pr:`677`
        * Changed AutoML's ``describe_pipeline`` to get problem type from pipeline instead :pr:`685`
        * Standardize ``import_or_raise`` error messages :pr:`683`
        * Updated argument order of objectives to align with sklearn's :pr:`698`
        * Renamed ``pipeline.feature_importance_graph`` to ``pipeline.graph_feature_importances`` :pr:`700`
        * Moved ROC and confusion matrix methods to ``evalml.pipelines.plot_utils`` :pr:`704`
        * Renamed ``MultiClassificationObjective`` to ``MulticlassClassificationObjective``, to align with pipeline naming scheme :pr:`715`
    * Documentation Changes
        * Fixed some sphinx warnings :pr:`593`
        * Fixed docstring for ``AutoClassificationSearch`` with correct command :pr:`599`
        * Limit readthedocs formats to pdf, not htmlzip and epub :pr:`594` :pr:`600`
        * Clean up objectives API documentation :pr:`605`
        * Fixed function on Exploring search results page :pr:`604`
        * Update release process doc :pr:`567`
        * ``AutoClassificationSearch`` and ``AutoRegressionSearch`` show inherited methods in API reference :pr:`651`
        * Fixed improperly formatted code in breaking changes for changelog :pr:`655`
        * Added configuration to treat Sphinx warnings as errors :pr:`660`
        * Removed separate plotting section for pipelines in API reference :pr:`657`, :pr:`665`
        * Have leads example notebook load S3 files using https, so we can delete s3fs dev dependency :pr:`664`
        * Categorized components in API reference and added descriptions for each category :pr:`663`
        * Fixed Sphinx warnings about ``BalancedAccuracy`` objective :pr:`669`
        * Updated API reference to include missing components and clean up pipeline docstrings :pr:`689`
        * Reorganize API ref, and clarify pipeline sub-titles :pr:`688`
        * Add and update preprocessing utils in API reference :pr:`687`
        * Added inheritance diagrams to API reference :pr:`695`
        * Documented which default objective AutoML optimizes for :pr:`699`
        * Create seperate install page :pr:`701`
        * Include more utils in API ref, like ``import_or_raise`` :pr:`704`
        * Add more color to pipeline documentation :pr:`705`
    * Testing Changes
        * Matched install commands of ``check_latest_dependencies`` test and it's GitHub action :pr:`578`
        * Added Github app to auto assign PR author as assignee :pr:`477`
        * Removed unneeded conda installation of xgboost in windows checkin tests :pr:`618`
        * Update graph tests to always use tmpfile dir :pr:`649`
        * Changelog checkin test workaround for release PRs: If 'future release' section is empty of PR refs, pass check :pr:`658`
        * Add changelog checkin test exception for ``dep-update`` branch :pr:`723`

.. warning::

    **Breaking Changes**

    * Pipelines will now no longer take an objective parameter during instantiation, and will no longer have an objective attribute.
    * ``fit()`` and ``predict()`` now use an optional ``objective`` parameter, which is only used in binary classification pipelines to fit for a specific objective.
    * ``score()`` will now use a required ``objectives`` parameter that is used to determine all the objectives to score on. This differs from the previous behavior, where the pipeline's objective was scored on regardless.
    * ``score()`` will now return one dictionary of all objective scores.
    * ``ROC`` and ``ConfusionMatrix`` plot methods via ``Auto(*).plot`` have been removed by :pr:`615` and are replaced by ``roc_curve`` and ``confusion_matrix`` in ``evamlm.pipelines.plot_utils`` in :pr:`704`
    * ``normalize_confusion_matrix`` has been moved to ``evalml.pipelines.plot_utils`` :pr:`704`
    * Pipelines ``_name`` field changed to ``custom_name``
    * Pipelines ``supported_problem_types`` field is removed because it is no longer necessary :pr:`678`
    * Updated argument order of objectives' ``objective_function`` to align with sklearn :pr:`698`
    * ``pipeline.feature_importance_graph`` has been renamed to ``pipeline.graph_feature_importances`` in :pr:`700`
    * Removed unsupported ``MSLE`` objective :pr:`704`


**v0.8.0 Apr. 1, 2020**
    * Enhancements
        * Add normalization option and information to confusion matrix :pr:`484`
        * Add util function to drop rows with NaN values :pr:`487`
        * Renamed ``PipelineBase.name`` as ``PipelineBase.summary`` and redefined ``PipelineBase.name`` as class property :pr:`491`
        * Added access to parameters in Pipelines with ``PipelineBase.parameters`` (used to be return of ``PipelineBase.describe``) :pr:`501`
        * Added ``fill_value`` parameter for ``SimpleImputer`` :pr:`509`
        * Added functionality to override component hyperparameters and made pipelines take hyperparemeters from components :pr:`516`
        * Allow ``numpy.random.RandomState`` for random_state parameters :pr:`556`
    * Fixes
        * Removed unused dependency ``matplotlib``, and move ``category_encoders`` to test reqs :pr:`572`
    * Changes
        * Undo version cap in XGBoost placed in :pr:`402` and allowed all released of XGBoost :pr:`407`
        * Support pandas 1.0.0 :pr:`486`
        * Made all references to the logger static :pr:`503`
        * Refactored ``model_type`` parameter for components and pipelines to ``model_family`` :pr:`507`
        * Refactored ``problem_types`` for pipelines and components into ``supported_problem_types`` :pr:`515`
        * Moved ``pipelines/utils.save_pipeline`` and ``pipelines/utils.load_pipeline`` to ``PipelineBase.save`` and ``PipelineBase.load`` :pr:`526`
        * Limit number of categories encoded by ``OneHotEncoder`` :pr:`517`
    * Documentation Changes
        * Updated API reference to remove ``PipelinePlot`` and added moved ``PipelineBase`` plotting methods :pr:`483`
        * Add code style and github issue guides :pr:`463` :pr:`512`
        * Updated API reference for to surface class variables for pipelines and components :pr:`537`
        * Fixed README documentation link :pr:`535`
        * Unhid PR references in changelog :pr:`656`
    * Testing Changes
        * Added automated dependency check PR :pr:`482`, :pr:`505`
        * Updated automated dependency check comment :pr:`497`
        * Have build_docs job use python executor, so that env vars are set properly :pr:`547`
        * Added simple test to make sure ``OneHotEncoder``'s top_n works with large number of categories :pr:`552`
        * Run windows unit tests on PRs :pr:`557`


.. warning::

    **Breaking Changes**

    * ``AutoClassificationSearch`` and ``AutoRegressionSearch``'s ``model_types`` parameter has been refactored into ``allowed_model_families``
    * ``ModelTypes`` enum has been changed to ``ModelFamily``
    * Components and Pipelines now have a ``model_family`` field instead of ``model_type``
    * ``get_pipelines`` utility function now accepts ``model_families`` as an argument instead of ``model_types``
    * ``PipelineBase.name`` no longer returns structure of pipeline and has been replaced by ``PipelineBase.summary``
    * ``PipelineBase.problem_types`` and ``Estimator.problem_types`` has been renamed to ``supported_problem_types``
    * ``pipelines/utils.save_pipeline`` and ``pipelines/utils.load_pipeline`` moved to ``PipelineBase.save`` and ``PipelineBase.load``


**v0.7.0 Mar. 9, 2020**
    * Enhancements
        * Added emacs buffers to .gitignore :pr:`350`
        * Add CatBoost (gradient-boosted trees) classification and regression components and pipelines :pr:`247`
        * Added Tuner abstract base class :pr:`351`
        * Added ``n_jobs`` as parameter for ``AutoClassificationSearch`` and ``AutoRegressionSearch`` :pr:`403`
        * Changed colors of confusion matrix to shades of blue and updated axis order to match scikit-learn's :pr:`426`
        * Added ``PipelineBase`` ``.graph`` and ``.feature_importance_graph`` methods, moved from previous location :pr:`423`
        * Added support for python 3.8 :pr:`462`
    * Fixes
        * Fixed ROC and confusion matrix plots not being calculated if user passed own additional_objectives :pr:`276`
        * Fixed ReadtheDocs ``FileNotFoundError`` exception for fraud dataset :pr:`439`
    * Changes
        * Added ``n_estimators`` as a tunable parameter for XGBoost :pr:`307`
        * Remove unused parameter ``ObjectiveBase.fit_needs_proba`` :pr:`320`
        * Remove extraneous parameter ``component_type`` from all components :pr:`361`
        * Remove unused ``rankings.csv`` file :pr:`397`
        * Downloaded demo and test datasets so unit tests can run offline :pr:`408`
        * Remove ``_needs_fitting`` attribute from Components :pr:`398`
        * Changed plot.feature_importance to show only non-zero feature importances by default, added optional parameter to show all :pr:`413`
        * Refactored ``PipelineBase`` to take in parameter dictionary and moved pipeline metadata to class attribute :pr:`421`
        * Dropped support for Python 3.5 :pr:`438`
        * Removed unused ``apply.py`` file :pr:`449`
        * Clean up ``requirements.txt`` to remove unused deps :pr:`451`
        * Support installation without all required dependencies :pr:`459`
    * Documentation Changes
        * Update release.md with instructions to release to internal license key :pr:`354`
    * Testing Changes
        * Added tests for utils (and moved current utils to gen_utils) :pr:`297`
        * Moved XGBoost install into it's own separate step on Windows using Conda :pr:`313`
        * Rewind pandas version to before 1.0.0, to diagnose test failures for that version :pr:`325`
        * Added dependency update checkin test :pr:`324`
        * Rewind XGBoost version to before 1.0.0 to diagnose test failures for that version :pr:`402`
        * Update dependency check to use a whitelist :pr:`417`
        * Update unit test jobs to not install dev deps :pr:`455`

.. warning::

    **Breaking Changes**

    * Python 3.5 will not be actively supported.

**v0.6.0 Dec. 16, 2019**
    * Enhancements
        * Added ability to create a plot of feature importances :pr:`133`
        * Add early stopping to AutoML using patience and tolerance parameters :pr:`241`
        * Added ROC and confusion matrix metrics and plot for classification problems and introduce PipelineSearchPlots class :pr:`242`
        * Enhanced AutoML results with search order :pr:`260`
        * Added utility function to show system and environment information :pr:`300`
    * Fixes
        * Lower botocore requirement :pr:`235`
        * Fixed decision_function calculation for ``FraudCost`` objective :pr:`254`
        * Fixed return value of ``Recall`` metrics :pr:`264`
        * Components return ``self`` on fit :pr:`289`
    * Changes
        * Renamed automl classes to ``AutoRegressionSearch`` and ``AutoClassificationSearch`` :pr:`287`
        * Updating demo datasets to retain column names :pr:`223`
        * Moving pipeline visualization to ``PipelinePlot`` class :pr:`228`
        * Standarizing inputs as ``pd.Dataframe`` / ``pd.Series`` :pr:`130`
        * Enforcing that pipelines must have an estimator as last component :pr:`277`
        * Added ``ipywidgets`` as a dependency in ``requirements.txt`` :pr:`278`
        * Added Random and Grid Search Tuners :pr:`240`
    * Documentation Changes
        * Adding class properties to API reference :pr:`244`
        * Fix and filter FutureWarnings from scikit-learn :pr:`249`, :pr:`257`
        * Adding Linear Regression to API reference and cleaning up some Sphinx warnings :pr:`227`
    * Testing Changes
        * Added support for testing on Windows with CircleCI :pr:`226`
        * Added support for doctests :pr:`233`

.. warning::

    **Breaking Changes**

    * The ``fit()`` method for ``AutoClassifier`` and ``AutoRegressor`` has been renamed to ``search()``.
    * ``AutoClassifier`` has been renamed to ``AutoClassificationSearch``
    * ``AutoRegressor`` has been renamed to ``AutoRegressionSearch``
    * ``AutoClassificationSearch.results`` and ``AutoRegressionSearch.results`` now is a dictionary with ``pipeline_results`` and ``search_order`` keys. ``pipeline_results`` can be used to access a dictionary that is identical to the old ``.results`` dictionary. Whereas, ``search_order`` returns a list of the search order in terms of ``pipeline_id``.
    * Pipelines now require an estimator as the last component in ``component_list``. Slicing pipelines now throws an ``NotImplementedError`` to avoid returning pipelines without an estimator.

**v0.5.2 Nov. 18, 2019**
    * Enhancements
        * Adding basic pipeline structure visualization :pr:`211`
    * Documentation Changes
        * Added notebooks to build process :pr:`212`

**v0.5.1 Nov. 15, 2019**
    * Enhancements
        * Added basic outlier detection guardrail :pr:`151`
        * Added basic ID column guardrail :pr:`135`
        * Added support for unlimited pipelines with a ``max_time`` limit :pr:`70`
        * Updated .readthedocs.yaml to successfully build :pr:`188`
    * Fixes
        * Removed MSLE from default additional objectives :pr:`203`
        * Fixed ``random_state`` passed in pipelines :pr:`204`
        * Fixed slow down in RFRegressor :pr:`206`
    * Changes
        * Pulled information for describe_pipeline from pipeline's new describe method :pr:`190`
        * Refactored pipelines :pr:`108`
        * Removed guardrails from Auto(*) :pr:`202`, :pr:`208`
    * Documentation Changes
        * Updated documentation to show ``max_time`` enhancements :pr:`189`
        * Updated release instructions for RTD :pr:`193`
        * Added notebooks to build process :pr:`212`
        * Added contributing instructions :pr:`213`
        * Added new content :pr:`222`

**v0.5.0 Oct. 29, 2019**
    * Enhancements
        * Added basic one hot encoding :pr:`73`
        * Use enums for model_type :pr:`110`
        * Support for splitting regression datasets :pr:`112`
        * Auto-infer multiclass classification :pr:`99`
        * Added support for other units in ``max_time`` :pr:`125`
        * Detect highly null columns :pr:`121`
        * Added additional regression objectives :pr:`100`
        * Show an interactive iteration vs. score plot when using fit() :pr:`134`
    * Fixes
        * Reordered ``describe_pipeline`` :pr:`94`
        * Added type check for ``model_type`` :pr:`109`
        * Fixed ``s`` units when setting string ``max_time`` :pr:`132`
        * Fix objectives not appearing in API documentation :pr:`150`
    * Changes
        * Reorganized tests :pr:`93`
        * Moved logging to its own module :pr:`119`
        * Show progress bar history :pr:`111`
        * Using ``cloudpickle`` instead of pickle to allow unloading of custom objectives :pr:`113`
        * Removed render.py :pr:`154`
    * Documentation Changes
        * Update release instructions :pr:`140`
        * Include additional_objectives parameter :pr:`124`
        * Added Changelog :pr:`136`
    * Testing Changes
        * Code coverage :pr:`90`
        * Added CircleCI tests for other Python versions :pr:`104`
        * Added doc notebooks as tests :pr:`139`
        * Test metadata for CircleCI and 2 core parallelism :pr:`137`

**v0.4.1 Sep. 16, 2019**
    * Enhancements
        * Added AutoML for classification and regressor using Autobase and Skopt :pr:`7` :pr:`9`
        * Implemented standard classification and regression metrics :pr:`7`
        * Added logistic regression, random forest, and XGBoost pipelines :pr:`7`
        * Implemented support for custom objectives :pr:`15`
        * Feature importance for pipelines :pr:`18`
        * Serialization for pipelines :pr:`19`
        * Allow fitting on objectives for optimal threshold :pr:`27`
        * Added detect label leakage :pr:`31`
        * Implemented callbacks :pr:`42`
        * Allow for multiclass classification :pr:`21`
        * Added support for additional objectives :pr:`79`
    * Fixes
        * Fixed feature selection in pipelines :pr:`13`
        * Made ``random_seed`` usage consistent :pr:`45`
    * Documentation Changes
        * Documentation Changes
        * Added docstrings :pr:`6`
        * Created notebooks for docs :pr:`6`
        * Initialized readthedocs EvalML :pr:`6`
        * Added favicon :pr:`38`
    * Testing Changes
        * Added testing for loading data :pr:`39`

**v0.2.0 Aug. 13, 2019**
    * Enhancements
        * Created fraud detection objective :pr:`4`

**v0.1.0 July. 31, 2019**
    * *First Release*
    * Enhancements
        * Added lead scoring objecitve :pr:`1`
        * Added basic classifier :pr:`1`
    * Documentation Changes
        * Initialized Sphinx for docs :pr:`1`<|MERGE_RESOLUTION|>--- conflicted
+++ resolved
@@ -16,6 +16,7 @@
         * Renamed ``HighlyNullDataCheck`` to ``NullDataCheck`` :pr:`3197`
         * Updated data check ``validate()`` output to return a list of warnings and errors instead of a dictionary :pr:`3244`
         * Capped ``pandas`` at < 1.4.0 :pr:`3274`
+        * Removed ``DateTimeNaNDataCheck`` and ``NaturalLanguageNaNDataCheck`` in favor of ``NullDataCheck`` :pr:`3260`
     * Documentation Changes
     * Testing Changes
         * Bumped minimum ``IPython`` version to 7.16.3 in ``test-requirements.txt`` based on dependabot feedback :pr:`3269`
@@ -27,6 +28,7 @@
         * Updated data check ``validate()`` output to return a list of warnings and errors instead of a dictionary. See the Data Check or Data Check Actions pages (under User Guide) for examples. :pr:`3244`
         * Removed ``impute_all`` and ``default_impute_strategy`` parameters from the ``PerColumnImputer`` :pr:`3267`
         * Updated ``PerColumnImputer`` such that columns not specified in ``impute_strategies`` dict will not be imputed anymore :pr:`3267`
+        * Removed ``DateTimeNaNDataCheck`` and ``NaturalLanguageNaNDataCheck`` in favor of ``NullDataCheck`` :pr:`3260`
 
 
 **v0.42.0 Jan. 18, 2022**
@@ -50,12 +52,6 @@
         * Changed the default objective to ``MedianAE`` from ``R2`` for time series regression :pr:`3205`
         * Removed all-nan Unknown to Double logical conversion in ``infer_feature_types`` :pr:`3196`
         * Checking the validity of holdout data for time series problems can be performed by calling ``pipelines.utils.validate_holdout_datasets`` prior to calling ``predict`` :pr:`3208`
-<<<<<<< HEAD
-        * Updated ``DataCheck`` ``validate()`` output to return a dictionary instead of list for actions :pr:`3142`
-        * Updated validate() API to use the new ``DataCheckActionOption`` class instead of ``DataCheckAction`` :pr:`3152`
-        * Removed ``DateTimeNaNDataCheck`` and ``NaturalLanguageNaNDataCheck`` in favor of ``NullDataCheck`` :pr:`3260`
-=======
->>>>>>> 1094e7bd
     * Documentation Changes
     * Testing Changes
         * Update auto approve workflow trigger and delete branch after merge :pr:`3265`
@@ -64,13 +60,6 @@
 
     **Breaking Changes**
         * Renamed ``DateTime Featurizer Component`` to ``DateTime Featurizer`` and ``Natural Language Featurization Component`` to ``Natural Language Featurizer`` :pr:`3192`
-<<<<<<< HEAD
-        * Renamed ``HighlyNullDataCheck`` to ``NullDataCheck`` :pr:`3197`
-        * Updated data check ``validate()`` output to return a list of warnings and errors instead of a dictionary. See the Data Check or Data Check Actions pages (under User Guide) for examples. :pr:`3244`
-        * Removed ``DateTimeNaNDataCheck`` and ``NaturalLanguageNaNDataCheck`` in favor of ``NullDataCheck`` :pr:`3260`
-=======
->>>>>>> 1094e7bd
-
 
 
 **v0.41.0 Jan. 06, 2022**
