Release Notes
-------------
**Future Releases**
    * Enhancements
<<<<<<< HEAD
        * Added ``TimeSeriesSplittingDataCheck`` to ``DefaultDataChecks`` to verify adequate class representation in time series classification problems :pr:`3141`
=======
        * Added the ability to accept serialized features and skip computation in ``DFSTransformer`` :pr:`3106`
>>>>>>> 2732ca6a
    * Fixes
    * Changes
        * ``TimeSeriesParametersDataCheck`` was added to ``DefaultDataChecks`` for time series problems :pr:`3139`
        * Renamed ``date_index`` to ``time_index`` in ``problem_configuration`` for time series problems :pr:`3137`
    * Documentation Changes
    * Testing Changes
        * Parameterized tests in ``test_datasets.py`` :pr:`3145`


.. warning::

    **Breaking Changes**
        * Renamed ``date_index`` to ``time_index`` in ``problem_configuration`` for time series problems :pr:`3137`


**v0.39.0 Dec. 9, 2021**
    * Enhancements
        * Renamed ``DelayedFeatureTransformer`` to ``TimeSeriesFeaturizer`` and enhanced it to compute rolling features :pr:`3028`
        * Added ability to impute only specific columns in ``PerColumnImputer`` :pr:`3123`
        * Added ``TimeSeriesParametersDataCheck`` to verify the time series parameters are valid given the number of splits in cross validation :pr:`3111`
    * Fixes
        * Default parameters for ``RFRegressorSelectFromModel`` and ``RFClassifierSelectFromModel`` has been fixed to avoid selecting all features :pr:`3110`
    * Changes
        * Removed reliance on a datetime index for ``ARIMARegressor`` and ``ProphetRegressor`` :pr:`3104`
        * Included target leakage check when fitting ``ARIMARegressor`` to account for the lack of ``TimeSeriesFeaturizer`` in ``ARIMARegressor`` based pipelines :pr:`3104`
        * Cleaned up and refactored ``InvalidTargetDataCheck`` implementation and docstring :pr:`3122`
        * Removed indices information from the output of ``HighlyNullDataCheck``'s ``validate()`` method :pr:`3092`
        * Added ``ReplaceNullableTypes`` component to prepare for handling pandas nullable types. :pr:`3090`
        * Updated ``make_pipeline`` for handling pandas nullable types in preprocessing pipeline. :pr:`3129`
        * Removed unused ``EnsembleMissingPipelinesError`` exception definition :pr:`3131`
    * Documentation Changes
    * Testing Changes
        * Refactored tests to avoid using ``importorskip`` :pr:`3126`
        * Added ``skip_during_conda`` test marker to skip tests that are not supposed to run during conda build :pr:`3127`
        * Added ``skip_if_39`` test marker to skip tests that are not supposed to run during python 3.9 :pr:`3133`

.. warning::

    **Breaking Changes**
        * Renamed ``DelayedFeatureTransformer`` to ``TimeSeriesFeaturizer`` :pr:`3028`
        * ``ProphetRegressor`` now requires a datetime column in ``X`` represented by the ``date_index`` parameter :pr:`3104`
        * Renamed module ``evalml.data_checks.invalid_target_data_check`` to ``evalml.data_checks.invalid_targets_data_check`` :pr:`3122`
        * Removed unused ``EnsembleMissingPipelinesError`` exception definition :pr:`3131`


**v0.38.0 Nov. 27, 2021**
    * Enhancements
        * Added ``data_check_name`` attribute to the data check action class :pr:`3034`
        * Added ``NumWords`` and ``NumCharacters`` primitives to ``TextFeaturizer`` and renamed ``TextFeaturizer` to ``NaturalLanguageFeaturizer`` :pr:`3030`
        * Added support for ``scikit-learn > 1.0.0`` :pr:`3051`
        * Required the ``date_index`` parameter to be specified for time series problems  in ``AutoMLSearch`` :pr:`3041`
        * Allowed time series pipelines to predict on test datasets whose length is less than or equal to the ``forecast_horizon``. Also allowed the test set index to start at 0. :pr:`3071`
        * Enabled time series pipeline to predict on data with features that are not known-in-advanced :pr:`3094`
    * Fixes
        * Added in error message when fit and predict/predict_proba data types are different :pr:`3036`
        * Fixed bug where ensembling components could not get converted to JSON format :pr:`3049`
        * Fixed bug where components with tuned integer hyperparameters could not get converted to JSON format :pr:`3049`
        * Fixed bug where force plots were not displaying correct feature values :pr:`3044`
        * Included confusion matrix at the pipeline threshold for ``find_confusion_matrix_per_threshold`` :pr:`3080`
        * Fixed bug where One Hot Encoder would error out if a non-categorical feature had a missing value :pr:`3083`
        * Fixed bug where features created from categorical columns by ``Delayed Feature Transformer`` would be inferred as categorical :pr:`3083`
    * Changes
        * Delete ``predict_uses_y`` estimator attribute :pr:`3069`
        * Change ``DateTimeFeaturizer`` to use corresponding Featuretools primitives :pr:`3081`
        * Updated ``TargetDistributionDataCheck`` to return metadata details as floats rather strings :pr:`3085`
        * Removed dependency on ``psutil`` package :pr:`3093`
    * Documentation Changes
        * Updated docs to use data check action methods rather than manually cleaning data :pr:`3050`
    * Testing Changes
        * Updated integration tests to use ``make_pipeline_from_actions`` instead of private method :pr:`3047`


.. warning::

    **Breaking Changes**
        * Added ``data_check_name`` attribute to the data check action class :pr:`3034`
        * Renamed ``TextFeaturizer` to ``NaturalLanguageFeaturizer`` :pr:`3030`
        * Updated the ``Pipeline.graph_json`` function to return a dictionary of "from" and "to" edges instead of tuples :pr:`3049`
        * Delete ``predict_uses_y`` estimator attribute :pr:`3069`
        * Changed time series problems in ``AutoMLSearch`` to need a not-``None`` ``date_index`` :pr:`3041`
        * Changed the ``DelayedFeatureTransformer`` to throw a ``ValueError`` during fit if the ``date_index`` is ``None`` :pr:`3041`
        * Passing ``X=None`` to ``DelayedFeatureTransformer`` is deprecated :pr:`3041`


**v0.37.0 Nov. 9, 2021**
    * Enhancements
        * Added ``find_confusion_matrix_per_threshold`` to Model Understanding :pr:`2972`
        * Limit computationally-intensive models during ``AutoMLSearch`` for certain multiclass problems, allow for opt-in with parameter ``allow_long_running_models`` :pr:`2982`
        * Added support for stacked ensemble pipelines to prediction explanations module :pr:`2971`
        * Added integration tests for data checks and data checks actions workflow :pr:`2883`
        * Added a change in pipeline structure to handle categorical columns separately for pipelines in ``DefaultAlgorithm`` :pr:`2986`
        * Added an algorithm to ``DelayedFeatureTransformer`` to select better lags :pr:`3005`
        * Added test to ensure pickling pipelines preserves thresholds :pr:`3027`
        * Added AutoML function to access ensemble pipeline's input pipelines IDs :pr:`3011`
        * Added ability to define which class is "positive" for label encoder in binary classification case :pr:`3033`
    * Fixes
        * Fixed bug where ``Oversampler`` didn't consider boolean columns to be categorical :pr:`2980`
        * Fixed permutation importance failing when target is categorical :pr:`3017`
        * Updated estimator and pipelines' ``predict``, ``predict_proba``, ``transform``, ``inverse_transform`` methods to preserve input indices :pr:`2979`
        * Updated demo dataset link for daily min temperatures :pr:`3023`
    * Changes
        * Updated ``OutliersDataCheck`` and ``UniquenessDataCheck`` and allow for the suspension of the Nullable types error :pr:`3018`
    * Documentation Changes
        * Fixed cost benefit matrix demo formatting :pr:`2990`
        * Update ReadMe.md with new badge links and updated installation instructions for conda :pr:`2998`
        * Added more comprehensive doctests :pr:`3002`


**v0.36.0 Oct. 27, 2021**
    * Enhancements
        * Added LIME as an algorithm option for ``explain_predictions`` and ``explain_predictions_best_worst`` :pr:`2905`
        * Standardized data check messages and added default "rows" and "columns" to data check message details dictionary :pr:`2869`
        * Added ``rows_of_interest`` to pipeline utils :pr:`2908`
        * Added support for woodwork version ``0.8.2`` :pr:`2909`
        * Enhanced the ``DateTimeFeaturizer`` to handle ``NaNs`` in date features :pr:`2909`
        * Added support for woodwork logical types ``PostalCode``, ``SubRegionCode``, and ``CountryCode`` in model understanding tools :pr:`2946`
        * Added Vowpal Wabbit regressor and classifiers :pr:`2846`
        * Added `NoSplit` data splitter for future unsupervised learning searches :pr:`2958`
        * Added method to convert actions into a preprocessing pipeline :pr:`2968`
    * Fixes
        * Fixed bug where partial dependence was not respecting the ww schema :pr:`2929`
        * Fixed ``calculate_permutation_importance`` for datetimes on ``StandardScaler`` :pr:`2938`
        * Fixed ``SelectColumns`` to only select available features for feature selection in ``DefaultAlgorithm`` :pr:`2944`
        * Fixed ``DropColumns`` component not receiving parameters in ``DefaultAlgorithm`` :pr:`2945`
        * Fixed bug where trained binary thresholds were not being returned by ``get_pipeline`` or ``clone`` :pr:`2948`
        * Fixed bug where ``Oversampler`` selected ww logical categorical instead of ww semantic category :pr:`2946`
    * Changes
        * Changed ``make_pipeline`` function to place the ``DateTimeFeaturizer`` prior to the ``Imputer`` so that ``NaN`` dates can be imputed :pr:`2909`
        * Refactored ``OutliersDataCheck`` and ``HighlyNullDataCheck`` to add more descriptive metadata :pr:`2907`
        * Bumped minimum version of ``dask`` from 2021.2.0 to 2021.10.0 :pr:`2978`
    * Documentation Changes
        * Added back Future Release section to release notes :pr:`2927`
        * Updated CI to run doctest (docstring tests) and apply necessary fixes to docstrings :pr:`2933`
        * Added documentation for ``BinaryClassificationPipeline`` thresholding :pr:`2937`
    * Testing Changes
        * Fixed dependency checker to catch full names of packages :pr:`2930`
        * Refactored ``build_conda_pkg`` to work from a local recipe :pr:`2925`
        * Refactored component test for different environments :pr:`2957`

.. warning::

    **Breaking Changes**
        * Standardized data check messages and added default "rows" and "columns" to data check message details dictionary. This may change the number of messages returned from a data check. :pr:`2869`


**v0.35.0 Oct. 14, 2021**
    * Enhancements
        * Added human-readable pipeline explanations to model understanding :pr:`2861`
        * Updated to support Featuretools 1.0.0 and nlp-primitives 2.0.0 :pr:`2848`
    * Fixes
        * Fixed bug where ``long`` mode for the top level search method was not respected :pr:`2875`
        * Pinned ``cmdstan`` to ``0.28.0`` in ``cmdstan-builder`` to prevent future breaking of support for Prophet :pr:`2880`
        * Added ``Jarque-Bera`` to the ``TargetDistributionDataCheck`` :pr:`2891`
    * Changes
        * Updated pipelines to use a label encoder component instead of doing encoding on the pipeline level :pr:`2821`
        * Deleted scikit-learn ensembler :pr:`2819`
        * Refactored pipeline building logic out of ``AutoMLSearch`` and into ``IterativeAlgorithm`` :pr:`2854`
        * Refactored names for methods in ``ComponentGraph`` and ``PipelineBase`` :pr:`2902`
    * Documentation Changes
        * Updated ``install.ipynb`` to reflect flexibility for ``cmdstan`` version installation :pr:`2880`
        * Updated the conda section of our contributing guide :pr:`2899`
    * Testing Changes
        * Updated ``test_all_estimators`` to account for Prophet being allowed for Python 3.9 :pr:`2892`
        * Updated linux tests to use ``cmdstan-builder==0.0.8`` :pr:`2880`

.. warning::

    **Breaking Changes**
        * Updated pipelines to use a label encoder component instead of doing encoding on the pipeline level. This means that pipelines will no longer automatically encode non-numerical targets. Please use a label encoder if working with classification problems and non-numeric targets. :pr:`2821`
        * Deleted scikit-learn ensembler :pr:`2819`
        * ``IterativeAlgorithm`` now requires X, y, problem_type as required arguments as well as sampler_name, allowed_model_families, allowed_component_graphs, max_batches, and verbose as optional arguments :pr:`2854`
        * Changed method names of ``fit_features`` and ``compute_final_component_features`` to ``fit_and_transform_all_but_final`` and ``transform_all_but_final`` in ``ComponentGraph``, and ``compute_estimator_features`` to ``transform_all_but_final`` in pipeline classes :pr:`2902`

**v0.34.0 Sep. 30, 2021**
    * Enhancements
        * Updated to work with Woodwork 0.8.1 :pr:`2783`
        * Added validation that ``training_data`` and ``training_target`` are not ``None`` in prediction explanations :pr:`2787`
        * Added support for training-only components in pipelines and component graphs :pr:`2776`
        * Added default argument for the parameters value for ``ComponentGraph.instantiate`` :pr:`2796`
        * Added ``TIME_SERIES_REGRESSION`` to ``LightGBMRegressor's`` supported problem types :pr:`2793`
        * Provided a JSON representation of a pipeline's DAG structure :pr:`2812`
        * Added validation to holdout data passed to ``predict`` and ``predict_proba`` for time series :pr:`2804`
        * Added information about which row indices are outliers in ``OutliersDataCheck`` :pr:`2818`
        * Added verbose flag to top level ``search()`` method :pr:`2813`
        * Added support for linting jupyter notebooks and clearing the executed cells and empty cells :pr:`2829` :pr:`2837`
        * Added "DROP_ROWS" action to output of ``OutliersDataCheck.validate()`` :pr:`2820`
        * Added the ability of ``AutoMLSearch`` to accept a ``SequentialEngine`` instance as engine input :pr:`2838`
        * Added new label encoder component to EvalML :pr:`2853`
        * Added our own partial dependence implementation :pr:`2834`
    * Fixes
        * Fixed bug where ``calculate_permutation_importance`` was not calculating the right value for pipelines with target transformers :pr:`2782`
        * Fixed bug where transformed target values were not used in ``fit`` for time series pipelines :pr:`2780`
        * Fixed bug where ``score_pipelines`` method of ``AutoMLSearch`` would not work for time series problems :pr:`2786`
        * Removed ``TargetTransformer`` class :pr:`2833`
        * Added tests to verify ``ComponentGraph`` support by pipelines :pr:`2830`
        * Fixed incorrect parameter for baseline regression pipeline in ``AutoMLSearch`` :pr:`2847`
        * Fixed bug where the desired estimator family order was not respected in ``IterativeAlgorithm`` :pr:`2850`
    * Changes
        * Changed woodwork initialization to use partial schemas :pr:`2774`
        * Made ``Transformer.transform()`` an abstract method :pr:`2744`
        * Deleted ``EmptyDataChecks`` class :pr:`2794`
        * Removed data check for checking log distributions in ``make_pipeline`` :pr:`2806`
        * Changed the minimum ``woodwork`` version to 0.8.0 :pr:`2783`
        * Pinned ``woodwork`` version to 0.8.0 :pr:`2832`
        * Removed ``model_family`` attribute from ``ComponentBase`` and transformers :pr:`2828`
        * Limited ``scikit-learn`` until new features and errors can be addressed :pr:`2842`
        * Show DeprecationWarning when Sklearn Ensemblers are called :pr:`2859`
    * Testing Changes
        * Updated matched assertion message regarding monotonic indices in polynomial detrender tests :pr:`2811`
        * Added a test to make sure pip versions match conda versions :pr:`2851`

.. warning::

    **Breaking Changes**
        * Made ``Transformer.transform()`` an abstract method :pr:`2744`
        * Deleted ``EmptyDataChecks`` class :pr:`2794`
        * Removed data check for checking log distributions in ``make_pipeline`` :pr:`2806`


**v0.33.0 Sep. 15, 2021**
    * Enhancements
    * Fixes
        * Fixed bug where warnings during ``make_pipeline`` were not being raised to the user :pr:`2765`
    * Changes
        * Refactored and removed ``SamplerBase`` class :pr:`2775`
    * Documentation Changes
        * Added docstring linting packages ``pydocstyle`` and ``darglint`` to `make-lint` command :pr:`2670`
    * Testing Changes

.. warning::

    **Breaking Changes**


**v0.32.1 Sep. 10, 2021**
    * Enhancements
        * Added ``verbose`` flag to ``AutoMLSearch`` to run search in silent mode by default :pr:`2645`
        * Added label encoder to ``XGBoostClassifier`` to remove the warning :pr:`2701`
        * Set ``eval_metric`` to ``logloss`` for ``XGBoostClassifier`` :pr:`2741`
        * Added support for ``woodwork`` versions ``0.7.0`` and ``0.7.1`` :pr:`2743`
        * Changed ``explain_predictions`` functions to display original feature values :pr:`2759`
        * Added ``X_train`` and ``y_train`` to ``graph_prediction_vs_actual_over_time`` and ``get_prediction_vs_actual_over_time_data`` :pr:`2762`
        * Added ``forecast_horizon`` as a required parameter to time series pipelines and ``AutoMLSearch`` :pr:`2697`
        * Added ``predict_in_sample`` and ``predict_proba_in_sample`` methods to time series pipelines to predict on data where the target is known, e.g. cross-validation :pr:`2697`
    * Fixes
        * Fixed bug where ``_catch_warnings`` assumed all warnings were ``PipelineNotUsed`` :pr:`2753`
        * Fixed bug where ``Imputer.transform`` would erase ww typing information prior to handing data to the ``SimpleImputer`` :pr:`2752`
        * Fixed bug where ``Oversampler`` could not be copied :pr:`2755`
    * Changes
        * Deleted ``drop_nan_target_rows`` utility method :pr:`2737`
        * Removed default logging setup and debugging log file :pr:`2645`
        * Changed the default n_jobs value for ``XGBoostClassifier`` and ``XGBoostRegressor`` to 12 :pr:`2757`
        * Changed ``TimeSeriesBaselineEstimator`` to only work on a time series pipeline with a ``DelayedFeaturesTransformer`` :pr:`2697`
        * Added ``X_train`` and ``y_train`` as optional parameters to pipeline ``predict``, ``predict_proba``. Only used for time series pipelines :pr:`2697`
        * Added ``training_data`` and ``training_target`` as optional parameters to ``explain_predictions`` and ``explain_predictions_best_worst`` to support time series pipelines :pr:`2697`
        * Changed time series pipeline predictions to no longer output series/dataframes padded with NaNs. A prediction will be returned for every row in the `X` input :pr:`2697`
    * Documentation Changes
        * Specified installation steps for Prophet :pr:`2713`
        * Added documentation for data exploration on data check actions :pr:`2696`
        * Added a user guide entry for time series modelling :pr:`2697`
    * Testing Changes
        * Fixed flaky ``TargetDistributionDataCheck`` test for very_lognormal distribution :pr:`2748`

.. warning::

    **Breaking Changes**
        * Removed default logging setup and debugging log file :pr:`2645`
        * Added ``X_train`` and ``y_train`` to ``graph_prediction_vs_actual_over_time`` and ``get_prediction_vs_actual_over_time_data`` :pr:`2762`
        * Added ``forecast_horizon`` as a required parameter to time series pipelines and ``AutoMLSearch`` :pr:`2697`
        * Changed ``TimeSeriesBaselineEstimator`` to only work on a time series pipeline with a ``DelayedFeaturesTransformer`` :pr:`2697`
        * Added ``X_train`` and ``y_train`` as required parameters for ``predict`` and ``predict_proba`` in time series pipelines :pr:`2697`
        * Added ``training_data`` and ``training_target`` as required parameters to ``explain_predictions`` and ``explain_predictions_best_worst`` for time series pipelines :pr:`2697`

**v0.32.0 Aug. 31, 2021**
    * Enhancements
        * Allow string for ``engine`` parameter for ``AutoMLSearch``:pr:`2667`
        * Add ``ProphetRegressor`` to AutoML :pr:`2619`
        * Integrated ``DefaultAlgorithm`` into ``AutoMLSearch`` :pr:`2634`
        * Removed SVM "linear" and "precomputed" kernel hyperparameter options, and improved default parameters :pr:`2651`
        * Updated ``ComponentGraph`` initalization to raise ``ValueError`` when user attempts to use ``.y`` for a component that does not produce a tuple output :pr:`2662`
        * Updated to support Woodwork 0.6.0 :pr:`2690`
        * Updated pipeline ``graph()`` to distingush X and y edges :pr:`2654`
        * Added ``DropRowsTransformer`` component :pr:`2692`
        * Added ``DROP_ROWS`` to ``_make_component_list_from_actions`` and clean up metadata :pr:`2694`
        * Add new ensembler component :pr:`2653`
    * Fixes
        * Updated Oversampler logic to select best SMOTE based on component input instead of pipeline input :pr:`2695`
        * Added ability to explicitly close DaskEngine resources to improve runtime and reduce Dask warnings :pr:`2667`
        * Fixed partial dependence bug for ensemble pipelines :pr:`2714`
        * Updated ``TargetLeakageDataCheck`` to maintain user-selected logical types :pr:`2711`
    * Changes
        * Replaced ``SMOTEOversampler``, ``SMOTENOversampler`` and ``SMOTENCOversampler`` with consolidated ``Oversampler`` component :pr:`2695`
        * Removed ``LinearRegressor`` from the list of default ``AutoMLSearch`` estimators due to poor performance :pr:`2660`
    * Documentation Changes
        * Added user guide documentation for using ``ComponentGraph`` and added ``ComponentGraph`` to API reference :pr:`2673`
        * Updated documentation to make parallelization of AutoML clearer :pr:`2667`
    * Testing Changes
        * Removes the process-level parallelism from the ``test_cancel_job`` test :pr:`2666`
        * Installed numba 0.53 in windows CI to prevent problems installing version 0.54 :pr:`2710`

.. warning::

    **Breaking Changes**
        * Renamed the current top level ``search`` method to ``search_iterative`` and defined a new ``search`` method for the ``DefaultAlgorithm`` :pr:`2634`
        * Replaced ``SMOTEOversampler``, ``SMOTENOversampler`` and ``SMOTENCOversampler`` with consolidated ``Oversampler`` component :pr:`2695`
        * Removed ``LinearRegressor`` from the list of default ``AutoMLSearch`` estimators due to poor performance :pr:`2660`

**v0.31.0 Aug. 19, 2021**
    * Enhancements
        * Updated the high variance check in AutoMLSearch to be robust to a variety of objectives and cv scores :pr:`2622`
        * Use Woodwork's outlier detection for the ``OutliersDataCheck`` :pr:`2637`
        * Added ability to utilize instantiated components when creating a pipeline :pr:`2643`
        * Sped up the all Nan and unknown check in ``infer_feature_types`` :pr:`2661`
    * Fixes
    * Changes
        * Deleted ``_put_into_original_order`` helper function :pr:`2639`
        * Refactored time series pipeline code using a time series pipeline base class :pr:`2649`
        * Renamed ``dask_tests`` to ``parallel_tests`` :pr:`2657`
        * Removed commented out code in ``pipeline_meta.py`` :pr:`2659`
    * Documentation Changes
        * Add complete install command to README and Install section :pr:`2627`
        * Cleaned up documentation for ``MulticollinearityDataCheck`` :pr:`2664`
    * Testing Changes
        * Speed up CI by splitting Prophet tests into a separate workflow in GitHub :pr:`2644`

.. warning::

    **Breaking Changes**
        * ``TimeSeriesRegressionPipeline`` no longer inherits from ``TimeSeriesRegressionPipeline`` :pr:`2649`


**v0.30.2 Aug. 16, 2021**
    * Fixes
        * Updated changelog and version numbers to match the release.  Release 0.30.1 was release erroneously without a change to the version numbers.  0.30.2 replaces it.

**v0.30.1 Aug. 12, 2021**
    * Enhancements
        * Added ``DatetimeFormatDataCheck`` for time series problems :pr:`2603`
        * Added ``ProphetRegressor`` to estimators :pr:`2242`
        * Updated ``ComponentGraph`` to handle not calling samplers' transform during predict, and updated samplers' transform methods s.t. ``fit_transform`` is equivalent to ``fit(X, y).transform(X, y)`` :pr:`2583`
        * Updated ``ComponentGraph`` ``_validate_component_dict`` logic to be stricter about input values :pr:`2599`
        * Patched bug in ``xgboost`` estimators where predicting on a feature matrix of only booleans would throw an exception. :pr:`2602`
        * Updated ``ARIMARegressor`` to use relative forecasting to predict values :pr:`2613`
        * Added support for creating pipelines without an estimator as the final component and added ``transform(X, y)`` method to pipelines and component graphs :pr:`2625`
        * Updated to support Woodwork 0.5.1 :pr:`2610`
    * Fixes
        * Updated ``AutoMLSearch`` to drop ``ARIMARegressor`` from ``allowed_estimators`` if an incompatible frequency is detected :pr:`2632`
        * Updated ``get_best_sampler_for_data`` to consider all non-numeric datatypes as categorical for SMOTE :pr:`2590`
        * Fixed inconsistent test results from `TargetDistributionDataCheck` :pr:`2608`
        * Adopted vectorized pd.NA checking for Woodwork 0.5.1 support :pr:`2626`
        * Pinned upper version of astroid to 2.6.6 to keep ReadTheDocs working. :pr:`2638`
    * Changes
        * Renamed SMOTE samplers to SMOTE oversampler :pr:`2595`
        * Changed ``partial_dependence`` and ``graph_partial_dependence`` to raise a ``PartialDependenceError`` instead of ``ValueError``. This is not a breaking change because ``PartialDependenceError`` is a subclass of ``ValueError`` :pr:`2604`
        * Cleaned up code duplication in ``ComponentGraph`` :pr:`2612`
        * Stored predict_proba results in .x for intermediate estimators in ComponentGraph :pr:`2629`
    * Documentation Changes
        * To avoid local docs build error, only add warning disable and download headers on ReadTheDocs builds, not locally :pr:`2617`
    * Testing Changes
        * Updated partial_dependence tests to change the element-wise comparison per the Plotly 5.2.1 upgrade :pr:`2638`
        * Changed the lint CI job to only check against python 3.9 via the `-t` flag :pr:`2586`
        * Installed Prophet in linux nightlies test and fixed ``test_all_components`` :pr:`2598`
        * Refactored and fixed all ``make_pipeline`` tests to assert correct order and address new Woodwork Unknown type inference :pr:`2572`
        * Removed ``component_graphs`` as a global variable in ``test_component_graphs.py`` :pr:`2609`

.. warning::

    **Breaking Changes**
        * Renamed SMOTE samplers to SMOTE oversampler. Please use ``SMOTEOversampler``, ``SMOTENCOversampler``, ``SMOTENOversampler`` instead of ``SMOTESampler``, ``SMOTENCSampler``, and ``SMOTENSampler`` :pr:`2595`


**v0.30.0 Aug. 3, 2021**
    * Enhancements
        * Added ``LogTransformer`` and ``TargetDistributionDataCheck`` :pr:`2487`
        * Issue a warning to users when a pipeline parameter passed in isn't used in the pipeline :pr:`2564`
        * Added Gini coefficient as an objective :pr:`2544`
        * Added ``repr`` to ``ComponentGraph`` :pr:`2565`
        * Added components to extract features from ``URL`` and ``EmailAddress`` Logical Types :pr:`2550`
        * Added support for `NaN` values in ``TextFeaturizer`` :pr:`2532`
        * Added ``SelectByType`` transformer :pr:`2531`
        * Added separate thresholds for percent null rows and columns in ``HighlyNullDataCheck`` :pr:`2562`
        * Added support for `NaN` natural language values :pr:`2577`
    * Fixes
        * Raised error message for types ``URL``, ``NaturalLanguage``, and ``EmailAddress`` in ``partial_dependence`` :pr:`2573`
    * Changes
        * Updated ``PipelineBase`` implementation for creating pipelines from a list of components :pr:`2549`
        * Moved ``get_hyperparameter_ranges`` to ``PipelineBase`` class from automl/utils module :pr:`2546`
        * Renamed ``ComponentGraph``'s ``get_parents`` to ``get_inputs`` :pr:`2540`
        * Removed ``ComponentGraph.linearized_component_graph`` and ``ComponentGraph.from_list`` :pr:`2556`
        * Updated ``ComponentGraph`` to enforce requiring `.x` and `.y` inputs for each component in the graph :pr:`2563`
        * Renamed existing ensembler implementation from ``StackedEnsemblers`` to ``SklearnStackedEnsemblers`` :pr:`2578`
    * Documentation Changes
        * Added documentation for ``DaskEngine`` and ``CFEngine`` parallel engines :pr:`2560`
        * Improved detail of ``TextFeaturizer`` docstring and tutorial :pr:`2568`
    * Testing Changes
        * Added test that makes sure ``split_data`` does not shuffle for time series problems :pr:`2552`

.. warning::

    **Breaking Changes**
        * Moved ``get_hyperparameter_ranges`` to ``PipelineBase`` class from automl/utils module :pr:`2546`
        * Renamed ``ComponentGraph``'s ``get_parents`` to ``get_inputs`` :pr:`2540`
        * Removed ``ComponentGraph.linearized_component_graph`` and ``ComponentGraph.from_list`` :pr:`2556`
        * Updated ``ComponentGraph`` to enforce requiring `.x` and `.y` inputs for each component in the graph :pr:`2563`


**v0.29.0 Jul. 21, 2021**
    * Enhancements
        * Updated 1-way partial dependence support for datetime features :pr:`2454`
        * Added details on how to fix error caused by broken ww schema :pr:`2466`
        * Added ability to use built-in pickle for saving AutoMLSearch :pr:`2463`
        * Updated our components and component graphs to use latest features of ww 0.4.1, e.g. ``concat_columns`` and drop in-place. :pr:`2465`
        * Added new, concurrent.futures based engine for parallel AutoML :pr:`2506`
        * Added support for new Woodwork ``Unknown`` type in AutoMLSearch :pr:`2477`
        * Updated our components with an attribute that describes if they modify features or targets and can be used in list API for pipeline initialization :pr:`2504`
        * Updated ``ComponentGraph`` to accept X and y as inputs :pr:`2507`
        * Removed unused ``TARGET_BINARY_INVALID_VALUES`` from ``DataCheckMessageCode`` enum and fixed formatting of objective documentation :pr:`2520`
        * Added ``EvalMLAlgorithm`` :pr:`2525`
        * Added support for `NaN` values in ``TextFeaturizer`` :pr:`2532`
    * Fixes
        * Fixed ``FraudCost`` objective and reverted threshold optimization method for binary classification to ``Golden`` :pr:`2450`
        * Added custom exception message for partial dependence on features with scales that are too small :pr:`2455`
        * Ensures the typing for Ordinal and Datetime ltypes are passed through _retain_custom_types_and_initalize_woodwork :pr:`2461`
        * Updated to work with Pandas 1.3.0 :pr:`2442`
        * Updated to work with sktime 0.7.0 :pr:`2499`
    * Changes
        * Updated XGBoost dependency to ``>=1.4.2`` :pr:`2484`, :pr:`2498`
        * Added a ``DeprecationWarning`` about deprecating the list API for ``ComponentGraph`` :pr:`2488`
        * Updated ``make_pipeline`` for AutoML to create dictionaries, not lists, to initialize pipelines :pr:`2504`
        * No longer installing graphviz on windows in our CI pipelines because release 0.17 breaks windows 3.7 :pr:`2516`
    * Documentation Changes
        * Moved docstrings from ``__init__`` to class pages, added missing docstrings for missing classes, and updated missing default values :pr:`2452`
        * Build documentation with sphinx-autoapi :pr:`2458`
        * Change ``autoapi_ignore`` to only ignore files in ``evalml/tests/*`` :pr:`2530` 
    * Testing Changes
        * Fixed flaky dask tests :pr:`2471`
        * Removed shellcheck action from ``build_conda_pkg`` action :pr:`2514`
        * Added a tmp_dir fixture that deletes its contents after tests run :pr:`2505`
        * Added a test that makes sure all pipelines in ``AutoMLSearch`` get the same data splits :pr:`2513`
        * Condensed warning output in test logs :pr:`2521`

.. warning::

    **Breaking Changes**
        * `NaN` values in the `Natural Language` type are no longer supported by the Imputer with the pandas upgrade. :pr:`2477`

**v0.28.0 Jul. 2, 2021**
    * Enhancements
        * Added support for showing a Individual Conditional Expectations plot when graphing Partial Dependence :pr:`2386`
        * Exposed ``thread_count`` for Catboost estimators as ``n_jobs`` parameter :pr:`2410`
        * Updated Objectives API to allow for sample weighting :pr:`2433`
    * Fixes
        * Deleted unreachable line from ``IterativeAlgorithm`` :pr:`2464`
    * Changes
        * Pinned Woodwork version between 0.4.1 and 0.4.2 :pr:`2460`
        * Updated psutils minimum version in requirements :pr:`2438`
        * Updated ``log_error_callback`` to not include filepath in logged message :pr:`2429`
    * Documentation Changes
        * Sped up docs :pr:`2430`
        * Removed mentions of ``DataTable`` and ``DataColumn`` from the docs :pr:`2445`
    * Testing Changes
        * Added slack integration for nightlies tests :pr:`2436`
        * Changed ``build_conda_pkg`` CI job to run only when dependencies are updates :pr:`2446`
        * Updated workflows to store pytest runtimes as test artifacts :pr:`2448`
        * Added ``AutoMLTestEnv`` test fixture for making it easy to mock automl tests :pr:`2406`

**v0.27.0 Jun. 22, 2021**
    * Enhancements
        * Adds force plots for prediction explanations :pr:`2157`
        * Removed self-reference from ``AutoMLSearch`` :pr:`2304`
        * Added support for nonlinear pipelines for ``generate_pipeline_code`` :pr:`2332`
        * Added ``inverse_transform`` method to pipelines :pr:`2256`
        * Add optional automatic update checker :pr:`2350`
        * Added ``search_order`` to ``AutoMLSearch``'s ``rankings`` and ``full_rankings`` tables :pr:`2345`
        * Updated threshold optimization method for binary classification :pr:`2315`
        * Updated demos to pull data from S3 instead of including demo data in package :pr:`2387`
        * Upgrade woodwork version to v0.4.1 :pr:`2379`
    * Fixes
        * Preserve user-specified woodwork types throughout pipeline fit/predict :pr:`2297`
        * Fixed ``ComponentGraph`` appending target to ``final_component_features`` if there is a component that returns both X and y :pr:`2358`
        * Fixed partial dependence graph method failing on multiclass problems when the class labels are numeric :pr:`2372`
        * Added ``thresholding_objective`` argument to ``AutoMLSearch`` for binary classification problems :pr:`2320`
        * Added change for ``k_neighbors`` parameter in SMOTE Oversamplers to automatically handle small samples :pr:`2375`
        * Changed naming for ``Logistic Regression Classifier`` file :pr:`2399`
        * Pinned pytest-timeout to fix minimum dependence checker :pr:`2425`
        * Replaced ``Elastic Net Classifier`` base class with ``Logistsic Regression`` to avoid ``NaN`` outputs :pr:`2420`
    * Changes
        * Cleaned up ``PipelineBase``'s ``component_graph`` and ``_component_graph`` attributes. Updated ``PipelineBase`` ``__repr__`` and added ``__eq__`` for ``ComponentGraph`` :pr:`2332`
        * Added and applied  ``black`` linting package to the EvalML repo in place of ``autopep8`` :pr:`2306`
        * Separated `custom_hyperparameters` from pipelines and added them as an argument to ``AutoMLSearch`` :pr:`2317`
        * Replaced `allowed_pipelines` with `allowed_component_graphs` :pr:`2364`
        * Removed private method ``_compute_features_during_fit`` from ``PipelineBase`` :pr:`2359`
        * Updated ``compute_order`` in ``ComponentGraph`` to be a read-only property :pr:`2408`
        * Unpinned PyZMQ version in requirements.txt :pr:`2389` 
        * Uncapping LightGBM version in requirements.txt :pr:`2405`
        * Updated minimum version of plotly :pr:`2415`
        * Removed ``SensitivityLowAlert`` objective from core objectives :pr:`2418`
    * Documentation Changes
        * Fixed lead scoring weights in the demos documentation :pr:`2315`
        * Fixed start page code and description dataset naming discrepancy :pr:`2370`
    * Testing Changes
        * Update minimum unit tests to run on all pull requests :pr:`2314`
        * Pass token to authorize uploading of codecov reports :pr:`2344`
        * Add ``pytest-timeout``. All tests that run longer than 6 minutes will fail. :pr:`2374`
        * Separated the dask tests out into separate github action jobs to isolate dask failures. :pr:`2376`
        * Refactored dask tests :pr:`2377`
        * Added the combined dask/non-dask unit tests back and renamed the dask only unit tests. :pr:`2382`
        * Sped up unit tests and split into separate jobs :pr:`2365`
        * Change CI job names, run lint for python 3.9, run nightlies on python 3.8 at 3am EST :pr:`2395` :pr:`2398`
        * Set fail-fast to false for CI jobs that run for PRs :pr:`2402`

.. warning::

    **Breaking Changes**
        * `AutoMLSearch` will accept `allowed_component_graphs` instead of `allowed_pipelines` :pr:`2364`
        * Removed ``PipelineBase``'s ``_component_graph`` attribute. Updated ``PipelineBase`` ``__repr__`` and added ``__eq__`` for ``ComponentGraph`` :pr:`2332`
        * `pipeline_parameters` will no longer accept `skopt.space` variables since hyperparameter ranges will now be specified through `custom_hyperparameters` :pr:`2317`

**v0.25.0 Jun. 01, 2021**
    * Enhancements
        * Upgraded minimum woodwork to version 0.3.1. Previous versions will not be supported :pr:`2181`
        * Added a new callback parameter for ``explain_predictions_best_worst`` :pr:`2308`
    * Fixes
    * Changes
        * Deleted the ``return_pandas`` flag from our demo data loaders :pr:`2181`
        * Moved ``default_parameters`` to ``ComponentGraph`` from ``PipelineBase`` :pr:`2307`
    * Documentation Changes
        * Updated the release procedure documentation :pr:`2230`
    * Testing Changes
        * Ignoring ``test_saving_png_file`` while building conda package :pr:`2323`

.. warning::

    **Breaking Changes**
        * Deleted the ``return_pandas`` flag from our demo data loaders :pr:`2181`
        * Upgraded minimum woodwork to version 0.3.1. Previous versions will not be supported :pr:`2181`
        * Due to the weak-ref in woodwork, set the result of ``infer_feature_types`` to a variable before accessing woodwork :pr:`2181`

**v0.24.2 May. 24, 2021**
    * Enhancements
        * Added oversamplers to AutoMLSearch :pr:`2213` :pr:`2286`
        * Added dictionary input functionality for ``Undersampler`` component :pr:`2271`
        * Changed the default parameter values for ``Elastic Net Classifier`` and ``Elastic Net Regressor`` :pr:`2269`
        * Added dictionary input functionality for the Oversampler components :pr:`2288`
    * Fixes
        * Set default `n_jobs` to 1 for `StackedEnsembleClassifier` and `StackedEnsembleRegressor` until fix for text-based parallelism in sklearn stacking can be found :pr:`2295`
    * Changes
        * Updated ``start_iteration_callback`` to accept a pipeline instance instead of a pipeline class and no longer accept pipeline parameters as a parameter :pr:`2290`
        * Refactored ``calculate_permutation_importance`` method and add per-column permutation importance method :pr:`2302`
        * Updated logging information in ``AutoMLSearch.__init__`` to clarify pipeline generation :pr:`2263`
    * Documentation Changes
        * Minor changes to the release procedure :pr:`2230`
    * Testing Changes
        * Use codecov action to update coverage reports :pr:`2238`
        * Removed MarkupSafe dependency version pin from requirements.txt and moved instead into RTD docs build CI :pr:`2261`

.. warning::

    **Breaking Changes**
        * Updated ``start_iteration_callback`` to accept a pipeline instance instead of a pipeline class and no longer accept pipeline parameters as a parameter :pr:`2290`
        * Moved ``default_parameters`` to ``ComponentGraph`` from ``PipelineBase``. A pipeline's ``default_parameters`` is now accessible via ``pipeline.component_graph.default_parameters`` :pr:`2307`


**v0.24.1 May. 16, 2021**
    * Enhancements
        * Integrated ``ARIMARegressor`` into AutoML :pr:`2009`
        * Updated ``HighlyNullDataCheck`` to also perform a null row check :pr:`2222`
        * Set ``max_depth`` to 1 in calls to featuretools dfs :pr:`2231`
    * Fixes
        * Removed data splitter sampler calls during training :pr:`2253`
        * Set minimum required version for for pyzmq, colorama, and docutils :pr:`2254`
        * Changed BaseSampler to return None instead of y :pr:`2272`
    * Changes
        * Removed ensemble split and indices in ``AutoMLSearch`` :pr:`2260`
        * Updated pipeline ``repr()`` and ``generate_pipeline_code`` to return pipeline instances without generating custom pipeline class :pr:`2227`
    * Documentation Changes
        * Capped Sphinx version under 4.0.0 :pr:`2244`
    * Testing Changes
        * Change number of cores for pytest from 4 to 2 :pr:`2266`
        * Add minimum dependency checker to generate minimum requirement files :pr:`2267`
        * Add unit tests with minimum dependencies  :pr:`2277`


**v0.24.0 May. 04, 2021**
    * Enhancements
        * Added `date_index` as a required parameter for TimeSeries problems :pr:`2217`
        * Have the ``OneHotEncoder`` return the transformed columns as booleans rather than floats :pr:`2170`
        * Added Oversampler transformer component to EvalML :pr:`2079`
        * Added Undersampler to AutoMLSearch, as well as arguments ``_sampler_method`` and ``sampler_balanced_ratio`` :pr:`2128`
        * Updated prediction explanations functions to allow pipelines with XGBoost estimators :pr:`2162`
        * Added partial dependence for datetime columns :pr:`2180`
        * Update precision-recall curve with positive label index argument, and fix for 2d predicted probabilities :pr:`2090`
        * Add pct_null_rows to ``HighlyNullDataCheck`` :pr:`2211`
        * Added a standalone AutoML `search` method for convenience, which runs data checks and then runs automl :pr:`2152`
        * Make the first batch of AutoML have a predefined order, with linear models first and complex models last :pr:`2223` :pr:`2225`
        * Added sampling dictionary support to ``BalancedClassficationSampler`` :pr:`2235`
    * Fixes
        * Fixed partial dependence not respecting grid resolution parameter for numerical features :pr:`2180`
        * Enable prediction explanations for catboost for multiclass problems :pr:`2224`
    * Changes
        * Deleted baseline pipeline classes :pr:`2202`
        * Reverting user specified date feature PR :pr:`2155` until `pmdarima` installation fix is found :pr:`2214`
        * Updated pipeline API to accept component graph and other class attributes as instance parameters. Old pipeline API still works but will not be supported long-term. :pr:`2091`
        * Removed all old datasplitters from EvalML :pr:`2193`
        * Deleted ``make_pipeline_from_components`` :pr:`2218`
    * Documentation Changes
        * Renamed dataset to clarify that its gzipped but not a tarball :pr:`2183`
        * Updated documentation to use pipeline instances instead of pipeline subclasses :pr:`2195`
        * Updated contributing guide with a note about GitHub Actions permissions :pr:`2090`
        * Updated automl and model understanding user guides :pr:`2090`
    * Testing Changes
        * Use machineFL user token for dependency update bot, and add more reviewers :pr:`2189`


.. warning::

    **Breaking Changes**
        * All baseline pipeline classes (``BaselineBinaryPipeline``, ``BaselineMulticlassPipeline``, ``BaselineRegressionPipeline``, etc.) have been deleted :pr:`2202`
        * Updated pipeline API to accept component graph and other class attributes as instance parameters. Old pipeline API still works but will not be supported long-term. Pipelines can now be initialized by specifying the component graph as the first parameter, and then passing in optional arguments such as ``custom_name``, ``parameters``, etc. For example, ``BinaryClassificationPipeline(["Random Forest Classifier"], parameters={})``.  :pr:`2091`
        * Removed all old datasplitters from EvalML :pr:`2193`
        * Deleted utility method ``make_pipeline_from_components`` :pr:`2218`


**v0.23.0 Apr. 20, 2021**
    * Enhancements
        * Refactored ``EngineBase`` and ``SequentialEngine`` api. Adding ``DaskEngine`` :pr:`1975`.
        * Added optional ``engine`` argument to ``AutoMLSearch`` :pr:`1975`
        * Added a warning about how time series support is still in beta when a user passes in a time series problem to ``AutoMLSearch`` :pr:`2118`
        * Added ``NaturalLanguageNaNDataCheck`` data check :pr:`2122`
        * Added ValueError to ``partial_dependence`` to prevent users from computing partial dependence on columns with all NaNs :pr:`2120`
        * Added standard deviation of cv scores to rankings table :pr:`2154`
    * Fixes
        * Fixed ``BalancedClassificationDataCVSplit``, ``BalancedClassificationDataTVSplit``, and ``BalancedClassificationSampler`` to use ``minority:majority`` ratio instead of ``majority:minority`` :pr:`2077`
        * Fixed bug where two-way partial dependence plots with categorical variables were not working correctly :pr:`2117`
        * Fixed bug where ``hyperparameters`` were not displaying properly for pipelines with a list ``component_graph`` and duplicate components :pr:`2133`
        * Fixed bug where ``pipeline_parameters`` argument in ``AutoMLSearch`` was not applied to pipelines passed in as ``allowed_pipelines`` :pr:`2133`
        * Fixed bug where ``AutoMLSearch`` was not applying custom hyperparameters to pipelines with a list ``component_graph`` and duplicate components :pr:`2133`
    * Changes
        * Removed ``hyperparameter_ranges`` from Undersampler and renamed ``balanced_ratio`` to ``sampling_ratio`` for samplers :pr:`2113`
        * Renamed ``TARGET_BINARY_NOT_TWO_EXAMPLES_PER_CLASS`` data check message code to ``TARGET_MULTICLASS_NOT_TWO_EXAMPLES_PER_CLASS`` :pr:`2126`
        * Modified one-way partial dependence plots of categorical features to display data with a bar plot :pr:`2117`
        * Renamed ``score`` column for ``automl.rankings`` as ``mean_cv_score`` :pr:`2135`
        * Remove 'warning' from docs tool output :pr:`2031`
    * Documentation Changes
        * Fixed ``conf.py`` file :pr:`2112`
        * Added a sentence to the automl user guide stating that our support for time series problems is still in beta. :pr:`2118`
        * Fixed documentation demos :pr:`2139`
        * Update test badge in README to use GitHub Actions :pr:`2150`
    * Testing Changes
        * Fixed ``test_describe_pipeline`` for ``pandas`` ``v1.2.4`` :pr:`2129`
        * Added a GitHub Action for building the conda package :pr:`1870` :pr:`2148`


.. warning::

    **Breaking Changes**
        * Renamed ``balanced_ratio`` to ``sampling_ratio`` for the ``BalancedClassificationDataCVSplit``, ``BalancedClassificationDataTVSplit``, ``BalancedClassficationSampler``, and Undersampler :pr:`2113`
        * Deleted the "errors" key from automl results :pr:`1975`
        * Deleted the ``raise_and_save_error_callback`` and the ``log_and_save_error_callback`` :pr:`1975`
        * Fixed ``BalancedClassificationDataCVSplit``, ``BalancedClassificationDataTVSplit``, and ``BalancedClassificationSampler`` to use minority:majority ratio instead of majority:minority :pr:`2077`


**v0.22.0 Apr. 06, 2021**
    * Enhancements
        * Added a GitHub Action for ``linux_unit_tests``:pr:`2013`
        * Added recommended actions for ``InvalidTargetDataCheck``, updated ``_make_component_list_from_actions`` to address new action, and added ``TargetImputer`` component :pr:`1989`
        * Updated ``AutoMLSearch._check_for_high_variance`` to not emit ``RuntimeWarning`` :pr:`2024`
        * Added exception when pipeline passed to ``explain_predictions`` is a ``Stacked Ensemble`` pipeline :pr:`2033`
        * Added sensitivity at low alert rates as an objective :pr:`2001`
        * Added ``Undersampler`` transformer component :pr:`2030`
    * Fixes
        * Updated Engine's ``train_batch`` to apply undersampling :pr:`2038`
        * Fixed bug in where Time Series Classification pipelines were not encoding targets in ``predict`` and ``predict_proba`` :pr:`2040`
        * Fixed data splitting errors if target is float for classification problems :pr:`2050`
        * Pinned ``docutils`` to <0.17 to fix ReadtheDocs warning issues :pr:`2088`
    * Changes
        * Removed lists as acceptable hyperparameter ranges in ``AutoMLSearch`` :pr:`2028`
        * Renamed "details" to "metadata" for data check actions :pr:`2008`
    * Documentation Changes
        * Catch and suppress warnings in documentation :pr:`1991` :pr:`2097`
        * Change spacing in ``start.ipynb`` to provide clarity for ``AutoMLSearch`` :pr:`2078`
        * Fixed start code on README :pr:`2108`
    * Testing Changes


**v0.21.0 Mar. 24, 2021**
    * Enhancements
        * Changed ``AutoMLSearch`` to default ``optimize_thresholds`` to True :pr:`1943`
        * Added multiple oversampling and undersampling sampling methods as data splitters for imbalanced classification :pr:`1775`
        * Added params to balanced classification data splitters for visibility :pr:`1966`
        * Updated ``make_pipeline`` to not add ``Imputer`` if input data does not have numeric or categorical columns :pr:`1967`
        * Updated ``ClassImbalanceDataCheck`` to better handle multiclass imbalances :pr:`1986`
        * Added recommended actions for the output of data check's ``validate`` method :pr:`1968`
        * Added error message for ``partial_dependence`` when features are mostly the same value :pr:`1994`
        * Updated ``OneHotEncoder`` to drop one redundant feature by default for features with two categories :pr:`1997`
        * Added a ``PolynomialDetrender`` component :pr:`1992`
        * Added ``DateTimeNaNDataCheck`` data check :pr:`2039`
    * Fixes
        * Changed best pipeline to train on the entire dataset rather than just ensemble indices for ensemble problems :pr:`2037`
        * Updated binary classification pipelines to use objective decision function during scoring of custom objectives :pr:`1934`
    * Changes
        * Removed ``data_checks`` parameter, ``data_check_results`` and data checks logic from ``AutoMLSearch`` :pr:`1935`
        * Deleted ``random_state`` argument :pr:`1985`
        * Updated Woodwork version requirement to ``v0.0.11`` :pr:`1996`
    * Documentation Changes
    * Testing Changes
        * Removed ``build_docs`` CI job in favor of RTD GH builder :pr:`1974`
        * Added tests to confirm support for Python 3.9 :pr:`1724`
        * Added tests to support Dask AutoML/Engine :pr:`1990`
        * Changed ``build_conda_pkg`` job to use ``latest_release_changes`` branch in the feedstock. :pr:`1979`

.. warning::

    **Breaking Changes**
        * Changed ``AutoMLSearch`` to default ``optimize_thresholds`` to True :pr:`1943`
        * Removed ``data_checks`` parameter, ``data_check_results`` and data checks logic from ``AutoMLSearch``. To run the data checks which were previously run by default in ``AutoMLSearch``, please call ``DefaultDataChecks().validate(X_train, y_train)`` or take a look at our documentation for more examples. :pr:`1935`
        * Deleted ``random_state`` argument :pr:`1985`

**v0.20.0 Mar. 10, 2021**
    * Enhancements
        * Added a GitHub Action for Detecting dependency changes :pr:`1933`
        * Create a separate CV split to train stacked ensembler on for AutoMLSearch :pr:`1814`
        * Added a GitHub Action for Linux unit tests :pr:`1846`
        * Added ``ARIMARegressor`` estimator :pr:`1894`
        * Added ``DataCheckAction`` class and ``DataCheckActionCode`` enum :pr:`1896`
        * Updated ``Woodwork`` requirement to ``v0.0.10`` :pr:`1900`
        * Added ``BalancedClassificationDataCVSplit`` and ``BalancedClassificationDataTVSplit`` to AutoMLSearch :pr:`1875`
        * Update default classification data splitter to use downsampling for highly imbalanced data :pr:`1875`
        * Updated ``describe_pipeline`` to return more information, including ``id`` of pipelines used for ensemble models :pr:`1909`
        * Added utility method to create list of components from a list of ``DataCheckAction`` :pr:`1907`
        * Updated ``validate`` method to include a ``action`` key in returned dictionary for all ``DataCheck``and ``DataChecks`` :pr:`1916`
        * Aggregating the shap values for predictions that we know the provenance of, e.g. OHE, text, and date-time. :pr:`1901`
        * Improved error message when custom objective is passed as a string in ``pipeline.score`` :pr:`1941`
        * Added ``score_pipelines`` and ``train_pipelines`` methods to ``AutoMLSearch`` :pr:`1913`
        * Added support for ``pandas`` version 1.2.0 :pr:`1708`
        * Added ``score_batch`` and ``train_batch`` abstact methods to ``EngineBase`` and implementations in ``SequentialEngine`` :pr:`1913`
        * Added ability to handle index columns in ``AutoMLSearch`` and ``DataChecks`` :pr:`2138`
    * Fixes
        * Removed CI check for ``check_dependencies_updated_linux`` :pr:`1950`
        * Added metaclass for time series pipelines and fix binary classification pipeline ``predict`` not using objective if it is passed as a named argument :pr:`1874`
        * Fixed stack trace in prediction explanation functions caused by mixed string/numeric pandas column names :pr:`1871`
        * Fixed stack trace caused by passing pipelines with duplicate names to ``AutoMLSearch`` :pr:`1932`
        * Fixed ``AutoMLSearch.get_pipelines`` returning pipelines with the same attributes :pr:`1958`
    * Changes
        * Reversed GitHub Action for Linux unit tests until a fix for report generation is found :pr:`1920`
        * Updated ``add_results`` in ``AutoMLAlgorithm`` to take in entire pipeline results dictionary from ``AutoMLSearch`` :pr:`1891`
        * Updated ``ClassImbalanceDataCheck`` to look for severe class imbalance scenarios :pr:`1905`
        * Deleted the ``explain_prediction`` function :pr:`1915`
        * Removed ``HighVarianceCVDataCheck`` and convered it to an ``AutoMLSearch`` method instead :pr:`1928`
        * Removed warning in ``InvalidTargetDataCheck`` returned when numeric binary classification targets are not (0, 1) :pr:`1959`
    * Documentation Changes
        * Updated ``model_understanding.ipynb`` to demo the two-way partial dependence capability :pr:`1919`
    * Testing Changes

.. warning::

    **Breaking Changes**
        * Deleted the ``explain_prediction`` function :pr:`1915`
        * Removed ``HighVarianceCVDataCheck`` and convered it to an ``AutoMLSearch`` method instead :pr:`1928`
        * Added ``score_batch`` and ``train_batch`` abstact methods to ``EngineBase``. These need to be implemented in Engine subclasses :pr:`1913`


**v0.19.0 Feb. 23, 2021**
    * Enhancements
        * Added a GitHub Action for Python windows unit tests :pr:`1844`
        * Added a GitHub Action for checking updated release notes :pr:`1849`
        * Added a GitHub Action for Python lint checks :pr:`1837`
        * Adjusted ``explain_prediction``, ``explain_predictions`` and ``explain_predictions_best_worst`` to handle timeseries problems. :pr:`1818`
        * Updated ``InvalidTargetDataCheck`` to check for mismatched indices in target and features :pr:`1816`
        * Updated ``Woodwork`` structures returned from components to support ``Woodwork`` logical type overrides set by the user :pr:`1784`
        * Updated estimators to keep track of input feature names during ``fit()`` :pr:`1794`
        * Updated ``visualize_decision_tree`` to include feature names in output :pr:`1813`
        * Added ``is_bounded_like_percentage`` property for objectives. If true, the ``calculate_percent_difference`` method will return the absolute difference rather than relative difference :pr:`1809`
        * Added full error traceback to AutoMLSearch logger file :pr:`1840`
        * Changed ``TargetEncoder`` to preserve custom indices in the data :pr:`1836`
        * Refactored ``explain_predictions`` and ``explain_predictions_best_worst`` to only compute features once for all rows that need to be explained :pr:`1843`
        * Added custom random undersampler data splitter for classification :pr:`1857`
        * Updated ``OutliersDataCheck`` implementation to calculate the probability of having no outliers :pr:`1855`
        * Added ``Engines`` pipeline processing API :pr:`1838`
    * Fixes
        * Changed EngineBase random_state arg to random_seed and same for user guide docs :pr:`1889`
    * Changes
        * Modified ``calculate_percent_difference`` so that division by 0 is now inf rather than nan :pr:`1809`
        * Removed ``text_columns`` parameter from ``LSA`` and ``TextFeaturizer`` components :pr:`1652`
        * Added ``random_seed`` as an argument to our automl/pipeline/component API. Using ``random_state`` will raise a warning :pr:`1798`
        * Added ``DataCheckError`` message in ``InvalidTargetDataCheck`` if input target is None and removed exception raised :pr:`1866`
    * Documentation Changes
    * Testing Changes
        * Added back coverage for ``_get_feature_provenance`` in ``TextFeaturizer`` after ``text_columns`` was removed :pr:`1842`
        * Pin graphviz version for windows builds :pr:`1847`
        * Unpin graphviz version for windows builds :pr:`1851`

.. warning::

    **Breaking Changes**
        * Added a deprecation warning to ``explain_prediction``. It will be deleted in the next release. :pr:`1860`


**v0.18.2 Feb. 10, 2021**
    * Enhancements
        * Added uniqueness score data check :pr:`1785`
        * Added "dataframe" output format for prediction explanations :pr:`1781`
        * Updated LightGBM estimators to handle ``pandas.MultiIndex`` :pr:`1770`
        * Sped up permutation importance for some pipelines :pr:`1762`
        * Added sparsity data check :pr:`1797`
        * Confirmed support for threshold tuning for binary time series classification problems :pr:`1803`
    * Fixes
    * Changes
    * Documentation Changes
        * Added section on conda to the contributing guide :pr:`1771`
        * Updated release process to reflect freezing `main` before perf tests :pr:`1787`
        * Moving some prs to the right section of the release notes :pr:`1789`
        * Tweak README.md. :pr:`1800`
        * Fixed back arrow on install page docs :pr:`1795`
        * Fixed docstring for `ClassImbalanceDataCheck.validate()` :pr:`1817`
    * Testing Changes

**v0.18.1 Feb. 1, 2021**
    * Enhancements
        * Added ``graph_t_sne`` as a visualization tool for high dimensional data :pr:`1731`
        * Added the ability to see the linear coefficients of features in linear models terms :pr:`1738`
        * Added support for ``scikit-learn`` ``v0.24.0`` :pr:`1733`
        * Added support for ``scipy`` ``v1.6.0`` :pr:`1752`
        * Added SVM Classifier and Regressor to estimators :pr:`1714` :pr:`1761`
    * Fixes
        * Addressed bug with ``partial_dependence`` and categorical data with more categories than grid resolution :pr:`1748`
        * Removed ``random_state`` arg from ``get_pipelines`` in ``AutoMLSearch`` :pr:`1719`
        * Pinned pyzmq at less than 22.0.0 till we add support :pr:`1756`
    * Changes
        * Updated components and pipelines to return ``Woodwork`` data structures :pr:`1668`
        * Updated ``clone()`` for pipelines and components to copy over random state automatically :pr:`1753`
        * Dropped support for Python version 3.6 :pr:`1751`
        * Removed deprecated ``verbose`` flag from ``AutoMLSearch`` parameters :pr:`1772`
    * Documentation Changes
        * Add Twitter and Github link to documentation toolbar :pr:`1754`
        * Added Open Graph info to documentation :pr:`1758`
    * Testing Changes

.. warning::

    **Breaking Changes**
        * Components and pipelines return ``Woodwork`` data structures instead of ``pandas`` data structures :pr:`1668`
        * Python 3.6 will not be actively supported due to discontinued support from EvalML dependencies.
        * Deprecated ``verbose`` flag is removed for ``AutoMLSearch`` :pr:`1772`


**v0.18.0 Jan. 26, 2021**
    * Enhancements
        * Added RMSLE, MSLE, and MAPE to core objectives while checking for negative target values in ``invalid_targets_data_check`` :pr:`1574`
        * Added validation checks for binary problems with regression-like datasets and multiclass problems without true multiclass targets in ``invalid_targets_data_check`` :pr:`1665`
        * Added time series support for ``make_pipeline`` :pr:`1566`
        * Added target name for output of pipeline ``predict`` method :pr:`1578`
        * Added multiclass check to ``InvalidTargetDataCheck`` for two examples per class :pr:`1596`
        * Added support for ``graphviz`` ``v0.16`` :pr:`1657`
        * Enhanced time series pipelines to accept empty features :pr:`1651`
        * Added KNN Classifier to estimators. :pr:`1650`
        * Added support for list inputs for objectives :pr:`1663`
        * Added support for ``AutoMLSearch`` to handle time series classification pipelines :pr:`1666`
        * Enhanced ``DelayedFeaturesTransformer`` to encode categorical features and targets before delaying them :pr:`1691`
        * Added 2-way dependence plots. :pr:`1690`
        * Added ability to directly iterate through components within Pipelines :pr:`1583`
    * Fixes
        * Fixed inconsistent attributes and added Exceptions to docs :pr:`1673`
        * Fixed ``TargetLeakageDataCheck`` to use Woodwork ``mutual_information`` rather than using Pandas' Pearson Correlation :pr:`1616`
        * Fixed thresholding for pipelines in ``AutoMLSearch`` to only threshold binary classification pipelines :pr:`1622` :pr:`1626`
        * Updated ``load_data`` to return Woodwork structures and update default parameter value for ``index`` to ``None`` :pr:`1610`
        * Pinned scipy at < 1.6.0 while we work on adding support :pr:`1629`
        * Fixed data check message formatting in ``AutoMLSearch`` :pr:`1633`
        * Addressed stacked ensemble component for ``scikit-learn`` v0.24 support by setting ``shuffle=True`` for default CV :pr:`1613`
        * Fixed bug where ``Imputer`` reset the index on ``X`` :pr:`1590`
        * Fixed ``AutoMLSearch`` stacktrace when a cutom objective was passed in as a primary objective or additional objective :pr:`1575`
        * Fixed custom index bug for ``MAPE`` objective :pr:`1641`
        * Fixed index bug for ``TextFeaturizer`` and ``LSA`` components :pr:`1644`
        * Limited ``load_fraud`` dataset loaded into ``automl.ipynb`` :pr:`1646`
        * ``add_to_rankings`` updates ``AutoMLSearch.best_pipeline`` when necessary :pr:`1647`
        * Fixed bug where time series baseline estimators were not receiving ``gap`` and ``max_delay`` in ``AutoMLSearch`` :pr:`1645`
        * Fixed jupyter notebooks to help the RTD buildtime :pr:`1654`
        * Added ``positive_only`` objectives to ``non_core_objectives`` :pr:`1661`
        * Fixed stacking argument ``n_jobs`` for IterativeAlgorithm :pr:`1706`
        * Updated CatBoost estimators to return self in ``.fit()`` rather than the underlying model for consistency :pr:`1701`
        * Added ability to initialize pipeline parameters in ``AutoMLSearch`` constructor :pr:`1676`
    * Changes
        * Added labeling to ``graph_confusion_matrix`` :pr:`1632`
        * Rerunning search for ``AutoMLSearch`` results in a message thrown rather than failing the search, and removed ``has_searched`` property :pr:`1647`
        * Changed tuner class to allow and ignore single parameter values as input :pr:`1686`
        * Capped LightGBM version limit to remove bug in docs :pr:`1711`
        * Removed support for `np.random.RandomState` in EvalML :pr:`1727`
    * Documentation Changes
        * Update Model Understanding in the user guide to include ``visualize_decision_tree`` :pr:`1678`
        * Updated docs to include information about ``AutoMLSearch`` callback parameters and methods :pr:`1577`
        * Updated docs to prompt users to install graphiz on Mac :pr:`1656`
        * Added ``infer_feature_types`` to the ``start.ipynb`` guide :pr:`1700`
        * Added multicollinearity data check to API reference and docs :pr:`1707`
    * Testing Changes

.. warning::

    **Breaking Changes**
        * Removed ``has_searched`` property from ``AutoMLSearch`` :pr:`1647`
        * Components and pipelines return ``Woodwork`` data structures instead of ``pandas`` data structures :pr:`1668`
        * Removed support for `np.random.RandomState` in EvalML. Rather than passing ``np.random.RandomState`` as component and pipeline random_state values, we use int random_seed :pr:`1727`


**v0.17.0 Dec. 29, 2020**
    * Enhancements
        * Added ``save_plot`` that allows for saving figures from different backends :pr:`1588`
        * Added ``LightGBM Regressor`` to regression components :pr:`1459`
        * Added ``visualize_decision_tree`` for tree visualization with ``decision_tree_data_from_estimator`` and ``decision_tree_data_from_pipeline`` to reformat tree structure output :pr:`1511`
        * Added `DFS Transformer` component into transformer components :pr:`1454`
        * Added ``MAPE`` to the standard metrics for time series problems and update objectives :pr:`1510`
        * Added ``graph_prediction_vs_actual_over_time`` and ``get_prediction_vs_actual_over_time_data`` to the model understanding module for time series problems :pr:`1483`
        * Added a ``ComponentGraph`` class that will support future pipelines as directed acyclic graphs :pr:`1415`
        * Updated data checks to accept ``Woodwork`` data structures :pr:`1481`
        * Added parameter to ``InvalidTargetDataCheck`` to show only top unique values rather than all unique values :pr:`1485`
        * Added multicollinearity data check :pr:`1515`
        * Added baseline pipeline and components for time series regression problems :pr:`1496`
        * Added more information to users about ensembling behavior in ``AutoMLSearch`` :pr:`1527`
        * Add woodwork support for more utility and graph methods :pr:`1544`
        * Changed ``DateTimeFeaturizer`` to encode features as int :pr:`1479`
        * Return trained pipelines from ``AutoMLSearch.best_pipeline`` :pr:`1547`
        * Added utility method so that users can set feature types without having to learn about Woodwork directly :pr:`1555`
        * Added Linear Discriminant Analysis transformer for dimensionality reduction :pr:`1331`
        * Added multiclass support for ``partial_dependence`` and ``graph_partial_dependence`` :pr:`1554`
        * Added ``TimeSeriesBinaryClassificationPipeline`` and ``TimeSeriesMulticlassClassificationPipeline`` classes :pr:`1528`
        * Added ``make_data_splitter`` method for easier automl data split customization :pr:`1568`
        * Integrated ``ComponentGraph`` class into Pipelines for full non-linear pipeline support :pr:`1543`
        * Update ``AutoMLSearch`` constructor to take training data instead of ``search`` and ``add_to_leaderboard`` :pr:`1597`
        * Update ``split_data`` helper args :pr:`1597`
        * Add problem type utils ``is_regression``, ``is_classification``, ``is_timeseries`` :pr:`1597`
        * Rename ``AutoMLSearch`` ``data_split`` arg to ``data_splitter`` :pr:`1569`
    * Fixes
        * Fix AutoML not passing CV folds to ``DefaultDataChecks`` for usage by ``ClassImbalanceDataCheck`` :pr:`1619`
        * Fix Windows CI jobs: install ``numba`` via conda, required for ``shap`` :pr:`1490`
        * Added custom-index support for `reset-index-get_prediction_vs_actual_over_time_data` :pr:`1494`
        * Fix ``generate_pipeline_code`` to account for boolean and None differences between Python and JSON :pr:`1524` :pr:`1531`
        * Set max value for plotly and xgboost versions while we debug CI failures with newer versions :pr:`1532`
        * Undo version pinning for plotly :pr:`1533`
        * Fix ReadTheDocs build by updating the version of ``setuptools`` :pr:`1561`
        * Set ``random_state`` of data splitter in AutoMLSearch to take int to keep consistency in the resulting splits :pr:`1579`
        * Pin sklearn version while we work on adding support :pr:`1594`
        * Pin pandas at <1.2.0 while we work on adding support :pr:`1609`
        * Pin graphviz at < 0.16 while we work on adding support :pr:`1609`
    * Changes
        * Reverting ``save_graph`` :pr:`1550` to resolve kaleido build issues :pr:`1585`
        * Update circleci badge to apply to ``main`` :pr:`1489`
        * Added script to generate github markdown for releases :pr:`1487`
        * Updated selection using pandas ``dtypes`` to selecting using Woodwork logical types :pr:`1551`
        * Updated dependencies to fix ``ImportError: cannot import name 'MaskedArray' from 'sklearn.utils.fixes'`` error and to address Woodwork and Featuretool dependencies :pr:`1540`
        * Made ``get_prediction_vs_actual_data()`` a public method :pr:`1553`
        * Updated ``Woodwork`` version requirement to v0.0.7 :pr:`1560`
        * Move data splitters from ``evalml.automl.data_splitters`` to ``evalml.preprocessing.data_splitters`` :pr:`1597`
        * Rename "# Testing" in automl log output to "# Validation" :pr:`1597`
    * Documentation Changes
        * Added partial dependence methods to API reference :pr:`1537`
        * Updated documentation for confusion matrix methods :pr:`1611`
    * Testing Changes
        * Set ``n_jobs=1`` in most unit tests to reduce memory :pr:`1505`

.. warning::

    **Breaking Changes**
        * Updated minimal dependencies: ``numpy>=1.19.1``, ``pandas>=1.1.0``, ``scikit-learn>=0.23.1``, ``scikit-optimize>=0.8.1``
        * Updated ``AutoMLSearch.best_pipeline`` to return a trained pipeline. Pass in ``train_best_pipeline=False`` to AutoMLSearch in order to return an untrained pipeline.
        * Pipeline component instances can no longer be iterated through using ``Pipeline.component_graph`` :pr:`1543`
        * Update ``AutoMLSearch`` constructor to take training data instead of ``search`` and ``add_to_leaderboard`` :pr:`1597`
        * Update ``split_data`` helper args :pr:`1597`
        * Move data splitters from ``evalml.automl.data_splitters`` to ``evalml.preprocessing.data_splitters`` :pr:`1597`
        * Rename ``AutoMLSearch`` ``data_split`` arg to ``data_splitter`` :pr:`1569`



**v0.16.1 Dec. 1, 2020**
    * Enhancements
        * Pin woodwork version to v0.0.6 to avoid breaking changes :pr:`1484`
        * Updated ``Woodwork`` to >=0.0.5 in ``core-requirements.txt`` :pr:`1473`
        * Removed ``copy_dataframe`` parameter for ``Woodwork``, updated ``Woodwork`` to >=0.0.6 in ``core-requirements.txt`` :pr:`1478`
        * Updated ``detect_problem_type`` to use ``pandas.api.is_numeric_dtype`` :pr:`1476`
    * Changes
        * Changed ``make clean`` to delete coverage reports as a convenience for developers :pr:`1464`
        * Set ``n_jobs=-1`` by default for stacked ensemble components :pr:`1472`
    * Documentation Changes
        * Updated pipeline and component documentation and demos to use ``Woodwork`` :pr:`1466`
    * Testing Changes
        * Update dependency update checker to use everything from core and optional dependencies :pr:`1480`


**v0.16.0 Nov. 24, 2020**
    * Enhancements
        * Updated pipelines and ``make_pipeline`` to accept ``Woodwork`` inputs :pr:`1393`
        * Updated components to accept ``Woodwork`` inputs :pr:`1423`
        * Added ability to freeze hyperparameters for ``AutoMLSearch`` :pr:`1284`
        * Added ``Target Encoder`` into transformer components :pr:`1401`
        * Added callback for error handling in ``AutoMLSearch`` :pr:`1403`
        * Added the index id to the ``explain_predictions_best_worst`` output to help users identify which rows in their data are included :pr:`1365`
        * The top_k features displayed in ``explain_predictions_*`` functions are now determined by the magnitude of shap values as opposed to the ``top_k`` largest and smallest shap values. :pr:`1374`
        * Added a problem type for time series regression :pr:`1386`
        * Added a ``is_defined_for_problem_type`` method to ``ObjectiveBase`` :pr:`1386`
        * Added a ``random_state`` parameter to ``make_pipeline_from_components`` function :pr:`1411`
        * Added ``DelayedFeaturesTransformer`` :pr:`1396`
        * Added a ``TimeSeriesRegressionPipeline`` class :pr:`1418`
        * Removed ``core-requirements.txt`` from the package distribution :pr:`1429`
        * Updated data check messages to include a `"code"` and `"details"` fields :pr:`1451`, :pr:`1462`
        * Added a ``TimeSeriesSplit`` data splitter for time series problems :pr:`1441`
        * Added a ``problem_configuration`` parameter to AutoMLSearch :pr:`1457`
    * Fixes
        * Fixed ``IndexError`` raised in ``AutoMLSearch`` when ``ensembling = True`` but only one pipeline to iterate over :pr:`1397`
        * Fixed stacked ensemble input bug and LightGBM warning and bug in ``AutoMLSearch`` :pr:`1388`
        * Updated enum classes to show possible enum values as attributes :pr:`1391`
        * Updated calls to ``Woodwork``'s ``to_pandas()`` to ``to_series()`` and ``to_dataframe()`` :pr:`1428`
        * Fixed bug in OHE where column names were not guaranteed to be unique :pr:`1349`
        * Fixed bug with percent improvement of ``ExpVariance`` objective on data with highly skewed target :pr:`1467`
        * Fix SimpleImputer error which occurs when all features are bool type :pr:`1215`
    * Changes
        * Changed ``OutliersDataCheck`` to return the list of columns, rather than rows, that contain outliers :pr:`1377`
        * Simplified and cleaned output for Code Generation :pr:`1371`
        * Reverted changes from :pr:`1337` :pr:`1409`
        * Updated data checks to return dictionary of warnings and errors instead of a list :pr:`1448`
        * Updated ``AutoMLSearch`` to pass ``Woodwork`` data structures to every pipeline (instead of pandas DataFrames) :pr:`1450`
        * Update ``AutoMLSearch`` to default to ``max_batches=1`` instead of ``max_iterations=5`` :pr:`1452`
        * Updated _evaluate_pipelines to consolidate side effects :pr:`1410`
    * Documentation Changes
        * Added description of CLA to contributing guide, updated description of draft PRs :pr:`1402`
        * Updated documentation to include all data checks, ``DataChecks``, and usage of data checks in AutoML :pr:`1412`
        * Updated docstrings from ``np.array`` to ``np.ndarray`` :pr:`1417`
        * Added section on stacking ensembles in AutoMLSearch documentation :pr:`1425`
    * Testing Changes
        * Removed ``category_encoders`` from test-requirements.txt :pr:`1373`
        * Tweak codecov.io settings again to avoid flakes :pr:`1413`
        * Modified ``make lint`` to check notebook versions in the docs :pr:`1431`
        * Modified ``make lint-fix`` to standardize notebook versions in the docs :pr:`1431`
        * Use new version of pull request Github Action for dependency check (:pr:`1443`)
        * Reduced number of workers for tests to 4 :pr:`1447`

.. warning::

    **Breaking Changes**
        * The ``top_k`` and ``top_k_features`` parameters in ``explain_predictions_*`` functions now return ``k`` features as opposed to ``2 * k`` features :pr:`1374`
        * Renamed ``problem_type`` to ``problem_types`` in ``RegressionObjective``, ``BinaryClassificationObjective``, and ``MulticlassClassificationObjective`` :pr:`1319`
        * Data checks now return a dictionary of warnings and errors instead of a list :pr:`1448`



**v0.15.0 Oct. 29, 2020**
    * Enhancements
        * Added stacked ensemble component classes (``StackedEnsembleClassifier``, ``StackedEnsembleRegressor``) :pr:`1134`
        * Added stacked ensemble components to ``AutoMLSearch`` :pr:`1253`
        * Added ``DecisionTreeClassifier`` and ``DecisionTreeRegressor`` to AutoML :pr:`1255`
        * Added ``graph_prediction_vs_actual`` in ``model_understanding`` for regression problems :pr:`1252`
        * Added parameter to ``OneHotEncoder`` to enable filtering for features to encode for :pr:`1249`
        * Added percent-better-than-baseline for all objectives to automl.results :pr:`1244`
        * Added ``HighVarianceCVDataCheck`` and replaced synonymous warning in ``AutoMLSearch`` :pr:`1254`
        * Added `PCA Transformer` component for dimensionality reduction :pr:`1270`
        * Added ``generate_pipeline_code`` and ``generate_component_code`` to allow for code generation given a pipeline or component instance :pr:`1306`
        * Added ``PCA Transformer`` component for dimensionality reduction :pr:`1270`
        * Updated ``AutoMLSearch`` to support ``Woodwork`` data structures :pr:`1299`
        * Added cv_folds to ``ClassImbalanceDataCheck`` and added this check to ``DefaultDataChecks`` :pr:`1333`
        * Make ``max_batches`` argument to ``AutoMLSearch.search`` public :pr:`1320`
        * Added text support to automl search :pr:`1062`
        * Added ``_pipelines_per_batch`` as a private argument to ``AutoMLSearch`` :pr:`1355`
    * Fixes
        * Fixed ML performance issue with ordered datasets: always shuffle data in automl's default CV splits :pr:`1265`
        * Fixed broken ``evalml info`` CLI command :pr:`1293`
        * Fixed ``boosting type='rf'`` for LightGBM Classifier, as well as ``num_leaves`` error :pr:`1302`
        * Fixed bug in ``explain_predictions_best_worst`` where a custom index in the target variable would cause a ``ValueError`` :pr:`1318`
        * Added stacked ensemble estimators to to ``evalml.pipelines.__init__`` file :pr:`1326`
        * Fixed bug in OHE where calls to transform were not deterministic if ``top_n`` was less than the number of categories in a column :pr:`1324`
        * Fixed LightGBM warning messages during AutoMLSearch :pr:`1342`
        * Fix warnings thrown during AutoMLSearch in ``HighVarianceCVDataCheck`` :pr:`1346`
        * Fixed bug where TrainingValidationSplit would return invalid location indices for dataframes with a custom index :pr:`1348`
        * Fixed bug where the AutoMLSearch ``random_state`` was not being passed to the created pipelines :pr:`1321`
    * Changes
        * Allow ``add_to_rankings`` to be called before AutoMLSearch is called :pr:`1250`
        * Removed Graphviz from test-requirements to add to requirements.txt :pr:`1327`
        * Removed ``max_pipelines`` parameter from ``AutoMLSearch`` :pr:`1264`
        * Include editable installs in all install make targets :pr:`1335`
        * Made pip dependencies `featuretools` and `nlp_primitives` core dependencies :pr:`1062`
        * Removed `PartOfSpeechCount` from `TextFeaturizer` transform primitives :pr:`1062`
        * Added warning for ``partial_dependency`` when the feature includes null values :pr:`1352`
    * Documentation Changes
        * Fixed and updated code blocks in Release Notes :pr:`1243`
        * Added DecisionTree estimators to API Reference :pr:`1246`
        * Changed class inheritance display to flow vertically :pr:`1248`
        * Updated cost-benefit tutorial to use a holdout/test set :pr:`1159`
        * Added ``evalml info`` command to documentation :pr:`1293`
        * Miscellaneous doc updates :pr:`1269`
        * Removed conda pre-release testing from the release process document :pr:`1282`
        * Updates to contributing guide :pr:`1310`
        * Added Alteryx footer to docs with Twitter and Github link :pr:`1312`
        * Added documentation for evalml installation for Python 3.6 :pr:`1322`
        * Added documentation changes to make the API Docs easier to understand :pr:`1323`
        * Fixed documentation for ``feature_importance`` :pr:`1353`
        * Added tutorial for running `AutoML` with text data :pr:`1357`
        * Added documentation for woodwork integration with automl search :pr:`1361`
    * Testing Changes
        * Added tests for ``jupyter_check`` to handle IPython :pr:`1256`
        * Cleaned up ``make_pipeline`` tests to test for all estimators :pr:`1257`
        * Added a test to check conda build after merge to main :pr:`1247`
        * Removed code that was lacking codecov for ``__main__.py`` and unnecessary :pr:`1293`
        * Codecov: round coverage up instead of down :pr:`1334`
        * Add DockerHub credentials to CI testing environment :pr:`1356`
        * Add DockerHub credentials to conda testing environment :pr:`1363`

.. warning::

    **Breaking Changes**
        * Renamed ``LabelLeakageDataCheck`` to ``TargetLeakageDataCheck`` :pr:`1319`
        * ``max_pipelines`` parameter has been removed from ``AutoMLSearch``. Please use ``max_iterations`` instead. :pr:`1264`
        * ``AutoMLSearch.search()`` will now log a warning if the input is not a ``Woodwork`` data structure (``pandas``, ``numpy``) :pr:`1299`
        * Make ``max_batches`` argument to ``AutoMLSearch.search`` public :pr:`1320`
        * Removed unused argument `feature_types` from AutoMLSearch.search :pr:`1062`

**v0.14.1 Sep. 29, 2020**
    * Enhancements
        * Updated partial dependence methods to support calculating numeric columns in a dataset with non-numeric columns :pr:`1150`
        * Added ``get_feature_names`` on ``OneHotEncoder`` :pr:`1193`
        * Added ``detect_problem_type`` to ``problem_type/utils.py`` to automatically detect the problem type given targets :pr:`1194`
        * Added LightGBM to ``AutoMLSearch`` :pr:`1199`
        * Updated ``scikit-learn`` and ``scikit-optimize`` to use latest versions - 0.23.2 and 0.8.1 respectively :pr:`1141`
        * Added ``__str__`` and ``__repr__`` for pipelines and components :pr:`1218`
        * Included internal target check for both training and validation data in ``AutoMLSearch`` :pr:`1226`
        * Added ``ProblemTypes.all_problem_types`` helper to get list of supported problem types :pr:`1219`
        * Added ``DecisionTreeClassifier`` and ``DecisionTreeRegressor`` classes :pr:`1223`
        * Added ``ProblemTypes.all_problem_types`` helper to get list of supported problem types :pr:`1219`
        * ``DataChecks`` can now be parametrized by passing a list of ``DataCheck`` classes and a parameter dictionary :pr:`1167`
        * Added first CV fold score as validation score in ``AutoMLSearch.rankings`` :pr:`1221`
        * Updated ``flake8`` configuration to enable linting on ``__init__.py`` files :pr:`1234`
        * Refined ``make_pipeline_from_components`` implementation :pr:`1204`
    * Fixes
        * Updated GitHub URL after migration to Alteryx GitHub org :pr:`1207`
        * Changed Problem Type enum to be more similar to the string name :pr:`1208`
        * Wrapped call to scikit-learn's partial dependence method in a ``try``/``finally`` block :pr:`1232`
    * Changes
        * Added ``allow_writing_files`` as a named argument to CatBoost estimators. :pr:`1202`
        * Added ``solver`` and ``multi_class`` as named arguments to ``LogisticRegressionClassifier`` :pr:`1202`
        * Replaced pipeline's ``._transform`` method to evaluate all the preprocessing steps of a pipeline with ``.compute_estimator_features`` :pr:`1231`
        * Changed default large dataset train/test splitting behavior :pr:`1205`
    * Documentation Changes
        * Included description of how to access the component instances and features for pipeline user guide :pr:`1163`
        * Updated API docs to refer to target as "target" instead of "labels" for non-classification tasks and minor docs cleanup :pr:`1160`
        * Added Class Imbalance Data Check to ``api_reference.rst`` :pr:`1190` :pr:`1200`
        * Added pipeline properties to API reference :pr:`1209`
        * Clarified what the objective parameter in AutoML is used for in AutoML API reference and AutoML user guide :pr:`1222`
        * Updated API docs to include ``skopt.space.Categorical`` option for component hyperparameter range definition :pr:`1228`
        * Added install documentation for ``libomp`` in order to use LightGBM on Mac :pr:`1233`
        * Improved description of ``max_iterations`` in documentation :pr:`1212`
        * Removed unused code from sphinx conf :pr:`1235`
    * Testing Changes

.. warning::

    **Breaking Changes**
        * ``DefaultDataChecks`` now accepts a ``problem_type`` parameter that must be specified :pr:`1167`
        * Pipeline's ``._transform`` method to evaluate all the preprocessing steps of a pipeline has been replaced with ``.compute_estimator_features`` :pr:`1231`
        * ``get_objectives`` has been renamed to ``get_core_objectives``. This function will now return a list of valid objective instances :pr:`1230`


**v0.13.2 Sep. 17, 2020**
    * Enhancements
        * Added ``output_format`` field to explain predictions functions :pr:`1107`
        * Modified ``get_objective`` and ``get_objectives`` to be able to return any objective in ``evalml.objectives`` :pr:`1132`
        * Added a ``return_instance`` boolean parameter to ``get_objective`` :pr:`1132`
        * Added ``ClassImbalanceDataCheck`` to determine whether target imbalance falls below a given threshold :pr:`1135`
        * Added label encoder to LightGBM for binary classification :pr:`1152`
        * Added labels for the row index of confusion matrix :pr:`1154`
        * Added ``AutoMLSearch`` object as another parameter in search callbacks :pr:`1156`
        * Added the corresponding probability threshold for each point displayed in ``graph_roc_curve`` :pr:`1161`
        * Added ``__eq__`` for ``ComponentBase`` and ``PipelineBase`` :pr:`1178`
        * Added support for multiclass classification for ``roc_curve`` :pr:`1164`
        * Added ``categories`` accessor to ``OneHotEncoder`` for listing the categories associated with a feature :pr:`1182`
        * Added utility function to create pipeline instances from a list of component instances :pr:`1176`
    * Fixes
        * Fixed XGBoost column names for partial dependence methods :pr:`1104`
        * Removed dead code validating column type from ``TextFeaturizer`` :pr:`1122`
        * Fixed issue where ``Imputer`` cannot fit when there is None in a categorical or boolean column :pr:`1144`
        * ``OneHotEncoder`` preserves the custom index in the input data :pr:`1146`
        * Fixed representation for ``ModelFamily`` :pr:`1165`
        * Removed duplicate ``nbsphinx`` dependency in ``dev-requirements.txt`` :pr:`1168`
        * Users can now pass in any valid kwargs to all estimators :pr:`1157`
        * Remove broken accessor ``OneHotEncoder.get_feature_names`` and unneeded base class :pr:`1179`
        * Removed LightGBM Estimator from AutoML models :pr:`1186`
    * Changes
        * Pinned ``scikit-optimize`` version to 0.7.4 :pr:`1136`
        * Removed ``tqdm`` as a dependency :pr:`1177`
        * Added lightgbm version 3.0.0 to ``latest_dependency_versions.txt`` :pr:`1185`
        * Rename ``max_pipelines`` to ``max_iterations`` :pr:`1169`
    * Documentation Changes
        * Fixed API docs for ``AutoMLSearch`` ``add_result_callback`` :pr:`1113`
        * Added a step to our release process for pushing our latest version to conda-forge :pr:`1118`
        * Added warning for missing ipywidgets dependency for using ``PipelineSearchPlots`` on Jupyterlab :pr:`1145`
        * Updated ``README.md`` example to load demo dataset :pr:`1151`
        * Swapped mapping of breast cancer targets in ``model_understanding.ipynb`` :pr:`1170`
    * Testing Changes
        * Added test confirming ``TextFeaturizer`` never outputs null values :pr:`1122`
        * Changed Python version of ``Update Dependencies`` action to 3.8.x :pr:`1137`
        * Fixed release notes check-in test for ``Update Dependencies`` actions :pr:`1172`

.. warning::

    **Breaking Changes**
        * ``get_objective`` will now return a class definition rather than an instance by default :pr:`1132`
        * Deleted ``OPTIONS`` dictionary in ``evalml.objectives.utils.py`` :pr:`1132`
        * If specifying an objective by string, the string must now match the objective's name field, case-insensitive :pr:`1132`
        * Passing "Cost Benefit Matrix", "Fraud Cost", "Lead Scoring", "Mean Squared Log Error",
            "Recall", "Recall Macro", "Recall Micro", "Recall Weighted", or "Root Mean Squared Log Error" to ``AutoMLSearch`` will now result in a ``ValueError``
            rather than an ``ObjectiveNotFoundError`` :pr:`1132`
        * Search callbacks ``start_iteration_callback`` and ``add_results_callback`` have changed to include a copy of the AutoMLSearch object as a third parameter :pr:`1156`
        * Deleted ``OneHotEncoder.get_feature_names`` method which had been broken for a while, in favor of pipelines' ``input_feature_names`` :pr:`1179`
        * Deleted empty base class ``CategoricalEncoder`` which ``OneHotEncoder`` component was inheriting from :pr:`1176`
        * Results from ``roc_curve`` will now return as a list of dictionaries with each dictionary representing a class :pr:`1164`
        * ``max_pipelines`` now raises a ``DeprecationWarning`` and will be removed in the next release. ``max_iterations`` should be used instead. :pr:`1169`


**v0.13.1 Aug. 25, 2020**
    * Enhancements
        * Added Cost-Benefit Matrix objective for binary classification :pr:`1038`
        * Split ``fill_value`` into ``categorical_fill_value`` and ``numeric_fill_value`` for Imputer :pr:`1019`
        * Added ``explain_predictions`` and ``explain_predictions_best_worst`` for explaining multiple predictions with SHAP :pr:`1016`
        * Added new LSA component for text featurization :pr:`1022`
        * Added guide on installing with conda :pr:`1041`
        * Added a “cost-benefit curve” util method to graph cost-benefit matrix scores vs. binary classification thresholds :pr:`1081`
        * Standardized error when calling transform/predict before fit for pipelines :pr:`1048`
        * Added ``percent_better_than_baseline`` to AutoML search rankings and full rankings table :pr:`1050`
        * Added one-way partial dependence and partial dependence plots :pr:`1079`
        * Added "Feature Value" column to prediction explanation reports. :pr:`1064`
        * Added LightGBM classification estimator :pr:`1082`, :pr:`1114`
        * Added ``max_batches`` parameter to ``AutoMLSearch`` :pr:`1087`
    * Fixes
        * Updated ``TextFeaturizer`` component to no longer require an internet connection to run :pr:`1022`
        * Fixed non-deterministic element of ``TextFeaturizer`` transformations :pr:`1022`
        * Added a StandardScaler to all ElasticNet pipelines :pr:`1065`
        * Updated cost-benefit matrix to normalize score :pr:`1099`
        * Fixed logic in ``calculate_percent_difference`` so that it can handle negative values :pr:`1100`
    * Changes
        * Added ``needs_fitting`` property to ``ComponentBase`` :pr:`1044`
        * Updated references to data types to use datatype lists defined in ``evalml.utils.gen_utils`` :pr:`1039`
        * Remove maximum version limit for SciPy dependency :pr:`1051`
        * Moved ``all_components`` and other component importers into runtime methods :pr:`1045`
        * Consolidated graphing utility methods under ``evalml.utils.graph_utils`` :pr:`1060`
        * Made slight tweaks to how ``TextFeaturizer`` uses ``featuretools``, and did some refactoring of that and of LSA :pr:`1090`
        * Changed ``show_all_features`` parameter into ``importance_threshold``, which allows for thresholding feature importance :pr:`1097`, :pr:`1103`
    * Documentation Changes
        * Update ``setup.py`` URL to point to the github repo :pr:`1037`
        * Added tutorial for using the cost-benefit matrix objective :pr:`1088`
        * Updated ``model_understanding.ipynb`` to include documentation for using plotly on Jupyter Lab :pr:`1108`
    * Testing Changes
        * Refactor CircleCI tests to use matrix jobs (:pr:`1043`)
        * Added a test to check that all test directories are included in evalml package :pr:`1054`


.. warning::

    **Breaking Changes**
        * ``confusion_matrix`` and ``normalize_confusion_matrix`` have been moved to ``evalml.utils`` :pr:`1038`
        * All graph utility methods previously under ``evalml.pipelines.graph_utils`` have been moved to ``evalml.utils.graph_utils`` :pr:`1060`


**v0.12.2 Aug. 6, 2020**
    * Enhancements
        * Add save/load method to components :pr:`1023`
        * Expose pickle ``protocol`` as optional arg to save/load :pr:`1023`
        * Updated estimators used in AutoML to include ExtraTrees and ElasticNet estimators :pr:`1030`
    * Fixes
    * Changes
        * Removed ``DeprecationWarning`` for ``SimpleImputer`` :pr:`1018`
    * Documentation Changes
        * Add note about version numbers to release process docs :pr:`1034`
    * Testing Changes
        * Test files are now included in the evalml package :pr:`1029`


**v0.12.0 Aug. 3, 2020**
    * Enhancements
        * Added string and categorical targets support for binary and multiclass pipelines and check for numeric targets for ``DetectLabelLeakage`` data check :pr:`932`
        * Added clear exception for regression pipelines if target datatype is string or categorical :pr:`960`
        * Added target column names and class labels in ``predict`` and ``predict_proba`` output for pipelines :pr:`951`
        * Added ``_compute_shap_values`` and ``normalize_values`` to ``pipelines/explanations`` module :pr:`958`
        * Added ``explain_prediction`` feature which explains single predictions with SHAP :pr:`974`
        * Added Imputer to allow different imputation strategies for numerical and categorical dtypes :pr:`991`
        * Added support for configuring logfile path using env var, and don't create logger if there are filesystem errors :pr:`975`
        * Updated catboost estimators' default parameters and automl hyperparameter ranges to speed up fit time :pr:`998`
    * Fixes
        * Fixed ReadtheDocs warning failure regarding embedded gif :pr:`943`
        * Removed incorrect parameter passed to pipeline classes in ``_add_baseline_pipelines`` :pr:`941`
        * Added universal error for calling ``predict``, ``predict_proba``, ``transform``, and ``feature_importances`` before fitting :pr:`969`, :pr:`994`
        * Made ``TextFeaturizer`` component and pip dependencies ``featuretools`` and ``nlp_primitives`` optional :pr:`976`
        * Updated imputation strategy in automl to no longer limit impute strategy to ``most_frequent`` for all features if there are any categorical columns :pr:`991`
        * Fixed ``UnboundLocalError`` for ``cv_pipeline`` when automl search errors :pr:`996`
        * Fixed ``Imputer`` to reset dataframe index to preserve behavior expected from  ``SimpleImputer`` :pr:`1009`
    * Changes
        * Moved ``get_estimators`` to ``evalml.pipelines.components.utils`` :pr:`934`
        * Modified Pipelines to raise ``PipelineScoreError`` when they encounter an error during scoring :pr:`936`
        * Moved ``evalml.model_families.list_model_families`` to ``evalml.pipelines.components.allowed_model_families`` :pr:`959`
        * Renamed ``DateTimeFeaturization`` to ``DateTimeFeaturizer`` :pr:`977`
        * Added check to stop search and raise an error if all pipelines in a batch return NaN scores :pr:`1015`
    * Documentation Changes
        * Updated ``README.md`` :pr:`963`
        * Reworded message when errors are returned from data checks in search :pr:`982`
        * Added section on understanding model predictions with ``explain_prediction`` to User Guide :pr:`981`
        * Added a section to the user guide and api reference about how XGBoost and CatBoost are not fully supported. :pr:`992`
        * Added custom components section in user guide :pr:`993`
        * Updated FAQ section formatting :pr:`997`
        * Updated release process documentation :pr:`1003`
    * Testing Changes
        * Moved ``predict_proba`` and ``predict`` tests regarding string / categorical targets to ``test_pipelines.py`` :pr:`972`
        * Fixed dependency update bot by updating python version to 3.7 to avoid frequent github version updates :pr:`1002`


.. warning::

    **Breaking Changes**
        * ``get_estimators`` has been moved to ``evalml.pipelines.components.utils`` (previously was under ``evalml.pipelines.utils``) :pr:`934`
        * Removed the ``raise_errors`` flag in AutoML search. All errors during pipeline evaluation will be caught and logged. :pr:`936`
        * ``evalml.model_families.list_model_families`` has been moved to ``evalml.pipelines.components.allowed_model_families`` :pr:`959`
        * ``TextFeaturizer``: the ``featuretools`` and ``nlp_primitives`` packages must be installed after installing evalml in order to use this component :pr:`976`
        * Renamed ``DateTimeFeaturization`` to ``DateTimeFeaturizer`` :pr:`977`


**v0.11.2 July 16, 2020**
    * Enhancements
        * Added ``NoVarianceDataCheck`` to ``DefaultDataChecks`` :pr:`893`
        * Added text processing and featurization component ``TextFeaturizer`` :pr:`913`, :pr:`924`
        * Added additional checks to ``InvalidTargetDataCheck`` to handle invalid target data types :pr:`929`
        * ``AutoMLSearch`` will now handle ``KeyboardInterrupt`` and prompt user for confirmation :pr:`915`
    * Fixes
        * Makes automl results a read-only property :pr:`919`
    * Changes
        * Deleted static pipelines and refactored tests involving static pipelines, removed ``all_pipelines()`` and ``get_pipelines()`` :pr:`904`
        * Moved ``list_model_families`` to ``evalml.model_family.utils`` :pr:`903`
        * Updated ``all_pipelines``, ``all_estimators``, ``all_components`` to use the same mechanism for dynamically generating their elements :pr:`898`
        * Rename ``master`` branch to ``main`` :pr:`918`
        * Add pypi release github action :pr:`923`
        * Updated ``AutoMLSearch.search`` stdout output and logging and removed tqdm progress bar :pr:`921`
        * Moved automl config checks previously in ``search()`` to init :pr:`933`
    * Documentation Changes
        * Reorganized and rewrote documentation :pr:`937`
        * Updated to use pydata sphinx theme :pr:`937`
        * Updated docs to use ``release_notes`` instead of ``changelog`` :pr:`942`
    * Testing Changes
        * Cleaned up fixture names and usages in tests :pr:`895`


.. warning::

    **Breaking Changes**
        * ``list_model_families`` has been moved to ``evalml.model_family.utils`` (previously was under ``evalml.pipelines.utils``) :pr:`903`
        * ``get_estimators`` has been moved to ``evalml.pipelines.components.utils`` (previously was under ``evalml.pipelines.utils``) :pr:`934`
        * Static pipeline definitions have been removed, but similar pipelines can still be constructed via creating an instance of ``PipelineBase`` :pr:`904`
        * ``all_pipelines()`` and ``get_pipelines()`` utility methods have been removed :pr:`904`


**v0.11.0 June 30, 2020**
    * Enhancements
        * Added multiclass support for ROC curve graphing :pr:`832`
        * Added preprocessing component to drop features whose percentage of NaN values exceeds a specified threshold :pr:`834`
        * Added data check to check for problematic target labels :pr:`814`
        * Added PerColumnImputer that allows imputation strategies per column :pr:`824`
        * Added transformer to drop specific columns :pr:`827`
        * Added support for ``categories``, ``handle_error``, and ``drop`` parameters in ``OneHotEncoder`` :pr:`830` :pr:`897`
        * Added preprocessing component to handle DateTime columns featurization :pr:`838`
        * Added ability to clone pipelines and components :pr:`842`
        * Define getter method for component ``parameters`` :pr:`847`
        * Added utility methods to calculate and graph permutation importances :pr:`860`, :pr:`880`
        * Added new utility functions necessary for generating dynamic preprocessing pipelines :pr:`852`
        * Added kwargs to all components :pr:`863`
        * Updated ``AutoSearchBase`` to use dynamically generated preprocessing pipelines :pr:`870`
        * Added SelectColumns transformer :pr:`873`
        * Added ability to evaluate additional pipelines for automl search :pr:`874`
        * Added ``default_parameters`` class property to components and pipelines :pr:`879`
        * Added better support for disabling data checks in automl search :pr:`892`
        * Added ability to save and load AutoML objects to file :pr:`888`
        * Updated ``AutoSearchBase.get_pipelines`` to return an untrained pipeline instance :pr:`876`
        * Saved learned binary classification thresholds in automl results cv data dict :pr:`876`
    * Fixes
        * Fixed bug where SimpleImputer cannot handle dropped columns :pr:`846`
        * Fixed bug where PerColumnImputer cannot handle dropped columns :pr:`855`
        * Enforce requirement that builtin components save all inputted values in their parameters dict :pr:`847`
        * Don't list base classes in ``all_components`` output :pr:`847`
        * Standardize all components to output pandas data structures, and accept either pandas or numpy :pr:`853`
        * Fixed rankings and full_rankings error when search has not been run :pr:`894`
    * Changes
        * Update ``all_pipelines`` and ``all_components`` to try initializing pipelines/components, and on failure exclude them :pr:`849`
        * Refactor ``handle_components`` to ``handle_components_class``, standardize to ``ComponentBase`` subclass instead of instance :pr:`850`
        * Refactor "blacklist"/"whitelist" to "allow"/"exclude" lists :pr:`854`
        * Replaced ``AutoClassificationSearch`` and ``AutoRegressionSearch`` with ``AutoMLSearch`` :pr:`871`
        * Renamed feature_importances and permutation_importances methods to use singular names (feature_importance and permutation_importance) :pr:`883`
        * Updated ``automl`` default data splitter to train/validation split for large datasets :pr:`877`
        * Added open source license, update some repo metadata :pr:`887`
        * Removed dead code in ``_get_preprocessing_components`` :pr:`896`
    * Documentation Changes
        * Fix some typos and update the EvalML logo :pr:`872`
    * Testing Changes
        * Update the changelog check job to expect the new branching pattern for the deps update bot :pr:`836`
        * Check that all components output pandas datastructures, and can accept either pandas or numpy :pr:`853`
        * Replaced ``AutoClassificationSearch`` and ``AutoRegressionSearch`` with ``AutoMLSearch`` :pr:`871`


.. warning::

    **Breaking Changes**
        * Pipelines' static ``component_graph`` field must contain either ``ComponentBase`` subclasses or ``str``, instead of ``ComponentBase`` subclass instances :pr:`850`
        * Rename ``handle_component`` to ``handle_component_class``. Now standardizes to ``ComponentBase`` subclasses instead of ``ComponentBase`` subclass instances :pr:`850`
        * Renamed automl's ``cv`` argument to ``data_split`` :pr:`877`
        * Pipelines' and classifiers' ``feature_importances`` is renamed ``feature_importance``, ``graph_feature_importances`` is renamed ``graph_feature_importance`` :pr:`883`
        * Passing ``data_checks=None`` to automl search will not perform any data checks as opposed to default checks. :pr:`892`
        * Pipelines to search for in AutoML are now determined automatically, rather than using the statically-defined pipeline classes. :pr:`870`
        * Updated ``AutoSearchBase.get_pipelines`` to return an untrained pipeline instance, instead of one which happened to be trained on the final cross-validation fold :pr:`876`


**v0.10.0 May 29, 2020**
    * Enhancements
        * Added baseline models for classification and regression, add functionality to calculate baseline models before searching in AutoML :pr:`746`
        * Port over highly-null guardrail as a data check and define ``DefaultDataChecks`` and ``DisableDataChecks`` classes :pr:`745`
        * Update ``Tuner`` classes to work directly with pipeline parameters dicts instead of flat parameter lists :pr:`779`
        * Add Elastic Net as a pipeline option :pr:`812`
        * Added new Pipeline option ``ExtraTrees`` :pr:`790`
        * Added precicion-recall curve metrics and plot for binary classification problems in ``evalml.pipeline.graph_utils`` :pr:`794`
        * Update the default automl algorithm to search in batches, starting with default parameters for each pipeline and iterating from there :pr:`793`
        * Added ``AutoMLAlgorithm`` class and ``IterativeAlgorithm`` impl, separated from ``AutoSearchBase`` :pr:`793`
    * Fixes
        * Update pipeline ``score`` to return ``nan`` score for any objective which throws an exception during scoring :pr:`787`
        * Fixed bug introduced in :pr:`787` where binary classification metrics requiring predicted probabilities error in scoring :pr:`798`
        * CatBoost and XGBoost classifiers and regressors can no longer have a learning rate of 0 :pr:`795`
    * Changes
        * Cleanup pipeline ``score`` code, and cleanup codecov :pr:`711`
        * Remove ``pass`` for abstract methods for codecov :pr:`730`
        * Added __str__ for AutoSearch object :pr:`675`
        * Add util methods to graph ROC and confusion matrix :pr:`720`
        * Refactor ``AutoBase`` to ``AutoSearchBase`` :pr:`758`
        * Updated AutoBase with ``data_checks`` parameter, removed previous ``detect_label_leakage`` parameter, and added functionality to run data checks before search in AutoML :pr:`765`
        * Updated our logger to use Python's logging utils :pr:`763`
        * Refactor most of ``AutoSearchBase._do_iteration`` impl into ``AutoSearchBase._evaluate`` :pr:`762`
        * Port over all guardrails to use the new DataCheck API :pr:`789`
        * Expanded ``import_or_raise`` to catch all exceptions :pr:`759`
        * Adds RMSE, MSLE, RMSLE as standard metrics :pr:`788`
        * Don't allow ``Recall`` to be used as an objective for AutoML :pr:`784`
        * Removed feature selection from pipelines :pr:`819`
        * Update default estimator parameters to make automl search faster and more accurate :pr:`793`
    * Documentation Changes
        * Add instructions to freeze ``master`` on ``release.md`` :pr:`726`
        * Update release instructions with more details :pr:`727` :pr:`733`
        * Add objective base classes to API reference :pr:`736`
        * Fix components API to match other modules :pr:`747`
    * Testing Changes
        * Delete codecov yml, use codecov.io's default :pr:`732`
        * Added unit tests for fraud cost, lead scoring, and standard metric objectives :pr:`741`
        * Update codecov client :pr:`782`
        * Updated AutoBase __str__ test to include no parameters case :pr:`783`
        * Added unit tests for ``ExtraTrees`` pipeline :pr:`790`
        * If codecov fails to upload, fail build :pr:`810`
        * Updated Python version of dependency action :pr:`816`
        * Update the dependency update bot to use a suffix when creating branches :pr:`817`

.. warning::

    **Breaking Changes**
        * The ``detect_label_leakage`` parameter for AutoML classes has been removed and replaced by a ``data_checks`` parameter :pr:`765`
        * Moved ROC and confusion matrix methods from ``evalml.pipeline.plot_utils`` to ``evalml.pipeline.graph_utils`` :pr:`720`
        * ``Tuner`` classes require a pipeline hyperparameter range dict as an init arg instead of a space definition :pr:`779`
        * ``Tuner.propose`` and ``Tuner.add`` work directly with pipeline parameters dicts instead of flat parameter lists :pr:`779`
        * ``PipelineBase.hyperparameters`` and ``custom_hyperparameters`` use pipeline parameters dict format instead of being represented as a flat list :pr:`779`
        * All guardrail functions previously under ``evalml.guardrails.utils`` will be removed and replaced by data checks :pr:`789`
        * ``Recall`` disallowed as an objective for AutoML :pr:`784`
        * ``AutoSearchBase`` parameter ``tuner`` has been renamed to ``tuner_class`` :pr:`793`
        * ``AutoSearchBase`` parameter ``possible_pipelines`` and ``possible_model_families`` have been renamed to ``allowed_pipelines`` and ``allowed_model_families`` :pr:`793`


**v0.9.0 Apr. 27, 2020**
    * Enhancements
        * Added ``Accuracy`` as an standard objective :pr:`624`
        * Added verbose parameter to load_fraud :pr:`560`
        * Added Balanced Accuracy metric for binary, multiclass :pr:`612` :pr:`661`
        * Added XGBoost regressor and XGBoost regression pipeline :pr:`666`
        * Added ``Accuracy`` metric for multiclass :pr:`672`
        * Added objective name in ``AutoBase.describe_pipeline`` :pr:`686`
        * Added ``DataCheck`` and ``DataChecks``, ``Message`` classes and relevant subclasses :pr:`739`
    * Fixes
        * Removed direct access to ``cls.component_graph`` :pr:`595`
        * Add testing files to .gitignore :pr:`625`
        * Remove circular dependencies from ``Makefile`` :pr:`637`
        * Add error case for ``normalize_confusion_matrix()`` :pr:`640`
        * Fixed ``XGBoostClassifier`` and ``XGBoostRegressor`` bug with feature names that contain [, ], or < :pr:`659`
        * Update ``make_pipeline_graph`` to not accidentally create empty file when testing if path is valid :pr:`649`
        * Fix pip installation warning about docsutils version, from boto dependency :pr:`664`
        * Removed zero division warning for F1/precision/recall metrics :pr:`671`
        * Fixed ``summary`` for pipelines without estimators :pr:`707`
    * Changes
        * Updated default objective for binary/multiclass classification to log loss :pr:`613`
        * Created classification and regression pipeline subclasses and removed objective as an attribute of pipeline classes :pr:`405`
        * Changed the output of ``score`` to return one dictionary :pr:`429`
        * Created binary and multiclass objective subclasses :pr:`504`
        * Updated objectives API :pr:`445`
        * Removed call to ``get_plot_data`` from AutoML :pr:`615`
        * Set ``raise_error`` to default to True for AutoML classes :pr:`638`
        * Remove unnecessary "u" prefixes on some unicode strings :pr:`641`
        * Changed one-hot encoder to return uint8 dtypes instead of ints :pr:`653`
        * Pipeline ``_name`` field changed to ``custom_name`` :pr:`650`
        * Removed ``graphs.py`` and moved methods into ``PipelineBase`` :pr:`657`, :pr:`665`
        * Remove s3fs as a dev dependency :pr:`664`
        * Changed requirements-parser to be a core dependency :pr:`673`
        * Replace ``supported_problem_types`` field on pipelines with ``problem_type`` attribute on base classes :pr:`678`
        * Changed AutoML to only show best results for a given pipeline template in ``rankings``, added ``full_rankings`` property to show all :pr:`682`
        * Update ``ModelFamily`` values: don't list xgboost/catboost as classifiers now that we have regression pipelines for them :pr:`677`
        * Changed AutoML's ``describe_pipeline`` to get problem type from pipeline instead :pr:`685`
        * Standardize ``import_or_raise`` error messages :pr:`683`
        * Updated argument order of objectives to align with sklearn's :pr:`698`
        * Renamed ``pipeline.feature_importance_graph`` to ``pipeline.graph_feature_importances`` :pr:`700`
        * Moved ROC and confusion matrix methods to ``evalml.pipelines.plot_utils`` :pr:`704`
        * Renamed ``MultiClassificationObjective`` to ``MulticlassClassificationObjective``, to align with pipeline naming scheme :pr:`715`
    * Documentation Changes
        * Fixed some sphinx warnings :pr:`593`
        * Fixed docstring for ``AutoClassificationSearch`` with correct command :pr:`599`
        * Limit readthedocs formats to pdf, not htmlzip and epub :pr:`594` :pr:`600`
        * Clean up objectives API documentation :pr:`605`
        * Fixed function on Exploring search results page :pr:`604`
        * Update release process doc :pr:`567`
        * ``AutoClassificationSearch`` and ``AutoRegressionSearch`` show inherited methods in API reference :pr:`651`
        * Fixed improperly formatted code in breaking changes for changelog :pr:`655`
        * Added configuration to treat Sphinx warnings as errors :pr:`660`
        * Removed separate plotting section for pipelines in API reference :pr:`657`, :pr:`665`
        * Have leads example notebook load S3 files using https, so we can delete s3fs dev dependency :pr:`664`
        * Categorized components in API reference and added descriptions for each category :pr:`663`
        * Fixed Sphinx warnings about ``BalancedAccuracy`` objective :pr:`669`
        * Updated API reference to include missing components and clean up pipeline docstrings :pr:`689`
        * Reorganize API ref, and clarify pipeline sub-titles :pr:`688`
        * Add and update preprocessing utils in API reference :pr:`687`
        * Added inheritance diagrams to API reference :pr:`695`
        * Documented which default objective AutoML optimizes for :pr:`699`
        * Create seperate install page :pr:`701`
        * Include more utils in API ref, like ``import_or_raise`` :pr:`704`
        * Add more color to pipeline documentation :pr:`705`
    * Testing Changes
        * Matched install commands of ``check_latest_dependencies`` test and it's GitHub action :pr:`578`
        * Added Github app to auto assign PR author as assignee :pr:`477`
        * Removed unneeded conda installation of xgboost in windows checkin tests :pr:`618`
        * Update graph tests to always use tmpfile dir :pr:`649`
        * Changelog checkin test workaround for release PRs: If 'future release' section is empty of PR refs, pass check :pr:`658`
        * Add changelog checkin test exception for ``dep-update`` branch :pr:`723`

.. warning::

    **Breaking Changes**

    * Pipelines will now no longer take an objective parameter during instantiation, and will no longer have an objective attribute.
    * ``fit()`` and ``predict()`` now use an optional ``objective`` parameter, which is only used in binary classification pipelines to fit for a specific objective.
    * ``score()`` will now use a required ``objectives`` parameter that is used to determine all the objectives to score on. This differs from the previous behavior, where the pipeline's objective was scored on regardless.
    * ``score()`` will now return one dictionary of all objective scores.
    * ``ROC`` and ``ConfusionMatrix`` plot methods via ``Auto(*).plot`` have been removed by :pr:`615` and are replaced by ``roc_curve`` and ``confusion_matrix`` in ``evamlm.pipelines.plot_utils`` in :pr:`704`
    * ``normalize_confusion_matrix`` has been moved to ``evalml.pipelines.plot_utils`` :pr:`704`
    * Pipelines ``_name`` field changed to ``custom_name``
    * Pipelines ``supported_problem_types`` field is removed because it is no longer necessary :pr:`678`
    * Updated argument order of objectives' ``objective_function`` to align with sklearn :pr:`698`
    * ``pipeline.feature_importance_graph`` has been renamed to ``pipeline.graph_feature_importances`` in :pr:`700`
    * Removed unsupported ``MSLE`` objective :pr:`704`


**v0.8.0 Apr. 1, 2020**
    * Enhancements
        * Add normalization option and information to confusion matrix :pr:`484`
        * Add util function to drop rows with NaN values :pr:`487`
        * Renamed ``PipelineBase.name`` as ``PipelineBase.summary`` and redefined ``PipelineBase.name`` as class property :pr:`491`
        * Added access to parameters in Pipelines with ``PipelineBase.parameters`` (used to be return of ``PipelineBase.describe``) :pr:`501`
        * Added ``fill_value`` parameter for ``SimpleImputer`` :pr:`509`
        * Added functionality to override component hyperparameters and made pipelines take hyperparemeters from components :pr:`516`
        * Allow ``numpy.random.RandomState`` for random_state parameters :pr:`556`
    * Fixes
        * Removed unused dependency ``matplotlib``, and move ``category_encoders`` to test reqs :pr:`572`
    * Changes
        * Undo version cap in XGBoost placed in :pr:`402` and allowed all released of XGBoost :pr:`407`
        * Support pandas 1.0.0 :pr:`486`
        * Made all references to the logger static :pr:`503`
        * Refactored ``model_type`` parameter for components and pipelines to ``model_family`` :pr:`507`
        * Refactored ``problem_types`` for pipelines and components into ``supported_problem_types`` :pr:`515`
        * Moved ``pipelines/utils.save_pipeline`` and ``pipelines/utils.load_pipeline`` to ``PipelineBase.save`` and ``PipelineBase.load`` :pr:`526`
        * Limit number of categories encoded by ``OneHotEncoder`` :pr:`517`
    * Documentation Changes
        * Updated API reference to remove ``PipelinePlot`` and added moved ``PipelineBase`` plotting methods :pr:`483`
        * Add code style and github issue guides :pr:`463` :pr:`512`
        * Updated API reference for to surface class variables for pipelines and components :pr:`537`
        * Fixed README documentation link :pr:`535`
        * Unhid PR references in changelog :pr:`656`
    * Testing Changes
        * Added automated dependency check PR :pr:`482`, :pr:`505`
        * Updated automated dependency check comment :pr:`497`
        * Have build_docs job use python executor, so that env vars are set properly :pr:`547`
        * Added simple test to make sure ``OneHotEncoder``'s top_n works with large number of categories :pr:`552`
        * Run windows unit tests on PRs :pr:`557`


.. warning::

    **Breaking Changes**

    * ``AutoClassificationSearch`` and ``AutoRegressionSearch``'s ``model_types`` parameter has been refactored into ``allowed_model_families``
    * ``ModelTypes`` enum has been changed to ``ModelFamily``
    * Components and Pipelines now have a ``model_family`` field instead of ``model_type``
    * ``get_pipelines`` utility function now accepts ``model_families`` as an argument instead of ``model_types``
    * ``PipelineBase.name`` no longer returns structure of pipeline and has been replaced by ``PipelineBase.summary``
    * ``PipelineBase.problem_types`` and ``Estimator.problem_types`` has been renamed to ``supported_problem_types``
    * ``pipelines/utils.save_pipeline`` and ``pipelines/utils.load_pipeline`` moved to ``PipelineBase.save`` and ``PipelineBase.load``


**v0.7.0 Mar. 9, 2020**
    * Enhancements
        * Added emacs buffers to .gitignore :pr:`350`
        * Add CatBoost (gradient-boosted trees) classification and regression components and pipelines :pr:`247`
        * Added Tuner abstract base class :pr:`351`
        * Added ``n_jobs`` as parameter for ``AutoClassificationSearch`` and ``AutoRegressionSearch`` :pr:`403`
        * Changed colors of confusion matrix to shades of blue and updated axis order to match scikit-learn's :pr:`426`
        * Added ``PipelineBase`` ``.graph`` and ``.feature_importance_graph`` methods, moved from previous location :pr:`423`
        * Added support for python 3.8 :pr:`462`
    * Fixes
        * Fixed ROC and confusion matrix plots not being calculated if user passed own additional_objectives :pr:`276`
        * Fixed ReadtheDocs ``FileNotFoundError`` exception for fraud dataset :pr:`439`
    * Changes
        * Added ``n_estimators`` as a tunable parameter for XGBoost :pr:`307`
        * Remove unused parameter ``ObjectiveBase.fit_needs_proba`` :pr:`320`
        * Remove extraneous parameter ``component_type`` from all components :pr:`361`
        * Remove unused ``rankings.csv`` file :pr:`397`
        * Downloaded demo and test datasets so unit tests can run offline :pr:`408`
        * Remove ``_needs_fitting`` attribute from Components :pr:`398`
        * Changed plot.feature_importance to show only non-zero feature importances by default, added optional parameter to show all :pr:`413`
        * Refactored ``PipelineBase`` to take in parameter dictionary and moved pipeline metadata to class attribute :pr:`421`
        * Dropped support for Python 3.5 :pr:`438`
        * Removed unused ``apply.py`` file :pr:`449`
        * Clean up ``requirements.txt`` to remove unused deps :pr:`451`
        * Support installation without all required dependencies :pr:`459`
    * Documentation Changes
        * Update release.md with instructions to release to internal license key :pr:`354`
    * Testing Changes
        * Added tests for utils (and moved current utils to gen_utils) :pr:`297`
        * Moved XGBoost install into it's own separate step on Windows using Conda :pr:`313`
        * Rewind pandas version to before 1.0.0, to diagnose test failures for that version :pr:`325`
        * Added dependency update checkin test :pr:`324`
        * Rewind XGBoost version to before 1.0.0 to diagnose test failures for that version :pr:`402`
        * Update dependency check to use a whitelist :pr:`417`
        * Update unit test jobs to not install dev deps :pr:`455`

.. warning::

    **Breaking Changes**

    * Python 3.5 will not be actively supported.

**v0.6.0 Dec. 16, 2019**
    * Enhancements
        * Added ability to create a plot of feature importances :pr:`133`
        * Add early stopping to AutoML using patience and tolerance parameters :pr:`241`
        * Added ROC and confusion matrix metrics and plot for classification problems and introduce PipelineSearchPlots class :pr:`242`
        * Enhanced AutoML results with search order :pr:`260`
        * Added utility function to show system and environment information :pr:`300`
    * Fixes
        * Lower botocore requirement :pr:`235`
        * Fixed decision_function calculation for ``FraudCost`` objective :pr:`254`
        * Fixed return value of ``Recall`` metrics :pr:`264`
        * Components return ``self`` on fit :pr:`289`
    * Changes
        * Renamed automl classes to ``AutoRegressionSearch`` and ``AutoClassificationSearch`` :pr:`287`
        * Updating demo datasets to retain column names :pr:`223`
        * Moving pipeline visualization to ``PipelinePlot`` class :pr:`228`
        * Standarizing inputs as ``pd.Dataframe`` / ``pd.Series`` :pr:`130`
        * Enforcing that pipelines must have an estimator as last component :pr:`277`
        * Added ``ipywidgets`` as a dependency in ``requirements.txt`` :pr:`278`
        * Added Random and Grid Search Tuners :pr:`240`
    * Documentation Changes
        * Adding class properties to API reference :pr:`244`
        * Fix and filter FutureWarnings from scikit-learn :pr:`249`, :pr:`257`
        * Adding Linear Regression to API reference and cleaning up some Sphinx warnings :pr:`227`
    * Testing Changes
        * Added support for testing on Windows with CircleCI :pr:`226`
        * Added support for doctests :pr:`233`

.. warning::

    **Breaking Changes**

    * The ``fit()`` method for ``AutoClassifier`` and ``AutoRegressor`` has been renamed to ``search()``.
    * ``AutoClassifier`` has been renamed to ``AutoClassificationSearch``
    * ``AutoRegressor`` has been renamed to ``AutoRegressionSearch``
    * ``AutoClassificationSearch.results`` and ``AutoRegressionSearch.results`` now is a dictionary with ``pipeline_results`` and ``search_order`` keys. ``pipeline_results`` can be used to access a dictionary that is identical to the old ``.results`` dictionary. Whereas, ``search_order`` returns a list of the search order in terms of ``pipeline_id``.
    * Pipelines now require an estimator as the last component in ``component_list``. Slicing pipelines now throws an ``NotImplementedError`` to avoid returning pipelines without an estimator.

**v0.5.2 Nov. 18, 2019**
    * Enhancements
        * Adding basic pipeline structure visualization :pr:`211`
    * Documentation Changes
        * Added notebooks to build process :pr:`212`

**v0.5.1 Nov. 15, 2019**
    * Enhancements
        * Added basic outlier detection guardrail :pr:`151`
        * Added basic ID column guardrail :pr:`135`
        * Added support for unlimited pipelines with a ``max_time`` limit :pr:`70`
        * Updated .readthedocs.yaml to successfully build :pr:`188`
    * Fixes
        * Removed MSLE from default additional objectives :pr:`203`
        * Fixed ``random_state`` passed in pipelines :pr:`204`
        * Fixed slow down in RFRegressor :pr:`206`
    * Changes
        * Pulled information for describe_pipeline from pipeline's new describe method :pr:`190`
        * Refactored pipelines :pr:`108`
        * Removed guardrails from Auto(*) :pr:`202`, :pr:`208`
    * Documentation Changes
        * Updated documentation to show ``max_time`` enhancements :pr:`189`
        * Updated release instructions for RTD :pr:`193`
        * Added notebooks to build process :pr:`212`
        * Added contributing instructions :pr:`213`
        * Added new content :pr:`222`

**v0.5.0 Oct. 29, 2019**
    * Enhancements
        * Added basic one hot encoding :pr:`73`
        * Use enums for model_type :pr:`110`
        * Support for splitting regression datasets :pr:`112`
        * Auto-infer multiclass classification :pr:`99`
        * Added support for other units in ``max_time`` :pr:`125`
        * Detect highly null columns :pr:`121`
        * Added additional regression objectives :pr:`100`
        * Show an interactive iteration vs. score plot when using fit() :pr:`134`
    * Fixes
        * Reordered ``describe_pipeline`` :pr:`94`
        * Added type check for ``model_type`` :pr:`109`
        * Fixed ``s`` units when setting string ``max_time`` :pr:`132`
        * Fix objectives not appearing in API documentation :pr:`150`
    * Changes
        * Reorganized tests :pr:`93`
        * Moved logging to its own module :pr:`119`
        * Show progress bar history :pr:`111`
        * Using ``cloudpickle`` instead of pickle to allow unloading of custom objectives :pr:`113`
        * Removed render.py :pr:`154`
    * Documentation Changes
        * Update release instructions :pr:`140`
        * Include additional_objectives parameter :pr:`124`
        * Added Changelog :pr:`136`
    * Testing Changes
        * Code coverage :pr:`90`
        * Added CircleCI tests for other Python versions :pr:`104`
        * Added doc notebooks as tests :pr:`139`
        * Test metadata for CircleCI and 2 core parallelism :pr:`137`

**v0.4.1 Sep. 16, 2019**
    * Enhancements
        * Added AutoML for classification and regressor using Autobase and Skopt :pr:`7` :pr:`9`
        * Implemented standard classification and regression metrics :pr:`7`
        * Added logistic regression, random forest, and XGBoost pipelines :pr:`7`
        * Implemented support for custom objectives :pr:`15`
        * Feature importance for pipelines :pr:`18`
        * Serialization for pipelines :pr:`19`
        * Allow fitting on objectives for optimal threshold :pr:`27`
        * Added detect label leakage :pr:`31`
        * Implemented callbacks :pr:`42`
        * Allow for multiclass classification :pr:`21`
        * Added support for additional objectives :pr:`79`
    * Fixes
        * Fixed feature selection in pipelines :pr:`13`
        * Made ``random_seed`` usage consistent :pr:`45`
    * Documentation Changes
        * Documentation Changes
        * Added docstrings :pr:`6`
        * Created notebooks for docs :pr:`6`
        * Initialized readthedocs EvalML :pr:`6`
        * Added favicon :pr:`38`
    * Testing Changes
        * Added testing for loading data :pr:`39`

**v0.2.0 Aug. 13, 2019**
    * Enhancements
        * Created fraud detection objective :pr:`4`

**v0.1.0 July. 31, 2019**
    * *First Release*
    * Enhancements
        * Added lead scoring objecitve :pr:`1`
        * Added basic classifier :pr:`1`
    * Documentation Changes
        * Initialized Sphinx for docs :pr:`1`<|MERGE_RESOLUTION|>--- conflicted
+++ resolved
@@ -2,11 +2,8 @@
 -------------
 **Future Releases**
     * Enhancements
-<<<<<<< HEAD
         * Added ``TimeSeriesSplittingDataCheck`` to ``DefaultDataChecks`` to verify adequate class representation in time series classification problems :pr:`3141`
-=======
         * Added the ability to accept serialized features and skip computation in ``DFSTransformer`` :pr:`3106`
->>>>>>> 2732ca6a
     * Fixes
     * Changes
         * ``TimeSeriesParametersDataCheck`` was added to ``DefaultDataChecks`` for time series problems :pr:`3139`
