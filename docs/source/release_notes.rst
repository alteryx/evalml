--- conflicted
+++ resolved
@@ -3,11 +3,8 @@
 **Future Releases**
     * Enhancements
     * Fixes
-<<<<<<< HEAD
         * Updated sktime and scikit-learn latest dependency version :pr:`4449`
-=======
         * Switched windows nightly tests to run serially instead of in parallel :pr:`4452`
->>>>>>> 25472447
     * Changes
     * Documentation Changes
     * Testing Changes
