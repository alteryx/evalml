Release Notes
-------------

**Future Releases**
    * Enhancements
        * Added string and categorical targets support for binary and multiclass pipelines and check for numeric targets for `DetectLabelLeakage` data check :pr:`932`
<<<<<<< HEAD
        * Added clear exception for regression pipelines if target datatype is string or categorical :pr:`960`
=======
        * Added target column names and class labels in `predict` and `predict_proba` output for pipelines :pr:`951`
>>>>>>> 1cfd36a0
    * Fixes
        * Fixed ReadtheDocs warning failure regarding embedded gif :pr:`943`
        * Removed incorrect parameter passed to pipeline classes in `_add_baseline_pipelines` :pr:`941`
    * Changes
        * Moved `get_estimators ` to `evalml.pipelines.components.utils` :pr:`934`
        * Modified Pipelines to raise `PipelineScoreError` when they encounter an error during scoring :pr:`936`
        * Moved `evalml.model_families.list_model_families` to `evalml.pipelines.components.allowed_model_families` :pr:`959`
    * Documentation Changes
        * Update README.md :pr:`963`
    * Testing Changes


.. warning::

    **Breaking Changes**
        * ``get_estimators`` has been moved to ``evalml.pipelines.components.utils`` (previously was under ``evalml.pipelines.utils``) :pr:`934`
        * Removed the ``raise_errors`` flag in AutoML search. All errors during pipeline evaluation will be caught and logged. :pr:`936`
        * ``evalml.model_families.list_model_families`` has been moved to `evalml.pipelines.components.allowed_model_families` :pr:`959`


**v0.11.2 July 16, 2020**
    * Enhancements
        * Added `NoVarianceDataCheck` to `DefaultDataChecks` :pr:`893`
        * Added text processing and featurization component `TextFeaturizer` :pr:`913`, :pr:`924`
        * Added additional checks to InvalidTargetDataCheck to handle invalid target data types :pr:`929`
        * AutoMLSearch will now handle KeyboardInterrupt and prompt user for confirmation :pr:`915`
    * Fixes
        * Makes automl results a read-only property :pr:`919`
    * Changes
        * Deleted static pipelines and refactored tests involving static pipelines, removed `all_pipelines()` and `get_pipelines()` :pr:`904`
        * Moved `list_model_families` to `evalml.model_family.utils` :pr:`903`
        * Updated `all_pipelines`, `all_estimators`, `all_components` to use the same mechanism for dynamically generating their elements :pr:`898`
        * Rename `master` branch to `main` :pr:`918`
        * Add pypi release github action :pr:`923`
        * Updated AutoMLSearch.search stdout output and logging and removed tqdm progress bar :pr:`921`
        * Moved automl config checks previously in `search()` to init :pr:`933`
    * Documentation Changes
        * Reorganized and rewrote documentation :pr:`937`
        * Updated to use pydata sphinx theme :pr:`937`
        * Updated docs to use `release_notes` instead of `changelog` :pr:`942`
    * Testing Changes
        * Cleaned up fixture names and usages in tests :pr:`895`


.. warning::

    **Breaking Changes**
        * ``list_model_families`` has been moved to ``evalml.model_family.utils`` (previously was under ``evalml.pipelines.utils``) :pr:`903`
        * ``get_estimators`` has been moved to ``evalml.pipelines.components.utils`` (previously was under ``evalml.pipelines.utils``) :pr:`934`
        * Static pipeline definitions have been removed, but similar pipelines can still be constructed via creating an instance of PipelineBase :pr:`904`
        * ``all_pipelines()`` and ``get_pipelines()`` utility methods have been removed :pr:`904`


**v0.11.0 June 30, 2020**
    * Enhancements
        * Added multiclass support for ROC curve graphing :pr:`832`
        * Added preprocessing component to drop features whose percentage of NaN values exceeds a specified threshold :pr:`834`
        * Added data check to check for problematic target labels :pr:`814`
        * Added PerColumnImputer that allows imputation strategies per column :pr:`824`
        * Added transformer to drop specific columns :pr:`827`
        * Added support for `categories`, `handle_error`, and `drop` parameters in `OneHotEncoder` :pr:`830` :pr:`897`
        * Added preprocessing component to handle DateTime columns featurization :pr:`838`
        * Added ability to clone pipelines and components :pr:`842`
        * Define getter method for component `parameters` :pr:`847`
        * Added utility methods to calculate and graph permutation importances :pr:`860`, :pr:`880`
        * Added new utility functions necessary for generating dynamic preprocessing pipelines :pr:`852`
        * Added kwargs to all components :pr:`863`
        * Updated `AutoSearchBase` to use dynamically generated preprocessing pipelines :pr:`870`
        * Added SelectColumns transformer :pr:`873`
        * Added ability to evaluate additional pipelines for automl search :pr:`874`
        * Added `default_parameters` class property to components and pipelines :pr:`879`
        * Added better support for disabling data checks in automl search :pr:`892`
        * Added ability to save and load AutoML objects to file :pr:`888`
        * Updated `AutoSearchBase.get_pipelines` to return an untrained pipeline instance :pr:`876`
        * Saved learned binary classification thresholds in automl results cv data dict :pr:`876`
    * Fixes
        * Fixed bug where SimpleImputer cannot handle dropped columns :pr:`846`
        * Fixed bug where PerColumnImputer cannot handle dropped columns :pr:`855`
        * Enforce requirement that builtin components save all inputted values in their parameters dict :pr:`847`
        * Don't list base classes in `all_components` output :pr:`847`
        * Standardize all components to output pandas data structures, and accept either pandas or numpy :pr:`853`
        * Fixed rankings and full_rankings error when search has not been run :pr:`894`
    * Changes
        * Update `all_pipelines` and `all_components` to try initializing pipelines/components, and on failure exclude them :pr:`849`
        * Refactor `handle_components` to `handle_components_class`, standardize to `ComponentBase` subclass instead of instance :pr:`850`
        * Refactor "blacklist"/"whitelist" to "allow"/"exclude" lists :pr:`854`
        * Replaced `AutoClassificationSearch` and `AutoRegressionSearch` with `AutoMLSearch` :pr:`871`
        * Renamed feature_importances and permutation_importances methods to use singular names (feature_importance and permutation_importance) :pr:`883`
        * Updated `automl` default data splitter to train/validation split for large datasets :pr:`877`
        * Added open source license, update some repo metadata :pr:`887`
        * Removed dead code in `_get_preprocessing_components` :pr:`896`
    * Documentation Changes
        * Fix some typos and update the EvalML logo :pr:`872`
    * Testing Changes
        * Update the changelog check job to expect the new branching pattern for the deps update bot :pr:`836`
        * Check that all components output pandas datastructures, and can accept either pandas or numpy :pr:`853`
        * Replaced `AutoClassificationSearch` and `AutoRegressionSearch` with `AutoMLSearch` :pr:`871`


.. warning::

    **Breaking Changes**
        * Pipelines' static ``component_graph`` field must contain either ``ComponentBase`` subclasses or ``str``, instead of ``ComponentBase`` subclass instances :pr:`850`
        * Rename ``handle_component`` to ``handle_component_class``. Now standardizes to ``ComponentBase`` subclasses instead of ``ComponentBase`` subclass instances :pr:`850`
        * Renamed automl's ``cv`` argument to ``data_split`` :pr:`877`
        * Pipelines' and classifiers' ``feature_importances`` is renamed `feature_importance`, `graph_feature_importances` is renamed `graph_feature_importance` :pr:`883`
        * Passing ``data_checks=None`` to automl search will not perform any data checks as opposed to default checks. :pr:`892`
        * Pipelines to search for in AutoML are now determined automatically, rather than using the statically-defined pipeline classes. :pr:`870`
        * Updated ``AutoSearchBase.get_pipelines`` to return an untrained pipeline instance, instead of one which happened to be trained on the final cross-validation fold :pr:`876`


**v0.10.0 May 29, 2020**
    * Enhancements
        * Added baseline models for classification and regression, add functionality to calculate baseline models before searching in AutoML :pr:`746`
        * Port over highly-null guardrail as a data check and define `DefaultDataChecks` and `DisableDataChecks` classes :pr:`745`
        * Update `Tuner` classes to work directly with pipeline parameters dicts instead of flat parameter lists :pr:`779`
        * Add Elastic Net as a pipeline option :pr:`812`
        * Added new Pipeline option `ExtraTrees` :pr:`790`
        * Added precicion-recall curve metrics and plot for binary classification problems in `evalml.pipeline.graph_utils` :pr:`794`
        * Update the default automl algorithm to search in batches, starting with default parameters for each pipeline and iterating from there :pr:`793`
        * Added `AutoMLAlgorithm` class and `IterativeAlgorithm` impl, separated from `AutoSearchBase` :pr:`793`
    * Fixes
        * Update pipeline `score` to return `nan` score for any objective which throws an exception during scoring :pr:`787`
        * Fixed bug introduced in :pr:`787` where binary classification metrics requiring predicted probabilities error in scoring :pr:`798`
        * CatBoost and XGBoost classifiers and regressors can no longer have a learning rate of 0 :pr:`795`
    * Changes
        * Cleanup pipeline `score` code, and cleanup codecov :pr:`711`
        * Remove `pass` for abstract methods for codecov :pr:`730`
        * Added __str__ for AutoSearch object :pr:`675`
        * Add util methods to graph ROC and confusion matrix :pr:`720`
        * Refactor `AutoBase` to `AutoSearchBase` :pr:`758`
        * Updated AutoBase with `data_checks` parameter, removed previous `detect_label_leakage` parameter, and added functionality to run data checks before search in AutoML :pr:`765`
        * Updated our logger to use Python's logging utils :pr:`763`
        * Refactor most of `AutoSearchBase._do_iteration` impl into `AutoSearchBase._evaluate` :pr:`762`
        * Port over all guardrails to use the new DataCheck API :pr:`789`
        * Expanded `import_or_raise` to catch all exceptions :pr:`759`
        * Adds RMSE, MSLE, RMSLE as standard metrics :pr:`788`
        * Don't allow `Recall` to be used as an objective for AutoML :pr:`784`
        * Removed feature selection from pipelines :pr:`819`
        * Update default estimator parameters to make automl search faster and more accurate :pr:`793`
    * Documentation Changes
        * Add instructions to freeze `master` on `release.md` :pr:`726`
        * Update release instructions with more details :pr:`727` :pr:`733`
        * Add objective base classes to API reference :pr:`736`
        * Fix components API to match other modules :pr:`747`
    * Testing Changes
        * Delete codecov yml, use codecov.io's default :pr:`732`
        * Added unit tests for fraud cost, lead scoring, and standard metric objectives :pr:`741`
        * Update codecov client :pr:`782`
        * Updated AutoBase __str__ test to include no parameters case :pr:`783`
        * Added unit tests for `ExtraTrees` pipeline :pr:`790`
        * If codecov fails to upload, fail build :pr:`810`
        * Updated Python version of dependency action :pr:`816`
        * Update the dependency update bot to use a suffix when creating branches :pr:`817`

.. warning::

    **Breaking Changes**
        * The ``detect_label_leakage`` parameter for AutoML classes has been removed and replaced by a ``data_checks`` parameter :pr:`765`
        * Moved ROC and confusion matrix methods from ``evalml.pipeline.plot_utils`` to ``evalml.pipeline.graph_utils`` :pr:`720`
        * ``Tuner`` classes require a pipeline hyperparameter range dict as an init arg instead of a space definition :pr:`779`
        * ``Tuner.propose`` and ``Tuner.add`` work directly with pipeline parameters dicts instead of flat parameter lists :pr:`779`
        * ``PipelineBase.hyperparameters`` and ``custom_hyperparameters`` use pipeline parameters dict format instead of being represented as a flat list :pr:`779`
        * All guardrail functions previously under ``evalml.guardrails.utils`` will be removed and replaced by data checks :pr:`789`
        * `Recall` disallowed as an objective for AutoML :pr:`784`
        * ``AutoSearchBase`` parameter ``tuner`` has been renamed to ``tuner_class`` :pr:`793`
        * ``AutoSearchBase`` parameter ``possible_pipelines`` and ``possible_model_families`` have been renamed to ``allowed_pipelines`` and ``allowed_model_families`` :pr:`793`


**v0.9.0 Apr. 27, 2020**
    * Enhancements
        * Added accuracy as an standard objective :pr:`624`
        * Added verbose parameter to load_fraud :pr:`560`
        * Added Balanced Accuracy metric for binary, multiclass :pr:`612` :pr:`661`
        * Added XGBoost regressor and XGBoost regression pipeline :pr:`666`
        * Added Accuracy metric for multiclass :pr:`672`
        * Added objective name in `AutoBase.describe_pipeline` :pr:`686`
        * Added `DataCheck` and `DataChecks`, `Message` classes and relevant subclasses :pr:`739`
    * Fixes
        * Removed direct access to `cls.component_graph` :pr:`595`
        * Add testing files to .gitignore :pr:`625`
        * Remove circular dependencies from `Makefile` :pr:`637`
        * Add error case for `normalize_confusion_matrix()` :pr:`640`
        * Fixed XGBoostClassifier and XGBoostRegressor bug with feature names that contain [, ], or < :pr:`659`
        * Update make_pipeline_graph to not accidentally create empty file when testing if path is valid :pr:`649`
        * Fix pip installation warning about docsutils version, from boto dependency :pr:`664`
        * Removed zero division warning for F1/precision/recall metrics :pr:`671`
        * Fixed `summary` for pipelines without estimators :pr:`707`
    * Changes
        * Updated default objective for binary/multiseries classification to log loss :pr:`613`
        * Created classification and regression pipeline subclasses and removed objective as an attribute of pipeline classes :pr:`405`
        * Changed the output of `score` to return one dictionary :pr:`429`
        * Created binary and multiclass objective subclasses :pr:`504`
        * Updated objectives API :pr:`445`
        * Removed call to `get_plot_data` from AutoML :pr:`615`
        * Set `raise_error` to default to True for AutoML classes :pr:`638`
        * Remove unnecessary "u" prefixes on some unicode strings :pr:`641`
        * Changed one-hot encoder to return uint8 dtypes instead of ints :pr:`653`
        * Pipeline `_name` field changed to `custom_name` :pr:`650`
        * Removed `graphs.py` and moved methods into `PipelineBase` :pr:`657`, :pr:`665`
        * Remove s3fs as a dev dependency :pr:`664`
        * Changed requirements-parser to be a core dependency :pr:`673`
        * Replace `supported_problem_types` field on pipelines with `problem_type` attribute on base classes :pr:`678`
        * Changed AutoML to only show best results for a given pipeline template in `rankings`, added `full_rankings` property to show all :pr:`682`
        * Update `ModelFamily` values: don't list xgboost/catboost as classifiers now that we have regression pipelines for them :pr:`677`
        * Changed AutoML's `describe_pipeline` to get problem type from pipeline instead :pr:`685`
        * Standardize `import_or_raise` error messages :pr:`683`
        * Updated argument order of objectives to align with sklearn's :pr:`698`
        * Renamed `pipeline.feature_importance_graph` to `pipeline.graph_feature_importances` :pr:`700`
        * Moved ROC and confusion matrix methods to `evalml.pipelines.plot_utils` :pr:`704`
        * Renamed `MultiClassificationObjective` to `MulticlassClassificationObjective`, to align with pipeline naming scheme :pr:`715`
    * Documentation Changes
        * Fixed some sphinx warnings :pr:`593`
        * Fixed docstring for AutoClassificationSearch with correct command :pr:`599`
        * Limit readthedocs formats to pdf, not htmlzip and epub :pr:`594` :pr:`600`
        * Clean up objectives API documentation :pr:`605`
        * Fixed function on Exploring search results page :pr:`604`
        * Update release process doc :pr:`567`
        * AutoClassificationSearch and AutoRegressionSearch show inherited methods in API reference :pr:`651`
        * Fixed improperly formatted code in breaking changes for changelog :pr:`655`
        * Added configuration to treat Sphinx warnings as errors :pr:`660`
        * Removed separate plotting section for pipelines in API reference :pr:`657`, :pr:`665`
        * Have leads example notebook load S3 files using https, so we can delete s3fs dev dependency :pr:`664`
        * Categorized components in API reference and added descriptions for each category :pr:`663`
        * Fixed Sphinx warnings about BalancedAccuracy objective :pr:`669`
        * Updated API reference to include missing components and clean up pipeline docstrings :pr:`689`
        * Reorganize API ref, and clarify pipeline sub-titles :pr:`688`
        * Add and update preprocessing utils in API reference :pr:`687`
        * Added inheritance diagrams to API reference :pr:`695`
        * Documented which default objective AutoML optimizes for :pr:`699`
        * Create seperate install page :pr:`701`
        * Include more utils in API ref, like `import_or_raise` :pr:`704`
        * Add more color to pipeline documentation :pr:`705`
    * Testing Changes
        * Matched install commands of `check_latest_dependencies` test and it's GitHub action :pr:`578`
        * Added Github app to auto assign PR author as assignee :pr:`477`
        * Removed unneeded conda installation of xgboost in windows checkin tests :pr:`618`
        * Update graph tests to always use tmpfile dir :pr:`649`
        * Changelog checkin test workaround for release PRs: If 'future release' section is empty of PR refs, pass check :pr:`658`
        * Add changelog checkin test exception for `dep-update` branch :pr:`723`

.. warning::

    **Breaking Changes**

    * Pipelines will now no longer take an objective parameter during instantiation, and will no longer have an objective attribute.
    * ``fit()`` and ``predict()`` now use an optional ``objective`` parameter, which is only used in binary classification pipelines to fit for a specific objective.
    * ``score()`` will now use a required ``objectives`` parameter that is used to determine all the objectives to score on. This differs from the previous behavior, where the pipeline's objective was scored on regardless.
    * ``score()`` will now return one dictionary of all objective scores.
    * ``ROC`` and ``ConfusionMatrix`` plot methods via ``Auto(*).plot`` have been removed by :pr:`615` and are replaced by ``roc_curve`` and ``confusion_matrix`` in `evamlm.pipelines.plot_utils`` in :pr:`704`
    * ``normalize_confusion_matrix`` has been moved to ``evalml.pipelines.plot_utils`` :pr:`704`
    * Pipelines ``_name`` field changed to ``custom_name``
    * Pipelines ``supported_problem_types`` field is removed because it is no longer necessary :pr:`678`
    * Updated argument order of objectives' `objective_function` to align with sklearn :pr:`698`
    * `pipeline.feature_importance_graph` has been renamed to `pipeline.graph_feature_importances` in :pr:`700`
    * Removed unsupported ``MSLE`` objective :pr:`704`


**v0.8.0 Apr. 1, 2020**
    * Enhancements
        * Add normalization option and information to confusion matrix :pr:`484`
        * Add util function to drop rows with NaN values :pr:`487`
        * Renamed `PipelineBase.name` as `PipelineBase.summary` and redefined `PipelineBase.name` as class property :pr:`491`
        * Added access to parameters in Pipelines with `PipelineBase.parameters` (used to be return of `PipelineBase.describe`) :pr:`501`
        * Added `fill_value` parameter for SimpleImputer :pr:`509`
        * Added functionality to override component hyperparameters and made pipelines take hyperparemeters from components :pr:`516`
        * Allow numpy.random.RandomState for random_state parameters :pr:`556`
    * Fixes
        * Removed unused dependency `matplotlib`, and move `category_encoders` to test reqs :pr:`572`
    * Changes
        * Undo version cap in XGBoost placed in :pr:`402` and allowed all released of XGBoost :pr:`407`
        * Support pandas 1.0.0 :pr:`486`
        * Made all references to the logger static :pr:`503`
        * Refactored `model_type` parameter for components and pipelines to `model_family` :pr:`507`
        * Refactored `problem_types` for pipelines and components into `supported_problem_types` :pr:`515`
        * Moved `pipelines/utils.save_pipeline` and `pipelines/utils.load_pipeline` to `PipelineBase.save` and `PipelineBase.load` :pr:`526`
        * Limit number of categories encoded by OneHotEncoder :pr:`517`
    * Documentation Changes
        * Updated API reference to remove PipelinePlot and added moved PipelineBase plotting methods :pr:`483`
        * Add code style and github issue guides :pr:`463` :pr:`512`
        * Updated API reference for to surface class variables for pipelines and components :pr:`537`
        * Fixed README documentation link :pr:`535`
        * Unhid PR references in changelog :pr:`656`
    * Testing Changes
        * Added automated dependency check PR :pr:`482`, :pr:`505`
        * Updated automated dependency check comment :pr:`497`
        * Have build_docs job use python executor, so that env vars are set properly :pr:`547`
        * Added simple test to make sure OneHotEncoder's top_n works with large number of categories :pr:`552`
        * Run windows unit tests on PRs :pr:`557`


.. warning::

    **Breaking Changes**

    * ``AutoClassificationSearch`` and ``AutoRegressionSearch``'s ``model_types`` parameter has been refactored into ``allowed_model_families``
    * ``ModelTypes`` enum has been changed to ``ModelFamily``
    * Components and Pipelines now have a ``model_family`` field instead of ``model_type``
    * ``get_pipelines`` utility function now accepts ``model_families`` as an argument instead of ``model_types``
    * ``PipelineBase.name`` no longer returns structure of pipeline and has been replaced by ``PipelineBase.summary``
    * ``PipelineBase.problem_types`` and ``Estimator.problem_types`` has been renamed to ``supported_problem_types``
    * ``pipelines/utils.save_pipeline`` and ``pipelines/utils.load_pipeline`` moved to ``PipelineBase.save`` and ``PipelineBase.load``


**v0.7.0 Mar. 9, 2020**
    * Enhancements
        * Added emacs buffers to .gitignore :pr:`350`
        * Add CatBoost (gradient-boosted trees) classification and regression components and pipelines :pr:`247`
        * Added Tuner abstract base class :pr:`351`
        * Added n_jobs as parameter for AutoClassificationSearch and AutoRegressionSearch :pr:`403`
        * Changed colors of confusion matrix to shades of blue and updated axis order to match scikit-learn's :pr:`426`
        * Added PipelineBase graph and feature_importance_graph methods, moved from previous location :pr:`423`
        * Added support for python 3.8 :pr:`462`
    * Fixes
        * Fixed ROC and confusion matrix plots not being calculated if user passed own additional_objectives :pr:`276`
        * Fixed ReadtheDocs FileNotFoundError exception for fraud dataset :pr:`439`
    * Changes
        * Added n_estimators as a tunable parameter for XGBoost :pr:`307`
        * Remove unused parameter ObjectiveBase.fit_needs_proba :pr:`320`
        * Remove extraneous parameter component_type from all components :pr:`361`
        * Remove unused rankings.csv file :pr:`397`
        * Downloaded demo and test datasets so unit tests can run offline :pr:`408`
        * Remove `_needs_fitting` attribute from Components :pr:`398`
        * Changed plot.feature_importance to show only non-zero feature importances by default, added optional parameter to show all :pr:`413`
        * Refactored `PipelineBase` to take in parameter dictionary and moved pipeline metadata to class attribute :pr:`421`
        * Dropped support for Python 3.5 :pr:`438`
        * Removed unused `apply.py` file :pr:`449`
        * Clean up requirements.txt to remove unused deps :pr:`451`
        * Support installation without all required dependencies :pr:`459`
    * Documentation Changes
        * Update release.md with instructions to release to internal license key :pr:`354`
    * Testing Changes
        * Added tests for utils (and moved current utils to gen_utils) :pr:`297`
        * Moved XGBoost install into it's own separate step on Windows using Conda :pr:`313`
        * Rewind pandas version to before 1.0.0, to diagnose test failures for that version :pr:`325`
        * Added dependency update checkin test :pr:`324`
        * Rewind XGBoost version to before 1.0.0 to diagnose test failures for that version :pr:`402`
        * Update dependency check to use a whitelist :pr:`417`
        * Update unit test jobs to not install dev deps :pr:`455`

.. warning::

    **Breaking Changes**

    * Python 3.5 will not be actively supported.

**v0.6.0 Dec. 16, 2019**
    * Enhancements
        * Added ability to create a plot of feature importances :pr:`133`
        * Add early stopping to AutoML using patience and tolerance parameters :pr:`241`
        * Added ROC and confusion matrix metrics and plot for classification problems and introduce PipelineSearchPlots class :pr:`242`
        * Enhanced AutoML results with search order :pr:`260`
        * Added utility function to show system and environment information :pr:`300`
    * Fixes
        * Lower botocore requirement :pr:`235`
        * Fixed decision_function calculation for FraudCost objective :pr:`254`
        * Fixed return value of Recall metrics :pr:`264`
        * Components return `self` on fit :pr:`289`
    * Changes
        * Renamed automl classes to AutoRegressionSearch and AutoClassificationSearch :pr:`287`
        * Updating demo datasets to retain column names :pr:`223`
        * Moving pipeline visualization to PipelinePlots class :pr:`228`
        * Standarizing inputs as pd.Dataframe / pd.Series :pr:`130`
        * Enforcing that pipelines must have an estimator as last component :pr:`277`
        * Added ipywidgets as a dependency in requirements.txt :pr:`278`
        * Added Random and Grid Search Tuners :pr:`240`
    * Documentation Changes
        * Adding class properties to API reference :pr:`244`
        * Fix and filter FutureWarnings from scikit-learn :pr:`249`, :pr:`257`
        * Adding Linear Regression to API reference and cleaning up some Sphinx warnings :pr:`227`
    * Testing Changes
        * Added support for testing on Windows with CircleCI :pr:`226`
        * Added support for doctests :pr:`233`

.. warning::

    **Breaking Changes**

    * The ``fit()`` method for ``AutoClassifier`` and ``AutoRegressor`` has been renamed to ``search()``.
    * ``AutoClassifier`` has been renamed to ``AutoClassificationSearch``
    * ``AutoRegressor`` has been renamed to ``AutoRegressionSearch``
    * ``AutoClassificationSearch.results`` and ``AutoRegressionSearch.results`` now is a dictionary with ``pipeline_results`` and ``search_order`` keys. ``pipeline_results`` can be used to access a dictionary that is identical to the old ``.results`` dictionary. Whereas, ``search_order`` returns a list of the search order in terms of ``pipeline_id``.
    * Pipelines now require an estimator as the last component in ``component_list``. Slicing pipelines now throws an ``NotImplementedError`` to avoid returning pipelines without an estimator.

**v0.5.2 Nov. 18, 2019**
    * Enhancements
        * Adding basic pipeline structure visualization :pr:`211`
    * Documentation Changes
        * Added notebooks to build process :pr:`212`

**v0.5.1 Nov. 15, 2019**
    * Enhancements
        * Added basic outlier detection guardrail :pr:`151`
        * Added basic ID column guardrail :pr:`135`
        * Added support for unlimited pipelines with a max_time limit :pr:`70`
        * Updated .readthedocs.yaml to successfully build :pr:`188`
    * Fixes
        * Removed MSLE from default additional objectives :pr:`203`
        * Fixed random_state passed in pipelines :pr:`204`
        * Fixed slow down in RFRegressor :pr:`206`
    * Changes
        * Pulled information for describe_pipeline from pipeline's new describe method :pr:`190`
        * Refactored pipelines :pr:`108`
        * Removed guardrails from Auto(*) :pr:`202`, :pr:`208`
    * Documentation Changes
        * Updated documentation to show max_time enhancements :pr:`189`
        * Updated release instructions for RTD :pr:`193`
        * Added notebooks to build process :pr:`212`
        * Added contributing instructions :pr:`213`
        * Added new content :pr:`222`

**v0.5.0 Oct. 29, 2019**
    * Enhancements
        * Added basic one hot encoding :pr:`73`
        * Use enums for model_type :pr:`110`
        * Support for splitting regression datasets :pr:`112`
        * Auto-infer multiclass classification :pr:`99`
        * Added support for other units in max_time :pr:`125`
        * Detect highly null columns :pr:`121`
        * Added additional regression objectives :pr:`100`
        * Show an interactive iteration vs. score plot when using fit() :pr:`134`
    * Fixes
        * Reordered `describe_pipeline` :pr:`94`
        * Added type check for model_type :pr:`109`
        * Fixed `s` units when setting string max_time :pr:`132`
        * Fix objectives not appearing in API documentation :pr:`150`
    * Changes
        * Reorganized tests :pr:`93`
        * Moved logging to its own module :pr:`119`
        * Show progress bar history :pr:`111`
        * Using cloudpickle instead of pickle to allow unloading of custom objectives :pr:`113`
        * Removed render.py :pr:`154`
    * Documentation Changes
        * Update release instructions :pr:`140`
        * Include additional_objectives parameter :pr:`124`
        * Added Changelog :pr:`136`
    * Testing Changes
        * Code coverage :pr:`90`
        * Added CircleCI tests for other Python versions :pr:`104`
        * Added doc notebooks as tests :pr:`139`
        * Test metadata for CircleCI and 2 core parallelism :pr:`137`

**v0.4.1 Sep. 16, 2019**
    * Enhancements
        * Added AutoML for classification and regressor using Autobase and Skopt :pr:`7` :pr:`9`
        * Implemented standard classification and regression metrics :pr:`7`
        * Added logistic regression, random forest, and XGBoost pipelines :pr:`7`
        * Implemented support for custom objectives :pr:`15`
        * Feature importance for pipelines :pr:`18`
        * Serialization for pipelines :pr:`19`
        * Allow fitting on objectives for optimal threshold :pr:`27`
        * Added detect label leakage :pr:`31`
        * Implemented callbacks :pr:`42`
        * Allow for multiclass classification :pr:`21`
        * Added support for additional objectives :pr:`79`
    * Fixes
        * Fixed feature selection in pipelines :pr:`13`
        * Made random_seed usage consistent :pr:`45`
    * Documentation Changes
        * Documentation Changes
        * Added docstrings :pr:`6`
        * Created notebooks for docs :pr:`6`
        * Initialized readthedocs EvalML :pr:`6`
        * Added favicon :pr:`38`
    * Testing Changes
        * Added testing for loading data :pr:`39`

**v0.2.0 Aug. 13, 2019**
    * Enhancements
        * Created fraud detection objective :pr:`4`

**v0.1.0 July. 31, 2019**
    * *First Release*
    * Enhancements
        * Added lead scoring objecitve :pr:`1`
        * Added basic classifier :pr:`1`
    * Documentation Changes
        * Initialized Sphinx for docs :pr:`1`<|MERGE_RESOLUTION|>--- conflicted
+++ resolved
@@ -4,11 +4,8 @@
 **Future Releases**
     * Enhancements
         * Added string and categorical targets support for binary and multiclass pipelines and check for numeric targets for `DetectLabelLeakage` data check :pr:`932`
-<<<<<<< HEAD
         * Added clear exception for regression pipelines if target datatype is string or categorical :pr:`960`
-=======
         * Added target column names and class labels in `predict` and `predict_proba` output for pipelines :pr:`951`
->>>>>>> 1cfd36a0
     * Fixes
         * Fixed ReadtheDocs warning failure regarding embedded gif :pr:`943`
         * Removed incorrect parameter passed to pipeline classes in `_add_baseline_pipelines` :pr:`941`
