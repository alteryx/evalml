Release Notes
-------------
**Future Releases**
    * Enhancements
<<<<<<< HEAD
        * Add ``exclude_featurizers`` parameter to ``AutoMLSearch`` to specify featurizers that should be excluded from all pipelines :pr:`3631``
        * Added ``Progress`` abstraction to handle stopping criteria logic and return search progress information :pr:`3632`
=======
        * Updated to run with Woodwork >= 0.17.2 :pr:`3626`
        * Add ``exclude_featurizers`` parameter to ``AutoMLSearch`` to specify featurizers that should be excluded from all pipelines :pr:`3631`
>>>>>>> 12ec98ee
    * Fixes
    * Changes
    * Documentation Changes
        * Updated broken link checker to exclude stackoverflow domain :pr:`3633`
        * Add instructions to add new users to evalml-core-feedstock :pr:`3636`
    * Testing Changes

.. warning::

    **Breaking Changes**


**v0.55.0 July. 24, 2022**
    * Enhancements
        * Increased the amount of logical type information passed to Woodwork when calling ``ww.init()`` in transformers :pr:`3604`
        * Added ability to log how long each batch and pipeline take in ``automl.search()`` :pr:`3577`
        * Added the option to set the ``sp`` parameter for ARIMA models :pr:`3597`
        * Updated the CV split size of time series problems to match forecast horizon for improved performance :pr:`3616`
        * Added holdout set evaluation as part of AutoML search and pipeline ranking :pr:`3499`
    * Fixes
        * Fixed iterative graphs not appearing in documentation :pr:`3592`
        * Updated the ``load_diabetes()`` method to account for scikit-learn 1.1.1 changes to the dataset :pr:`3591`
        * Capped woodwork version at < 0.17.0 :pr:`3612`
        * Bump minimum scikit-optimize version to 0.9.0 `:pr:`3614`
        * Invalid target data checks involving regression and unsupported data types now produce a different ``DataCheckMessageCode`` :pr:`3630`
    * Changes
        * Add pre-commit hooks for linting :pr:`3608`
        * Implemented a lower threshold and window size for the ``TimeSeriesRegularizer`` and ``DatetimeFormatDataCheck`` :pr:`3627`
        * Updated ``IDColumnsDataCheck`` to return an action to set the first column as the primary key if it is identified as an ID column :pr:`3634`
    * Documentation Changes
    * Testing Changes
        * Pinned GraphViz version for Windows CI Test :pr:`3596`
        * Removed ``pytest.mark.skip_if_39`` pytest marker :pr:`3602` :pr:`3607`
        * Refactored test cases that iterate over all components to use ``pytest.mark.parametrise`` and changed the corresponding ``if...continue`` blocks to ``pytest.mark.xfail`` :pr:`3622`


**v0.54.0 June. 23, 2022**
    * Fixes
        * Updated the Imputer and SimpleImputer to work with scikit-learn 1.1.1. :pr:`3525`
        * Bumped the minimum versions of scikit-learn to 1.1.1 and imbalanced-learn to 0.9.1. :pr:`3525`
        * Added a clearer error message when ``describe`` is called on an un-instantiated ComponentGraph :pr:`3569`
        * Added a clearer error message when time series' ``predict`` is called with its X_train or y_train parameter set as None :pr:`3579`
    * Changes
        * Don't pass ``time_index`` as kwargs to sktime ARIMA implementation for compatibility with latest version :pr:`3564`
        * Remove incompatible ``nlp-primitives`` version 2.6.0 from accepted dependency versions :pr:`3572`, :pr:`3574`
        * Updated evalml authors :pr:`3581`
    * Documentation Changes
        * Fix typo in ``long_description`` field in ``setup.cfg`` :pr:`3553`
        * Update install page to remove Python 3.7 mention :pr:`3567`


**v0.53.1 June. 9, 2022**
    * Changes
        * Set the development status to ``4 - Beta`` in ``setup.cfg`` :pr:`3550`


**v0.53.0 June. 9, 2022**
    * Enhancements
        * Pass ``n_jobs`` to default algorithm :pr:`3548`
    * Fixes
        * Fixed github workflows for featuretools and woodwork to test their main branch against evalml. :pr:`3517`
        * Supress warnings in ``TargetEncoder`` raised by a coming change to default parameters :pr:`3540`
        * Fixed bug where schema was not being preserved in column renaming for XGBoost and LightGBM models :pr:`3496`
    * Changes
        * Transitioned to use pyproject.toml and setup.cfg away from setup.py :pr:`3494`, :pr:`3536`
    * Documentation Changes
        * Updated the Time Series User Guide page to include known-in-advance features and fix typos :pr:`3521`
        * Add slack and stackoverflow icon to footer :pr:`3528`
        * Add install instructions for M1 Mac :pr:`3543`
    * Testing Changes
        * Rename yml to yaml for GitHub Actions :pr:`3522`
        * Remove ``noncore_dependency`` pytest marker :pr:`3541`
        * Changed ``test_smotenc_category_features`` to use valid postal code values in response to new woodwork type validation :pr:`3544`


**v0.52.0 May. 12, 2022**
    * Changes
        * Added github workflows for featuretools and woodwork to test their main branch against evalml. :pr:`3504`
        * Added pmdarima to conda recipe. :pr:`3505`
        * Added a threshold for ``NullDataCheck`` before a warning is issued for null values :pr:`3507`
        * Changed ``NoVarianceDataCheck`` to only output warnings :pr:`3506`
        * Reverted XGBoost Classifier/Regressor patch for all boolean columns needing to be converted to int. :pr:`3503`
        * Updated ``roc_curve()`` and ``conf_matrix()`` to work with IntegerNullable and BooleanNullable types. :pr:`3465`
        * Changed ``ComponentGraph._transform_features`` to raise a ``PipelineError`` instead of a ``ValueError``. This is not a breaking change because ``PipelineError`` is a subclass of ``ValueError``. :pr:`3497`
        * Capped ``sklearn`` at version 1.1.0 :pr:`3518`
    * Documentation Changes
        * Updated to install prophet extras in Read the Docs. :pr:`3509`
    * Testing Changes
        * Moved vowpal wabbit in test recipe to ``evalml`` package from ``evalml-core`` :pr:`3502`


**v0.51.0 Apr. 28, 2022**
    * Enhancements
        * Updated ``make_pipeline_from_data_check_output`` to work with time series problems. :pr:`3454`
    * Fixes
        * Changed ``PipelineBase.graph_json()`` to return a python dictionary and renamed as ``graph_dict()``:pr:`3463`
    * Changes
        * Added ``vowpalwabbit`` to local recipe and remove ``is_using_conda`` pytest skip markers from relevant tests :pr:`3481`
    * Documentation Changes
        * Fixed broken link in contributing guide :pr:`3464`
        * Improved development instructions :pr:`3468`
        * Added the ``TimeSeriesRegularizer`` and ``TimeSeriesImputer`` to the timeseries section of the User Guide :pr:`3473`
        * Updated OSS slack link :pr:`3487`
        * Fix rendering of model understanding plotly charts in docs :pr:`3460`
    * Testing Changes
        * Updated unit tests to support woodwork 0.16.2 :pr:`3482`
        * Fix some unit tests after vowpal wabbit got added to conda recipe :pr:`3486`

.. warning::

    **Breaking Changes**
        * Renamed ``PipelineBase.graph_json()`` to ``PipelineBase.graph_dict()`` :pr:`3463`
        * Minimum supported woodwork version is now 0.16.2 :pr:`3482`

**v0.50.0 Apr. 12, 2022**
    * Enhancements
        * Added ``TimeSeriesImputer`` component :pr:`3374`
        * Replaced ``pipeline_parameters`` and ``custom_hyperparameters`` with ``search_parameters`` in ``AutoMLSearch`` :pr:`3373`, :pr:`3427`
        * Added ``TimeSeriesRegularizer`` to smooth uninferrable date ranges for time series problems :pr:`3376`
        * Enabled ensembling as a parameter for ``DefaultAlgorithm`` :pr:`3435`, :pr:`3444`
    * Fixes
        * Fix ``DefaultAlgorithm`` not handling Email and URL features :pr:`3419`
        * Added test to ensure ``LabelEncoder`` parameters preserved during ``AutoMLSearch`` :pr:`3326`
    * Changes
        * Updated ``DateTimeFormatDataCheck`` to use woodwork's ``infer_frequency`` function :pr:`3425`
        * Renamed ``graphs.py`` to ``visualizations.py`` :pr:`3439`
    * Documentation Changes
        * Updated the model understanding section of the user guide to include missing functions :pr:`3446`
        * Rearranged the user guide model understanding page for easier navigation :pr:`3457`
        * Update README text to Alteryx :pr:`3462`

.. warning::

    **Breaking Changes**
        * Renamed ``graphs.py`` to ``visualizations.py`` :pr:`3439`
        * Replaced ``pipeline_parameters`` and ``custom_hyperparameters`` with ``search_parameters`` in ``AutoMLSearch`` :pr:`3373`

**v0.49.0 Mar. 31, 2022**
    * Enhancements
        * Added ``use_covariates`` parameter to ``ARIMARegressor`` :pr:`3407`
        * ``AutoMLSearch`` will set ``use_covariates`` to ``False`` for ARIMA when dataset is large :pr:`3407`
        * Add ability to retrieve logical types to a component in the graph via ``get_component_input_logical_types`` :pr:`3428`
        * Add ability to get logical types passed to the last component via ``last_component_input_logical_types`` :pr:`3428`
    * Fixes
        * Fix conda build after PR `3407` :pr:`3429`
    * Changes
        * Moved model understanding metrics from ``graph.py`` into a separate file :pr:`3417`
        * Unpin ``click`` dependency :pr:`3420`
        * For ``IterativeAlgorithm``, put time series algorithms first :pr:`3407`
        * Use ``prophet-prebuilt`` to install prophet in extras :pr:`3407`

.. warning::

    **Breaking Changes**
        * Moved model understanding metrics from ``graph.py`` to ``metrics.py`` :pr:`3417`


**v0.48.0 Mar. 25, 2022**
    * Enhancements
        * Add support for oversampling in time series classification problems :pr:`3387`
    * Fixes
        * Fixed ``TimeSeriesFeaturizer`` to make it deterministic when creating and choosing columns :pr:`3384`
        * Fixed bug where Email/URL features with missing values would cause the imputer to error out :pr:`3388`
    * Changes
        * Update maintainers to add Frank :pr:`3382`
        * Allow woodwork version 0.14.0 to be installed :pr:`3381`
        * Moved partial dependence functions from ``graph.py`` to a separate file :pr:`3404`
        * Pin ``click`` at ``8.0.4`` due to incompatibility with ``black`` :pr:`3413`
    * Documentation Changes
        * Added automl user guide section covering search algorithms :pr:`3394`
        * Updated broken links and automated broken link detection :pr:`3398`
        * Upgraded nbconvert :pr:`3402`, :pr:`3411`
    * Testing Changes
        * Updated scheduled workflows to only run on Alteryx owned repos (:pr:`3395`)
        * Exclude documentation versions other than latest from broken link check :pr:`3401`

.. warning::

    **Breaking Changes**
        * Moved partial dependence functions from ``graph.py`` to ``partial_dependence.py`` :pr:`3404`


**v0.47.0 Mar. 16, 2022**
    * Enhancements
        * Added ``TimeSeriesFeaturizer`` into ARIMA-based pipelines :pr:`3313`
        * Added caching capability for ensemble training during ``AutoMLSearch`` :pr:`3257`
        * Added new error code for zero unique values in ``NoVarianceDataCheck`` :pr:`3372`
    * Fixes
        * Fixed ``get_pipelines`` to reset pipeline threshold for binary cases :pr:`3360`
    * Changes
        * Update maintainers :pr:`3365`
        * Revert pandas 1.3.0 compatibility patch :pr:`3378`
    * Documentation Changes
        * Fixed documentation links to point to correct pages :pr:`3358`
    * Testing Changes
        * Checkout main branch in build_conda_pkg job :pr:`3375`

**v0.46.0 Mar. 03, 2022**
    * Enhancements
        * Added ``test_size`` parameter to ``ClassImbalanceDataCheck`` :pr:`3341`
        * Make target optional for ``NoVarianceDataCheck`` :pr:`3339`
    * Changes
        * Removed ``python_version<3.9`` environment marker from sktime dependency :pr:`3332`
        * Updated ``DatetimeFormatDataCheck`` to return all messages and not return early if NaNs are detected :pr:`3354`
    * Documentation Changes
        * Added in-line tabs and copy-paste functionality to documentation, overhauled Install page :pr:`3353`

**v0.45.0 Feb. 17, 2022**
    * Enhancements
        * Added support for pandas >= 1.4.0 :pr:`3324`
        * Standardized feature importance for estimators :pr:`3305`
        * Replaced usage of private method with Woodwork's public ``get_subset_schema`` method :pr:`3325`
    * Changes
        * Added an ``is_cv`` property to the datasplitters used :pr:`3297`
        * Changed SimpleImputer to ignore Natural Language columns :pr:`3324`
        * Added drop NaN component to some time series pipelines :pr:`3310`
    * Documentation Changes
        * Update README.md with Alteryx link (:pr:`3319`)
        * Added formatting to the AutoML user guide to shorten result outputs :pr:`3328`
    * Testing Changes
        * Add auto approve dependency workflow schedule for every 30 mins :pr:`3312`

**v0.44.0 Feb. 04, 2022**
    * Enhancements
        * Updated ``DefaultAlgorithm`` to also limit estimator usage for long-running multiclass problems :pr:`3099`
        * Added ``make_pipeline_from_data_check_output()`` utility method :pr:`3277`
        * Updated ``AutoMLSearch`` to use ``DefaultAlgorithm`` as the default automl algorithm :pr:`3261`, :pr:`3304`
        * Added more specific data check errors to ``DatetimeFormatDataCheck`` :pr:`3288`
        * Added ``features`` as a parameter for ``AutoMLSearch`` and add ``DFSTransformer`` to pipelines when ``features`` are present :pr:`3309`
    * Fixes
        * Updated the binary classification pipeline's ``optimize_thresholds`` method to use Nelder-Mead :pr:`3280`
        * Fixed bug where feature importance on time series pipelines only showed 0 for time index :pr:`3285`
    * Changes
        * Removed ``DateTimeNaNDataCheck`` and ``NaturalLanguageNaNDataCheck`` in favor of ``NullDataCheck`` :pr:`3260`
        * Drop support for Python 3.7 :pr:`3291`
        * Updated minimum version of ``woodwork`` to ``v0.12.0`` :pr:`3290`
    * Documentation Changes
        * Update documentation and docstring for `validate_holdout_datasets` for time series problems :pr:`3278`
        * Fixed mistake in documentation where wrong objective was used for calculating percent-better-than-baseline :pr:`3285`


.. warning::

    **Breaking Changes**
        * Removed ``DateTimeNaNDataCheck`` and ``NaturalLanguageNaNDataCheck`` in favor of ``NullDataCheck`` :pr:`3260`
        * Dropped support for Python 3.7 :pr:`3291`


**v0.43.0 Jan. 25, 2022**
    * Enhancements
        * Updated new ``NullDataCheck`` to return a warning and suggest an action to impute columns with null values :pr:`3197`
        * Updated ``make_pipeline_from_actions`` to handle null column imputation :pr:`3237`
        * Updated data check actions API to return options instead of actions and add functionality to suggest and take action on columns with null values :pr:`3182`
    * Fixes
        * Fixed categorical data leaking into non-categorical sub-pipelines in ``DefaultAlgorithm`` :pr:`3209`
        * Fixed Python 3.9 installation for prophet by updating ``pmdarima`` version in requirements :pr:`3268`
        * Allowed DateTime columns to pass through PerColumnImputer without breaking :pr:`3267`
    * Changes
        * Updated ``DataCheck`` ``validate()`` output to return a dictionary instead of list for actions :pr:`3142`
        * Updated ``DataCheck`` ``validate()`` API to use the new ``DataCheckActionOption`` class instead of ``DataCheckAction`` :pr:`3152`
        * Uncapped numba version and removed it from requirements :pr:`3263`
        * Renamed ``HighlyNullDataCheck`` to ``NullDataCheck`` :pr:`3197`
        * Updated data check ``validate()`` output to return a list of warnings and errors instead of a dictionary :pr:`3244`
        * Capped ``pandas`` at < 1.4.0 :pr:`3274`
    * Testing Changes
        * Bumped minimum ``IPython`` version to 7.16.3 in ``test-requirements.txt`` based on dependabot feedback :pr:`3269`

.. warning::

    **Breaking Changes**
        * Renamed ``HighlyNullDataCheck`` to ``NullDataCheck`` :pr:`3197`
        * Updated data check ``validate()`` output to return a list of warnings and errors instead of a dictionary. See the Data Check or Data Check Actions pages (under User Guide) for examples. :pr:`3244`
        * Removed ``impute_all`` and ``default_impute_strategy`` parameters from the ``PerColumnImputer`` :pr:`3267`
        * Updated ``PerColumnImputer`` such that columns not specified in ``impute_strategies`` dict will not be imputed anymore :pr:`3267`


**v0.42.0 Jan. 18, 2022**
    * Enhancements
        * Required the separation of training and test data by ``gap`` + 1 units to be verified by ``time_index`` for time series problems :pr:`3208`
        * Added support for boolean features for ``ARIMARegressor`` :pr:`3187`
        * Updated dependency bot workflow to remove outdated description and add new configuration to delete branches automatically :pr:`3212`
        * Added ``n_obs`` and ``n_splits`` to ``TimeSeriesParametersDataCheck`` error details :pr:`3246`
    * Fixes
        * Fixed classification pipelines to only accept target data with the appropriate number of classes :pr:`3185`
        * Added support for time series in ``DefaultAlgorithm`` :pr:`3177`
        * Standardized names of featurization components :pr:`3192`
        * Removed empty cell in text_input.ipynb :pr:`3234`
        * Removed potential prediction explanations failure when pipelines predicted a class with probability 1 :pr:`3221`
        * Dropped NaNs before partial dependence grid generation :pr:`3235`
        * Allowed prediction explanations to be json-serializable :pr:`3262`
        * Fixed bug where ``InvalidTargetDataCheck`` would not check time series regression targets :pr:`3251`
        * Fixed bug in ``are_datasets_separated_by_gap_time_index`` :pr:`3256`
    * Changes
        * Raised lowest compatible numpy version to 1.21.0 to address security concerns :pr:`3207`
        * Changed the default objective to ``MedianAE`` from ``R2`` for time series regression :pr:`3205`
        * Removed all-nan Unknown to Double logical conversion in ``infer_feature_types`` :pr:`3196`
        * Checking the validity of holdout data for time series problems can be performed by calling ``pipelines.utils.validate_holdout_datasets`` prior to calling ``predict`` :pr:`3208`
    * Testing Changes
        * Update auto approve workflow trigger and delete branch after merge :pr:`3265`

.. warning::

    **Breaking Changes**
        * Renamed ``DateTime Featurizer Component`` to ``DateTime Featurizer`` and ``Natural Language Featurization Component`` to ``Natural Language Featurizer`` :pr:`3192`



**v0.41.0 Jan. 06, 2022**
    * Enhancements
        * Added string support for DataCheckActionCode :pr:`3167`
        * Added ``DataCheckActionOption`` class :pr:`3134`
        * Add issue templates for bugs, feature requests and documentation improvements for GitHub :pr:`3199`
    * Fixes
        * Fix bug where prediction explanations ``class_name`` was shown as float for boolean targets :pr:`3179`
        * Fixed bug in nightly linux tests :pr:`3189`
    * Changes
        * Removed usage of scikit-learn's ``LabelEncoder`` in favor of ours :pr:`3161`
        * Removed nullable types checking from ``infer_feature_types`` :pr:`3156`
        * Fixed ``mean_cv_data`` and ``validation_score`` values in AutoMLSearch.rankings to reflect cv score or ``NaN`` when appropriate :pr:`3162`
    * Testing Changes
        * Updated tests to use new pipeline API instead of defining custom pipeline classes :pr:`3172`
        * Add workflow to auto-merge dependency PRs if status checks pass :pr:`3184`

**v0.40.0 Dec. 22, 2021**
    * Enhancements
        * Added ``TimeSeriesSplittingDataCheck`` to ``DefaultDataChecks`` to verify adequate class representation in time series classification problems :pr:`3141`
        * Added the ability to accept serialized features and skip computation in ``DFSTransformer`` :pr:`3106`
        * Added support for known-in-advance features :pr:`3149`
        * Added Holt-Winters ``ExponentialSmoothingRegressor`` for time series regression problems :pr:`3157`
        * Required the separation of training and test data by ``gap`` + 1 units to be verified by ``time_index`` for time series problems :pr:`3160`
    * Fixes
        * Fixed error caused when tuning threshold for time series binary classification :pr:`3140`
    * Changes
        * ``TimeSeriesParametersDataCheck`` was added to ``DefaultDataChecks`` for time series problems :pr:`3139`
        * Renamed ``date_index`` to ``time_index`` in ``problem_configuration`` for time series problems :pr:`3137`
        * Updated ``nlp-primitives`` minimum version to 2.1.0 :pr:`3166`
        * Updated minimum version of ``woodwork`` to v0.11.0 :pr:`3171`
        * Revert `3160` until uninferrable frequency can be addressed earlier in the process :pr:`3198`
    * Documentation Changes
        * Added comments to provide clarity on doctests :pr:`3155`
    * Testing Changes
        * Parameterized tests in ``test_datasets.py`` :pr:`3145`

.. warning::

    **Breaking Changes**
        * Renamed ``date_index`` to ``time_index`` in ``problem_configuration`` for time series problems :pr:`3137`


**v0.39.0 Dec. 9, 2021**
    * Enhancements
        * Renamed ``DelayedFeatureTransformer`` to ``TimeSeriesFeaturizer`` and enhanced it to compute rolling features :pr:`3028`
        * Added ability to impute only specific columns in ``PerColumnImputer`` :pr:`3123`
        * Added ``TimeSeriesParametersDataCheck`` to verify the time series parameters are valid given the number of splits in cross validation :pr:`3111`
    * Fixes
        * Default parameters for ``RFRegressorSelectFromModel`` and ``RFClassifierSelectFromModel`` has been fixed to avoid selecting all features :pr:`3110`
    * Changes
        * Removed reliance on a datetime index for ``ARIMARegressor`` and ``ProphetRegressor`` :pr:`3104`
        * Included target leakage check when fitting ``ARIMARegressor`` to account for the lack of ``TimeSeriesFeaturizer`` in ``ARIMARegressor`` based pipelines :pr:`3104`
        * Cleaned up and refactored ``InvalidTargetDataCheck`` implementation and docstring :pr:`3122`
        * Removed indices information from the output of ``HighlyNullDataCheck``'s ``validate()`` method :pr:`3092`
        * Added ``ReplaceNullableTypes`` component to prepare for handling pandas nullable types. :pr:`3090`
        * Updated ``make_pipeline`` for handling pandas nullable types in preprocessing pipeline. :pr:`3129`
        * Removed unused ``EnsembleMissingPipelinesError`` exception definition :pr:`3131`
    * Testing Changes
        * Refactored tests to avoid using ``importorskip`` :pr:`3126`
        * Added ``skip_during_conda`` test marker to skip tests that are not supposed to run during conda build :pr:`3127`
        * Added ``skip_if_39`` test marker to skip tests that are not supposed to run during python 3.9 :pr:`3133`

.. warning::

    **Breaking Changes**
        * Renamed ``DelayedFeatureTransformer`` to ``TimeSeriesFeaturizer`` :pr:`3028`
        * ``ProphetRegressor`` now requires a datetime column in ``X`` represented by the ``date_index`` parameter :pr:`3104`
        * Renamed module ``evalml.data_checks.invalid_target_data_check`` to ``evalml.data_checks.invalid_targets_data_check`` :pr:`3122`
        * Removed unused ``EnsembleMissingPipelinesError`` exception definition :pr:`3131`


**v0.38.0 Nov. 27, 2021**
    * Enhancements
        * Added ``data_check_name`` attribute to the data check action class :pr:`3034`
        * Added ``NumWords`` and ``NumCharacters`` primitives to ``TextFeaturizer`` and renamed ``TextFeaturizer` to ``NaturalLanguageFeaturizer`` :pr:`3030`
        * Added support for ``scikit-learn > 1.0.0`` :pr:`3051`
        * Required the ``date_index`` parameter to be specified for time series problems  in ``AutoMLSearch`` :pr:`3041`
        * Allowed time series pipelines to predict on test datasets whose length is less than or equal to the ``forecast_horizon``. Also allowed the test set index to start at 0. :pr:`3071`
        * Enabled time series pipeline to predict on data with features that are not known-in-advanced :pr:`3094`
    * Fixes
        * Added in error message when fit and predict/predict_proba data types are different :pr:`3036`
        * Fixed bug where ensembling components could not get converted to JSON format :pr:`3049`
        * Fixed bug where components with tuned integer hyperparameters could not get converted to JSON format :pr:`3049`
        * Fixed bug where force plots were not displaying correct feature values :pr:`3044`
        * Included confusion matrix at the pipeline threshold for ``find_confusion_matrix_per_threshold`` :pr:`3080`
        * Fixed bug where One Hot Encoder would error out if a non-categorical feature had a missing value :pr:`3083`
        * Fixed bug where features created from categorical columns by ``Delayed Feature Transformer`` would be inferred as categorical :pr:`3083`
    * Changes
        * Delete ``predict_uses_y`` estimator attribute :pr:`3069`
        * Change ``DateTimeFeaturizer`` to use corresponding Featuretools primitives :pr:`3081`
        * Updated ``TargetDistributionDataCheck`` to return metadata details as floats rather strings :pr:`3085`
        * Removed dependency on ``psutil`` package :pr:`3093`
    * Documentation Changes
        * Updated docs to use data check action methods rather than manually cleaning data :pr:`3050`
    * Testing Changes
        * Updated integration tests to use ``make_pipeline_from_actions`` instead of private method :pr:`3047`


.. warning::

    **Breaking Changes**
        * Added ``data_check_name`` attribute to the data check action class :pr:`3034`
        * Renamed ``TextFeaturizer` to ``NaturalLanguageFeaturizer`` :pr:`3030`
        * Updated the ``Pipeline.graph_json`` function to return a dictionary of "from" and "to" edges instead of tuples :pr:`3049`
        * Delete ``predict_uses_y`` estimator attribute :pr:`3069`
        * Changed time series problems in ``AutoMLSearch`` to need a not-``None`` ``date_index`` :pr:`3041`
        * Changed the ``DelayedFeatureTransformer`` to throw a ``ValueError`` during fit if the ``date_index`` is ``None`` :pr:`3041`
        * Passing ``X=None`` to ``DelayedFeatureTransformer`` is deprecated :pr:`3041`


**v0.37.0 Nov. 9, 2021**
    * Enhancements
        * Added ``find_confusion_matrix_per_threshold`` to Model Understanding :pr:`2972`
        * Limit computationally-intensive models during ``AutoMLSearch`` for certain multiclass problems, allow for opt-in with parameter ``allow_long_running_models`` :pr:`2982`
        * Added support for stacked ensemble pipelines to prediction explanations module :pr:`2971`
        * Added integration tests for data checks and data checks actions workflow :pr:`2883`
        * Added a change in pipeline structure to handle categorical columns separately for pipelines in ``DefaultAlgorithm`` :pr:`2986`
        * Added an algorithm to ``DelayedFeatureTransformer`` to select better lags :pr:`3005`
        * Added test to ensure pickling pipelines preserves thresholds :pr:`3027`
        * Added AutoML function to access ensemble pipeline's input pipelines IDs :pr:`3011`
        * Added ability to define which class is "positive" for label encoder in binary classification case :pr:`3033`
    * Fixes
        * Fixed bug where ``Oversampler`` didn't consider boolean columns to be categorical :pr:`2980`
        * Fixed permutation importance failing when target is categorical :pr:`3017`
        * Updated estimator and pipelines' ``predict``, ``predict_proba``, ``transform``, ``inverse_transform`` methods to preserve input indices :pr:`2979`
        * Updated demo dataset link for daily min temperatures :pr:`3023`
    * Changes
        * Updated ``OutliersDataCheck`` and ``UniquenessDataCheck`` and allow for the suspension of the Nullable types error :pr:`3018`
    * Documentation Changes
        * Fixed cost benefit matrix demo formatting :pr:`2990`
        * Update ReadMe.md with new badge links and updated installation instructions for conda :pr:`2998`
        * Added more comprehensive doctests :pr:`3002`


**v0.36.0 Oct. 27, 2021**
    * Enhancements
        * Added LIME as an algorithm option for ``explain_predictions`` and ``explain_predictions_best_worst`` :pr:`2905`
        * Standardized data check messages and added default "rows" and "columns" to data check message details dictionary :pr:`2869`
        * Added ``rows_of_interest`` to pipeline utils :pr:`2908`
        * Added support for woodwork version ``0.8.2`` :pr:`2909`
        * Enhanced the ``DateTimeFeaturizer`` to handle ``NaNs`` in date features :pr:`2909`
        * Added support for woodwork logical types ``PostalCode``, ``SubRegionCode``, and ``CountryCode`` in model understanding tools :pr:`2946`
        * Added Vowpal Wabbit regressor and classifiers :pr:`2846`
        * Added `NoSplit` data splitter for future unsupervised learning searches :pr:`2958`
        * Added method to convert actions into a preprocessing pipeline :pr:`2968`
    * Fixes
        * Fixed bug where partial dependence was not respecting the ww schema :pr:`2929`
        * Fixed ``calculate_permutation_importance`` for datetimes on ``StandardScaler`` :pr:`2938`
        * Fixed ``SelectColumns`` to only select available features for feature selection in ``DefaultAlgorithm`` :pr:`2944`
        * Fixed ``DropColumns`` component not receiving parameters in ``DefaultAlgorithm`` :pr:`2945`
        * Fixed bug where trained binary thresholds were not being returned by ``get_pipeline`` or ``clone`` :pr:`2948`
        * Fixed bug where ``Oversampler`` selected ww logical categorical instead of ww semantic category :pr:`2946`
    * Changes
        * Changed ``make_pipeline`` function to place the ``DateTimeFeaturizer`` prior to the ``Imputer`` so that ``NaN`` dates can be imputed :pr:`2909`
        * Refactored ``OutliersDataCheck`` and ``HighlyNullDataCheck`` to add more descriptive metadata :pr:`2907`
        * Bumped minimum version of ``dask`` from 2021.2.0 to 2021.10.0 :pr:`2978`
    * Documentation Changes
        * Added back Future Release section to release notes :pr:`2927`
        * Updated CI to run doctest (docstring tests) and apply necessary fixes to docstrings :pr:`2933`
        * Added documentation for ``BinaryClassificationPipeline`` thresholding :pr:`2937`
    * Testing Changes
        * Fixed dependency checker to catch full names of packages :pr:`2930`
        * Refactored ``build_conda_pkg`` to work from a local recipe :pr:`2925`
        * Refactored component test for different environments :pr:`2957`

.. warning::

    **Breaking Changes**
        * Standardized data check messages and added default "rows" and "columns" to data check message details dictionary. This may change the number of messages returned from a data check. :pr:`2869`


**v0.35.0 Oct. 14, 2021**
    * Enhancements
        * Added human-readable pipeline explanations to model understanding :pr:`2861`
        * Updated to support Featuretools 1.0.0 and nlp-primitives 2.0.0 :pr:`2848`
    * Fixes
        * Fixed bug where ``long`` mode for the top level search method was not respected :pr:`2875`
        * Pinned ``cmdstan`` to ``0.28.0`` in ``cmdstan-builder`` to prevent future breaking of support for Prophet :pr:`2880`
        * Added ``Jarque-Bera`` to the ``TargetDistributionDataCheck`` :pr:`2891`
    * Changes
        * Updated pipelines to use a label encoder component instead of doing encoding on the pipeline level :pr:`2821`
        * Deleted scikit-learn ensembler :pr:`2819`
        * Refactored pipeline building logic out of ``AutoMLSearch`` and into ``IterativeAlgorithm`` :pr:`2854`
        * Refactored names for methods in ``ComponentGraph`` and ``PipelineBase`` :pr:`2902`
    * Documentation Changes
        * Updated ``install.ipynb`` to reflect flexibility for ``cmdstan`` version installation :pr:`2880`
        * Updated the conda section of our contributing guide :pr:`2899`
    * Testing Changes
        * Updated ``test_all_estimators`` to account for Prophet being allowed for Python 3.9 :pr:`2892`
        * Updated linux tests to use ``cmdstan-builder==0.0.8`` :pr:`2880`

.. warning::

    **Breaking Changes**
        * Updated pipelines to use a label encoder component instead of doing encoding on the pipeline level. This means that pipelines will no longer automatically encode non-numerical targets. Please use a label encoder if working with classification problems and non-numeric targets. :pr:`2821`
        * Deleted scikit-learn ensembler :pr:`2819`
        * ``IterativeAlgorithm`` now requires X, y, problem_type as required arguments as well as sampler_name, allowed_model_families, allowed_component_graphs, max_batches, and verbose as optional arguments :pr:`2854`
        * Changed method names of ``fit_features`` and ``compute_final_component_features`` to ``fit_and_transform_all_but_final`` and ``transform_all_but_final`` in ``ComponentGraph``, and ``compute_estimator_features`` to ``transform_all_but_final`` in pipeline classes :pr:`2902`

**v0.34.0 Sep. 30, 2021**
    * Enhancements
        * Updated to work with Woodwork 0.8.1 :pr:`2783`
        * Added validation that ``training_data`` and ``training_target`` are not ``None`` in prediction explanations :pr:`2787`
        * Added support for training-only components in pipelines and component graphs :pr:`2776`
        * Added default argument for the parameters value for ``ComponentGraph.instantiate`` :pr:`2796`
        * Added ``TIME_SERIES_REGRESSION`` to ``LightGBMRegressor's`` supported problem types :pr:`2793`
        * Provided a JSON representation of a pipeline's DAG structure :pr:`2812`
        * Added validation to holdout data passed to ``predict`` and ``predict_proba`` for time series :pr:`2804`
        * Added information about which row indices are outliers in ``OutliersDataCheck`` :pr:`2818`
        * Added verbose flag to top level ``search()`` method :pr:`2813`
        * Added support for linting jupyter notebooks and clearing the executed cells and empty cells :pr:`2829` :pr:`2837`
        * Added "DROP_ROWS" action to output of ``OutliersDataCheck.validate()`` :pr:`2820`
        * Added the ability of ``AutoMLSearch`` to accept a ``SequentialEngine`` instance as engine input :pr:`2838`
        * Added new label encoder component to EvalML :pr:`2853`
        * Added our own partial dependence implementation :pr:`2834`
    * Fixes
        * Fixed bug where ``calculate_permutation_importance`` was not calculating the right value for pipelines with target transformers :pr:`2782`
        * Fixed bug where transformed target values were not used in ``fit`` for time series pipelines :pr:`2780`
        * Fixed bug where ``score_pipelines`` method of ``AutoMLSearch`` would not work for time series problems :pr:`2786`
        * Removed ``TargetTransformer`` class :pr:`2833`
        * Added tests to verify ``ComponentGraph`` support by pipelines :pr:`2830`
        * Fixed incorrect parameter for baseline regression pipeline in ``AutoMLSearch`` :pr:`2847`
        * Fixed bug where the desired estimator family order was not respected in ``IterativeAlgorithm`` :pr:`2850`
    * Changes
        * Changed woodwork initialization to use partial schemas :pr:`2774`
        * Made ``Transformer.transform()`` an abstract method :pr:`2744`
        * Deleted ``EmptyDataChecks`` class :pr:`2794`
        * Removed data check for checking log distributions in ``make_pipeline`` :pr:`2806`
        * Changed the minimum ``woodwork`` version to 0.8.0 :pr:`2783`
        * Pinned ``woodwork`` version to 0.8.0 :pr:`2832`
        * Removed ``model_family`` attribute from ``ComponentBase`` and transformers :pr:`2828`
        * Limited ``scikit-learn`` until new features and errors can be addressed :pr:`2842`
        * Show DeprecationWarning when Sklearn Ensemblers are called :pr:`2859`
    * Testing Changes
        * Updated matched assertion message regarding monotonic indices in polynomial detrender tests :pr:`2811`
        * Added a test to make sure pip versions match conda versions :pr:`2851`

.. warning::

    **Breaking Changes**
        * Made ``Transformer.transform()`` an abstract method :pr:`2744`
        * Deleted ``EmptyDataChecks`` class :pr:`2794`
        * Removed data check for checking log distributions in ``make_pipeline`` :pr:`2806`


**v0.33.0 Sep. 15, 2021**
    * Fixes
        * Fixed bug where warnings during ``make_pipeline`` were not being raised to the user :pr:`2765`
    * Changes
        * Refactored and removed ``SamplerBase`` class :pr:`2775`
    * Documentation Changes
        * Added docstring linting packages ``pydocstyle`` and ``darglint`` to `make-lint` command :pr:`2670`


**v0.32.1 Sep. 10, 2021**
    * Enhancements
        * Added ``verbose`` flag to ``AutoMLSearch`` to run search in silent mode by default :pr:`2645`
        * Added label encoder to ``XGBoostClassifier`` to remove the warning :pr:`2701`
        * Set ``eval_metric`` to ``logloss`` for ``XGBoostClassifier`` :pr:`2741`
        * Added support for ``woodwork`` versions ``0.7.0`` and ``0.7.1`` :pr:`2743`
        * Changed ``explain_predictions`` functions to display original feature values :pr:`2759`
        * Added ``X_train`` and ``y_train`` to ``graph_prediction_vs_actual_over_time`` and ``get_prediction_vs_actual_over_time_data`` :pr:`2762`
        * Added ``forecast_horizon`` as a required parameter to time series pipelines and ``AutoMLSearch`` :pr:`2697`
        * Added ``predict_in_sample`` and ``predict_proba_in_sample`` methods to time series pipelines to predict on data where the target is known, e.g. cross-validation :pr:`2697`
    * Fixes
        * Fixed bug where ``_catch_warnings`` assumed all warnings were ``PipelineNotUsed`` :pr:`2753`
        * Fixed bug where ``Imputer.transform`` would erase ww typing information prior to handing data to the ``SimpleImputer`` :pr:`2752`
        * Fixed bug where ``Oversampler`` could not be copied :pr:`2755`
    * Changes
        * Deleted ``drop_nan_target_rows`` utility method :pr:`2737`
        * Removed default logging setup and debugging log file :pr:`2645`
        * Changed the default n_jobs value for ``XGBoostClassifier`` and ``XGBoostRegressor`` to 12 :pr:`2757`
        * Changed ``TimeSeriesBaselineEstimator`` to only work on a time series pipeline with a ``DelayedFeaturesTransformer`` :pr:`2697`
        * Added ``X_train`` and ``y_train`` as optional parameters to pipeline ``predict``, ``predict_proba``. Only used for time series pipelines :pr:`2697`
        * Added ``training_data`` and ``training_target`` as optional parameters to ``explain_predictions`` and ``explain_predictions_best_worst`` to support time series pipelines :pr:`2697`
        * Changed time series pipeline predictions to no longer output series/dataframes padded with NaNs. A prediction will be returned for every row in the `X` input :pr:`2697`
    * Documentation Changes
        * Specified installation steps for Prophet :pr:`2713`
        * Added documentation for data exploration on data check actions :pr:`2696`
        * Added a user guide entry for time series modelling :pr:`2697`
    * Testing Changes
        * Fixed flaky ``TargetDistributionDataCheck`` test for very_lognormal distribution :pr:`2748`

.. warning::

    **Breaking Changes**
        * Removed default logging setup and debugging log file :pr:`2645`
        * Added ``X_train`` and ``y_train`` to ``graph_prediction_vs_actual_over_time`` and ``get_prediction_vs_actual_over_time_data`` :pr:`2762`
        * Added ``forecast_horizon`` as a required parameter to time series pipelines and ``AutoMLSearch`` :pr:`2697`
        * Changed ``TimeSeriesBaselineEstimator`` to only work on a time series pipeline with a ``DelayedFeaturesTransformer`` :pr:`2697`
        * Added ``X_train`` and ``y_train`` as required parameters for ``predict`` and ``predict_proba`` in time series pipelines :pr:`2697`
        * Added ``training_data`` and ``training_target`` as required parameters to ``explain_predictions`` and ``explain_predictions_best_worst`` for time series pipelines :pr:`2697`

**v0.32.0 Aug. 31, 2021**
    * Enhancements
        * Allow string for ``engine`` parameter for ``AutoMLSearch``:pr:`2667`
        * Add ``ProphetRegressor`` to AutoML :pr:`2619`
        * Integrated ``DefaultAlgorithm`` into ``AutoMLSearch`` :pr:`2634`
        * Removed SVM "linear" and "precomputed" kernel hyperparameter options, and improved default parameters :pr:`2651`
        * Updated ``ComponentGraph`` initalization to raise ``ValueError`` when user attempts to use ``.y`` for a component that does not produce a tuple output :pr:`2662`
        * Updated to support Woodwork 0.6.0 :pr:`2690`
        * Updated pipeline ``graph()`` to distingush X and y edges :pr:`2654`
        * Added ``DropRowsTransformer`` component :pr:`2692`
        * Added ``DROP_ROWS`` to ``_make_component_list_from_actions`` and clean up metadata :pr:`2694`
        * Add new ensembler component :pr:`2653`
    * Fixes
        * Updated Oversampler logic to select best SMOTE based on component input instead of pipeline input :pr:`2695`
        * Added ability to explicitly close DaskEngine resources to improve runtime and reduce Dask warnings :pr:`2667`
        * Fixed partial dependence bug for ensemble pipelines :pr:`2714`
        * Updated ``TargetLeakageDataCheck`` to maintain user-selected logical types :pr:`2711`
    * Changes
        * Replaced ``SMOTEOversampler``, ``SMOTENOversampler`` and ``SMOTENCOversampler`` with consolidated ``Oversampler`` component :pr:`2695`
        * Removed ``LinearRegressor`` from the list of default ``AutoMLSearch`` estimators due to poor performance :pr:`2660`
    * Documentation Changes
        * Added user guide documentation for using ``ComponentGraph`` and added ``ComponentGraph`` to API reference :pr:`2673`
        * Updated documentation to make parallelization of AutoML clearer :pr:`2667`
    * Testing Changes
        * Removes the process-level parallelism from the ``test_cancel_job`` test :pr:`2666`
        * Installed numba 0.53 in windows CI to prevent problems installing version 0.54 :pr:`2710`

.. warning::

    **Breaking Changes**
        * Renamed the current top level ``search`` method to ``search_iterative`` and defined a new ``search`` method for the ``DefaultAlgorithm`` :pr:`2634`
        * Replaced ``SMOTEOversampler``, ``SMOTENOversampler`` and ``SMOTENCOversampler`` with consolidated ``Oversampler`` component :pr:`2695`
        * Removed ``LinearRegressor`` from the list of default ``AutoMLSearch`` estimators due to poor performance :pr:`2660`

**v0.31.0 Aug. 19, 2021**
    * Enhancements
        * Updated the high variance check in AutoMLSearch to be robust to a variety of objectives and cv scores :pr:`2622`
        * Use Woodwork's outlier detection for the ``OutliersDataCheck`` :pr:`2637`
        * Added ability to utilize instantiated components when creating a pipeline :pr:`2643`
        * Sped up the all Nan and unknown check in ``infer_feature_types`` :pr:`2661`
    * Fixes
    * Changes
        * Deleted ``_put_into_original_order`` helper function :pr:`2639`
        * Refactored time series pipeline code using a time series pipeline base class :pr:`2649`
        * Renamed ``dask_tests`` to ``parallel_tests`` :pr:`2657`
        * Removed commented out code in ``pipeline_meta.py`` :pr:`2659`
    * Documentation Changes
        * Add complete install command to README and Install section :pr:`2627`
        * Cleaned up documentation for ``MulticollinearityDataCheck`` :pr:`2664`
    * Testing Changes
        * Speed up CI by splitting Prophet tests into a separate workflow in GitHub :pr:`2644`

.. warning::

    **Breaking Changes**
        * ``TimeSeriesRegressionPipeline`` no longer inherits from ``TimeSeriesRegressionPipeline`` :pr:`2649`


**v0.30.2 Aug. 16, 2021**
    * Fixes
        * Updated changelog and version numbers to match the release.  Release 0.30.1 was release erroneously without a change to the version numbers.  0.30.2 replaces it.

**v0.30.1 Aug. 12, 2021**
    * Enhancements
        * Added ``DatetimeFormatDataCheck`` for time series problems :pr:`2603`
        * Added ``ProphetRegressor`` to estimators :pr:`2242`
        * Updated ``ComponentGraph`` to handle not calling samplers' transform during predict, and updated samplers' transform methods s.t. ``fit_transform`` is equivalent to ``fit(X, y).transform(X, y)`` :pr:`2583`
        * Updated ``ComponentGraph`` ``_validate_component_dict`` logic to be stricter about input values :pr:`2599`
        * Patched bug in ``xgboost`` estimators where predicting on a feature matrix of only booleans would throw an exception. :pr:`2602`
        * Updated ``ARIMARegressor`` to use relative forecasting to predict values :pr:`2613`
        * Added support for creating pipelines without an estimator as the final component and added ``transform(X, y)`` method to pipelines and component graphs :pr:`2625`
        * Updated to support Woodwork 0.5.1 :pr:`2610`
    * Fixes
        * Updated ``AutoMLSearch`` to drop ``ARIMARegressor`` from ``allowed_estimators`` if an incompatible frequency is detected :pr:`2632`
        * Updated ``get_best_sampler_for_data`` to consider all non-numeric datatypes as categorical for SMOTE :pr:`2590`
        * Fixed inconsistent test results from `TargetDistributionDataCheck` :pr:`2608`
        * Adopted vectorized pd.NA checking for Woodwork 0.5.1 support :pr:`2626`
        * Pinned upper version of astroid to 2.6.6 to keep ReadTheDocs working. :pr:`2638`
    * Changes
        * Renamed SMOTE samplers to SMOTE oversampler :pr:`2595`
        * Changed ``partial_dependence`` and ``graph_partial_dependence`` to raise a ``PartialDependenceError`` instead of ``ValueError``. This is not a breaking change because ``PartialDependenceError`` is a subclass of ``ValueError`` :pr:`2604`
        * Cleaned up code duplication in ``ComponentGraph`` :pr:`2612`
        * Stored predict_proba results in .x for intermediate estimators in ComponentGraph :pr:`2629`
    * Documentation Changes
        * To avoid local docs build error, only add warning disable and download headers on ReadTheDocs builds, not locally :pr:`2617`
    * Testing Changes
        * Updated partial_dependence tests to change the element-wise comparison per the Plotly 5.2.1 upgrade :pr:`2638`
        * Changed the lint CI job to only check against python 3.9 via the `-t` flag :pr:`2586`
        * Installed Prophet in linux nightlies test and fixed ``test_all_components`` :pr:`2598`
        * Refactored and fixed all ``make_pipeline`` tests to assert correct order and address new Woodwork Unknown type inference :pr:`2572`
        * Removed ``component_graphs`` as a global variable in ``test_component_graphs.py`` :pr:`2609`

.. warning::

    **Breaking Changes**
        * Renamed SMOTE samplers to SMOTE oversampler. Please use ``SMOTEOversampler``, ``SMOTENCOversampler``, ``SMOTENOversampler`` instead of ``SMOTESampler``, ``SMOTENCSampler``, and ``SMOTENSampler`` :pr:`2595`


**v0.30.0 Aug. 3, 2021**
    * Enhancements
        * Added ``LogTransformer`` and ``TargetDistributionDataCheck`` :pr:`2487`
        * Issue a warning to users when a pipeline parameter passed in isn't used in the pipeline :pr:`2564`
        * Added Gini coefficient as an objective :pr:`2544`
        * Added ``repr`` to ``ComponentGraph`` :pr:`2565`
        * Added components to extract features from ``URL`` and ``EmailAddress`` Logical Types :pr:`2550`
        * Added support for `NaN` values in ``TextFeaturizer`` :pr:`2532`
        * Added ``SelectByType`` transformer :pr:`2531`
        * Added separate thresholds for percent null rows and columns in ``HighlyNullDataCheck`` :pr:`2562`
        * Added support for `NaN` natural language values :pr:`2577`
    * Fixes
        * Raised error message for types ``URL``, ``NaturalLanguage``, and ``EmailAddress`` in ``partial_dependence`` :pr:`2573`
    * Changes
        * Updated ``PipelineBase`` implementation for creating pipelines from a list of components :pr:`2549`
        * Moved ``get_hyperparameter_ranges`` to ``PipelineBase`` class from automl/utils module :pr:`2546`
        * Renamed ``ComponentGraph``'s ``get_parents`` to ``get_inputs`` :pr:`2540`
        * Removed ``ComponentGraph.linearized_component_graph`` and ``ComponentGraph.from_list`` :pr:`2556`
        * Updated ``ComponentGraph`` to enforce requiring `.x` and `.y` inputs for each component in the graph :pr:`2563`
        * Renamed existing ensembler implementation from ``StackedEnsemblers`` to ``SklearnStackedEnsemblers`` :pr:`2578`
    * Documentation Changes
        * Added documentation for ``DaskEngine`` and ``CFEngine`` parallel engines :pr:`2560`
        * Improved detail of ``TextFeaturizer`` docstring and tutorial :pr:`2568`
    * Testing Changes
        * Added test that makes sure ``split_data`` does not shuffle for time series problems :pr:`2552`

.. warning::

    **Breaking Changes**
        * Moved ``get_hyperparameter_ranges`` to ``PipelineBase`` class from automl/utils module :pr:`2546`
        * Renamed ``ComponentGraph``'s ``get_parents`` to ``get_inputs`` :pr:`2540`
        * Removed ``ComponentGraph.linearized_component_graph`` and ``ComponentGraph.from_list`` :pr:`2556`
        * Updated ``ComponentGraph`` to enforce requiring `.x` and `.y` inputs for each component in the graph :pr:`2563`


**v0.29.0 Jul. 21, 2021**
    * Enhancements
        * Updated 1-way partial dependence support for datetime features :pr:`2454`
        * Added details on how to fix error caused by broken ww schema :pr:`2466`
        * Added ability to use built-in pickle for saving AutoMLSearch :pr:`2463`
        * Updated our components and component graphs to use latest features of ww 0.4.1, e.g. ``concat_columns`` and drop in-place. :pr:`2465`
        * Added new, concurrent.futures based engine for parallel AutoML :pr:`2506`
        * Added support for new Woodwork ``Unknown`` type in AutoMLSearch :pr:`2477`
        * Updated our components with an attribute that describes if they modify features or targets and can be used in list API for pipeline initialization :pr:`2504`
        * Updated ``ComponentGraph`` to accept X and y as inputs :pr:`2507`
        * Removed unused ``TARGET_BINARY_INVALID_VALUES`` from ``DataCheckMessageCode`` enum and fixed formatting of objective documentation :pr:`2520`
        * Added ``EvalMLAlgorithm`` :pr:`2525`
        * Added support for `NaN` values in ``TextFeaturizer`` :pr:`2532`
    * Fixes
        * Fixed ``FraudCost`` objective and reverted threshold optimization method for binary classification to ``Golden`` :pr:`2450`
        * Added custom exception message for partial dependence on features with scales that are too small :pr:`2455`
        * Ensures the typing for Ordinal and Datetime ltypes are passed through _retain_custom_types_and_initalize_woodwork :pr:`2461`
        * Updated to work with Pandas 1.3.0 :pr:`2442`
        * Updated to work with sktime 0.7.0 :pr:`2499`
    * Changes
        * Updated XGBoost dependency to ``>=1.4.2`` :pr:`2484`, :pr:`2498`
        * Added a ``DeprecationWarning`` about deprecating the list API for ``ComponentGraph`` :pr:`2488`
        * Updated ``make_pipeline`` for AutoML to create dictionaries, not lists, to initialize pipelines :pr:`2504`
        * No longer installing graphviz on windows in our CI pipelines because release 0.17 breaks windows 3.7 :pr:`2516`
    * Documentation Changes
        * Moved docstrings from ``__init__`` to class pages, added missing docstrings for missing classes, and updated missing default values :pr:`2452`
        * Build documentation with sphinx-autoapi :pr:`2458`
        * Change ``autoapi_ignore`` to only ignore files in ``evalml/tests/*`` :pr:`2530`
    * Testing Changes
        * Fixed flaky dask tests :pr:`2471`
        * Removed shellcheck action from ``build_conda_pkg`` action :pr:`2514`
        * Added a tmp_dir fixture that deletes its contents after tests run :pr:`2505`
        * Added a test that makes sure all pipelines in ``AutoMLSearch`` get the same data splits :pr:`2513`
        * Condensed warning output in test logs :pr:`2521`

.. warning::

    **Breaking Changes**
        * `NaN` values in the `Natural Language` type are no longer supported by the Imputer with the pandas upgrade. :pr:`2477`

**v0.28.0 Jul. 2, 2021**
    * Enhancements
        * Added support for showing a Individual Conditional Expectations plot when graphing Partial Dependence :pr:`2386`
        * Exposed ``thread_count`` for Catboost estimators as ``n_jobs`` parameter :pr:`2410`
        * Updated Objectives API to allow for sample weighting :pr:`2433`
    * Fixes
        * Deleted unreachable line from ``IterativeAlgorithm`` :pr:`2464`
    * Changes
        * Pinned Woodwork version between 0.4.1 and 0.4.2 :pr:`2460`
        * Updated psutils minimum version in requirements :pr:`2438`
        * Updated ``log_error_callback`` to not include filepath in logged message :pr:`2429`
    * Documentation Changes
        * Sped up docs :pr:`2430`
        * Removed mentions of ``DataTable`` and ``DataColumn`` from the docs :pr:`2445`
    * Testing Changes
        * Added slack integration for nightlies tests :pr:`2436`
        * Changed ``build_conda_pkg`` CI job to run only when dependencies are updates :pr:`2446`
        * Updated workflows to store pytest runtimes as test artifacts :pr:`2448`
        * Added ``AutoMLTestEnv`` test fixture for making it easy to mock automl tests :pr:`2406`

**v0.27.0 Jun. 22, 2021**
    * Enhancements
        * Adds force plots for prediction explanations :pr:`2157`
        * Removed self-reference from ``AutoMLSearch`` :pr:`2304`
        * Added support for nonlinear pipelines for ``generate_pipeline_code`` :pr:`2332`
        * Added ``inverse_transform`` method to pipelines :pr:`2256`
        * Add optional automatic update checker :pr:`2350`
        * Added ``search_order`` to ``AutoMLSearch``'s ``rankings`` and ``full_rankings`` tables :pr:`2345`
        * Updated threshold optimization method for binary classification :pr:`2315`
        * Updated demos to pull data from S3 instead of including demo data in package :pr:`2387`
        * Upgrade woodwork version to v0.4.1 :pr:`2379`
    * Fixes
        * Preserve user-specified woodwork types throughout pipeline fit/predict :pr:`2297`
        * Fixed ``ComponentGraph`` appending target to ``final_component_features`` if there is a component that returns both X and y :pr:`2358`
        * Fixed partial dependence graph method failing on multiclass problems when the class labels are numeric :pr:`2372`
        * Added ``thresholding_objective`` argument to ``AutoMLSearch`` for binary classification problems :pr:`2320`
        * Added change for ``k_neighbors`` parameter in SMOTE Oversamplers to automatically handle small samples :pr:`2375`
        * Changed naming for ``Logistic Regression Classifier`` file :pr:`2399`
        * Pinned pytest-timeout to fix minimum dependence checker :pr:`2425`
        * Replaced ``Elastic Net Classifier`` base class with ``Logistsic Regression`` to avoid ``NaN`` outputs :pr:`2420`
    * Changes
        * Cleaned up ``PipelineBase``'s ``component_graph`` and ``_component_graph`` attributes. Updated ``PipelineBase`` ``__repr__`` and added ``__eq__`` for ``ComponentGraph`` :pr:`2332`
        * Added and applied  ``black`` linting package to the EvalML repo in place of ``autopep8`` :pr:`2306`
        * Separated `custom_hyperparameters` from pipelines and added them as an argument to ``AutoMLSearch`` :pr:`2317`
        * Replaced `allowed_pipelines` with `allowed_component_graphs` :pr:`2364`
        * Removed private method ``_compute_features_during_fit`` from ``PipelineBase`` :pr:`2359`
        * Updated ``compute_order`` in ``ComponentGraph`` to be a read-only property :pr:`2408`
        * Unpinned PyZMQ version in requirements.txt :pr:`2389`
        * Uncapping LightGBM version in requirements.txt :pr:`2405`
        * Updated minimum version of plotly :pr:`2415`
        * Removed ``SensitivityLowAlert`` objective from core objectives :pr:`2418`
    * Documentation Changes
        * Fixed lead scoring weights in the demos documentation :pr:`2315`
        * Fixed start page code and description dataset naming discrepancy :pr:`2370`
    * Testing Changes
        * Update minimum unit tests to run on all pull requests :pr:`2314`
        * Pass token to authorize uploading of codecov reports :pr:`2344`
        * Add ``pytest-timeout``. All tests that run longer than 6 minutes will fail. :pr:`2374`
        * Separated the dask tests out into separate github action jobs to isolate dask failures. :pr:`2376`
        * Refactored dask tests :pr:`2377`
        * Added the combined dask/non-dask unit tests back and renamed the dask only unit tests. :pr:`2382`
        * Sped up unit tests and split into separate jobs :pr:`2365`
        * Change CI job names, run lint for python 3.9, run nightlies on python 3.8 at 3am EST :pr:`2395` :pr:`2398`
        * Set fail-fast to false for CI jobs that run for PRs :pr:`2402`

.. warning::

    **Breaking Changes**
        * `AutoMLSearch` will accept `allowed_component_graphs` instead of `allowed_pipelines` :pr:`2364`
        * Removed ``PipelineBase``'s ``_component_graph`` attribute. Updated ``PipelineBase`` ``__repr__`` and added ``__eq__`` for ``ComponentGraph`` :pr:`2332`
        * `pipeline_parameters` will no longer accept `skopt.space` variables since hyperparameter ranges will now be specified through `custom_hyperparameters` :pr:`2317`

**v0.25.0 Jun. 01, 2021**
    * Enhancements
        * Upgraded minimum woodwork to version 0.3.1. Previous versions will not be supported :pr:`2181`
        * Added a new callback parameter for ``explain_predictions_best_worst`` :pr:`2308`
    * Fixes
    * Changes
        * Deleted the ``return_pandas`` flag from our demo data loaders :pr:`2181`
        * Moved ``default_parameters`` to ``ComponentGraph`` from ``PipelineBase`` :pr:`2307`
    * Documentation Changes
        * Updated the release procedure documentation :pr:`2230`
    * Testing Changes
        * Ignoring ``test_saving_png_file`` while building conda package :pr:`2323`

.. warning::

    **Breaking Changes**
        * Deleted the ``return_pandas`` flag from our demo data loaders :pr:`2181`
        * Upgraded minimum woodwork to version 0.3.1. Previous versions will not be supported :pr:`2181`
        * Due to the weak-ref in woodwork, set the result of ``infer_feature_types`` to a variable before accessing woodwork :pr:`2181`

**v0.24.2 May. 24, 2021**
    * Enhancements
        * Added oversamplers to AutoMLSearch :pr:`2213` :pr:`2286`
        * Added dictionary input functionality for ``Undersampler`` component :pr:`2271`
        * Changed the default parameter values for ``Elastic Net Classifier`` and ``Elastic Net Regressor`` :pr:`2269`
        * Added dictionary input functionality for the Oversampler components :pr:`2288`
    * Fixes
        * Set default `n_jobs` to 1 for `StackedEnsembleClassifier` and `StackedEnsembleRegressor` until fix for text-based parallelism in sklearn stacking can be found :pr:`2295`
    * Changes
        * Updated ``start_iteration_callback`` to accept a pipeline instance instead of a pipeline class and no longer accept pipeline parameters as a parameter :pr:`2290`
        * Refactored ``calculate_permutation_importance`` method and add per-column permutation importance method :pr:`2302`
        * Updated logging information in ``AutoMLSearch.__init__`` to clarify pipeline generation :pr:`2263`
    * Documentation Changes
        * Minor changes to the release procedure :pr:`2230`
    * Testing Changes
        * Use codecov action to update coverage reports :pr:`2238`
        * Removed MarkupSafe dependency version pin from requirements.txt and moved instead into RTD docs build CI :pr:`2261`

.. warning::

    **Breaking Changes**
        * Updated ``start_iteration_callback`` to accept a pipeline instance instead of a pipeline class and no longer accept pipeline parameters as a parameter :pr:`2290`
        * Moved ``default_parameters`` to ``ComponentGraph`` from ``PipelineBase``. A pipeline's ``default_parameters`` is now accessible via ``pipeline.component_graph.default_parameters`` :pr:`2307`


**v0.24.1 May. 16, 2021**
    * Enhancements
        * Integrated ``ARIMARegressor`` into AutoML :pr:`2009`
        * Updated ``HighlyNullDataCheck`` to also perform a null row check :pr:`2222`
        * Set ``max_depth`` to 1 in calls to featuretools dfs :pr:`2231`
    * Fixes
        * Removed data splitter sampler calls during training :pr:`2253`
        * Set minimum required version for for pyzmq, colorama, and docutils :pr:`2254`
        * Changed BaseSampler to return None instead of y :pr:`2272`
    * Changes
        * Removed ensemble split and indices in ``AutoMLSearch`` :pr:`2260`
        * Updated pipeline ``repr()`` and ``generate_pipeline_code`` to return pipeline instances without generating custom pipeline class :pr:`2227`
    * Documentation Changes
        * Capped Sphinx version under 4.0.0 :pr:`2244`
    * Testing Changes
        * Change number of cores for pytest from 4 to 2 :pr:`2266`
        * Add minimum dependency checker to generate minimum requirement files :pr:`2267`
        * Add unit tests with minimum dependencies  :pr:`2277`


**v0.24.0 May. 04, 2021**
    * Enhancements
        * Added `date_index` as a required parameter for TimeSeries problems :pr:`2217`
        * Have the ``OneHotEncoder`` return the transformed columns as booleans rather than floats :pr:`2170`
        * Added Oversampler transformer component to EvalML :pr:`2079`
        * Added Undersampler to AutoMLSearch, as well as arguments ``_sampler_method`` and ``sampler_balanced_ratio`` :pr:`2128`
        * Updated prediction explanations functions to allow pipelines with XGBoost estimators :pr:`2162`
        * Added partial dependence for datetime columns :pr:`2180`
        * Update precision-recall curve with positive label index argument, and fix for 2d predicted probabilities :pr:`2090`
        * Add pct_null_rows to ``HighlyNullDataCheck`` :pr:`2211`
        * Added a standalone AutoML `search` method for convenience, which runs data checks and then runs automl :pr:`2152`
        * Make the first batch of AutoML have a predefined order, with linear models first and complex models last :pr:`2223` :pr:`2225`
        * Added sampling dictionary support to ``BalancedClassficationSampler`` :pr:`2235`
    * Fixes
        * Fixed partial dependence not respecting grid resolution parameter for numerical features :pr:`2180`
        * Enable prediction explanations for catboost for multiclass problems :pr:`2224`
    * Changes
        * Deleted baseline pipeline classes :pr:`2202`
        * Reverting user specified date feature PR :pr:`2155` until `pmdarima` installation fix is found :pr:`2214`
        * Updated pipeline API to accept component graph and other class attributes as instance parameters. Old pipeline API still works but will not be supported long-term. :pr:`2091`
        * Removed all old datasplitters from EvalML :pr:`2193`
        * Deleted ``make_pipeline_from_components`` :pr:`2218`
    * Documentation Changes
        * Renamed dataset to clarify that its gzipped but not a tarball :pr:`2183`
        * Updated documentation to use pipeline instances instead of pipeline subclasses :pr:`2195`
        * Updated contributing guide with a note about GitHub Actions permissions :pr:`2090`
        * Updated automl and model understanding user guides :pr:`2090`
    * Testing Changes
        * Use machineFL user token for dependency update bot, and add more reviewers :pr:`2189`


.. warning::

    **Breaking Changes**
        * All baseline pipeline classes (``BaselineBinaryPipeline``, ``BaselineMulticlassPipeline``, ``BaselineRegressionPipeline``, etc.) have been deleted :pr:`2202`
        * Updated pipeline API to accept component graph and other class attributes as instance parameters. Old pipeline API still works but will not be supported long-term. Pipelines can now be initialized by specifying the component graph as the first parameter, and then passing in optional arguments such as ``custom_name``, ``parameters``, etc. For example, ``BinaryClassificationPipeline(["Random Forest Classifier"], parameters={})``.  :pr:`2091`
        * Removed all old datasplitters from EvalML :pr:`2193`
        * Deleted utility method ``make_pipeline_from_components`` :pr:`2218`


**v0.23.0 Apr. 20, 2021**
    * Enhancements
        * Refactored ``EngineBase`` and ``SequentialEngine`` api. Adding ``DaskEngine`` :pr:`1975`.
        * Added optional ``engine`` argument to ``AutoMLSearch`` :pr:`1975`
        * Added a warning about how time series support is still in beta when a user passes in a time series problem to ``AutoMLSearch`` :pr:`2118`
        * Added ``NaturalLanguageNaNDataCheck`` data check :pr:`2122`
        * Added ValueError to ``partial_dependence`` to prevent users from computing partial dependence on columns with all NaNs :pr:`2120`
        * Added standard deviation of cv scores to rankings table :pr:`2154`
    * Fixes
        * Fixed ``BalancedClassificationDataCVSplit``, ``BalancedClassificationDataTVSplit``, and ``BalancedClassificationSampler`` to use ``minority:majority`` ratio instead of ``majority:minority`` :pr:`2077`
        * Fixed bug where two-way partial dependence plots with categorical variables were not working correctly :pr:`2117`
        * Fixed bug where ``hyperparameters`` were not displaying properly for pipelines with a list ``component_graph`` and duplicate components :pr:`2133`
        * Fixed bug where ``pipeline_parameters`` argument in ``AutoMLSearch`` was not applied to pipelines passed in as ``allowed_pipelines`` :pr:`2133`
        * Fixed bug where ``AutoMLSearch`` was not applying custom hyperparameters to pipelines with a list ``component_graph`` and duplicate components :pr:`2133`
    * Changes
        * Removed ``hyperparameter_ranges`` from Undersampler and renamed ``balanced_ratio`` to ``sampling_ratio`` for samplers :pr:`2113`
        * Renamed ``TARGET_BINARY_NOT_TWO_EXAMPLES_PER_CLASS`` data check message code to ``TARGET_MULTICLASS_NOT_TWO_EXAMPLES_PER_CLASS`` :pr:`2126`
        * Modified one-way partial dependence plots of categorical features to display data with a bar plot :pr:`2117`
        * Renamed ``score`` column for ``automl.rankings`` as ``mean_cv_score`` :pr:`2135`
        * Remove 'warning' from docs tool output :pr:`2031`
    * Documentation Changes
        * Fixed ``conf.py`` file :pr:`2112`
        * Added a sentence to the automl user guide stating that our support for time series problems is still in beta. :pr:`2118`
        * Fixed documentation demos :pr:`2139`
        * Update test badge in README to use GitHub Actions :pr:`2150`
    * Testing Changes
        * Fixed ``test_describe_pipeline`` for ``pandas`` ``v1.2.4`` :pr:`2129`
        * Added a GitHub Action for building the conda package :pr:`1870` :pr:`2148`


.. warning::

    **Breaking Changes**
        * Renamed ``balanced_ratio`` to ``sampling_ratio`` for the ``BalancedClassificationDataCVSplit``, ``BalancedClassificationDataTVSplit``, ``BalancedClassficationSampler``, and Undersampler :pr:`2113`
        * Deleted the "errors" key from automl results :pr:`1975`
        * Deleted the ``raise_and_save_error_callback`` and the ``log_and_save_error_callback`` :pr:`1975`
        * Fixed ``BalancedClassificationDataCVSplit``, ``BalancedClassificationDataTVSplit``, and ``BalancedClassificationSampler`` to use minority:majority ratio instead of majority:minority :pr:`2077`


**v0.22.0 Apr. 06, 2021**
    * Enhancements
        * Added a GitHub Action for ``linux_unit_tests``:pr:`2013`
        * Added recommended actions for ``InvalidTargetDataCheck``, updated ``_make_component_list_from_actions`` to address new action, and added ``TargetImputer`` component :pr:`1989`
        * Updated ``AutoMLSearch._check_for_high_variance`` to not emit ``RuntimeWarning`` :pr:`2024`
        * Added exception when pipeline passed to ``explain_predictions`` is a ``Stacked Ensemble`` pipeline :pr:`2033`
        * Added sensitivity at low alert rates as an objective :pr:`2001`
        * Added ``Undersampler`` transformer component :pr:`2030`
    * Fixes
        * Updated Engine's ``train_batch`` to apply undersampling :pr:`2038`
        * Fixed bug in where Time Series Classification pipelines were not encoding targets in ``predict`` and ``predict_proba`` :pr:`2040`
        * Fixed data splitting errors if target is float for classification problems :pr:`2050`
        * Pinned ``docutils`` to <0.17 to fix ReadtheDocs warning issues :pr:`2088`
    * Changes
        * Removed lists as acceptable hyperparameter ranges in ``AutoMLSearch`` :pr:`2028`
        * Renamed "details" to "metadata" for data check actions :pr:`2008`
    * Documentation Changes
        * Catch and suppress warnings in documentation :pr:`1991` :pr:`2097`
        * Change spacing in ``start.ipynb`` to provide clarity for ``AutoMLSearch`` :pr:`2078`
        * Fixed start code on README :pr:`2108`
    * Testing Changes


**v0.21.0 Mar. 24, 2021**
    * Enhancements
        * Changed ``AutoMLSearch`` to default ``optimize_thresholds`` to True :pr:`1943`
        * Added multiple oversampling and undersampling sampling methods as data splitters for imbalanced classification :pr:`1775`
        * Added params to balanced classification data splitters for visibility :pr:`1966`
        * Updated ``make_pipeline`` to not add ``Imputer`` if input data does not have numeric or categorical columns :pr:`1967`
        * Updated ``ClassImbalanceDataCheck`` to better handle multiclass imbalances :pr:`1986`
        * Added recommended actions for the output of data check's ``validate`` method :pr:`1968`
        * Added error message for ``partial_dependence`` when features are mostly the same value :pr:`1994`
        * Updated ``OneHotEncoder`` to drop one redundant feature by default for features with two categories :pr:`1997`
        * Added a ``PolynomialDetrender`` component :pr:`1992`
        * Added ``DateTimeNaNDataCheck`` data check :pr:`2039`
    * Fixes
        * Changed best pipeline to train on the entire dataset rather than just ensemble indices for ensemble problems :pr:`2037`
        * Updated binary classification pipelines to use objective decision function during scoring of custom objectives :pr:`1934`
    * Changes
        * Removed ``data_checks`` parameter, ``data_check_results`` and data checks logic from ``AutoMLSearch`` :pr:`1935`
        * Deleted ``random_state`` argument :pr:`1985`
        * Updated Woodwork version requirement to ``v0.0.11`` :pr:`1996`
    * Documentation Changes
    * Testing Changes
        * Removed ``build_docs`` CI job in favor of RTD GH builder :pr:`1974`
        * Added tests to confirm support for Python 3.9 :pr:`1724`
        * Added tests to support Dask AutoML/Engine :pr:`1990`
        * Changed ``build_conda_pkg`` job to use ``latest_release_changes`` branch in the feedstock. :pr:`1979`

.. warning::

    **Breaking Changes**
        * Changed ``AutoMLSearch`` to default ``optimize_thresholds`` to True :pr:`1943`
        * Removed ``data_checks`` parameter, ``data_check_results`` and data checks logic from ``AutoMLSearch``. To run the data checks which were previously run by default in ``AutoMLSearch``, please call ``DefaultDataChecks().validate(X_train, y_train)`` or take a look at our documentation for more examples. :pr:`1935`
        * Deleted ``random_state`` argument :pr:`1985`

**v0.20.0 Mar. 10, 2021**
    * Enhancements
        * Added a GitHub Action for Detecting dependency changes :pr:`1933`
        * Create a separate CV split to train stacked ensembler on for AutoMLSearch :pr:`1814`
        * Added a GitHub Action for Linux unit tests :pr:`1846`
        * Added ``ARIMARegressor`` estimator :pr:`1894`
        * Added ``DataCheckAction`` class and ``DataCheckActionCode`` enum :pr:`1896`
        * Updated ``Woodwork`` requirement to ``v0.0.10`` :pr:`1900`
        * Added ``BalancedClassificationDataCVSplit`` and ``BalancedClassificationDataTVSplit`` to AutoMLSearch :pr:`1875`
        * Update default classification data splitter to use downsampling for highly imbalanced data :pr:`1875`
        * Updated ``describe_pipeline`` to return more information, including ``id`` of pipelines used for ensemble models :pr:`1909`
        * Added utility method to create list of components from a list of ``DataCheckAction`` :pr:`1907`
        * Updated ``validate`` method to include a ``action`` key in returned dictionary for all ``DataCheck``and ``DataChecks`` :pr:`1916`
        * Aggregating the shap values for predictions that we know the provenance of, e.g. OHE, text, and date-time. :pr:`1901`
        * Improved error message when custom objective is passed as a string in ``pipeline.score`` :pr:`1941`
        * Added ``score_pipelines`` and ``train_pipelines`` methods to ``AutoMLSearch`` :pr:`1913`
        * Added support for ``pandas`` version 1.2.0 :pr:`1708`
        * Added ``score_batch`` and ``train_batch`` abstact methods to ``EngineBase`` and implementations in ``SequentialEngine`` :pr:`1913`
        * Added ability to handle index columns in ``AutoMLSearch`` and ``DataChecks`` :pr:`2138`
    * Fixes
        * Removed CI check for ``check_dependencies_updated_linux`` :pr:`1950`
        * Added metaclass for time series pipelines and fix binary classification pipeline ``predict`` not using objective if it is passed as a named argument :pr:`1874`
        * Fixed stack trace in prediction explanation functions caused by mixed string/numeric pandas column names :pr:`1871`
        * Fixed stack trace caused by passing pipelines with duplicate names to ``AutoMLSearch`` :pr:`1932`
        * Fixed ``AutoMLSearch.get_pipelines`` returning pipelines with the same attributes :pr:`1958`
    * Changes
        * Reversed GitHub Action for Linux unit tests until a fix for report generation is found :pr:`1920`
        * Updated ``add_results`` in ``AutoMLAlgorithm`` to take in entire pipeline results dictionary from ``AutoMLSearch`` :pr:`1891`
        * Updated ``ClassImbalanceDataCheck`` to look for severe class imbalance scenarios :pr:`1905`
        * Deleted the ``explain_prediction`` function :pr:`1915`
        * Removed ``HighVarianceCVDataCheck`` and convered it to an ``AutoMLSearch`` method instead :pr:`1928`
        * Removed warning in ``InvalidTargetDataCheck`` returned when numeric binary classification targets are not (0, 1) :pr:`1959`
    * Documentation Changes
        * Updated ``model_understanding.ipynb`` to demo the two-way partial dependence capability :pr:`1919`
    * Testing Changes

.. warning::

    **Breaking Changes**
        * Deleted the ``explain_prediction`` function :pr:`1915`
        * Removed ``HighVarianceCVDataCheck`` and convered it to an ``AutoMLSearch`` method instead :pr:`1928`
        * Added ``score_batch`` and ``train_batch`` abstact methods to ``EngineBase``. These need to be implemented in Engine subclasses :pr:`1913`


**v0.19.0 Feb. 23, 2021**
    * Enhancements
        * Added a GitHub Action for Python windows unit tests :pr:`1844`
        * Added a GitHub Action for checking updated release notes :pr:`1849`
        * Added a GitHub Action for Python lint checks :pr:`1837`
        * Adjusted ``explain_prediction``, ``explain_predictions`` and ``explain_predictions_best_worst`` to handle timeseries problems. :pr:`1818`
        * Updated ``InvalidTargetDataCheck`` to check for mismatched indices in target and features :pr:`1816`
        * Updated ``Woodwork`` structures returned from components to support ``Woodwork`` logical type overrides set by the user :pr:`1784`
        * Updated estimators to keep track of input feature names during ``fit()`` :pr:`1794`
        * Updated ``visualize_decision_tree`` to include feature names in output :pr:`1813`
        * Added ``is_bounded_like_percentage`` property for objectives. If true, the ``calculate_percent_difference`` method will return the absolute difference rather than relative difference :pr:`1809`
        * Added full error traceback to AutoMLSearch logger file :pr:`1840`
        * Changed ``TargetEncoder`` to preserve custom indices in the data :pr:`1836`
        * Refactored ``explain_predictions`` and ``explain_predictions_best_worst`` to only compute features once for all rows that need to be explained :pr:`1843`
        * Added custom random undersampler data splitter for classification :pr:`1857`
        * Updated ``OutliersDataCheck`` implementation to calculate the probability of having no outliers :pr:`1855`
        * Added ``Engines`` pipeline processing API :pr:`1838`
    * Fixes
        * Changed EngineBase random_state arg to random_seed and same for user guide docs :pr:`1889`
    * Changes
        * Modified ``calculate_percent_difference`` so that division by 0 is now inf rather than nan :pr:`1809`
        * Removed ``text_columns`` parameter from ``LSA`` and ``TextFeaturizer`` components :pr:`1652`
        * Added ``random_seed`` as an argument to our automl/pipeline/component API. Using ``random_state`` will raise a warning :pr:`1798`
        * Added ``DataCheckError`` message in ``InvalidTargetDataCheck`` if input target is None and removed exception raised :pr:`1866`
    * Documentation Changes
    * Testing Changes
        * Added back coverage for ``_get_feature_provenance`` in ``TextFeaturizer`` after ``text_columns`` was removed :pr:`1842`
        * Pin graphviz version for windows builds :pr:`1847`
        * Unpin graphviz version for windows builds :pr:`1851`

.. warning::

    **Breaking Changes**
        * Added a deprecation warning to ``explain_prediction``. It will be deleted in the next release. :pr:`1860`


**v0.18.2 Feb. 10, 2021**
    * Enhancements
        * Added uniqueness score data check :pr:`1785`
        * Added "dataframe" output format for prediction explanations :pr:`1781`
        * Updated LightGBM estimators to handle ``pandas.MultiIndex`` :pr:`1770`
        * Sped up permutation importance for some pipelines :pr:`1762`
        * Added sparsity data check :pr:`1797`
        * Confirmed support for threshold tuning for binary time series classification problems :pr:`1803`
    * Fixes
    * Changes
    * Documentation Changes
        * Added section on conda to the contributing guide :pr:`1771`
        * Updated release process to reflect freezing `main` before perf tests :pr:`1787`
        * Moving some prs to the right section of the release notes :pr:`1789`
        * Tweak README.md. :pr:`1800`
        * Fixed back arrow on install page docs :pr:`1795`
        * Fixed docstring for `ClassImbalanceDataCheck.validate()` :pr:`1817`
    * Testing Changes

**v0.18.1 Feb. 1, 2021**
    * Enhancements
        * Added ``graph_t_sne`` as a visualization tool for high dimensional data :pr:`1731`
        * Added the ability to see the linear coefficients of features in linear models terms :pr:`1738`
        * Added support for ``scikit-learn`` ``v0.24.0`` :pr:`1733`
        * Added support for ``scipy`` ``v1.6.0`` :pr:`1752`
        * Added SVM Classifier and Regressor to estimators :pr:`1714` :pr:`1761`
    * Fixes
        * Addressed bug with ``partial_dependence`` and categorical data with more categories than grid resolution :pr:`1748`
        * Removed ``random_state`` arg from ``get_pipelines`` in ``AutoMLSearch`` :pr:`1719`
        * Pinned pyzmq at less than 22.0.0 till we add support :pr:`1756`
    * Changes
        * Updated components and pipelines to return ``Woodwork`` data structures :pr:`1668`
        * Updated ``clone()`` for pipelines and components to copy over random state automatically :pr:`1753`
        * Dropped support for Python version 3.6 :pr:`1751`
        * Removed deprecated ``verbose`` flag from ``AutoMLSearch`` parameters :pr:`1772`
    * Documentation Changes
        * Add Twitter and Github link to documentation toolbar :pr:`1754`
        * Added Open Graph info to documentation :pr:`1758`
    * Testing Changes

.. warning::

    **Breaking Changes**
        * Components and pipelines return ``Woodwork`` data structures instead of ``pandas`` data structures :pr:`1668`
        * Python 3.6 will not be actively supported due to discontinued support from EvalML dependencies.
        * Deprecated ``verbose`` flag is removed for ``AutoMLSearch`` :pr:`1772`


**v0.18.0 Jan. 26, 2021**
    * Enhancements
        * Added RMSLE, MSLE, and MAPE to core objectives while checking for negative target values in ``invalid_targets_data_check`` :pr:`1574`
        * Added validation checks for binary problems with regression-like datasets and multiclass problems without true multiclass targets in ``invalid_targets_data_check`` :pr:`1665`
        * Added time series support for ``make_pipeline`` :pr:`1566`
        * Added target name for output of pipeline ``predict`` method :pr:`1578`
        * Added multiclass check to ``InvalidTargetDataCheck`` for two examples per class :pr:`1596`
        * Added support for ``graphviz`` ``v0.16`` :pr:`1657`
        * Enhanced time series pipelines to accept empty features :pr:`1651`
        * Added KNN Classifier to estimators. :pr:`1650`
        * Added support for list inputs for objectives :pr:`1663`
        * Added support for ``AutoMLSearch`` to handle time series classification pipelines :pr:`1666`
        * Enhanced ``DelayedFeaturesTransformer`` to encode categorical features and targets before delaying them :pr:`1691`
        * Added 2-way dependence plots. :pr:`1690`
        * Added ability to directly iterate through components within Pipelines :pr:`1583`
    * Fixes
        * Fixed inconsistent attributes and added Exceptions to docs :pr:`1673`
        * Fixed ``TargetLeakageDataCheck`` to use Woodwork ``mutual_information`` rather than using Pandas' Pearson Correlation :pr:`1616`
        * Fixed thresholding for pipelines in ``AutoMLSearch`` to only threshold binary classification pipelines :pr:`1622` :pr:`1626`
        * Updated ``load_data`` to return Woodwork structures and update default parameter value for ``index`` to ``None`` :pr:`1610`
        * Pinned scipy at < 1.6.0 while we work on adding support :pr:`1629`
        * Fixed data check message formatting in ``AutoMLSearch`` :pr:`1633`
        * Addressed stacked ensemble component for ``scikit-learn`` v0.24 support by setting ``shuffle=True`` for default CV :pr:`1613`
        * Fixed bug where ``Imputer`` reset the index on ``X`` :pr:`1590`
        * Fixed ``AutoMLSearch`` stacktrace when a cutom objective was passed in as a primary objective or additional objective :pr:`1575`
        * Fixed custom index bug for ``MAPE`` objective :pr:`1641`
        * Fixed index bug for ``TextFeaturizer`` and ``LSA`` components :pr:`1644`
        * Limited ``load_fraud`` dataset loaded into ``automl.ipynb`` :pr:`1646`
        * ``add_to_rankings`` updates ``AutoMLSearch.best_pipeline`` when necessary :pr:`1647`
        * Fixed bug where time series baseline estimators were not receiving ``gap`` and ``max_delay`` in ``AutoMLSearch`` :pr:`1645`
        * Fixed jupyter notebooks to help the RTD buildtime :pr:`1654`
        * Added ``positive_only`` objectives to ``non_core_objectives`` :pr:`1661`
        * Fixed stacking argument ``n_jobs`` for IterativeAlgorithm :pr:`1706`
        * Updated CatBoost estimators to return self in ``.fit()`` rather than the underlying model for consistency :pr:`1701`
        * Added ability to initialize pipeline parameters in ``AutoMLSearch`` constructor :pr:`1676`
    * Changes
        * Added labeling to ``graph_confusion_matrix`` :pr:`1632`
        * Rerunning search for ``AutoMLSearch`` results in a message thrown rather than failing the search, and removed ``has_searched`` property :pr:`1647`
        * Changed tuner class to allow and ignore single parameter values as input :pr:`1686`
        * Capped LightGBM version limit to remove bug in docs :pr:`1711`
        * Removed support for `np.random.RandomState` in EvalML :pr:`1727`
    * Documentation Changes
        * Update Model Understanding in the user guide to include ``visualize_decision_tree`` :pr:`1678`
        * Updated docs to include information about ``AutoMLSearch`` callback parameters and methods :pr:`1577`
        * Updated docs to prompt users to install graphiz on Mac :pr:`1656`
        * Added ``infer_feature_types`` to the ``start.ipynb`` guide :pr:`1700`
        * Added multicollinearity data check to API reference and docs :pr:`1707`
    * Testing Changes

.. warning::

    **Breaking Changes**
        * Removed ``has_searched`` property from ``AutoMLSearch`` :pr:`1647`
        * Components and pipelines return ``Woodwork`` data structures instead of ``pandas`` data structures :pr:`1668`
        * Removed support for `np.random.RandomState` in EvalML. Rather than passing ``np.random.RandomState`` as component and pipeline random_state values, we use int random_seed :pr:`1727`


**v0.17.0 Dec. 29, 2020**
    * Enhancements
        * Added ``save_plot`` that allows for saving figures from different backends :pr:`1588`
        * Added ``LightGBM Regressor`` to regression components :pr:`1459`
        * Added ``visualize_decision_tree`` for tree visualization with ``decision_tree_data_from_estimator`` and ``decision_tree_data_from_pipeline`` to reformat tree structure output :pr:`1511`
        * Added `DFS Transformer` component into transformer components :pr:`1454`
        * Added ``MAPE`` to the standard metrics for time series problems and update objectives :pr:`1510`
        * Added ``graph_prediction_vs_actual_over_time`` and ``get_prediction_vs_actual_over_time_data`` to the model understanding module for time series problems :pr:`1483`
        * Added a ``ComponentGraph`` class that will support future pipelines as directed acyclic graphs :pr:`1415`
        * Updated data checks to accept ``Woodwork`` data structures :pr:`1481`
        * Added parameter to ``InvalidTargetDataCheck`` to show only top unique values rather than all unique values :pr:`1485`
        * Added multicollinearity data check :pr:`1515`
        * Added baseline pipeline and components for time series regression problems :pr:`1496`
        * Added more information to users about ensembling behavior in ``AutoMLSearch`` :pr:`1527`
        * Add woodwork support for more utility and graph methods :pr:`1544`
        * Changed ``DateTimeFeaturizer`` to encode features as int :pr:`1479`
        * Return trained pipelines from ``AutoMLSearch.best_pipeline`` :pr:`1547`
        * Added utility method so that users can set feature types without having to learn about Woodwork directly :pr:`1555`
        * Added Linear Discriminant Analysis transformer for dimensionality reduction :pr:`1331`
        * Added multiclass support for ``partial_dependence`` and ``graph_partial_dependence`` :pr:`1554`
        * Added ``TimeSeriesBinaryClassificationPipeline`` and ``TimeSeriesMulticlassClassificationPipeline`` classes :pr:`1528`
        * Added ``make_data_splitter`` method for easier automl data split customization :pr:`1568`
        * Integrated ``ComponentGraph`` class into Pipelines for full non-linear pipeline support :pr:`1543`
        * Update ``AutoMLSearch`` constructor to take training data instead of ``search`` and ``add_to_leaderboard`` :pr:`1597`
        * Update ``split_data`` helper args :pr:`1597`
        * Add problem type utils ``is_regression``, ``is_classification``, ``is_timeseries`` :pr:`1597`
        * Rename ``AutoMLSearch`` ``data_split`` arg to ``data_splitter`` :pr:`1569`
    * Fixes
        * Fix AutoML not passing CV folds to ``DefaultDataChecks`` for usage by ``ClassImbalanceDataCheck`` :pr:`1619`
        * Fix Windows CI jobs: install ``numba`` via conda, required for ``shap`` :pr:`1490`
        * Added custom-index support for `reset-index-get_prediction_vs_actual_over_time_data` :pr:`1494`
        * Fix ``generate_pipeline_code`` to account for boolean and None differences between Python and JSON :pr:`1524` :pr:`1531`
        * Set max value for plotly and xgboost versions while we debug CI failures with newer versions :pr:`1532`
        * Undo version pinning for plotly :pr:`1533`
        * Fix ReadTheDocs build by updating the version of ``setuptools`` :pr:`1561`
        * Set ``random_state`` of data splitter in AutoMLSearch to take int to keep consistency in the resulting splits :pr:`1579`
        * Pin sklearn version while we work on adding support :pr:`1594`
        * Pin pandas at <1.2.0 while we work on adding support :pr:`1609`
        * Pin graphviz at < 0.16 while we work on adding support :pr:`1609`
    * Changes
        * Reverting ``save_graph`` :pr:`1550` to resolve kaleido build issues :pr:`1585`
        * Update circleci badge to apply to ``main`` :pr:`1489`
        * Added script to generate github markdown for releases :pr:`1487`
        * Updated selection using pandas ``dtypes`` to selecting using Woodwork logical types :pr:`1551`
        * Updated dependencies to fix ``ImportError: cannot import name 'MaskedArray' from 'sklearn.utils.fixes'`` error and to address Woodwork and Featuretool dependencies :pr:`1540`
        * Made ``get_prediction_vs_actual_data()`` a public method :pr:`1553`
        * Updated ``Woodwork`` version requirement to v0.0.7 :pr:`1560`
        * Move data splitters from ``evalml.automl.data_splitters`` to ``evalml.preprocessing.data_splitters`` :pr:`1597`
        * Rename "# Testing" in automl log output to "# Validation" :pr:`1597`
    * Documentation Changes
        * Added partial dependence methods to API reference :pr:`1537`
        * Updated documentation for confusion matrix methods :pr:`1611`
    * Testing Changes
        * Set ``n_jobs=1`` in most unit tests to reduce memory :pr:`1505`

.. warning::

    **Breaking Changes**
        * Updated minimal dependencies: ``numpy>=1.19.1``, ``pandas>=1.1.0``, ``scikit-learn>=0.23.1``, ``scikit-optimize>=0.8.1``
        * Updated ``AutoMLSearch.best_pipeline`` to return a trained pipeline. Pass in ``train_best_pipeline=False`` to AutoMLSearch in order to return an untrained pipeline.
        * Pipeline component instances can no longer be iterated through using ``Pipeline.component_graph`` :pr:`1543`
        * Update ``AutoMLSearch`` constructor to take training data instead of ``search`` and ``add_to_leaderboard`` :pr:`1597`
        * Update ``split_data`` helper args :pr:`1597`
        * Move data splitters from ``evalml.automl.data_splitters`` to ``evalml.preprocessing.data_splitters`` :pr:`1597`
        * Rename ``AutoMLSearch`` ``data_split`` arg to ``data_splitter`` :pr:`1569`



**v0.16.1 Dec. 1, 2020**
    * Enhancements
        * Pin woodwork version to v0.0.6 to avoid breaking changes :pr:`1484`
        * Updated ``Woodwork`` to >=0.0.5 in ``core-requirements.txt`` :pr:`1473`
        * Removed ``copy_dataframe`` parameter for ``Woodwork``, updated ``Woodwork`` to >=0.0.6 in ``core-requirements.txt`` :pr:`1478`
        * Updated ``detect_problem_type`` to use ``pandas.api.is_numeric_dtype`` :pr:`1476`
    * Changes
        * Changed ``make clean`` to delete coverage reports as a convenience for developers :pr:`1464`
        * Set ``n_jobs=-1`` by default for stacked ensemble components :pr:`1472`
    * Documentation Changes
        * Updated pipeline and component documentation and demos to use ``Woodwork`` :pr:`1466`
    * Testing Changes
        * Update dependency update checker to use everything from core and optional dependencies :pr:`1480`


**v0.16.0 Nov. 24, 2020**
    * Enhancements
        * Updated pipelines and ``make_pipeline`` to accept ``Woodwork`` inputs :pr:`1393`
        * Updated components to accept ``Woodwork`` inputs :pr:`1423`
        * Added ability to freeze hyperparameters for ``AutoMLSearch`` :pr:`1284`
        * Added ``Target Encoder`` into transformer components :pr:`1401`
        * Added callback for error handling in ``AutoMLSearch`` :pr:`1403`
        * Added the index id to the ``explain_predictions_best_worst`` output to help users identify which rows in their data are included :pr:`1365`
        * The top_k features displayed in ``explain_predictions_*`` functions are now determined by the magnitude of shap values as opposed to the ``top_k`` largest and smallest shap values. :pr:`1374`
        * Added a problem type for time series regression :pr:`1386`
        * Added a ``is_defined_for_problem_type`` method to ``ObjectiveBase`` :pr:`1386`
        * Added a ``random_state`` parameter to ``make_pipeline_from_components`` function :pr:`1411`
        * Added ``DelayedFeaturesTransformer`` :pr:`1396`
        * Added a ``TimeSeriesRegressionPipeline`` class :pr:`1418`
        * Removed ``core-requirements.txt`` from the package distribution :pr:`1429`
        * Updated data check messages to include a `"code"` and `"details"` fields :pr:`1451`, :pr:`1462`
        * Added a ``TimeSeriesSplit`` data splitter for time series problems :pr:`1441`
        * Added a ``problem_configuration`` parameter to AutoMLSearch :pr:`1457`
    * Fixes
        * Fixed ``IndexError`` raised in ``AutoMLSearch`` when ``ensembling = True`` but only one pipeline to iterate over :pr:`1397`
        * Fixed stacked ensemble input bug and LightGBM warning and bug in ``AutoMLSearch`` :pr:`1388`
        * Updated enum classes to show possible enum values as attributes :pr:`1391`
        * Updated calls to ``Woodwork``'s ``to_pandas()`` to ``to_series()`` and ``to_dataframe()`` :pr:`1428`
        * Fixed bug in OHE where column names were not guaranteed to be unique :pr:`1349`
        * Fixed bug with percent improvement of ``ExpVariance`` objective on data with highly skewed target :pr:`1467`
        * Fix SimpleImputer error which occurs when all features are bool type :pr:`1215`
    * Changes
        * Changed ``OutliersDataCheck`` to return the list of columns, rather than rows, that contain outliers :pr:`1377`
        * Simplified and cleaned output for Code Generation :pr:`1371`
        * Reverted changes from :pr:`1337` :pr:`1409`
        * Updated data checks to return dictionary of warnings and errors instead of a list :pr:`1448`
        * Updated ``AutoMLSearch`` to pass ``Woodwork`` data structures to every pipeline (instead of pandas DataFrames) :pr:`1450`
        * Update ``AutoMLSearch`` to default to ``max_batches=1`` instead of ``max_iterations=5`` :pr:`1452`
        * Updated _evaluate_pipelines to consolidate side effects :pr:`1410`
    * Documentation Changes
        * Added description of CLA to contributing guide, updated description of draft PRs :pr:`1402`
        * Updated documentation to include all data checks, ``DataChecks``, and usage of data checks in AutoML :pr:`1412`
        * Updated docstrings from ``np.array`` to ``np.ndarray`` :pr:`1417`
        * Added section on stacking ensembles in AutoMLSearch documentation :pr:`1425`
    * Testing Changes
        * Removed ``category_encoders`` from test-requirements.txt :pr:`1373`
        * Tweak codecov.io settings again to avoid flakes :pr:`1413`
        * Modified ``make lint`` to check notebook versions in the docs :pr:`1431`
        * Modified ``make lint-fix`` to standardize notebook versions in the docs :pr:`1431`
        * Use new version of pull request Github Action for dependency check (:pr:`1443`)
        * Reduced number of workers for tests to 4 :pr:`1447`

.. warning::

    **Breaking Changes**
        * The ``top_k`` and ``top_k_features`` parameters in ``explain_predictions_*`` functions now return ``k`` features as opposed to ``2 * k`` features :pr:`1374`
        * Renamed ``problem_type`` to ``problem_types`` in ``RegressionObjective``, ``BinaryClassificationObjective``, and ``MulticlassClassificationObjective`` :pr:`1319`
        * Data checks now return a dictionary of warnings and errors instead of a list :pr:`1448`



**v0.15.0 Oct. 29, 2020**
    * Enhancements
        * Added stacked ensemble component classes (``StackedEnsembleClassifier``, ``StackedEnsembleRegressor``) :pr:`1134`
        * Added stacked ensemble components to ``AutoMLSearch`` :pr:`1253`
        * Added ``DecisionTreeClassifier`` and ``DecisionTreeRegressor`` to AutoML :pr:`1255`
        * Added ``graph_prediction_vs_actual`` in ``model_understanding`` for regression problems :pr:`1252`
        * Added parameter to ``OneHotEncoder`` to enable filtering for features to encode for :pr:`1249`
        * Added percent-better-than-baseline for all objectives to automl.results :pr:`1244`
        * Added ``HighVarianceCVDataCheck`` and replaced synonymous warning in ``AutoMLSearch`` :pr:`1254`
        * Added `PCA Transformer` component for dimensionality reduction :pr:`1270`
        * Added ``generate_pipeline_code`` and ``generate_component_code`` to allow for code generation given a pipeline or component instance :pr:`1306`
        * Added ``PCA Transformer`` component for dimensionality reduction :pr:`1270`
        * Updated ``AutoMLSearch`` to support ``Woodwork`` data structures :pr:`1299`
        * Added cv_folds to ``ClassImbalanceDataCheck`` and added this check to ``DefaultDataChecks`` :pr:`1333`
        * Make ``max_batches`` argument to ``AutoMLSearch.search`` public :pr:`1320`
        * Added text support to automl search :pr:`1062`
        * Added ``_pipelines_per_batch`` as a private argument to ``AutoMLSearch`` :pr:`1355`
    * Fixes
        * Fixed ML performance issue with ordered datasets: always shuffle data in automl's default CV splits :pr:`1265`
        * Fixed broken ``evalml info`` CLI command :pr:`1293`
        * Fixed ``boosting type='rf'`` for LightGBM Classifier, as well as ``num_leaves`` error :pr:`1302`
        * Fixed bug in ``explain_predictions_best_worst`` where a custom index in the target variable would cause a ``ValueError`` :pr:`1318`
        * Added stacked ensemble estimators to to ``evalml.pipelines.__init__`` file :pr:`1326`
        * Fixed bug in OHE where calls to transform were not deterministic if ``top_n`` was less than the number of categories in a column :pr:`1324`
        * Fixed LightGBM warning messages during AutoMLSearch :pr:`1342`
        * Fix warnings thrown during AutoMLSearch in ``HighVarianceCVDataCheck`` :pr:`1346`
        * Fixed bug where TrainingValidationSplit would return invalid location indices for dataframes with a custom index :pr:`1348`
        * Fixed bug where the AutoMLSearch ``random_state`` was not being passed to the created pipelines :pr:`1321`
    * Changes
        * Allow ``add_to_rankings`` to be called before AutoMLSearch is called :pr:`1250`
        * Removed Graphviz from test-requirements to add to requirements.txt :pr:`1327`
        * Removed ``max_pipelines`` parameter from ``AutoMLSearch`` :pr:`1264`
        * Include editable installs in all install make targets :pr:`1335`
        * Made pip dependencies `featuretools` and `nlp_primitives` core dependencies :pr:`1062`
        * Removed `PartOfSpeechCount` from `TextFeaturizer` transform primitives :pr:`1062`
        * Added warning for ``partial_dependency`` when the feature includes null values :pr:`1352`
    * Documentation Changes
        * Fixed and updated code blocks in Release Notes :pr:`1243`
        * Added DecisionTree estimators to API Reference :pr:`1246`
        * Changed class inheritance display to flow vertically :pr:`1248`
        * Updated cost-benefit tutorial to use a holdout/test set :pr:`1159`
        * Added ``evalml info`` command to documentation :pr:`1293`
        * Miscellaneous doc updates :pr:`1269`
        * Removed conda pre-release testing from the release process document :pr:`1282`
        * Updates to contributing guide :pr:`1310`
        * Added Alteryx footer to docs with Twitter and Github link :pr:`1312`
        * Added documentation for evalml installation for Python 3.6 :pr:`1322`
        * Added documentation changes to make the API Docs easier to understand :pr:`1323`
        * Fixed documentation for ``feature_importance`` :pr:`1353`
        * Added tutorial for running `AutoML` with text data :pr:`1357`
        * Added documentation for woodwork integration with automl search :pr:`1361`
    * Testing Changes
        * Added tests for ``jupyter_check`` to handle IPython :pr:`1256`
        * Cleaned up ``make_pipeline`` tests to test for all estimators :pr:`1257`
        * Added a test to check conda build after merge to main :pr:`1247`
        * Removed code that was lacking codecov for ``__main__.py`` and unnecessary :pr:`1293`
        * Codecov: round coverage up instead of down :pr:`1334`
        * Add DockerHub credentials to CI testing environment :pr:`1356`
        * Add DockerHub credentials to conda testing environment :pr:`1363`

.. warning::

    **Breaking Changes**
        * Renamed ``LabelLeakageDataCheck`` to ``TargetLeakageDataCheck`` :pr:`1319`
        * ``max_pipelines`` parameter has been removed from ``AutoMLSearch``. Please use ``max_iterations`` instead. :pr:`1264`
        * ``AutoMLSearch.search()`` will now log a warning if the input is not a ``Woodwork`` data structure (``pandas``, ``numpy``) :pr:`1299`
        * Make ``max_batches`` argument to ``AutoMLSearch.search`` public :pr:`1320`
        * Removed unused argument `feature_types` from AutoMLSearch.search :pr:`1062`

**v0.14.1 Sep. 29, 2020**
    * Enhancements
        * Updated partial dependence methods to support calculating numeric columns in a dataset with non-numeric columns :pr:`1150`
        * Added ``get_feature_names`` on ``OneHotEncoder`` :pr:`1193`
        * Added ``detect_problem_type`` to ``problem_type/utils.py`` to automatically detect the problem type given targets :pr:`1194`
        * Added LightGBM to ``AutoMLSearch`` :pr:`1199`
        * Updated ``scikit-learn`` and ``scikit-optimize`` to use latest versions - 0.23.2 and 0.8.1 respectively :pr:`1141`
        * Added ``__str__`` and ``__repr__`` for pipelines and components :pr:`1218`
        * Included internal target check for both training and validation data in ``AutoMLSearch`` :pr:`1226`
        * Added ``ProblemTypes.all_problem_types`` helper to get list of supported problem types :pr:`1219`
        * Added ``DecisionTreeClassifier`` and ``DecisionTreeRegressor`` classes :pr:`1223`
        * Added ``ProblemTypes.all_problem_types`` helper to get list of supported problem types :pr:`1219`
        * ``DataChecks`` can now be parametrized by passing a list of ``DataCheck`` classes and a parameter dictionary :pr:`1167`
        * Added first CV fold score as validation score in ``AutoMLSearch.rankings`` :pr:`1221`
        * Updated ``flake8`` configuration to enable linting on ``__init__.py`` files :pr:`1234`
        * Refined ``make_pipeline_from_components`` implementation :pr:`1204`
    * Fixes
        * Updated GitHub URL after migration to Alteryx GitHub org :pr:`1207`
        * Changed Problem Type enum to be more similar to the string name :pr:`1208`
        * Wrapped call to scikit-learn's partial dependence method in a ``try``/``finally`` block :pr:`1232`
    * Changes
        * Added ``allow_writing_files`` as a named argument to CatBoost estimators. :pr:`1202`
        * Added ``solver`` and ``multi_class`` as named arguments to ``LogisticRegressionClassifier`` :pr:`1202`
        * Replaced pipeline's ``._transform`` method to evaluate all the preprocessing steps of a pipeline with ``.compute_estimator_features`` :pr:`1231`
        * Changed default large dataset train/test splitting behavior :pr:`1205`
    * Documentation Changes
        * Included description of how to access the component instances and features for pipeline user guide :pr:`1163`
        * Updated API docs to refer to target as "target" instead of "labels" for non-classification tasks and minor docs cleanup :pr:`1160`
        * Added Class Imbalance Data Check to ``api_reference.rst`` :pr:`1190` :pr:`1200`
        * Added pipeline properties to API reference :pr:`1209`
        * Clarified what the objective parameter in AutoML is used for in AutoML API reference and AutoML user guide :pr:`1222`
        * Updated API docs to include ``skopt.space.Categorical`` option for component hyperparameter range definition :pr:`1228`
        * Added install documentation for ``libomp`` in order to use LightGBM on Mac :pr:`1233`
        * Improved description of ``max_iterations`` in documentation :pr:`1212`
        * Removed unused code from sphinx conf :pr:`1235`
    * Testing Changes

.. warning::

    **Breaking Changes**
        * ``DefaultDataChecks`` now accepts a ``problem_type`` parameter that must be specified :pr:`1167`
        * Pipeline's ``._transform`` method to evaluate all the preprocessing steps of a pipeline has been replaced with ``.compute_estimator_features`` :pr:`1231`
        * ``get_objectives`` has been renamed to ``get_core_objectives``. This function will now return a list of valid objective instances :pr:`1230`


**v0.13.2 Sep. 17, 2020**
    * Enhancements
        * Added ``output_format`` field to explain predictions functions :pr:`1107`
        * Modified ``get_objective`` and ``get_objectives`` to be able to return any objective in ``evalml.objectives`` :pr:`1132`
        * Added a ``return_instance`` boolean parameter to ``get_objective`` :pr:`1132`
        * Added ``ClassImbalanceDataCheck`` to determine whether target imbalance falls below a given threshold :pr:`1135`
        * Added label encoder to LightGBM for binary classification :pr:`1152`
        * Added labels for the row index of confusion matrix :pr:`1154`
        * Added ``AutoMLSearch`` object as another parameter in search callbacks :pr:`1156`
        * Added the corresponding probability threshold for each point displayed in ``graph_roc_curve`` :pr:`1161`
        * Added ``__eq__`` for ``ComponentBase`` and ``PipelineBase`` :pr:`1178`
        * Added support for multiclass classification for ``roc_curve`` :pr:`1164`
        * Added ``categories`` accessor to ``OneHotEncoder`` for listing the categories associated with a feature :pr:`1182`
        * Added utility function to create pipeline instances from a list of component instances :pr:`1176`
    * Fixes
        * Fixed XGBoost column names for partial dependence methods :pr:`1104`
        * Removed dead code validating column type from ``TextFeaturizer`` :pr:`1122`
        * Fixed issue where ``Imputer`` cannot fit when there is None in a categorical or boolean column :pr:`1144`
        * ``OneHotEncoder`` preserves the custom index in the input data :pr:`1146`
        * Fixed representation for ``ModelFamily`` :pr:`1165`
        * Removed duplicate ``nbsphinx`` dependency in ``dev-requirements.txt`` :pr:`1168`
        * Users can now pass in any valid kwargs to all estimators :pr:`1157`
        * Remove broken accessor ``OneHotEncoder.get_feature_names`` and unneeded base class :pr:`1179`
        * Removed LightGBM Estimator from AutoML models :pr:`1186`
    * Changes
        * Pinned ``scikit-optimize`` version to 0.7.4 :pr:`1136`
        * Removed ``tqdm`` as a dependency :pr:`1177`
        * Added lightgbm version 3.0.0 to ``latest_dependency_versions.txt`` :pr:`1185`
        * Rename ``max_pipelines`` to ``max_iterations`` :pr:`1169`
    * Documentation Changes
        * Fixed API docs for ``AutoMLSearch`` ``add_result_callback`` :pr:`1113`
        * Added a step to our release process for pushing our latest version to conda-forge :pr:`1118`
        * Added warning for missing ipywidgets dependency for using ``PipelineSearchPlots`` on Jupyterlab :pr:`1145`
        * Updated ``README.md`` example to load demo dataset :pr:`1151`
        * Swapped mapping of breast cancer targets in ``model_understanding.ipynb`` :pr:`1170`
    * Testing Changes
        * Added test confirming ``TextFeaturizer`` never outputs null values :pr:`1122`
        * Changed Python version of ``Update Dependencies`` action to 3.8.x :pr:`1137`
        * Fixed release notes check-in test for ``Update Dependencies`` actions :pr:`1172`

.. warning::

    **Breaking Changes**
        * ``get_objective`` will now return a class definition rather than an instance by default :pr:`1132`
        * Deleted ``OPTIONS`` dictionary in ``evalml.objectives.utils.py`` :pr:`1132`
        * If specifying an objective by string, the string must now match the objective's name field, case-insensitive :pr:`1132`
        * Passing "Cost Benefit Matrix", "Fraud Cost", "Lead Scoring", "Mean Squared Log Error",
            "Recall", "Recall Macro", "Recall Micro", "Recall Weighted", or "Root Mean Squared Log Error" to ``AutoMLSearch`` will now result in a ``ValueError``
            rather than an ``ObjectiveNotFoundError`` :pr:`1132`
        * Search callbacks ``start_iteration_callback`` and ``add_results_callback`` have changed to include a copy of the AutoMLSearch object as a third parameter :pr:`1156`
        * Deleted ``OneHotEncoder.get_feature_names`` method which had been broken for a while, in favor of pipelines' ``input_feature_names`` :pr:`1179`
        * Deleted empty base class ``CategoricalEncoder`` which ``OneHotEncoder`` component was inheriting from :pr:`1176`
        * Results from ``roc_curve`` will now return as a list of dictionaries with each dictionary representing a class :pr:`1164`
        * ``max_pipelines`` now raises a ``DeprecationWarning`` and will be removed in the next release. ``max_iterations`` should be used instead. :pr:`1169`


**v0.13.1 Aug. 25, 2020**
    * Enhancements
        * Added Cost-Benefit Matrix objective for binary classification :pr:`1038`
        * Split ``fill_value`` into ``categorical_fill_value`` and ``numeric_fill_value`` for Imputer :pr:`1019`
        * Added ``explain_predictions`` and ``explain_predictions_best_worst`` for explaining multiple predictions with SHAP :pr:`1016`
        * Added new LSA component for text featurization :pr:`1022`
        * Added guide on installing with conda :pr:`1041`
        * Added a “cost-benefit curve” util method to graph cost-benefit matrix scores vs. binary classification thresholds :pr:`1081`
        * Standardized error when calling transform/predict before fit for pipelines :pr:`1048`
        * Added ``percent_better_than_baseline`` to AutoML search rankings and full rankings table :pr:`1050`
        * Added one-way partial dependence and partial dependence plots :pr:`1079`
        * Added "Feature Value" column to prediction explanation reports. :pr:`1064`
        * Added LightGBM classification estimator :pr:`1082`, :pr:`1114`
        * Added ``max_batches`` parameter to ``AutoMLSearch`` :pr:`1087`
    * Fixes
        * Updated ``TextFeaturizer`` component to no longer require an internet connection to run :pr:`1022`
        * Fixed non-deterministic element of ``TextFeaturizer`` transformations :pr:`1022`
        * Added a StandardScaler to all ElasticNet pipelines :pr:`1065`
        * Updated cost-benefit matrix to normalize score :pr:`1099`
        * Fixed logic in ``calculate_percent_difference`` so that it can handle negative values :pr:`1100`
    * Changes
        * Added ``needs_fitting`` property to ``ComponentBase`` :pr:`1044`
        * Updated references to data types to use datatype lists defined in ``evalml.utils.gen_utils`` :pr:`1039`
        * Remove maximum version limit for SciPy dependency :pr:`1051`
        * Moved ``all_components`` and other component importers into runtime methods :pr:`1045`
        * Consolidated graphing utility methods under ``evalml.utils.graph_utils`` :pr:`1060`
        * Made slight tweaks to how ``TextFeaturizer`` uses ``featuretools``, and did some refactoring of that and of LSA :pr:`1090`
        * Changed ``show_all_features`` parameter into ``importance_threshold``, which allows for thresholding feature importance :pr:`1097`, :pr:`1103`
    * Documentation Changes
        * Update ``setup.py`` URL to point to the github repo :pr:`1037`
        * Added tutorial for using the cost-benefit matrix objective :pr:`1088`
        * Updated ``model_understanding.ipynb`` to include documentation for using plotly on Jupyter Lab :pr:`1108`
    * Testing Changes
        * Refactor CircleCI tests to use matrix jobs (:pr:`1043`)
        * Added a test to check that all test directories are included in evalml package :pr:`1054`


.. warning::

    **Breaking Changes**
        * ``confusion_matrix`` and ``normalize_confusion_matrix`` have been moved to ``evalml.utils`` :pr:`1038`
        * All graph utility methods previously under ``evalml.pipelines.graph_utils`` have been moved to ``evalml.utils.graph_utils`` :pr:`1060`


**v0.12.2 Aug. 6, 2020**
    * Enhancements
        * Add save/load method to components :pr:`1023`
        * Expose pickle ``protocol`` as optional arg to save/load :pr:`1023`
        * Updated estimators used in AutoML to include ExtraTrees and ElasticNet estimators :pr:`1030`
    * Fixes
    * Changes
        * Removed ``DeprecationWarning`` for ``SimpleImputer`` :pr:`1018`
    * Documentation Changes
        * Add note about version numbers to release process docs :pr:`1034`
    * Testing Changes
        * Test files are now included in the evalml package :pr:`1029`


**v0.12.0 Aug. 3, 2020**
    * Enhancements
        * Added string and categorical targets support for binary and multiclass pipelines and check for numeric targets for ``DetectLabelLeakage`` data check :pr:`932`
        * Added clear exception for regression pipelines if target datatype is string or categorical :pr:`960`
        * Added target column names and class labels in ``predict`` and ``predict_proba`` output for pipelines :pr:`951`
        * Added ``_compute_shap_values`` and ``normalize_values`` to ``pipelines/explanations`` module :pr:`958`
        * Added ``explain_prediction`` feature which explains single predictions with SHAP :pr:`974`
        * Added Imputer to allow different imputation strategies for numerical and categorical dtypes :pr:`991`
        * Added support for configuring logfile path using env var, and don't create logger if there are filesystem errors :pr:`975`
        * Updated catboost estimators' default parameters and automl hyperparameter ranges to speed up fit time :pr:`998`
    * Fixes
        * Fixed ReadtheDocs warning failure regarding embedded gif :pr:`943`
        * Removed incorrect parameter passed to pipeline classes in ``_add_baseline_pipelines`` :pr:`941`
        * Added universal error for calling ``predict``, ``predict_proba``, ``transform``, and ``feature_importances`` before fitting :pr:`969`, :pr:`994`
        * Made ``TextFeaturizer`` component and pip dependencies ``featuretools`` and ``nlp_primitives`` optional :pr:`976`
        * Updated imputation strategy in automl to no longer limit impute strategy to ``most_frequent`` for all features if there are any categorical columns :pr:`991`
        * Fixed ``UnboundLocalError`` for ``cv_pipeline`` when automl search errors :pr:`996`
        * Fixed ``Imputer`` to reset dataframe index to preserve behavior expected from  ``SimpleImputer`` :pr:`1009`
    * Changes
        * Moved ``get_estimators`` to ``evalml.pipelines.components.utils`` :pr:`934`
        * Modified Pipelines to raise ``PipelineScoreError`` when they encounter an error during scoring :pr:`936`
        * Moved ``evalml.model_families.list_model_families`` to ``evalml.pipelines.components.allowed_model_families`` :pr:`959`
        * Renamed ``DateTimeFeaturization`` to ``DateTimeFeaturizer`` :pr:`977`
        * Added check to stop search and raise an error if all pipelines in a batch return NaN scores :pr:`1015`
    * Documentation Changes
        * Updated ``README.md`` :pr:`963`
        * Reworded message when errors are returned from data checks in search :pr:`982`
        * Added section on understanding model predictions with ``explain_prediction`` to User Guide :pr:`981`
        * Added a section to the user guide and api reference about how XGBoost and CatBoost are not fully supported. :pr:`992`
        * Added custom components section in user guide :pr:`993`
        * Updated FAQ section formatting :pr:`997`
        * Updated release process documentation :pr:`1003`
    * Testing Changes
        * Moved ``predict_proba`` and ``predict`` tests regarding string / categorical targets to ``test_pipelines.py`` :pr:`972`
        * Fixed dependency update bot by updating python version to 3.7 to avoid frequent github version updates :pr:`1002`


.. warning::

    **Breaking Changes**
        * ``get_estimators`` has been moved to ``evalml.pipelines.components.utils`` (previously was under ``evalml.pipelines.utils``) :pr:`934`
        * Removed the ``raise_errors`` flag in AutoML search. All errors during pipeline evaluation will be caught and logged. :pr:`936`
        * ``evalml.model_families.list_model_families`` has been moved to ``evalml.pipelines.components.allowed_model_families`` :pr:`959`
        * ``TextFeaturizer``: the ``featuretools`` and ``nlp_primitives`` packages must be installed after installing evalml in order to use this component :pr:`976`
        * Renamed ``DateTimeFeaturization`` to ``DateTimeFeaturizer`` :pr:`977`


**v0.11.2 July 16, 2020**
    * Enhancements
        * Added ``NoVarianceDataCheck`` to ``DefaultDataChecks`` :pr:`893`
        * Added text processing and featurization component ``TextFeaturizer`` :pr:`913`, :pr:`924`
        * Added additional checks to ``InvalidTargetDataCheck`` to handle invalid target data types :pr:`929`
        * ``AutoMLSearch`` will now handle ``KeyboardInterrupt`` and prompt user for confirmation :pr:`915`
    * Fixes
        * Makes automl results a read-only property :pr:`919`
    * Changes
        * Deleted static pipelines and refactored tests involving static pipelines, removed ``all_pipelines()`` and ``get_pipelines()`` :pr:`904`
        * Moved ``list_model_families`` to ``evalml.model_family.utils`` :pr:`903`
        * Updated ``all_pipelines``, ``all_estimators``, ``all_components`` to use the same mechanism for dynamically generating their elements :pr:`898`
        * Rename ``master`` branch to ``main`` :pr:`918`
        * Add pypi release github action :pr:`923`
        * Updated ``AutoMLSearch.search`` stdout output and logging and removed tqdm progress bar :pr:`921`
        * Moved automl config checks previously in ``search()`` to init :pr:`933`
    * Documentation Changes
        * Reorganized and rewrote documentation :pr:`937`
        * Updated to use pydata sphinx theme :pr:`937`
        * Updated docs to use ``release_notes`` instead of ``changelog`` :pr:`942`
    * Testing Changes
        * Cleaned up fixture names and usages in tests :pr:`895`


.. warning::

    **Breaking Changes**
        * ``list_model_families`` has been moved to ``evalml.model_family.utils`` (previously was under ``evalml.pipelines.utils``) :pr:`903`
        * ``get_estimators`` has been moved to ``evalml.pipelines.components.utils`` (previously was under ``evalml.pipelines.utils``) :pr:`934`
        * Static pipeline definitions have been removed, but similar pipelines can still be constructed via creating an instance of ``PipelineBase`` :pr:`904`
        * ``all_pipelines()`` and ``get_pipelines()`` utility methods have been removed :pr:`904`


**v0.11.0 June 30, 2020**
    * Enhancements
        * Added multiclass support for ROC curve graphing :pr:`832`
        * Added preprocessing component to drop features whose percentage of NaN values exceeds a specified threshold :pr:`834`
        * Added data check to check for problematic target labels :pr:`814`
        * Added PerColumnImputer that allows imputation strategies per column :pr:`824`
        * Added transformer to drop specific columns :pr:`827`
        * Added support for ``categories``, ``handle_error``, and ``drop`` parameters in ``OneHotEncoder`` :pr:`830` :pr:`897`
        * Added preprocessing component to handle DateTime columns featurization :pr:`838`
        * Added ability to clone pipelines and components :pr:`842`
        * Define getter method for component ``parameters`` :pr:`847`
        * Added utility methods to calculate and graph permutation importances :pr:`860`, :pr:`880`
        * Added new utility functions necessary for generating dynamic preprocessing pipelines :pr:`852`
        * Added kwargs to all components :pr:`863`
        * Updated ``AutoSearchBase`` to use dynamically generated preprocessing pipelines :pr:`870`
        * Added SelectColumns transformer :pr:`873`
        * Added ability to evaluate additional pipelines for automl search :pr:`874`
        * Added ``default_parameters`` class property to components and pipelines :pr:`879`
        * Added better support for disabling data checks in automl search :pr:`892`
        * Added ability to save and load AutoML objects to file :pr:`888`
        * Updated ``AutoSearchBase.get_pipelines`` to return an untrained pipeline instance :pr:`876`
        * Saved learned binary classification thresholds in automl results cv data dict :pr:`876`
    * Fixes
        * Fixed bug where SimpleImputer cannot handle dropped columns :pr:`846`
        * Fixed bug where PerColumnImputer cannot handle dropped columns :pr:`855`
        * Enforce requirement that builtin components save all inputted values in their parameters dict :pr:`847`
        * Don't list base classes in ``all_components`` output :pr:`847`
        * Standardize all components to output pandas data structures, and accept either pandas or numpy :pr:`853`
        * Fixed rankings and full_rankings error when search has not been run :pr:`894`
    * Changes
        * Update ``all_pipelines`` and ``all_components`` to try initializing pipelines/components, and on failure exclude them :pr:`849`
        * Refactor ``handle_components`` to ``handle_components_class``, standardize to ``ComponentBase`` subclass instead of instance :pr:`850`
        * Refactor "blacklist"/"whitelist" to "allow"/"exclude" lists :pr:`854`
        * Replaced ``AutoClassificationSearch`` and ``AutoRegressionSearch`` with ``AutoMLSearch`` :pr:`871`
        * Renamed feature_importances and permutation_importances methods to use singular names (feature_importance and permutation_importance) :pr:`883`
        * Updated ``automl`` default data splitter to train/validation split for large datasets :pr:`877`
        * Added open source license, update some repo metadata :pr:`887`
        * Removed dead code in ``_get_preprocessing_components`` :pr:`896`
    * Documentation Changes
        * Fix some typos and update the EvalML logo :pr:`872`
    * Testing Changes
        * Update the changelog check job to expect the new branching pattern for the deps update bot :pr:`836`
        * Check that all components output pandas datastructures, and can accept either pandas or numpy :pr:`853`
        * Replaced ``AutoClassificationSearch`` and ``AutoRegressionSearch`` with ``AutoMLSearch`` :pr:`871`


.. warning::

    **Breaking Changes**
        * Pipelines' static ``component_graph`` field must contain either ``ComponentBase`` subclasses or ``str``, instead of ``ComponentBase`` subclass instances :pr:`850`
        * Rename ``handle_component`` to ``handle_component_class``. Now standardizes to ``ComponentBase`` subclasses instead of ``ComponentBase`` subclass instances :pr:`850`
        * Renamed automl's ``cv`` argument to ``data_split`` :pr:`877`
        * Pipelines' and classifiers' ``feature_importances`` is renamed ``feature_importance``, ``graph_feature_importances`` is renamed ``graph_feature_importance`` :pr:`883`
        * Passing ``data_checks=None`` to automl search will not perform any data checks as opposed to default checks. :pr:`892`
        * Pipelines to search for in AutoML are now determined automatically, rather than using the statically-defined pipeline classes. :pr:`870`
        * Updated ``AutoSearchBase.get_pipelines`` to return an untrained pipeline instance, instead of one which happened to be trained on the final cross-validation fold :pr:`876`


**v0.10.0 May 29, 2020**
    * Enhancements
        * Added baseline models for classification and regression, add functionality to calculate baseline models before searching in AutoML :pr:`746`
        * Port over highly-null guardrail as a data check and define ``DefaultDataChecks`` and ``DisableDataChecks`` classes :pr:`745`
        * Update ``Tuner`` classes to work directly with pipeline parameters dicts instead of flat parameter lists :pr:`779`
        * Add Elastic Net as a pipeline option :pr:`812`
        * Added new Pipeline option ``ExtraTrees`` :pr:`790`
        * Added precicion-recall curve metrics and plot for binary classification problems in ``evalml.pipeline.graph_utils`` :pr:`794`
        * Update the default automl algorithm to search in batches, starting with default parameters for each pipeline and iterating from there :pr:`793`
        * Added ``AutoMLAlgorithm`` class and ``IterativeAlgorithm`` impl, separated from ``AutoSearchBase`` :pr:`793`
    * Fixes
        * Update pipeline ``score`` to return ``nan`` score for any objective which throws an exception during scoring :pr:`787`
        * Fixed bug introduced in :pr:`787` where binary classification metrics requiring predicted probabilities error in scoring :pr:`798`
        * CatBoost and XGBoost classifiers and regressors can no longer have a learning rate of 0 :pr:`795`
    * Changes
        * Cleanup pipeline ``score`` code, and cleanup codecov :pr:`711`
        * Remove ``pass`` for abstract methods for codecov :pr:`730`
        * Added __str__ for AutoSearch object :pr:`675`
        * Add util methods to graph ROC and confusion matrix :pr:`720`
        * Refactor ``AutoBase`` to ``AutoSearchBase`` :pr:`758`
        * Updated AutoBase with ``data_checks`` parameter, removed previous ``detect_label_leakage`` parameter, and added functionality to run data checks before search in AutoML :pr:`765`
        * Updated our logger to use Python's logging utils :pr:`763`
        * Refactor most of ``AutoSearchBase._do_iteration`` impl into ``AutoSearchBase._evaluate`` :pr:`762`
        * Port over all guardrails to use the new DataCheck API :pr:`789`
        * Expanded ``import_or_raise`` to catch all exceptions :pr:`759`
        * Adds RMSE, MSLE, RMSLE as standard metrics :pr:`788`
        * Don't allow ``Recall`` to be used as an objective for AutoML :pr:`784`
        * Removed feature selection from pipelines :pr:`819`
        * Update default estimator parameters to make automl search faster and more accurate :pr:`793`
    * Documentation Changes
        * Add instructions to freeze ``master`` on ``release.md`` :pr:`726`
        * Update release instructions with more details :pr:`727` :pr:`733`
        * Add objective base classes to API reference :pr:`736`
        * Fix components API to match other modules :pr:`747`
    * Testing Changes
        * Delete codecov yml, use codecov.io's default :pr:`732`
        * Added unit tests for fraud cost, lead scoring, and standard metric objectives :pr:`741`
        * Update codecov client :pr:`782`
        * Updated AutoBase __str__ test to include no parameters case :pr:`783`
        * Added unit tests for ``ExtraTrees`` pipeline :pr:`790`
        * If codecov fails to upload, fail build :pr:`810`
        * Updated Python version of dependency action :pr:`816`
        * Update the dependency update bot to use a suffix when creating branches :pr:`817`

.. warning::

    **Breaking Changes**
        * The ``detect_label_leakage`` parameter for AutoML classes has been removed and replaced by a ``data_checks`` parameter :pr:`765`
        * Moved ROC and confusion matrix methods from ``evalml.pipeline.plot_utils`` to ``evalml.pipeline.graph_utils`` :pr:`720`
        * ``Tuner`` classes require a pipeline hyperparameter range dict as an init arg instead of a space definition :pr:`779`
        * ``Tuner.propose`` and ``Tuner.add`` work directly with pipeline parameters dicts instead of flat parameter lists :pr:`779`
        * ``PipelineBase.hyperparameters`` and ``custom_hyperparameters`` use pipeline parameters dict format instead of being represented as a flat list :pr:`779`
        * All guardrail functions previously under ``evalml.guardrails.utils`` will be removed and replaced by data checks :pr:`789`
        * ``Recall`` disallowed as an objective for AutoML :pr:`784`
        * ``AutoSearchBase`` parameter ``tuner`` has been renamed to ``tuner_class`` :pr:`793`
        * ``AutoSearchBase`` parameter ``possible_pipelines`` and ``possible_model_families`` have been renamed to ``allowed_pipelines`` and ``allowed_model_families`` :pr:`793`


**v0.9.0 Apr. 27, 2020**
    * Enhancements
        * Added ``Accuracy`` as an standard objective :pr:`624`
        * Added verbose parameter to load_fraud :pr:`560`
        * Added Balanced Accuracy metric for binary, multiclass :pr:`612` :pr:`661`
        * Added XGBoost regressor and XGBoost regression pipeline :pr:`666`
        * Added ``Accuracy`` metric for multiclass :pr:`672`
        * Added objective name in ``AutoBase.describe_pipeline`` :pr:`686`
        * Added ``DataCheck`` and ``DataChecks``, ``Message`` classes and relevant subclasses :pr:`739`
    * Fixes
        * Removed direct access to ``cls.component_graph`` :pr:`595`
        * Add testing files to .gitignore :pr:`625`
        * Remove circular dependencies from ``Makefile`` :pr:`637`
        * Add error case for ``normalize_confusion_matrix()`` :pr:`640`
        * Fixed ``XGBoostClassifier`` and ``XGBoostRegressor`` bug with feature names that contain [, ], or < :pr:`659`
        * Update ``make_pipeline_graph`` to not accidentally create empty file when testing if path is valid :pr:`649`
        * Fix pip installation warning about docsutils version, from boto dependency :pr:`664`
        * Removed zero division warning for F1/precision/recall metrics :pr:`671`
        * Fixed ``summary`` for pipelines without estimators :pr:`707`
    * Changes
        * Updated default objective for binary/multiclass classification to log loss :pr:`613`
        * Created classification and regression pipeline subclasses and removed objective as an attribute of pipeline classes :pr:`405`
        * Changed the output of ``score`` to return one dictionary :pr:`429`
        * Created binary and multiclass objective subclasses :pr:`504`
        * Updated objectives API :pr:`445`
        * Removed call to ``get_plot_data`` from AutoML :pr:`615`
        * Set ``raise_error`` to default to True for AutoML classes :pr:`638`
        * Remove unnecessary "u" prefixes on some unicode strings :pr:`641`
        * Changed one-hot encoder to return uint8 dtypes instead of ints :pr:`653`
        * Pipeline ``_name`` field changed to ``custom_name`` :pr:`650`
        * Removed ``graphs.py`` and moved methods into ``PipelineBase`` :pr:`657`, :pr:`665`
        * Remove s3fs as a dev dependency :pr:`664`
        * Changed requirements-parser to be a core dependency :pr:`673`
        * Replace ``supported_problem_types`` field on pipelines with ``problem_type`` attribute on base classes :pr:`678`
        * Changed AutoML to only show best results for a given pipeline template in ``rankings``, added ``full_rankings`` property to show all :pr:`682`
        * Update ``ModelFamily`` values: don't list xgboost/catboost as classifiers now that we have regression pipelines for them :pr:`677`
        * Changed AutoML's ``describe_pipeline`` to get problem type from pipeline instead :pr:`685`
        * Standardize ``import_or_raise`` error messages :pr:`683`
        * Updated argument order of objectives to align with sklearn's :pr:`698`
        * Renamed ``pipeline.feature_importance_graph`` to ``pipeline.graph_feature_importances`` :pr:`700`
        * Moved ROC and confusion matrix methods to ``evalml.pipelines.plot_utils`` :pr:`704`
        * Renamed ``MultiClassificationObjective`` to ``MulticlassClassificationObjective``, to align with pipeline naming scheme :pr:`715`
    * Documentation Changes
        * Fixed some sphinx warnings :pr:`593`
        * Fixed docstring for ``AutoClassificationSearch`` with correct command :pr:`599`
        * Limit readthedocs formats to pdf, not htmlzip and epub :pr:`594` :pr:`600`
        * Clean up objectives API documentation :pr:`605`
        * Fixed function on Exploring search results page :pr:`604`
        * Update release process doc :pr:`567`
        * ``AutoClassificationSearch`` and ``AutoRegressionSearch`` show inherited methods in API reference :pr:`651`
        * Fixed improperly formatted code in breaking changes for changelog :pr:`655`
        * Added configuration to treat Sphinx warnings as errors :pr:`660`
        * Removed separate plotting section for pipelines in API reference :pr:`657`, :pr:`665`
        * Have leads example notebook load S3 files using https, so we can delete s3fs dev dependency :pr:`664`
        * Categorized components in API reference and added descriptions for each category :pr:`663`
        * Fixed Sphinx warnings about ``BalancedAccuracy`` objective :pr:`669`
        * Updated API reference to include missing components and clean up pipeline docstrings :pr:`689`
        * Reorganize API ref, and clarify pipeline sub-titles :pr:`688`
        * Add and update preprocessing utils in API reference :pr:`687`
        * Added inheritance diagrams to API reference :pr:`695`
        * Documented which default objective AutoML optimizes for :pr:`699`
        * Create seperate install page :pr:`701`
        * Include more utils in API ref, like ``import_or_raise`` :pr:`704`
        * Add more color to pipeline documentation :pr:`705`
    * Testing Changes
        * Matched install commands of ``check_latest_dependencies`` test and it's GitHub action :pr:`578`
        * Added Github app to auto assign PR author as assignee :pr:`477`
        * Removed unneeded conda installation of xgboost in windows checkin tests :pr:`618`
        * Update graph tests to always use tmpfile dir :pr:`649`
        * Changelog checkin test workaround for release PRs: If 'future release' section is empty of PR refs, pass check :pr:`658`
        * Add changelog checkin test exception for ``dep-update`` branch :pr:`723`

.. warning::

    **Breaking Changes**

    * Pipelines will now no longer take an objective parameter during instantiation, and will no longer have an objective attribute.
    * ``fit()`` and ``predict()`` now use an optional ``objective`` parameter, which is only used in binary classification pipelines to fit for a specific objective.
    * ``score()`` will now use a required ``objectives`` parameter that is used to determine all the objectives to score on. This differs from the previous behavior, where the pipeline's objective was scored on regardless.
    * ``score()`` will now return one dictionary of all objective scores.
    * ``ROC`` and ``ConfusionMatrix`` plot methods via ``Auto(*).plot`` have been removed by :pr:`615` and are replaced by ``roc_curve`` and ``confusion_matrix`` in ``evamlm.pipelines.plot_utils`` in :pr:`704`
    * ``normalize_confusion_matrix`` has been moved to ``evalml.pipelines.plot_utils`` :pr:`704`
    * Pipelines ``_name`` field changed to ``custom_name``
    * Pipelines ``supported_problem_types`` field is removed because it is no longer necessary :pr:`678`
    * Updated argument order of objectives' ``objective_function`` to align with sklearn :pr:`698`
    * ``pipeline.feature_importance_graph`` has been renamed to ``pipeline.graph_feature_importances`` in :pr:`700`
    * Removed unsupported ``MSLE`` objective :pr:`704`


**v0.8.0 Apr. 1, 2020**
    * Enhancements
        * Add normalization option and information to confusion matrix :pr:`484`
        * Add util function to drop rows with NaN values :pr:`487`
        * Renamed ``PipelineBase.name`` as ``PipelineBase.summary`` and redefined ``PipelineBase.name`` as class property :pr:`491`
        * Added access to parameters in Pipelines with ``PipelineBase.parameters`` (used to be return of ``PipelineBase.describe``) :pr:`501`
        * Added ``fill_value`` parameter for ``SimpleImputer`` :pr:`509`
        * Added functionality to override component hyperparameters and made pipelines take hyperparemeters from components :pr:`516`
        * Allow ``numpy.random.RandomState`` for random_state parameters :pr:`556`
    * Fixes
        * Removed unused dependency ``matplotlib``, and move ``category_encoders`` to test reqs :pr:`572`
    * Changes
        * Undo version cap in XGBoost placed in :pr:`402` and allowed all released of XGBoost :pr:`407`
        * Support pandas 1.0.0 :pr:`486`
        * Made all references to the logger static :pr:`503`
        * Refactored ``model_type`` parameter for components and pipelines to ``model_family`` :pr:`507`
        * Refactored ``problem_types`` for pipelines and components into ``supported_problem_types`` :pr:`515`
        * Moved ``pipelines/utils.save_pipeline`` and ``pipelines/utils.load_pipeline`` to ``PipelineBase.save`` and ``PipelineBase.load`` :pr:`526`
        * Limit number of categories encoded by ``OneHotEncoder`` :pr:`517`
    * Documentation Changes
        * Updated API reference to remove ``PipelinePlot`` and added moved ``PipelineBase`` plotting methods :pr:`483`
        * Add code style and github issue guides :pr:`463` :pr:`512`
        * Updated API reference for to surface class variables for pipelines and components :pr:`537`
        * Fixed README documentation link :pr:`535`
        * Unhid PR references in changelog :pr:`656`
    * Testing Changes
        * Added automated dependency check PR :pr:`482`, :pr:`505`
        * Updated automated dependency check comment :pr:`497`
        * Have build_docs job use python executor, so that env vars are set properly :pr:`547`
        * Added simple test to make sure ``OneHotEncoder``'s top_n works with large number of categories :pr:`552`
        * Run windows unit tests on PRs :pr:`557`


.. warning::

    **Breaking Changes**

    * ``AutoClassificationSearch`` and ``AutoRegressionSearch``'s ``model_types`` parameter has been refactored into ``allowed_model_families``
    * ``ModelTypes`` enum has been changed to ``ModelFamily``
    * Components and Pipelines now have a ``model_family`` field instead of ``model_type``
    * ``get_pipelines`` utility function now accepts ``model_families`` as an argument instead of ``model_types``
    * ``PipelineBase.name`` no longer returns structure of pipeline and has been replaced by ``PipelineBase.summary``
    * ``PipelineBase.problem_types`` and ``Estimator.problem_types`` has been renamed to ``supported_problem_types``
    * ``pipelines/utils.save_pipeline`` and ``pipelines/utils.load_pipeline`` moved to ``PipelineBase.save`` and ``PipelineBase.load``


**v0.7.0 Mar. 9, 2020**
    * Enhancements
        * Added emacs buffers to .gitignore :pr:`350`
        * Add CatBoost (gradient-boosted trees) classification and regression components and pipelines :pr:`247`
        * Added Tuner abstract base class :pr:`351`
        * Added ``n_jobs`` as parameter for ``AutoClassificationSearch`` and ``AutoRegressionSearch`` :pr:`403`
        * Changed colors of confusion matrix to shades of blue and updated axis order to match scikit-learn's :pr:`426`
        * Added ``PipelineBase`` ``.graph`` and ``.feature_importance_graph`` methods, moved from previous location :pr:`423`
        * Added support for python 3.8 :pr:`462`
    * Fixes
        * Fixed ROC and confusion matrix plots not being calculated if user passed own additional_objectives :pr:`276`
        * Fixed ReadtheDocs ``FileNotFoundError`` exception for fraud dataset :pr:`439`
    * Changes
        * Added ``n_estimators`` as a tunable parameter for XGBoost :pr:`307`
        * Remove unused parameter ``ObjectiveBase.fit_needs_proba`` :pr:`320`
        * Remove extraneous parameter ``component_type`` from all components :pr:`361`
        * Remove unused ``rankings.csv`` file :pr:`397`
        * Downloaded demo and test datasets so unit tests can run offline :pr:`408`
        * Remove ``_needs_fitting`` attribute from Components :pr:`398`
        * Changed plot.feature_importance to show only non-zero feature importances by default, added optional parameter to show all :pr:`413`
        * Refactored ``PipelineBase`` to take in parameter dictionary and moved pipeline metadata to class attribute :pr:`421`
        * Dropped support for Python 3.5 :pr:`438`
        * Removed unused ``apply.py`` file :pr:`449`
        * Clean up ``requirements.txt`` to remove unused deps :pr:`451`
        * Support installation without all required dependencies :pr:`459`
    * Documentation Changes
        * Update release.md with instructions to release to internal license key :pr:`354`
    * Testing Changes
        * Added tests for utils (and moved current utils to gen_utils) :pr:`297`
        * Moved XGBoost install into it's own separate step on Windows using Conda :pr:`313`
        * Rewind pandas version to before 1.0.0, to diagnose test failures for that version :pr:`325`
        * Added dependency update checkin test :pr:`324`
        * Rewind XGBoost version to before 1.0.0 to diagnose test failures for that version :pr:`402`
        * Update dependency check to use a whitelist :pr:`417`
        * Update unit test jobs to not install dev deps :pr:`455`

.. warning::

    **Breaking Changes**

    * Python 3.5 will not be actively supported.

**v0.6.0 Dec. 16, 2019**
    * Enhancements
        * Added ability to create a plot of feature importances :pr:`133`
        * Add early stopping to AutoML using patience and tolerance parameters :pr:`241`
        * Added ROC and confusion matrix metrics and plot for classification problems and introduce PipelineSearchPlots class :pr:`242`
        * Enhanced AutoML results with search order :pr:`260`
        * Added utility function to show system and environment information :pr:`300`
    * Fixes
        * Lower botocore requirement :pr:`235`
        * Fixed decision_function calculation for ``FraudCost`` objective :pr:`254`
        * Fixed return value of ``Recall`` metrics :pr:`264`
        * Components return ``self`` on fit :pr:`289`
    * Changes
        * Renamed automl classes to ``AutoRegressionSearch`` and ``AutoClassificationSearch`` :pr:`287`
        * Updating demo datasets to retain column names :pr:`223`
        * Moving pipeline visualization to ``PipelinePlot`` class :pr:`228`
        * Standarizing inputs as ``pd.Dataframe`` / ``pd.Series`` :pr:`130`
        * Enforcing that pipelines must have an estimator as last component :pr:`277`
        * Added ``ipywidgets`` as a dependency in ``requirements.txt`` :pr:`278`
        * Added Random and Grid Search Tuners :pr:`240`
    * Documentation Changes
        * Adding class properties to API reference :pr:`244`
        * Fix and filter FutureWarnings from scikit-learn :pr:`249`, :pr:`257`
        * Adding Linear Regression to API reference and cleaning up some Sphinx warnings :pr:`227`
    * Testing Changes
        * Added support for testing on Windows with CircleCI :pr:`226`
        * Added support for doctests :pr:`233`

.. warning::

    **Breaking Changes**

    * The ``fit()`` method for ``AutoClassifier`` and ``AutoRegressor`` has been renamed to ``search()``.
    * ``AutoClassifier`` has been renamed to ``AutoClassificationSearch``
    * ``AutoRegressor`` has been renamed to ``AutoRegressionSearch``
    * ``AutoClassificationSearch.results`` and ``AutoRegressionSearch.results`` now is a dictionary with ``pipeline_results`` and ``search_order`` keys. ``pipeline_results`` can be used to access a dictionary that is identical to the old ``.results`` dictionary. Whereas, ``search_order`` returns a list of the search order in terms of ``pipeline_id``.
    * Pipelines now require an estimator as the last component in ``component_list``. Slicing pipelines now throws an ``NotImplementedError`` to avoid returning pipelines without an estimator.

**v0.5.2 Nov. 18, 2019**
    * Enhancements
        * Adding basic pipeline structure visualization :pr:`211`
    * Documentation Changes
        * Added notebooks to build process :pr:`212`

**v0.5.1 Nov. 15, 2019**
    * Enhancements
        * Added basic outlier detection guardrail :pr:`151`
        * Added basic ID column guardrail :pr:`135`
        * Added support for unlimited pipelines with a ``max_time`` limit :pr:`70`
        * Updated .readthedocs.yaml to successfully build :pr:`188`
    * Fixes
        * Removed MSLE from default additional objectives :pr:`203`
        * Fixed ``random_state`` passed in pipelines :pr:`204`
        * Fixed slow down in RFRegressor :pr:`206`
    * Changes
        * Pulled information for describe_pipeline from pipeline's new describe method :pr:`190`
        * Refactored pipelines :pr:`108`
        * Removed guardrails from Auto(*) :pr:`202`, :pr:`208`
    * Documentation Changes
        * Updated documentation to show ``max_time`` enhancements :pr:`189`
        * Updated release instructions for RTD :pr:`193`
        * Added notebooks to build process :pr:`212`
        * Added contributing instructions :pr:`213`
        * Added new content :pr:`222`

**v0.5.0 Oct. 29, 2019**
    * Enhancements
        * Added basic one hot encoding :pr:`73`
        * Use enums for model_type :pr:`110`
        * Support for splitting regression datasets :pr:`112`
        * Auto-infer multiclass classification :pr:`99`
        * Added support for other units in ``max_time`` :pr:`125`
        * Detect highly null columns :pr:`121`
        * Added additional regression objectives :pr:`100`
        * Show an interactive iteration vs. score plot when using fit() :pr:`134`
    * Fixes
        * Reordered ``describe_pipeline`` :pr:`94`
        * Added type check for ``model_type`` :pr:`109`
        * Fixed ``s`` units when setting string ``max_time`` :pr:`132`
        * Fix objectives not appearing in API documentation :pr:`150`
    * Changes
        * Reorganized tests :pr:`93`
        * Moved logging to its own module :pr:`119`
        * Show progress bar history :pr:`111`
        * Using ``cloudpickle`` instead of pickle to allow unloading of custom objectives :pr:`113`
        * Removed render.py :pr:`154`
    * Documentation Changes
        * Update release instructions :pr:`140`
        * Include additional_objectives parameter :pr:`124`
        * Added Changelog :pr:`136`
    * Testing Changes
        * Code coverage :pr:`90`
        * Added CircleCI tests for other Python versions :pr:`104`
        * Added doc notebooks as tests :pr:`139`
        * Test metadata for CircleCI and 2 core parallelism :pr:`137`

**v0.4.1 Sep. 16, 2019**
    * Enhancements
        * Added AutoML for classification and regressor using Autobase and Skopt :pr:`7` :pr:`9`
        * Implemented standard classification and regression metrics :pr:`7`
        * Added logistic regression, random forest, and XGBoost pipelines :pr:`7`
        * Implemented support for custom objectives :pr:`15`
        * Feature importance for pipelines :pr:`18`
        * Serialization for pipelines :pr:`19`
        * Allow fitting on objectives for optimal threshold :pr:`27`
        * Added detect label leakage :pr:`31`
        * Implemented callbacks :pr:`42`
        * Allow for multiclass classification :pr:`21`
        * Added support for additional objectives :pr:`79`
    * Fixes
        * Fixed feature selection in pipelines :pr:`13`
        * Made ``random_seed`` usage consistent :pr:`45`
    * Documentation Changes
        * Documentation Changes
        * Added docstrings :pr:`6`
        * Created notebooks for docs :pr:`6`
        * Initialized readthedocs EvalML :pr:`6`
        * Added favicon :pr:`38`
    * Testing Changes
        * Added testing for loading data :pr:`39`

**v0.2.0 Aug. 13, 2019**
    * Enhancements
        * Created fraud detection objective :pr:`4`

**v0.1.0 July. 31, 2019**
    * *First Release*
    * Enhancements
        * Added lead scoring objecitve :pr:`1`
        * Added basic classifier :pr:`1`
    * Documentation Changes
        * Initialized Sphinx for docs :pr:`1`<|MERGE_RESOLUTION|>--- conflicted
+++ resolved
@@ -2,13 +2,9 @@
 -------------
 **Future Releases**
     * Enhancements
-<<<<<<< HEAD
-        * Add ``exclude_featurizers`` parameter to ``AutoMLSearch`` to specify featurizers that should be excluded from all pipelines :pr:`3631``
-        * Added ``Progress`` abstraction to handle stopping criteria logic and return search progress information :pr:`3632`
-=======
         * Updated to run with Woodwork >= 0.17.2 :pr:`3626`
         * Add ``exclude_featurizers`` parameter to ``AutoMLSearch`` to specify featurizers that should be excluded from all pipelines :pr:`3631`
->>>>>>> 12ec98ee
+        * Added ``Progress`` abstraction to handle stopping criteria logic and return search progress information :pr:`3632`
     * Fixes
     * Changes
     * Documentation Changes
