Release Notes
-------------
**Future Release**
    * Enhancements
        * Updated threshold optimization method for binary classification :pr:`2315`
<<<<<<< HEAD
        * Exposed ``n_threads`` for Catboost and and ``nthread`` XGBoost estimators as ``n_jobs`` parameters :pr:`2410`
=======
        * Updated demos to pull data from S3 instead of including demo data in package :pr:`2387`
>>>>>>> 5e211a7c
        * Upgrade woodwork version to v0.4.1 :pr:`2379`
    * Fixes
        * Fixed ``ComponentGraph`` appending target to ``final_component_features`` if there is a component that returns both X and y :pr:`2358`
        * Fixed partial dependence graph method failing on multiclass problems when the class labels are numeric :pr:`2372`
        * Added ``thresholding_objective`` argument to ``AutoMLSearch`` for binary classification problems :pr:`2320`
        * Added change for ``k_neighbors`` parameter in SMOTE Oversamplers to automatically handle small samples :pr:`2375`
        * Changed naming for ``Logistic Regression Classifier`` file :pr:`2399`
        * Pinned pytest-timeout to fix minimum dependence checker :pr:`2425`
        * Replaced ``Elastic Net Classifier`` base class with ``Logistsic Regression`` to avoid ``NaN`` outputs :pr:`2420`
    * Changes
        * Replaced `allowed_pipelines` with `allowed_component_graphs` :pr:`2364`
        * Removed private method ``_compute_features_during_fit`` from ``PipelineBase`` :pr:`2359`
        * Updated ``compute_order`` in ``ComponentGraph`` to be a read-only property :pr:`2408`
        * Unpinned PyZMQ version in requirements.txt :pr:`2389` 
        * Uncapping LightGBM version in requirements.txt :pr:`2405`
        * Updated minimum version of plotly :pr:`2415`
        * Removed ``SensitivityLowAlert`` objective from core objectives :pr:`2418`
    * Documentation Changes
        * Fixed lead scoring weights in the demos documentation :pr:`2315`
        * Fixed start page code and description dataset naming discrepancy :pr:`2370`
    * Testing Changes
        * Add ``pytest-timeout``. All tests that run longer than 6 minutes will fail. :pr:`2374`
        * Separated the dask tests out into separate github action jobs to isolate dask failures. :pr:`2376`
        * Refactored dask tests :pr:`2377`
        * Added the combined dask/non-dask unit tests back and renamed the dask only unit tests. :pr:`2382`
        * Sped up unit tests and split into separate jobs :pr:`2365`
        * Change CI job names, run lint for python 3.9, run nightlies on python 3.8 at 3am EST :pr:`2395` :pr:`2398`
        * Set fail-fast to false for CI jobs that run for PRs :pr:`2402`

.. warning::

    **Breaking Changes**
        * `AutoMLSearch` will accept `allowed_component_graphs` instead of `allowed_pipelines` :pr:`2364`


**v0.26.0 Jun. 08, 2021**
    * Enhancements
        * Adds force plots for prediction explanations :pr:`2157`
        * Removed self-reference from ``AutoMLSearch`` :pr:`2304`
        * Added support for nonlinear pipelines for ``generate_pipeline_code`` :pr:`2332`
        * Added ``inverse_transform`` method to pipelines :pr:`2256`
        * Add optional automatic update checker :pr:`2350`
        * Added ``search_order`` to ``AutoMLSearch``'s ``rankings`` and ``full_rankings`` tables :pr:`2345`
    * Fixes
        * Preserve user-specified woodwork types throughout pipeline fit/predict :pr:`2297`
    * Changes
        * Cleaned up ``PipelineBase``'s ``component_graph`` and ``_component_graph`` attributes. Updated ``PipelineBase`` ``__repr__`` and added ``__eq__`` for ``ComponentGraph`` :pr:`2332`
        * Added and applied  ``black`` linting package to the EvalML repo in place of ``autopep8`` :pr:`2306`
        * Separated `custom_hyperparameters` from pipelines and added them as an argument to ``AutoMLSearch`` :pr:`2317`
    * Documentation Changes
    * Testing Changes
        * Update minimum unit tests to run on all pull requests :pr:`2314`
        * Pass token to authorize uploading of codecov reports :pr:`2344`

.. warning::

    **Breaking Changes**
        * Removed ``PipelineBase``'s ``_component_graph`` attribute. Updated ``PipelineBase`` ``__repr__`` and added ``__eq__`` for ``ComponentGraph`` :pr:`2332`
        * `pipeline_parameters` will no longer accept `skopt.space` variables since hyperparameter ranges will now be specified through `custom_hyperparameters` :pr:`2317`


**v0.25.0 Jun. 01, 2021**
    * Enhancements
        * Upgraded minimum woodwork to version 0.3.1. Previous versions will not be supported :pr:`2181`
        * Added a new callback parameter for ``explain_predictions_best_worst`` :pr:`2308`
    * Fixes
    * Changes
        * Deleted the ``return_pandas`` flag from our demo data loaders :pr:`2181`
        * Moved ``default_parameters`` to ``ComponentGraph`` from ``PipelineBase`` :pr:`2307`
    * Documentation Changes
        * Updated the release procedure documentation :pr:`2230`
    * Testing Changes
        * Ignoring ``test_saving_png_file`` while building conda package :pr:`2323`

.. warning::

    **Breaking Changes**
        * Deleted the ``return_pandas`` flag from our demo data loaders :pr:`2181`
        * Upgraded minimum woodwork to version 0.3.1. Previous versions will not be supported :pr:`2181`
        * Due to the weak-ref in woodwork, set the result of ``infer_feature_types`` to a variable before accessing woodwork :pr:`2181`

**v0.24.2 May. 24, 2021**
    * Enhancements
        * Added oversamplers to AutoMLSearch :pr:`2213` :pr:`2286`
        * Added dictionary input functionality for ``Undersampler`` component :pr:`2271`
        * Changed the default parameter values for ``Elastic Net Classifier`` and ``Elastic Net Regressor`` :pr:`2269`
        * Added dictionary input functionality for the Oversampler components :pr:`2288`
    * Fixes
        * Set default `n_jobs` to 1 for `StackedEnsembleClassifier` and `StackedEnsembleRegressor` until fix for text-based parallelism in sklearn stacking can be found :pr:`2295`
    * Changes
        * Updated ``start_iteration_callback`` to accept a pipeline instance instead of a pipeline class and no longer accept pipeline parameters as a parameter :pr:`2290`
        * Refactored ``calculate_permutation_importance`` method and add per-column permutation importance method :pr:`2302`
        * Updated logging information in ``AutoMLSearch.__init__`` to clarify pipeline generation :pr:`2263`
    * Documentation Changes
        * Minor changes to the release procedure :pr:`2230`
    * Testing Changes
        * Use codecov action to update coverage reports :pr:`2238`
        * Removed MarkupSafe dependency version pin from requirements.txt and moved instead into RTD docs build CI :pr:`2261`

.. warning::

    **Breaking Changes**
        * Updated ``start_iteration_callback`` to accept a pipeline instance instead of a pipeline class and no longer accept pipeline parameters as a parameter :pr:`2290`
        * Moved ``default_parameters`` to ``ComponentGraph`` from ``PipelineBase``. A pipeline's ``default_parameters`` is now accessible via ``pipeline.component_graph.default_parameters`` :pr:`2307`


**v0.24.1 May. 16, 2021**
    * Enhancements
        * Integrated ``ARIMARegressor`` into AutoML :pr:`2009`
        * Updated ``HighlyNullDataCheck`` to also perform a null row check :pr:`2222`
        * Set ``max_depth`` to 1 in calls to featuretools dfs :pr:`2231`
    * Fixes
        * Removed data splitter sampler calls during training :pr:`2253`
        * Set minimum required version for for pyzmq, colorama, and docutils :pr:`2254`
        * Changed BaseSampler to return None instead of y :pr:`2272`
    * Changes
        * Removed ensemble split and indices in ``AutoMLSearch`` :pr:`2260`
        * Updated pipeline ``repr()`` and ``generate_pipeline_code`` to return pipeline instances without generating custom pipeline class :pr:`2227`
    * Documentation Changes
        * Capped Sphinx version under 4.0.0 :pr:`2244`
    * Testing Changes
        * Change number of cores for pytest from 4 to 2 :pr:`2266`
        * Add minimum dependency checker to generate minimum requirement files :pr:`2267`
        * Add unit tests with minimum dependencies  :pr:`2277`


**v0.24.0 May. 04, 2021**
    * Enhancements
        * Added `date_index` as a required parameter for TimeSeries problems :pr:`2217`
        * Have the ``OneHotEncoder`` return the transformed columns as booleans rather than floats :pr:`2170`
        * Added Oversampler transformer component to EvalML :pr:`2079`
        * Added Undersampler to AutoMLSearch, as well as arguments ``_sampler_method`` and ``sampler_balanced_ratio`` :pr:`2128`
        * Updated prediction explanations functions to allow pipelines with XGBoost estimators :pr:`2162`
        * Added partial dependence for datetime columns :pr:`2180`
        * Update precision-recall curve with positive label index argument, and fix for 2d predicted probabilities :pr:`2090`
        * Add pct_null_rows to ``HighlyNullDataCheck`` :pr:`2211`
        * Added a standalone AutoML `search` method for convenience, which runs data checks and then runs automl :pr:`2152`
        * Make the first batch of AutoML have a predefined order, with linear models first and complex models last :pr:`2223` :pr:`2225`
        * Added sampling dictionary support to ``BalancedClassficationSampler`` :pr:`2235`
    * Fixes
        * Fixed partial dependence not respecting grid resolution parameter for numerical features :pr:`2180`
        * Enable prediction explanations for catboost for multiclass problems :pr:`2224`
    * Changes
        * Deleted baseline pipeline classes :pr:`2202`
        * Reverting user specified date feature PR :pr:`2155` until `pmdarima` installation fix is found :pr:`2214`
        * Updated pipeline API to accept component graph and other class attributes as instance parameters. Old pipeline API still works but will not be supported long-term. :pr:`2091`
        * Removed all old datasplitters from EvalML :pr:`2193`
        * Deleted ``make_pipeline_from_components`` :pr:`2218`
    * Documentation Changes
        * Renamed dataset to clarify that its gzipped but not a tarball :pr:`2183`
        * Updated documentation to use pipeline instances instead of pipeline subclasses :pr:`2195`
        * Updated contributing guide with a note about GitHub Actions permissions :pr:`2090`
        * Updated automl and model understanding user guides :pr:`2090`
    * Testing Changes
        * Use machineFL user token for dependency update bot, and add more reviewers :pr:`2189`


.. warning::

    **Breaking Changes**
        * All baseline pipeline classes (``BaselineBinaryPipeline``, ``BaselineMulticlassPipeline``, ``BaselineRegressionPipeline``, etc.) have been deleted :pr:`2202`
        * Updated pipeline API to accept component graph and other class attributes as instance parameters. Old pipeline API still works but will not be supported long-term. Pipelines can now be initialized by specifying the component graph as the first parameter, and then passing in optional arguments such as ``custom_name``, ``parameters``, etc. For example, ``BinaryClassificationPipeline(["Random Forest Classifier"], parameters={})``.  :pr:`2091`
        * Removed all old datasplitters from EvalML :pr:`2193`
        * Deleted utility method ``make_pipeline_from_components`` :pr:`2218`


**v0.23.0 Apr. 20, 2021**
    * Enhancements
        * Refactored ``EngineBase`` and ``SequentialEngine`` api. Adding ``DaskEngine`` :pr:`1975`.
        * Added optional ``engine`` argument to ``AutoMLSearch`` :pr:`1975`
        * Added a warning about how time series support is still in beta when a user passes in a time series problem to ``AutoMLSearch`` :pr:`2118`
        * Added ``NaturalLanguageNaNDataCheck`` data check :pr:`2122`
        * Added ValueError to ``partial_dependence`` to prevent users from computing partial dependence on columns with all NaNs :pr:`2120`
        * Added standard deviation of cv scores to rankings table :pr:`2154`
    * Fixes
        * Fixed ``BalancedClassificationDataCVSplit``, ``BalancedClassificationDataTVSplit``, and ``BalancedClassificationSampler`` to use ``minority:majority`` ratio instead of ``majority:minority`` :pr:`2077`
        * Fixed bug where two-way partial dependence plots with categorical variables were not working correctly :pr:`2117`
        * Fixed bug where ``hyperparameters`` were not displaying properly for pipelines with a list ``component_graph`` and duplicate components :pr:`2133`
        * Fixed bug where ``pipeline_parameters`` argument in ``AutoMLSearch`` was not applied to pipelines passed in as ``allowed_pipelines`` :pr:`2133`
        * Fixed bug where ``AutoMLSearch`` was not applying custom hyperparameters to pipelines with a list ``component_graph`` and duplicate components :pr:`2133`
    * Changes
        * Removed ``hyperparameter_ranges`` from Undersampler and renamed ``balanced_ratio`` to ``sampling_ratio`` for samplers :pr:`2113`
        * Renamed ``TARGET_BINARY_NOT_TWO_EXAMPLES_PER_CLASS`` data check message code to ``TARGET_MULTICLASS_NOT_TWO_EXAMPLES_PER_CLASS`` :pr:`2126`
        * Modified one-way partial dependence plots of categorical features to display data with a bar plot :pr:`2117`
        * Renamed ``score`` column for ``automl.rankings`` as ``mean_cv_score`` :pr:`2135`
        * Remove 'warning' from docs tool output :pr:`2031`
    * Documentation Changes
        * Fixed ``conf.py`` file :pr:`2112`
        * Added a sentence to the automl user guide stating that our support for time series problems is still in beta. :pr:`2118`
        * Fixed documentation demos :pr:`2139`
        * Update test badge in README to use GitHub Actions :pr:`2150`
    * Testing Changes
        * Fixed ``test_describe_pipeline`` for ``pandas`` ``v1.2.4`` :pr:`2129`
        * Added a GitHub Action for building the conda package :pr:`1870` :pr:`2148`


.. warning::

    **Breaking Changes**
        * Renamed ``balanced_ratio`` to ``sampling_ratio`` for the ``BalancedClassificationDataCVSplit``, ``BalancedClassificationDataTVSplit``, ``BalancedClassficationSampler``, and Undersampler :pr:`2113`
        * Deleted the "errors" key from automl results :pr:`1975`
        * Deleted the ``raise_and_save_error_callback`` and the ``log_and_save_error_callback`` :pr:`1975`
        * Fixed ``BalancedClassificationDataCVSplit``, ``BalancedClassificationDataTVSplit``, and ``BalancedClassificationSampler`` to use minority:majority ratio instead of majority:minority :pr:`2077`


**v0.22.0 Apr. 06, 2021**
    * Enhancements
        * Added a GitHub Action for ``linux_unit_tests``:pr:`2013`
        * Added recommended actions for ``InvalidTargetDataCheck``, updated ``_make_component_list_from_actions`` to address new action, and added ``TargetImputer`` component :pr:`1989`
        * Updated ``AutoMLSearch._check_for_high_variance`` to not emit ``RuntimeWarning`` :pr:`2024`
        * Added exception when pipeline passed to ``explain_predictions`` is a ``Stacked Ensemble`` pipeline :pr:`2033`
        * Added sensitivity at low alert rates as an objective :pr:`2001`
        * Added ``Undersampler`` transformer component :pr:`2030`
    * Fixes
        * Updated Engine's ``train_batch`` to apply undersampling :pr:`2038`
        * Fixed bug in where Time Series Classification pipelines were not encoding targets in ``predict`` and ``predict_proba`` :pr:`2040`
        * Fixed data splitting errors if target is float for classification problems :pr:`2050`
        * Pinned ``docutils`` to <0.17 to fix ReadtheDocs warning issues :pr:`2088`
    * Changes
        * Removed lists as acceptable hyperparameter ranges in ``AutoMLSearch`` :pr:`2028`
        * Renamed "details" to "metadata" for data check actions :pr:`2008`
    * Documentation Changes
        * Catch and suppress warnings in documentation :pr:`1991` :pr:`2097`
        * Change spacing in ``start.ipynb`` to provide clarity for ``AutoMLSearch`` :pr:`2078`
        * Fixed start code on README :pr:`2108`
    * Testing Changes


**v0.21.0 Mar. 24, 2021**
    * Enhancements
        * Changed ``AutoMLSearch`` to default ``optimize_thresholds`` to True :pr:`1943`
        * Added multiple oversampling and undersampling sampling methods as data splitters for imbalanced classification :pr:`1775`
        * Added params to balanced classification data splitters for visibility :pr:`1966`
        * Updated ``make_pipeline`` to not add ``Imputer`` if input data does not have numeric or categorical columns :pr:`1967`
        * Updated ``ClassImbalanceDataCheck`` to better handle multiclass imbalances :pr:`1986`
        * Added recommended actions for the output of data check's ``validate`` method :pr:`1968`
        * Added error message for ``partial_dependence`` when features are mostly the same value :pr:`1994`
        * Updated ``OneHotEncoder`` to drop one redundant feature by default for features with two categories :pr:`1997`
        * Added a ``PolynomialDetrender`` component :pr:`1992`
        * Added ``DateTimeNaNDataCheck`` data check :pr:`2039`
    * Fixes
        * Changed best pipeline to train on the entire dataset rather than just ensemble indices for ensemble problems :pr:`2037`
        * Updated binary classification pipelines to use objective decision function during scoring of custom objectives :pr:`1934`
    * Changes
        * Removed ``data_checks`` parameter, ``data_check_results`` and data checks logic from ``AutoMLSearch`` :pr:`1935`
        * Deleted ``random_state`` argument :pr:`1985`
        * Updated Woodwork version requirement to ``v0.0.11`` :pr:`1996`
    * Documentation Changes
    * Testing Changes
        * Removed ``build_docs`` CI job in favor of RTD GH builder :pr:`1974`
        * Added tests to confirm support for Python 3.9 :pr:`1724`
        * Added tests to support Dask AutoML/Engine :pr:`1990`
        * Changed ``build_conda_pkg`` job to use ``latest_release_changes`` branch in the feedstock. :pr:`1979`

.. warning::

    **Breaking Changes**
        * Changed ``AutoMLSearch`` to default ``optimize_thresholds`` to True :pr:`1943`
        * Removed ``data_checks`` parameter, ``data_check_results`` and data checks logic from ``AutoMLSearch``. To run the data checks which were previously run by default in ``AutoMLSearch``, please call ``DefaultDataChecks().validate(X_train, y_train)`` or take a look at our documentation for more examples. :pr:`1935`
        * Deleted ``random_state`` argument :pr:`1985`

**v0.20.0 Mar. 10, 2021**
    * Enhancements
        * Added a GitHub Action for Detecting dependency changes :pr:`1933`
        * Create a separate CV split to train stacked ensembler on for AutoMLSearch :pr:`1814`
        * Added a GitHub Action for Linux unit tests :pr:`1846`
        * Added ``ARIMARegressor`` estimator :pr:`1894`
        * Added ``DataCheckAction`` class and ``DataCheckActionCode`` enum :pr:`1896`
        * Updated ``Woodwork`` requirement to ``v0.0.10`` :pr:`1900`
        * Added ``BalancedClassificationDataCVSplit`` and ``BalancedClassificationDataTVSplit`` to AutoMLSearch :pr:`1875`
        * Update default classification data splitter to use downsampling for highly imbalanced data :pr:`1875`
        * Updated ``describe_pipeline`` to return more information, including ``id`` of pipelines used for ensemble models :pr:`1909`
        * Added utility method to create list of components from a list of ``DataCheckAction`` :pr:`1907`
        * Updated ``validate`` method to include a ``action`` key in returned dictionary for all ``DataCheck``and ``DataChecks`` :pr:`1916`
        * Aggregating the shap values for predictions that we know the provenance of, e.g. OHE, text, and date-time. :pr:`1901`
        * Improved error message when custom objective is passed as a string in ``pipeline.score`` :pr:`1941`
        * Added ``score_pipelines`` and ``train_pipelines`` methods to ``AutoMLSearch`` :pr:`1913`
        * Added support for ``pandas`` version 1.2.0 :pr:`1708`
        * Added ``score_batch`` and ``train_batch`` abstact methods to ``EngineBase`` and implementations in ``SequentialEngine`` :pr:`1913`
        * Added ability to handle index columns in ``AutoMLSearch`` and ``DataChecks`` :pr:`2138`
    * Fixes
        * Removed CI check for ``check_dependencies_updated_linux`` :pr:`1950`
        * Added metaclass for time series pipelines and fix binary classification pipeline ``predict`` not using objective if it is passed as a named argument :pr:`1874`
        * Fixed stack trace in prediction explanation functions caused by mixed string/numeric pandas column names :pr:`1871`
        * Fixed stack trace caused by passing pipelines with duplicate names to ``AutoMLSearch`` :pr:`1932`
        * Fixed ``AutoMLSearch.get_pipelines`` returning pipelines with the same attributes :pr:`1958`
    * Changes
        * Reversed GitHub Action for Linux unit tests until a fix for report generation is found :pr:`1920`
        * Updated ``add_results`` in ``AutoMLAlgorithm`` to take in entire pipeline results dictionary from ``AutoMLSearch`` :pr:`1891`
        * Updated ``ClassImbalanceDataCheck`` to look for severe class imbalance scenarios :pr:`1905`
        * Deleted the ``explain_prediction`` function :pr:`1915`
        * Removed ``HighVarianceCVDataCheck`` and convered it to an ``AutoMLSearch`` method instead :pr:`1928`
        * Removed warning in ``InvalidTargetDataCheck`` returned when numeric binary classification targets are not (0, 1) :pr:`1959`
    * Documentation Changes
        * Updated ``model_understanding.ipynb`` to demo the two-way partial dependence capability :pr:`1919`
    * Testing Changes

.. warning::

    **Breaking Changes**
        * Deleted the ``explain_prediction`` function :pr:`1915`
        * Removed ``HighVarianceCVDataCheck`` and convered it to an ``AutoMLSearch`` method instead :pr:`1928`
        * Added ``score_batch`` and ``train_batch`` abstact methods to ``EngineBase``. These need to be implemented in Engine subclasses :pr:`1913`


**v0.19.0 Feb. 23, 2021**
    * Enhancements
        * Added a GitHub Action for Python windows unit tests :pr:`1844`
        * Added a GitHub Action for checking updated release notes :pr:`1849`
        * Added a GitHub Action for Python lint checks :pr:`1837`
        * Adjusted ``explain_prediction``, ``explain_predictions`` and ``explain_predictions_best_worst`` to handle timeseries problems. :pr:`1818`
        * Updated ``InvalidTargetDataCheck`` to check for mismatched indices in target and features :pr:`1816`
        * Updated ``Woodwork`` structures returned from components to support ``Woodwork`` logical type overrides set by the user :pr:`1784`
        * Updated estimators to keep track of input feature names during ``fit()`` :pr:`1794`
        * Updated ``visualize_decision_tree`` to include feature names in output :pr:`1813`
        * Added ``is_bounded_like_percentage`` property for objectives. If true, the ``calculate_percent_difference`` method will return the absolute difference rather than relative difference :pr:`1809`
        * Added full error traceback to AutoMLSearch logger file :pr:`1840`
        * Changed ``TargetEncoder`` to preserve custom indices in the data :pr:`1836`
        * Refactored ``explain_predictions`` and ``explain_predictions_best_worst`` to only compute features once for all rows that need to be explained :pr:`1843`
        * Added custom random undersampler data splitter for classification :pr:`1857`
        * Updated ``OutliersDataCheck`` implementation to calculate the probability of having no outliers :pr:`1855`
        * Added ``Engines`` pipeline processing API :pr:`1838`
    * Fixes
        * Changed EngineBase random_state arg to random_seed and same for user guide docs :pr:`1889`
    * Changes
        * Modified ``calculate_percent_difference`` so that division by 0 is now inf rather than nan :pr:`1809`
        * Removed ``text_columns`` parameter from ``LSA`` and ``TextFeaturizer`` components :pr:`1652`
        * Added ``random_seed`` as an argument to our automl/pipeline/component API. Using ``random_state`` will raise a warning :pr:`1798`
        * Added ``DataCheckError`` message in ``InvalidTargetDataCheck`` if input target is None and removed exception raised :pr:`1866`
    * Documentation Changes
    * Testing Changes
        * Added back coverage for ``_get_feature_provenance`` in ``TextFeaturizer`` after ``text_columns`` was removed :pr:`1842`
        * Pin graphviz version for windows builds :pr:`1847`
        * Unpin graphviz version for windows builds :pr:`1851`

.. warning::

    **Breaking Changes**
        * Added a deprecation warning to ``explain_prediction``. It will be deleted in the next release. :pr:`1860`


**v0.18.2 Feb. 10, 2021**
    * Enhancements
        * Added uniqueness score data check :pr:`1785`
        * Added "dataframe" output format for prediction explanations :pr:`1781`
        * Updated LightGBM estimators to handle ``pandas.MultiIndex`` :pr:`1770`
        * Sped up permutation importance for some pipelines :pr:`1762`
        * Added sparsity data check :pr:`1797`
        * Confirmed support for threshold tuning for binary time series classification problems :pr:`1803`
    * Fixes
    * Changes
    * Documentation Changes
        * Added section on conda to the contributing guide :pr:`1771`
        * Updated release process to reflect freezing `main` before perf tests :pr:`1787`
        * Moving some prs to the right section of the release notes :pr:`1789`
        * Tweak README.md. :pr:`1800`
        * Fixed back arrow on install page docs :pr:`1795`
        * Fixed docstring for `ClassImbalanceDataCheck.validate()` :pr:`1817`
    * Testing Changes

**v0.18.1 Feb. 1, 2021**
    * Enhancements
        * Added ``graph_t_sne`` as a visualization tool for high dimensional data :pr:`1731`
        * Added the ability to see the linear coefficients of features in linear models terms :pr:`1738`
        * Added support for ``scikit-learn`` ``v0.24.0`` :pr:`1733`
        * Added support for ``scipy`` ``v1.6.0`` :pr:`1752`
        * Added SVM Classifier and Regressor to estimators :pr:`1714` :pr:`1761`
    * Fixes
        * Addressed bug with ``partial_dependence`` and categorical data with more categories than grid resolution :pr:`1748`
        * Removed ``random_state`` arg from ``get_pipelines`` in ``AutoMLSearch`` :pr:`1719`
        * Pinned pyzmq at less than 22.0.0 till we add support :pr:`1756`
        * Remove ``ProphetRegressor`` from main as windows tests were flaky :pr:`1764`
    * Changes
        * Updated components and pipelines to return ``Woodwork`` data structures :pr:`1668`
        * Updated ``clone()`` for pipelines and components to copy over random state automatically :pr:`1753`
        * Dropped support for Python version 3.6 :pr:`1751`
        * Removed deprecated ``verbose`` flag from ``AutoMLSearch`` parameters :pr:`1772`
    * Documentation Changes
        * Add Twitter and Github link to documentation toolbar :pr:`1754`
        * Added Open Graph info to documentation :pr:`1758`
    * Testing Changes

.. warning::

    **Breaking Changes**
        * Components and pipelines return ``Woodwork`` data structures instead of ``pandas`` data structures :pr:`1668`
        * Python 3.6 will not be actively supported due to discontinued support from EvalML dependencies.
        * Deprecated ``verbose`` flag is removed for ``AutoMLSearch`` :pr:`1772`


**v0.18.0 Jan. 26, 2021**
    * Enhancements
        * Added RMSLE, MSLE, and MAPE to core objectives while checking for negative target values in ``invalid_targets_data_check`` :pr:`1574`
        * Added validation checks for binary problems with regression-like datasets and multiclass problems without true multiclass targets in ``invalid_targets_data_check`` :pr:`1665`
        * Added time series support for ``make_pipeline`` :pr:`1566`
        * Added target name for output of pipeline ``predict`` method :pr:`1578`
        * Added multiclass check to ``InvalidTargetDataCheck`` for two examples per class :pr:`1596`
        * Added support for ``graphviz`` ``v0.16`` :pr:`1657`
        * Enhanced time series pipelines to accept empty features :pr:`1651`
        * Added KNN Classifier to estimators. :pr:`1650`
        * Added support for list inputs for objectives :pr:`1663`
        * Added support for ``AutoMLSearch`` to handle time series classification pipelines :pr:`1666`
        * Enhanced ``DelayedFeaturesTransformer`` to encode categorical features and targets before delaying them :pr:`1691`
        * Added 2-way dependence plots. :pr:`1690`
        * Added ability to directly iterate through components within Pipelines :pr:`1583`
    * Fixes
        * Fixed inconsistent attributes and added Exceptions to docs :pr:`1673`
        * Fixed ``TargetLeakageDataCheck`` to use Woodwork ``mutual_information`` rather than using Pandas' Pearson Correlation :pr:`1616`
        * Fixed thresholding for pipelines in ``AutoMLSearch`` to only threshold binary classification pipelines :pr:`1622` :pr:`1626`
        * Updated ``load_data`` to return Woodwork structures and update default parameter value for ``index`` to ``None`` :pr:`1610`
        * Pinned scipy at < 1.6.0 while we work on adding support :pr:`1629`
        * Fixed data check message formatting in ``AutoMLSearch`` :pr:`1633`
        * Addressed stacked ensemble component for ``scikit-learn`` v0.24 support by setting ``shuffle=True`` for default CV :pr:`1613`
        * Fixed bug where ``Imputer`` reset the index on ``X`` :pr:`1590`
        * Fixed ``AutoMLSearch`` stacktrace when a cutom objective was passed in as a primary objective or additional objective :pr:`1575`
        * Fixed custom index bug for ``MAPE`` objective :pr:`1641`
        * Fixed index bug for ``TextFeaturizer`` and ``LSA`` components :pr:`1644`
        * Limited ``load_fraud`` dataset loaded into ``automl.ipynb`` :pr:`1646`
        * ``add_to_rankings`` updates ``AutoMLSearch.best_pipeline`` when necessary :pr:`1647`
        * Fixed bug where time series baseline estimators were not receiving ``gap`` and ``max_delay`` in ``AutoMLSearch`` :pr:`1645`
        * Fixed jupyter notebooks to help the RTD buildtime :pr:`1654`
        * Added ``positive_only`` objectives to ``non_core_objectives`` :pr:`1661`
        * Fixed stacking argument ``n_jobs`` for IterativeAlgorithm :pr:`1706`
        * Updated CatBoost estimators to return self in ``.fit()`` rather than the underlying model for consistency :pr:`1701`
        * Added ability to initialize pipeline parameters in ``AutoMLSearch`` constructor :pr:`1676`
    * Changes
        * Added labeling to ``graph_confusion_matrix`` :pr:`1632`
        * Rerunning search for ``AutoMLSearch`` results in a message thrown rather than failing the search, and removed ``has_searched`` property :pr:`1647`
        * Changed tuner class to allow and ignore single parameter values as input :pr:`1686`
        * Capped LightGBM version limit to remove bug in docs :pr:`1711`
        * Removed support for `np.random.RandomState` in EvalML :pr:`1727`
    * Documentation Changes
        * Update Model Understanding in the user guide to include ``visualize_decision_tree`` :pr:`1678`
        * Updated docs to include information about ``AutoMLSearch`` callback parameters and methods :pr:`1577`
        * Updated docs to prompt users to install graphiz on Mac :pr:`1656`
        * Added ``infer_feature_types`` to the ``start.ipynb`` guide :pr:`1700`
        * Added multicollinearity data check to API reference and docs :pr:`1707`
    * Testing Changes

.. warning::

    **Breaking Changes**
        * Removed ``has_searched`` property from ``AutoMLSearch`` :pr:`1647`
        * Components and pipelines return ``Woodwork`` data structures instead of ``pandas`` data structures :pr:`1668`
        * Removed support for `np.random.RandomState` in EvalML. Rather than passing ``np.random.RandomState`` as component and pipeline random_state values, we use int random_seed :pr:`1727`


**v0.17.0 Dec. 29, 2020**
    * Enhancements
        * Added ``save_plot`` that allows for saving figures from different backends :pr:`1588`
        * Added ``LightGBM Regressor`` to regression components :pr:`1459`
        * Added ``visualize_decision_tree`` for tree visualization with ``decision_tree_data_from_estimator`` and ``decision_tree_data_from_pipeline`` to reformat tree structure output :pr:`1511`
        * Added `DFS Transformer` component into transformer components :pr:`1454`
        * Added ``MAPE`` to the standard metrics for time series problems and update objectives :pr:`1510`
        * Added ``graph_prediction_vs_actual_over_time`` and ``get_prediction_vs_actual_over_time_data`` to the model understanding module for time series problems :pr:`1483`
        * Added a ``ComponentGraph`` class that will support future pipelines as directed acyclic graphs :pr:`1415`
        * Updated data checks to accept ``Woodwork`` data structures :pr:`1481`
        * Added parameter to ``InvalidTargetDataCheck`` to show only top unique values rather than all unique values :pr:`1485`
        * Added multicollinearity data check :pr:`1515`
        * Added baseline pipeline and components for time series regression problems :pr:`1496`
        * Added more information to users about ensembling behavior in ``AutoMLSearch`` :pr:`1527`
        * Add woodwork support for more utility and graph methods :pr:`1544`
        * Changed ``DateTimeFeaturizer`` to encode features as int :pr:`1479`
        * Return trained pipelines from ``AutoMLSearch.best_pipeline`` :pr:`1547`
        * Added utility method so that users can set feature types without having to learn about Woodwork directly :pr:`1555`
        * Added Linear Discriminant Analysis transformer for dimensionality reduction :pr:`1331`
        * Added multiclass support for ``partial_dependence`` and ``graph_partial_dependence`` :pr:`1554`
        * Added ``TimeSeriesBinaryClassificationPipeline`` and ``TimeSeriesMulticlassClassificationPipeline`` classes :pr:`1528`
        * Added ``make_data_splitter`` method for easier automl data split customization :pr:`1568`
        * Integrated ``ComponentGraph`` class into Pipelines for full non-linear pipeline support :pr:`1543`
        * Update ``AutoMLSearch`` constructor to take training data instead of ``search`` and ``add_to_leaderboard`` :pr:`1597`
        * Update ``split_data`` helper args :pr:`1597`
        * Add problem type utils ``is_regression``, ``is_classification``, ``is_timeseries`` :pr:`1597`
        * Rename ``AutoMLSearch`` ``data_split`` arg to ``data_splitter`` :pr:`1569`
    * Fixes
        * Fix AutoML not passing CV folds to ``DefaultDataChecks`` for usage by ``ClassImbalanceDataCheck`` :pr:`1619`
        * Fix Windows CI jobs: install ``numba`` via conda, required for ``shap`` :pr:`1490`
        * Added custom-index support for `reset-index-get_prediction_vs_actual_over_time_data` :pr:`1494`
        * Fix ``generate_pipeline_code`` to account for boolean and None differences between Python and JSON :pr:`1524` :pr:`1531`
        * Set max value for plotly and xgboost versions while we debug CI failures with newer versions :pr:`1532`
        * Undo version pinning for plotly :pr:`1533`
        * Fix ReadTheDocs build by updating the version of ``setuptools`` :pr:`1561`
        * Set ``random_state`` of data splitter in AutoMLSearch to take int to keep consistency in the resulting splits :pr:`1579`
        * Pin sklearn version while we work on adding support :pr:`1594`
        * Pin pandas at <1.2.0 while we work on adding support :pr:`1609`
        * Pin graphviz at < 0.16 while we work on adding support :pr:`1609`
    * Changes
        * Reverting ``save_graph`` :pr:`1550` to resolve kaleido build issues :pr:`1585`
        * Update circleci badge to apply to ``main`` :pr:`1489`
        * Added script to generate github markdown for releases :pr:`1487`
        * Updated selection using pandas ``dtypes`` to selecting using Woodwork logical types :pr:`1551`
        * Updated dependencies to fix ``ImportError: cannot import name 'MaskedArray' from 'sklearn.utils.fixes'`` error and to address Woodwork and Featuretool dependencies :pr:`1540`
        * Made ``get_prediction_vs_actual_data()`` a public method :pr:`1553`
        * Updated ``Woodwork`` version requirement to v0.0.7 :pr:`1560`
        * Move data splitters from ``evalml.automl.data_splitters`` to ``evalml.preprocessing.data_splitters`` :pr:`1597`
        * Rename "# Testing" in automl log output to "# Validation" :pr:`1597`
    * Documentation Changes
        * Added partial dependence methods to API reference :pr:`1537`
        * Updated documentation for confusion matrix methods :pr:`1611`
    * Testing Changes
        * Set ``n_jobs=1`` in most unit tests to reduce memory :pr:`1505`

.. warning::

    **Breaking Changes**
        * Updated minimal dependencies: ``numpy>=1.19.1``, ``pandas>=1.1.0``, ``scikit-learn>=0.23.1``, ``scikit-optimize>=0.8.1``
        * Updated ``AutoMLSearch.best_pipeline`` to return a trained pipeline. Pass in ``train_best_pipeline=False`` to AutoMLSearch in order to return an untrained pipeline.
        * Pipeline component instances can no longer be iterated through using ``Pipeline.component_graph`` :pr:`1543`
        * Update ``AutoMLSearch`` constructor to take training data instead of ``search`` and ``add_to_leaderboard`` :pr:`1597`
        * Update ``split_data`` helper args :pr:`1597`
        * Move data splitters from ``evalml.automl.data_splitters`` to ``evalml.preprocessing.data_splitters`` :pr:`1597`
        * Rename ``AutoMLSearch`` ``data_split`` arg to ``data_splitter`` :pr:`1569`



**v0.16.1 Dec. 1, 2020**
    * Enhancements
        * Pin woodwork version to v0.0.6 to avoid breaking changes :pr:`1484`
        * Updated ``Woodwork`` to >=0.0.5 in ``core-requirements.txt`` :pr:`1473`
        * Removed ``copy_dataframe`` parameter for ``Woodwork``, updated ``Woodwork`` to >=0.0.6 in ``core-requirements.txt`` :pr:`1478`
        * Updated ``detect_problem_type`` to use ``pandas.api.is_numeric_dtype`` :pr:`1476`
    * Changes
        * Changed ``make clean`` to delete coverage reports as a convenience for developers :pr:`1464`
        * Set ``n_jobs=-1`` by default for stacked ensemble components :pr:`1472`
    * Documentation Changes
        * Updated pipeline and component documentation and demos to use ``Woodwork`` :pr:`1466`
    * Testing Changes
        * Update dependency update checker to use everything from core and optional dependencies :pr:`1480`


**v0.16.0 Nov. 24, 2020**
    * Enhancements
        * Updated pipelines and ``make_pipeline`` to accept ``Woodwork`` inputs :pr:`1393`
        * Updated components to accept ``Woodwork`` inputs :pr:`1423`
        * Added ability to freeze hyperparameters for ``AutoMLSearch`` :pr:`1284`
        * Added ``Target Encoder`` into transformer components :pr:`1401`
        * Added callback for error handling in ``AutoMLSearch`` :pr:`1403`
        * Added the index id to the ``explain_predictions_best_worst`` output to help users identify which rows in their data are included :pr:`1365`
        * The top_k features displayed in ``explain_predictions_*`` functions are now determined by the magnitude of shap values as opposed to the ``top_k`` largest and smallest shap values. :pr:`1374`
        * Added a problem type for time series regression :pr:`1386`
        * Added a ``is_defined_for_problem_type`` method to ``ObjectiveBase`` :pr:`1386`
        * Added a ``random_state`` parameter to ``make_pipeline_from_components`` function :pr:`1411`
        * Added ``DelayedFeaturesTransformer`` :pr:`1396`
        * Added a ``TimeSeriesRegressionPipeline`` class :pr:`1418`
        * Removed ``core-requirements.txt`` from the package distribution :pr:`1429`
        * Updated data check messages to include a `"code"` and `"details"` fields :pr:`1451`, :pr:`1462`
        * Added a ``TimeSeriesSplit`` data splitter for time series problems :pr:`1441`
        * Added a ``problem_configuration`` parameter to AutoMLSearch :pr:`1457`
    * Fixes
        * Fixed ``IndexError`` raised in ``AutoMLSearch`` when ``ensembling = True`` but only one pipeline to iterate over :pr:`1397`
        * Fixed stacked ensemble input bug and LightGBM warning and bug in ``AutoMLSearch`` :pr:`1388`
        * Updated enum classes to show possible enum values as attributes :pr:`1391`
        * Updated calls to ``Woodwork``'s ``to_pandas()`` to ``to_series()`` and ``to_dataframe()`` :pr:`1428`
        * Fixed bug in OHE where column names were not guaranteed to be unique :pr:`1349`
        * Fixed bug with percent improvement of ``ExpVariance`` objective on data with highly skewed target :pr:`1467`
        * Fix SimpleImputer error which occurs when all features are bool type :pr:`1215`
    * Changes
        * Changed ``OutliersDataCheck`` to return the list of columns, rather than rows, that contain outliers :pr:`1377`
        * Simplified and cleaned output for Code Generation :pr:`1371`
        * Reverted changes from :pr:`1337` :pr:`1409`
        * Updated data checks to return dictionary of warnings and errors instead of a list :pr:`1448`
        * Updated ``AutoMLSearch`` to pass ``Woodwork`` data structures to every pipeline (instead of pandas DataFrames) :pr:`1450`
        * Update ``AutoMLSearch`` to default to ``max_batches=1`` instead of ``max_iterations=5`` :pr:`1452`
        * Updated _evaluate_pipelines to consolidate side effects :pr:`1410`
    * Documentation Changes
        * Added description of CLA to contributing guide, updated description of draft PRs :pr:`1402`
        * Updated documentation to include all data checks, ``DataChecks``, and usage of data checks in AutoML :pr:`1412`
        * Updated docstrings from ``np.array`` to ``np.ndarray`` :pr:`1417`
        * Added section on stacking ensembles in AutoMLSearch documentation :pr:`1425`
    * Testing Changes
        * Removed ``category_encoders`` from test-requirements.txt :pr:`1373`
        * Tweak codecov.io settings again to avoid flakes :pr:`1413`
        * Modified ``make lint`` to check notebook versions in the docs :pr:`1431`
        * Modified ``make lint-fix`` to standardize notebook versions in the docs :pr:`1431`
        * Use new version of pull request Github Action for dependency check (:pr:`1443`)
        * Reduced number of workers for tests to 4 :pr:`1447`

.. warning::

    **Breaking Changes**
        * The ``top_k`` and ``top_k_features`` parameters in ``explain_predictions_*`` functions now return ``k`` features as opposed to ``2 * k`` features :pr:`1374`
        * Renamed ``problem_type`` to ``problem_types`` in ``RegressionObjective``, ``BinaryClassificationObjective``, and ``MulticlassClassificationObjective`` :pr:`1319`
        * Data checks now return a dictionary of warnings and errors instead of a list :pr:`1448`



**v0.15.0 Oct. 29, 2020**
    * Enhancements
        * Added stacked ensemble component classes (``StackedEnsembleClassifier``, ``StackedEnsembleRegressor``) :pr:`1134`
        * Added stacked ensemble components to ``AutoMLSearch`` :pr:`1253`
        * Added ``DecisionTreeClassifier`` and ``DecisionTreeRegressor`` to AutoML :pr:`1255`
        * Added ``graph_prediction_vs_actual`` in ``model_understanding`` for regression problems :pr:`1252`
        * Added parameter to ``OneHotEncoder`` to enable filtering for features to encode for :pr:`1249`
        * Added percent-better-than-baseline for all objectives to automl.results :pr:`1244`
        * Added ``HighVarianceCVDataCheck`` and replaced synonymous warning in ``AutoMLSearch`` :pr:`1254`
        * Added `PCA Transformer` component for dimensionality reduction :pr:`1270`
        * Added ``generate_pipeline_code`` and ``generate_component_code`` to allow for code generation given a pipeline or component instance :pr:`1306`
        * Added ``PCA Transformer`` component for dimensionality reduction :pr:`1270`
        * Updated ``AutoMLSearch`` to support ``Woodwork`` data structures :pr:`1299`
        * Added cv_folds to ``ClassImbalanceDataCheck`` and added this check to ``DefaultDataChecks`` :pr:`1333`
        * Make ``max_batches`` argument to ``AutoMLSearch.search`` public :pr:`1320`
        * Added text support to automl search :pr:`1062`
        * Added ``_pipelines_per_batch`` as a private argument to ``AutoMLSearch`` :pr:`1355`
    * Fixes
        * Fixed ML performance issue with ordered datasets: always shuffle data in automl's default CV splits :pr:`1265`
        * Fixed broken ``evalml info`` CLI command :pr:`1293`
        * Fixed ``boosting type='rf'`` for LightGBM Classifier, as well as ``num_leaves`` error :pr:`1302`
        * Fixed bug in ``explain_predictions_best_worst`` where a custom index in the target variable would cause a ``ValueError`` :pr:`1318`
        * Added stacked ensemble estimators to to ``evalml.pipelines.__init__`` file :pr:`1326`
        * Fixed bug in OHE where calls to transform were not deterministic if ``top_n`` was less than the number of categories in a column :pr:`1324`
        * Fixed LightGBM warning messages during AutoMLSearch :pr:`1342`
        * Fix warnings thrown during AutoMLSearch in ``HighVarianceCVDataCheck`` :pr:`1346`
        * Fixed bug where TrainingValidationSplit would return invalid location indices for dataframes with a custom index :pr:`1348`
        * Fixed bug where the AutoMLSearch ``random_state`` was not being passed to the created pipelines :pr:`1321`
    * Changes
        * Allow ``add_to_rankings`` to be called before AutoMLSearch is called :pr:`1250`
        * Removed Graphviz from test-requirements to add to requirements.txt :pr:`1327`
        * Removed ``max_pipelines`` parameter from ``AutoMLSearch`` :pr:`1264`
        * Include editable installs in all install make targets :pr:`1335`
        * Made pip dependencies `featuretools` and `nlp_primitives` core dependencies :pr:`1062`
        * Removed `PartOfSpeechCount` from `TextFeaturizer` transform primitives :pr:`1062`
        * Added warning for ``partial_dependency`` when the feature includes null values :pr:`1352`
    * Documentation Changes
        * Fixed and updated code blocks in Release Notes :pr:`1243`
        * Added DecisionTree estimators to API Reference :pr:`1246`
        * Changed class inheritance display to flow vertically :pr:`1248`
        * Updated cost-benefit tutorial to use a holdout/test set :pr:`1159`
        * Added ``evalml info`` command to documentation :pr:`1293`
        * Miscellaneous doc updates :pr:`1269`
        * Removed conda pre-release testing from the release process document :pr:`1282`
        * Updates to contributing guide :pr:`1310`
        * Added Alteryx footer to docs with Twitter and Github link :pr:`1312`
        * Added documentation for evalml installation for Python 3.6 :pr:`1322`
        * Added documentation changes to make the API Docs easier to understand :pr:`1323`
        * Fixed documentation for ``feature_importance`` :pr:`1353`
        * Added tutorial for running `AutoML` with text data :pr:`1357`
        * Added documentation for woodwork integration with automl search :pr:`1361`
    * Testing Changes
        * Added tests for ``jupyter_check`` to handle IPython :pr:`1256`
        * Cleaned up ``make_pipeline`` tests to test for all estimators :pr:`1257`
        * Added a test to check conda build after merge to main :pr:`1247`
        * Removed code that was lacking codecov for ``__main__.py`` and unnecessary :pr:`1293`
        * Codecov: round coverage up instead of down :pr:`1334`
        * Add DockerHub credentials to CI testing environment :pr:`1356`
        * Add DockerHub credentials to conda testing environment :pr:`1363`

.. warning::

    **Breaking Changes**
        * Renamed ``LabelLeakageDataCheck`` to ``TargetLeakageDataCheck`` :pr:`1319`
        * ``max_pipelines`` parameter has been removed from ``AutoMLSearch``. Please use ``max_iterations`` instead. :pr:`1264`
        * ``AutoMLSearch.search()`` will now log a warning if the input is not a ``Woodwork`` data structure (``pandas``, ``numpy``) :pr:`1299`
        * Make ``max_batches`` argument to ``AutoMLSearch.search`` public :pr:`1320`
        * Removed unused argument `feature_types` from AutoMLSearch.search :pr:`1062`

**v0.14.1 Sep. 29, 2020**
    * Enhancements
        * Updated partial dependence methods to support calculating numeric columns in a dataset with non-numeric columns :pr:`1150`
        * Added ``get_feature_names`` on ``OneHotEncoder`` :pr:`1193`
        * Added ``detect_problem_type`` to ``problem_type/utils.py`` to automatically detect the problem type given targets :pr:`1194`
        * Added LightGBM to ``AutoMLSearch`` :pr:`1199`
        * Updated ``scikit-learn`` and ``scikit-optimize`` to use latest versions - 0.23.2 and 0.8.1 respectively :pr:`1141`
        * Added ``__str__`` and ``__repr__`` for pipelines and components :pr:`1218`
        * Included internal target check for both training and validation data in ``AutoMLSearch`` :pr:`1226`
        * Added ``ProblemTypes.all_problem_types`` helper to get list of supported problem types :pr:`1219`
        * Added ``DecisionTreeClassifier`` and ``DecisionTreeRegressor`` classes :pr:`1223`
        * Added ``ProblemTypes.all_problem_types`` helper to get list of supported problem types :pr:`1219`
        * ``DataChecks`` can now be parametrized by passing a list of ``DataCheck`` classes and a parameter dictionary :pr:`1167`
        * Added first CV fold score as validation score in ``AutoMLSearch.rankings`` :pr:`1221`
        * Updated ``flake8`` configuration to enable linting on ``__init__.py`` files :pr:`1234`
        * Refined ``make_pipeline_from_components`` implementation :pr:`1204`
    * Fixes
        * Updated GitHub URL after migration to Alteryx GitHub org :pr:`1207`
        * Changed Problem Type enum to be more similar to the string name :pr:`1208`
        * Wrapped call to scikit-learn's partial dependence method in a ``try``/``finally`` block :pr:`1232`
    * Changes
        * Added ``allow_writing_files`` as a named argument to CatBoost estimators. :pr:`1202`
        * Added ``solver`` and ``multi_class`` as named arguments to ``LogisticRegressionClassifier`` :pr:`1202`
        * Replaced pipeline's ``._transform`` method to evaluate all the preprocessing steps of a pipeline with ``.compute_estimator_features`` :pr:`1231`
        * Changed default large dataset train/test splitting behavior :pr:`1205`
    * Documentation Changes
        * Included description of how to access the component instances and features for pipeline user guide :pr:`1163`
        * Updated API docs to refer to target as "target" instead of "labels" for non-classification tasks and minor docs cleanup :pr:`1160`
        * Added Class Imbalance Data Check to ``api_reference.rst`` :pr:`1190` :pr:`1200`
        * Added pipeline properties to API reference :pr:`1209`
        * Clarified what the objective parameter in AutoML is used for in AutoML API reference and AutoML user guide :pr:`1222`
        * Updated API docs to include ``skopt.space.Categorical`` option for component hyperparameter range definition :pr:`1228`
        * Added install documentation for ``libomp`` in order to use LightGBM on Mac :pr:`1233`
        * Improved description of ``max_iterations`` in documentation :pr:`1212`
        * Removed unused code from sphinx conf :pr:`1235`
    * Testing Changes

.. warning::

    **Breaking Changes**
        * ``DefaultDataChecks`` now accepts a ``problem_type`` parameter that must be specified :pr:`1167`
        * Pipeline's ``._transform`` method to evaluate all the preprocessing steps of a pipeline has been replaced with ``.compute_estimator_features`` :pr:`1231`
        * ``get_objectives`` has been renamed to ``get_core_objectives``. This function will now return a list of valid objective instances :pr:`1230`


**v0.13.2 Sep. 17, 2020**
    * Enhancements
        * Added ``output_format`` field to explain predictions functions :pr:`1107`
        * Modified ``get_objective`` and ``get_objectives`` to be able to return any objective in ``evalml.objectives`` :pr:`1132`
        * Added a ``return_instance`` boolean parameter to ``get_objective`` :pr:`1132`
        * Added ``ClassImbalanceDataCheck`` to determine whether target imbalance falls below a given threshold :pr:`1135`
        * Added label encoder to LightGBM for binary classification :pr:`1152`
        * Added labels for the row index of confusion matrix :pr:`1154`
        * Added ``AutoMLSearch`` object as another parameter in search callbacks :pr:`1156`
        * Added the corresponding probability threshold for each point displayed in ``graph_roc_curve`` :pr:`1161`
        * Added ``__eq__`` for ``ComponentBase`` and ``PipelineBase`` :pr:`1178`
        * Added support for multiclass classification for ``roc_curve`` :pr:`1164`
        * Added ``categories`` accessor to ``OneHotEncoder`` for listing the categories associated with a feature :pr:`1182`
        * Added utility function to create pipeline instances from a list of component instances :pr:`1176`
    * Fixes
        * Fixed XGBoost column names for partial dependence methods :pr:`1104`
        * Removed dead code validating column type from ``TextFeaturizer`` :pr:`1122`
        * Fixed issue where ``Imputer`` cannot fit when there is None in a categorical or boolean column :pr:`1144`
        * ``OneHotEncoder`` preserves the custom index in the input data :pr:`1146`
        * Fixed representation for ``ModelFamily`` :pr:`1165`
        * Removed duplicate ``nbsphinx`` dependency in ``dev-requirements.txt`` :pr:`1168`
        * Users can now pass in any valid kwargs to all estimators :pr:`1157`
        * Remove broken accessor ``OneHotEncoder.get_feature_names`` and unneeded base class :pr:`1179`
        * Removed LightGBM Estimator from AutoML models :pr:`1186`
    * Changes
        * Pinned ``scikit-optimize`` version to 0.7.4 :pr:`1136`
        * Removed ``tqdm`` as a dependency :pr:`1177`
        * Added lightgbm version 3.0.0 to ``latest_dependency_versions.txt`` :pr:`1185`
        * Rename ``max_pipelines`` to ``max_iterations`` :pr:`1169`
    * Documentation Changes
        * Fixed API docs for ``AutoMLSearch`` ``add_result_callback`` :pr:`1113`
        * Added a step to our release process for pushing our latest version to conda-forge :pr:`1118`
        * Added warning for missing ipywidgets dependency for using ``PipelineSearchPlots`` on Jupyterlab :pr:`1145`
        * Updated ``README.md`` example to load demo dataset :pr:`1151`
        * Swapped mapping of breast cancer targets in ``model_understanding.ipynb`` :pr:`1170`
    * Testing Changes
        * Added test confirming ``TextFeaturizer`` never outputs null values :pr:`1122`
        * Changed Python version of ``Update Dependencies`` action to 3.8.x :pr:`1137`
        * Fixed release notes check-in test for ``Update Dependencies`` actions :pr:`1172`

.. warning::

    **Breaking Changes**
        * ``get_objective`` will now return a class definition rather than an instance by default :pr:`1132`
        * Deleted ``OPTIONS`` dictionary in ``evalml.objectives.utils.py`` :pr:`1132`
        * If specifying an objective by string, the string must now match the objective's name field, case-insensitive :pr:`1132`
        * Passing "Cost Benefit Matrix", "Fraud Cost", "Lead Scoring", "Mean Squared Log Error",
            "Recall", "Recall Macro", "Recall Micro", "Recall Weighted", or "Root Mean Squared Log Error" to ``AutoMLSearch`` will now result in a ``ValueError``
            rather than an ``ObjectiveNotFoundError`` :pr:`1132`
        * Search callbacks ``start_iteration_callback`` and ``add_results_callback`` have changed to include a copy of the AutoMLSearch object as a third parameter :pr:`1156`
        * Deleted ``OneHotEncoder.get_feature_names`` method which had been broken for a while, in favor of pipelines' ``input_feature_names`` :pr:`1179`
        * Deleted empty base class ``CategoricalEncoder`` which ``OneHotEncoder`` component was inheriting from :pr:`1176`
        * Results from ``roc_curve`` will now return as a list of dictionaries with each dictionary representing a class :pr:`1164`
        * ``max_pipelines`` now raises a ``DeprecationWarning`` and will be removed in the next release. ``max_iterations`` should be used instead. :pr:`1169`


**v0.13.1 Aug. 25, 2020**
    * Enhancements
        * Added Cost-Benefit Matrix objective for binary classification :pr:`1038`
        * Split ``fill_value`` into ``categorical_fill_value`` and ``numeric_fill_value`` for Imputer :pr:`1019`
        * Added ``explain_predictions`` and ``explain_predictions_best_worst`` for explaining multiple predictions with SHAP :pr:`1016`
        * Added new LSA component for text featurization :pr:`1022`
        * Added guide on installing with conda :pr:`1041`
        * Added a “cost-benefit curve” util method to graph cost-benefit matrix scores vs. binary classification thresholds :pr:`1081`
        * Standardized error when calling transform/predict before fit for pipelines :pr:`1048`
        * Added ``percent_better_than_baseline`` to AutoML search rankings and full rankings table :pr:`1050`
        * Added one-way partial dependence and partial dependence plots :pr:`1079`
        * Added "Feature Value" column to prediction explanation reports. :pr:`1064`
        * Added LightGBM classification estimator :pr:`1082`, :pr:`1114`
        * Added ``max_batches`` parameter to ``AutoMLSearch`` :pr:`1087`
    * Fixes
        * Updated ``TextFeaturizer`` component to no longer require an internet connection to run :pr:`1022`
        * Fixed non-deterministic element of ``TextFeaturizer`` transformations :pr:`1022`
        * Added a StandardScaler to all ElasticNet pipelines :pr:`1065`
        * Updated cost-benefit matrix to normalize score :pr:`1099`
        * Fixed logic in ``calculate_percent_difference`` so that it can handle negative values :pr:`1100`
    * Changes
        * Added ``needs_fitting`` property to ``ComponentBase`` :pr:`1044`
        * Updated references to data types to use datatype lists defined in ``evalml.utils.gen_utils`` :pr:`1039`
        * Remove maximum version limit for SciPy dependency :pr:`1051`
        * Moved ``all_components`` and other component importers into runtime methods :pr:`1045`
        * Consolidated graphing utility methods under ``evalml.utils.graph_utils`` :pr:`1060`
        * Made slight tweaks to how ``TextFeaturizer`` uses ``featuretools``, and did some refactoring of that and of LSA :pr:`1090`
        * Changed ``show_all_features`` parameter into ``importance_threshold``, which allows for thresholding feature importance :pr:`1097`, :pr:`1103`
    * Documentation Changes
        * Update ``setup.py`` URL to point to the github repo :pr:`1037`
        * Added tutorial for using the cost-benefit matrix objective :pr:`1088`
        * Updated ``model_understanding.ipynb`` to include documentation for using plotly on Jupyter Lab :pr:`1108`
    * Testing Changes
        * Refactor CircleCI tests to use matrix jobs (:pr:`1043`)
        * Added a test to check that all test directories are included in evalml package :pr:`1054`


.. warning::

    **Breaking Changes**
        * ``confusion_matrix`` and ``normalize_confusion_matrix`` have been moved to ``evalml.utils`` :pr:`1038`
        * All graph utility methods previously under ``evalml.pipelines.graph_utils`` have been moved to ``evalml.utils.graph_utils`` :pr:`1060`


**v0.12.2 Aug. 6, 2020**
    * Enhancements
        * Add save/load method to components :pr:`1023`
        * Expose pickle ``protocol`` as optional arg to save/load :pr:`1023`
        * Updated estimators used in AutoML to include ExtraTrees and ElasticNet estimators :pr:`1030`
    * Fixes
    * Changes
        * Removed ``DeprecationWarning`` for ``SimpleImputer`` :pr:`1018`
    * Documentation Changes
        * Add note about version numbers to release process docs :pr:`1034`
    * Testing Changes
        * Test files are now included in the evalml package :pr:`1029`


**v0.12.0 Aug. 3, 2020**
    * Enhancements
        * Added string and categorical targets support for binary and multiclass pipelines and check for numeric targets for ``DetectLabelLeakage`` data check :pr:`932`
        * Added clear exception for regression pipelines if target datatype is string or categorical :pr:`960`
        * Added target column names and class labels in ``predict`` and ``predict_proba`` output for pipelines :pr:`951`
        * Added ``_compute_shap_values`` and ``normalize_values`` to ``pipelines/explanations`` module :pr:`958`
        * Added ``explain_prediction`` feature which explains single predictions with SHAP :pr:`974`
        * Added Imputer to allow different imputation strategies for numerical and categorical dtypes :pr:`991`
        * Added support for configuring logfile path using env var, and don't create logger if there are filesystem errors :pr:`975`
        * Updated catboost estimators' default parameters and automl hyperparameter ranges to speed up fit time :pr:`998`
    * Fixes
        * Fixed ReadtheDocs warning failure regarding embedded gif :pr:`943`
        * Removed incorrect parameter passed to pipeline classes in ``_add_baseline_pipelines`` :pr:`941`
        * Added universal error for calling ``predict``, ``predict_proba``, ``transform``, and ``feature_importances`` before fitting :pr:`969`, :pr:`994`
        * Made ``TextFeaturizer`` component and pip dependencies ``featuretools`` and ``nlp_primitives`` optional :pr:`976`
        * Updated imputation strategy in automl to no longer limit impute strategy to ``most_frequent`` for all features if there are any categorical columns :pr:`991`
        * Fixed ``UnboundLocalError`` for ``cv_pipeline`` when automl search errors :pr:`996`
        * Fixed ``Imputer`` to reset dataframe index to preserve behavior expected from  ``SimpleImputer`` :pr:`1009`
    * Changes
        * Moved ``get_estimators`` to ``evalml.pipelines.components.utils`` :pr:`934`
        * Modified Pipelines to raise ``PipelineScoreError`` when they encounter an error during scoring :pr:`936`
        * Moved ``evalml.model_families.list_model_families`` to ``evalml.pipelines.components.allowed_model_families`` :pr:`959`
        * Renamed ``DateTimeFeaturization`` to ``DateTimeFeaturizer`` :pr:`977`
        * Added check to stop search and raise an error if all pipelines in a batch return NaN scores :pr:`1015`
    * Documentation Changes
        * Updated ``README.md`` :pr:`963`
        * Reworded message when errors are returned from data checks in search :pr:`982`
        * Added section on understanding model predictions with ``explain_prediction`` to User Guide :pr:`981`
        * Added a section to the user guide and api reference about how XGBoost and CatBoost are not fully supported. :pr:`992`
        * Added custom components section in user guide :pr:`993`
        * Updated FAQ section formatting :pr:`997`
        * Updated release process documentation :pr:`1003`
    * Testing Changes
        * Moved ``predict_proba`` and ``predict`` tests regarding string / categorical targets to ``test_pipelines.py`` :pr:`972`
        * Fixed dependency update bot by updating python version to 3.7 to avoid frequent github version updates :pr:`1002`


.. warning::

    **Breaking Changes**
        * ``get_estimators`` has been moved to ``evalml.pipelines.components.utils`` (previously was under ``evalml.pipelines.utils``) :pr:`934`
        * Removed the ``raise_errors`` flag in AutoML search. All errors during pipeline evaluation will be caught and logged. :pr:`936`
        * ``evalml.model_families.list_model_families`` has been moved to ``evalml.pipelines.components.allowed_model_families`` :pr:`959`
        * ``TextFeaturizer``: the ``featuretools`` and ``nlp_primitives`` packages must be installed after installing evalml in order to use this component :pr:`976`
        * Renamed ``DateTimeFeaturization`` to ``DateTimeFeaturizer`` :pr:`977`


**v0.11.2 July 16, 2020**
    * Enhancements
        * Added ``NoVarianceDataCheck`` to ``DefaultDataChecks`` :pr:`893`
        * Added text processing and featurization component ``TextFeaturizer`` :pr:`913`, :pr:`924`
        * Added additional checks to ``InvalidTargetDataCheck`` to handle invalid target data types :pr:`929`
        * ``AutoMLSearch`` will now handle ``KeyboardInterrupt`` and prompt user for confirmation :pr:`915`
    * Fixes
        * Makes automl results a read-only property :pr:`919`
    * Changes
        * Deleted static pipelines and refactored tests involving static pipelines, removed ``all_pipelines()`` and ``get_pipelines()`` :pr:`904`
        * Moved ``list_model_families`` to ``evalml.model_family.utils`` :pr:`903`
        * Updated ``all_pipelines``, ``all_estimators``, ``all_components`` to use the same mechanism for dynamically generating their elements :pr:`898`
        * Rename ``master`` branch to ``main`` :pr:`918`
        * Add pypi release github action :pr:`923`
        * Updated ``AutoMLSearch.search`` stdout output and logging and removed tqdm progress bar :pr:`921`
        * Moved automl config checks previously in ``search()`` to init :pr:`933`
    * Documentation Changes
        * Reorganized and rewrote documentation :pr:`937`
        * Updated to use pydata sphinx theme :pr:`937`
        * Updated docs to use ``release_notes`` instead of ``changelog`` :pr:`942`
    * Testing Changes
        * Cleaned up fixture names and usages in tests :pr:`895`


.. warning::

    **Breaking Changes**
        * ``list_model_families`` has been moved to ``evalml.model_family.utils`` (previously was under ``evalml.pipelines.utils``) :pr:`903`
        * ``get_estimators`` has been moved to ``evalml.pipelines.components.utils`` (previously was under ``evalml.pipelines.utils``) :pr:`934`
        * Static pipeline definitions have been removed, but similar pipelines can still be constructed via creating an instance of ``PipelineBase`` :pr:`904`
        * ``all_pipelines()`` and ``get_pipelines()`` utility methods have been removed :pr:`904`


**v0.11.0 June 30, 2020**
    * Enhancements
        * Added multiclass support for ROC curve graphing :pr:`832`
        * Added preprocessing component to drop features whose percentage of NaN values exceeds a specified threshold :pr:`834`
        * Added data check to check for problematic target labels :pr:`814`
        * Added PerColumnImputer that allows imputation strategies per column :pr:`824`
        * Added transformer to drop specific columns :pr:`827`
        * Added support for ``categories``, ``handle_error``, and ``drop`` parameters in ``OneHotEncoder`` :pr:`830` :pr:`897`
        * Added preprocessing component to handle DateTime columns featurization :pr:`838`
        * Added ability to clone pipelines and components :pr:`842`
        * Define getter method for component ``parameters`` :pr:`847`
        * Added utility methods to calculate and graph permutation importances :pr:`860`, :pr:`880`
        * Added new utility functions necessary for generating dynamic preprocessing pipelines :pr:`852`
        * Added kwargs to all components :pr:`863`
        * Updated ``AutoSearchBase`` to use dynamically generated preprocessing pipelines :pr:`870`
        * Added SelectColumns transformer :pr:`873`
        * Added ability to evaluate additional pipelines for automl search :pr:`874`
        * Added ``default_parameters`` class property to components and pipelines :pr:`879`
        * Added better support for disabling data checks in automl search :pr:`892`
        * Added ability to save and load AutoML objects to file :pr:`888`
        * Updated ``AutoSearchBase.get_pipelines`` to return an untrained pipeline instance :pr:`876`
        * Saved learned binary classification thresholds in automl results cv data dict :pr:`876`
    * Fixes
        * Fixed bug where SimpleImputer cannot handle dropped columns :pr:`846`
        * Fixed bug where PerColumnImputer cannot handle dropped columns :pr:`855`
        * Enforce requirement that builtin components save all inputted values in their parameters dict :pr:`847`
        * Don't list base classes in ``all_components`` output :pr:`847`
        * Standardize all components to output pandas data structures, and accept either pandas or numpy :pr:`853`
        * Fixed rankings and full_rankings error when search has not been run :pr:`894`
    * Changes
        * Update ``all_pipelines`` and ``all_components`` to try initializing pipelines/components, and on failure exclude them :pr:`849`
        * Refactor ``handle_components`` to ``handle_components_class``, standardize to ``ComponentBase`` subclass instead of instance :pr:`850`
        * Refactor "blacklist"/"whitelist" to "allow"/"exclude" lists :pr:`854`
        * Replaced ``AutoClassificationSearch`` and ``AutoRegressionSearch`` with ``AutoMLSearch`` :pr:`871`
        * Renamed feature_importances and permutation_importances methods to use singular names (feature_importance and permutation_importance) :pr:`883`
        * Updated ``automl`` default data splitter to train/validation split for large datasets :pr:`877`
        * Added open source license, update some repo metadata :pr:`887`
        * Removed dead code in ``_get_preprocessing_components`` :pr:`896`
    * Documentation Changes
        * Fix some typos and update the EvalML logo :pr:`872`
    * Testing Changes
        * Update the changelog check job to expect the new branching pattern for the deps update bot :pr:`836`
        * Check that all components output pandas datastructures, and can accept either pandas or numpy :pr:`853`
        * Replaced ``AutoClassificationSearch`` and ``AutoRegressionSearch`` with ``AutoMLSearch`` :pr:`871`


.. warning::

    **Breaking Changes**
        * Pipelines' static ``component_graph`` field must contain either ``ComponentBase`` subclasses or ``str``, instead of ``ComponentBase`` subclass instances :pr:`850`
        * Rename ``handle_component`` to ``handle_component_class``. Now standardizes to ``ComponentBase`` subclasses instead of ``ComponentBase`` subclass instances :pr:`850`
        * Renamed automl's ``cv`` argument to ``data_split`` :pr:`877`
        * Pipelines' and classifiers' ``feature_importances`` is renamed ``feature_importance``, ``graph_feature_importances`` is renamed ``graph_feature_importance`` :pr:`883`
        * Passing ``data_checks=None`` to automl search will not perform any data checks as opposed to default checks. :pr:`892`
        * Pipelines to search for in AutoML are now determined automatically, rather than using the statically-defined pipeline classes. :pr:`870`
        * Updated ``AutoSearchBase.get_pipelines`` to return an untrained pipeline instance, instead of one which happened to be trained on the final cross-validation fold :pr:`876`


**v0.10.0 May 29, 2020**
    * Enhancements
        * Added baseline models for classification and regression, add functionality to calculate baseline models before searching in AutoML :pr:`746`
        * Port over highly-null guardrail as a data check and define ``DefaultDataChecks`` and ``DisableDataChecks`` classes :pr:`745`
        * Update ``Tuner`` classes to work directly with pipeline parameters dicts instead of flat parameter lists :pr:`779`
        * Add Elastic Net as a pipeline option :pr:`812`
        * Added new Pipeline option ``ExtraTrees`` :pr:`790`
        * Added precicion-recall curve metrics and plot for binary classification problems in ``evalml.pipeline.graph_utils`` :pr:`794`
        * Update the default automl algorithm to search in batches, starting with default parameters for each pipeline and iterating from there :pr:`793`
        * Added ``AutoMLAlgorithm`` class and ``IterativeAlgorithm`` impl, separated from ``AutoSearchBase`` :pr:`793`
    * Fixes
        * Update pipeline ``score`` to return ``nan`` score for any objective which throws an exception during scoring :pr:`787`
        * Fixed bug introduced in :pr:`787` where binary classification metrics requiring predicted probabilities error in scoring :pr:`798`
        * CatBoost and XGBoost classifiers and regressors can no longer have a learning rate of 0 :pr:`795`
    * Changes
        * Cleanup pipeline ``score`` code, and cleanup codecov :pr:`711`
        * Remove ``pass`` for abstract methods for codecov :pr:`730`
        * Added __str__ for AutoSearch object :pr:`675`
        * Add util methods to graph ROC and confusion matrix :pr:`720`
        * Refactor ``AutoBase`` to ``AutoSearchBase`` :pr:`758`
        * Updated AutoBase with ``data_checks`` parameter, removed previous ``detect_label_leakage`` parameter, and added functionality to run data checks before search in AutoML :pr:`765`
        * Updated our logger to use Python's logging utils :pr:`763`
        * Refactor most of ``AutoSearchBase._do_iteration`` impl into ``AutoSearchBase._evaluate`` :pr:`762`
        * Port over all guardrails to use the new DataCheck API :pr:`789`
        * Expanded ``import_or_raise`` to catch all exceptions :pr:`759`
        * Adds RMSE, MSLE, RMSLE as standard metrics :pr:`788`
        * Don't allow ``Recall`` to be used as an objective for AutoML :pr:`784`
        * Removed feature selection from pipelines :pr:`819`
        * Update default estimator parameters to make automl search faster and more accurate :pr:`793`
    * Documentation Changes
        * Add instructions to freeze ``master`` on ``release.md`` :pr:`726`
        * Update release instructions with more details :pr:`727` :pr:`733`
        * Add objective base classes to API reference :pr:`736`
        * Fix components API to match other modules :pr:`747`
    * Testing Changes
        * Delete codecov yml, use codecov.io's default :pr:`732`
        * Added unit tests for fraud cost, lead scoring, and standard metric objectives :pr:`741`
        * Update codecov client :pr:`782`
        * Updated AutoBase __str__ test to include no parameters case :pr:`783`
        * Added unit tests for ``ExtraTrees`` pipeline :pr:`790`
        * If codecov fails to upload, fail build :pr:`810`
        * Updated Python version of dependency action :pr:`816`
        * Update the dependency update bot to use a suffix when creating branches :pr:`817`

.. warning::

    **Breaking Changes**
        * The ``detect_label_leakage`` parameter for AutoML classes has been removed and replaced by a ``data_checks`` parameter :pr:`765`
        * Moved ROC and confusion matrix methods from ``evalml.pipeline.plot_utils`` to ``evalml.pipeline.graph_utils`` :pr:`720`
        * ``Tuner`` classes require a pipeline hyperparameter range dict as an init arg instead of a space definition :pr:`779`
        * ``Tuner.propose`` and ``Tuner.add`` work directly with pipeline parameters dicts instead of flat parameter lists :pr:`779`
        * ``PipelineBase.hyperparameters`` and ``custom_hyperparameters`` use pipeline parameters dict format instead of being represented as a flat list :pr:`779`
        * All guardrail functions previously under ``evalml.guardrails.utils`` will be removed and replaced by data checks :pr:`789`
        * ``Recall`` disallowed as an objective for AutoML :pr:`784`
        * ``AutoSearchBase`` parameter ``tuner`` has been renamed to ``tuner_class`` :pr:`793`
        * ``AutoSearchBase`` parameter ``possible_pipelines`` and ``possible_model_families`` have been renamed to ``allowed_pipelines`` and ``allowed_model_families`` :pr:`793`


**v0.9.0 Apr. 27, 2020**
    * Enhancements
        * Added ``Accuracy`` as an standard objective :pr:`624`
        * Added verbose parameter to load_fraud :pr:`560`
        * Added Balanced Accuracy metric for binary, multiclass :pr:`612` :pr:`661`
        * Added XGBoost regressor and XGBoost regression pipeline :pr:`666`
        * Added ``Accuracy`` metric for multiclass :pr:`672`
        * Added objective name in ``AutoBase.describe_pipeline`` :pr:`686`
        * Added ``DataCheck`` and ``DataChecks``, ``Message`` classes and relevant subclasses :pr:`739`
    * Fixes
        * Removed direct access to ``cls.component_graph`` :pr:`595`
        * Add testing files to .gitignore :pr:`625`
        * Remove circular dependencies from ``Makefile`` :pr:`637`
        * Add error case for ``normalize_confusion_matrix()`` :pr:`640`
        * Fixed ``XGBoostClassifier`` and ``XGBoostRegressor`` bug with feature names that contain [, ], or < :pr:`659`
        * Update ``make_pipeline_graph`` to not accidentally create empty file when testing if path is valid :pr:`649`
        * Fix pip installation warning about docsutils version, from boto dependency :pr:`664`
        * Removed zero division warning for F1/precision/recall metrics :pr:`671`
        * Fixed ``summary`` for pipelines without estimators :pr:`707`
    * Changes
        * Updated default objective for binary/multiclass classification to log loss :pr:`613`
        * Created classification and regression pipeline subclasses and removed objective as an attribute of pipeline classes :pr:`405`
        * Changed the output of ``score`` to return one dictionary :pr:`429`
        * Created binary and multiclass objective subclasses :pr:`504`
        * Updated objectives API :pr:`445`
        * Removed call to ``get_plot_data`` from AutoML :pr:`615`
        * Set ``raise_error`` to default to True for AutoML classes :pr:`638`
        * Remove unnecessary "u" prefixes on some unicode strings :pr:`641`
        * Changed one-hot encoder to return uint8 dtypes instead of ints :pr:`653`
        * Pipeline ``_name`` field changed to ``custom_name`` :pr:`650`
        * Removed ``graphs.py`` and moved methods into ``PipelineBase`` :pr:`657`, :pr:`665`
        * Remove s3fs as a dev dependency :pr:`664`
        * Changed requirements-parser to be a core dependency :pr:`673`
        * Replace ``supported_problem_types`` field on pipelines with ``problem_type`` attribute on base classes :pr:`678`
        * Changed AutoML to only show best results for a given pipeline template in ``rankings``, added ``full_rankings`` property to show all :pr:`682`
        * Update ``ModelFamily`` values: don't list xgboost/catboost as classifiers now that we have regression pipelines for them :pr:`677`
        * Changed AutoML's ``describe_pipeline`` to get problem type from pipeline instead :pr:`685`
        * Standardize ``import_or_raise`` error messages :pr:`683`
        * Updated argument order of objectives to align with sklearn's :pr:`698`
        * Renamed ``pipeline.feature_importance_graph`` to ``pipeline.graph_feature_importances`` :pr:`700`
        * Moved ROC and confusion matrix methods to ``evalml.pipelines.plot_utils`` :pr:`704`
        * Renamed ``MultiClassificationObjective`` to ``MulticlassClassificationObjective``, to align with pipeline naming scheme :pr:`715`
    * Documentation Changes
        * Fixed some sphinx warnings :pr:`593`
        * Fixed docstring for ``AutoClassificationSearch`` with correct command :pr:`599`
        * Limit readthedocs formats to pdf, not htmlzip and epub :pr:`594` :pr:`600`
        * Clean up objectives API documentation :pr:`605`
        * Fixed function on Exploring search results page :pr:`604`
        * Update release process doc :pr:`567`
        * ``AutoClassificationSearch`` and ``AutoRegressionSearch`` show inherited methods in API reference :pr:`651`
        * Fixed improperly formatted code in breaking changes for changelog :pr:`655`
        * Added configuration to treat Sphinx warnings as errors :pr:`660`
        * Removed separate plotting section for pipelines in API reference :pr:`657`, :pr:`665`
        * Have leads example notebook load S3 files using https, so we can delete s3fs dev dependency :pr:`664`
        * Categorized components in API reference and added descriptions for each category :pr:`663`
        * Fixed Sphinx warnings about ``BalancedAccuracy`` objective :pr:`669`
        * Updated API reference to include missing components and clean up pipeline docstrings :pr:`689`
        * Reorganize API ref, and clarify pipeline sub-titles :pr:`688`
        * Add and update preprocessing utils in API reference :pr:`687`
        * Added inheritance diagrams to API reference :pr:`695`
        * Documented which default objective AutoML optimizes for :pr:`699`
        * Create seperate install page :pr:`701`
        * Include more utils in API ref, like ``import_or_raise`` :pr:`704`
        * Add more color to pipeline documentation :pr:`705`
    * Testing Changes
        * Matched install commands of ``check_latest_dependencies`` test and it's GitHub action :pr:`578`
        * Added Github app to auto assign PR author as assignee :pr:`477`
        * Removed unneeded conda installation of xgboost in windows checkin tests :pr:`618`
        * Update graph tests to always use tmpfile dir :pr:`649`
        * Changelog checkin test workaround for release PRs: If 'future release' section is empty of PR refs, pass check :pr:`658`
        * Add changelog checkin test exception for ``dep-update`` branch :pr:`723`

.. warning::

    **Breaking Changes**

    * Pipelines will now no longer take an objective parameter during instantiation, and will no longer have an objective attribute.
    * ``fit()`` and ``predict()`` now use an optional ``objective`` parameter, which is only used in binary classification pipelines to fit for a specific objective.
    * ``score()`` will now use a required ``objectives`` parameter that is used to determine all the objectives to score on. This differs from the previous behavior, where the pipeline's objective was scored on regardless.
    * ``score()`` will now return one dictionary of all objective scores.
    * ``ROC`` and ``ConfusionMatrix`` plot methods via ``Auto(*).plot`` have been removed by :pr:`615` and are replaced by ``roc_curve`` and ``confusion_matrix`` in ``evamlm.pipelines.plot_utils`` in :pr:`704`
    * ``normalize_confusion_matrix`` has been moved to ``evalml.pipelines.plot_utils`` :pr:`704`
    * Pipelines ``_name`` field changed to ``custom_name``
    * Pipelines ``supported_problem_types`` field is removed because it is no longer necessary :pr:`678`
    * Updated argument order of objectives' ``objective_function`` to align with sklearn :pr:`698`
    * ``pipeline.feature_importance_graph`` has been renamed to ``pipeline.graph_feature_importances`` in :pr:`700`
    * Removed unsupported ``MSLE`` objective :pr:`704`


**v0.8.0 Apr. 1, 2020**
    * Enhancements
        * Add normalization option and information to confusion matrix :pr:`484`
        * Add util function to drop rows with NaN values :pr:`487`
        * Renamed ``PipelineBase.name`` as ``PipelineBase.summary`` and redefined ``PipelineBase.name`` as class property :pr:`491`
        * Added access to parameters in Pipelines with ``PipelineBase.parameters`` (used to be return of ``PipelineBase.describe``) :pr:`501`
        * Added ``fill_value`` parameter for ``SimpleImputer`` :pr:`509`
        * Added functionality to override component hyperparameters and made pipelines take hyperparemeters from components :pr:`516`
        * Allow ``numpy.random.RandomState`` for random_state parameters :pr:`556`
    * Fixes
        * Removed unused dependency ``matplotlib``, and move ``category_encoders`` to test reqs :pr:`572`
    * Changes
        * Undo version cap in XGBoost placed in :pr:`402` and allowed all released of XGBoost :pr:`407`
        * Support pandas 1.0.0 :pr:`486`
        * Made all references to the logger static :pr:`503`
        * Refactored ``model_type`` parameter for components and pipelines to ``model_family`` :pr:`507`
        * Refactored ``problem_types`` for pipelines and components into ``supported_problem_types`` :pr:`515`
        * Moved ``pipelines/utils.save_pipeline`` and ``pipelines/utils.load_pipeline`` to ``PipelineBase.save`` and ``PipelineBase.load`` :pr:`526`
        * Limit number of categories encoded by ``OneHotEncoder`` :pr:`517`
    * Documentation Changes
        * Updated API reference to remove ``PipelinePlot`` and added moved ``PipelineBase`` plotting methods :pr:`483`
        * Add code style and github issue guides :pr:`463` :pr:`512`
        * Updated API reference for to surface class variables for pipelines and components :pr:`537`
        * Fixed README documentation link :pr:`535`
        * Unhid PR references in changelog :pr:`656`
    * Testing Changes
        * Added automated dependency check PR :pr:`482`, :pr:`505`
        * Updated automated dependency check comment :pr:`497`
        * Have build_docs job use python executor, so that env vars are set properly :pr:`547`
        * Added simple test to make sure ``OneHotEncoder``'s top_n works with large number of categories :pr:`552`
        * Run windows unit tests on PRs :pr:`557`


.. warning::

    **Breaking Changes**

    * ``AutoClassificationSearch`` and ``AutoRegressionSearch``'s ``model_types`` parameter has been refactored into ``allowed_model_families``
    * ``ModelTypes`` enum has been changed to ``ModelFamily``
    * Components and Pipelines now have a ``model_family`` field instead of ``model_type``
    * ``get_pipelines`` utility function now accepts ``model_families`` as an argument instead of ``model_types``
    * ``PipelineBase.name`` no longer returns structure of pipeline and has been replaced by ``PipelineBase.summary``
    * ``PipelineBase.problem_types`` and ``Estimator.problem_types`` has been renamed to ``supported_problem_types``
    * ``pipelines/utils.save_pipeline`` and ``pipelines/utils.load_pipeline`` moved to ``PipelineBase.save`` and ``PipelineBase.load``


**v0.7.0 Mar. 9, 2020**
    * Enhancements
        * Added emacs buffers to .gitignore :pr:`350`
        * Add CatBoost (gradient-boosted trees) classification and regression components and pipelines :pr:`247`
        * Added Tuner abstract base class :pr:`351`
        * Added ``n_jobs`` as parameter for ``AutoClassificationSearch`` and ``AutoRegressionSearch`` :pr:`403`
        * Changed colors of confusion matrix to shades of blue and updated axis order to match scikit-learn's :pr:`426`
        * Added ``PipelineBase`` ``.graph`` and ``.feature_importance_graph`` methods, moved from previous location :pr:`423`
        * Added support for python 3.8 :pr:`462`
    * Fixes
        * Fixed ROC and confusion matrix plots not being calculated if user passed own additional_objectives :pr:`276`
        * Fixed ReadtheDocs ``FileNotFoundError`` exception for fraud dataset :pr:`439`
    * Changes
        * Added ``n_estimators`` as a tunable parameter for XGBoost :pr:`307`
        * Remove unused parameter ``ObjectiveBase.fit_needs_proba`` :pr:`320`
        * Remove extraneous parameter ``component_type`` from all components :pr:`361`
        * Remove unused ``rankings.csv`` file :pr:`397`
        * Downloaded demo and test datasets so unit tests can run offline :pr:`408`
        * Remove ``_needs_fitting`` attribute from Components :pr:`398`
        * Changed plot.feature_importance to show only non-zero feature importances by default, added optional parameter to show all :pr:`413`
        * Refactored ``PipelineBase`` to take in parameter dictionary and moved pipeline metadata to class attribute :pr:`421`
        * Dropped support for Python 3.5 :pr:`438`
        * Removed unused ``apply.py`` file :pr:`449`
        * Clean up ``requirements.txt`` to remove unused deps :pr:`451`
        * Support installation without all required dependencies :pr:`459`
    * Documentation Changes
        * Update release.md with instructions to release to internal license key :pr:`354`
    * Testing Changes
        * Added tests for utils (and moved current utils to gen_utils) :pr:`297`
        * Moved XGBoost install into it's own separate step on Windows using Conda :pr:`313`
        * Rewind pandas version to before 1.0.0, to diagnose test failures for that version :pr:`325`
        * Added dependency update checkin test :pr:`324`
        * Rewind XGBoost version to before 1.0.0 to diagnose test failures for that version :pr:`402`
        * Update dependency check to use a whitelist :pr:`417`
        * Update unit test jobs to not install dev deps :pr:`455`

.. warning::

    **Breaking Changes**

    * Python 3.5 will not be actively supported.

**v0.6.0 Dec. 16, 2019**
    * Enhancements
        * Added ability to create a plot of feature importances :pr:`133`
        * Add early stopping to AutoML using patience and tolerance parameters :pr:`241`
        * Added ROC and confusion matrix metrics and plot for classification problems and introduce PipelineSearchPlots class :pr:`242`
        * Enhanced AutoML results with search order :pr:`260`
        * Added utility function to show system and environment information :pr:`300`
    * Fixes
        * Lower botocore requirement :pr:`235`
        * Fixed decision_function calculation for ``FraudCost`` objective :pr:`254`
        * Fixed return value of ``Recall`` metrics :pr:`264`
        * Components return ``self`` on fit :pr:`289`
    * Changes
        * Renamed automl classes to ``AutoRegressionSearch`` and ``AutoClassificationSearch`` :pr:`287`
        * Updating demo datasets to retain column names :pr:`223`
        * Moving pipeline visualization to ``PipelinePlot`` class :pr:`228`
        * Standarizing inputs as ``pd.Dataframe`` / ``pd.Series`` :pr:`130`
        * Enforcing that pipelines must have an estimator as last component :pr:`277`
        * Added ``ipywidgets`` as a dependency in ``requirements.txt`` :pr:`278`
        * Added Random and Grid Search Tuners :pr:`240`
    * Documentation Changes
        * Adding class properties to API reference :pr:`244`
        * Fix and filter FutureWarnings from scikit-learn :pr:`249`, :pr:`257`
        * Adding Linear Regression to API reference and cleaning up some Sphinx warnings :pr:`227`
    * Testing Changes
        * Added support for testing on Windows with CircleCI :pr:`226`
        * Added support for doctests :pr:`233`

.. warning::

    **Breaking Changes**

    * The ``fit()`` method for ``AutoClassifier`` and ``AutoRegressor`` has been renamed to ``search()``.
    * ``AutoClassifier`` has been renamed to ``AutoClassificationSearch``
    * ``AutoRegressor`` has been renamed to ``AutoRegressionSearch``
    * ``AutoClassificationSearch.results`` and ``AutoRegressionSearch.results`` now is a dictionary with ``pipeline_results`` and ``search_order`` keys. ``pipeline_results`` can be used to access a dictionary that is identical to the old ``.results`` dictionary. Whereas, ``search_order`` returns a list of the search order in terms of ``pipeline_id``.
    * Pipelines now require an estimator as the last component in ``component_list``. Slicing pipelines now throws an ``NotImplementedError`` to avoid returning pipelines without an estimator.

**v0.5.2 Nov. 18, 2019**
    * Enhancements
        * Adding basic pipeline structure visualization :pr:`211`
    * Documentation Changes
        * Added notebooks to build process :pr:`212`

**v0.5.1 Nov. 15, 2019**
    * Enhancements
        * Added basic outlier detection guardrail :pr:`151`
        * Added basic ID column guardrail :pr:`135`
        * Added support for unlimited pipelines with a ``max_time`` limit :pr:`70`
        * Updated .readthedocs.yaml to successfully build :pr:`188`
    * Fixes
        * Removed MSLE from default additional objectives :pr:`203`
        * Fixed ``random_state`` passed in pipelines :pr:`204`
        * Fixed slow down in RFRegressor :pr:`206`
    * Changes
        * Pulled information for describe_pipeline from pipeline's new describe method :pr:`190`
        * Refactored pipelines :pr:`108`
        * Removed guardrails from Auto(*) :pr:`202`, :pr:`208`
    * Documentation Changes
        * Updated documentation to show ``max_time`` enhancements :pr:`189`
        * Updated release instructions for RTD :pr:`193`
        * Added notebooks to build process :pr:`212`
        * Added contributing instructions :pr:`213`
        * Added new content :pr:`222`

**v0.5.0 Oct. 29, 2019**
    * Enhancements
        * Added basic one hot encoding :pr:`73`
        * Use enums for model_type :pr:`110`
        * Support for splitting regression datasets :pr:`112`
        * Auto-infer multiclass classification :pr:`99`
        * Added support for other units in ``max_time`` :pr:`125`
        * Detect highly null columns :pr:`121`
        * Added additional regression objectives :pr:`100`
        * Show an interactive iteration vs. score plot when using fit() :pr:`134`
    * Fixes
        * Reordered ``describe_pipeline`` :pr:`94`
        * Added type check for ``model_type`` :pr:`109`
        * Fixed ``s`` units when setting string ``max_time`` :pr:`132`
        * Fix objectives not appearing in API documentation :pr:`150`
    * Changes
        * Reorganized tests :pr:`93`
        * Moved logging to its own module :pr:`119`
        * Show progress bar history :pr:`111`
        * Using ``cloudpickle`` instead of pickle to allow unloading of custom objectives :pr:`113`
        * Removed render.py :pr:`154`
    * Documentation Changes
        * Update release instructions :pr:`140`
        * Include additional_objectives parameter :pr:`124`
        * Added Changelog :pr:`136`
    * Testing Changes
        * Code coverage :pr:`90`
        * Added CircleCI tests for other Python versions :pr:`104`
        * Added doc notebooks as tests :pr:`139`
        * Test metadata for CircleCI and 2 core parallelism :pr:`137`

**v0.4.1 Sep. 16, 2019**
    * Enhancements
        * Added AutoML for classification and regressor using Autobase and Skopt :pr:`7` :pr:`9`
        * Implemented standard classification and regression metrics :pr:`7`
        * Added logistic regression, random forest, and XGBoost pipelines :pr:`7`
        * Implemented support for custom objectives :pr:`15`
        * Feature importance for pipelines :pr:`18`
        * Serialization for pipelines :pr:`19`
        * Allow fitting on objectives for optimal threshold :pr:`27`
        * Added detect label leakage :pr:`31`
        * Implemented callbacks :pr:`42`
        * Allow for multiclass classification :pr:`21`
        * Added support for additional objectives :pr:`79`
    * Fixes
        * Fixed feature selection in pipelines :pr:`13`
        * Made ``random_seed`` usage consistent :pr:`45`
    * Documentation Changes
        * Documentation Changes
        * Added docstrings :pr:`6`
        * Created notebooks for docs :pr:`6`
        * Initialized readthedocs EvalML :pr:`6`
        * Added favicon :pr:`38`
    * Testing Changes
        * Added testing for loading data :pr:`39`

**v0.2.0 Aug. 13, 2019**
    * Enhancements
        * Created fraud detection objective :pr:`4`

**v0.1.0 July. 31, 2019**
    * *First Release*
    * Enhancements
        * Added lead scoring objecitve :pr:`1`
        * Added basic classifier :pr:`1`
    * Documentation Changes
        * Initialized Sphinx for docs :pr:`1`<|MERGE_RESOLUTION|>--- conflicted
+++ resolved
@@ -3,11 +3,8 @@
 **Future Release**
     * Enhancements
         * Updated threshold optimization method for binary classification :pr:`2315`
-<<<<<<< HEAD
         * Exposed ``n_threads`` for Catboost and and ``nthread`` XGBoost estimators as ``n_jobs`` parameters :pr:`2410`
-=======
         * Updated demos to pull data from S3 instead of including demo data in package :pr:`2387`
->>>>>>> 5e211a7c
         * Upgrade woodwork version to v0.4.1 :pr:`2379`
     * Fixes
         * Fixed ``ComponentGraph`` appending target to ``final_component_features`` if there is a component that returns both X and y :pr:`2358`
