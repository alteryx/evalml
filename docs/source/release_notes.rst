Release Notes
-------------
**Future Releases**
    * Enhancements
<<<<<<< HEAD
        * Add CI testing environment in Mac for install workflow :pr:`3646`
=======
        * Updated to run with Woodwork >= 0.17.2 :pr:`3626`
>>>>>>> 12ec98ee
        * Add ``exclude_featurizers`` parameter to ``AutoMLSearch`` to specify featurizers that should be excluded from all pipelines :pr:`3631`
    * Fixes
    * Changes
    * Documentation Changes
        * Updated broken link checker to exclude stackoverflow domain :pr:`3633`
        * Add instructions to add new users to evalml-core-feedstock :pr:`3636`
    * Testing Changes

.. warning::

    **Breaking Changes**


**v0.55.0 July. 24, 2022**
    * Enhancements
        * Increased the amount of logical type information passed to Woodwork when calling ``ww.init()`` in transformers :pr:`3604`
        * Added ability to log how long each batch and pipeline take in ``automl.search()`` :pr:`3577`
        * Added the option to set the ``sp`` parameter for ARIMA models :pr:`3597`
        * Updated the CV split size of time series problems to match forecast horizon for improved performance :pr:`3616`
        * Added holdout set evaluation as part of AutoML search and pipeline ranking :pr:`3499`
    * Fixes
        * Fixed iterative graphs not appearing in documentation :pr:`3592`
        * Updated the ``load_diabetes()`` method to account for scikit-learn 1.1.1 changes to the dataset :pr:`3591`
        * Capped woodwork version at < 0.17.0 :pr:`3612`
        * Bump minimum scikit-optimize version to 0.9.0 `:pr:`3614`
        * Invalid target data checks involving regression and unsupported data types now produce a different ``DataCheckMessageCode`` :pr:`3630`
    * Changes
        * Add pre-commit hooks for linting :pr:`3608`
        * Implemented a lower threshold and window size for the ``TimeSeriesRegularizer`` and ``DatetimeFormatDataCheck`` :pr:`3627`
        * Updated ``IDColumnsDataCheck`` to return an action to set the first column as the primary key if it is identified as an ID column :pr:`3634`
    * Documentation Changes
    * Testing Changes
        * Pinned GraphViz version for Windows CI Test :pr:`3596`
        * Removed ``pytest.mark.skip_if_39`` pytest marker :pr:`3602` :pr:`3607`
        * Refactored test cases that iterate over all components to use ``pytest.mark.parametrise`` and changed the corresponding ``if...continue`` blocks to ``pytest.mark.xfail`` :pr:`3622`


**v0.54.0 June. 23, 2022**
    * Fixes
        * Updated the Imputer and SimpleImputer to work with scikit-learn 1.1.1. :pr:`3525`
        * Bumped the minimum versions of scikit-learn to 1.1.1 and imbalanced-learn to 0.9.1. :pr:`3525`
        * Added a clearer error message when ``describe`` is called on an un-instantiated ComponentGraph :pr:`3569`
        * Added a clearer error message when time series' ``predict`` is called with its X_train or y_train parameter set as None :pr:`3579`
    * Changes
        * Don't pass ``time_index`` as kwargs to sktime ARIMA implementation for compatibility with latest version :pr:`3564`
        * Remove incompatible ``nlp-primitives`` version 2.6.0 from accepted dependency versions :pr:`3572`, :pr:`3574`
        * Updated evalml authors :pr:`3581`
    * Documentation Changes
        * Fix typo in ``long_description`` field in ``setup.cfg`` :pr:`3553`
        * Update install page to remove Python 3.7 mention :pr:`3567`


**v0.53.1 June. 9, 2022**
    * Changes
        * Set the development status to ``4 - Beta`` in ``setup.cfg`` :pr:`3550`


**v0.53.0 June. 9, 2022**
    * Enhancements
        * Pass ``n_jobs`` to default algorithm :pr:`3548`
    * Fixes
        * Fixed github workflows for featuretools and woodwork to test their main branch against evalml. :pr:`3517`
        * Supress warnings in ``TargetEncoder`` raised by a coming change to default parameters :pr:`3540`
        * Fixed bug where schema was not being preserved in column renaming for XGBoost and LightGBM models :pr:`3496`
    * Changes
        * Transitioned to use pyproject.toml and setup.cfg away from setup.py :pr:`3494`, :pr:`3536`
    * Documentation Changes
        * Updated the Time Series User Guide page to include known-in-advance features and fix typos :pr:`3521`
        * Add slack and stackoverflow icon to footer :pr:`3528`
        * Add install instructions for M1 Mac :pr:`3543`
    * Testing Changes
        * Rename yml to yaml for GitHub Actions :pr:`3522`
        * Remove ``noncore_dependency`` pytest marker :pr:`3541`
        * Changed ``test_smotenc_category_features`` to use valid postal code values in response to new woodwork type validation :pr:`3544`


**v0.52.0 May. 12, 2022**
    * Changes
        * Added github workflows for featuretools and woodwork to test their main branch against evalml. :pr:`3504`
        * Added pmdarima to conda recipe. :pr:`3505`
        * Added a threshold for ``NullDataCheck`` before a warning is issued for null values :pr:`3507`
        * Changed ``NoVarianceDataCheck`` to only output warnings :pr:`3506`
        * Reverted XGBoost Classifier/Regressor patch for all boolean columns needing to be converted to int. :pr:`3503`
        * Updated ``roc_curve()`` and ``conf_matrix()`` to work with IntegerNullable and BooleanNullable types. :pr:`3465`
        * Changed ``ComponentGraph._transform_features`` to raise a ``PipelineError`` instead of a ``ValueError``. This is not a breaking change because ``PipelineError`` is a subclass of ``ValueError``. :pr:`3497`
        * Capped ``sklearn`` at version 1.1.0 :pr:`3518`
    * Documentation Changes
        * Updated to install prophet extras in Read the Docs. :pr:`3509`
    * Testing Changes
        * Moved vowpal wabbit in test recipe to ``evalml`` package from ``evalml-core`` :pr:`3502`


**v0.51.0 Apr. 28, 2022**
    * Enhancements
        * Updated ``make_pipeline_from_data_check_output`` to work with time series problems. :pr:`3454`
    * Fixes
        * Changed ``PipelineBase.graph_json()`` to return a python dictionary and renamed as ``graph_dict()``:pr:`3463`
    * Changes
        * Added ``vowpalwabbit`` to local recipe and remove ``is_using_conda`` pytest skip markers from relevant tests :pr:`3481`
    * Documentation Changes
        * Fixed broken link in contributing guide :pr:`3464`
        * Improved development instructions :pr:`3468`
        * Added the ``TimeSeriesRegularizer`` and ``TimeSeriesImputer`` to the timeseries section of the User Guide :pr:`3473`
        * Updated OSS slack link :pr:`3487`
        * Fix rendering of model understanding plotly charts in docs :pr:`3460`
    * Testing Changes
        * Updated unit tests to support woodwork 0.16.2 :pr:`3482`
        * Fix some unit tests after vowpal wabbit got added to conda recipe :pr:`3486`

.. warning::

    **Breaking Changes**
        * Renamed ``PipelineBase.graph_json()`` to ``PipelineBase.graph_dict()`` :pr:`3463`
        * Minimum supported woodwork version is now 0.16.2 :pr:`3482`

**v0.50.0 Apr. 12, 2022**
    * Enhancements
        * Added ``TimeSeriesImputer`` component :pr:`3374`
        * Replaced ``pipeline_parameters`` and ``custom_hyperparameters`` with ``search_parameters`` in ``AutoMLSearch`` :pr:`3373`, :pr:`3427`
        * Added ``TimeSeriesRegularizer`` to smooth uninferrable date ranges for time series problems :pr:`3376`
        * Enabled ensembling as a parameter for ``DefaultAlgorithm`` :pr:`3435`, :pr:`3444`
    * Fixes
        * Fix ``DefaultAlgorithm`` not handling Email and URL features :pr:`3419`
        * Added test to ensure ``LabelEncoder`` parameters preserved during ``AutoMLSearch`` :pr:`3326`
    * Changes
        * Updated ``DateTimeFormatDataCheck`` to use woodwork's ``infer_frequency`` function :pr:`3425`
        * Renamed ``graphs.py`` to ``visualizations.py`` :pr:`3439`
    * Documentation Changes
        * Updated the model understanding section of the user guide to include missing functions :pr:`3446`
        * Rearranged the user guide model understanding page for easier navigation :pr:`3457`
        * Update README text to Alteryx :pr:`3462`

.. warning::

    **Breaking Changes**
        * Renamed ``graphs.py`` to ``visualizations.py`` :pr:`3439`
        * Replaced ``pipeline_parameters`` and ``custom_hyperparameters`` with ``search_parameters`` in ``AutoMLSearch`` :pr:`3373`

**v0.49.0 Mar. 31, 2022**
    * Enhancements
        * Added ``use_covariates`` parameter to ``ARIMARegressor`` :pr:`3407`
        * ``AutoMLSearch`` will set ``use_covariates`` to ``False`` for ARIMA when dataset is large :pr:`3407`
        * Add ability to retrieve logical types to a component in the graph via ``get_component_input_logical_types`` :pr:`3428`
        * Add ability to get logical types passed to the last component via ``last_component_input_logical_types`` :pr:`3428`
    * Fixes
        * Fix conda build after PR `3407` :pr:`3429`
    * Changes
        * Moved model understanding metrics from ``graph.py`` into a separate file :pr:`3417`
        * Unpin ``click`` dependency :pr:`3420`
        * For ``IterativeAlgorithm``, put time series algorithms first :pr:`3407`
        * Use ``prophet-prebuilt`` to install prophet in extras :pr:`3407`

.. warning::

    **Breaking Changes**
        * Moved model understanding metrics from ``graph.py`` to ``metrics.py`` :pr:`3417`


**v0.48.0 Mar. 25, 2022**
    * Enhancements
        * Add support for oversampling in time series classification problems :pr:`3387`
    * Fixes
        * Fixed ``TimeSeriesFeaturizer`` to make it deterministic when creating and choosing columns :pr:`3384`
        * Fixed bug where Email/URL features with missing values would cause the imputer to error out :pr:`3388`
    * Changes
        * Update maintainers to add Frank :pr:`3382`
        * Allow woodwork version 0.14.0 to be installed :pr:`3381`
        * Moved partial dependence functions from ``graph.py`` to a separate file :pr:`3404`
        * Pin ``click`` at ``8.0.4`` due to incompatibility with ``black`` :pr:`3413`
    * Documentation Changes
        * Added automl user guide section covering search algorithms :pr:`3394`
        * Updated broken links and automated broken link detection :pr:`3398`
        * Upgraded nbconvert :pr:`3402`, :pr:`3411`
    * Testing Changes
        * Updated scheduled workflows to only run on Alteryx owned repos (:pr:`3395`)
        * Exclude documentation versions other than latest from broken link check :pr:`3401`

.. warning::

    **Breaking Changes**
        * Moved partial dependence functions from ``graph.py`` to ``partial_dependence.py`` :pr:`3404`


**v0.47.0 Mar. 16, 2022**
    * Enhancements
        * Added ``TimeSeriesFeaturizer`` into ARIMA-based pipelines :pr:`3313`
        * Added caching capability for ensemble training during ``AutoMLSearch`` :pr:`3257`
        * Added new error code for zero unique values in ``NoVarianceDataCheck`` :pr:`3372`
    * Fixes
        * Fixed ``get_pipelines`` to reset pipeline threshold for binary cases :pr:`3360`
    * Changes
        * Update maintainers :pr:`3365`
        * Revert pandas 1.3.0 compatibility patch :pr:`3378`
    * Documentation Changes
        * Fixed documentation links to point to correct pages :pr:`3358`
    * Testing Changes
        * Checkout main branch in build_conda_pkg job :pr:`3375`

**v0.46.0 Mar. 03, 2022**
    * Enhancements
        * Added ``test_size`` parameter to ``ClassImbalanceDataCheck`` :pr:`3341`
        * Make target optional for ``NoVarianceDataCheck`` :pr:`3339`
    * Changes
        * Removed ``python_version<3.9`` environment marker from sktime dependency :pr:`3332`
        * Updated ``DatetimeFormatDataCheck`` to return all messages and not return early if NaNs are detected :pr:`3354`
    * Documentation Changes
        * Added in-line tabs and copy-paste functionality to documentation, overhauled Install page :pr:`3353`

**v0.45.0 Feb. 17, 2022**
    * Enhancements
        * Added support for pandas >= 1.4.0 :pr:`3324`
        * Standardized feature importance for estimators :pr:`3305`
        * Replaced usage of private method with Woodwork's public ``get_subset_schema`` method :pr:`3325`
    * Changes
        * Added an ``is_cv`` property to the datasplitters used :pr:`3297`
        * Changed SimpleImputer to ignore Natural Language columns :pr:`3324`
        * Added drop NaN component to some time series pipelines :pr:`3310`
    * Documentation Changes
        * Update README.md with Alteryx link (:pr:`3319`)
        * Added formatting to the AutoML user guide to shorten result outputs :pr:`3328`
    * Testing Changes
        * Add auto approve dependency workflow schedule for every 30 mins :pr:`3312`

**v0.44.0 Feb. 04, 2022**
    * Enhancements
        * Updated ``DefaultAlgorithm`` to also limit estimator usage for long-running multiclass problems :pr:`3099`
        * Added ``make_pipeline_from_data_check_output()`` utility method :pr:`3277`
        * Updated ``AutoMLSearch`` to use ``DefaultAlgorithm`` as the default automl algorithm :pr:`3261`, :pr:`3304`
        * Added more specific data check errors to ``DatetimeFormatDataCheck`` :pr:`3288`
        * Added ``features`` as a parameter for ``AutoMLSearch`` and add ``DFSTransformer`` to pipelines when ``features`` are present :pr:`3309`
    * Fixes
        * Updated the binary classification pipeline's ``optimize_thresholds`` method to use Nelder-Mead :pr:`3280`
        * Fixed bug where feature importance on time series pipelines only showed 0 for time index :pr:`3285`
    * Changes
        * Removed ``DateTimeNaNDataCheck`` and ``NaturalLanguageNaNDataCheck`` in favor of ``NullDataCheck`` :pr:`3260`
        * Drop support for Python 3.7 :pr:`3291`
        * Updated minimum version of ``woodwork`` to ``v0.12.0`` :pr:`3290`
    * Documentation Changes
        * Update documentation and docstring for `validate_holdout_datasets` for time series problems :pr:`3278`
        * Fixed mistake in documentation where wrong objective was used for calculating percent-better-than-baseline :pr:`3285`


.. warning::

    **Breaking Changes**
        * Removed ``DateTimeNaNDataCheck`` and ``NaturalLanguageNaNDataCheck`` in favor of ``NullDataCheck`` :pr:`3260`
        * Dropped support for Python 3.7 :pr:`3291`


**v0.43.0 Jan. 25, 2022**
    * Enhancements
        * Updated new ``NullDataCheck`` to return a warning and suggest an action to impute columns with null values :pr:`3197`
        * Updated ``make_pipeline_from_actions`` to handle null column imputation :pr:`3237`
        * Updated data check actions API to return options instead of actions and add functionality to suggest and take action on columns with null values :pr:`3182`
    * Fixes
        * Fixed categorical data leaking into non-categorical sub-pipelines in ``DefaultAlgorithm`` :pr:`3209`
        * Fixed Python 3.9 installation for prophet by updating ``pmdarima`` version in requirements :pr:`3268`
        * Allowed DateTime columns to pass through PerColumnImputer without breaking :pr:`3267`
    * Changes
        * Updated ``DataCheck`` ``validate()`` output to return a dictionary instead of list for actions :pr:`3142`
        * Updated ``DataCheck`` ``validate()`` API to use the new ``DataCheckActionOption`` class instead of ``DataCheckAction`` :pr:`3152`
        * Uncapped numba version and removed it from requirements :pr:`3263`
        * Renamed ``HighlyNullDataCheck`` to ``NullDataCheck`` :pr:`3197`
        * Updated data check ``validate()`` output to return a list of warnings and errors instead of a dictionary :pr:`3244`
        * Capped ``pandas`` at < 1.4.0 :pr:`3274`
    * Testing Changes
        * Bumped minimum ``IPython`` version to 7.16.3 in ``test-requirements.txt`` based on dependabot feedback :pr:`3269`

.. warning::

    **Breaking Changes**
        * Renamed ``HighlyNullDataCheck`` to ``NullDataCheck`` :pr:`3197`
        * Updated data check ``validate()`` output to return a list of warnings and errors instead of a dictionary. See the Data Check or Data Check Actions pages (under User Guide) for examples. :pr:`3244`
        * Removed ``impute_all`` and ``default_impute_strategy`` parameters from the ``PerColumnImputer`` :pr:`3267`
        * Updated ``PerColumnImputer`` such that columns not specified in ``impute_strategies`` dict will not be imputed anymore :pr:`3267`


**v0.42.0 Jan. 18, 2022**
    * Enhancements
        * Required the separation of training and test data by ``gap`` + 1 units to be verified by ``time_index`` for time series problems :pr:`3208`
        * Added support for boolean features for ``ARIMARegressor`` :pr:`3187`
        * Updated dependency bot workflow to remove outdated description and add new configuration to delete branches automatically :pr:`3212`
        * Added ``n_obs`` and ``n_splits`` to ``TimeSeriesParametersDataCheck`` error details :pr:`3246`
    * Fixes
        * Fixed classification pipelines to only accept target data with the appropriate number of classes :pr:`3185`
        * Added support for time series in ``DefaultAlgorithm`` :pr:`3177`
        * Standardized names of featurization components :pr:`3192`
        * Removed empty cell in text_input.ipynb :pr:`3234`
        * Removed potential prediction explanations failure when pipelines predicted a class with probability 1 :pr:`3221`
        * Dropped NaNs before partial dependence grid generation :pr:`3235`
        * Allowed prediction explanations to be json-serializable :pr:`3262`
        * Fixed bug where ``InvalidTargetDataCheck`` would not check time series regression targets :pr:`3251`
        * Fixed bug in ``are_datasets_separated_by_gap_time_index`` :pr:`3256`
    * Changes
        * Raised lowest compatible numpy version to 1.21.0 to address security concerns :pr:`3207`
        * Changed the default objective to ``MedianAE`` from ``R2`` for time series regression :pr:`3205`
        * Removed all-nan Unknown to Double logical conversion in ``infer_feature_types`` :pr:`3196`
        * Checking the validity of holdout data for time series problems can be performed by calling ``pipelines.utils.validate_holdout_datasets`` prior to calling ``predict`` :pr:`3208`
    * Testing Changes
        * Update auto approve workflow trigger and delete branch after merge :pr:`3265`

.. warning::

    **Breaking Changes**
        * Renamed ``DateTime Featurizer Component`` to ``DateTime Featurizer`` and ``Natural Language Featurization Component`` to ``Natural Language Featurizer`` :pr:`3192`



**v0.41.0 Jan. 06, 2022**
    * Enhancements
        * Added string support for DataCheckActionCode :pr:`3167`
        * Added ``DataCheckActionOption`` class :pr:`3134`
        * Add issue templates for bugs, feature requests and documentation improvements for GitHub :pr:`3199`
    * Fixes
        * Fix bug where prediction explanations ``class_name`` was shown as float for boolean targets :pr:`3179`
        * Fixed bug in nightly linux tests :pr:`3189`
    * Changes
        * Removed usage of scikit-learn's ``LabelEncoder`` in favor of ours :pr:`3161`
        * Removed nullable types checking from ``infer_feature_types`` :pr:`3156`
        * Fixed ``mean_cv_data`` and ``validation_score`` values in AutoMLSearch.rankings to reflect cv score or ``NaN`` when appropriate :pr:`3162`
    * Testing Changes
        * Updated tests to use new pipeline API instead of defining custom pipeline classes :pr:`3172`
        * Add workflow to auto-merge dependency PRs if status checks pass :pr:`3184`

**v0.40.0 Dec. 22, 2021**
    * Enhancements
        * Added ``TimeSeriesSplittingDataCheck`` to ``DefaultDataChecks`` to verify adequate class representation in time series classification problems :pr:`3141`
        * Added the ability to accept serialized features and skip computation in ``DFSTransformer`` :pr:`3106`
        * Added support for known-in-advance features :pr:`3149`
        * Added Holt-Winters ``ExponentialSmoothingRegressor`` for time series regression problems :pr:`3157`
        * Required the separation of training and test data by ``gap`` + 1 units to be verified by ``time_index`` for time series problems :pr:`3160`
    * Fixes
        * Fixed error caused when tuning threshold for time series binary classification :pr:`3140`
    * Changes
        * ``TimeSeriesParametersDataCheck`` was added to ``DefaultDataChecks`` for time series problems :pr:`3139`
        * Renamed ``date_index`` to ``time_index`` in ``problem_configuration`` for time series problems :pr:`3137`
        * Updated ``nlp-primitives`` minimum version to 2.1.0 :pr:`3166`
        * Updated minimum version of ``woodwork`` to v0.11.0 :pr:`3171`
        * Revert `3160` until uninferrable frequency can be addressed earlier in the process :pr:`3198`
    * Documentation Changes
        * Added comments to provide clarity on doctests :pr:`3155`
    * Testing Changes
        * Parameterized tests in ``test_datasets.py`` :pr:`3145`

.. warning::

    **Breaking Changes**
        * Renamed ``date_index`` to ``time_index`` in ``problem_configuration`` for time series problems :pr:`3137`


**v0.39.0 Dec. 9, 2021**
    * Enhancements
        * Renamed ``DelayedFeatureTransformer`` to ``TimeSeriesFeaturizer`` and enhanced it to compute rolling features :pr:`3028`
        * Added ability to impute only specific columns in ``PerColumnImputer`` :pr:`3123`
        * Added ``TimeSeriesParametersDataCheck`` to verify the time series parameters are valid given the number of splits in cross validation :pr:`3111`
    * Fixes
        * Default parameters for ``RFRegressorSelectFromModel`` and ``RFClassifierSelectFromModel`` has been fixed to avoid selecting all features :pr:`3110`
    * Changes
        * Removed reliance on a datetime index for ``ARIMARegressor`` and ``ProphetRegressor`` :pr:`3104`
        * Included target leakage check when fitting ``ARIMARegressor`` to account for the lack of ``TimeSeriesFeaturizer`` in ``ARIMARegressor`` based pipelines :pr:`3104`
        * Cleaned up and refactored ``InvalidTargetDataCheck`` implementation and docstring :pr:`3122`
        * Removed indices information from the output of ``HighlyNullDataCheck``'s ``validate()`` method :pr:`3092`
        * Added ``ReplaceNullableTypes`` component to prepare for handling pandas nullable types. :pr:`3090`
        * Updated ``make_pipeline`` for handling pandas nullable types in preprocessing pipeline. :pr:`3129`
        * Removed unused ``EnsembleMissingPipelinesError`` exception definition :pr:`3131`
    * Testing Changes
        * Refactored tests to avoid using ``importorskip`` :pr:`3126`
        * Added ``skip_during_conda`` test marker to skip tests that are not supposed to run during conda build :pr:`3127`
        * Added ``skip_if_39`` test marker to skip tests that are not supposed to run during python 3.9 :pr:`3133`

.. warning::

    **Breaking Changes**
        * Renamed ``DelayedFeatureTransformer`` to ``TimeSeriesFeaturizer`` :pr:`3028`
        * ``ProphetRegressor`` now requires a datetime column in ``X`` represented by the ``date_index`` parameter :pr:`3104`
        * Renamed module ``evalml.data_checks.invalid_target_data_check`` to ``evalml.data_checks.invalid_targets_data_check`` :pr:`3122`
        * Removed unused ``EnsembleMissingPipelinesError`` exception definition :pr:`3131`


**v0.38.0 Nov. 27, 2021**
    * Enhancements
        * Added ``data_check_name`` attribute to the data check action class :pr:`3034`
        * Added ``NumWords`` and ``NumCharacters`` primitives to ``TextFeaturizer`` and renamed ``TextFeaturizer` to ``NaturalLanguageFeaturizer`` :pr:`3030`
        * Added support for ``scikit-learn > 1.0.0`` :pr:`3051`
        * Required the ``date_index`` parameter to be specified for time series problems  in ``AutoMLSearch`` :pr:`3041`
        * Allowed time series pipelines to predict on test datasets whose length is less than or equal to the ``forecast_horizon``. Also allowed the test set index to start at 0. :pr:`3071`
        * Enabled time series pipeline to predict on data with features that are not known-in-advanced :pr:`3094`
    * Fixes
        * Added in error message when fit and predict/predict_proba data types are different :pr:`3036`
        * Fixed bug where ensembling components could not get converted to JSON format :pr:`3049`
        * Fixed bug where components with tuned integer hyperparameters could not get converted to JSON format :pr:`3049`
        * Fixed bug where force plots were not displaying correct feature values :pr:`3044`
        * Included confusion matrix at the pipeline threshold for ``find_confusion_matrix_per_threshold`` :pr:`3080`
        * Fixed bug where One Hot Encoder would error out if a non-categorical feature had a missing value :pr:`3083`
        * Fixed bug where features created from categorical columns by ``Delayed Feature Transformer`` would be inferred as categorical :pr:`3083`
    * Changes
        * Delete ``predict_uses_y`` estimator attribute :pr:`3069`
        * Change ``DateTimeFeaturizer`` to use corresponding Featuretools primitives :pr:`3081`
        * Updated ``TargetDistributionDataCheck`` to return metadata details as floats rather strings :pr:`3085`
        * Removed dependency on ``psutil`` package :pr:`3093`
    * Documentation Changes
        * Updated docs to use data check action methods rather than manually cleaning data :pr:`3050`
    * Testing Changes
        * Updated integration tests to use ``make_pipeline_from_actions`` instead of private method :pr:`3047`


.. warning::

    **Breaking Changes**
        * Added ``data_check_name`` attribute to the data check action class :pr:`3034`
        * Renamed ``TextFeaturizer` to ``NaturalLanguageFeaturizer`` :pr:`3030`
        * Updated the ``Pipeline.graph_json`` function to return a dictionary of "from" and "to" edges instead of tuples :pr:`3049`
        * Delete ``predict_uses_y`` estimator attribute :pr:`3069`
        * Changed time series problems in ``AutoMLSearch`` to need a not-``None`` ``date_index`` :pr:`3041`
        * Changed the ``DelayedFeatureTransformer`` to throw a ``ValueError`` during fit if the ``date_index`` is ``None`` :pr:`3041`
        * Passing ``X=None`` to ``DelayedFeatureTransformer`` is deprecated :pr:`3041`


**v0.37.0 Nov. 9, 2021**
    * Enhancements
        * Added ``find_confusion_matrix_per_threshold`` to Model Understanding :pr:`2972`
        * Limit computationally-intensive models during ``AutoMLSearch`` for certain multiclass problems, allow for opt-in with parameter ``allow_long_running_models`` :pr:`2982`
        * Added support for stacked ensemble pipelines to prediction explanations module :pr:`2971`
        * Added integration tests for data checks and data checks actions workflow :pr:`2883`
        * Added a change in pipeline structure to handle categorical columns separately for pipelines in ``DefaultAlgorithm`` :pr:`2986`
        * Added an algorithm to ``DelayedFeatureTransformer`` to select better lags :pr:`3005`
        * Added test to ensure pickling pipelines preserves thresholds :pr:`3027`
        * Added AutoML function to access ensemble pipeline's input pipelines IDs :pr:`3011`
        * Added ability to define which class is "positive" for label encoder in binary classification case :pr:`3033`
    * Fixes
        * Fixed bug where ``Oversampler`` didn't consider boolean columns to be categorical :pr:`2980`
        * Fixed permutation importance failing when target is categorical :pr:`3017`
        * Updated estimator and pipelines' ``predict``, ``predict_proba``, ``transform``, ``inverse_transform`` methods to preserve input indices :pr:`2979`
        * Updated demo dataset link for daily min temperatures :pr:`3023`
    * Changes
        * Updated ``OutliersDataCheck`` and ``UniquenessDataCheck`` and allow for the suspension of the Nullable types error :pr:`3018`
    * Documentation Changes
        * Fixed cost benefit matrix demo formatting :pr:`2990`
        * Update ReadMe.md with new badge links and updated installation instructions for conda :pr:`2998`
        * Added more comprehensive doctests :pr:`3002`


**v0.36.0 Oct. 27, 2021**
    * Enhancements
        * Added LIME as an algorithm option for ``explain_predictions`` and ``explain_predictions_best_worst`` :pr:`2905`
        * Standardized data check messages and added default "rows" and "columns" to data check message details dictionary :pr:`2869`
        * Added ``rows_of_interest`` to pipeline utils :pr:`2908`
        * Added support for woodwork version ``0.8.2`` :pr:`2909`
        * Enhanced the ``DateTimeFeaturizer`` to handle ``NaNs`` in date features :pr:`2909`
        * Added support for woodwork logical types ``PostalCode``, ``SubRegionCode``, and ``CountryCode`` in model understanding tools :pr:`2946`
        * Added Vowpal Wabbit regressor and classifiers :pr:`2846`
        * Added `NoSplit` data splitter for future unsupervised learning searches :pr:`2958`
        * Added method to convert actions into a preprocessing pipeline :pr:`2968`
    * Fixes
        * Fixed bug where partial dependence was not respecting the ww schema :pr:`2929`
        * Fixed ``calculate_permutation_importance`` for datetimes on ``StandardScaler`` :pr:`2938`
        * Fixed ``SelectColumns`` to only select available features for feature selection in ``DefaultAlgorithm`` :pr:`2944`
        * Fixed ``DropColumns`` component not receiving parameters in ``DefaultAlgorithm`` :pr:`2945`
        * Fixed bug where trained binary thresholds were not being returned by ``get_pipeline`` or ``clone`` :pr:`2948`
        * Fixed bug where ``Oversampler`` selected ww logical categorical instead of ww semantic category :pr:`2946`
    * Changes
        * Changed ``make_pipeline`` function to place the ``DateTimeFeaturizer`` prior to the ``Imputer`` so that ``NaN`` dates can be imputed :pr:`2909`
        * Refactored ``OutliersDataCheck`` and ``HighlyNullDataCheck`` to add more descriptive metadata :pr:`2907`
        * Bumped minimum version of ``dask`` from 2021.2.0 to 2021.10.0 :pr:`2978`
    * Documentation Changes
        * Added back Future Release section to release notes :pr:`2927`
        * Updated CI to run doctest (docstring tests) and apply necessary fixes to docstrings :pr:`2933`
        * Added documentation for ``BinaryClassificationPipeline`` thresholding :pr:`2937`
    * Testing Changes
        * Fixed dependency checker to catch full names of packages :pr:`2930`
        * Refactored ``build_conda_pkg`` to work from a local recipe :pr:`2925`
        * Refactored component test for different environments :pr:`2957`

.. warning::

    **Breaking Changes**
        * Standardized data check messages and added default "rows" and "columns" to data check message details dictionary. This may change the number of messages returned from a data check. :pr:`2869`


**v0.35.0 Oct. 14, 2021**
    * Enhancements
        * Added human-readable pipeline explanations to model understanding :pr:`2861`
        * Updated to support Featuretools 1.0.0 and nlp-primitives 2.0.0 :pr:`2848`
    * Fixes
        * Fixed bug where ``long`` mode for the top level search method was not respected :pr:`2875`
        * Pinned ``cmdstan`` to ``0.28.0`` in ``cmdstan-builder`` to prevent future breaking of support for Prophet :pr:`2880`
        * Added ``Jarque-Bera`` to the ``TargetDistributionDataCheck`` :pr:`2891`
    * Changes
        * Updated pipelines to use a label encoder component instead of doing encoding on the pipeline level :pr:`2821`
        * Deleted scikit-learn ensembler :pr:`2819`
        * Refactored pipeline building logic out of ``AutoMLSearch`` and into ``IterativeAlgorithm`` :pr:`2854`
        * Refactored names for methods in ``ComponentGraph`` and ``PipelineBase`` :pr:`2902`
    * Documentation Changes
        * Updated ``install.ipynb`` to reflect flexibility for ``cmdstan`` version installation :pr:`2880`
        * Updated the conda section of our contributing guide :pr:`2899`
    * Testing Changes
        * Updated ``test_all_estimators`` to account for Prophet being allowed for Python 3.9 :pr:`2892`
        * Updated linux tests to use ``cmdstan-builder==0.0.8`` :pr:`2880`

.. warning::

    **Breaking Changes**
        * Updated pipelines to use a label encoder component instead of doing encoding on the pipeline level. This means that pipelines will no longer automatically encode non-numerical targets. Please use a label encoder if working with classification problems and non-numeric targets. :pr:`2821`
        * Deleted scikit-learn ensembler :pr:`2819`
        * ``IterativeAlgorithm`` now requires X, y, problem_type as required arguments as well as sampler_name, allowed_model_families, allowed_component_graphs, max_batches, and verbose as optional arguments :pr:`2854`
        * Changed method names of ``fit_features`` and ``compute_final_component_features`` to ``fit_and_transform_all_but_final`` and ``transform_all_but_final`` in ``ComponentGraph``, and ``compute_estimator_features`` to ``transform_all_but_final`` in pipeline classes :pr:`2902`

**v0.34.0 Sep. 30, 2021**
    * Enhancements
        * Updated to work with Woodwork 0.8.1 :pr:`2783`
        * Added validation that ``training_data`` and ``training_target`` are not ``None`` in prediction explanations :pr:`2787`
        * Added support for training-only components in pipelines and component graphs :pr:`2776`
        * Added default argument for the parameters value for ``ComponentGraph.instantiate`` :pr:`2796`
        * Added ``TIME_SERIES_REGRESSION`` to ``LightGBMRegressor's`` supported problem types :pr:`2793`
        * Provided a JSON representation of a pipeline's DAG structure :pr:`2812`
        * Added validation to holdout data passed to ``predict`` and ``predict_proba`` for time series :pr:`2804`
        * Added information about which row indices are outliers in ``OutliersDataCheck`` :pr:`2818`
        * Added verbose flag to top level ``search()`` method :pr:`2813`
        * Added support for linting jupyter notebooks and clearing the executed cells and empty cells :pr:`2829` :pr:`2837`
        * Added "DROP_ROWS" action to output of ``OutliersDataCheck.validate()`` :pr:`2820`
        * Added the ability of ``AutoMLSearch`` to accept a ``SequentialEngine`` instance as engine input :pr:`2838`
        * Added new label encoder component to EvalML :pr:`2853`
        * Added our own partial dependence implementation :pr:`2834`
    * Fixes
        * Fixed bug where ``calculate_permutation_importance`` was not calculating the right value for pipelines with target transformers :pr:`2782`
        * Fixed bug where transformed target values were not used in ``fit`` for time series pipelines :pr:`2780`
        * Fixed bug where ``score_pipelines`` method of ``AutoMLSearch`` would not work for time series problems :pr:`2786`
        * Removed ``TargetTransformer`` class :pr:`2833`
        * Added tests to verify ``ComponentGraph`` support by pipelines :pr:`2830`
        * Fixed incorrect parameter for baseline regression pipeline in ``AutoMLSearch`` :pr:`2847`
        * Fixed bug where the desired estimator family order was not respected in ``IterativeAlgorithm`` :pr:`2850`
    * Changes
        * Changed woodwork initialization to use partial schemas :pr:`2774`
        * Made ``Transformer.transform()`` an abstract method :pr:`2744`
        * Deleted ``EmptyDataChecks`` class :pr:`2794`
        * Removed data check for checking log distributions in ``make_pipeline`` :pr:`2806`
        * Changed the minimum ``woodwork`` version to 0.8.0 :pr:`2783`
        * Pinned ``woodwork`` version to 0.8.0 :pr:`2832`
        * Removed ``model_family`` attribute from ``ComponentBase`` and transformers :pr:`2828`
        * Limited ``scikit-learn`` until new features and errors can be addressed :pr:`2842`
        * Show DeprecationWarning when Sklearn Ensemblers are called :pr:`2859`
    * Testing Changes
        * Updated matched assertion message regarding monotonic indices in polynomial detrender tests :pr:`2811`
        * Added a test to make sure pip versions match conda versions :pr:`2851`

.. warning::

    **Breaking Changes**
        * Made ``Transformer.transform()`` an abstract method :pr:`2744`
        * Deleted ``EmptyDataChecks`` class :pr:`2794`
        * Removed data check for checking log distributions in ``make_pipeline`` :pr:`2806`


**v0.33.0 Sep. 15, 2021**
    * Fixes
        * Fixed bug where warnings during ``make_pipeline`` were not being raised to the user :pr:`2765`
    * Changes
        * Refactored and removed ``SamplerBase`` class :pr:`2775`
    * Documentation Changes
        * Added docstring linting packages ``pydocstyle`` and ``darglint`` to `make-lint` command :pr:`2670`


**v0.32.1 Sep. 10, 2021**
    * Enhancements
        * Added ``verbose`` flag to ``AutoMLSearch`` to run search in silent mode by default :pr:`2645`
        * Added label encoder to ``XGBoostClassifier`` to remove the warning :pr:`2701`
        * Set ``eval_metric`` to ``logloss`` for ``XGBoostClassifier`` :pr:`2741`
        * Added support for ``woodwork`` versions ``0.7.0`` and ``0.7.1`` :pr:`2743`
        * Changed ``explain_predictions`` functions to display original feature values :pr:`2759`
        * Added ``X_train`` and ``y_train`` to ``graph_prediction_vs_actual_over_time`` and ``get_prediction_vs_actual_over_time_data`` :pr:`2762`
        * Added ``forecast_horizon`` as a required parameter to time series pipelines and ``AutoMLSearch`` :pr:`2697`
        * Added ``predict_in_sample`` and ``predict_proba_in_sample`` methods to time series pipelines to predict on data where the target is known, e.g. cross-validation :pr:`2697`
    * Fixes
        * Fixed bug where ``_catch_warnings`` assumed all warnings were ``PipelineNotUsed`` :pr:`2753`
        * Fixed bug where ``Imputer.transform`` would erase ww typing information prior to handing data to the ``SimpleImputer`` :pr:`2752`
        * Fixed bug where ``Oversampler`` could not be copied :pr:`2755`
    * Changes
        * Deleted ``drop_nan_target_rows`` utility method :pr:`2737`
        * Removed default logging setup and debugging log file :pr:`2645`
        * Changed the default n_jobs value for ``XGBoostClassifier`` and ``XGBoostRegressor`` to 12 :pr:`2757`
        * Changed ``TimeSeriesBaselineEstimator`` to only work on a time series pipeline with a ``DelayedFeaturesTransformer`` :pr:`2697`
        * Added ``X_train`` and ``y_train`` as optional parameters to pipeline ``predict``, ``predict_proba``. Only used for time series pipelines :pr:`2697`
        * Added ``training_data`` and ``training_target`` as optional parameters to ``explain_predictions`` and ``explain_predictions_best_worst`` to support time series pipelines :pr:`2697`
        * Changed time series pipeline predictions to no longer output series/dataframes padded with NaNs. A prediction will be returned for every row in the `X` input :pr:`2697`
    * Documentation Changes
        * Specified installation steps for Prophet :pr:`2713`
        * Added documentation for data exploration on data check actions :pr:`2696`
        * Added a user guide entry for time series modelling :pr:`2697`
    * Testing Changes
        * Fixed flaky ``TargetDistributionDataCheck`` test for very_lognormal distribution :pr:`2748`

.. warning::

    **Breaking Changes**
        * Removed default logging setup and debugging log file :pr:`2645`
        * Added ``X_train`` and ``y_train`` to ``graph_prediction_vs_actual_over_time`` and ``get_prediction_vs_actual_over_time_data`` :pr:`2762`
        * Added ``forecast_horizon`` as a required parameter to time series pipelines and ``AutoMLSearch`` :pr:`2697`
        * Changed ``TimeSeriesBaselineEstimator`` to only work on a time series pipeline with a ``DelayedFeaturesTransformer`` :pr:`2697`
        * Added ``X_train`` and ``y_train`` as required parameters for ``predict`` and ``predict_proba`` in time series pipelines :pr:`2697`
        * Added ``training_data`` and ``training_target`` as required parameters to ``explain_predictions`` and ``explain_predictions_best_worst`` for time series pipelines :pr:`2697`

**v0.32.0 Aug. 31, 2021**
    * Enhancements
        * Allow string for ``engine`` parameter for ``AutoMLSearch``:pr:`2667`
        * Add ``ProphetRegressor`` to AutoML :pr:`2619`
        * Integrated ``DefaultAlgorithm`` into ``AutoMLSearch`` :pr:`2634`
        * Removed SVM "linear" and "precomputed" kernel hyperparameter options, and improved default parameters :pr:`2651`
        * Updated ``ComponentGraph`` initalization to raise ``ValueError`` when user attempts to use ``.y`` for a component that does not produce a tuple output :pr:`2662`
        * Updated to support Woodwork 0.6.0 :pr:`2690`
        * Updated pipeline ``graph()`` to distingush X and y edges :pr:`2654`
        * Added ``DropRowsTransformer`` component :pr:`2692`
        * Added ``DROP_ROWS`` to ``_make_component_list_from_actions`` and clean up metadata :pr:`2694`
        * Add new ensembler component :pr:`2653`
    * Fixes
        * Updated Oversampler logic to select best SMOTE based on component input instead of pipeline input :pr:`2695`
        * Added ability to explicitly close DaskEngine resources to improve runtime and reduce Dask warnings :pr:`2667`
        * Fixed partial dependence bug for ensemble pipelines :pr:`2714`
        * Updated ``TargetLeakageDataCheck`` to maintain user-selected logical types :pr:`2711`
    * Changes
        * Replaced ``SMOTEOversampler``, ``SMOTENOversampler`` and ``SMOTENCOversampler`` with consolidated ``Oversampler`` component :pr:`2695`
        * Removed ``LinearRegressor`` from the list of default ``AutoMLSearch`` estimators due to poor performance :pr:`2660`
    * Documentation Changes
        * Added user guide documentation for using ``ComponentGraph`` and added ``ComponentGraph`` to API reference :pr:`2673`
        * Updated documentation to make parallelization of AutoML clearer :pr:`2667`
    * Testing Changes
        * Removes the process-level parallelism from the ``test_cancel_job`` test :pr:`2666`
        * Installed numba 0.53 in windows CI to prevent problems installing version 0.54 :pr:`2710`

.. warning::

    **Breaking Changes**
        * Renamed the current top level ``search`` method to ``search_iterative`` and defined a new ``search`` method for the ``DefaultAlgorithm`` :pr:`2634`
        * Replaced ``SMOTEOversampler``, ``SMOTENOversampler`` and ``SMOTENCOversampler`` with consolidated ``Oversampler`` component :pr:`2695`
        * Removed ``LinearRegressor`` from the list of default ``AutoMLSearch`` estimators due to poor performance :pr:`2660`

**v0.31.0 Aug. 19, 2021**
    * Enhancements
        * Updated the high variance check in AutoMLSearch to be robust to a variety of objectives and cv scores :pr:`2622`
        * Use Woodwork's outlier detection for the ``OutliersDataCheck`` :pr:`2637`
        * Added ability to utilize instantiated components when creating a pipeline :pr:`2643`
        * Sped up the all Nan and unknown check in ``infer_feature_types`` :pr:`2661`
    * Fixes
    * Changes
        * Deleted ``_put_into_original_order`` helper function :pr:`2639`
        * Refactored time series pipeline code using a time series pipeline base class :pr:`2649`
        * Renamed ``dask_tests`` to ``parallel_tests`` :pr:`2657`
        * Removed commented out code in ``pipeline_meta.py`` :pr:`2659`
    * Documentation Changes
        * Add complete install command to README and Install section :pr:`2627`
        * Cleaned up documentation for ``MulticollinearityDataCheck`` :pr:`2664`
    * Testing Changes
        * Speed up CI by splitting Prophet tests into a separate workflow in GitHub :pr:`2644`

.. warning::

    **Breaking Changes**
        * ``TimeSeriesRegressionPipeline`` no longer inherits from ``TimeSeriesRegressionPipeline`` :pr:`2649`


**v0.30.2 Aug. 16, 2021**
    * Fixes
        * Updated changelog and version numbers to match the release.  Release 0.30.1 was release erroneously without a change to the version numbers.  0.30.2 replaces it.

**v0.30.1 Aug. 12, 2021**
    * Enhancements
        * Added ``DatetimeFormatDataCheck`` for time series problems :pr:`2603`
        * Added ``ProphetRegressor`` to estimators :pr:`2242`
        * Updated ``ComponentGraph`` to handle not calling samplers' transform during predict, and updated samplers' transform methods s.t. ``fit_transform`` is equivalent to ``fit(X, y).transform(X, y)`` :pr:`2583`
        * Updated ``ComponentGraph`` ``_validate_component_dict`` logic to be stricter about input values :pr:`2599`
        * Patched bug in ``xgboost`` estimators where predicting on a feature matrix of only booleans would throw an exception. :pr:`2602`
        * Updated ``ARIMARegressor`` to use relative forecasting to predict values :pr:`2613`
        * Added support for creating pipelines without an estimator as the final component and added ``transform(X, y)`` method to pipelines and component graphs :pr:`2625`
        * Updated to support Woodwork 0.5.1 :pr:`2610`
    * Fixes
        * Updated ``AutoMLSearch`` to drop ``ARIMARegressor`` from ``allowed_estimators`` if an incompatible frequency is detected :pr:`2632`
        * Updated ``get_best_sampler_for_data`` to consider all non-numeric datatypes as categorical for SMOTE :pr:`2590`
        * Fixed inconsistent test results from `TargetDistributionDataCheck` :pr:`2608`
        * Adopted vectorized pd.NA checking for Woodwork 0.5.1 support :pr:`2626`
        * Pinned upper version of astroid to 2.6.6 to keep ReadTheDocs working. :pr:`2638`
    * Changes
        * Renamed SMOTE samplers to SMOTE oversampler :pr:`2595`
        * Changed ``partial_dependence`` and ``graph_partial_dependence`` to raise a ``PartialDependenceError`` instead of ``ValueError``. This is not a breaking change because ``PartialDependenceError`` is a subclass of ``ValueError`` :pr:`2604`
        * Cleaned up code duplication in ``ComponentGraph`` :pr:`2612`
        * Stored predict_proba results in .x for intermediate estimators in ComponentGraph :pr:`2629`
    * Documentation Changes
        * To avoid local docs build error, only add warning disable and download headers on ReadTheDocs builds, not locally :pr:`2617`
    * Testing Changes
        * Updated partial_dependence tests to change the element-wise comparison per the Plotly 5.2.1 upgrade :pr:`2638`
        * Changed the lint CI job to only check against python 3.9 via the `-t` flag :pr:`2586`
        * Installed Prophet in linux nightlies test and fixed ``test_all_components`` :pr:`2598`
        * Refactored and fixed all ``make_pipeline`` tests to assert correct order and address new Woodwork Unknown type inference :pr:`2572`
        * Removed ``component_graphs`` as a global variable in ``test_component_graphs.py`` :pr:`2609`

.. warning::

    **Breaking Changes**
        * Renamed SMOTE samplers to SMOTE oversampler. Please use ``SMOTEOversampler``, ``SMOTENCOversampler``, ``SMOTENOversampler`` instead of ``SMOTESampler``, ``SMOTENCSampler``, and ``SMOTENSampler`` :pr:`2595`


**v0.30.0 Aug. 3, 2021**
    * Enhancements
        * Added ``LogTransformer`` and ``TargetDistributionDataCheck`` :pr:`2487`
        * Issue a warning to users when a pipeline parameter passed in isn't used in the pipeline :pr:`2564`
        * Added Gini coefficient as an objective :pr:`2544`
        * Added ``repr`` to ``ComponentGraph`` :pr:`2565`
        * Added components to extract features from ``URL`` and ``EmailAddress`` Logical Types :pr:`2550`
        * Added support for `NaN` values in ``TextFeaturizer`` :pr:`2532`
        * Added ``SelectByType`` transformer :pr:`2531`
        * Added separate thresholds for percent null rows and columns in ``HighlyNullDataCheck`` :pr:`2562`
        * Added support for `NaN` natural language values :pr:`2577`
    * Fixes
        * Raised error message for types ``URL``, ``NaturalLanguage``, and ``EmailAddress`` in ``partial_dependence`` :pr:`2573`
    * Changes
        * Updated ``PipelineBase`` implementation for creating pipelines from a list of components :pr:`2549`
        * Moved ``get_hyperparameter_ranges`` to ``PipelineBase`` class from automl/utils module :pr:`2546`
        * Renamed ``ComponentGraph``'s ``get_parents`` to ``get_inputs`` :pr:`2540`
        * Removed ``ComponentGraph.linearized_component_graph`` and ``ComponentGraph.from_list`` :pr:`2556`
        * Updated ``ComponentGraph`` to enforce requiring `.x` and `.y` inputs for each component in the graph :pr:`2563`
        * Renamed existing ensembler implementation from ``StackedEnsemblers`` to ``SklearnStackedEnsemblers`` :pr:`2578`
    * Documentation Changes
        * Added documentation for ``DaskEngine`` and ``CFEngine`` parallel engines :pr:`2560`
        * Improved detail of ``TextFeaturizer`` docstring and tutorial :pr:`2568`
    * Testing Changes
        * Added test that makes sure ``split_data`` does not shuffle for time series problems :pr:`2552`

.. warning::

    **Breaking Changes**
        * Moved ``get_hyperparameter_ranges`` to ``PipelineBase`` class from automl/utils module :pr:`2546`
        * Renamed ``ComponentGraph``'s ``get_parents`` to ``get_inputs`` :pr:`2540`
        * Removed ``ComponentGraph.linearized_component_graph`` and ``ComponentGraph.from_list`` :pr:`2556`
        * Updated ``ComponentGraph`` to enforce requiring `.x` and `.y` inputs for each component in the graph :pr:`2563`


**v0.29.0 Jul. 21, 2021**
    * Enhancements
        * Updated 1-way partial dependence support for datetime features :pr:`2454`
        * Added details on how to fix error caused by broken ww schema :pr:`2466`
        * Added ability to use built-in pickle for saving AutoMLSearch :pr:`2463`
        * Updated our components and component graphs to use latest features of ww 0.4.1, e.g. ``concat_columns`` and drop in-place. :pr:`2465`
        * Added new, concurrent.futures based engine for parallel AutoML :pr:`2506`
        * Added support for new Woodwork ``Unknown`` type in AutoMLSearch :pr:`2477`
        * Updated our components with an attribute that describes if they modify features or targets and can be used in list API for pipeline initialization :pr:`2504`
        * Updated ``ComponentGraph`` to accept X and y as inputs :pr:`2507`
        * Removed unused ``TARGET_BINARY_INVALID_VALUES`` from ``DataCheckMessageCode`` enum and fixed formatting of objective documentation :pr:`2520`
        * Added ``EvalMLAlgorithm`` :pr:`2525`
        * Added support for `NaN` values in ``TextFeaturizer`` :pr:`2532`
    * Fixes
        * Fixed ``FraudCost`` objective and reverted threshold optimization method for binary classification to ``Golden`` :pr:`2450`
        * Added custom exception message for partial dependence on features with scales that are too small :pr:`2455`
        * Ensures the typing for Ordinal and Datetime ltypes are passed through _retain_custom_types_and_initalize_woodwork :pr:`2461`
        * Updated to work with Pandas 1.3.0 :pr:`2442`
        * Updated to work with sktime 0.7.0 :pr:`2499`
    * Changes
        * Updated XGBoost dependency to ``>=1.4.2`` :pr:`2484`, :pr:`2498`
        * Added a ``DeprecationWarning`` about deprecating the list API for ``ComponentGraph`` :pr:`2488`
        * Updated ``make_pipeline`` for AutoML to create dictionaries, not lists, to initialize pipelines :pr:`2504`
        * No longer installing graphviz on windows in our CI pipelines because release 0.17 breaks windows 3.7 :pr:`2516`
    * Documentation Changes
        * Moved docstrings from ``__init__`` to class pages, added missing docstrings for missing classes, and updated missing default values :pr:`2452`
        * Build documentation with sphinx-autoapi :pr:`2458`
        * Change ``autoapi_ignore`` to only ignore files in ``evalml/tests/*`` :pr:`2530`
    * Testing Changes
        * Fixed flaky dask tests :pr:`2471`
        * Removed shellcheck action from ``build_conda_pkg`` action :pr:`2514`
        * Added a tmp_dir fixture that deletes its contents after tests run :pr:`2505`
        * Added a test that makes sure all pipelines in ``AutoMLSearch`` get the same data splits :pr:`2513`
        * Condensed warning output in test logs :pr:`2521`

.. warning::

    **Breaking Changes**
        * `NaN` values in the `Natural Language` type are no longer supported by the Imputer with the pandas upgrade. :pr:`2477`

**v0.28.0 Jul. 2, 2021**
    * Enhancements
        * Added support for showing a Individual Conditional Expectations plot when graphing Partial Dependence :pr:`2386`
        * Exposed ``thread_count`` for Catboost estimators as ``n_jobs`` parameter :pr:`2410`
        * Updated Objectives API to allow for sample weighting :pr:`2433`
    * Fixes
        * Deleted unreachable line from ``IterativeAlgorithm`` :pr:`2464`
    * Changes
        * Pinned Woodwork version between 0.4.1 and 0.4.2 :pr:`2460`
        * Updated psutils minimum version in requirements :pr:`2438`
        * Updated ``log_error_callback`` to not include filepath in logged message :pr:`2429`
    * Documentation Changes
        * Sped up docs :pr:`2430`
        * Removed mentions of ``DataTable`` and ``DataColumn`` from the docs :pr:`2445`
    * Testing Changes
        * Added slack integration for nightlies tests :pr:`2436`
        * Changed ``build_conda_pkg`` CI job to run only when dependencies are updates :pr:`2446`
        * Updated workflows to store pytest runtimes as test artifacts :pr:`2448`
        * Added ``AutoMLTestEnv`` test fixture for making it easy to mock automl tests :pr:`2406`

**v0.27.0 Jun. 22, 2021**
    * Enhancements
        * Adds force plots for prediction explanations :pr:`2157`
        * Removed self-reference from ``AutoMLSearch`` :pr:`2304`
        * Added support for nonlinear pipelines for ``generate_pipeline_code`` :pr:`2332`
        * Added ``inverse_transform`` method to pipelines :pr:`2256`
        * Add optional automatic update checker :pr:`2350`
        * Added ``search_order`` to ``AutoMLSearch``'s ``rankings`` and ``full_rankings`` tables :pr:`2345`
        * Updated threshold optimization method for binary classification :pr:`2315`
        * Updated demos to pull data from S3 instead of including demo data in package :pr:`2387`
        * Upgrade woodwork version to v0.4.1 :pr:`2379`
    * Fixes
        * Preserve user-specified woodwork types throughout pipeline fit/predict :pr:`2297`
        * Fixed ``ComponentGraph`` appending target to ``final_component_features`` if there is a component that returns both X and y :pr:`2358`
        * Fixed partial dependence graph method failing on multiclass problems when the class labels are numeric :pr:`2372`
        * Added ``thresholding_objective`` argument to ``AutoMLSearch`` for binary classification problems :pr:`2320`
        * Added change for ``k_neighbors`` parameter in SMOTE Oversamplers to automatically handle small samples :pr:`2375`
        * Changed naming for ``Logistic Regression Classifier`` file :pr:`2399`
        * Pinned pytest-timeout to fix minimum dependence checker :pr:`2425`
        * Replaced ``Elastic Net Classifier`` base class with ``Logistsic Regression`` to avoid ``NaN`` outputs :pr:`2420`
    * Changes
        * Cleaned up ``PipelineBase``'s ``component_graph`` and ``_component_graph`` attributes. Updated ``PipelineBase`` ``__repr__`` and added ``__eq__`` for ``ComponentGraph`` :pr:`2332`
        * Added and applied  ``black`` linting package to the EvalML repo in place of ``autopep8`` :pr:`2306`
        * Separated `custom_hyperparameters` from pipelines and added them as an argument to ``AutoMLSearch`` :pr:`2317`
        * Replaced `allowed_pipelines` with `allowed_component_graphs` :pr:`2364`
        * Removed private method ``_compute_features_during_fit`` from ``PipelineBase`` :pr:`2359`
        * Updated ``compute_order`` in ``ComponentGraph`` to be a read-only property :pr:`2408`
        * Unpinned PyZMQ version in requirements.txt :pr:`2389`
        * Uncapping LightGBM version in requirements.txt :pr:`2405`
        * Updated minimum version of plotly :pr:`2415`
        * Removed ``SensitivityLowAlert`` objective from core objectives :pr:`2418`
    * Documentation Changes
        * Fixed lead scoring weights in the demos documentation :pr:`2315`
        * Fixed start page code and description dataset naming discrepancy :pr:`2370`
    * Testing Changes
        * Update minimum unit tests to run on all pull requests :pr:`2314`
        * Pass token to authorize uploading of codecov reports :pr:`2344`
        * Add ``pytest-timeout``. All tests that run longer than 6 minutes will fail. :pr:`2374`
        * Separated the dask tests out into separate github action jobs to isolate dask failures. :pr:`2376`
        * Refactored dask tests :pr:`2377`
        * Added the combined dask/non-dask unit tests back and renamed the dask only unit tests. :pr:`2382`
        * Sped up unit tests and split into separate jobs :pr:`2365`
        * Change CI job names, run lint for python 3.9, run nightlies on python 3.8 at 3am EST :pr:`2395` :pr:`2398`
        * Set fail-fast to false for CI jobs that run for PRs :pr:`2402`

.. warning::

    **Breaking Changes**
        * `AutoMLSearch` will accept `allowed_component_graphs` instead of `allowed_pipelines` :pr:`2364`
        * Removed ``PipelineBase``'s ``_component_graph`` attribute. Updated ``PipelineBase`` ``__repr__`` and added ``__eq__`` for ``ComponentGraph`` :pr:`2332`
        * `pipeline_parameters` will no longer accept `skopt.space` variables since hyperparameter ranges will now be specified through `custom_hyperparameters` :pr:`2317`

**v0.25.0 Jun. 01, 2021**
    * Enhancements
        * Upgraded minimum woodwork to version 0.3.1. Previous versions will not be supported :pr:`2181`
        * Added a new callback parameter for ``explain_predictions_best_worst`` :pr:`2308`
    * Fixes
    * Changes
        * Deleted the ``return_pandas`` flag from our demo data loaders :pr:`2181`
        * Moved ``default_parameters`` to ``ComponentGraph`` from ``PipelineBase`` :pr:`2307`
    * Documentation Changes
        * Updated the release procedure documentation :pr:`2230`
    * Testing Changes
        * Ignoring ``test_saving_png_file`` while building conda package :pr:`2323`

.. warning::

    **Breaking Changes**
        * Deleted the ``return_pandas`` flag from our demo data loaders :pr:`2181`
        * Upgraded minimum woodwork to version 0.3.1. Previous versions will not be supported :pr:`2181`
        * Due to the weak-ref in woodwork, set the result of ``infer_feature_types`` to a variable before accessing woodwork :pr:`2181`

**v0.24.2 May. 24, 2021**
    * Enhancements
        * Added oversamplers to AutoMLSearch :pr:`2213` :pr:`2286`
        * Added dictionary input functionality for ``Undersampler`` component :pr:`2271`
        * Changed the default parameter values for ``Elastic Net Classifier`` and ``Elastic Net Regressor`` :pr:`2269`
        * Added dictionary input functionality for the Oversampler components :pr:`2288`
    * Fixes
        * Set default `n_jobs` to 1 for `StackedEnsembleClassifier` and `StackedEnsembleRegressor` until fix for text-based parallelism in sklearn stacking can be found :pr:`2295`
    * Changes
        * Updated ``start_iteration_callback`` to accept a pipeline instance instead of a pipeline class and no longer accept pipeline parameters as a parameter :pr:`2290`
        * Refactored ``calculate_permutation_importance`` method and add per-column permutation importance method :pr:`2302`
        * Updated logging information in ``AutoMLSearch.__init__`` to clarify pipeline generation :pr:`2263`
    * Documentation Changes
        * Minor changes to the release procedure :pr:`2230`
    * Testing Changes
        * Use codecov action to update coverage reports :pr:`2238`
        * Removed MarkupSafe dependency version pin from requirements.txt and moved instead into RTD docs build CI :pr:`2261`

.. warning::

    **Breaking Changes**
        * Updated ``start_iteration_callback`` to accept a pipeline instance instead of a pipeline class and no longer accept pipeline parameters as a parameter :pr:`2290`
        * Moved ``default_parameters`` to ``ComponentGraph`` from ``PipelineBase``. A pipeline's ``default_parameters`` is now accessible via ``pipeline.component_graph.default_parameters`` :pr:`2307`


**v0.24.1 May. 16, 2021**
    * Enhancements
        * Integrated ``ARIMARegressor`` into AutoML :pr:`2009`
        * Updated ``HighlyNullDataCheck`` to also perform a null row check :pr:`2222`
        * Set ``max_depth`` to 1 in calls to featuretools dfs :pr:`2231`
    * Fixes
        * Removed data splitter sampler calls during training :pr:`2253`
        * Set minimum required version for for pyzmq, colorama, and docutils :pr:`2254`
        * Changed BaseSampler to return None instead of y :pr:`2272`
    * Changes
        * Removed ensemble split and indices in ``AutoMLSearch`` :pr:`2260`
        * Updated pipeline ``repr()`` and ``generate_pipeline_code`` to return pipeline instances without generating custom pipeline class :pr:`2227`
    * Documentation Changes
        * Capped Sphinx version under 4.0.0 :pr:`2244`
    * Testing Changes
        * Change number of cores for pytest from 4 to 2 :pr:`2266`
        * Add minimum dependency checker to generate minimum requirement files :pr:`2267`
        * Add unit tests with minimum dependencies  :pr:`2277`


**v0.24.0 May. 04, 2021**
    * Enhancements
        * Added `date_index` as a required parameter for TimeSeries problems :pr:`2217`
        * Have the ``OneHotEncoder`` return the transformed columns as booleans rather than floats :pr:`2170`
        * Added Oversampler transformer component to EvalML :pr:`2079`
        * Added Undersampler to AutoMLSearch, as well as arguments ``_sampler_method`` and ``sampler_balanced_ratio`` :pr:`2128`
        * Updated prediction explanations functions to allow pipelines with XGBoost estimators :pr:`2162`
        * Added partial dependence for datetime columns :pr:`2180`
        * Update precision-recall curve with positive label index argument, and fix for 2d predicted probabilities :pr:`2090`
        * Add pct_null_rows to ``HighlyNullDataCheck`` :pr:`2211`
        * Added a standalone AutoML `search` method for convenience, which runs data checks and then runs automl :pr:`2152`
        * Make the first batch of AutoML have a predefined order, with linear models first and complex models last :pr:`2223` :pr:`2225`
        * Added sampling dictionary support to ``BalancedClassficationSampler`` :pr:`2235`
    * Fixes
        * Fixed partial dependence not respecting grid resolution parameter for numerical features :pr:`2180`
        * Enable prediction explanations for catboost for multiclass problems :pr:`2224`
    * Changes
        * Deleted baseline pipeline classes :pr:`2202`
        * Reverting user specified date feature PR :pr:`2155` until `pmdarima` installation fix is found :pr:`2214`
        * Updated pipeline API to accept component graph and other class attributes as instance parameters. Old pipeline API still works but will not be supported long-term. :pr:`2091`
        * Removed all old datasplitters from EvalML :pr:`2193`
        * Deleted ``make_pipeline_from_components`` :pr:`2218`
    * Documentation Changes
        * Renamed dataset to clarify that its gzipped but not a tarball :pr:`2183`
        * Updated documentation to use pipeline instances instead of pipeline subclasses :pr:`2195`
        * Updated contributing guide with a note about GitHub Actions permissions :pr:`2090`
        * Updated automl and model understanding user guides :pr:`2090`
    * Testing Changes
        * Use machineFL user token for dependency update bot, and add more reviewers :pr:`2189`


.. warning::

    **Breaking Changes**
        * All baseline pipeline classes (``BaselineBinaryPipeline``, ``BaselineMulticlassPipeline``, ``BaselineRegressionPipeline``, etc.) have been deleted :pr:`2202`
        * Updated pipeline API to accept component graph and other class attributes as instance parameters. Old pipeline API still works but will not be supported long-term. Pipelines can now be initialized by specifying the component graph as the first parameter, and then passing in optional arguments such as ``custom_name``, ``parameters``, etc. For example, ``BinaryClassificationPipeline(["Random Forest Classifier"], parameters={})``.  :pr:`2091`
        * Removed all old datasplitters from EvalML :pr:`2193`
        * Deleted utility method ``make_pipeline_from_components`` :pr:`2218`


**v0.23.0 Apr. 20, 2021**
    * Enhancements
        * Refactored ``EngineBase`` and ``SequentialEngine`` api. Adding ``DaskEngine`` :pr:`1975`.
        * Added optional ``engine`` argument to ``AutoMLSearch`` :pr:`1975`
        * Added a warning about how time series support is still in beta when a user passes in a time series problem to ``AutoMLSearch`` :pr:`2118`
        * Added ``NaturalLanguageNaNDataCheck`` data check :pr:`2122`
        * Added ValueError to ``partial_dependence`` to prevent users from computing partial dependence on columns with all NaNs :pr:`2120`
        * Added standard deviation of cv scores to rankings table :pr:`2154`
    * Fixes
        * Fixed ``BalancedClassificationDataCVSplit``, ``BalancedClassificationDataTVSplit``, and ``BalancedClassificationSampler`` to use ``minority:majority`` ratio instead of ``majority:minority`` :pr:`2077`
        * Fixed bug where two-way partial dependence plots with categorical variables were not working correctly :pr:`2117`
        * Fixed bug where ``hyperparameters`` were not displaying properly for pipelines with a list ``component_graph`` and duplicate components :pr:`2133`
        * Fixed bug where ``pipeline_parameters`` argument in ``AutoMLSearch`` was not applied to pipelines passed in as ``allowed_pipelines`` :pr:`2133`
        * Fixed bug where ``AutoMLSearch`` was not applying custom hyperparameters to pipelines with a list ``component_graph`` and duplicate components :pr:`2133`
    * Changes
        * Removed ``hyperparameter_ranges`` from Undersampler and renamed ``balanced_ratio`` to ``sampling_ratio`` for samplers :pr:`2113`
        * Renamed ``TARGET_BINARY_NOT_TWO_EXAMPLES_PER_CLASS`` data check message code to ``TARGET_MULTICLASS_NOT_TWO_EXAMPLES_PER_CLASS`` :pr:`2126`
        * Modified one-way partial dependence plots of categorical features to display data with a bar plot :pr:`2117`
        * Renamed ``score`` column for ``automl.rankings`` as ``mean_cv_score`` :pr:`2135`
        * Remove 'warning' from docs tool output :pr:`2031`
    * Documentation Changes
        * Fixed ``conf.py`` file :pr:`2112`
        * Added a sentence to the automl user guide stating that our support for time series problems is still in beta. :pr:`2118`
        * Fixed documentation demos :pr:`2139`
        * Update test badge in README to use GitHub Actions :pr:`2150`
    * Testing Changes
        * Fixed ``test_describe_pipeline`` for ``pandas`` ``v1.2.4`` :pr:`2129`
        * Added a GitHub Action for building the conda package :pr:`1870` :pr:`2148`


.. warning::

    **Breaking Changes**
        * Renamed ``balanced_ratio`` to ``sampling_ratio`` for the ``BalancedClassificationDataCVSplit``, ``BalancedClassificationDataTVSplit``, ``BalancedClassficationSampler``, and Undersampler :pr:`2113`
        * Deleted the "errors" key from automl results :pr:`1975`
        * Deleted the ``raise_and_save_error_callback`` and the ``log_and_save_error_callback`` :pr:`1975`
        * Fixed ``BalancedClassificationDataCVSplit``, ``BalancedClassificationDataTVSplit``, and ``BalancedClassificationSampler`` to use minority:majority ratio instead of majority:minority :pr:`2077`


**v0.22.0 Apr. 06, 2021**
    * Enhancements
        * Added a GitHub Action for ``linux_unit_tests``:pr:`2013`
        * Added recommended actions for ``InvalidTargetDataCheck``, updated ``_make_component_list_from_actions`` to address new action, and added ``TargetImputer`` component :pr:`1989`
        * Updated ``AutoMLSearch._check_for_high_variance`` to not emit ``RuntimeWarning`` :pr:`2024`
        * Added exception when pipeline passed to ``explain_predictions`` is a ``Stacked Ensemble`` pipeline :pr:`2033`
        * Added sensitivity at low alert rates as an objective :pr:`2001`
        * Added ``Undersampler`` transformer component :pr:`2030`
    * Fixes
        * Updated Engine's ``train_batch`` to apply undersampling :pr:`2038`
        * Fixed bug in where Time Series Classification pipelines were not encoding targets in ``predict`` and ``predict_proba`` :pr:`2040`
        * Fixed data splitting errors if target is float for classification problems :pr:`2050`
        * Pinned ``docutils`` to <0.17 to fix ReadtheDocs warning issues :pr:`2088`
    * Changes
        * Removed lists as acceptable hyperparameter ranges in ``AutoMLSearch`` :pr:`2028`
        * Renamed "details" to "metadata" for data check actions :pr:`2008`
    * Documentation Changes
        * Catch and suppress warnings in documentation :pr:`1991` :pr:`2097`
        * Change spacing in ``start.ipynb`` to provide clarity for ``AutoMLSearch`` :pr:`2078`
        * Fixed start code on README :pr:`2108`
    * Testing Changes


**v0.21.0 Mar. 24, 2021**
    * Enhancements
        * Changed ``AutoMLSearch`` to default ``optimize_thresholds`` to True :pr:`1943`
        * Added multiple oversampling and undersampling sampling methods as data splitters for imbalanced classification :pr:`1775`
        * Added params to balanced classification data splitters for visibility :pr:`1966`
        * Updated ``make_pipeline`` to not add ``Imputer`` if input data does not have numeric or categorical columns :pr:`1967`
        * Updated ``ClassImbalanceDataCheck`` to better handle multiclass imbalances :pr:`1986`
        * Added recommended actions for the output of data check's ``validate`` method :pr:`1968`
        * Added error message for ``partial_dependence`` when features are mostly the same value :pr:`1994`
        * Updated ``OneHotEncoder`` to drop one redundant feature by default for features with two categories :pr:`1997`
        * Added a ``PolynomialDetrender`` component :pr:`1992`
        * Added ``DateTimeNaNDataCheck`` data check :pr:`2039`
    * Fixes
        * Changed best pipeline to train on the entire dataset rather than just ensemble indices for ensemble problems :pr:`2037`
        * Updated binary classification pipelines to use objective decision function during scoring of custom objectives :pr:`1934`
    * Changes
        * Removed ``data_checks`` parameter, ``data_check_results`` and data checks logic from ``AutoMLSearch`` :pr:`1935`
        * Deleted ``random_state`` argument :pr:`1985`
        * Updated Woodwork version requirement to ``v0.0.11`` :pr:`1996`
    * Documentation Changes
    * Testing Changes
        * Removed ``build_docs`` CI job in favor of RTD GH builder :pr:`1974`
        * Added tests to confirm support for Python 3.9 :pr:`1724`
        * Added tests to support Dask AutoML/Engine :pr:`1990`
        * Changed ``build_conda_pkg`` job to use ``latest_release_changes`` branch in the feedstock. :pr:`1979`

.. warning::

    **Breaking Changes**
        * Changed ``AutoMLSearch`` to default ``optimize_thresholds`` to True :pr:`1943`
        * Removed ``data_checks`` parameter, ``data_check_results`` and data checks logic from ``AutoMLSearch``. To run the data checks which were previously run by default in ``AutoMLSearch``, please call ``DefaultDataChecks().validate(X_train, y_train)`` or take a look at our documentation for more examples. :pr:`1935`
        * Deleted ``random_state`` argument :pr:`1985`

**v0.20.0 Mar. 10, 2021**
    * Enhancements
        * Added a GitHub Action for Detecting dependency changes :pr:`1933`
        * Create a separate CV split to train stacked ensembler on for AutoMLSearch :pr:`1814`
        * Added a GitHub Action for Linux unit tests :pr:`1846`
        * Added ``ARIMARegressor`` estimator :pr:`1894`
        * Added ``DataCheckAction`` class and ``DataCheckActionCode`` enum :pr:`1896`
        * Updated ``Woodwork`` requirement to ``v0.0.10`` :pr:`1900`
        * Added ``BalancedClassificationDataCVSplit`` and ``BalancedClassificationDataTVSplit`` to AutoMLSearch :pr:`1875`
        * Update default classification data splitter to use downsampling for highly imbalanced data :pr:`1875`
        * Updated ``describe_pipeline`` to return more information, including ``id`` of pipelines used for ensemble models :pr:`1909`
        * Added utility method to create list of components from a list of ``DataCheckAction`` :pr:`1907`
        * Updated ``validate`` method to include a ``action`` key in returned dictionary for all ``DataCheck``and ``DataChecks`` :pr:`1916`
        * Aggregating the shap values for predictions that we know the provenance of, e.g. OHE, text, and date-time. :pr:`1901`
        * Improved error message when custom objective is passed as a string in ``pipeline.score`` :pr:`1941`
        * Added ``score_pipelines`` and ``train_pipelines`` methods to ``AutoMLSearch`` :pr:`1913`
        * Added support for ``pandas`` version 1.2.0 :pr:`1708`
        * Added ``score_batch`` and ``train_batch`` abstact methods to ``EngineBase`` and implementations in ``SequentialEngine`` :pr:`1913`
        * Added ability to handle index columns in ``AutoMLSearch`` and ``DataChecks`` :pr:`2138`
    * Fixes
        * Removed CI check for ``check_dependencies_updated_linux`` :pr:`1950`
        * Added metaclass for time series pipelines and fix binary classification pipeline ``predict`` not using objective if it is passed as a named argument :pr:`1874`
        * Fixed stack trace in prediction explanation functions caused by mixed string/numeric pandas column names :pr:`1871`
        * Fixed stack trace caused by passing pipelines with duplicate names to ``AutoMLSearch`` :pr:`1932`
        * Fixed ``AutoMLSearch.get_pipelines`` returning pipelines with the same attributes :pr:`1958`
    * Changes
        * Reversed GitHub Action for Linux unit tests until a fix for report generation is found :pr:`1920`
        * Updated ``add_results`` in ``AutoMLAlgorithm`` to take in entire pipeline results dictionary from ``AutoMLSearch`` :pr:`1891`
        * Updated ``ClassImbalanceDataCheck`` to look for severe class imbalance scenarios :pr:`1905`
        * Deleted the ``explain_prediction`` function :pr:`1915`
        * Removed ``HighVarianceCVDataCheck`` and convered it to an ``AutoMLSearch`` method instead :pr:`1928`
        * Removed warning in ``InvalidTargetDataCheck`` returned when numeric binary classification targets are not (0, 1) :pr:`1959`
    * Documentation Changes
        * Updated ``model_understanding.ipynb`` to demo the two-way partial dependence capability :pr:`1919`
    * Testing Changes

.. warning::

    **Breaking Changes**
        * Deleted the ``explain_prediction`` function :pr:`1915`
        * Removed ``HighVarianceCVDataCheck`` and convered it to an ``AutoMLSearch`` method instead :pr:`1928`
        * Added ``score_batch`` and ``train_batch`` abstact methods to ``EngineBase``. These need to be implemented in Engine subclasses :pr:`1913`


**v0.19.0 Feb. 23, 2021**
    * Enhancements
        * Added a GitHub Action for Python windows unit tests :pr:`1844`
        * Added a GitHub Action for checking updated release notes :pr:`1849`
        * Added a GitHub Action for Python lint checks :pr:`1837`
        * Adjusted ``explain_prediction``, ``explain_predictions`` and ``explain_predictions_best_worst`` to handle timeseries problems. :pr:`1818`
        * Updated ``InvalidTargetDataCheck`` to check for mismatched indices in target and features :pr:`1816`
        * Updated ``Woodwork`` structures returned from components to support ``Woodwork`` logical type overrides set by the user :pr:`1784`
        * Updated estimators to keep track of input feature names during ``fit()`` :pr:`1794`
        * Updated ``visualize_decision_tree`` to include feature names in output :pr:`1813`
        * Added ``is_bounded_like_percentage`` property for objectives. If true, the ``calculate_percent_difference`` method will return the absolute difference rather than relative difference :pr:`1809`
        * Added full error traceback to AutoMLSearch logger file :pr:`1840`
        * Changed ``TargetEncoder`` to preserve custom indices in the data :pr:`1836`
        * Refactored ``explain_predictions`` and ``explain_predictions_best_worst`` to only compute features once for all rows that need to be explained :pr:`1843`
        * Added custom random undersampler data splitter for classification :pr:`1857`
        * Updated ``OutliersDataCheck`` implementation to calculate the probability of having no outliers :pr:`1855`
        * Added ``Engines`` pipeline processing API :pr:`1838`
    * Fixes
        * Changed EngineBase random_state arg to random_seed and same for user guide docs :pr:`1889`
    * Changes
        * Modified ``calculate_percent_difference`` so that division by 0 is now inf rather than nan :pr:`1809`
        * Removed ``text_columns`` parameter from ``LSA`` and ``TextFeaturizer`` components :pr:`1652`
        * Added ``random_seed`` as an argument to our automl/pipeline/component API. Using ``random_state`` will raise a warning :pr:`1798`
        * Added ``DataCheckError`` message in ``InvalidTargetDataCheck`` if input target is None and removed exception raised :pr:`1866`
    * Documentation Changes
    * Testing Changes
        * Added back coverage for ``_get_feature_provenance`` in ``TextFeaturizer`` after ``text_columns`` was removed :pr:`1842`
        * Pin graphviz version for windows builds :pr:`1847`
        * Unpin graphviz version for windows builds :pr:`1851`

.. warning::

    **Breaking Changes**
        * Added a deprecation warning to ``explain_prediction``. It will be deleted in the next release. :pr:`1860`


**v0.18.2 Feb. 10, 2021**
    * Enhancements
        * Added uniqueness score data check :pr:`1785`
        * Added "dataframe" output format for prediction explanations :pr:`1781`
        * Updated LightGBM estimators to handle ``pandas.MultiIndex`` :pr:`1770`
        * Sped up permutation importance for some pipelines :pr:`1762`
        * Added sparsity data check :pr:`1797`
        * Confirmed support for threshold tuning for binary time series classification problems :pr:`1803`
    * Fixes
    * Changes
    * Documentation Changes
        * Added section on conda to the contributing guide :pr:`1771`
        * Updated release process to reflect freezing `main` before perf tests :pr:`1787`
        * Moving some prs to the right section of the release notes :pr:`1789`
        * Tweak README.md. :pr:`1800`
        * Fixed back arrow on install page docs :pr:`1795`
        * Fixed docstring for `ClassImbalanceDataCheck.validate()` :pr:`1817`
    * Testing Changes

**v0.18.1 Feb. 1, 2021**
    * Enhancements
        * Added ``graph_t_sne`` as a visualization tool for high dimensional data :pr:`1731`
        * Added the ability to see the linear coefficients of features in linear models terms :pr:`1738`
        * Added support for ``scikit-learn`` ``v0.24.0`` :pr:`1733`
        * Added support for ``scipy`` ``v1.6.0`` :pr:`1752`
        * Added SVM Classifier and Regressor to estimators :pr:`1714` :pr:`1761`
    * Fixes
        * Addressed bug with ``partial_dependence`` and categorical data with more categories than grid resolution :pr:`1748`
        * Removed ``random_state`` arg from ``get_pipelines`` in ``AutoMLSearch`` :pr:`1719`
        * Pinned pyzmq at less than 22.0.0 till we add support :pr:`1756`
    * Changes
        * Updated components and pipelines to return ``Woodwork`` data structures :pr:`1668`
        * Updated ``clone()`` for pipelines and components to copy over random state automatically :pr:`1753`
        * Dropped support for Python version 3.6 :pr:`1751`
        * Removed deprecated ``verbose`` flag from ``AutoMLSearch`` parameters :pr:`1772`
    * Documentation Changes
        * Add Twitter and Github link to documentation toolbar :pr:`1754`
        * Added Open Graph info to documentation :pr:`1758`
    * Testing Changes

.. warning::

    **Breaking Changes**
        * Components and pipelines return ``Woodwork`` data structures instead of ``pandas`` data structures :pr:`1668`
        * Python 3.6 will not be actively supported due to discontinued support from EvalML dependencies.
        * Deprecated ``verbose`` flag is removed for ``AutoMLSearch`` :pr:`1772`


**v0.18.0 Jan. 26, 2021**
    * Enhancements
        * Added RMSLE, MSLE, and MAPE to core objectives while checking for negative target values in ``invalid_targets_data_check`` :pr:`1574`
        * Added validation checks for binary problems with regression-like datasets and multiclass problems without true multiclass targets in ``invalid_targets_data_check`` :pr:`1665`
        * Added time series support for ``make_pipeline`` :pr:`1566`
        * Added target name for output of pipeline ``predict`` method :pr:`1578`
        * Added multiclass check to ``InvalidTargetDataCheck`` for two examples per class :pr:`1596`
        * Added support for ``graphviz`` ``v0.16`` :pr:`1657`
        * Enhanced time series pipelines to accept empty features :pr:`1651`
        * Added KNN Classifier to estimators. :pr:`1650`
        * Added support for list inputs for objectives :pr:`1663`
        * Added support for ``AutoMLSearch`` to handle time series classification pipelines :pr:`1666`
        * Enhanced ``DelayedFeaturesTransformer`` to encode categorical features and targets before delaying them :pr:`1691`
        * Added 2-way dependence plots. :pr:`1690`
        * Added ability to directly iterate through components within Pipelines :pr:`1583`
    * Fixes
        * Fixed inconsistent attributes and added Exceptions to docs :pr:`1673`
        * Fixed ``TargetLeakageDataCheck`` to use Woodwork ``mutual_information`` rather than using Pandas' Pearson Correlation :pr:`1616`
        * Fixed thresholding for pipelines in ``AutoMLSearch`` to only threshold binary classification pipelines :pr:`1622` :pr:`1626`
        * Updated ``load_data`` to return Woodwork structures and update default parameter value for ``index`` to ``None`` :pr:`1610`
        * Pinned scipy at < 1.6.0 while we work on adding support :pr:`1629`
        * Fixed data check message formatting in ``AutoMLSearch`` :pr:`1633`
        * Addressed stacked ensemble component for ``scikit-learn`` v0.24 support by setting ``shuffle=True`` for default CV :pr:`1613`
        * Fixed bug where ``Imputer`` reset the index on ``X`` :pr:`1590`
        * Fixed ``AutoMLSearch`` stacktrace when a cutom objective was passed in as a primary objective or additional objective :pr:`1575`
        * Fixed custom index bug for ``MAPE`` objective :pr:`1641`
        * Fixed index bug for ``TextFeaturizer`` and ``LSA`` components :pr:`1644`
        * Limited ``load_fraud`` dataset loaded into ``automl.ipynb`` :pr:`1646`
        * ``add_to_rankings`` updates ``AutoMLSearch.best_pipeline`` when necessary :pr:`1647`
        * Fixed bug where time series baseline estimators were not receiving ``gap`` and ``max_delay`` in ``AutoMLSearch`` :pr:`1645`
        * Fixed jupyter notebooks to help the RTD buildtime :pr:`1654`
        * Added ``positive_only`` objectives to ``non_core_objectives`` :pr:`1661`
        * Fixed stacking argument ``n_jobs`` for IterativeAlgorithm :pr:`1706`
        * Updated CatBoost estimators to return self in ``.fit()`` rather than the underlying model for consistency :pr:`1701`
        * Added ability to initialize pipeline parameters in ``AutoMLSearch`` constructor :pr:`1676`
    * Changes
        * Added labeling to ``graph_confusion_matrix`` :pr:`1632`
        * Rerunning search for ``AutoMLSearch`` results in a message thrown rather than failing the search, and removed ``has_searched`` property :pr:`1647`
        * Changed tuner class to allow and ignore single parameter values as input :pr:`1686`
        * Capped LightGBM version limit to remove bug in docs :pr:`1711`
        * Removed support for `np.random.RandomState` in EvalML :pr:`1727`
    * Documentation Changes
        * Update Model Understanding in the user guide to include ``visualize_decision_tree`` :pr:`1678`
        * Updated docs to include information about ``AutoMLSearch`` callback parameters and methods :pr:`1577`
        * Updated docs to prompt users to install graphiz on Mac :pr:`1656`
        * Added ``infer_feature_types`` to the ``start.ipynb`` guide :pr:`1700`
        * Added multicollinearity data check to API reference and docs :pr:`1707`
    * Testing Changes

.. warning::

    **Breaking Changes**
        * Removed ``has_searched`` property from ``AutoMLSearch`` :pr:`1647`
        * Components and pipelines return ``Woodwork`` data structures instead of ``pandas`` data structures :pr:`1668`
        * Removed support for `np.random.RandomState` in EvalML. Rather than passing ``np.random.RandomState`` as component and pipeline random_state values, we use int random_seed :pr:`1727`


**v0.17.0 Dec. 29, 2020**
    * Enhancements
        * Added ``save_plot`` that allows for saving figures from different backends :pr:`1588`
        * Added ``LightGBM Regressor`` to regression components :pr:`1459`
        * Added ``visualize_decision_tree`` for tree visualization with ``decision_tree_data_from_estimator`` and ``decision_tree_data_from_pipeline`` to reformat tree structure output :pr:`1511`
        * Added `DFS Transformer` component into transformer components :pr:`1454`
        * Added ``MAPE`` to the standard metrics for time series problems and update objectives :pr:`1510`
        * Added ``graph_prediction_vs_actual_over_time`` and ``get_prediction_vs_actual_over_time_data`` to the model understanding module for time series problems :pr:`1483`
        * Added a ``ComponentGraph`` class that will support future pipelines as directed acyclic graphs :pr:`1415`
        * Updated data checks to accept ``Woodwork`` data structures :pr:`1481`
        * Added parameter to ``InvalidTargetDataCheck`` to show only top unique values rather than all unique values :pr:`1485`
        * Added multicollinearity data check :pr:`1515`
        * Added baseline pipeline and components for time series regression problems :pr:`1496`
        * Added more information to users about ensembling behavior in ``AutoMLSearch`` :pr:`1527`
        * Add woodwork support for more utility and graph methods :pr:`1544`
        * Changed ``DateTimeFeaturizer`` to encode features as int :pr:`1479`
        * Return trained pipelines from ``AutoMLSearch.best_pipeline`` :pr:`1547`
        * Added utility method so that users can set feature types without having to learn about Woodwork directly :pr:`1555`
        * Added Linear Discriminant Analysis transformer for dimensionality reduction :pr:`1331`
        * Added multiclass support for ``partial_dependence`` and ``graph_partial_dependence`` :pr:`1554`
        * Added ``TimeSeriesBinaryClassificationPipeline`` and ``TimeSeriesMulticlassClassificationPipeline`` classes :pr:`1528`
        * Added ``make_data_splitter`` method for easier automl data split customization :pr:`1568`
        * Integrated ``ComponentGraph`` class into Pipelines for full non-linear pipeline support :pr:`1543`
        * Update ``AutoMLSearch`` constructor to take training data instead of ``search`` and ``add_to_leaderboard`` :pr:`1597`
        * Update ``split_data`` helper args :pr:`1597`
        * Add problem type utils ``is_regression``, ``is_classification``, ``is_timeseries`` :pr:`1597`
        * Rename ``AutoMLSearch`` ``data_split`` arg to ``data_splitter`` :pr:`1569`
    * Fixes
        * Fix AutoML not passing CV folds to ``DefaultDataChecks`` for usage by ``ClassImbalanceDataCheck`` :pr:`1619`
        * Fix Windows CI jobs: install ``numba`` via conda, required for ``shap`` :pr:`1490`
        * Added custom-index support for `reset-index-get_prediction_vs_actual_over_time_data` :pr:`1494`
        * Fix ``generate_pipeline_code`` to account for boolean and None differences between Python and JSON :pr:`1524` :pr:`1531`
        * Set max value for plotly and xgboost versions while we debug CI failures with newer versions :pr:`1532`
        * Undo version pinning for plotly :pr:`1533`
        * Fix ReadTheDocs build by updating the version of ``setuptools`` :pr:`1561`
        * Set ``random_state`` of data splitter in AutoMLSearch to take int to keep consistency in the resulting splits :pr:`1579`
        * Pin sklearn version while we work on adding support :pr:`1594`
        * Pin pandas at <1.2.0 while we work on adding support :pr:`1609`
        * Pin graphviz at < 0.16 while we work on adding support :pr:`1609`
    * Changes
        * Reverting ``save_graph`` :pr:`1550` to resolve kaleido build issues :pr:`1585`
        * Update circleci badge to apply to ``main`` :pr:`1489`
        * Added script to generate github markdown for releases :pr:`1487`
        * Updated selection using pandas ``dtypes`` to selecting using Woodwork logical types :pr:`1551`
        * Updated dependencies to fix ``ImportError: cannot import name 'MaskedArray' from 'sklearn.utils.fixes'`` error and to address Woodwork and Featuretool dependencies :pr:`1540`
        * Made ``get_prediction_vs_actual_data()`` a public method :pr:`1553`
        * Updated ``Woodwork`` version requirement to v0.0.7 :pr:`1560`
        * Move data splitters from ``evalml.automl.data_splitters`` to ``evalml.preprocessing.data_splitters`` :pr:`1597`
        * Rename "# Testing" in automl log output to "# Validation" :pr:`1597`
    * Documentation Changes
        * Added partial dependence methods to API reference :pr:`1537`
        * Updated documentation for confusion matrix methods :pr:`1611`
    * Testing Changes
        * Set ``n_jobs=1`` in most unit tests to reduce memory :pr:`1505`

.. warning::

    **Breaking Changes**
        * Updated minimal dependencies: ``numpy>=1.19.1``, ``pandas>=1.1.0``, ``scikit-learn>=0.23.1``, ``scikit-optimize>=0.8.1``
        * Updated ``AutoMLSearch.best_pipeline`` to return a trained pipeline. Pass in ``train_best_pipeline=False`` to AutoMLSearch in order to return an untrained pipeline.
        * Pipeline component instances can no longer be iterated through using ``Pipeline.component_graph`` :pr:`1543`
        * Update ``AutoMLSearch`` constructor to take training data instead of ``search`` and ``add_to_leaderboard`` :pr:`1597`
        * Update ``split_data`` helper args :pr:`1597`
        * Move data splitters from ``evalml.automl.data_splitters`` to ``evalml.preprocessing.data_splitters`` :pr:`1597`
        * Rename ``AutoMLSearch`` ``data_split`` arg to ``data_splitter`` :pr:`1569`



**v0.16.1 Dec. 1, 2020**
    * Enhancements
        * Pin woodwork version to v0.0.6 to avoid breaking changes :pr:`1484`
        * Updated ``Woodwork`` to >=0.0.5 in ``core-requirements.txt`` :pr:`1473`
        * Removed ``copy_dataframe`` parameter for ``Woodwork``, updated ``Woodwork`` to >=0.0.6 in ``core-requirements.txt`` :pr:`1478`
        * Updated ``detect_problem_type`` to use ``pandas.api.is_numeric_dtype`` :pr:`1476`
    * Changes
        * Changed ``make clean`` to delete coverage reports as a convenience for developers :pr:`1464`
        * Set ``n_jobs=-1`` by default for stacked ensemble components :pr:`1472`
    * Documentation Changes
        * Updated pipeline and component documentation and demos to use ``Woodwork`` :pr:`1466`
    * Testing Changes
        * Update dependency update checker to use everything from core and optional dependencies :pr:`1480`


**v0.16.0 Nov. 24, 2020**
    * Enhancements
        * Updated pipelines and ``make_pipeline`` to accept ``Woodwork`` inputs :pr:`1393`
        * Updated components to accept ``Woodwork`` inputs :pr:`1423`
        * Added ability to freeze hyperparameters for ``AutoMLSearch`` :pr:`1284`
        * Added ``Target Encoder`` into transformer components :pr:`1401`
        * Added callback for error handling in ``AutoMLSearch`` :pr:`1403`
        * Added the index id to the ``explain_predictions_best_worst`` output to help users identify which rows in their data are included :pr:`1365`
        * The top_k features displayed in ``explain_predictions_*`` functions are now determined by the magnitude of shap values as opposed to the ``top_k`` largest and smallest shap values. :pr:`1374`
        * Added a problem type for time series regression :pr:`1386`
        * Added a ``is_defined_for_problem_type`` method to ``ObjectiveBase`` :pr:`1386`
        * Added a ``random_state`` parameter to ``make_pipeline_from_components`` function :pr:`1411`
        * Added ``DelayedFeaturesTransformer`` :pr:`1396`
        * Added a ``TimeSeriesRegressionPipeline`` class :pr:`1418`
        * Removed ``core-requirements.txt`` from the package distribution :pr:`1429`
        * Updated data check messages to include a `"code"` and `"details"` fields :pr:`1451`, :pr:`1462`
        * Added a ``TimeSeriesSplit`` data splitter for time series problems :pr:`1441`
        * Added a ``problem_configuration`` parameter to AutoMLSearch :pr:`1457`
    * Fixes
        * Fixed ``IndexError`` raised in ``AutoMLSearch`` when ``ensembling = True`` but only one pipeline to iterate over :pr:`1397`
        * Fixed stacked ensemble input bug and LightGBM warning and bug in ``AutoMLSearch`` :pr:`1388`
        * Updated enum classes to show possible enum values as attributes :pr:`1391`
        * Updated calls to ``Woodwork``'s ``to_pandas()`` to ``to_series()`` and ``to_dataframe()`` :pr:`1428`
        * Fixed bug in OHE where column names were not guaranteed to be unique :pr:`1349`
        * Fixed bug with percent improvement of ``ExpVariance`` objective on data with highly skewed target :pr:`1467`
        * Fix SimpleImputer error which occurs when all features are bool type :pr:`1215`
    * Changes
        * Changed ``OutliersDataCheck`` to return the list of columns, rather than rows, that contain outliers :pr:`1377`
        * Simplified and cleaned output for Code Generation :pr:`1371`
        * Reverted changes from :pr:`1337` :pr:`1409`
        * Updated data checks to return dictionary of warnings and errors instead of a list :pr:`1448`
        * Updated ``AutoMLSearch`` to pass ``Woodwork`` data structures to every pipeline (instead of pandas DataFrames) :pr:`1450`
        * Update ``AutoMLSearch`` to default to ``max_batches=1`` instead of ``max_iterations=5`` :pr:`1452`
        * Updated _evaluate_pipelines to consolidate side effects :pr:`1410`
    * Documentation Changes
        * Added description of CLA to contributing guide, updated description of draft PRs :pr:`1402`
        * Updated documentation to include all data checks, ``DataChecks``, and usage of data checks in AutoML :pr:`1412`
        * Updated docstrings from ``np.array`` to ``np.ndarray`` :pr:`1417`
        * Added section on stacking ensembles in AutoMLSearch documentation :pr:`1425`
    * Testing Changes
        * Removed ``category_encoders`` from test-requirements.txt :pr:`1373`
        * Tweak codecov.io settings again to avoid flakes :pr:`1413`
        * Modified ``make lint`` to check notebook versions in the docs :pr:`1431`
        * Modified ``make lint-fix`` to standardize notebook versions in the docs :pr:`1431`
        * Use new version of pull request Github Action for dependency check (:pr:`1443`)
        * Reduced number of workers for tests to 4 :pr:`1447`

.. warning::

    **Breaking Changes**
        * The ``top_k`` and ``top_k_features`` parameters in ``explain_predictions_*`` functions now return ``k`` features as opposed to ``2 * k`` features :pr:`1374`
        * Renamed ``problem_type`` to ``problem_types`` in ``RegressionObjective``, ``BinaryClassificationObjective``, and ``MulticlassClassificationObjective`` :pr:`1319`
        * Data checks now return a dictionary of warnings and errors instead of a list :pr:`1448`



**v0.15.0 Oct. 29, 2020**
    * Enhancements
        * Added stacked ensemble component classes (``StackedEnsembleClassifier``, ``StackedEnsembleRegressor``) :pr:`1134`
        * Added stacked ensemble components to ``AutoMLSearch`` :pr:`1253`
        * Added ``DecisionTreeClassifier`` and ``DecisionTreeRegressor`` to AutoML :pr:`1255`
        * Added ``graph_prediction_vs_actual`` in ``model_understanding`` for regression problems :pr:`1252`
        * Added parameter to ``OneHotEncoder`` to enable filtering for features to encode for :pr:`1249`
        * Added percent-better-than-baseline for all objectives to automl.results :pr:`1244`
        * Added ``HighVarianceCVDataCheck`` and replaced synonymous warning in ``AutoMLSearch`` :pr:`1254`
        * Added `PCA Transformer` component for dimensionality reduction :pr:`1270`
        * Added ``generate_pipeline_code`` and ``generate_component_code`` to allow for code generation given a pipeline or component instance :pr:`1306`
        * Added ``PCA Transformer`` component for dimensionality reduction :pr:`1270`
        * Updated ``AutoMLSearch`` to support ``Woodwork`` data structures :pr:`1299`
        * Added cv_folds to ``ClassImbalanceDataCheck`` and added this check to ``DefaultDataChecks`` :pr:`1333`
        * Make ``max_batches`` argument to ``AutoMLSearch.search`` public :pr:`1320`
        * Added text support to automl search :pr:`1062`
        * Added ``_pipelines_per_batch`` as a private argument to ``AutoMLSearch`` :pr:`1355`
    * Fixes
        * Fixed ML performance issue with ordered datasets: always shuffle data in automl's default CV splits :pr:`1265`
        * Fixed broken ``evalml info`` CLI command :pr:`1293`
        * Fixed ``boosting type='rf'`` for LightGBM Classifier, as well as ``num_leaves`` error :pr:`1302`
        * Fixed bug in ``explain_predictions_best_worst`` where a custom index in the target variable would cause a ``ValueError`` :pr:`1318`
        * Added stacked ensemble estimators to to ``evalml.pipelines.__init__`` file :pr:`1326`
        * Fixed bug in OHE where calls to transform were not deterministic if ``top_n`` was less than the number of categories in a column :pr:`1324`
        * Fixed LightGBM warning messages during AutoMLSearch :pr:`1342`
        * Fix warnings thrown during AutoMLSearch in ``HighVarianceCVDataCheck`` :pr:`1346`
        * Fixed bug where TrainingValidationSplit would return invalid location indices for dataframes with a custom index :pr:`1348`
        * Fixed bug where the AutoMLSearch ``random_state`` was not being passed to the created pipelines :pr:`1321`
    * Changes
        * Allow ``add_to_rankings`` to be called before AutoMLSearch is called :pr:`1250`
        * Removed Graphviz from test-requirements to add to requirements.txt :pr:`1327`
        * Removed ``max_pipelines`` parameter from ``AutoMLSearch`` :pr:`1264`
        * Include editable installs in all install make targets :pr:`1335`
        * Made pip dependencies `featuretools` and `nlp_primitives` core dependencies :pr:`1062`
        * Removed `PartOfSpeechCount` from `TextFeaturizer` transform primitives :pr:`1062`
        * Added warning for ``partial_dependency`` when the feature includes null values :pr:`1352`
    * Documentation Changes
        * Fixed and updated code blocks in Release Notes :pr:`1243`
        * Added DecisionTree estimators to API Reference :pr:`1246`
        * Changed class inheritance display to flow vertically :pr:`1248`
        * Updated cost-benefit tutorial to use a holdout/test set :pr:`1159`
        * Added ``evalml info`` command to documentation :pr:`1293`
        * Miscellaneous doc updates :pr:`1269`
        * Removed conda pre-release testing from the release process document :pr:`1282`
        * Updates to contributing guide :pr:`1310`
        * Added Alteryx footer to docs with Twitter and Github link :pr:`1312`
        * Added documentation for evalml installation for Python 3.6 :pr:`1322`
        * Added documentation changes to make the API Docs easier to understand :pr:`1323`
        * Fixed documentation for ``feature_importance`` :pr:`1353`
        * Added tutorial for running `AutoML` with text data :pr:`1357`
        * Added documentation for woodwork integration with automl search :pr:`1361`
    * Testing Changes
        * Added tests for ``jupyter_check`` to handle IPython :pr:`1256`
        * Cleaned up ``make_pipeline`` tests to test for all estimators :pr:`1257`
        * Added a test to check conda build after merge to main :pr:`1247`
        * Removed code that was lacking codecov for ``__main__.py`` and unnecessary :pr:`1293`
        * Codecov: round coverage up instead of down :pr:`1334`
        * Add DockerHub credentials to CI testing environment :pr:`1356`
        * Add DockerHub credentials to conda testing environment :pr:`1363`

.. warning::

    **Breaking Changes**
        * Renamed ``LabelLeakageDataCheck`` to ``TargetLeakageDataCheck`` :pr:`1319`
        * ``max_pipelines`` parameter has been removed from ``AutoMLSearch``. Please use ``max_iterations`` instead. :pr:`1264`
        * ``AutoMLSearch.search()`` will now log a warning if the input is not a ``Woodwork`` data structure (``pandas``, ``numpy``) :pr:`1299`
        * Make ``max_batches`` argument to ``AutoMLSearch.search`` public :pr:`1320`
        * Removed unused argument `feature_types` from AutoMLSearch.search :pr:`1062`

**v0.14.1 Sep. 29, 2020**
    * Enhancements
        * Updated partial dependence methods to support calculating numeric columns in a dataset with non-numeric columns :pr:`1150`
        * Added ``get_feature_names`` on ``OneHotEncoder`` :pr:`1193`
        * Added ``detect_problem_type`` to ``problem_type/utils.py`` to automatically detect the problem type given targets :pr:`1194`
        * Added LightGBM to ``AutoMLSearch`` :pr:`1199`
        * Updated ``scikit-learn`` and ``scikit-optimize`` to use latest versions - 0.23.2 and 0.8.1 respectively :pr:`1141`
        * Added ``__str__`` and ``__repr__`` for pipelines and components :pr:`1218`
        * Included internal target check for both training and validation data in ``AutoMLSearch`` :pr:`1226`
        * Added ``ProblemTypes.all_problem_types`` helper to get list of supported problem types :pr:`1219`
        * Added ``DecisionTreeClassifier`` and ``DecisionTreeRegressor`` classes :pr:`1223`
        * Added ``ProblemTypes.all_problem_types`` helper to get list of supported problem types :pr:`1219`
        * ``DataChecks`` can now be parametrized by passing a list of ``DataCheck`` classes and a parameter dictionary :pr:`1167`
        * Added first CV fold score as validation score in ``AutoMLSearch.rankings`` :pr:`1221`
        * Updated ``flake8`` configuration to enable linting on ``__init__.py`` files :pr:`1234`
        * Refined ``make_pipeline_from_components`` implementation :pr:`1204`
    * Fixes
        * Updated GitHub URL after migration to Alteryx GitHub org :pr:`1207`
        * Changed Problem Type enum to be more similar to the string name :pr:`1208`
        * Wrapped call to scikit-learn's partial dependence method in a ``try``/``finally`` block :pr:`1232`
    * Changes
        * Added ``allow_writing_files`` as a named argument to CatBoost estimators. :pr:`1202`
        * Added ``solver`` and ``multi_class`` as named arguments to ``LogisticRegressionClassifier`` :pr:`1202`
        * Replaced pipeline's ``._transform`` method to evaluate all the preprocessing steps of a pipeline with ``.compute_estimator_features`` :pr:`1231`
        * Changed default large dataset train/test splitting behavior :pr:`1205`
    * Documentation Changes
        * Included description of how to access the component instances and features for pipeline user guide :pr:`1163`
        * Updated API docs to refer to target as "target" instead of "labels" for non-classification tasks and minor docs cleanup :pr:`1160`
        * Added Class Imbalance Data Check to ``api_reference.rst`` :pr:`1190` :pr:`1200`
        * Added pipeline properties to API reference :pr:`1209`
        * Clarified what the objective parameter in AutoML is used for in AutoML API reference and AutoML user guide :pr:`1222`
        * Updated API docs to include ``skopt.space.Categorical`` option for component hyperparameter range definition :pr:`1228`
        * Added install documentation for ``libomp`` in order to use LightGBM on Mac :pr:`1233`
        * Improved description of ``max_iterations`` in documentation :pr:`1212`
        * Removed unused code from sphinx conf :pr:`1235`
    * Testing Changes

.. warning::

    **Breaking Changes**
        * ``DefaultDataChecks`` now accepts a ``problem_type`` parameter that must be specified :pr:`1167`
        * Pipeline's ``._transform`` method to evaluate all the preprocessing steps of a pipeline has been replaced with ``.compute_estimator_features`` :pr:`1231`
        * ``get_objectives`` has been renamed to ``get_core_objectives``. This function will now return a list of valid objective instances :pr:`1230`


**v0.13.2 Sep. 17, 2020**
    * Enhancements
        * Added ``output_format`` field to explain predictions functions :pr:`1107`
        * Modified ``get_objective`` and ``get_objectives`` to be able to return any objective in ``evalml.objectives`` :pr:`1132`
        * Added a ``return_instance`` boolean parameter to ``get_objective`` :pr:`1132`
        * Added ``ClassImbalanceDataCheck`` to determine whether target imbalance falls below a given threshold :pr:`1135`
        * Added label encoder to LightGBM for binary classification :pr:`1152`
        * Added labels for the row index of confusion matrix :pr:`1154`
        * Added ``AutoMLSearch`` object as another parameter in search callbacks :pr:`1156`
        * Added the corresponding probability threshold for each point displayed in ``graph_roc_curve`` :pr:`1161`
        * Added ``__eq__`` for ``ComponentBase`` and ``PipelineBase`` :pr:`1178`
        * Added support for multiclass classification for ``roc_curve`` :pr:`1164`
        * Added ``categories`` accessor to ``OneHotEncoder`` for listing the categories associated with a feature :pr:`1182`
        * Added utility function to create pipeline instances from a list of component instances :pr:`1176`
    * Fixes
        * Fixed XGBoost column names for partial dependence methods :pr:`1104`
        * Removed dead code validating column type from ``TextFeaturizer`` :pr:`1122`
        * Fixed issue where ``Imputer`` cannot fit when there is None in a categorical or boolean column :pr:`1144`
        * ``OneHotEncoder`` preserves the custom index in the input data :pr:`1146`
        * Fixed representation for ``ModelFamily`` :pr:`1165`
        * Removed duplicate ``nbsphinx`` dependency in ``dev-requirements.txt`` :pr:`1168`
        * Users can now pass in any valid kwargs to all estimators :pr:`1157`
        * Remove broken accessor ``OneHotEncoder.get_feature_names`` and unneeded base class :pr:`1179`
        * Removed LightGBM Estimator from AutoML models :pr:`1186`
    * Changes
        * Pinned ``scikit-optimize`` version to 0.7.4 :pr:`1136`
        * Removed ``tqdm`` as a dependency :pr:`1177`
        * Added lightgbm version 3.0.0 to ``latest_dependency_versions.txt`` :pr:`1185`
        * Rename ``max_pipelines`` to ``max_iterations`` :pr:`1169`
    * Documentation Changes
        * Fixed API docs for ``AutoMLSearch`` ``add_result_callback`` :pr:`1113`
        * Added a step to our release process for pushing our latest version to conda-forge :pr:`1118`
        * Added warning for missing ipywidgets dependency for using ``PipelineSearchPlots`` on Jupyterlab :pr:`1145`
        * Updated ``README.md`` example to load demo dataset :pr:`1151`
        * Swapped mapping of breast cancer targets in ``model_understanding.ipynb`` :pr:`1170`
    * Testing Changes
        * Added test confirming ``TextFeaturizer`` never outputs null values :pr:`1122`
        * Changed Python version of ``Update Dependencies`` action to 3.8.x :pr:`1137`
        * Fixed release notes check-in test for ``Update Dependencies`` actions :pr:`1172`

.. warning::

    **Breaking Changes**
        * ``get_objective`` will now return a class definition rather than an instance by default :pr:`1132`
        * Deleted ``OPTIONS`` dictionary in ``evalml.objectives.utils.py`` :pr:`1132`
        * If specifying an objective by string, the string must now match the objective's name field, case-insensitive :pr:`1132`
        * Passing "Cost Benefit Matrix", "Fraud Cost", "Lead Scoring", "Mean Squared Log Error",
            "Recall", "Recall Macro", "Recall Micro", "Recall Weighted", or "Root Mean Squared Log Error" to ``AutoMLSearch`` will now result in a ``ValueError``
            rather than an ``ObjectiveNotFoundError`` :pr:`1132`
        * Search callbacks ``start_iteration_callback`` and ``add_results_callback`` have changed to include a copy of the AutoMLSearch object as a third parameter :pr:`1156`
        * Deleted ``OneHotEncoder.get_feature_names`` method which had been broken for a while, in favor of pipelines' ``input_feature_names`` :pr:`1179`
        * Deleted empty base class ``CategoricalEncoder`` which ``OneHotEncoder`` component was inheriting from :pr:`1176`
        * Results from ``roc_curve`` will now return as a list of dictionaries with each dictionary representing a class :pr:`1164`
        * ``max_pipelines`` now raises a ``DeprecationWarning`` and will be removed in the next release. ``max_iterations`` should be used instead. :pr:`1169`


**v0.13.1 Aug. 25, 2020**
    * Enhancements
        * Added Cost-Benefit Matrix objective for binary classification :pr:`1038`
        * Split ``fill_value`` into ``categorical_fill_value`` and ``numeric_fill_value`` for Imputer :pr:`1019`
        * Added ``explain_predictions`` and ``explain_predictions_best_worst`` for explaining multiple predictions with SHAP :pr:`1016`
        * Added new LSA component for text featurization :pr:`1022`
        * Added guide on installing with conda :pr:`1041`
        * Added a “cost-benefit curve” util method to graph cost-benefit matrix scores vs. binary classification thresholds :pr:`1081`
        * Standardized error when calling transform/predict before fit for pipelines :pr:`1048`
        * Added ``percent_better_than_baseline`` to AutoML search rankings and full rankings table :pr:`1050`
        * Added one-way partial dependence and partial dependence plots :pr:`1079`
        * Added "Feature Value" column to prediction explanation reports. :pr:`1064`
        * Added LightGBM classification estimator :pr:`1082`, :pr:`1114`
        * Added ``max_batches`` parameter to ``AutoMLSearch`` :pr:`1087`
    * Fixes
        * Updated ``TextFeaturizer`` component to no longer require an internet connection to run :pr:`1022`
        * Fixed non-deterministic element of ``TextFeaturizer`` transformations :pr:`1022`
        * Added a StandardScaler to all ElasticNet pipelines :pr:`1065`
        * Updated cost-benefit matrix to normalize score :pr:`1099`
        * Fixed logic in ``calculate_percent_difference`` so that it can handle negative values :pr:`1100`
    * Changes
        * Added ``needs_fitting`` property to ``ComponentBase`` :pr:`1044`
        * Updated references to data types to use datatype lists defined in ``evalml.utils.gen_utils`` :pr:`1039`
        * Remove maximum version limit for SciPy dependency :pr:`1051`
        * Moved ``all_components`` and other component importers into runtime methods :pr:`1045`
        * Consolidated graphing utility methods under ``evalml.utils.graph_utils`` :pr:`1060`
        * Made slight tweaks to how ``TextFeaturizer`` uses ``featuretools``, and did some refactoring of that and of LSA :pr:`1090`
        * Changed ``show_all_features`` parameter into ``importance_threshold``, which allows for thresholding feature importance :pr:`1097`, :pr:`1103`
    * Documentation Changes
        * Update ``setup.py`` URL to point to the github repo :pr:`1037`
        * Added tutorial for using the cost-benefit matrix objective :pr:`1088`
        * Updated ``model_understanding.ipynb`` to include documentation for using plotly on Jupyter Lab :pr:`1108`
    * Testing Changes
        * Refactor CircleCI tests to use matrix jobs (:pr:`1043`)
        * Added a test to check that all test directories are included in evalml package :pr:`1054`


.. warning::

    **Breaking Changes**
        * ``confusion_matrix`` and ``normalize_confusion_matrix`` have been moved to ``evalml.utils`` :pr:`1038`
        * All graph utility methods previously under ``evalml.pipelines.graph_utils`` have been moved to ``evalml.utils.graph_utils`` :pr:`1060`


**v0.12.2 Aug. 6, 2020**
    * Enhancements
        * Add save/load method to components :pr:`1023`
        * Expose pickle ``protocol`` as optional arg to save/load :pr:`1023`
        * Updated estimators used in AutoML to include ExtraTrees and ElasticNet estimators :pr:`1030`
    * Fixes
    * Changes
        * Removed ``DeprecationWarning`` for ``SimpleImputer`` :pr:`1018`
    * Documentation Changes
        * Add note about version numbers to release process docs :pr:`1034`
    * Testing Changes
        * Test files are now included in the evalml package :pr:`1029`


**v0.12.0 Aug. 3, 2020**
    * Enhancements
        * Added string and categorical targets support for binary and multiclass pipelines and check for numeric targets for ``DetectLabelLeakage`` data check :pr:`932`
        * Added clear exception for regression pipelines if target datatype is string or categorical :pr:`960`
        * Added target column names and class labels in ``predict`` and ``predict_proba`` output for pipelines :pr:`951`
        * Added ``_compute_shap_values`` and ``normalize_values`` to ``pipelines/explanations`` module :pr:`958`
        * Added ``explain_prediction`` feature which explains single predictions with SHAP :pr:`974`
        * Added Imputer to allow different imputation strategies for numerical and categorical dtypes :pr:`991`
        * Added support for configuring logfile path using env var, and don't create logger if there are filesystem errors :pr:`975`
        * Updated catboost estimators' default parameters and automl hyperparameter ranges to speed up fit time :pr:`998`
    * Fixes
        * Fixed ReadtheDocs warning failure regarding embedded gif :pr:`943`
        * Removed incorrect parameter passed to pipeline classes in ``_add_baseline_pipelines`` :pr:`941`
        * Added universal error for calling ``predict``, ``predict_proba``, ``transform``, and ``feature_importances`` before fitting :pr:`969`, :pr:`994`
        * Made ``TextFeaturizer`` component and pip dependencies ``featuretools`` and ``nlp_primitives`` optional :pr:`976`
        * Updated imputation strategy in automl to no longer limit impute strategy to ``most_frequent`` for all features if there are any categorical columns :pr:`991`
        * Fixed ``UnboundLocalError`` for ``cv_pipeline`` when automl search errors :pr:`996`
        * Fixed ``Imputer`` to reset dataframe index to preserve behavior expected from  ``SimpleImputer`` :pr:`1009`
    * Changes
        * Moved ``get_estimators`` to ``evalml.pipelines.components.utils`` :pr:`934`
        * Modified Pipelines to raise ``PipelineScoreError`` when they encounter an error during scoring :pr:`936`
        * Moved ``evalml.model_families.list_model_families`` to ``evalml.pipelines.components.allowed_model_families`` :pr:`959`
        * Renamed ``DateTimeFeaturization`` to ``DateTimeFeaturizer`` :pr:`977`
        * Added check to stop search and raise an error if all pipelines in a batch return NaN scores :pr:`1015`
    * Documentation Changes
        * Updated ``README.md`` :pr:`963`
        * Reworded message when errors are returned from data checks in search :pr:`982`
        * Added section on understanding model predictions with ``explain_prediction`` to User Guide :pr:`981`
        * Added a section to the user guide and api reference about how XGBoost and CatBoost are not fully supported. :pr:`992`
        * Added custom components section in user guide :pr:`993`
        * Updated FAQ section formatting :pr:`997`
        * Updated release process documentation :pr:`1003`
    * Testing Changes
        * Moved ``predict_proba`` and ``predict`` tests regarding string / categorical targets to ``test_pipelines.py`` :pr:`972`
        * Fixed dependency update bot by updating python version to 3.7 to avoid frequent github version updates :pr:`1002`


.. warning::

    **Breaking Changes**
        * ``get_estimators`` has been moved to ``evalml.pipelines.components.utils`` (previously was under ``evalml.pipelines.utils``) :pr:`934`
        * Removed the ``raise_errors`` flag in AutoML search. All errors during pipeline evaluation will be caught and logged. :pr:`936`
        * ``evalml.model_families.list_model_families`` has been moved to ``evalml.pipelines.components.allowed_model_families`` :pr:`959`
        * ``TextFeaturizer``: the ``featuretools`` and ``nlp_primitives`` packages must be installed after installing evalml in order to use this component :pr:`976`
        * Renamed ``DateTimeFeaturization`` to ``DateTimeFeaturizer`` :pr:`977`


**v0.11.2 July 16, 2020**
    * Enhancements
        * Added ``NoVarianceDataCheck`` to ``DefaultDataChecks`` :pr:`893`
        * Added text processing and featurization component ``TextFeaturizer`` :pr:`913`, :pr:`924`
        * Added additional checks to ``InvalidTargetDataCheck`` to handle invalid target data types :pr:`929`
        * ``AutoMLSearch`` will now handle ``KeyboardInterrupt`` and prompt user for confirmation :pr:`915`
    * Fixes
        * Makes automl results a read-only property :pr:`919`
    * Changes
        * Deleted static pipelines and refactored tests involving static pipelines, removed ``all_pipelines()`` and ``get_pipelines()`` :pr:`904`
        * Moved ``list_model_families`` to ``evalml.model_family.utils`` :pr:`903`
        * Updated ``all_pipelines``, ``all_estimators``, ``all_components`` to use the same mechanism for dynamically generating their elements :pr:`898`
        * Rename ``master`` branch to ``main`` :pr:`918`
        * Add pypi release github action :pr:`923`
        * Updated ``AutoMLSearch.search`` stdout output and logging and removed tqdm progress bar :pr:`921`
        * Moved automl config checks previously in ``search()`` to init :pr:`933`
    * Documentation Changes
        * Reorganized and rewrote documentation :pr:`937`
        * Updated to use pydata sphinx theme :pr:`937`
        * Updated docs to use ``release_notes`` instead of ``changelog`` :pr:`942`
    * Testing Changes
        * Cleaned up fixture names and usages in tests :pr:`895`


.. warning::

    **Breaking Changes**
        * ``list_model_families`` has been moved to ``evalml.model_family.utils`` (previously was under ``evalml.pipelines.utils``) :pr:`903`
        * ``get_estimators`` has been moved to ``evalml.pipelines.components.utils`` (previously was under ``evalml.pipelines.utils``) :pr:`934`
        * Static pipeline definitions have been removed, but similar pipelines can still be constructed via creating an instance of ``PipelineBase`` :pr:`904`
        * ``all_pipelines()`` and ``get_pipelines()`` utility methods have been removed :pr:`904`


**v0.11.0 June 30, 2020**
    * Enhancements
        * Added multiclass support for ROC curve graphing :pr:`832`
        * Added preprocessing component to drop features whose percentage of NaN values exceeds a specified threshold :pr:`834`
        * Added data check to check for problematic target labels :pr:`814`
        * Added PerColumnImputer that allows imputation strategies per column :pr:`824`
        * Added transformer to drop specific columns :pr:`827`
        * Added support for ``categories``, ``handle_error``, and ``drop`` parameters in ``OneHotEncoder`` :pr:`830` :pr:`897`
        * Added preprocessing component to handle DateTime columns featurization :pr:`838`
        * Added ability to clone pipelines and components :pr:`842`
        * Define getter method for component ``parameters`` :pr:`847`
        * Added utility methods to calculate and graph permutation importances :pr:`860`, :pr:`880`
        * Added new utility functions necessary for generating dynamic preprocessing pipelines :pr:`852`
        * Added kwargs to all components :pr:`863`
        * Updated ``AutoSearchBase`` to use dynamically generated preprocessing pipelines :pr:`870`
        * Added SelectColumns transformer :pr:`873`
        * Added ability to evaluate additional pipelines for automl search :pr:`874`
        * Added ``default_parameters`` class property to components and pipelines :pr:`879`
        * Added better support for disabling data checks in automl search :pr:`892`
        * Added ability to save and load AutoML objects to file :pr:`888`
        * Updated ``AutoSearchBase.get_pipelines`` to return an untrained pipeline instance :pr:`876`
        * Saved learned binary classification thresholds in automl results cv data dict :pr:`876`
    * Fixes
        * Fixed bug where SimpleImputer cannot handle dropped columns :pr:`846`
        * Fixed bug where PerColumnImputer cannot handle dropped columns :pr:`855`
        * Enforce requirement that builtin components save all inputted values in their parameters dict :pr:`847`
        * Don't list base classes in ``all_components`` output :pr:`847`
        * Standardize all components to output pandas data structures, and accept either pandas or numpy :pr:`853`
        * Fixed rankings and full_rankings error when search has not been run :pr:`894`
    * Changes
        * Update ``all_pipelines`` and ``all_components`` to try initializing pipelines/components, and on failure exclude them :pr:`849`
        * Refactor ``handle_components`` to ``handle_components_class``, standardize to ``ComponentBase`` subclass instead of instance :pr:`850`
        * Refactor "blacklist"/"whitelist" to "allow"/"exclude" lists :pr:`854`
        * Replaced ``AutoClassificationSearch`` and ``AutoRegressionSearch`` with ``AutoMLSearch`` :pr:`871`
        * Renamed feature_importances and permutation_importances methods to use singular names (feature_importance and permutation_importance) :pr:`883`
        * Updated ``automl`` default data splitter to train/validation split for large datasets :pr:`877`
        * Added open source license, update some repo metadata :pr:`887`
        * Removed dead code in ``_get_preprocessing_components`` :pr:`896`
    * Documentation Changes
        * Fix some typos and update the EvalML logo :pr:`872`
    * Testing Changes
        * Update the changelog check job to expect the new branching pattern for the deps update bot :pr:`836`
        * Check that all components output pandas datastructures, and can accept either pandas or numpy :pr:`853`
        * Replaced ``AutoClassificationSearch`` and ``AutoRegressionSearch`` with ``AutoMLSearch`` :pr:`871`


.. warning::

    **Breaking Changes**
        * Pipelines' static ``component_graph`` field must contain either ``ComponentBase`` subclasses or ``str``, instead of ``ComponentBase`` subclass instances :pr:`850`
        * Rename ``handle_component`` to ``handle_component_class``. Now standardizes to ``ComponentBase`` subclasses instead of ``ComponentBase`` subclass instances :pr:`850`
        * Renamed automl's ``cv`` argument to ``data_split`` :pr:`877`
        * Pipelines' and classifiers' ``feature_importances`` is renamed ``feature_importance``, ``graph_feature_importances`` is renamed ``graph_feature_importance`` :pr:`883`
        * Passing ``data_checks=None`` to automl search will not perform any data checks as opposed to default checks. :pr:`892`
        * Pipelines to search for in AutoML are now determined automatically, rather than using the statically-defined pipeline classes. :pr:`870`
        * Updated ``AutoSearchBase.get_pipelines`` to return an untrained pipeline instance, instead of one which happened to be trained on the final cross-validation fold :pr:`876`


**v0.10.0 May 29, 2020**
    * Enhancements
        * Added baseline models for classification and regression, add functionality to calculate baseline models before searching in AutoML :pr:`746`
        * Port over highly-null guardrail as a data check and define ``DefaultDataChecks`` and ``DisableDataChecks`` classes :pr:`745`
        * Update ``Tuner`` classes to work directly with pipeline parameters dicts instead of flat parameter lists :pr:`779`
        * Add Elastic Net as a pipeline option :pr:`812`
        * Added new Pipeline option ``ExtraTrees`` :pr:`790`
        * Added precicion-recall curve metrics and plot for binary classification problems in ``evalml.pipeline.graph_utils`` :pr:`794`
        * Update the default automl algorithm to search in batches, starting with default parameters for each pipeline and iterating from there :pr:`793`
        * Added ``AutoMLAlgorithm`` class and ``IterativeAlgorithm`` impl, separated from ``AutoSearchBase`` :pr:`793`
    * Fixes
        * Update pipeline ``score`` to return ``nan`` score for any objective which throws an exception during scoring :pr:`787`
        * Fixed bug introduced in :pr:`787` where binary classification metrics requiring predicted probabilities error in scoring :pr:`798`
        * CatBoost and XGBoost classifiers and regressors can no longer have a learning rate of 0 :pr:`795`
    * Changes
        * Cleanup pipeline ``score`` code, and cleanup codecov :pr:`711`
        * Remove ``pass`` for abstract methods for codecov :pr:`730`
        * Added __str__ for AutoSearch object :pr:`675`
        * Add util methods to graph ROC and confusion matrix :pr:`720`
        * Refactor ``AutoBase`` to ``AutoSearchBase`` :pr:`758`
        * Updated AutoBase with ``data_checks`` parameter, removed previous ``detect_label_leakage`` parameter, and added functionality to run data checks before search in AutoML :pr:`765`
        * Updated our logger to use Python's logging utils :pr:`763`
        * Refactor most of ``AutoSearchBase._do_iteration`` impl into ``AutoSearchBase._evaluate`` :pr:`762`
        * Port over all guardrails to use the new DataCheck API :pr:`789`
        * Expanded ``import_or_raise`` to catch all exceptions :pr:`759`
        * Adds RMSE, MSLE, RMSLE as standard metrics :pr:`788`
        * Don't allow ``Recall`` to be used as an objective for AutoML :pr:`784`
        * Removed feature selection from pipelines :pr:`819`
        * Update default estimator parameters to make automl search faster and more accurate :pr:`793`
    * Documentation Changes
        * Add instructions to freeze ``master`` on ``release.md`` :pr:`726`
        * Update release instructions with more details :pr:`727` :pr:`733`
        * Add objective base classes to API reference :pr:`736`
        * Fix components API to match other modules :pr:`747`
    * Testing Changes
        * Delete codecov yml, use codecov.io's default :pr:`732`
        * Added unit tests for fraud cost, lead scoring, and standard metric objectives :pr:`741`
        * Update codecov client :pr:`782`
        * Updated AutoBase __str__ test to include no parameters case :pr:`783`
        * Added unit tests for ``ExtraTrees`` pipeline :pr:`790`
        * If codecov fails to upload, fail build :pr:`810`
        * Updated Python version of dependency action :pr:`816`
        * Update the dependency update bot to use a suffix when creating branches :pr:`817`

.. warning::

    **Breaking Changes**
        * The ``detect_label_leakage`` parameter for AutoML classes has been removed and replaced by a ``data_checks`` parameter :pr:`765`
        * Moved ROC and confusion matrix methods from ``evalml.pipeline.plot_utils`` to ``evalml.pipeline.graph_utils`` :pr:`720`
        * ``Tuner`` classes require a pipeline hyperparameter range dict as an init arg instead of a space definition :pr:`779`
        * ``Tuner.propose`` and ``Tuner.add`` work directly with pipeline parameters dicts instead of flat parameter lists :pr:`779`
        * ``PipelineBase.hyperparameters`` and ``custom_hyperparameters`` use pipeline parameters dict format instead of being represented as a flat list :pr:`779`
        * All guardrail functions previously under ``evalml.guardrails.utils`` will be removed and replaced by data checks :pr:`789`
        * ``Recall`` disallowed as an objective for AutoML :pr:`784`
        * ``AutoSearchBase`` parameter ``tuner`` has been renamed to ``tuner_class`` :pr:`793`
        * ``AutoSearchBase`` parameter ``possible_pipelines`` and ``possible_model_families`` have been renamed to ``allowed_pipelines`` and ``allowed_model_families`` :pr:`793`


**v0.9.0 Apr. 27, 2020**
    * Enhancements
        * Added ``Accuracy`` as an standard objective :pr:`624`
        * Added verbose parameter to load_fraud :pr:`560`
        * Added Balanced Accuracy metric for binary, multiclass :pr:`612` :pr:`661`
        * Added XGBoost regressor and XGBoost regression pipeline :pr:`666`
        * Added ``Accuracy`` metric for multiclass :pr:`672`
        * Added objective name in ``AutoBase.describe_pipeline`` :pr:`686`
        * Added ``DataCheck`` and ``DataChecks``, ``Message`` classes and relevant subclasses :pr:`739`
    * Fixes
        * Removed direct access to ``cls.component_graph`` :pr:`595`
        * Add testing files to .gitignore :pr:`625`
        * Remove circular dependencies from ``Makefile`` :pr:`637`
        * Add error case for ``normalize_confusion_matrix()`` :pr:`640`
        * Fixed ``XGBoostClassifier`` and ``XGBoostRegressor`` bug with feature names that contain [, ], or < :pr:`659`
        * Update ``make_pipeline_graph`` to not accidentally create empty file when testing if path is valid :pr:`649`
        * Fix pip installation warning about docsutils version, from boto dependency :pr:`664`
        * Removed zero division warning for F1/precision/recall metrics :pr:`671`
        * Fixed ``summary`` for pipelines without estimators :pr:`707`
    * Changes
        * Updated default objective for binary/multiclass classification to log loss :pr:`613`
        * Created classification and regression pipeline subclasses and removed objective as an attribute of pipeline classes :pr:`405`
        * Changed the output of ``score`` to return one dictionary :pr:`429`
        * Created binary and multiclass objective subclasses :pr:`504`
        * Updated objectives API :pr:`445`
        * Removed call to ``get_plot_data`` from AutoML :pr:`615`
        * Set ``raise_error`` to default to True for AutoML classes :pr:`638`
        * Remove unnecessary "u" prefixes on some unicode strings :pr:`641`
        * Changed one-hot encoder to return uint8 dtypes instead of ints :pr:`653`
        * Pipeline ``_name`` field changed to ``custom_name`` :pr:`650`
        * Removed ``graphs.py`` and moved methods into ``PipelineBase`` :pr:`657`, :pr:`665`
        * Remove s3fs as a dev dependency :pr:`664`
        * Changed requirements-parser to be a core dependency :pr:`673`
        * Replace ``supported_problem_types`` field on pipelines with ``problem_type`` attribute on base classes :pr:`678`
        * Changed AutoML to only show best results for a given pipeline template in ``rankings``, added ``full_rankings`` property to show all :pr:`682`
        * Update ``ModelFamily`` values: don't list xgboost/catboost as classifiers now that we have regression pipelines for them :pr:`677`
        * Changed AutoML's ``describe_pipeline`` to get problem type from pipeline instead :pr:`685`
        * Standardize ``import_or_raise`` error messages :pr:`683`
        * Updated argument order of objectives to align with sklearn's :pr:`698`
        * Renamed ``pipeline.feature_importance_graph`` to ``pipeline.graph_feature_importances`` :pr:`700`
        * Moved ROC and confusion matrix methods to ``evalml.pipelines.plot_utils`` :pr:`704`
        * Renamed ``MultiClassificationObjective`` to ``MulticlassClassificationObjective``, to align with pipeline naming scheme :pr:`715`
    * Documentation Changes
        * Fixed some sphinx warnings :pr:`593`
        * Fixed docstring for ``AutoClassificationSearch`` with correct command :pr:`599`
        * Limit readthedocs formats to pdf, not htmlzip and epub :pr:`594` :pr:`600`
        * Clean up objectives API documentation :pr:`605`
        * Fixed function on Exploring search results page :pr:`604`
        * Update release process doc :pr:`567`
        * ``AutoClassificationSearch`` and ``AutoRegressionSearch`` show inherited methods in API reference :pr:`651`
        * Fixed improperly formatted code in breaking changes for changelog :pr:`655`
        * Added configuration to treat Sphinx warnings as errors :pr:`660`
        * Removed separate plotting section for pipelines in API reference :pr:`657`, :pr:`665`
        * Have leads example notebook load S3 files using https, so we can delete s3fs dev dependency :pr:`664`
        * Categorized components in API reference and added descriptions for each category :pr:`663`
        * Fixed Sphinx warnings about ``BalancedAccuracy`` objective :pr:`669`
        * Updated API reference to include missing components and clean up pipeline docstrings :pr:`689`
        * Reorganize API ref, and clarify pipeline sub-titles :pr:`688`
        * Add and update preprocessing utils in API reference :pr:`687`
        * Added inheritance diagrams to API reference :pr:`695`
        * Documented which default objective AutoML optimizes for :pr:`699`
        * Create seperate install page :pr:`701`
        * Include more utils in API ref, like ``import_or_raise`` :pr:`704`
        * Add more color to pipeline documentation :pr:`705`
    * Testing Changes
        * Matched install commands of ``check_latest_dependencies`` test and it's GitHub action :pr:`578`
        * Added Github app to auto assign PR author as assignee :pr:`477`
        * Removed unneeded conda installation of xgboost in windows checkin tests :pr:`618`
        * Update graph tests to always use tmpfile dir :pr:`649`
        * Changelog checkin test workaround for release PRs: If 'future release' section is empty of PR refs, pass check :pr:`658`
        * Add changelog checkin test exception for ``dep-update`` branch :pr:`723`

.. warning::

    **Breaking Changes**

    * Pipelines will now no longer take an objective parameter during instantiation, and will no longer have an objective attribute.
    * ``fit()`` and ``predict()`` now use an optional ``objective`` parameter, which is only used in binary classification pipelines to fit for a specific objective.
    * ``score()`` will now use a required ``objectives`` parameter that is used to determine all the objectives to score on. This differs from the previous behavior, where the pipeline's objective was scored on regardless.
    * ``score()`` will now return one dictionary of all objective scores.
    * ``ROC`` and ``ConfusionMatrix`` plot methods via ``Auto(*).plot`` have been removed by :pr:`615` and are replaced by ``roc_curve`` and ``confusion_matrix`` in ``evamlm.pipelines.plot_utils`` in :pr:`704`
    * ``normalize_confusion_matrix`` has been moved to ``evalml.pipelines.plot_utils`` :pr:`704`
    * Pipelines ``_name`` field changed to ``custom_name``
    * Pipelines ``supported_problem_types`` field is removed because it is no longer necessary :pr:`678`
    * Updated argument order of objectives' ``objective_function`` to align with sklearn :pr:`698`
    * ``pipeline.feature_importance_graph`` has been renamed to ``pipeline.graph_feature_importances`` in :pr:`700`
    * Removed unsupported ``MSLE`` objective :pr:`704`


**v0.8.0 Apr. 1, 2020**
    * Enhancements
        * Add normalization option and information to confusion matrix :pr:`484`
        * Add util function to drop rows with NaN values :pr:`487`
        * Renamed ``PipelineBase.name`` as ``PipelineBase.summary`` and redefined ``PipelineBase.name`` as class property :pr:`491`
        * Added access to parameters in Pipelines with ``PipelineBase.parameters`` (used to be return of ``PipelineBase.describe``) :pr:`501`
        * Added ``fill_value`` parameter for ``SimpleImputer`` :pr:`509`
        * Added functionality to override component hyperparameters and made pipelines take hyperparemeters from components :pr:`516`
        * Allow ``numpy.random.RandomState`` for random_state parameters :pr:`556`
    * Fixes
        * Removed unused dependency ``matplotlib``, and move ``category_encoders`` to test reqs :pr:`572`
    * Changes
        * Undo version cap in XGBoost placed in :pr:`402` and allowed all released of XGBoost :pr:`407`
        * Support pandas 1.0.0 :pr:`486`
        * Made all references to the logger static :pr:`503`
        * Refactored ``model_type`` parameter for components and pipelines to ``model_family`` :pr:`507`
        * Refactored ``problem_types`` for pipelines and components into ``supported_problem_types`` :pr:`515`
        * Moved ``pipelines/utils.save_pipeline`` and ``pipelines/utils.load_pipeline`` to ``PipelineBase.save`` and ``PipelineBase.load`` :pr:`526`
        * Limit number of categories encoded by ``OneHotEncoder`` :pr:`517`
    * Documentation Changes
        * Updated API reference to remove ``PipelinePlot`` and added moved ``PipelineBase`` plotting methods :pr:`483`
        * Add code style and github issue guides :pr:`463` :pr:`512`
        * Updated API reference for to surface class variables for pipelines and components :pr:`537`
        * Fixed README documentation link :pr:`535`
        * Unhid PR references in changelog :pr:`656`
    * Testing Changes
        * Added automated dependency check PR :pr:`482`, :pr:`505`
        * Updated automated dependency check comment :pr:`497`
        * Have build_docs job use python executor, so that env vars are set properly :pr:`547`
        * Added simple test to make sure ``OneHotEncoder``'s top_n works with large number of categories :pr:`552`
        * Run windows unit tests on PRs :pr:`557`


.. warning::

    **Breaking Changes**

    * ``AutoClassificationSearch`` and ``AutoRegressionSearch``'s ``model_types`` parameter has been refactored into ``allowed_model_families``
    * ``ModelTypes`` enum has been changed to ``ModelFamily``
    * Components and Pipelines now have a ``model_family`` field instead of ``model_type``
    * ``get_pipelines`` utility function now accepts ``model_families`` as an argument instead of ``model_types``
    * ``PipelineBase.name`` no longer returns structure of pipeline and has been replaced by ``PipelineBase.summary``
    * ``PipelineBase.problem_types`` and ``Estimator.problem_types`` has been renamed to ``supported_problem_types``
    * ``pipelines/utils.save_pipeline`` and ``pipelines/utils.load_pipeline`` moved to ``PipelineBase.save`` and ``PipelineBase.load``


**v0.7.0 Mar. 9, 2020**
    * Enhancements
        * Added emacs buffers to .gitignore :pr:`350`
        * Add CatBoost (gradient-boosted trees) classification and regression components and pipelines :pr:`247`
        * Added Tuner abstract base class :pr:`351`
        * Added ``n_jobs`` as parameter for ``AutoClassificationSearch`` and ``AutoRegressionSearch`` :pr:`403`
        * Changed colors of confusion matrix to shades of blue and updated axis order to match scikit-learn's :pr:`426`
        * Added ``PipelineBase`` ``.graph`` and ``.feature_importance_graph`` methods, moved from previous location :pr:`423`
        * Added support for python 3.8 :pr:`462`
    * Fixes
        * Fixed ROC and confusion matrix plots not being calculated if user passed own additional_objectives :pr:`276`
        * Fixed ReadtheDocs ``FileNotFoundError`` exception for fraud dataset :pr:`439`
    * Changes
        * Added ``n_estimators`` as a tunable parameter for XGBoost :pr:`307`
        * Remove unused parameter ``ObjectiveBase.fit_needs_proba`` :pr:`320`
        * Remove extraneous parameter ``component_type`` from all components :pr:`361`
        * Remove unused ``rankings.csv`` file :pr:`397`
        * Downloaded demo and test datasets so unit tests can run offline :pr:`408`
        * Remove ``_needs_fitting`` attribute from Components :pr:`398`
        * Changed plot.feature_importance to show only non-zero feature importances by default, added optional parameter to show all :pr:`413`
        * Refactored ``PipelineBase`` to take in parameter dictionary and moved pipeline metadata to class attribute :pr:`421`
        * Dropped support for Python 3.5 :pr:`438`
        * Removed unused ``apply.py`` file :pr:`449`
        * Clean up ``requirements.txt`` to remove unused deps :pr:`451`
        * Support installation without all required dependencies :pr:`459`
    * Documentation Changes
        * Update release.md with instructions to release to internal license key :pr:`354`
    * Testing Changes
        * Added tests for utils (and moved current utils to gen_utils) :pr:`297`
        * Moved XGBoost install into it's own separate step on Windows using Conda :pr:`313`
        * Rewind pandas version to before 1.0.0, to diagnose test failures for that version :pr:`325`
        * Added dependency update checkin test :pr:`324`
        * Rewind XGBoost version to before 1.0.0 to diagnose test failures for that version :pr:`402`
        * Update dependency check to use a whitelist :pr:`417`
        * Update unit test jobs to not install dev deps :pr:`455`

.. warning::

    **Breaking Changes**

    * Python 3.5 will not be actively supported.

**v0.6.0 Dec. 16, 2019**
    * Enhancements
        * Added ability to create a plot of feature importances :pr:`133`
        * Add early stopping to AutoML using patience and tolerance parameters :pr:`241`
        * Added ROC and confusion matrix metrics and plot for classification problems and introduce PipelineSearchPlots class :pr:`242`
        * Enhanced AutoML results with search order :pr:`260`
        * Added utility function to show system and environment information :pr:`300`
    * Fixes
        * Lower botocore requirement :pr:`235`
        * Fixed decision_function calculation for ``FraudCost`` objective :pr:`254`
        * Fixed return value of ``Recall`` metrics :pr:`264`
        * Components return ``self`` on fit :pr:`289`
    * Changes
        * Renamed automl classes to ``AutoRegressionSearch`` and ``AutoClassificationSearch`` :pr:`287`
        * Updating demo datasets to retain column names :pr:`223`
        * Moving pipeline visualization to ``PipelinePlot`` class :pr:`228`
        * Standarizing inputs as ``pd.Dataframe`` / ``pd.Series`` :pr:`130`
        * Enforcing that pipelines must have an estimator as last component :pr:`277`
        * Added ``ipywidgets`` as a dependency in ``requirements.txt`` :pr:`278`
        * Added Random and Grid Search Tuners :pr:`240`
    * Documentation Changes
        * Adding class properties to API reference :pr:`244`
        * Fix and filter FutureWarnings from scikit-learn :pr:`249`, :pr:`257`
        * Adding Linear Regression to API reference and cleaning up some Sphinx warnings :pr:`227`
    * Testing Changes
        * Added support for testing on Windows with CircleCI :pr:`226`
        * Added support for doctests :pr:`233`

.. warning::

    **Breaking Changes**

    * The ``fit()`` method for ``AutoClassifier`` and ``AutoRegressor`` has been renamed to ``search()``.
    * ``AutoClassifier`` has been renamed to ``AutoClassificationSearch``
    * ``AutoRegressor`` has been renamed to ``AutoRegressionSearch``
    * ``AutoClassificationSearch.results`` and ``AutoRegressionSearch.results`` now is a dictionary with ``pipeline_results`` and ``search_order`` keys. ``pipeline_results`` can be used to access a dictionary that is identical to the old ``.results`` dictionary. Whereas, ``search_order`` returns a list of the search order in terms of ``pipeline_id``.
    * Pipelines now require an estimator as the last component in ``component_list``. Slicing pipelines now throws an ``NotImplementedError`` to avoid returning pipelines without an estimator.

**v0.5.2 Nov. 18, 2019**
    * Enhancements
        * Adding basic pipeline structure visualization :pr:`211`
    * Documentation Changes
        * Added notebooks to build process :pr:`212`

**v0.5.1 Nov. 15, 2019**
    * Enhancements
        * Added basic outlier detection guardrail :pr:`151`
        * Added basic ID column guardrail :pr:`135`
        * Added support for unlimited pipelines with a ``max_time`` limit :pr:`70`
        * Updated .readthedocs.yaml to successfully build :pr:`188`
    * Fixes
        * Removed MSLE from default additional objectives :pr:`203`
        * Fixed ``random_state`` passed in pipelines :pr:`204`
        * Fixed slow down in RFRegressor :pr:`206`
    * Changes
        * Pulled information for describe_pipeline from pipeline's new describe method :pr:`190`
        * Refactored pipelines :pr:`108`
        * Removed guardrails from Auto(*) :pr:`202`, :pr:`208`
    * Documentation Changes
        * Updated documentation to show ``max_time`` enhancements :pr:`189`
        * Updated release instructions for RTD :pr:`193`
        * Added notebooks to build process :pr:`212`
        * Added contributing instructions :pr:`213`
        * Added new content :pr:`222`

**v0.5.0 Oct. 29, 2019**
    * Enhancements
        * Added basic one hot encoding :pr:`73`
        * Use enums for model_type :pr:`110`
        * Support for splitting regression datasets :pr:`112`
        * Auto-infer multiclass classification :pr:`99`
        * Added support for other units in ``max_time`` :pr:`125`
        * Detect highly null columns :pr:`121`
        * Added additional regression objectives :pr:`100`
        * Show an interactive iteration vs. score plot when using fit() :pr:`134`
    * Fixes
        * Reordered ``describe_pipeline`` :pr:`94`
        * Added type check for ``model_type`` :pr:`109`
        * Fixed ``s`` units when setting string ``max_time`` :pr:`132`
        * Fix objectives not appearing in API documentation :pr:`150`
    * Changes
        * Reorganized tests :pr:`93`
        * Moved logging to its own module :pr:`119`
        * Show progress bar history :pr:`111`
        * Using ``cloudpickle`` instead of pickle to allow unloading of custom objectives :pr:`113`
        * Removed render.py :pr:`154`
    * Documentation Changes
        * Update release instructions :pr:`140`
        * Include additional_objectives parameter :pr:`124`
        * Added Changelog :pr:`136`
    * Testing Changes
        * Code coverage :pr:`90`
        * Added CircleCI tests for other Python versions :pr:`104`
        * Added doc notebooks as tests :pr:`139`
        * Test metadata for CircleCI and 2 core parallelism :pr:`137`

**v0.4.1 Sep. 16, 2019**
    * Enhancements
        * Added AutoML for classification and regressor using Autobase and Skopt :pr:`7` :pr:`9`
        * Implemented standard classification and regression metrics :pr:`7`
        * Added logistic regression, random forest, and XGBoost pipelines :pr:`7`
        * Implemented support for custom objectives :pr:`15`
        * Feature importance for pipelines :pr:`18`
        * Serialization for pipelines :pr:`19`
        * Allow fitting on objectives for optimal threshold :pr:`27`
        * Added detect label leakage :pr:`31`
        * Implemented callbacks :pr:`42`
        * Allow for multiclass classification :pr:`21`
        * Added support for additional objectives :pr:`79`
    * Fixes
        * Fixed feature selection in pipelines :pr:`13`
        * Made ``random_seed`` usage consistent :pr:`45`
    * Documentation Changes
        * Documentation Changes
        * Added docstrings :pr:`6`
        * Created notebooks for docs :pr:`6`
        * Initialized readthedocs EvalML :pr:`6`
        * Added favicon :pr:`38`
    * Testing Changes
        * Added testing for loading data :pr:`39`

**v0.2.0 Aug. 13, 2019**
    * Enhancements
        * Created fraud detection objective :pr:`4`

**v0.1.0 July. 31, 2019**
    * *First Release*
    * Enhancements
        * Added lead scoring objecitve :pr:`1`
        * Added basic classifier :pr:`1`
    * Documentation Changes
        * Initialized Sphinx for docs :pr:`1`<|MERGE_RESOLUTION|>--- conflicted
+++ resolved
@@ -2,11 +2,8 @@
 -------------
 **Future Releases**
     * Enhancements
-<<<<<<< HEAD
         * Add CI testing environment in Mac for install workflow :pr:`3646`
-=======
         * Updated to run with Woodwork >= 0.17.2 :pr:`3626`
->>>>>>> 12ec98ee
         * Add ``exclude_featurizers`` parameter to ``AutoMLSearch`` to specify featurizers that should be excluded from all pipelines :pr:`3631`
     * Fixes
     * Changes
