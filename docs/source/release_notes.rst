--- conflicted
+++ resolved
@@ -10,11 +10,8 @@
         * Added multiclass check to ``InvalidTargetDataCheck`` for two examples per class :pr:`1596`
         * Support graphviz 0.16 :pr:`1657`
         * Enhanced time series pipelines to accept empty features :pr:`1651`
-<<<<<<< HEAD
         * Add KNN Classifier to baseline. :pr:`1650`
-=======
         * Added support for list inputs for objectives :pr:`1663`
->>>>>>> ba7590fe
     * Fixes
         * Fixed thresholding for pipelines in ``AutoMLSearch`` to only threshold binary classification pipelines :pr:`1622` :pr:`1626`
         * Updated ``load_data`` to return Woodwork structures and update default parameter value for ``index`` to ``None`` :pr:`1610`
