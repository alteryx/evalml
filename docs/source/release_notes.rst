Release Notes
-------------
**Future Releases**
    * Enhancements
        * Removed self-reference from ``AutoMLSearch`` :pr:`2304`
<<<<<<< HEAD
        * Added support for computing scores of prediction and target data with NaN values :pr:`2313`
=======
        * Added ``inverse_transform`` method to pipelines :pr:`2256``
>>>>>>> 9c414d31
    * Fixes
    * Changes
        * Added and applied  ``black`` linting package to the EvalML repo in place of ``autopep8`` :pr:`2306`
    * Documentation Changes
    * Testing Changes
        * Update minimum unit tests to run on all pull requests :pr:`2314`
        * Pass token to authorize uploading of codecov reports :pr:`2344`

.. warning::

    **Breaking Changes**


**v0.25.0 Jun. 01, 2021**
    * Enhancements
        * Upgraded minimum woodwork to version 0.3.1. Previous versions will not be supported :pr:`2181`
    * Fixes
    * Changes
        * Deleted the ``return_pandas`` flag from our demo data loaders :pr:`2181`
        * Moved ``default_parameters`` to ``ComponentGraph`` from ``PipelineBase`` :pr:`2307`
    * Documentation Changes
        * Updated the release procedure documentation :pr:`2230`
    * Testing Changes
        * Ignoring ``test_saving_png_file`` while building conda package :pr:`2323`

.. warning::

    **Breaking Changes**
        * Deleted the ``return_pandas`` flag from our demo data loaders :pr:`2181`
        * Upgraded minimum woodwork to version 0.3.1. Previous versions will not be supported :pr:`2181`
        * Due to the weak-ref in woodwork, set the result of ``infer_feature_types`` to a variable before accessing woodwork :pr:`2181`

**v0.24.2 May. 24, 2021**
    * Enhancements
        * Added oversamplers to AutoMLSearch :pr:`2213` :pr:`2286`
        * Added dictionary input functionality for ``Undersampler`` component :pr:`2271`
        * Changed the default parameter values for ``Elastic Net Classifier`` and ``Elastic Net Regressor`` :pr:`2269`
        * Added dictionary input functionality for the Oversampler components :pr:`2288`
    * Fixes
        * Set default `n_jobs` to 1 for `StackedEnsembleClassifier` and `StackedEnsembleRegressor` until fix for text-based parallelism in sklearn stacking can be found :pr:`2295`
    * Changes
        * Updated ``start_iteration_callback`` to accept a pipeline instance instead of a pipeline class and no longer accept pipeline parameters as a parameter :pr:`2290`
        * Refactored ``calculate_permutation_importance`` method and add per-column permutation importance method :pr:`2302`
        * Updated logging information in ``AutoMLSearch.__init__`` to clarify pipeline generation :pr:`2263`
    * Documentation Changes
        * Minor changes to the release procedure :pr:`2230`
    * Testing Changes
        * Use codecov action to update coverage reports :pr:`2238`
        * Removed MarkupSafe dependency version pin from requirements.txt and moved instead into RTD docs build CI :pr:`2261`

.. warning::

    **Breaking Changes**
        * Updated ``start_iteration_callback`` to accept a pipeline instance instead of a pipeline class and no longer accept pipeline parameters as a parameter :pr:`2290`
        * Moved ``default_parameters`` to ``ComponentGraph`` from ``PipelineBase``. A pipeline's ``default_parameters`` is now accessible via ``pipeline.component_graph.default_parameters`` :pr:`2307`


**v0.24.1 May. 16, 2021**
    * Enhancements
        * Integrated ``ARIMARegressor`` into AutoML :pr:`2009`
        * Updated ``HighlyNullDataCheck`` to also perform a null row check :pr:`2222`
        * Set ``max_depth`` to 1 in calls to featuretools dfs :pr:`2231`
    * Fixes
        * Removed data splitter sampler calls during training :pr:`2253`
        * Set minimum required version for for pyzmq, colorama, and docutils :pr:`2254`
        * Changed BaseSampler to return None instead of y :pr:`2272`
    * Changes
        * Removed ensemble split and indices in ``AutoMLSearch`` :pr:`2260`
        * Updated pipeline ``repr()`` and ``generate_pipeline_code`` to return pipeline instances without generating custom pipeline class :pr:`2227`
    * Documentation Changes
        * Capped Sphinx version under 4.0.0 :pr:`2244`
    * Testing Changes
        * Change number of cores for pytest from 4 to 2 :pr:`2266`
        * Add minimum dependency checker to generate minimum requirement files :pr:`2267`
        * Add unit tests with minimum dependencies  :pr:`2277`


**v0.24.0 May. 04, 2021**
    * Enhancements
        * Added `date_index` as a required parameter for TimeSeries problems :pr:`2217`
        * Have the ``OneHotEncoder`` return the transformed columns as booleans rather than floats :pr:`2170`
        * Added Oversampler transformer component to EvalML :pr:`2079`
        * Added Undersampler to AutoMLSearch, as well as arguments ``_sampler_method`` and ``sampler_balanced_ratio`` :pr:`2128`
        * Updated prediction explanations functions to allow pipelines with XGBoost estimators :pr:`2162`
        * Added partial dependence for datetime columns :pr:`2180`
        * Update precision-recall curve with positive label index argument, and fix for 2d predicted probabilities :pr:`2090`
        * Add pct_null_rows to ``HighlyNullDataCheck`` :pr:`2211`
        * Added a standalone AutoML `search` method for convenience, which runs data checks and then runs automl :pr:`2152`
        * Make the first batch of AutoML have a predefined order, with linear models first and complex models last :pr:`2223` :pr:`2225`
        * Added sampling dictionary support to ``BalancedClassficationSampler`` :pr:`2235`
    * Fixes
        * Fixed partial dependence not respecting grid resolution parameter for numerical features :pr:`2180`
        * Enable prediction explanations for catboost for multiclass problems :pr:`2224`
    * Changes
        * Deleted baseline pipeline classes :pr:`2202`
        * Reverting user specified date feature PR :pr:`2155` until `pmdarima` installation fix is found :pr:`2214`
        * Updated pipeline API to accept component graph and other class attributes as instance parameters. Old pipeline API still works but will not be supported long-term. :pr:`2091`
        * Removed all old datasplitters from EvalML :pr:`2193`
        * Deleted ``make_pipeline_from_components`` :pr:`2218`
    * Documentation Changes
        * Renamed dataset to clarify that its gzipped but not a tarball :pr:`2183`
        * Updated documentation to use pipeline instances instead of pipeline subclasses :pr:`2195`
        * Updated contributing guide with a note about GitHub Actions permissions :pr:`2090`
        * Updated automl and model understanding user guides :pr:`2090`
    * Testing Changes
        * Use machineFL user token for dependency update bot, and add more reviewers :pr:`2189`


.. warning::

    **Breaking Changes**
        * All baseline pipeline classes (``BaselineBinaryPipeline``, ``BaselineMulticlassPipeline``, ``BaselineRegressionPipeline``, etc.) have been deleted :pr:`2202`
        * Updated pipeline API to accept component graph and other class attributes as instance parameters. Old pipeline API still works but will not be supported long-term. Pipelines can now be initialized by specifying the component graph as the first parameter, and then passing in optional arguments such as ``custom_name``, ``parameters``, etc. For example, ``BinaryClassificationPipeline(["Random Forest Classifier"], parameters={})``.  :pr:`2091`
        * Removed all old datasplitters from EvalML :pr:`2193`
        * Deleted utility method ``make_pipeline_from_components`` :pr:`2218`


**v0.23.0 Apr. 20, 2021**
    * Enhancements
        * Refactored ``EngineBase`` and ``SequentialEngine`` api. Adding ``DaskEngine`` :pr:`1975`.
        * Added optional ``engine`` argument to ``AutoMLSearch`` :pr:`1975`
        * Added a warning about how time series support is still in beta when a user passes in a time series problem to ``AutoMLSearch`` :pr:`2118`
        * Added ``NaturalLanguageNaNDataCheck`` data check :pr:`2122`
        * Added ValueError to ``partial_dependence`` to prevent users from computing partial dependence on columns with all NaNs :pr:`2120`
        * Added standard deviation of cv scores to rankings table :pr:`2154`
    * Fixes
        * Fixed ``BalancedClassificationDataCVSplit``, ``BalancedClassificationDataTVSplit``, and ``BalancedClassificationSampler`` to use ``minority:majority`` ratio instead of ``majority:minority`` :pr:`2077`
        * Fixed bug where two-way partial dependence plots with categorical variables were not working correctly :pr:`2117`
        * Fixed bug where ``hyperparameters`` were not displaying properly for pipelines with a list ``component_graph`` and duplicate components :pr:`2133`
        * Fixed bug where ``pipeline_parameters`` argument in ``AutoMLSearch`` was not applied to pipelines passed in as ``allowed_pipelines`` :pr:`2133`
        * Fixed bug where ``AutoMLSearch`` was not applying custom hyperparameters to pipelines with a list ``component_graph`` and duplicate components :pr:`2133`
    * Changes
        * Removed ``hyperparameter_ranges`` from Undersampler and renamed ``balanced_ratio`` to ``sampling_ratio`` for samplers :pr:`2113`
        * Renamed ``TARGET_BINARY_NOT_TWO_EXAMPLES_PER_CLASS`` data check message code to ``TARGET_MULTICLASS_NOT_TWO_EXAMPLES_PER_CLASS`` :pr:`2126`
        * Modified one-way partial dependence plots of categorical features to display data with a bar plot :pr:`2117`
        * Renamed ``score`` column for ``automl.rankings`` as ``mean_cv_score`` :pr:`2135`
        * Remove 'warning' from docs tool output :pr:`2031`
    * Documentation Changes
        * Fixed ``conf.py`` file :pr:`2112`
        * Added a sentence to the automl user guide stating that our support for time series problems is still in beta. :pr:`2118`
        * Fixed documentation demos :pr:`2139`
        * Update test badge in README to use GitHub Actions :pr:`2150`
    * Testing Changes
        * Fixed ``test_describe_pipeline`` for ``pandas`` ``v1.2.4`` :pr:`2129`
        * Added a GitHub Action for building the conda package :pr:`1870` :pr:`2148`


.. warning::

    **Breaking Changes**
        * Renamed ``balanced_ratio`` to ``sampling_ratio`` for the ``BalancedClassificationDataCVSplit``, ``BalancedClassificationDataTVSplit``, ``BalancedClassficationSampler``, and Undersampler :pr:`2113`
        * Deleted the "errors" key from automl results :pr:`1975`
        * Deleted the ``raise_and_save_error_callback`` and the ``log_and_save_error_callback`` :pr:`1975`
        * Fixed ``BalancedClassificationDataCVSplit``, ``BalancedClassificationDataTVSplit``, and ``BalancedClassificationSampler`` to use minority:majority ratio instead of majority:minority :pr:`2077`


**v0.22.0 Apr. 06, 2021**
    * Enhancements
        * Added a GitHub Action for ``linux_unit_tests``:pr:`2013`
        * Added recommended actions for ``InvalidTargetDataCheck``, updated ``_make_component_list_from_actions`` to address new action, and added ``TargetImputer`` component :pr:`1989`
        * Updated ``AutoMLSearch._check_for_high_variance`` to not emit ``RuntimeWarning`` :pr:`2024`
        * Added exception when pipeline passed to ``explain_predictions`` is a ``Stacked Ensemble`` pipeline :pr:`2033`
        * Added sensitivity at low alert rates as an objective :pr:`2001`
        * Added ``Undersampler`` transformer component :pr:`2030`
    * Fixes
        * Updated Engine's ``train_batch`` to apply undersampling :pr:`2038`
        * Fixed bug in where Time Series Classification pipelines were not encoding targets in ``predict`` and ``predict_proba`` :pr:`2040`
        * Fixed data splitting errors if target is float for classification problems :pr:`2050`
        * Pinned ``docutils`` to <0.17 to fix ReadtheDocs warning issues :pr:`2088`
    * Changes
        * Removed lists as acceptable hyperparameter ranges in ``AutoMLSearch`` :pr:`2028`
        * Renamed "details" to "metadata" for data check actions :pr:`2008`
    * Documentation Changes
        * Catch and suppress warnings in documentation :pr:`1991` :pr:`2097`
        * Change spacing in ``start.ipynb`` to provide clarity for ``AutoMLSearch`` :pr:`2078`
        * Fixed start code on README :pr:`2108`
    * Testing Changes


**v0.21.0 Mar. 24, 2021**
    * Enhancements
        * Changed ``AutoMLSearch`` to default ``optimize_thresholds`` to True :pr:`1943`
        * Added multiple oversampling and undersampling sampling methods as data splitters for imbalanced classification :pr:`1775`
        * Added params to balanced classification data splitters for visibility :pr:`1966`
        * Updated ``make_pipeline`` to not add ``Imputer`` if input data does not have numeric or categorical columns :pr:`1967`
        * Updated ``ClassImbalanceDataCheck`` to better handle multiclass imbalances :pr:`1986`
        * Added recommended actions for the output of data check's ``validate`` method :pr:`1968`
        * Added error message for ``partial_dependence`` when features are mostly the same value :pr:`1994`
        * Updated ``OneHotEncoder`` to drop one redundant feature by default for features with two categories :pr:`1997`
        * Added a ``PolynomialDetrender`` component :pr:`1992`
        * Added ``DateTimeNaNDataCheck`` data check :pr:`2039`
    * Fixes
        * Changed best pipeline to train on the entire dataset rather than just ensemble indices for ensemble problems :pr:`2037`
        * Updated binary classification pipelines to use objective decision function during scoring of custom objectives :pr:`1934`
    * Changes
        * Removed ``data_checks`` parameter, ``data_check_results`` and data checks logic from ``AutoMLSearch`` :pr:`1935`
        * Deleted ``random_state`` argument :pr:`1985`
        * Updated Woodwork version requirement to ``v0.0.11`` :pr:`1996`
    * Documentation Changes
    * Testing Changes
        * Removed ``build_docs`` CI job in favor of RTD GH builder :pr:`1974`
        * Added tests to confirm support for Python 3.9 :pr:`1724`
        * Added tests to support Dask AutoML/Engine :pr:`1990`
        * Changed ``build_conda_pkg`` job to use ``latest_release_changes`` branch in the feedstock. :pr:`1979`

.. warning::

    **Breaking Changes**
        * Changed ``AutoMLSearch`` to default ``optimize_thresholds`` to True :pr:`1943`
        * Removed ``data_checks`` parameter, ``data_check_results`` and data checks logic from ``AutoMLSearch``. To run the data checks which were previously run by default in ``AutoMLSearch``, please call ``DefaultDataChecks().validate(X_train, y_train)`` or take a look at our documentation for more examples. :pr:`1935`
        * Deleted ``random_state`` argument :pr:`1985`

**v0.20.0 Mar. 10, 2021**
    * Enhancements
        * Added a GitHub Action for Detecting dependency changes :pr:`1933`
        * Create a separate CV split to train stacked ensembler on for AutoMLSearch :pr:`1814`
        * Added a GitHub Action for Linux unit tests :pr:`1846`
        * Added ``ARIMARegressor`` estimator :pr:`1894`
        * Added ``DataCheckAction`` class and ``DataCheckActionCode`` enum :pr:`1896`
        * Updated ``Woodwork`` requirement to ``v0.0.10`` :pr:`1900`
        * Added ``BalancedClassificationDataCVSplit`` and ``BalancedClassificationDataTVSplit`` to AutoMLSearch :pr:`1875`
        * Update default classification data splitter to use downsampling for highly imbalanced data :pr:`1875`
        * Updated ``describe_pipeline`` to return more information, including ``id`` of pipelines used for ensemble models :pr:`1909`
        * Added utility method to create list of components from a list of ``DataCheckAction`` :pr:`1907`
        * Updated ``validate`` method to include a ``action`` key in returned dictionary for all ``DataCheck``and ``DataChecks`` :pr:`1916`
        * Aggregating the shap values for predictions that we know the provenance of, e.g. OHE, text, and date-time. :pr:`1901`
        * Improved error message when custom objective is passed as a string in ``pipeline.score`` :pr:`1941`
        * Added ``score_pipelines`` and ``train_pipelines`` methods to ``AutoMLSearch`` :pr:`1913`
        * Added support for ``pandas`` version 1.2.0 :pr:`1708`
        * Added ``score_batch`` and ``train_batch`` abstact methods to ``EngineBase`` and implementations in ``SequentialEngine`` :pr:`1913`
        * Added ability to handle index columns in ``AutoMLSearch`` and ``DataChecks`` :pr:`2138`
    * Fixes
        * Removed CI check for ``check_dependencies_updated_linux`` :pr:`1950`
        * Added metaclass for time series pipelines and fix binary classification pipeline ``predict`` not using objective if it is passed as a named argument :pr:`1874`
        * Fixed stack trace in prediction explanation functions caused by mixed string/numeric pandas column names :pr:`1871`
        * Fixed stack trace caused by passing pipelines with duplicate names to ``AutoMLSearch`` :pr:`1932`
        * Fixed ``AutoMLSearch.get_pipelines`` returning pipelines with the same attributes :pr:`1958`
    * Changes
        * Reversed GitHub Action for Linux unit tests until a fix for report generation is found :pr:`1920`
        * Updated ``add_results`` in ``AutoMLAlgorithm`` to take in entire pipeline results dictionary from ``AutoMLSearch`` :pr:`1891`
        * Updated ``ClassImbalanceDataCheck`` to look for severe class imbalance scenarios :pr:`1905`
        * Deleted the ``explain_prediction`` function :pr:`1915`
        * Removed ``HighVarianceCVDataCheck`` and convered it to an ``AutoMLSearch`` method instead :pr:`1928`
        * Removed warning in ``InvalidTargetDataCheck`` returned when numeric binary classification targets are not (0, 1) :pr:`1959`
    * Documentation Changes
        * Updated ``model_understanding.ipynb`` to demo the two-way partial dependence capability :pr:`1919`
    * Testing Changes

.. warning::

    **Breaking Changes**
        * Deleted the ``explain_prediction`` function :pr:`1915`
        * Removed ``HighVarianceCVDataCheck`` and convered it to an ``AutoMLSearch`` method instead :pr:`1928`
        * Added ``score_batch`` and ``train_batch`` abstact methods to ``EngineBase``. These need to be implemented in Engine subclasses :pr:`1913`


**v0.19.0 Feb. 23, 2021**
    * Enhancements
        * Added a GitHub Action for Python windows unit tests :pr:`1844`
        * Added a GitHub Action for checking updated release notes :pr:`1849`
        * Added a GitHub Action for Python lint checks :pr:`1837`
        * Adjusted ``explain_prediction``, ``explain_predictions`` and ``explain_predictions_best_worst`` to handle timeseries problems. :pr:`1818`
        * Updated ``InvalidTargetDataCheck`` to check for mismatched indices in target and features :pr:`1816`
        * Updated ``Woodwork`` structures returned from components to support ``Woodwork`` logical type overrides set by the user :pr:`1784`
        * Updated estimators to keep track of input feature names during ``fit()`` :pr:`1794`
        * Updated ``visualize_decision_tree`` to include feature names in output :pr:`1813`
        * Added ``is_bounded_like_percentage`` property for objectives. If true, the ``calculate_percent_difference`` method will return the absolute difference rather than relative difference :pr:`1809`
        * Added full error traceback to AutoMLSearch logger file :pr:`1840`
        * Changed ``TargetEncoder`` to preserve custom indices in the data :pr:`1836`
        * Refactored ``explain_predictions`` and ``explain_predictions_best_worst`` to only compute features once for all rows that need to be explained :pr:`1843`
        * Added custom random undersampler data splitter for classification :pr:`1857`
        * Updated ``OutliersDataCheck`` implementation to calculate the probability of having no outliers :pr:`1855`
        * Added ``Engines`` pipeline processing API :pr:`1838`
    * Fixes
        * Changed EngineBase random_state arg to random_seed and same for user guide docs :pr:`1889`
    * Changes
        * Modified ``calculate_percent_difference`` so that division by 0 is now inf rather than nan :pr:`1809`
        * Removed ``text_columns`` parameter from ``LSA`` and ``TextFeaturizer`` components :pr:`1652`
        * Added ``random_seed`` as an argument to our automl/pipeline/component API. Using ``random_state`` will raise a warning :pr:`1798`
        * Added ``DataCheckError`` message in ``InvalidTargetDataCheck`` if input target is None and removed exception raised :pr:`1866`
    * Documentation Changes
    * Testing Changes
        * Added back coverage for ``_get_feature_provenance`` in ``TextFeaturizer`` after ``text_columns`` was removed :pr:`1842`
        * Pin graphviz version for windows builds :pr:`1847`
        * Unpin graphviz version for windows builds :pr:`1851`

.. warning::

    **Breaking Changes**
        * Added a deprecation warning to ``explain_prediction``. It will be deleted in the next release. :pr:`1860`


**v0.18.2 Feb. 10, 2021**
    * Enhancements
        * Added uniqueness score data check :pr:`1785`
        * Added "dataframe" output format for prediction explanations :pr:`1781`
        * Updated LightGBM estimators to handle ``pandas.MultiIndex`` :pr:`1770`
        * Sped up permutation importance for some pipelines :pr:`1762`
        * Added sparsity data check :pr:`1797`
        * Confirmed support for threshold tuning for binary time series classification problems :pr:`1803`
    * Fixes
    * Changes
    * Documentation Changes
        * Added section on conda to the contributing guide :pr:`1771`
        * Updated release process to reflect freezing `main` before perf tests :pr:`1787`
        * Moving some prs to the right section of the release notes :pr:`1789`
        * Tweak README.md. :pr:`1800`
        * Fixed back arrow on install page docs :pr:`1795`
        * Fixed docstring for `ClassImbalanceDataCheck.validate()` :pr:`1817`
    * Testing Changes

**v0.18.1 Feb. 1, 2021**
    * Enhancements
        * Added ``graph_t_sne`` as a visualization tool for high dimensional data :pr:`1731`
        * Added the ability to see the linear coefficients of features in linear models terms :pr:`1738`
        * Added support for ``scikit-learn`` ``v0.24.0`` :pr:`1733`
        * Added support for ``scipy`` ``v1.6.0`` :pr:`1752`
        * Added SVM Classifier and Regressor to estimators :pr:`1714` :pr:`1761`
    * Fixes
        * Addressed bug with ``partial_dependence`` and categorical data with more categories than grid resolution :pr:`1748`
        * Removed ``random_state`` arg from ``get_pipelines`` in ``AutoMLSearch`` :pr:`1719`
        * Pinned pyzmq at less than 22.0.0 till we add support :pr:`1756`
        * Remove ``ProphetRegressor`` from main as windows tests were flaky :pr:`1764`
    * Changes
        * Updated components and pipelines to return ``Woodwork`` data structures :pr:`1668`
        * Updated ``clone()`` for pipelines and components to copy over random state automatically :pr:`1753`
        * Dropped support for Python version 3.6 :pr:`1751`
        * Removed deprecated ``verbose`` flag from ``AutoMLSearch`` parameters :pr:`1772`
    * Documentation Changes
        * Add Twitter and Github link to documentation toolbar :pr:`1754`
        * Added Open Graph info to documentation :pr:`1758`
    * Testing Changes

.. warning::

    **Breaking Changes**
        * Components and pipelines return ``Woodwork`` data structures instead of ``pandas`` data structures :pr:`1668`
        * Python 3.6 will not be actively supported due to discontinued support from EvalML dependencies.
        * Deprecated ``verbose`` flag is removed for ``AutoMLSearch`` :pr:`1772`


**v0.18.0 Jan. 26, 2021**
    * Enhancements
        * Added RMSLE, MSLE, and MAPE to core objectives while checking for negative target values in ``invalid_targets_data_check`` :pr:`1574`
        * Added validation checks for binary problems with regression-like datasets and multiclass problems without true multiclass targets in ``invalid_targets_data_check`` :pr:`1665`
        * Added time series support for ``make_pipeline`` :pr:`1566`
        * Added target name for output of pipeline ``predict`` method :pr:`1578`
        * Added multiclass check to ``InvalidTargetDataCheck`` for two examples per class :pr:`1596`
        * Added support for ``graphviz`` ``v0.16`` :pr:`1657`
        * Enhanced time series pipelines to accept empty features :pr:`1651`
        * Added KNN Classifier to estimators. :pr:`1650`
        * Added support for list inputs for objectives :pr:`1663`
        * Added support for ``AutoMLSearch`` to handle time series classification pipelines :pr:`1666`
        * Enhanced ``DelayedFeaturesTransformer`` to encode categorical features and targets before delaying them :pr:`1691`
        * Added 2-way dependence plots. :pr:`1690`
        * Added ability to directly iterate through components within Pipelines :pr:`1583`
    * Fixes
        * Fixed inconsistent attributes and added Exceptions to docs :pr:`1673`
        * Fixed ``TargetLeakageDataCheck`` to use Woodwork ``mutual_information`` rather than using Pandas' Pearson Correlation :pr:`1616`
        * Fixed thresholding for pipelines in ``AutoMLSearch`` to only threshold binary classification pipelines :pr:`1622` :pr:`1626`
        * Updated ``load_data`` to return Woodwork structures and update default parameter value for ``index`` to ``None`` :pr:`1610`
        * Pinned scipy at < 1.6.0 while we work on adding support :pr:`1629`
        * Fixed data check message formatting in ``AutoMLSearch`` :pr:`1633`
        * Addressed stacked ensemble component for ``scikit-learn`` v0.24 support by setting ``shuffle=True`` for default CV :pr:`1613`
        * Fixed bug where ``Imputer`` reset the index on ``X`` :pr:`1590`
        * Fixed ``AutoMLSearch`` stacktrace when a cutom objective was passed in as a primary objective or additional objective :pr:`1575`
        * Fixed custom index bug for ``MAPE`` objective :pr:`1641`
        * Fixed index bug for ``TextFeaturizer`` and ``LSA`` components :pr:`1644`
        * Limited ``load_fraud`` dataset loaded into ``automl.ipynb`` :pr:`1646`
        * ``add_to_rankings`` updates ``AutoMLSearch.best_pipeline`` when necessary :pr:`1647`
        * Fixed bug where time series baseline estimators were not receiving ``gap`` and ``max_delay`` in ``AutoMLSearch`` :pr:`1645`
        * Fixed jupyter notebooks to help the RTD buildtime :pr:`1654`
        * Added ``positive_only`` objectives to ``non_core_objectives`` :pr:`1661`
        * Fixed stacking argument ``n_jobs`` for IterativeAlgorithm :pr:`1706`
        * Updated CatBoost estimators to return self in ``.fit()`` rather than the underlying model for consistency :pr:`1701`
        * Added ability to initialize pipeline parameters in ``AutoMLSearch`` constructor :pr:`1676`
    * Changes
        * Added labeling to ``graph_confusion_matrix`` :pr:`1632`
        * Rerunning search for ``AutoMLSearch`` results in a message thrown rather than failing the search, and removed ``has_searched`` property :pr:`1647`
        * Changed tuner class to allow and ignore single parameter values as input :pr:`1686`
        * Capped LightGBM version limit to remove bug in docs :pr:`1711`
        * Removed support for `np.random.RandomState` in EvalML :pr:`1727`
    * Documentation Changes
        * Update Model Understanding in the user guide to include ``visualize_decision_tree`` :pr:`1678`
        * Updated docs to include information about ``AutoMLSearch`` callback parameters and methods :pr:`1577`
        * Updated docs to prompt users to install graphiz on Mac :pr:`1656`
        * Added ``infer_feature_types`` to the ``start.ipynb`` guide :pr:`1700`
        * Added multicollinearity data check to API reference and docs :pr:`1707`
    * Testing Changes

.. warning::

    **Breaking Changes**
        * Removed ``has_searched`` property from ``AutoMLSearch`` :pr:`1647`
        * Components and pipelines return ``Woodwork`` data structures instead of ``pandas`` data structures :pr:`1668`
        * Removed support for `np.random.RandomState` in EvalML. Rather than passing ``np.random.RandomState`` as component and pipeline random_state values, we use int random_seed :pr:`1727`


**v0.17.0 Dec. 29, 2020**
    * Enhancements
        * Added ``save_plot`` that allows for saving figures from different backends :pr:`1588`
        * Added ``LightGBM Regressor`` to regression components :pr:`1459`
        * Added ``visualize_decision_tree`` for tree visualization with ``decision_tree_data_from_estimator`` and ``decision_tree_data_from_pipeline`` to reformat tree structure output :pr:`1511`
        * Added `DFS Transformer` component into transformer components :pr:`1454`
        * Added ``MAPE`` to the standard metrics for time series problems and update objectives :pr:`1510`
        * Added ``graph_prediction_vs_actual_over_time`` and ``get_prediction_vs_actual_over_time_data`` to the model understanding module for time series problems :pr:`1483`
        * Added a ``ComponentGraph`` class that will support future pipelines as directed acyclic graphs :pr:`1415`
        * Updated data checks to accept ``Woodwork`` data structures :pr:`1481`
        * Added parameter to ``InvalidTargetDataCheck`` to show only top unique values rather than all unique values :pr:`1485`
        * Added multicollinearity data check :pr:`1515`
        * Added baseline pipeline and components for time series regression problems :pr:`1496`
        * Added more information to users about ensembling behavior in ``AutoMLSearch`` :pr:`1527`
        * Add woodwork support for more utility and graph methods :pr:`1544`
        * Changed ``DateTimeFeaturizer`` to encode features as int :pr:`1479`
        * Return trained pipelines from ``AutoMLSearch.best_pipeline`` :pr:`1547`
        * Added utility method so that users can set feature types without having to learn about Woodwork directly :pr:`1555`
        * Added Linear Discriminant Analysis transformer for dimensionality reduction :pr:`1331`
        * Added multiclass support for ``partial_dependence`` and ``graph_partial_dependence`` :pr:`1554`
        * Added ``TimeSeriesBinaryClassificationPipeline`` and ``TimeSeriesMulticlassClassificationPipeline`` classes :pr:`1528`
        * Added ``make_data_splitter`` method for easier automl data split customization :pr:`1568`
        * Integrated ``ComponentGraph`` class into Pipelines for full non-linear pipeline support :pr:`1543`
        * Update ``AutoMLSearch`` constructor to take training data instead of ``search`` and ``add_to_leaderboard`` :pr:`1597`
        * Update ``split_data`` helper args :pr:`1597`
        * Add problem type utils ``is_regression``, ``is_classification``, ``is_timeseries`` :pr:`1597`
        * Rename ``AutoMLSearch`` ``data_split`` arg to ``data_splitter`` :pr:`1569`
    * Fixes
        * Fix AutoML not passing CV folds to ``DefaultDataChecks`` for usage by ``ClassImbalanceDataCheck`` :pr:`1619`
        * Fix Windows CI jobs: install ``numba`` via conda, required for ``shap`` :pr:`1490`
        * Added custom-index support for `reset-index-get_prediction_vs_actual_over_time_data` :pr:`1494`
        * Fix ``generate_pipeline_code`` to account for boolean and None differences between Python and JSON :pr:`1524` :pr:`1531`
        * Set max value for plotly and xgboost versions while we debug CI failures with newer versions :pr:`1532`
        * Undo version pinning for plotly :pr:`1533`
        * Fix ReadTheDocs build by updating the version of ``setuptools`` :pr:`1561`
        * Set ``random_state`` of data splitter in AutoMLSearch to take int to keep consistency in the resulting splits :pr:`1579`
        * Pin sklearn version while we work on adding support :pr:`1594`
        * Pin pandas at <1.2.0 while we work on adding support :pr:`1609`
        * Pin graphviz at < 0.16 while we work on adding support :pr:`1609`
    * Changes
        * Reverting ``save_graph`` :pr:`1550` to resolve kaleido build issues :pr:`1585`
        * Update circleci badge to apply to ``main`` :pr:`1489`
        * Added script to generate github markdown for releases :pr:`1487`
        * Updated selection using pandas ``dtypes`` to selecting using Woodwork logical types :pr:`1551`
        * Updated dependencies to fix ``ImportError: cannot import name 'MaskedArray' from 'sklearn.utils.fixes'`` error and to address Woodwork and Featuretool dependencies :pr:`1540`
        * Made ``get_prediction_vs_actual_data()`` a public method :pr:`1553`
        * Updated ``Woodwork`` version requirement to v0.0.7 :pr:`1560`
        * Move data splitters from ``evalml.automl.data_splitters`` to ``evalml.preprocessing.data_splitters`` :pr:`1597`
        * Rename "# Testing" in automl log output to "# Validation" :pr:`1597`
    * Documentation Changes
        * Added partial dependence methods to API reference :pr:`1537`
        * Updated documentation for confusion matrix methods :pr:`1611`
    * Testing Changes
        * Set ``n_jobs=1`` in most unit tests to reduce memory :pr:`1505`

.. warning::

    **Breaking Changes**
        * Updated minimal dependencies: ``numpy>=1.19.1``, ``pandas>=1.1.0``, ``scikit-learn>=0.23.1``, ``scikit-optimize>=0.8.1``
        * Updated ``AutoMLSearch.best_pipeline`` to return a trained pipeline. Pass in ``train_best_pipeline=False`` to AutoMLSearch in order to return an untrained pipeline.
        * Pipeline component instances can no longer be iterated through using ``Pipeline.component_graph`` :pr:`1543`
        * Update ``AutoMLSearch`` constructor to take training data instead of ``search`` and ``add_to_leaderboard`` :pr:`1597`
        * Update ``split_data`` helper args :pr:`1597`
        * Move data splitters from ``evalml.automl.data_splitters`` to ``evalml.preprocessing.data_splitters`` :pr:`1597`
        * Rename ``AutoMLSearch`` ``data_split`` arg to ``data_splitter`` :pr:`1569`



**v0.16.1 Dec. 1, 2020**
    * Enhancements
        * Pin woodwork version to v0.0.6 to avoid breaking changes :pr:`1484`
        * Updated ``Woodwork`` to >=0.0.5 in ``core-requirements.txt`` :pr:`1473`
        * Removed ``copy_dataframe`` parameter for ``Woodwork``, updated ``Woodwork`` to >=0.0.6 in ``core-requirements.txt`` :pr:`1478`
        * Updated ``detect_problem_type`` to use ``pandas.api.is_numeric_dtype`` :pr:`1476`
    * Changes
        * Changed ``make clean`` to delete coverage reports as a convenience for developers :pr:`1464`
        * Set ``n_jobs=-1`` by default for stacked ensemble components :pr:`1472`
    * Documentation Changes
        * Updated pipeline and component documentation and demos to use ``Woodwork`` :pr:`1466`
    * Testing Changes
        * Update dependency update checker to use everything from core and optional dependencies :pr:`1480`


**v0.16.0 Nov. 24, 2020**
    * Enhancements
        * Updated pipelines and ``make_pipeline`` to accept ``Woodwork`` inputs :pr:`1393`
        * Updated components to accept ``Woodwork`` inputs :pr:`1423`
        * Added ability to freeze hyperparameters for ``AutoMLSearch`` :pr:`1284`
        * Added ``Target Encoder`` into transformer components :pr:`1401`
        * Added callback for error handling in ``AutoMLSearch`` :pr:`1403`
        * Added the index id to the ``explain_predictions_best_worst`` output to help users identify which rows in their data are included :pr:`1365`
        * The top_k features displayed in ``explain_predictions_*`` functions are now determined by the magnitude of shap values as opposed to the ``top_k`` largest and smallest shap values. :pr:`1374`
        * Added a problem type for time series regression :pr:`1386`
        * Added a ``is_defined_for_problem_type`` method to ``ObjectiveBase`` :pr:`1386`
        * Added a ``random_state`` parameter to ``make_pipeline_from_components`` function :pr:`1411`
        * Added ``DelayedFeaturesTransformer`` :pr:`1396`
        * Added a ``TimeSeriesRegressionPipeline`` class :pr:`1418`
        * Removed ``core-requirements.txt`` from the package distribution :pr:`1429`
        * Updated data check messages to include a `"code"` and `"details"` fields :pr:`1451`, :pr:`1462`
        * Added a ``TimeSeriesSplit`` data splitter for time series problems :pr:`1441`
        * Added a ``problem_configuration`` parameter to AutoMLSearch :pr:`1457`
    * Fixes
        * Fixed ``IndexError`` raised in ``AutoMLSearch`` when ``ensembling = True`` but only one pipeline to iterate over :pr:`1397`
        * Fixed stacked ensemble input bug and LightGBM warning and bug in ``AutoMLSearch`` :pr:`1388`
        * Updated enum classes to show possible enum values as attributes :pr:`1391`
        * Updated calls to ``Woodwork``'s ``to_pandas()`` to ``to_series()`` and ``to_dataframe()`` :pr:`1428`
        * Fixed bug in OHE where column names were not guaranteed to be unique :pr:`1349`
        * Fixed bug with percent improvement of ``ExpVariance`` objective on data with highly skewed target :pr:`1467`
        * Fix SimpleImputer error which occurs when all features are bool type :pr:`1215`
    * Changes
        * Changed ``OutliersDataCheck`` to return the list of columns, rather than rows, that contain outliers :pr:`1377`
        * Simplified and cleaned output for Code Generation :pr:`1371`
        * Reverted changes from :pr:`1337` :pr:`1409`
        * Updated data checks to return dictionary of warnings and errors instead of a list :pr:`1448`
        * Updated ``AutoMLSearch`` to pass ``Woodwork`` data structures to every pipeline (instead of pandas DataFrames) :pr:`1450`
        * Update ``AutoMLSearch`` to default to ``max_batches=1`` instead of ``max_iterations=5`` :pr:`1452`
        * Updated _evaluate_pipelines to consolidate side effects :pr:`1410`
    * Documentation Changes
        * Added description of CLA to contributing guide, updated description of draft PRs :pr:`1402`
        * Updated documentation to include all data checks, ``DataChecks``, and usage of data checks in AutoML :pr:`1412`
        * Updated docstrings from ``np.array`` to ``np.ndarray`` :pr:`1417`
        * Added section on stacking ensembles in AutoMLSearch documentation :pr:`1425`
    * Testing Changes
        * Removed ``category_encoders`` from test-requirements.txt :pr:`1373`
        * Tweak codecov.io settings again to avoid flakes :pr:`1413`
        * Modified ``make lint`` to check notebook versions in the docs :pr:`1431`
        * Modified ``make lint-fix`` to standardize notebook versions in the docs :pr:`1431`
        * Use new version of pull request Github Action for dependency check (:pr:`1443`)
        * Reduced number of workers for tests to 4 :pr:`1447`

.. warning::

    **Breaking Changes**
        * The ``top_k`` and ``top_k_features`` parameters in ``explain_predictions_*`` functions now return ``k`` features as opposed to ``2 * k`` features :pr:`1374`
        * Renamed ``problem_type`` to ``problem_types`` in ``RegressionObjective``, ``BinaryClassificationObjective``, and ``MulticlassClassificationObjective`` :pr:`1319`
        * Data checks now return a dictionary of warnings and errors instead of a list :pr:`1448`



**v0.15.0 Oct. 29, 2020**
    * Enhancements
        * Added stacked ensemble component classes (``StackedEnsembleClassifier``, ``StackedEnsembleRegressor``) :pr:`1134`
        * Added stacked ensemble components to ``AutoMLSearch`` :pr:`1253`
        * Added ``DecisionTreeClassifier`` and ``DecisionTreeRegressor`` to AutoML :pr:`1255`
        * Added ``graph_prediction_vs_actual`` in ``model_understanding`` for regression problems :pr:`1252`
        * Added parameter to ``OneHotEncoder`` to enable filtering for features to encode for :pr:`1249`
        * Added percent-better-than-baseline for all objectives to automl.results :pr:`1244`
        * Added ``HighVarianceCVDataCheck`` and replaced synonymous warning in ``AutoMLSearch`` :pr:`1254`
        * Added `PCA Transformer` component for dimensionality reduction :pr:`1270`
        * Added ``generate_pipeline_code`` and ``generate_component_code`` to allow for code generation given a pipeline or component instance :pr:`1306`
        * Added ``PCA Transformer`` component for dimensionality reduction :pr:`1270`
        * Updated ``AutoMLSearch`` to support ``Woodwork`` data structures :pr:`1299`
        * Added cv_folds to ``ClassImbalanceDataCheck`` and added this check to ``DefaultDataChecks`` :pr:`1333`
        * Make ``max_batches`` argument to ``AutoMLSearch.search`` public :pr:`1320`
        * Added text support to automl search :pr:`1062`
        * Added ``_pipelines_per_batch`` as a private argument to ``AutoMLSearch`` :pr:`1355`
    * Fixes
        * Fixed ML performance issue with ordered datasets: always shuffle data in automl's default CV splits :pr:`1265`
        * Fixed broken ``evalml info`` CLI command :pr:`1293`
        * Fixed ``boosting type='rf'`` for LightGBM Classifier, as well as ``num_leaves`` error :pr:`1302`
        * Fixed bug in ``explain_predictions_best_worst`` where a custom index in the target variable would cause a ``ValueError`` :pr:`1318`
        * Added stacked ensemble estimators to to ``evalml.pipelines.__init__`` file :pr:`1326`
        * Fixed bug in OHE where calls to transform were not deterministic if ``top_n`` was less than the number of categories in a column :pr:`1324`
        * Fixed LightGBM warning messages during AutoMLSearch :pr:`1342`
        * Fix warnings thrown during AutoMLSearch in ``HighVarianceCVDataCheck`` :pr:`1346`
        * Fixed bug where TrainingValidationSplit would return invalid location indices for dataframes with a custom index :pr:`1348`
        * Fixed bug where the AutoMLSearch ``random_state`` was not being passed to the created pipelines :pr:`1321`
    * Changes
        * Allow ``add_to_rankings`` to be called before AutoMLSearch is called :pr:`1250`
        * Removed Graphviz from test-requirements to add to requirements.txt :pr:`1327`
        * Removed ``max_pipelines`` parameter from ``AutoMLSearch`` :pr:`1264`
        * Include editable installs in all install make targets :pr:`1335`
        * Made pip dependencies `featuretools` and `nlp_primitives` core dependencies :pr:`1062`
        * Removed `PartOfSpeechCount` from `TextFeaturizer` transform primitives :pr:`1062`
        * Added warning for ``partial_dependency`` when the feature includes null values :pr:`1352`
    * Documentation Changes
        * Fixed and updated code blocks in Release Notes :pr:`1243`
        * Added DecisionTree estimators to API Reference :pr:`1246`
        * Changed class inheritance display to flow vertically :pr:`1248`
        * Updated cost-benefit tutorial to use a holdout/test set :pr:`1159`
        * Added ``evalml info`` command to documentation :pr:`1293`
        * Miscellaneous doc updates :pr:`1269`
        * Removed conda pre-release testing from the release process document :pr:`1282`
        * Updates to contributing guide :pr:`1310`
        * Added Alteryx footer to docs with Twitter and Github link :pr:`1312`
        * Added documentation for evalml installation for Python 3.6 :pr:`1322`
        * Added documentation changes to make the API Docs easier to understand :pr:`1323`
        * Fixed documentation for ``feature_importance`` :pr:`1353`
        * Added tutorial for running `AutoML` with text data :pr:`1357`
        * Added documentation for woodwork integration with automl search :pr:`1361`
    * Testing Changes
        * Added tests for ``jupyter_check`` to handle IPython :pr:`1256`
        * Cleaned up ``make_pipeline`` tests to test for all estimators :pr:`1257`
        * Added a test to check conda build after merge to main :pr:`1247`
        * Removed code that was lacking codecov for ``__main__.py`` and unnecessary :pr:`1293`
        * Codecov: round coverage up instead of down :pr:`1334`
        * Add DockerHub credentials to CI testing environment :pr:`1356`
        * Add DockerHub credentials to conda testing environment :pr:`1363`

.. warning::

    **Breaking Changes**
        * Renamed ``LabelLeakageDataCheck`` to ``TargetLeakageDataCheck`` :pr:`1319`
        * ``max_pipelines`` parameter has been removed from ``AutoMLSearch``. Please use ``max_iterations`` instead. :pr:`1264`
        * ``AutoMLSearch.search()`` will now log a warning if the input is not a ``Woodwork`` data structure (``pandas``, ``numpy``) :pr:`1299`
        * Make ``max_batches`` argument to ``AutoMLSearch.search`` public :pr:`1320`
        * Removed unused argument `feature_types` from AutoMLSearch.search :pr:`1062`

**v0.14.1 Sep. 29, 2020**
    * Enhancements
        * Updated partial dependence methods to support calculating numeric columns in a dataset with non-numeric columns :pr:`1150`
        * Added ``get_feature_names`` on ``OneHotEncoder`` :pr:`1193`
        * Added ``detect_problem_type`` to ``problem_type/utils.py`` to automatically detect the problem type given targets :pr:`1194`
        * Added LightGBM to ``AutoMLSearch`` :pr:`1199`
        * Updated ``scikit-learn`` and ``scikit-optimize`` to use latest versions - 0.23.2 and 0.8.1 respectively :pr:`1141`
        * Added ``__str__`` and ``__repr__`` for pipelines and components :pr:`1218`
        * Included internal target check for both training and validation data in ``AutoMLSearch`` :pr:`1226`
        * Added ``ProblemTypes.all_problem_types`` helper to get list of supported problem types :pr:`1219`
        * Added ``DecisionTreeClassifier`` and ``DecisionTreeRegressor`` classes :pr:`1223`
        * Added ``ProblemTypes.all_problem_types`` helper to get list of supported problem types :pr:`1219`
        * ``DataChecks`` can now be parametrized by passing a list of ``DataCheck`` classes and a parameter dictionary :pr:`1167`
        * Added first CV fold score as validation score in ``AutoMLSearch.rankings`` :pr:`1221`
        * Updated ``flake8`` configuration to enable linting on ``__init__.py`` files :pr:`1234`
        * Refined ``make_pipeline_from_components`` implementation :pr:`1204`
    * Fixes
        * Updated GitHub URL after migration to Alteryx GitHub org :pr:`1207`
        * Changed Problem Type enum to be more similar to the string name :pr:`1208`
        * Wrapped call to scikit-learn's partial dependence method in a ``try``/``finally`` block :pr:`1232`
    * Changes
        * Added ``allow_writing_files`` as a named argument to CatBoost estimators. :pr:`1202`
        * Added ``solver`` and ``multi_class`` as named arguments to ``LogisticRegressionClassifier`` :pr:`1202`
        * Replaced pipeline's ``._transform`` method to evaluate all the preprocessing steps of a pipeline with ``.compute_estimator_features`` :pr:`1231`
        * Changed default large dataset train/test splitting behavior :pr:`1205`
    * Documentation Changes
        * Included description of how to access the component instances and features for pipeline user guide :pr:`1163`
        * Updated API docs to refer to target as "target" instead of "labels" for non-classification tasks and minor docs cleanup :pr:`1160`
        * Added Class Imbalance Data Check to ``api_reference.rst`` :pr:`1190` :pr:`1200`
        * Added pipeline properties to API reference :pr:`1209`
        * Clarified what the objective parameter in AutoML is used for in AutoML API reference and AutoML user guide :pr:`1222`
        * Updated API docs to include ``skopt.space.Categorical`` option for component hyperparameter range definition :pr:`1228`
        * Added install documentation for ``libomp`` in order to use LightGBM on Mac :pr:`1233`
        * Improved description of ``max_iterations`` in documentation :pr:`1212`
        * Removed unused code from sphinx conf :pr:`1235`
    * Testing Changes

.. warning::

    **Breaking Changes**
        * ``DefaultDataChecks`` now accepts a ``problem_type`` parameter that must be specified :pr:`1167`
        * Pipeline's ``._transform`` method to evaluate all the preprocessing steps of a pipeline has been replaced with ``.compute_estimator_features`` :pr:`1231`
        * ``get_objectives`` has been renamed to ``get_core_objectives``. This function will now return a list of valid objective instances :pr:`1230`


**v0.13.2 Sep. 17, 2020**
    * Enhancements
        * Added ``output_format`` field to explain predictions functions :pr:`1107`
        * Modified ``get_objective`` and ``get_objectives`` to be able to return any objective in ``evalml.objectives`` :pr:`1132`
        * Added a ``return_instance`` boolean parameter to ``get_objective`` :pr:`1132`
        * Added ``ClassImbalanceDataCheck`` to determine whether target imbalance falls below a given threshold :pr:`1135`
        * Added label encoder to LightGBM for binary classification :pr:`1152`
        * Added labels for the row index of confusion matrix :pr:`1154`
        * Added ``AutoMLSearch`` object as another parameter in search callbacks :pr:`1156`
        * Added the corresponding probability threshold for each point displayed in ``graph_roc_curve`` :pr:`1161`
        * Added ``__eq__`` for ``ComponentBase`` and ``PipelineBase`` :pr:`1178`
        * Added support for multiclass classification for ``roc_curve`` :pr:`1164`
        * Added ``categories`` accessor to ``OneHotEncoder`` for listing the categories associated with a feature :pr:`1182`
        * Added utility function to create pipeline instances from a list of component instances :pr:`1176`
    * Fixes
        * Fixed XGBoost column names for partial dependence methods :pr:`1104`
        * Removed dead code validating column type from ``TextFeaturizer`` :pr:`1122`
        * Fixed issue where ``Imputer`` cannot fit when there is None in a categorical or boolean column :pr:`1144`
        * ``OneHotEncoder`` preserves the custom index in the input data :pr:`1146`
        * Fixed representation for ``ModelFamily`` :pr:`1165`
        * Removed duplicate ``nbsphinx`` dependency in ``dev-requirements.txt`` :pr:`1168`
        * Users can now pass in any valid kwargs to all estimators :pr:`1157`
        * Remove broken accessor ``OneHotEncoder.get_feature_names`` and unneeded base class :pr:`1179`
        * Removed LightGBM Estimator from AutoML models :pr:`1186`
    * Changes
        * Pinned ``scikit-optimize`` version to 0.7.4 :pr:`1136`
        * Removed ``tqdm`` as a dependency :pr:`1177`
        * Added lightgbm version 3.0.0 to ``latest_dependency_versions.txt`` :pr:`1185`
        * Rename ``max_pipelines`` to ``max_iterations`` :pr:`1169`
    * Documentation Changes
        * Fixed API docs for ``AutoMLSearch`` ``add_result_callback`` :pr:`1113`
        * Added a step to our release process for pushing our latest version to conda-forge :pr:`1118`
        * Added warning for missing ipywidgets dependency for using ``PipelineSearchPlots`` on Jupyterlab :pr:`1145`
        * Updated ``README.md`` example to load demo dataset :pr:`1151`
        * Swapped mapping of breast cancer targets in ``model_understanding.ipynb`` :pr:`1170`
    * Testing Changes
        * Added test confirming ``TextFeaturizer`` never outputs null values :pr:`1122`
        * Changed Python version of ``Update Dependencies`` action to 3.8.x :pr:`1137`
        * Fixed release notes check-in test for ``Update Dependencies`` actions :pr:`1172`

.. warning::

    **Breaking Changes**
        * ``get_objective`` will now return a class definition rather than an instance by default :pr:`1132`
        * Deleted ``OPTIONS`` dictionary in ``evalml.objectives.utils.py`` :pr:`1132`
        * If specifying an objective by string, the string must now match the objective's name field, case-insensitive :pr:`1132`
        * Passing "Cost Benefit Matrix", "Fraud Cost", "Lead Scoring", "Mean Squared Log Error",
            "Recall", "Recall Macro", "Recall Micro", "Recall Weighted", or "Root Mean Squared Log Error" to ``AutoMLSearch`` will now result in a ``ValueError``
            rather than an ``ObjectiveNotFoundError`` :pr:`1132`
        * Search callbacks ``start_iteration_callback`` and ``add_results_callback`` have changed to include a copy of the AutoMLSearch object as a third parameter :pr:`1156`
        * Deleted ``OneHotEncoder.get_feature_names`` method which had been broken for a while, in favor of pipelines' ``input_feature_names`` :pr:`1179`
        * Deleted empty base class ``CategoricalEncoder`` which ``OneHotEncoder`` component was inheriting from :pr:`1176`
        * Results from ``roc_curve`` will now return as a list of dictionaries with each dictionary representing a class :pr:`1164`
        * ``max_pipelines`` now raises a ``DeprecationWarning`` and will be removed in the next release. ``max_iterations`` should be used instead. :pr:`1169`


**v0.13.1 Aug. 25, 2020**
    * Enhancements
        * Added Cost-Benefit Matrix objective for binary classification :pr:`1038`
        * Split ``fill_value`` into ``categorical_fill_value`` and ``numeric_fill_value`` for Imputer :pr:`1019`
        * Added ``explain_predictions`` and ``explain_predictions_best_worst`` for explaining multiple predictions with SHAP :pr:`1016`
        * Added new LSA component for text featurization :pr:`1022`
        * Added guide on installing with conda :pr:`1041`
        * Added a “cost-benefit curve” util method to graph cost-benefit matrix scores vs. binary classification thresholds :pr:`1081`
        * Standardized error when calling transform/predict before fit for pipelines :pr:`1048`
        * Added ``percent_better_than_baseline`` to AutoML search rankings and full rankings table :pr:`1050`
        * Added one-way partial dependence and partial dependence plots :pr:`1079`
        * Added "Feature Value" column to prediction explanation reports. :pr:`1064`
        * Added LightGBM classification estimator :pr:`1082`, :pr:`1114`
        * Added ``max_batches`` parameter to ``AutoMLSearch`` :pr:`1087`
    * Fixes
        * Updated ``TextFeaturizer`` component to no longer require an internet connection to run :pr:`1022`
        * Fixed non-deterministic element of ``TextFeaturizer`` transformations :pr:`1022`
        * Added a StandardScaler to all ElasticNet pipelines :pr:`1065`
        * Updated cost-benefit matrix to normalize score :pr:`1099`
        * Fixed logic in ``calculate_percent_difference`` so that it can handle negative values :pr:`1100`
    * Changes
        * Added ``needs_fitting`` property to ``ComponentBase`` :pr:`1044`
        * Updated references to data types to use datatype lists defined in ``evalml.utils.gen_utils`` :pr:`1039`
        * Remove maximum version limit for SciPy dependency :pr:`1051`
        * Moved ``all_components`` and other component importers into runtime methods :pr:`1045`
        * Consolidated graphing utility methods under ``evalml.utils.graph_utils`` :pr:`1060`
        * Made slight tweaks to how ``TextFeaturizer`` uses ``featuretools``, and did some refactoring of that and of LSA :pr:`1090`
        * Changed ``show_all_features`` parameter into ``importance_threshold``, which allows for thresholding feature importance :pr:`1097`, :pr:`1103`
    * Documentation Changes
        * Update ``setup.py`` URL to point to the github repo :pr:`1037`
        * Added tutorial for using the cost-benefit matrix objective :pr:`1088`
        * Updated ``model_understanding.ipynb`` to include documentation for using plotly on Jupyter Lab :pr:`1108`
    * Testing Changes
        * Refactor CircleCI tests to use matrix jobs (:pr:`1043`)
        * Added a test to check that all test directories are included in evalml package :pr:`1054`


.. warning::

    **Breaking Changes**
        * ``confusion_matrix`` and ``normalize_confusion_matrix`` have been moved to ``evalml.utils`` :pr:`1038`
        * All graph utility methods previously under ``evalml.pipelines.graph_utils`` have been moved to ``evalml.utils.graph_utils`` :pr:`1060`


**v0.12.2 Aug. 6, 2020**
    * Enhancements
        * Add save/load method to components :pr:`1023`
        * Expose pickle ``protocol`` as optional arg to save/load :pr:`1023`
        * Updated estimators used in AutoML to include ExtraTrees and ElasticNet estimators :pr:`1030`
    * Fixes
    * Changes
        * Removed ``DeprecationWarning`` for ``SimpleImputer`` :pr:`1018`
    * Documentation Changes
        * Add note about version numbers to release process docs :pr:`1034`
    * Testing Changes
        * Test files are now included in the evalml package :pr:`1029`


**v0.12.0 Aug. 3, 2020**
    * Enhancements
        * Added string and categorical targets support for binary and multiclass pipelines and check for numeric targets for ``DetectLabelLeakage`` data check :pr:`932`
        * Added clear exception for regression pipelines if target datatype is string or categorical :pr:`960`
        * Added target column names and class labels in ``predict`` and ``predict_proba`` output for pipelines :pr:`951`
        * Added ``_compute_shap_values`` and ``normalize_values`` to ``pipelines/explanations`` module :pr:`958`
        * Added ``explain_prediction`` feature which explains single predictions with SHAP :pr:`974`
        * Added Imputer to allow different imputation strategies for numerical and categorical dtypes :pr:`991`
        * Added support for configuring logfile path using env var, and don't create logger if there are filesystem errors :pr:`975`
        * Updated catboost estimators' default parameters and automl hyperparameter ranges to speed up fit time :pr:`998`
    * Fixes
        * Fixed ReadtheDocs warning failure regarding embedded gif :pr:`943`
        * Removed incorrect parameter passed to pipeline classes in ``_add_baseline_pipelines`` :pr:`941`
        * Added universal error for calling ``predict``, ``predict_proba``, ``transform``, and ``feature_importances`` before fitting :pr:`969`, :pr:`994`
        * Made ``TextFeaturizer`` component and pip dependencies ``featuretools`` and ``nlp_primitives`` optional :pr:`976`
        * Updated imputation strategy in automl to no longer limit impute strategy to ``most_frequent`` for all features if there are any categorical columns :pr:`991`
        * Fixed ``UnboundLocalError`` for ``cv_pipeline`` when automl search errors :pr:`996`
        * Fixed ``Imputer`` to reset dataframe index to preserve behavior expected from  ``SimpleImputer`` :pr:`1009`
    * Changes
        * Moved ``get_estimators`` to ``evalml.pipelines.components.utils`` :pr:`934`
        * Modified Pipelines to raise ``PipelineScoreError`` when they encounter an error during scoring :pr:`936`
        * Moved ``evalml.model_families.list_model_families`` to ``evalml.pipelines.components.allowed_model_families`` :pr:`959`
        * Renamed ``DateTimeFeaturization`` to ``DateTimeFeaturizer`` :pr:`977`
        * Added check to stop search and raise an error if all pipelines in a batch return NaN scores :pr:`1015`
    * Documentation Changes
        * Updated ``README.md`` :pr:`963`
        * Reworded message when errors are returned from data checks in search :pr:`982`
        * Added section on understanding model predictions with ``explain_prediction`` to User Guide :pr:`981`
        * Added a section to the user guide and api reference about how XGBoost and CatBoost are not fully supported. :pr:`992`
        * Added custom components section in user guide :pr:`993`
        * Updated FAQ section formatting :pr:`997`
        * Updated release process documentation :pr:`1003`
    * Testing Changes
        * Moved ``predict_proba`` and ``predict`` tests regarding string / categorical targets to ``test_pipelines.py`` :pr:`972`
        * Fixed dependency update bot by updating python version to 3.7 to avoid frequent github version updates :pr:`1002`


.. warning::

    **Breaking Changes**
        * ``get_estimators`` has been moved to ``evalml.pipelines.components.utils`` (previously was under ``evalml.pipelines.utils``) :pr:`934`
        * Removed the ``raise_errors`` flag in AutoML search. All errors during pipeline evaluation will be caught and logged. :pr:`936`
        * ``evalml.model_families.list_model_families`` has been moved to ``evalml.pipelines.components.allowed_model_families`` :pr:`959`
        * ``TextFeaturizer``: the ``featuretools`` and ``nlp_primitives`` packages must be installed after installing evalml in order to use this component :pr:`976`
        * Renamed ``DateTimeFeaturization`` to ``DateTimeFeaturizer`` :pr:`977`


**v0.11.2 July 16, 2020**
    * Enhancements
        * Added ``NoVarianceDataCheck`` to ``DefaultDataChecks`` :pr:`893`
        * Added text processing and featurization component ``TextFeaturizer`` :pr:`913`, :pr:`924`
        * Added additional checks to ``InvalidTargetDataCheck`` to handle invalid target data types :pr:`929`
        * ``AutoMLSearch`` will now handle ``KeyboardInterrupt`` and prompt user for confirmation :pr:`915`
    * Fixes
        * Makes automl results a read-only property :pr:`919`
    * Changes
        * Deleted static pipelines and refactored tests involving static pipelines, removed ``all_pipelines()`` and ``get_pipelines()`` :pr:`904`
        * Moved ``list_model_families`` to ``evalml.model_family.utils`` :pr:`903`
        * Updated ``all_pipelines``, ``all_estimators``, ``all_components`` to use the same mechanism for dynamically generating their elements :pr:`898`
        * Rename ``master`` branch to ``main`` :pr:`918`
        * Add pypi release github action :pr:`923`
        * Updated ``AutoMLSearch.search`` stdout output and logging and removed tqdm progress bar :pr:`921`
        * Moved automl config checks previously in ``search()`` to init :pr:`933`
    * Documentation Changes
        * Reorganized and rewrote documentation :pr:`937`
        * Updated to use pydata sphinx theme :pr:`937`
        * Updated docs to use ``release_notes`` instead of ``changelog`` :pr:`942`
    * Testing Changes
        * Cleaned up fixture names and usages in tests :pr:`895`


.. warning::

    **Breaking Changes**
        * ``list_model_families`` has been moved to ``evalml.model_family.utils`` (previously was under ``evalml.pipelines.utils``) :pr:`903`
        * ``get_estimators`` has been moved to ``evalml.pipelines.components.utils`` (previously was under ``evalml.pipelines.utils``) :pr:`934`
        * Static pipeline definitions have been removed, but similar pipelines can still be constructed via creating an instance of ``PipelineBase`` :pr:`904`
        * ``all_pipelines()`` and ``get_pipelines()`` utility methods have been removed :pr:`904`


**v0.11.0 June 30, 2020**
    * Enhancements
        * Added multiclass support for ROC curve graphing :pr:`832`
        * Added preprocessing component to drop features whose percentage of NaN values exceeds a specified threshold :pr:`834`
        * Added data check to check for problematic target labels :pr:`814`
        * Added PerColumnImputer that allows imputation strategies per column :pr:`824`
        * Added transformer to drop specific columns :pr:`827`
        * Added support for ``categories``, ``handle_error``, and ``drop`` parameters in ``OneHotEncoder`` :pr:`830` :pr:`897`
        * Added preprocessing component to handle DateTime columns featurization :pr:`838`
        * Added ability to clone pipelines and components :pr:`842`
        * Define getter method for component ``parameters`` :pr:`847`
        * Added utility methods to calculate and graph permutation importances :pr:`860`, :pr:`880`
        * Added new utility functions necessary for generating dynamic preprocessing pipelines :pr:`852`
        * Added kwargs to all components :pr:`863`
        * Updated ``AutoSearchBase`` to use dynamically generated preprocessing pipelines :pr:`870`
        * Added SelectColumns transformer :pr:`873`
        * Added ability to evaluate additional pipelines for automl search :pr:`874`
        * Added ``default_parameters`` class property to components and pipelines :pr:`879`
        * Added better support for disabling data checks in automl search :pr:`892`
        * Added ability to save and load AutoML objects to file :pr:`888`
        * Updated ``AutoSearchBase.get_pipelines`` to return an untrained pipeline instance :pr:`876`
        * Saved learned binary classification thresholds in automl results cv data dict :pr:`876`
    * Fixes
        * Fixed bug where SimpleImputer cannot handle dropped columns :pr:`846`
        * Fixed bug where PerColumnImputer cannot handle dropped columns :pr:`855`
        * Enforce requirement that builtin components save all inputted values in their parameters dict :pr:`847`
        * Don't list base classes in ``all_components`` output :pr:`847`
        * Standardize all components to output pandas data structures, and accept either pandas or numpy :pr:`853`
        * Fixed rankings and full_rankings error when search has not been run :pr:`894`
    * Changes
        * Update ``all_pipelines`` and ``all_components`` to try initializing pipelines/components, and on failure exclude them :pr:`849`
        * Refactor ``handle_components`` to ``handle_components_class``, standardize to ``ComponentBase`` subclass instead of instance :pr:`850`
        * Refactor "blacklist"/"whitelist" to "allow"/"exclude" lists :pr:`854`
        * Replaced ``AutoClassificationSearch`` and ``AutoRegressionSearch`` with ``AutoMLSearch`` :pr:`871`
        * Renamed feature_importances and permutation_importances methods to use singular names (feature_importance and permutation_importance) :pr:`883`
        * Updated ``automl`` default data splitter to train/validation split for large datasets :pr:`877`
        * Added open source license, update some repo metadata :pr:`887`
        * Removed dead code in ``_get_preprocessing_components`` :pr:`896`
    * Documentation Changes
        * Fix some typos and update the EvalML logo :pr:`872`
    * Testing Changes
        * Update the changelog check job to expect the new branching pattern for the deps update bot :pr:`836`
        * Check that all components output pandas datastructures, and can accept either pandas or numpy :pr:`853`
        * Replaced ``AutoClassificationSearch`` and ``AutoRegressionSearch`` with ``AutoMLSearch`` :pr:`871`


.. warning::

    **Breaking Changes**
        * Pipelines' static ``component_graph`` field must contain either ``ComponentBase`` subclasses or ``str``, instead of ``ComponentBase`` subclass instances :pr:`850`
        * Rename ``handle_component`` to ``handle_component_class``. Now standardizes to ``ComponentBase`` subclasses instead of ``ComponentBase`` subclass instances :pr:`850`
        * Renamed automl's ``cv`` argument to ``data_split`` :pr:`877`
        * Pipelines' and classifiers' ``feature_importances`` is renamed ``feature_importance``, ``graph_feature_importances`` is renamed ``graph_feature_importance`` :pr:`883`
        * Passing ``data_checks=None`` to automl search will not perform any data checks as opposed to default checks. :pr:`892`
        * Pipelines to search for in AutoML are now determined automatically, rather than using the statically-defined pipeline classes. :pr:`870`
        * Updated ``AutoSearchBase.get_pipelines`` to return an untrained pipeline instance, instead of one which happened to be trained on the final cross-validation fold :pr:`876`


**v0.10.0 May 29, 2020**
    * Enhancements
        * Added baseline models for classification and regression, add functionality to calculate baseline models before searching in AutoML :pr:`746`
        * Port over highly-null guardrail as a data check and define ``DefaultDataChecks`` and ``DisableDataChecks`` classes :pr:`745`
        * Update ``Tuner`` classes to work directly with pipeline parameters dicts instead of flat parameter lists :pr:`779`
        * Add Elastic Net as a pipeline option :pr:`812`
        * Added new Pipeline option ``ExtraTrees`` :pr:`790`
        * Added precicion-recall curve metrics and plot for binary classification problems in ``evalml.pipeline.graph_utils`` :pr:`794`
        * Update the default automl algorithm to search in batches, starting with default parameters for each pipeline and iterating from there :pr:`793`
        * Added ``AutoMLAlgorithm`` class and ``IterativeAlgorithm`` impl, separated from ``AutoSearchBase`` :pr:`793`
    * Fixes
        * Update pipeline ``score`` to return ``nan`` score for any objective which throws an exception during scoring :pr:`787`
        * Fixed bug introduced in :pr:`787` where binary classification metrics requiring predicted probabilities error in scoring :pr:`798`
        * CatBoost and XGBoost classifiers and regressors can no longer have a learning rate of 0 :pr:`795`
    * Changes
        * Cleanup pipeline ``score`` code, and cleanup codecov :pr:`711`
        * Remove ``pass`` for abstract methods for codecov :pr:`730`
        * Added __str__ for AutoSearch object :pr:`675`
        * Add util methods to graph ROC and confusion matrix :pr:`720`
        * Refactor ``AutoBase`` to ``AutoSearchBase`` :pr:`758`
        * Updated AutoBase with ``data_checks`` parameter, removed previous ``detect_label_leakage`` parameter, and added functionality to run data checks before search in AutoML :pr:`765`
        * Updated our logger to use Python's logging utils :pr:`763`
        * Refactor most of ``AutoSearchBase._do_iteration`` impl into ``AutoSearchBase._evaluate`` :pr:`762`
        * Port over all guardrails to use the new DataCheck API :pr:`789`
        * Expanded ``import_or_raise`` to catch all exceptions :pr:`759`
        * Adds RMSE, MSLE, RMSLE as standard metrics :pr:`788`
        * Don't allow ``Recall`` to be used as an objective for AutoML :pr:`784`
        * Removed feature selection from pipelines :pr:`819`
        * Update default estimator parameters to make automl search faster and more accurate :pr:`793`
    * Documentation Changes
        * Add instructions to freeze ``master`` on ``release.md`` :pr:`726`
        * Update release instructions with more details :pr:`727` :pr:`733`
        * Add objective base classes to API reference :pr:`736`
        * Fix components API to match other modules :pr:`747`
    * Testing Changes
        * Delete codecov yml, use codecov.io's default :pr:`732`
        * Added unit tests for fraud cost, lead scoring, and standard metric objectives :pr:`741`
        * Update codecov client :pr:`782`
        * Updated AutoBase __str__ test to include no parameters case :pr:`783`
        * Added unit tests for ``ExtraTrees`` pipeline :pr:`790`
        * If codecov fails to upload, fail build :pr:`810`
        * Updated Python version of dependency action :pr:`816`
        * Update the dependency update bot to use a suffix when creating branches :pr:`817`

.. warning::

    **Breaking Changes**
        * The ``detect_label_leakage`` parameter for AutoML classes has been removed and replaced by a ``data_checks`` parameter :pr:`765`
        * Moved ROC and confusion matrix methods from ``evalml.pipeline.plot_utils`` to ``evalml.pipeline.graph_utils`` :pr:`720`
        * ``Tuner`` classes require a pipeline hyperparameter range dict as an init arg instead of a space definition :pr:`779`
        * ``Tuner.propose`` and ``Tuner.add`` work directly with pipeline parameters dicts instead of flat parameter lists :pr:`779`
        * ``PipelineBase.hyperparameters`` and ``custom_hyperparameters`` use pipeline parameters dict format instead of being represented as a flat list :pr:`779`
        * All guardrail functions previously under ``evalml.guardrails.utils`` will be removed and replaced by data checks :pr:`789`
        * ``Recall`` disallowed as an objective for AutoML :pr:`784`
        * ``AutoSearchBase`` parameter ``tuner`` has been renamed to ``tuner_class`` :pr:`793`
        * ``AutoSearchBase`` parameter ``possible_pipelines`` and ``possible_model_families`` have been renamed to ``allowed_pipelines`` and ``allowed_model_families`` :pr:`793`


**v0.9.0 Apr. 27, 2020**
    * Enhancements
        * Added ``Accuracy`` as an standard objective :pr:`624`
        * Added verbose parameter to load_fraud :pr:`560`
        * Added Balanced Accuracy metric for binary, multiclass :pr:`612` :pr:`661`
        * Added XGBoost regressor and XGBoost regression pipeline :pr:`666`
        * Added ``Accuracy`` metric for multiclass :pr:`672`
        * Added objective name in ``AutoBase.describe_pipeline`` :pr:`686`
        * Added ``DataCheck`` and ``DataChecks``, ``Message`` classes and relevant subclasses :pr:`739`
    * Fixes
        * Removed direct access to ``cls.component_graph`` :pr:`595`
        * Add testing files to .gitignore :pr:`625`
        * Remove circular dependencies from ``Makefile`` :pr:`637`
        * Add error case for ``normalize_confusion_matrix()`` :pr:`640`
        * Fixed ``XGBoostClassifier`` and ``XGBoostRegressor`` bug with feature names that contain [, ], or < :pr:`659`
        * Update ``make_pipeline_graph`` to not accidentally create empty file when testing if path is valid :pr:`649`
        * Fix pip installation warning about docsutils version, from boto dependency :pr:`664`
        * Removed zero division warning for F1/precision/recall metrics :pr:`671`
        * Fixed ``summary`` for pipelines without estimators :pr:`707`
    * Changes
        * Updated default objective for binary/multiclass classification to log loss :pr:`613`
        * Created classification and regression pipeline subclasses and removed objective as an attribute of pipeline classes :pr:`405`
        * Changed the output of ``score`` to return one dictionary :pr:`429`
        * Created binary and multiclass objective subclasses :pr:`504`
        * Updated objectives API :pr:`445`
        * Removed call to ``get_plot_data`` from AutoML :pr:`615`
        * Set ``raise_error`` to default to True for AutoML classes :pr:`638`
        * Remove unnecessary "u" prefixes on some unicode strings :pr:`641`
        * Changed one-hot encoder to return uint8 dtypes instead of ints :pr:`653`
        * Pipeline ``_name`` field changed to ``custom_name`` :pr:`650`
        * Removed ``graphs.py`` and moved methods into ``PipelineBase`` :pr:`657`, :pr:`665`
        * Remove s3fs as a dev dependency :pr:`664`
        * Changed requirements-parser to be a core dependency :pr:`673`
        * Replace ``supported_problem_types`` field on pipelines with ``problem_type`` attribute on base classes :pr:`678`
        * Changed AutoML to only show best results for a given pipeline template in ``rankings``, added ``full_rankings`` property to show all :pr:`682`
        * Update ``ModelFamily`` values: don't list xgboost/catboost as classifiers now that we have regression pipelines for them :pr:`677`
        * Changed AutoML's ``describe_pipeline`` to get problem type from pipeline instead :pr:`685`
        * Standardize ``import_or_raise`` error messages :pr:`683`
        * Updated argument order of objectives to align with sklearn's :pr:`698`
        * Renamed ``pipeline.feature_importance_graph`` to ``pipeline.graph_feature_importances`` :pr:`700`
        * Moved ROC and confusion matrix methods to ``evalml.pipelines.plot_utils`` :pr:`704`
        * Renamed ``MultiClassificationObjective`` to ``MulticlassClassificationObjective``, to align with pipeline naming scheme :pr:`715`
    * Documentation Changes
        * Fixed some sphinx warnings :pr:`593`
        * Fixed docstring for ``AutoClassificationSearch`` with correct command :pr:`599`
        * Limit readthedocs formats to pdf, not htmlzip and epub :pr:`594` :pr:`600`
        * Clean up objectives API documentation :pr:`605`
        * Fixed function on Exploring search results page :pr:`604`
        * Update release process doc :pr:`567`
        * ``AutoClassificationSearch`` and ``AutoRegressionSearch`` show inherited methods in API reference :pr:`651`
        * Fixed improperly formatted code in breaking changes for changelog :pr:`655`
        * Added configuration to treat Sphinx warnings as errors :pr:`660`
        * Removed separate plotting section for pipelines in API reference :pr:`657`, :pr:`665`
        * Have leads example notebook load S3 files using https, so we can delete s3fs dev dependency :pr:`664`
        * Categorized components in API reference and added descriptions for each category :pr:`663`
        * Fixed Sphinx warnings about ``BalancedAccuracy`` objective :pr:`669`
        * Updated API reference to include missing components and clean up pipeline docstrings :pr:`689`
        * Reorganize API ref, and clarify pipeline sub-titles :pr:`688`
        * Add and update preprocessing utils in API reference :pr:`687`
        * Added inheritance diagrams to API reference :pr:`695`
        * Documented which default objective AutoML optimizes for :pr:`699`
        * Create seperate install page :pr:`701`
        * Include more utils in API ref, like ``import_or_raise`` :pr:`704`
        * Add more color to pipeline documentation :pr:`705`
    * Testing Changes
        * Matched install commands of ``check_latest_dependencies`` test and it's GitHub action :pr:`578`
        * Added Github app to auto assign PR author as assignee :pr:`477`
        * Removed unneeded conda installation of xgboost in windows checkin tests :pr:`618`
        * Update graph tests to always use tmpfile dir :pr:`649`
        * Changelog checkin test workaround for release PRs: If 'future release' section is empty of PR refs, pass check :pr:`658`
        * Add changelog checkin test exception for ``dep-update`` branch :pr:`723`

.. warning::

    **Breaking Changes**

    * Pipelines will now no longer take an objective parameter during instantiation, and will no longer have an objective attribute.
    * ``fit()`` and ``predict()`` now use an optional ``objective`` parameter, which is only used in binary classification pipelines to fit for a specific objective.
    * ``score()`` will now use a required ``objectives`` parameter that is used to determine all the objectives to score on. This differs from the previous behavior, where the pipeline's objective was scored on regardless.
    * ``score()`` will now return one dictionary of all objective scores.
    * ``ROC`` and ``ConfusionMatrix`` plot methods via ``Auto(*).plot`` have been removed by :pr:`615` and are replaced by ``roc_curve`` and ``confusion_matrix`` in ``evamlm.pipelines.plot_utils`` in :pr:`704`
    * ``normalize_confusion_matrix`` has been moved to ``evalml.pipelines.plot_utils`` :pr:`704`
    * Pipelines ``_name`` field changed to ``custom_name``
    * Pipelines ``supported_problem_types`` field is removed because it is no longer necessary :pr:`678`
    * Updated argument order of objectives' ``objective_function`` to align with sklearn :pr:`698`
    * ``pipeline.feature_importance_graph`` has been renamed to ``pipeline.graph_feature_importances`` in :pr:`700`
    * Removed unsupported ``MSLE`` objective :pr:`704`


**v0.8.0 Apr. 1, 2020**
    * Enhancements
        * Add normalization option and information to confusion matrix :pr:`484`
        * Add util function to drop rows with NaN values :pr:`487`
        * Renamed ``PipelineBase.name`` as ``PipelineBase.summary`` and redefined ``PipelineBase.name`` as class property :pr:`491`
        * Added access to parameters in Pipelines with ``PipelineBase.parameters`` (used to be return of ``PipelineBase.describe``) :pr:`501`
        * Added ``fill_value`` parameter for ``SimpleImputer`` :pr:`509`
        * Added functionality to override component hyperparameters and made pipelines take hyperparemeters from components :pr:`516`
        * Allow ``numpy.random.RandomState`` for random_state parameters :pr:`556`
    * Fixes
        * Removed unused dependency ``matplotlib``, and move ``category_encoders`` to test reqs :pr:`572`
    * Changes
        * Undo version cap in XGBoost placed in :pr:`402` and allowed all released of XGBoost :pr:`407`
        * Support pandas 1.0.0 :pr:`486`
        * Made all references to the logger static :pr:`503`
        * Refactored ``model_type`` parameter for components and pipelines to ``model_family`` :pr:`507`
        * Refactored ``problem_types`` for pipelines and components into ``supported_problem_types`` :pr:`515`
        * Moved ``pipelines/utils.save_pipeline`` and ``pipelines/utils.load_pipeline`` to ``PipelineBase.save`` and ``PipelineBase.load`` :pr:`526`
        * Limit number of categories encoded by ``OneHotEncoder`` :pr:`517`
    * Documentation Changes
        * Updated API reference to remove ``PipelinePlot`` and added moved ``PipelineBase`` plotting methods :pr:`483`
        * Add code style and github issue guides :pr:`463` :pr:`512`
        * Updated API reference for to surface class variables for pipelines and components :pr:`537`
        * Fixed README documentation link :pr:`535`
        * Unhid PR references in changelog :pr:`656`
    * Testing Changes
        * Added automated dependency check PR :pr:`482`, :pr:`505`
        * Updated automated dependency check comment :pr:`497`
        * Have build_docs job use python executor, so that env vars are set properly :pr:`547`
        * Added simple test to make sure ``OneHotEncoder``'s top_n works with large number of categories :pr:`552`
        * Run windows unit tests on PRs :pr:`557`


.. warning::

    **Breaking Changes**

    * ``AutoClassificationSearch`` and ``AutoRegressionSearch``'s ``model_types`` parameter has been refactored into ``allowed_model_families``
    * ``ModelTypes`` enum has been changed to ``ModelFamily``
    * Components and Pipelines now have a ``model_family`` field instead of ``model_type``
    * ``get_pipelines`` utility function now accepts ``model_families`` as an argument instead of ``model_types``
    * ``PipelineBase.name`` no longer returns structure of pipeline and has been replaced by ``PipelineBase.summary``
    * ``PipelineBase.problem_types`` and ``Estimator.problem_types`` has been renamed to ``supported_problem_types``
    * ``pipelines/utils.save_pipeline`` and ``pipelines/utils.load_pipeline`` moved to ``PipelineBase.save`` and ``PipelineBase.load``


**v0.7.0 Mar. 9, 2020**
    * Enhancements
        * Added emacs buffers to .gitignore :pr:`350`
        * Add CatBoost (gradient-boosted trees) classification and regression components and pipelines :pr:`247`
        * Added Tuner abstract base class :pr:`351`
        * Added ``n_jobs`` as parameter for ``AutoClassificationSearch`` and ``AutoRegressionSearch`` :pr:`403`
        * Changed colors of confusion matrix to shades of blue and updated axis order to match scikit-learn's :pr:`426`
        * Added ``PipelineBase`` ``.graph`` and ``.feature_importance_graph`` methods, moved from previous location :pr:`423`
        * Added support for python 3.8 :pr:`462`
    * Fixes
        * Fixed ROC and confusion matrix plots not being calculated if user passed own additional_objectives :pr:`276`
        * Fixed ReadtheDocs ``FileNotFoundError`` exception for fraud dataset :pr:`439`
    * Changes
        * Added ``n_estimators`` as a tunable parameter for XGBoost :pr:`307`
        * Remove unused parameter ``ObjectiveBase.fit_needs_proba`` :pr:`320`
        * Remove extraneous parameter ``component_type`` from all components :pr:`361`
        * Remove unused ``rankings.csv`` file :pr:`397`
        * Downloaded demo and test datasets so unit tests can run offline :pr:`408`
        * Remove ``_needs_fitting`` attribute from Components :pr:`398`
        * Changed plot.feature_importance to show only non-zero feature importances by default, added optional parameter to show all :pr:`413`
        * Refactored ``PipelineBase`` to take in parameter dictionary and moved pipeline metadata to class attribute :pr:`421`
        * Dropped support for Python 3.5 :pr:`438`
        * Removed unused ``apply.py`` file :pr:`449`
        * Clean up ``requirements.txt`` to remove unused deps :pr:`451`
        * Support installation without all required dependencies :pr:`459`
    * Documentation Changes
        * Update release.md with instructions to release to internal license key :pr:`354`
    * Testing Changes
        * Added tests for utils (and moved current utils to gen_utils) :pr:`297`
        * Moved XGBoost install into it's own separate step on Windows using Conda :pr:`313`
        * Rewind pandas version to before 1.0.0, to diagnose test failures for that version :pr:`325`
        * Added dependency update checkin test :pr:`324`
        * Rewind XGBoost version to before 1.0.0 to diagnose test failures for that version :pr:`402`
        * Update dependency check to use a whitelist :pr:`417`
        * Update unit test jobs to not install dev deps :pr:`455`

.. warning::

    **Breaking Changes**

    * Python 3.5 will not be actively supported.

**v0.6.0 Dec. 16, 2019**
    * Enhancements
        * Added ability to create a plot of feature importances :pr:`133`
        * Add early stopping to AutoML using patience and tolerance parameters :pr:`241`
        * Added ROC and confusion matrix metrics and plot for classification problems and introduce PipelineSearchPlots class :pr:`242`
        * Enhanced AutoML results with search order :pr:`260`
        * Added utility function to show system and environment information :pr:`300`
    * Fixes
        * Lower botocore requirement :pr:`235`
        * Fixed decision_function calculation for ``FraudCost`` objective :pr:`254`
        * Fixed return value of ``Recall`` metrics :pr:`264`
        * Components return ``self`` on fit :pr:`289`
    * Changes
        * Renamed automl classes to ``AutoRegressionSearch`` and ``AutoClassificationSearch`` :pr:`287`
        * Updating demo datasets to retain column names :pr:`223`
        * Moving pipeline visualization to ``PipelinePlot`` class :pr:`228`
        * Standarizing inputs as ``pd.Dataframe`` / ``pd.Series`` :pr:`130`
        * Enforcing that pipelines must have an estimator as last component :pr:`277`
        * Added ``ipywidgets`` as a dependency in ``requirements.txt`` :pr:`278`
        * Added Random and Grid Search Tuners :pr:`240`
    * Documentation Changes
        * Adding class properties to API reference :pr:`244`
        * Fix and filter FutureWarnings from scikit-learn :pr:`249`, :pr:`257`
        * Adding Linear Regression to API reference and cleaning up some Sphinx warnings :pr:`227`
    * Testing Changes
        * Added support for testing on Windows with CircleCI :pr:`226`
        * Added support for doctests :pr:`233`

.. warning::

    **Breaking Changes**

    * The ``fit()`` method for ``AutoClassifier`` and ``AutoRegressor`` has been renamed to ``search()``.
    * ``AutoClassifier`` has been renamed to ``AutoClassificationSearch``
    * ``AutoRegressor`` has been renamed to ``AutoRegressionSearch``
    * ``AutoClassificationSearch.results`` and ``AutoRegressionSearch.results`` now is a dictionary with ``pipeline_results`` and ``search_order`` keys. ``pipeline_results`` can be used to access a dictionary that is identical to the old ``.results`` dictionary. Whereas, ``search_order`` returns a list of the search order in terms of ``pipeline_id``.
    * Pipelines now require an estimator as the last component in ``component_list``. Slicing pipelines now throws an ``NotImplementedError`` to avoid returning pipelines without an estimator.

**v0.5.2 Nov. 18, 2019**
    * Enhancements
        * Adding basic pipeline structure visualization :pr:`211`
    * Documentation Changes
        * Added notebooks to build process :pr:`212`

**v0.5.1 Nov. 15, 2019**
    * Enhancements
        * Added basic outlier detection guardrail :pr:`151`
        * Added basic ID column guardrail :pr:`135`
        * Added support for unlimited pipelines with a ``max_time`` limit :pr:`70`
        * Updated .readthedocs.yaml to successfully build :pr:`188`
    * Fixes
        * Removed MSLE from default additional objectives :pr:`203`
        * Fixed ``random_state`` passed in pipelines :pr:`204`
        * Fixed slow down in RFRegressor :pr:`206`
    * Changes
        * Pulled information for describe_pipeline from pipeline's new describe method :pr:`190`
        * Refactored pipelines :pr:`108`
        * Removed guardrails from Auto(*) :pr:`202`, :pr:`208`
    * Documentation Changes
        * Updated documentation to show ``max_time`` enhancements :pr:`189`
        * Updated release instructions for RTD :pr:`193`
        * Added notebooks to build process :pr:`212`
        * Added contributing instructions :pr:`213`
        * Added new content :pr:`222`

**v0.5.0 Oct. 29, 2019**
    * Enhancements
        * Added basic one hot encoding :pr:`73`
        * Use enums for model_type :pr:`110`
        * Support for splitting regression datasets :pr:`112`
        * Auto-infer multiclass classification :pr:`99`
        * Added support for other units in ``max_time`` :pr:`125`
        * Detect highly null columns :pr:`121`
        * Added additional regression objectives :pr:`100`
        * Show an interactive iteration vs. score plot when using fit() :pr:`134`
    * Fixes
        * Reordered ``describe_pipeline`` :pr:`94`
        * Added type check for ``model_type`` :pr:`109`
        * Fixed ``s`` units when setting string ``max_time`` :pr:`132`
        * Fix objectives not appearing in API documentation :pr:`150`
    * Changes
        * Reorganized tests :pr:`93`
        * Moved logging to its own module :pr:`119`
        * Show progress bar history :pr:`111`
        * Using ``cloudpickle`` instead of pickle to allow unloading of custom objectives :pr:`113`
        * Removed render.py :pr:`154`
    * Documentation Changes
        * Update release instructions :pr:`140`
        * Include additional_objectives parameter :pr:`124`
        * Added Changelog :pr:`136`
    * Testing Changes
        * Code coverage :pr:`90`
        * Added CircleCI tests for other Python versions :pr:`104`
        * Added doc notebooks as tests :pr:`139`
        * Test metadata for CircleCI and 2 core parallelism :pr:`137`

**v0.4.1 Sep. 16, 2019**
    * Enhancements
        * Added AutoML for classification and regressor using Autobase and Skopt :pr:`7` :pr:`9`
        * Implemented standard classification and regression metrics :pr:`7`
        * Added logistic regression, random forest, and XGBoost pipelines :pr:`7`
        * Implemented support for custom objectives :pr:`15`
        * Feature importance for pipelines :pr:`18`
        * Serialization for pipelines :pr:`19`
        * Allow fitting on objectives for optimal threshold :pr:`27`
        * Added detect label leakage :pr:`31`
        * Implemented callbacks :pr:`42`
        * Allow for multiclass classification :pr:`21`
        * Added support for additional objectives :pr:`79`
    * Fixes
        * Fixed feature selection in pipelines :pr:`13`
        * Made ``random_seed`` usage consistent :pr:`45`
    * Documentation Changes
        * Documentation Changes
        * Added docstrings :pr:`6`
        * Created notebooks for docs :pr:`6`
        * Initialized readthedocs EvalML :pr:`6`
        * Added favicon :pr:`38`
    * Testing Changes
        * Added testing for loading data :pr:`39`

**v0.2.0 Aug. 13, 2019**
    * Enhancements
        * Created fraud detection objective :pr:`4`

**v0.1.0 July. 31, 2019**
    * *First Release*
    * Enhancements
        * Added lead scoring objecitve :pr:`1`
        * Added basic classifier :pr:`1`
    * Documentation Changes
        * Initialized Sphinx for docs :pr:`1`<|MERGE_RESOLUTION|>--- conflicted
+++ resolved
@@ -3,11 +3,8 @@
 **Future Releases**
     * Enhancements
         * Removed self-reference from ``AutoMLSearch`` :pr:`2304`
-<<<<<<< HEAD
         * Added support for computing scores of prediction and target data with NaN values :pr:`2313`
-=======
         * Added ``inverse_transform`` method to pipelines :pr:`2256``
->>>>>>> 9c414d31
     * Fixes
     * Changes
         * Added and applied  ``black`` linting package to the EvalML repo in place of ``autopep8`` :pr:`2306`
