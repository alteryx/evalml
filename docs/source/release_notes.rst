--- conflicted
+++ resolved
@@ -3,11 +3,8 @@
 **Future Releases**
     * Enhancements
         * Added label encoder to ``XGBoostClassifier`` to remove the warning :pr:`2701`
-<<<<<<< HEAD
         * Set ``eval_metric`` to ``logloss`` for ``XGBoostClassifier`` :pr:`2741`
-=======
         * Added support for ``woodwork`` versions ``0.7.0`` and ``0.7.1`` :pr:`2743`
->>>>>>> e01d7362
     * Fixes
     * Changes
     * Documentation Changes
