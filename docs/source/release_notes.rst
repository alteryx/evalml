--- conflicted
+++ resolved
@@ -16,11 +16,7 @@
     * Enhancements
     * Fixes
          * Fixed bug related to pypi release github action failing :pr:`4330`
-<<<<<<< HEAD
-         * Fixed bug related to conda build github action :pr:`4335` :pr:`4337`
-=======
-         * Fixed bug related to conda build github action :pr:`4335` :pr:`4337`, :pr:`4338`
->>>>>>> ebe869cf
+         * Fixed bug related to conda build github action :pr:`4335` :pr:`4337`, :pr:`4338`, :pr:`4340`
     * Changes
     * Documentation Changes
     * Testing Changes
