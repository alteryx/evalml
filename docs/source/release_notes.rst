Release Notes
-------------

**Future Releases**
    * Enhancements
        * Added string and categorical targets support for binary and multiclass pipelines and check for numeric targets for `DetectLabelLeakage` data check :pr:`932`
        * Added clear exception for regression pipelines if target datatype is string or categorical :pr:`960`
        * Added target column names and class labels in `predict` and `predict_proba` output for pipelines :pr:`951`
        * Added `_compute_shap_values` and `normalize_values` to `pipelines/explanations` module :pr:`958`
        * Added `_explain_prediction` feature which explains single predictions with SHAP :pr:`974`
<<<<<<< HEAD
        * Added TypedImputer to allow different imputation strategies for numerical and categorical dtypes :pr:`991`
=======
        * Added support for configuring logfile path using env var, and don't create logger if there are filesystem errors :pr:`975`
>>>>>>> 83cd3949
    * Fixes
        * Fixed ReadtheDocs warning failure regarding embedded gif :pr:`943`
        * Removed incorrect parameter passed to pipeline classes in `_add_baseline_pipelines` :pr:`941`
        * Added universal error for calling `predict`, `predict_proba`, `transform`, and `feature_importances` before fitting :pr:`969`, :pr:`994`
        * Made `TextFeaturizer` component and pip dependencies `featuretools` and `nlp_primitives` optional :pr:`976`
    * Changes
        * Moved `get_estimators ` to `evalml.pipelines.components.utils` :pr:`934`
        * Modified Pipelines to raise `PipelineScoreError` when they encounter an error during scoring :pr:`936`
        * Moved `evalml.model_families.list_model_families` to `evalml.pipelines.components.allowed_model_families` :pr:`959`
        * Renamed `DateTimeFeaturization` to `DateTimeFeaturizer` :pr:`977`
    * Documentation Changes
        * Update README.md :pr:`963`
        * Reworded message when errors are returned from data checks in search :pr:`982`
        * Added section on understanding model predictions with `explain_prediction` to User Guide :pr:`981`
        * Added a section to the user guide and api reference about how XGBoost and CatBoost are not fully supported. :pr:`992`
        * Update FAQ section formatting :pr:`997`
    * Testing Changes
        * Moved `predict_proba` and `predict` tests regarding string / categorical targets to `test_pipelines.py` :pr:`972`


.. warning::

    **Breaking Changes**
        * ``get_estimators`` has been moved to ``evalml.pipelines.components.utils`` (previously was under ``evalml.pipelines.utils``) :pr:`934`
        * Removed the ``raise_errors`` flag in AutoML search. All errors during pipeline evaluation will be caught and logged. :pr:`936`
        * ``evalml.model_families.list_model_families`` has been moved to `evalml.pipelines.components.allowed_model_families` :pr:`959`
        * ``TextFeaturizer``: the ``featuretools`` and ``nlp_primitives`` packages must be installed after installing evalml in order to use this component :pr:`976`
        * Renamed ``DateTimeFeaturization`` to ``DateTimeFeaturizer`` :pr:`977`


**v0.11.2 July 16, 2020**
    * Enhancements
        * Added `NoVarianceDataCheck` to `DefaultDataChecks` :pr:`893`
        * Added text processing and featurization component `TextFeaturizer` :pr:`913`, :pr:`924`
        * Added additional checks to InvalidTargetDataCheck to handle invalid target data types :pr:`929`
        * AutoMLSearch will now handle KeyboardInterrupt and prompt user for confirmation :pr:`915`
    * Fixes
        * Makes automl results a read-only property :pr:`919`
    * Changes
        * Deleted static pipelines and refactored tests involving static pipelines, removed `all_pipelines()` and `get_pipelines()` :pr:`904`
        * Moved `list_model_families` to `evalml.model_family.utils` :pr:`903`
        * Updated `all_pipelines`, `all_estimators`, `all_components` to use the same mechanism for dynamically generating their elements :pr:`898`
        * Rename `master` branch to `main` :pr:`918`
        * Add pypi release github action :pr:`923`
        * Updated AutoMLSearch.search stdout output and logging and removed tqdm progress bar :pr:`921`
        * Moved automl config checks previously in `search()` to init :pr:`933`
    * Documentation Changes
        * Reorganized and rewrote documentation :pr:`937`
        * Updated to use pydata sphinx theme :pr:`937`
        * Updated docs to use `release_notes` instead of `changelog` :pr:`942`
    * Testing Changes
        * Cleaned up fixture names and usages in tests :pr:`895`


.. warning::

    **Breaking Changes**
        * ``list_model_families`` has been moved to ``evalml.model_family.utils`` (previously was under ``evalml.pipelines.utils``) :pr:`903`
        * ``get_estimators`` has been moved to ``evalml.pipelines.components.utils`` (previously was under ``evalml.pipelines.utils``) :pr:`934`
        * Static pipeline definitions have been removed, but similar pipelines can still be constructed via creating an instance of PipelineBase :pr:`904`
        * ``all_pipelines()`` and ``get_pipelines()`` utility methods have been removed :pr:`904`


**v0.11.0 June 30, 2020**
    * Enhancements
        * Added multiclass support for ROC curve graphing :pr:`832`
        * Added preprocessing component to drop features whose percentage of NaN values exceeds a specified threshold :pr:`834`
        * Added data check to check for problematic target labels :pr:`814`
        * Added PerColumnImputer that allows imputation strategies per column :pr:`824`
        * Added transformer to drop specific columns :pr:`827`
        * Added support for `categories`, `handle_error`, and `drop` parameters in `OneHotEncoder` :pr:`830` :pr:`897`
        * Added preprocessing component to handle DateTime columns featurization :pr:`838`
        * Added ability to clone pipelines and components :pr:`842`
        * Define getter method for component `parameters` :pr:`847`
        * Added utility methods to calculate and graph permutation importances :pr:`860`, :pr:`880`
        * Added new utility functions necessary for generating dynamic preprocessing pipelines :pr:`852`
        * Added kwargs to all components :pr:`863`
        * Updated `AutoSearchBase` to use dynamically generated preprocessing pipelines :pr:`870`
        * Added SelectColumns transformer :pr:`873`
        * Added ability to evaluate additional pipelines for automl search :pr:`874`
        * Added `default_parameters` class property to components and pipelines :pr:`879`
        * Added better support for disabling data checks in automl search :pr:`892`
        * Added ability to save and load AutoML objects to file :pr:`888`
        * Updated `AutoSearchBase.get_pipelines` to return an untrained pipeline instance :pr:`876`
        * Saved learned binary classification thresholds in automl results cv data dict :pr:`876`
    * Fixes
        * Fixed bug where SimpleImputer cannot handle dropped columns :pr:`846`
        * Fixed bug where PerColumnImputer cannot handle dropped columns :pr:`855`
        * Enforce requirement that builtin components save all inputted values in their parameters dict :pr:`847`
        * Don't list base classes in `all_components` output :pr:`847`
        * Standardize all components to output pandas data structures, and accept either pandas or numpy :pr:`853`
        * Fixed rankings and full_rankings error when search has not been run :pr:`894`
    * Changes
        * Update `all_pipelines` and `all_components` to try initializing pipelines/components, and on failure exclude them :pr:`849`
        * Refactor `handle_components` to `handle_components_class`, standardize to `ComponentBase` subclass instead of instance :pr:`850`
        * Refactor "blacklist"/"whitelist" to "allow"/"exclude" lists :pr:`854`
        * Replaced `AutoClassificationSearch` and `AutoRegressionSearch` with `AutoMLSearch` :pr:`871`
        * Renamed feature_importances and permutation_importances methods to use singular names (feature_importance and permutation_importance) :pr:`883`
        * Updated `automl` default data splitter to train/validation split for large datasets :pr:`877`
        * Added open source license, update some repo metadata :pr:`887`
        * Removed dead code in `_get_preprocessing_components` :pr:`896`
    * Documentation Changes
        * Fix some typos and update the EvalML logo :pr:`872`
    * Testing Changes
        * Update the changelog check job to expect the new branching pattern for the deps update bot :pr:`836`
        * Check that all components output pandas datastructures, and can accept either pandas or numpy :pr:`853`
        * Replaced `AutoClassificationSearch` and `AutoRegressionSearch` with `AutoMLSearch` :pr:`871`


.. warning::

    **Breaking Changes**
        * Pipelines' static ``component_graph`` field must contain either ``ComponentBase`` subclasses or ``str``, instead of ``ComponentBase`` subclass instances :pr:`850`
        * Rename ``handle_component`` to ``handle_component_class``. Now standardizes to ``ComponentBase`` subclasses instead of ``ComponentBase`` subclass instances :pr:`850`
        * Renamed automl's ``cv`` argument to ``data_split`` :pr:`877`
        * Pipelines' and classifiers' ``feature_importances`` is renamed `feature_importance`, `graph_feature_importances` is renamed `graph_feature_importance` :pr:`883`
        * Passing ``data_checks=None`` to automl search will not perform any data checks as opposed to default checks. :pr:`892`
        * Pipelines to search for in AutoML are now determined automatically, rather than using the statically-defined pipeline classes. :pr:`870`
        * Updated ``AutoSearchBase.get_pipelines`` to return an untrained pipeline instance, instead of one which happened to be trained on the final cross-validation fold :pr:`876`


**v0.10.0 May 29, 2020**
    * Enhancements
        * Added baseline models for classification and regression, add functionality to calculate baseline models before searching in AutoML :pr:`746`
        * Port over highly-null guardrail as a data check and define `DefaultDataChecks` and `DisableDataChecks` classes :pr:`745`
        * Update `Tuner` classes to work directly with pipeline parameters dicts instead of flat parameter lists :pr:`779`
        * Add Elastic Net as a pipeline option :pr:`812`
        * Added new Pipeline option `ExtraTrees` :pr:`790`
        * Added precicion-recall curve metrics and plot for binary classification problems in `evalml.pipeline.graph_utils` :pr:`794`
        * Update the default automl algorithm to search in batches, starting with default parameters for each pipeline and iterating from there :pr:`793`
        * Added `AutoMLAlgorithm` class and `IterativeAlgorithm` impl, separated from `AutoSearchBase` :pr:`793`
    * Fixes
        * Update pipeline `score` to return `nan` score for any objective which throws an exception during scoring :pr:`787`
        * Fixed bug introduced in :pr:`787` where binary classification metrics requiring predicted probabilities error in scoring :pr:`798`
        * CatBoost and XGBoost classifiers and regressors can no longer have a learning rate of 0 :pr:`795`
    * Changes
        * Cleanup pipeline `score` code, and cleanup codecov :pr:`711`
        * Remove `pass` for abstract methods for codecov :pr:`730`
        * Added __str__ for AutoSearch object :pr:`675`
        * Add util methods to graph ROC and confusion matrix :pr:`720`
        * Refactor `AutoBase` to `AutoSearchBase` :pr:`758`
        * Updated AutoBase with `data_checks` parameter, removed previous `detect_label_leakage` parameter, and added functionality to run data checks before search in AutoML :pr:`765`
        * Updated our logger to use Python's logging utils :pr:`763`
        * Refactor most of `AutoSearchBase._do_iteration` impl into `AutoSearchBase._evaluate` :pr:`762`
        * Port over all guardrails to use the new DataCheck API :pr:`789`
        * Expanded `import_or_raise` to catch all exceptions :pr:`759`
        * Adds RMSE, MSLE, RMSLE as standard metrics :pr:`788`
        * Don't allow `Recall` to be used as an objective for AutoML :pr:`784`
        * Removed feature selection from pipelines :pr:`819`
        * Update default estimator parameters to make automl search faster and more accurate :pr:`793`
    * Documentation Changes
        * Add instructions to freeze `master` on `release.md` :pr:`726`
        * Update release instructions with more details :pr:`727` :pr:`733`
        * Add objective base classes to API reference :pr:`736`
        * Fix components API to match other modules :pr:`747`
    * Testing Changes
        * Delete codecov yml, use codecov.io's default :pr:`732`
        * Added unit tests for fraud cost, lead scoring, and standard metric objectives :pr:`741`
        * Update codecov client :pr:`782`
        * Updated AutoBase __str__ test to include no parameters case :pr:`783`
        * Added unit tests for `ExtraTrees` pipeline :pr:`790`
        * If codecov fails to upload, fail build :pr:`810`
        * Updated Python version of dependency action :pr:`816`
        * Update the dependency update bot to use a suffix when creating branches :pr:`817`

.. warning::

    **Breaking Changes**
        * The ``detect_label_leakage`` parameter for AutoML classes has been removed and replaced by a ``data_checks`` parameter :pr:`765`
        * Moved ROC and confusion matrix methods from ``evalml.pipeline.plot_utils`` to ``evalml.pipeline.graph_utils`` :pr:`720`
        * ``Tuner`` classes require a pipeline hyperparameter range dict as an init arg instead of a space definition :pr:`779`
        * ``Tuner.propose`` and ``Tuner.add`` work directly with pipeline parameters dicts instead of flat parameter lists :pr:`779`
        * ``PipelineBase.hyperparameters`` and ``custom_hyperparameters`` use pipeline parameters dict format instead of being represented as a flat list :pr:`779`
        * All guardrail functions previously under ``evalml.guardrails.utils`` will be removed and replaced by data checks :pr:`789`
        * `Recall` disallowed as an objective for AutoML :pr:`784`
        * ``AutoSearchBase`` parameter ``tuner`` has been renamed to ``tuner_class`` :pr:`793`
        * ``AutoSearchBase`` parameter ``possible_pipelines`` and ``possible_model_families`` have been renamed to ``allowed_pipelines`` and ``allowed_model_families`` :pr:`793`


**v0.9.0 Apr. 27, 2020**
    * Enhancements
        * Added accuracy as an standard objective :pr:`624`
        * Added verbose parameter to load_fraud :pr:`560`
        * Added Balanced Accuracy metric for binary, multiclass :pr:`612` :pr:`661`
        * Added XGBoost regressor and XGBoost regression pipeline :pr:`666`
        * Added Accuracy metric for multiclass :pr:`672`
        * Added objective name in `AutoBase.describe_pipeline` :pr:`686`
        * Added `DataCheck` and `DataChecks`, `Message` classes and relevant subclasses :pr:`739`
    * Fixes
        * Removed direct access to `cls.component_graph` :pr:`595`
        * Add testing files to .gitignore :pr:`625`
        * Remove circular dependencies from `Makefile` :pr:`637`
        * Add error case for `normalize_confusion_matrix()` :pr:`640`
        * Fixed XGBoostClassifier and XGBoostRegressor bug with feature names that contain [, ], or < :pr:`659`
        * Update make_pipeline_graph to not accidentally create empty file when testing if path is valid :pr:`649`
        * Fix pip installation warning about docsutils version, from boto dependency :pr:`664`
        * Removed zero division warning for F1/precision/recall metrics :pr:`671`
        * Fixed `summary` for pipelines without estimators :pr:`707`
    * Changes
        * Updated default objective for binary/multiseries classification to log loss :pr:`613`
        * Created classification and regression pipeline subclasses and removed objective as an attribute of pipeline classes :pr:`405`
        * Changed the output of `score` to return one dictionary :pr:`429`
        * Created binary and multiclass objective subclasses :pr:`504`
        * Updated objectives API :pr:`445`
        * Removed call to `get_plot_data` from AutoML :pr:`615`
        * Set `raise_error` to default to True for AutoML classes :pr:`638`
        * Remove unnecessary "u" prefixes on some unicode strings :pr:`641`
        * Changed one-hot encoder to return uint8 dtypes instead of ints :pr:`653`
        * Pipeline `_name` field changed to `custom_name` :pr:`650`
        * Removed `graphs.py` and moved methods into `PipelineBase` :pr:`657`, :pr:`665`
        * Remove s3fs as a dev dependency :pr:`664`
        * Changed requirements-parser to be a core dependency :pr:`673`
        * Replace `supported_problem_types` field on pipelines with `problem_type` attribute on base classes :pr:`678`
        * Changed AutoML to only show best results for a given pipeline template in `rankings`, added `full_rankings` property to show all :pr:`682`
        * Update `ModelFamily` values: don't list xgboost/catboost as classifiers now that we have regression pipelines for them :pr:`677`
        * Changed AutoML's `describe_pipeline` to get problem type from pipeline instead :pr:`685`
        * Standardize `import_or_raise` error messages :pr:`683`
        * Updated argument order of objectives to align with sklearn's :pr:`698`
        * Renamed `pipeline.feature_importance_graph` to `pipeline.graph_feature_importances` :pr:`700`
        * Moved ROC and confusion matrix methods to `evalml.pipelines.plot_utils` :pr:`704`
        * Renamed `MultiClassificationObjective` to `MulticlassClassificationObjective`, to align with pipeline naming scheme :pr:`715`
    * Documentation Changes
        * Fixed some sphinx warnings :pr:`593`
        * Fixed docstring for AutoClassificationSearch with correct command :pr:`599`
        * Limit readthedocs formats to pdf, not htmlzip and epub :pr:`594` :pr:`600`
        * Clean up objectives API documentation :pr:`605`
        * Fixed function on Exploring search results page :pr:`604`
        * Update release process doc :pr:`567`
        * AutoClassificationSearch and AutoRegressionSearch show inherited methods in API reference :pr:`651`
        * Fixed improperly formatted code in breaking changes for changelog :pr:`655`
        * Added configuration to treat Sphinx warnings as errors :pr:`660`
        * Removed separate plotting section for pipelines in API reference :pr:`657`, :pr:`665`
        * Have leads example notebook load S3 files using https, so we can delete s3fs dev dependency :pr:`664`
        * Categorized components in API reference and added descriptions for each category :pr:`663`
        * Fixed Sphinx warnings about BalancedAccuracy objective :pr:`669`
        * Updated API reference to include missing components and clean up pipeline docstrings :pr:`689`
        * Reorganize API ref, and clarify pipeline sub-titles :pr:`688`
        * Add and update preprocessing utils in API reference :pr:`687`
        * Added inheritance diagrams to API reference :pr:`695`
        * Documented which default objective AutoML optimizes for :pr:`699`
        * Create seperate install page :pr:`701`
        * Include more utils in API ref, like `import_or_raise` :pr:`704`
        * Add more color to pipeline documentation :pr:`705`
    * Testing Changes
        * Matched install commands of `check_latest_dependencies` test and it's GitHub action :pr:`578`
        * Added Github app to auto assign PR author as assignee :pr:`477`
        * Removed unneeded conda installation of xgboost in windows checkin tests :pr:`618`
        * Update graph tests to always use tmpfile dir :pr:`649`
        * Changelog checkin test workaround for release PRs: If 'future release' section is empty of PR refs, pass check :pr:`658`
        * Add changelog checkin test exception for `dep-update` branch :pr:`723`

.. warning::

    **Breaking Changes**

    * Pipelines will now no longer take an objective parameter during instantiation, and will no longer have an objective attribute.
    * ``fit()`` and ``predict()`` now use an optional ``objective`` parameter, which is only used in binary classification pipelines to fit for a specific objective.
    * ``score()`` will now use a required ``objectives`` parameter that is used to determine all the objectives to score on. This differs from the previous behavior, where the pipeline's objective was scored on regardless.
    * ``score()`` will now return one dictionary of all objective scores.
    * ``ROC`` and ``ConfusionMatrix`` plot methods via ``Auto(*).plot`` have been removed by :pr:`615` and are replaced by ``roc_curve`` and ``confusion_matrix`` in `evamlm.pipelines.plot_utils`` in :pr:`704`
    * ``normalize_confusion_matrix`` has been moved to ``evalml.pipelines.plot_utils`` :pr:`704`
    * Pipelines ``_name`` field changed to ``custom_name``
    * Pipelines ``supported_problem_types`` field is removed because it is no longer necessary :pr:`678`
    * Updated argument order of objectives' `objective_function` to align with sklearn :pr:`698`
    * `pipeline.feature_importance_graph` has been renamed to `pipeline.graph_feature_importances` in :pr:`700`
    * Removed unsupported ``MSLE`` objective :pr:`704`


**v0.8.0 Apr. 1, 2020**
    * Enhancements
        * Add normalization option and information to confusion matrix :pr:`484`
        * Add util function to drop rows with NaN values :pr:`487`
        * Renamed `PipelineBase.name` as `PipelineBase.summary` and redefined `PipelineBase.name` as class property :pr:`491`
        * Added access to parameters in Pipelines with `PipelineBase.parameters` (used to be return of `PipelineBase.describe`) :pr:`501`
        * Added `fill_value` parameter for SimpleImputer :pr:`509`
        * Added functionality to override component hyperparameters and made pipelines take hyperparemeters from components :pr:`516`
        * Allow numpy.random.RandomState for random_state parameters :pr:`556`
    * Fixes
        * Removed unused dependency `matplotlib`, and move `category_encoders` to test reqs :pr:`572`
    * Changes
        * Undo version cap in XGBoost placed in :pr:`402` and allowed all released of XGBoost :pr:`407`
        * Support pandas 1.0.0 :pr:`486`
        * Made all references to the logger static :pr:`503`
        * Refactored `model_type` parameter for components and pipelines to `model_family` :pr:`507`
        * Refactored `problem_types` for pipelines and components into `supported_problem_types` :pr:`515`
        * Moved `pipelines/utils.save_pipeline` and `pipelines/utils.load_pipeline` to `PipelineBase.save` and `PipelineBase.load` :pr:`526`
        * Limit number of categories encoded by OneHotEncoder :pr:`517`
    * Documentation Changes
        * Updated API reference to remove PipelinePlot and added moved PipelineBase plotting methods :pr:`483`
        * Add code style and github issue guides :pr:`463` :pr:`512`
        * Updated API reference for to surface class variables for pipelines and components :pr:`537`
        * Fixed README documentation link :pr:`535`
        * Unhid PR references in changelog :pr:`656`
    * Testing Changes
        * Added automated dependency check PR :pr:`482`, :pr:`505`
        * Updated automated dependency check comment :pr:`497`
        * Have build_docs job use python executor, so that env vars are set properly :pr:`547`
        * Added simple test to make sure OneHotEncoder's top_n works with large number of categories :pr:`552`
        * Run windows unit tests on PRs :pr:`557`


.. warning::

    **Breaking Changes**

    * ``AutoClassificationSearch`` and ``AutoRegressionSearch``'s ``model_types`` parameter has been refactored into ``allowed_model_families``
    * ``ModelTypes`` enum has been changed to ``ModelFamily``
    * Components and Pipelines now have a ``model_family`` field instead of ``model_type``
    * ``get_pipelines`` utility function now accepts ``model_families`` as an argument instead of ``model_types``
    * ``PipelineBase.name`` no longer returns structure of pipeline and has been replaced by ``PipelineBase.summary``
    * ``PipelineBase.problem_types`` and ``Estimator.problem_types`` has been renamed to ``supported_problem_types``
    * ``pipelines/utils.save_pipeline`` and ``pipelines/utils.load_pipeline`` moved to ``PipelineBase.save`` and ``PipelineBase.load``


**v0.7.0 Mar. 9, 2020**
    * Enhancements
        * Added emacs buffers to .gitignore :pr:`350`
        * Add CatBoost (gradient-boosted trees) classification and regression components and pipelines :pr:`247`
        * Added Tuner abstract base class :pr:`351`
        * Added n_jobs as parameter for AutoClassificationSearch and AutoRegressionSearch :pr:`403`
        * Changed colors of confusion matrix to shades of blue and updated axis order to match scikit-learn's :pr:`426`
        * Added PipelineBase graph and feature_importance_graph methods, moved from previous location :pr:`423`
        * Added support for python 3.8 :pr:`462`
    * Fixes
        * Fixed ROC and confusion matrix plots not being calculated if user passed own additional_objectives :pr:`276`
        * Fixed ReadtheDocs FileNotFoundError exception for fraud dataset :pr:`439`
    * Changes
        * Added n_estimators as a tunable parameter for XGBoost :pr:`307`
        * Remove unused parameter ObjectiveBase.fit_needs_proba :pr:`320`
        * Remove extraneous parameter component_type from all components :pr:`361`
        * Remove unused rankings.csv file :pr:`397`
        * Downloaded demo and test datasets so unit tests can run offline :pr:`408`
        * Remove `_needs_fitting` attribute from Components :pr:`398`
        * Changed plot.feature_importance to show only non-zero feature importances by default, added optional parameter to show all :pr:`413`
        * Refactored `PipelineBase` to take in parameter dictionary and moved pipeline metadata to class attribute :pr:`421`
        * Dropped support for Python 3.5 :pr:`438`
        * Removed unused `apply.py` file :pr:`449`
        * Clean up requirements.txt to remove unused deps :pr:`451`
        * Support installation without all required dependencies :pr:`459`
    * Documentation Changes
        * Update release.md with instructions to release to internal license key :pr:`354`
    * Testing Changes
        * Added tests for utils (and moved current utils to gen_utils) :pr:`297`
        * Moved XGBoost install into it's own separate step on Windows using Conda :pr:`313`
        * Rewind pandas version to before 1.0.0, to diagnose test failures for that version :pr:`325`
        * Added dependency update checkin test :pr:`324`
        * Rewind XGBoost version to before 1.0.0 to diagnose test failures for that version :pr:`402`
        * Update dependency check to use a whitelist :pr:`417`
        * Update unit test jobs to not install dev deps :pr:`455`

.. warning::

    **Breaking Changes**

    * Python 3.5 will not be actively supported.

**v0.6.0 Dec. 16, 2019**
    * Enhancements
        * Added ability to create a plot of feature importances :pr:`133`
        * Add early stopping to AutoML using patience and tolerance parameters :pr:`241`
        * Added ROC and confusion matrix metrics and plot for classification problems and introduce PipelineSearchPlots class :pr:`242`
        * Enhanced AutoML results with search order :pr:`260`
        * Added utility function to show system and environment information :pr:`300`
    * Fixes
        * Lower botocore requirement :pr:`235`
        * Fixed decision_function calculation for FraudCost objective :pr:`254`
        * Fixed return value of Recall metrics :pr:`264`
        * Components return `self` on fit :pr:`289`
    * Changes
        * Renamed automl classes to AutoRegressionSearch and AutoClassificationSearch :pr:`287`
        * Updating demo datasets to retain column names :pr:`223`
        * Moving pipeline visualization to PipelinePlots class :pr:`228`
        * Standarizing inputs as pd.Dataframe / pd.Series :pr:`130`
        * Enforcing that pipelines must have an estimator as last component :pr:`277`
        * Added ipywidgets as a dependency in requirements.txt :pr:`278`
        * Added Random and Grid Search Tuners :pr:`240`
    * Documentation Changes
        * Adding class properties to API reference :pr:`244`
        * Fix and filter FutureWarnings from scikit-learn :pr:`249`, :pr:`257`
        * Adding Linear Regression to API reference and cleaning up some Sphinx warnings :pr:`227`
    * Testing Changes
        * Added support for testing on Windows with CircleCI :pr:`226`
        * Added support for doctests :pr:`233`

.. warning::

    **Breaking Changes**

    * The ``fit()`` method for ``AutoClassifier`` and ``AutoRegressor`` has been renamed to ``search()``.
    * ``AutoClassifier`` has been renamed to ``AutoClassificationSearch``
    * ``AutoRegressor`` has been renamed to ``AutoRegressionSearch``
    * ``AutoClassificationSearch.results`` and ``AutoRegressionSearch.results`` now is a dictionary with ``pipeline_results`` and ``search_order`` keys. ``pipeline_results`` can be used to access a dictionary that is identical to the old ``.results`` dictionary. Whereas, ``search_order`` returns a list of the search order in terms of ``pipeline_id``.
    * Pipelines now require an estimator as the last component in ``component_list``. Slicing pipelines now throws an ``NotImplementedError`` to avoid returning pipelines without an estimator.

**v0.5.2 Nov. 18, 2019**
    * Enhancements
        * Adding basic pipeline structure visualization :pr:`211`
    * Documentation Changes
        * Added notebooks to build process :pr:`212`

**v0.5.1 Nov. 15, 2019**
    * Enhancements
        * Added basic outlier detection guardrail :pr:`151`
        * Added basic ID column guardrail :pr:`135`
        * Added support for unlimited pipelines with a max_time limit :pr:`70`
        * Updated .readthedocs.yaml to successfully build :pr:`188`
    * Fixes
        * Removed MSLE from default additional objectives :pr:`203`
        * Fixed random_state passed in pipelines :pr:`204`
        * Fixed slow down in RFRegressor :pr:`206`
    * Changes
        * Pulled information for describe_pipeline from pipeline's new describe method :pr:`190`
        * Refactored pipelines :pr:`108`
        * Removed guardrails from Auto(*) :pr:`202`, :pr:`208`
    * Documentation Changes
        * Updated documentation to show max_time enhancements :pr:`189`
        * Updated release instructions for RTD :pr:`193`
        * Added notebooks to build process :pr:`212`
        * Added contributing instructions :pr:`213`
        * Added new content :pr:`222`

**v0.5.0 Oct. 29, 2019**
    * Enhancements
        * Added basic one hot encoding :pr:`73`
        * Use enums for model_type :pr:`110`
        * Support for splitting regression datasets :pr:`112`
        * Auto-infer multiclass classification :pr:`99`
        * Added support for other units in max_time :pr:`125`
        * Detect highly null columns :pr:`121`
        * Added additional regression objectives :pr:`100`
        * Show an interactive iteration vs. score plot when using fit() :pr:`134`
    * Fixes
        * Reordered `describe_pipeline` :pr:`94`
        * Added type check for model_type :pr:`109`
        * Fixed `s` units when setting string max_time :pr:`132`
        * Fix objectives not appearing in API documentation :pr:`150`
    * Changes
        * Reorganized tests :pr:`93`
        * Moved logging to its own module :pr:`119`
        * Show progress bar history :pr:`111`
        * Using cloudpickle instead of pickle to allow unloading of custom objectives :pr:`113`
        * Removed render.py :pr:`154`
    * Documentation Changes
        * Update release instructions :pr:`140`
        * Include additional_objectives parameter :pr:`124`
        * Added Changelog :pr:`136`
    * Testing Changes
        * Code coverage :pr:`90`
        * Added CircleCI tests for other Python versions :pr:`104`
        * Added doc notebooks as tests :pr:`139`
        * Test metadata for CircleCI and 2 core parallelism :pr:`137`

**v0.4.1 Sep. 16, 2019**
    * Enhancements
        * Added AutoML for classification and regressor using Autobase and Skopt :pr:`7` :pr:`9`
        * Implemented standard classification and regression metrics :pr:`7`
        * Added logistic regression, random forest, and XGBoost pipelines :pr:`7`
        * Implemented support for custom objectives :pr:`15`
        * Feature importance for pipelines :pr:`18`
        * Serialization for pipelines :pr:`19`
        * Allow fitting on objectives for optimal threshold :pr:`27`
        * Added detect label leakage :pr:`31`
        * Implemented callbacks :pr:`42`
        * Allow for multiclass classification :pr:`21`
        * Added support for additional objectives :pr:`79`
    * Fixes
        * Fixed feature selection in pipelines :pr:`13`
        * Made random_seed usage consistent :pr:`45`
    * Documentation Changes
        * Documentation Changes
        * Added docstrings :pr:`6`
        * Created notebooks for docs :pr:`6`
        * Initialized readthedocs EvalML :pr:`6`
        * Added favicon :pr:`38`
    * Testing Changes
        * Added testing for loading data :pr:`39`

**v0.2.0 Aug. 13, 2019**
    * Enhancements
        * Created fraud detection objective :pr:`4`

**v0.1.0 July. 31, 2019**
    * *First Release*
    * Enhancements
        * Added lead scoring objecitve :pr:`1`
        * Added basic classifier :pr:`1`
    * Documentation Changes
        * Initialized Sphinx for docs :pr:`1`<|MERGE_RESOLUTION|>--- conflicted
+++ resolved
@@ -8,11 +8,8 @@
         * Added target column names and class labels in `predict` and `predict_proba` output for pipelines :pr:`951`
         * Added `_compute_shap_values` and `normalize_values` to `pipelines/explanations` module :pr:`958`
         * Added `_explain_prediction` feature which explains single predictions with SHAP :pr:`974`
-<<<<<<< HEAD
-        * Added TypedImputer to allow different imputation strategies for numerical and categorical dtypes :pr:`991`
-=======
+        * Added Imputer to allow different imputation strategies for numerical and categorical dtypes :pr:`991`
         * Added support for configuring logfile path using env var, and don't create logger if there are filesystem errors :pr:`975`
->>>>>>> 83cd3949
     * Fixes
         * Fixed ReadtheDocs warning failure regarding embedded gif :pr:`943`
         * Removed incorrect parameter passed to pipeline classes in `_add_baseline_pipelines` :pr:`941`
