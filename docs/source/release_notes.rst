--- conflicted
+++ resolved
@@ -2,32 +2,26 @@
 -------------
 **Future Releases**
     * Enhancements
+    * Fixes
+    * Changes
+    * Documentation Changes
+    * Testing Changes
+
+.. warning::
+
+    **Breaking Changes**
+
+
+**v0.73.0 Apr. 10, 2023**
+    * Enhancements
         * Allowed ``InvalidTargetDataCheck`` to return a ``DROP_ROWS`` ``DataCheckActionOption`` :pr:`4116`
         * Implemented prediction intervals for non-time series native pipelines using the naïve method :pr:`4127`
-    * Fixes
-    * Changes
-<<<<<<< HEAD
-=======
-        * Removed unnecessary logic from imputer components prior to nullable type handling :pr:`4038`, :pr:`4043`
-        * Added calls to ``_handle_nullable_types`` in component fit, transform, and predict methods when needed :pr:`4046`, :pr:`4043`
-        * Removed existing nullable type handling across AutoMLSearch to just use new handling :pr:`4085`, :pr:`4043`
-        * Handled nullable type incompatibility in ``Decomposer`` :pr:`4105`, :pr:`4043`
-        * Removed nullable type incompatibility handling for ARIMA and ExponentialSmoothingRegressor :pr:`4129`
->>>>>>> 401bf9ab
-    * Documentation Changes
-    * Testing Changes
-
-.. warning::
-
-    **Breaking Changes**
-
-
-**v0.73.0 Apr. 3, 2023**
     * Changes
         * Removed unnecessary logic from imputer components prior to nullable type handling :pr:`4038`, :pr:`4043`
         * Added calls to ``_handle_nullable_types`` in component fit, transform, and predict methods when needed :pr:`4046`, :pr:`4043`
         * Removed existing nullable type handling across AutoMLSearch to just use new handling :pr:`4085`, :pr:`4043`
         * Handled nullable type incompatibility in ``Decomposer`` :pr:`4105`, :pr:`4043
+        * Removed nullable type incompatibility handling for ARIMA and ExponentialSmoothingRegressor :pr:`4129`
     * Testing Changes
         * Fixed installation of prophet for linux nightly tests :pr:`4114`
 
