﻿Release Notes
-------------

**Future Releases**
    * Enhancements
<<<<<<< HEAD
=======
        * Updated ``DefaultAlgorithm`` to also limit estimator usage for long-running multiclass problems :pr:`3099`
    * Fixes
    * Changes
    * Documentation Changes
    * Testing Changes


.. warning::

    **Breaking Changes**


**v0.43.0 Jan. 25, 2022**
    * Enhancements
>>>>>>> b6f290f7
        * Updated new ``NullDataCheck`` to return a warning and suggest an action to impute columns with null values :pr:`3197`
        * Updated ``make_pipeline_from_actions`` to handle null column imputation :pr:`3237`
        * Updated data check actions API to return options instead of actions and add functionality to suggest and take action on columns with null values :pr:`3182`
    * Fixes
        * Fixed categorical data leaking into non-categorical sub-pipelines in ``DefaultAlgorithm`` :pr:`3209`
        * Fixed Python 3.9 installation for prophet by updating ``pmdarima`` version in requirements :pr:`3268`
        * Allowed DateTime columns to pass through PerColumnImputer without breaking :pr:`3267`
    * Changes
        * Updated ``DataCheck`` ``validate()`` output to return a dictionary instead of list for actions :pr:`3142`
<<<<<<< HEAD
        * Updated validate() API to use the new ``DataCheckActionOption`` class instead of ``DataCheckAction`` :pr:`3152`
=======
        * Updated ``DataCheck`` ``validate()`` API to use the new ``DataCheckActionOption`` class instead of ``DataCheckAction`` :pr:`3152`
>>>>>>> b6f290f7
        * Uncapped numba version and removed it from requirements :pr:`3263`
        * Renamed ``HighlyNullDataCheck`` to ``NullDataCheck`` :pr:`3197`
        * Updated data check ``validate()`` output to return a list of warnings and errors instead of a dictionary :pr:`3244`
        * Capped ``pandas`` at < 1.4.0 :pr:`3274`
        * Removed ``DateTimeNaNDataCheck`` and ``NaturalLanguageNaNDataCheck`` in favor of ``NullDataCheck`` :pr:`3260`
    * Documentation Changes
    * Testing Changes
        * Bumped minimum ``IPython`` version to 7.16.3 in ``test-requirements.txt`` based on dependabot feedback :pr:`3269`

.. warning::

    **Breaking Changes**
        * Renamed ``HighlyNullDataCheck`` to ``NullDataCheck`` :pr:`3197`
        * Updated data check ``validate()`` output to return a list of warnings and errors instead of a dictionary. See the Data Check or Data Check Actions pages (under User Guide) for examples. :pr:`3244`
        * Removed ``impute_all`` and ``default_impute_strategy`` parameters from the ``PerColumnImputer`` :pr:`3267`
        * Updated ``PerColumnImputer`` such that columns not specified in ``impute_strategies`` dict will not be imputed anymore :pr:`3267`
        * Removed ``DateTimeNaNDataCheck`` and ``NaturalLanguageNaNDataCheck`` in favor of ``NullDataCheck`` :pr:`3260`


**v0.42.0 Jan. 18, 2022**
    * Enhancements
        * Required the separation of training and test data by ``gap`` + 1 units to be verified by ``time_index`` for time series problems :pr:`3208`
        * Added support for boolean features for ``ARIMARegressor`` :pr:`3187`
        * Updated dependency bot workflow to remove outdated description and add new configuration to delete branches automatically :pr:`3212`
        * Added ``n_obs`` and ``n_splits`` to ``TimeSeriesParametersDataCheck`` error details :pr:`3246`
    * Fixes
        * Fixed classification pipelines to only accept target data with the appropriate number of classes :pr:`3185`
        * Added support for time series in ``DefaultAlgorithm`` :pr:`3177`
        * Standardized names of featurization components :pr:`3192`
        * Removed empty cell in text_input.ipynb :pr:`3234`
        * Removed potential prediction explanations failure when pipelines predicted a class with probability 1 :pr:`3221`
        * Dropped NaNs before partial dependence grid generation :pr:`3235`
        * Allowed prediction explanations to be json-serializable :pr:`3262`
        * Fixed bug where ``InvalidTargetDataCheck`` would not check time series regression targets :pr:`3251`
        * Fixed bug in ``are_datasets_separated_by_gap_time_index`` :pr:`3256`
    * Changes
        * Raised lowest compatible numpy version to 1.21.0 to address security concerns :pr:`3207`
        * Changed the default objective to ``MedianAE`` from ``R2`` for time series regression :pr:`3205`
        * Removed all-nan Unknown to Double logical conversion in ``infer_feature_types`` :pr:`3196`
        * Checking the validity of holdout data for time series problems can be performed by calling ``pipelines.utils.validate_holdout_datasets`` prior to calling ``predict`` :pr:`3208`
    * Documentation Changes
    * Testing Changes
        * Update auto approve workflow trigger and delete branch after merge :pr:`3265`

.. warning::

    **Breaking Changes**
        * Renamed ``DateTime Featurizer Component`` to ``DateTime Featurizer`` and ``Natural Language Featurization Component`` to ``Natural Language Featurizer`` :pr:`3192`


**v0.41.0 Jan. 06, 2022**
    * Enhancements
        * Added string support for DataCheckActionCode :pr:`3167`
        * Added ``DataCheckActionOption`` class :pr:`3134`
        * Add issue templates for bugs, feature requests and documentation improvements for GitHub :pr:`3199`
    * Fixes
        * Fix bug where prediction explanations ``class_name`` was shown as float for boolean targets :pr:`3179`
        * Fixed bug in nightly linux tests :pr:`3189`
    * Changes
        * Removed usage of scikit-learn's ``LabelEncoder`` in favor of ours :pr:`3161`
        * Removed nullable types checking from ``infer_feature_types`` :pr:`3156`
        * Fixed ``mean_cv_data`` and ``validation_score`` values in AutoMLSearch.rankings to reflect cv score or ``NaN`` when appropriate :pr:`3162`
    * Documentation Changes
    * Testing Changes
        * Updated tests to use new pipeline API instead of defining custom pipeline classes :pr:`3172`
        * Add workflow to auto-merge dependency PRs if status checks pass :pr:`3184`

**v0.40.0 Dec. 22, 2021**
    * Enhancements
        * Added ``TimeSeriesSplittingDataCheck`` to ``DefaultDataChecks`` to verify adequate class representation in time series classification problems :pr:`3141`
        * Added the ability to accept serialized features and skip computation in ``DFSTransformer`` :pr:`3106`
        * Added support for known-in-advance features :pr:`3149`
        * Added Holt-Winters ``ExponentialSmoothingRegressor`` for time series regression problems :pr:`3157`
        * Required the separation of training and test data by ``gap`` + 1 units to be verified by ``time_index`` for time series problems :pr:`3160`
    * Fixes
        * Fixed error caused when tuning threshold for time series binary classification :pr:`3140`
    * Changes
        * ``TimeSeriesParametersDataCheck`` was added to ``DefaultDataChecks`` for time series problems :pr:`3139`
        * Renamed ``date_index`` to ``time_index`` in ``problem_configuration`` for time series problems :pr:`3137`
        * Updated ``nlp-primitives`` minimum version to 2.1.0 :pr:`3166`
        * Updated minimum version of ``woodwork`` to v0.11.0 :pr:`3171`
        * Revert `3160` until uninferrable frequency can be addressed earlier in the process :pr:`3198`
    * Documentation Changes
        * Added comments to provide clarity on doctests :pr:`3155`
    * Testing Changes
        * Parameterized tests in ``test_datasets.py`` :pr:`3145`

.. warning::

    **Breaking Changes**
        * Renamed ``date_index`` to ``time_index`` in ``problem_configuration`` for time series problems :pr:`3137`


**v0.39.0 Dec. 9, 2021**
    * Enhancements
        * Renamed ``DelayedFeatureTransformer`` to ``TimeSeriesFeaturizer`` and enhanced it to compute rolling features :pr:`3028`
        * Added ability to impute only specific columns in ``PerColumnImputer`` :pr:`3123`
        * Added ``TimeSeriesParametersDataCheck`` to verify the time series parameters are valid given the number of splits in cross validation :pr:`3111`
    * Fixes
        * Default parameters for ``RFRegressorSelectFromModel`` and ``RFClassifierSelectFromModel`` has been fixed to avoid selecting all features :pr:`3110`
    * Changes
        * Removed reliance on a datetime index for ``ARIMARegressor`` and ``ProphetRegressor`` :pr:`3104`
        * Included target leakage check when fitting ``ARIMARegressor`` to account for the lack of ``TimeSeriesFeaturizer`` in ``ARIMARegressor`` based pipelines :pr:`3104`
        * Cleaned up and refactored ``InvalidTargetDataCheck`` implementation and docstring :pr:`3122`
        * Removed indices information from the output of ``HighlyNullDataCheck``'s ``validate()`` method :pr:`3092`
        * Added ``ReplaceNullableTypes`` component to prepare for handling pandas nullable types. :pr:`3090`
        * Updated ``make_pipeline`` for handling pandas nullable types in preprocessing pipeline. :pr:`3129`
        * Removed unused ``EnsembleMissingPipelinesError`` exception definition :pr:`3131`
    * Documentation Changes
    * Testing Changes
        * Refactored tests to avoid using ``importorskip`` :pr:`3126`
        * Added ``skip_during_conda`` test marker to skip tests that are not supposed to run during conda build :pr:`3127`
        * Added ``skip_if_39`` test marker to skip tests that are not supposed to run during python 3.9 :pr:`3133`

.. warning::

    **Breaking Changes**
        * Renamed ``DelayedFeatureTransformer`` to ``TimeSeriesFeaturizer`` :pr:`3028`
        * ``ProphetRegressor`` now requires a datetime column in ``X`` represented by the ``date_index`` parameter :pr:`3104`
        * Renamed module ``evalml.data_checks.invalid_target_data_check`` to ``evalml.data_checks.invalid_targets_data_check`` :pr:`3122`
        * Removed unused ``EnsembleMissingPipelinesError`` exception definition :pr:`3131`


**v0.38.0 Nov. 27, 2021**
    * Enhancements
        * Added ``data_check_name`` attribute to the data check action class :pr:`3034`
        * Added ``NumWords`` and ``NumCharacters`` primitives to ``TextFeaturizer`` and renamed ``TextFeaturizer` to ``NaturalLanguageFeaturizer`` :pr:`3030`
        * Added support for ``scikit-learn > 1.0.0`` :pr:`3051`
        * Required the ``date_index`` parameter to be specified for time series problems  in ``AutoMLSearch`` :pr:`3041`
        * Allowed time series pipelines to predict on test datasets whose length is less than or equal to the ``forecast_horizon``. Also allowed the test set index to start at 0. :pr:`3071`
        * Enabled time series pipeline to predict on data with features that are not known-in-advanced :pr:`3094`
    * Fixes
        * Added in error message when fit and predict/predict_proba data types are different :pr:`3036`
        * Fixed bug where ensembling components could not get converted to JSON format :pr:`3049`
        * Fixed bug where components with tuned integer hyperparameters could not get converted to JSON format :pr:`3049`
        * Fixed bug where force plots were not displaying correct feature values :pr:`3044`
        * Included confusion matrix at the pipeline threshold for ``find_confusion_matrix_per_threshold`` :pr:`3080`
        * Fixed bug where One Hot Encoder would error out if a non-categorical feature had a missing value :pr:`3083`
        * Fixed bug where features created from categorical columns by ``Delayed Feature Transformer`` would be inferred as categorical :pr:`3083`
    * Changes
        * Delete ``predict_uses_y`` estimator attribute :pr:`3069`
        * Change ``DateTimeFeaturizer`` to use corresponding Featuretools primitives :pr:`3081`
        * Updated ``TargetDistributionDataCheck`` to return metadata details as floats rather strings :pr:`3085`
        * Removed dependency on ``psutil`` package :pr:`3093`
    * Documentation Changes
        * Updated docs to use data check action methods rather than manually cleaning data :pr:`3050`
    * Testing Changes
        * Updated integration tests to use ``make_pipeline_from_actions`` instead of private method :pr:`3047`


.. warning::

    **Breaking Changes**
        * Added ``data_check_name`` attribute to the data check action class :pr:`3034`
        * Renamed ``TextFeaturizer` to ``NaturalLanguageFeaturizer`` :pr:`3030`
        * Updated the ``Pipeline.graph_json`` function to return a dictionary of "from" and "to" edges instead of tuples :pr:`3049`
        * Delete ``predict_uses_y`` estimator attribute :pr:`3069`
        * Changed time series problems in ``AutoMLSearch`` to need a not-``None`` ``date_index`` :pr:`3041`
        * Changed the ``DelayedFeatureTransformer`` to throw a ``ValueError`` during fit if the ``date_index`` is ``None`` :pr:`3041`
        * Passing ``X=None`` to ``DelayedFeatureTransformer`` is deprecated :pr:`3041`


**v0.37.0 Nov. 9, 2021**
    * Enhancements
        * Added ``find_confusion_matrix_per_threshold`` to Model Understanding :pr:`2972`
        * Limit computationally-intensive models during ``AutoMLSearch`` for certain multiclass problems, allow for opt-in with parameter ``allow_long_running_models`` :pr:`2982`
        * Added support for stacked ensemble pipelines to prediction explanations module :pr:`2971`
        * Added integration tests for data checks and data checks actions workflow :pr:`2883`
        * Added a change in pipeline structure to handle categorical columns separately for pipelines in ``DefaultAlgorithm`` :pr:`2986`
        * Added an algorithm to ``DelayedFeatureTransformer`` to select better lags :pr:`3005`
        * Added test to ensure pickling pipelines preserves thresholds :pr:`3027`
        * Added AutoML function to access ensemble pipeline's input pipelines IDs :pr:`3011`
        * Added ability to define which class is "positive" for label encoder in binary classification case :pr:`3033`
    * Fixes
        * Fixed bug where ``Oversampler`` didn't consider boolean columns to be categorical :pr:`2980`
        * Fixed permutation importance failing when target is categorical :pr:`3017`
        * Updated estimator and pipelines' ``predict``, ``predict_proba``, ``transform``, ``inverse_transform`` methods to preserve input indices :pr:`2979`
        * Updated demo dataset link for daily min temperatures :pr:`3023`
    * Changes
        * Updated ``OutliersDataCheck`` and ``UniquenessDataCheck`` and allow for the suspension of the Nullable types error :pr:`3018`
    * Documentation Changes
        * Fixed cost benefit matrix demo formatting :pr:`2990`
        * Update ReadMe.md with new badge links and updated installation instructions for conda :pr:`2998`
        * Added more comprehensive doctests :pr:`3002`


**v0.36.0 Oct. 27, 2021**
    * Enhancements
        * Added LIME as an algorithm option for ``explain_predictions`` and ``explain_predictions_best_worst`` :pr:`2905`
        * Standardized data check messages and added default "rows" and "columns" to data check message details dictionary :pr:`2869`
        * Added ``rows_of_interest`` to pipeline utils :pr:`2908`
        * Added support for woodwork version ``0.8.2`` :pr:`2909`
        * Enhanced the ``DateTimeFeaturizer`` to handle ``NaNs`` in date features :pr:`2909`
        * Added support for woodwork logical types ``PostalCode``, ``SubRegionCode``, and ``CountryCode`` in model understanding tools :pr:`2946`
        * Added Vowpal Wabbit regressor and classifiers :pr:`2846`
        * Added `NoSplit` data splitter for future unsupervised learning searches :pr:`2958`
        * Added method to convert actions into a preprocessing pipeline :pr:`2968`
    * Fixes
        * Fixed bug where partial dependence was not respecting the ww schema :pr:`2929`
        * Fixed ``calculate_permutation_importance`` for datetimes on ``StandardScaler`` :pr:`2938`
        * Fixed ``SelectColumns`` to only select available features for feature selection in ``DefaultAlgorithm`` :pr:`2944`
        * Fixed ``DropColumns`` component not receiving parameters in ``DefaultAlgorithm`` :pr:`2945`
        * Fixed bug where trained binary thresholds were not being returned by ``get_pipeline`` or ``clone`` :pr:`2948`
        * Fixed bug where ``Oversampler`` selected ww logical categorical instead of ww semantic category :pr:`2946`
    * Changes
        * Changed ``make_pipeline`` function to place the ``DateTimeFeaturizer`` prior to the ``Imputer`` so that ``NaN`` dates can be imputed :pr:`2909`
        * Refactored ``OutliersDataCheck`` and ``HighlyNullDataCheck`` to add more descriptive metadata :pr:`2907`
        * Bumped minimum version of ``dask`` from 2021.2.0 to 2021.10.0 :pr:`2978`
    * Documentation Changes
        * Added back Future Release section to release notes :pr:`2927`
        * Updated CI to run doctest (docstring tests) and apply necessary fixes to docstrings :pr:`2933`
        * Added documentation for ``BinaryClassificationPipeline`` thresholding :pr:`2937`
    * Testing Changes
        * Fixed dependency checker to catch full names of packages :pr:`2930`
        * Refactored ``build_conda_pkg`` to work from a local recipe :pr:`2925`
        * Refactored component test for different environments :pr:`2957`

.. warning::

    **Breaking Changes**
        * Standardized data check messages and added default "rows" and "columns" to data check message details dictionary. This may change the number of messages returned from a data check. :pr:`2869`


**v0.35.0 Oct. 14, 2021**
    * Enhancements
        * Added human-readable pipeline explanations to model understanding :pr:`2861`
        * Updated to support Featuretools 1.0.0 and nlp-primitives 2.0.0 :pr:`2848`
    * Fixes
        * Fixed bug where ``long`` mode for the top level search method was not respected :pr:`2875`
        * Pinned ``cmdstan`` to ``0.28.0`` in ``cmdstan-builder`` to prevent future breaking of support for Prophet :pr:`2880`
        * Added ``Jarque-Bera`` to the ``TargetDistributionDataCheck`` :pr:`2891`
    * Changes
        * Updated pipelines to use a label encoder component instead of doing encoding on the pipeline level :pr:`2821`
        * Deleted scikit-learn ensembler :pr:`2819`
        * Refactored pipeline building logic out of ``AutoMLSearch`` and into ``IterativeAlgorithm`` :pr:`2854`
        * Refactored names for methods in ``ComponentGraph`` and ``PipelineBase`` :pr:`2902`
    * Documentation Changes
        * Updated ``install.ipynb`` to reflect flexibility for ``cmdstan`` version installation :pr:`2880`
        * Updated the conda section of our contributing guide :pr:`2899`
    * Testing Changes
        * Updated ``test_all_estimators`` to account for Prophet being allowed for Python 3.9 :pr:`2892`
        * Updated linux tests to use ``cmdstan-builder==0.0.8`` :pr:`2880`

.. warning::

    **Breaking Changes**
        * Updated pipelines to use a label encoder component instead of doing encoding on the pipeline level. This means that pipelines will no longer automatically encode non-numerical targets. Please use a label encoder if working with classification problems and non-numeric targets. :pr:`2821`
        * Deleted scikit-learn ensembler :pr:`2819`
        * ``IterativeAlgorithm`` now requires X, y, problem_type as required arguments as well as sampler_name, allowed_model_families, allowed_component_graphs, max_batches, and verbose as optional arguments :pr:`2854`
        * Changed method names of ``fit_features`` and ``compute_final_component_features`` to ``fit_and_transform_all_but_final`` and ``transform_all_but_final`` in ``ComponentGraph``, and ``compute_estimator_features`` to ``transform_all_but_final`` in pipeline classes :pr:`2902`

**v0.34.0 Sep. 30, 2021**
    * Enhancements
        * Updated to work with Woodwork 0.8.1 :pr:`2783`
        * Added validation that ``training_data`` and ``training_target`` are not ``None`` in prediction explanations :pr:`2787`
        * Added support for training-only components in pipelines and component graphs :pr:`2776`
        * Added default argument for the parameters value for ``ComponentGraph.instantiate`` :pr:`2796`
        * Added ``TIME_SERIES_REGRESSION`` to ``LightGBMRegressor's`` supported problem types :pr:`2793`
        * Provided a JSON representation of a pipeline's DAG structure :pr:`2812`
        * Added validation to holdout data passed to ``predict`` and ``predict_proba`` for time series :pr:`2804`
        * Added information about which row indices are outliers in ``OutliersDataCheck`` :pr:`2818`
        * Added verbose flag to top level ``search()`` method :pr:`2813`
        * Added support for linting jupyter notebooks and clearing the executed cells and empty cells :pr:`2829` :pr:`2837`
        * Added "DROP_ROWS" action to output of ``OutliersDataCheck.validate()`` :pr:`2820`
        * Added the ability of ``AutoMLSearch`` to accept a ``SequentialEngine`` instance as engine input :pr:`2838`
        * Added new label encoder component to EvalML :pr:`2853`
        * Added our own partial dependence implementation :pr:`2834`
    * Fixes
        * Fixed bug where ``calculate_permutation_importance`` was not calculating the right value for pipelines with target transformers :pr:`2782`
        * Fixed bug where transformed target values were not used in ``fit`` for time series pipelines :pr:`2780`
        * Fixed bug where ``score_pipelines`` method of ``AutoMLSearch`` would not work for time series problems :pr:`2786`
        * Removed ``TargetTransformer`` class :pr:`2833`
        * Added tests to verify ``ComponentGraph`` support by pipelines :pr:`2830`
        * Fixed incorrect parameter for baseline regression pipeline in ``AutoMLSearch`` :pr:`2847`
        * Fixed bug where the desired estimator family order was not respected in ``IterativeAlgorithm`` :pr:`2850`
    * Changes
        * Changed woodwork initialization to use partial schemas :pr:`2774`
        * Made ``Transformer.transform()`` an abstract method :pr:`2744`
        * Deleted ``EmptyDataChecks`` class :pr:`2794`
        * Removed data check for checking log distributions in ``make_pipeline`` :pr:`2806`
        * Changed the minimum ``woodwork`` version to 0.8.0 :pr:`2783`
        * Pinned ``woodwork`` version to 0.8.0 :pr:`2832`
        * Removed ``model_family`` attribute from ``ComponentBase`` and transformers :pr:`2828`
        * Limited ``scikit-learn`` until new features and errors can be addressed :pr:`2842`
        * Show DeprecationWarning when Sklearn Ensemblers are called :pr:`2859`
    * Testing Changes
        * Updated matched assertion message regarding monotonic indices in polynomial detrender tests :pr:`2811`
        * Added a test to make sure pip versions match conda versions :pr:`2851`

.. warning::

    **Breaking Changes**
        * Made ``Transformer.transform()`` an abstract method :pr:`2744`
        * Deleted ``EmptyDataChecks`` class :pr:`2794`
        * Removed data check for checking log distributions in ``make_pipeline`` :pr:`2806`


**v0.33.0 Sep. 15, 2021**
    * Enhancements
    * Fixes
        * Fixed bug where warnings during ``make_pipeline`` were not being raised to the user :pr:`2765`
    * Changes
        * Refactored and removed ``SamplerBase`` class :pr:`2775`
    * Documentation Changes
        * Added docstring linting packages ``pydocstyle`` and ``darglint`` to `make-lint` command :pr:`2670`
    * Testing Changes

.. warning::

    **Breaking Changes**


**v0.32.1 Sep. 10, 2021**
    * Enhancements
        * Added ``verbose`` flag to ``AutoMLSearch`` to run search in silent mode by default :pr:`2645`
        * Added label encoder to ``XGBoostClassifier`` to remove the warning :pr:`2701`
        * Set ``eval_metric`` to ``logloss`` for ``XGBoostClassifier`` :pr:`2741`
        * Added support for ``woodwork`` versions ``0.7.0`` and ``0.7.1`` :pr:`2743`
        * Changed ``explain_predictions`` functions to display original feature values :pr:`2759`
        * Added ``X_train`` and ``y_train`` to ``graph_prediction_vs_actual_over_time`` and ``get_prediction_vs_actual_over_time_data`` :pr:`2762`
        * Added ``forecast_horizon`` as a required parameter to time series pipelines and ``AutoMLSearch`` :pr:`2697`
        * Added ``predict_in_sample`` and ``predict_proba_in_sample`` methods to time series pipelines to predict on data where the target is known, e.g. cross-validation :pr:`2697`
    * Fixes
        * Fixed bug where ``_catch_warnings`` assumed all warnings were ``PipelineNotUsed`` :pr:`2753`
        * Fixed bug where ``Imputer.transform`` would erase ww typing information prior to handing data to the ``SimpleImputer`` :pr:`2752`
        * Fixed bug where ``Oversampler`` could not be copied :pr:`2755`
    * Changes
        * Deleted ``drop_nan_target_rows`` utility method :pr:`2737`
        * Removed default logging setup and debugging log file :pr:`2645`
        * Changed the default n_jobs value for ``XGBoostClassifier`` and ``XGBoostRegressor`` to 12 :pr:`2757`
        * Changed ``TimeSeriesBaselineEstimator`` to only work on a time series pipeline with a ``DelayedFeaturesTransformer`` :pr:`2697`
        * Added ``X_train`` and ``y_train`` as optional parameters to pipeline ``predict``, ``predict_proba``. Only used for time series pipelines :pr:`2697`
        * Added ``training_data`` and ``training_target`` as optional parameters to ``explain_predictions`` and ``explain_predictions_best_worst`` to support time series pipelines :pr:`2697`
        * Changed time series pipeline predictions to no longer output series/dataframes padded with NaNs. A prediction will be returned for every row in the `X` input :pr:`2697`
    * Documentation Changes
        * Specified installation steps for Prophet :pr:`2713`
        * Added documentation for data exploration on data check actions :pr:`2696`
        * Added a user guide entry for time series modelling :pr:`2697`
    * Testing Changes
        * Fixed flaky ``TargetDistributionDataCheck`` test for very_lognormal distribution :pr:`2748`

.. warning::

    **Breaking Changes**
        * Removed default logging setup and debugging log file :pr:`2645`
        * Added ``X_train`` and ``y_train`` to ``graph_prediction_vs_actual_over_time`` and ``get_prediction_vs_actual_over_time_data`` :pr:`2762`
        * Added ``forecast_horizon`` as a required parameter to time series pipelines and ``AutoMLSearch`` :pr:`2697`
        * Changed ``TimeSeriesBaselineEstimator`` to only work on a time series pipeline with a ``DelayedFeaturesTransformer`` :pr:`2697`
        * Added ``X_train`` and ``y_train`` as required parameters for ``predict`` and ``predict_proba`` in time series pipelines :pr:`2697`
        * Added ``training_data`` and ``training_target`` as required parameters to ``explain_predictions`` and ``explain_predictions_best_worst`` for time series pipelines :pr:`2697`

**v0.32.0 Aug. 31, 2021**
    * Enhancements
        * Allow string for ``engine`` parameter for ``AutoMLSearch``:pr:`2667`
        * Add ``ProphetRegressor`` to AutoML :pr:`2619`
        * Integrated ``DefaultAlgorithm`` into ``AutoMLSearch`` :pr:`2634`
        * Removed SVM "linear" and "precomputed" kernel hyperparameter options, and improved default parameters :pr:`2651`
        * Updated ``ComponentGraph`` initalization to raise ``ValueError`` when user attempts to use ``.y`` for a component that does not produce a tuple output :pr:`2662`
        * Updated to support Woodwork 0.6.0 :pr:`2690`
        * Updated pipeline ``graph()`` to distingush X and y edges :pr:`2654`
        * Added ``DropRowsTransformer`` component :pr:`2692`
        * Added ``DROP_ROWS`` to ``_make_component_list_from_actions`` and clean up metadata :pr:`2694`
        * Add new ensembler component :pr:`2653`
    * Fixes
        * Updated Oversampler logic to select best SMOTE based on component input instead of pipeline input :pr:`2695`
        * Added ability to explicitly close DaskEngine resources to improve runtime and reduce Dask warnings :pr:`2667`
        * Fixed partial dependence bug for ensemble pipelines :pr:`2714`
        * Updated ``TargetLeakageDataCheck`` to maintain user-selected logical types :pr:`2711`
    * Changes
        * Replaced ``SMOTEOversampler``, ``SMOTENOversampler`` and ``SMOTENCOversampler`` with consolidated ``Oversampler`` component :pr:`2695`
        * Removed ``LinearRegressor`` from the list of default ``AutoMLSearch`` estimators due to poor performance :pr:`2660`
    * Documentation Changes
        * Added user guide documentation for using ``ComponentGraph`` and added ``ComponentGraph`` to API reference :pr:`2673`
        * Updated documentation to make parallelization of AutoML clearer :pr:`2667`
    * Testing Changes
        * Removes the process-level parallelism from the ``test_cancel_job`` test :pr:`2666`
        * Installed numba 0.53 in windows CI to prevent problems installing version 0.54 :pr:`2710`

.. warning::

    **Breaking Changes**
        * Renamed the current top level ``search`` method to ``search_iterative`` and defined a new ``search`` method for the ``DefaultAlgorithm`` :pr:`2634`
        * Replaced ``SMOTEOversampler``, ``SMOTENOversampler`` and ``SMOTENCOversampler`` with consolidated ``Oversampler`` component :pr:`2695`
        * Removed ``LinearRegressor`` from the list of default ``AutoMLSearch`` estimators due to poor performance :pr:`2660`

**v0.31.0 Aug. 19, 2021**
    * Enhancements
        * Updated the high variance check in AutoMLSearch to be robust to a variety of objectives and cv scores :pr:`2622`
        * Use Woodwork's outlier detection for the ``OutliersDataCheck`` :pr:`2637`
        * Added ability to utilize instantiated components when creating a pipeline :pr:`2643`
        * Sped up the all Nan and unknown check in ``infer_feature_types`` :pr:`2661`
    * Fixes
    * Changes
        * Deleted ``_put_into_original_order`` helper function :pr:`2639`
        * Refactored time series pipeline code using a time series pipeline base class :pr:`2649`
        * Renamed ``dask_tests`` to ``parallel_tests`` :pr:`2657`
        * Removed commented out code in ``pipeline_meta.py`` :pr:`2659`
    * Documentation Changes
        * Add complete install command to README and Install section :pr:`2627`
        * Cleaned up documentation for ``MulticollinearityDataCheck`` :pr:`2664`
    * Testing Changes
        * Speed up CI by splitting Prophet tests into a separate workflow in GitHub :pr:`2644`

.. warning::

    **Breaking Changes**
        * ``TimeSeriesRegressionPipeline`` no longer inherits from ``TimeSeriesRegressionPipeline`` :pr:`2649`


**v0.30.2 Aug. 16, 2021**
    * Fixes
        * Updated changelog and version numbers to match the release.  Release 0.30.1 was release erroneously without a change to the version numbers.  0.30.2 replaces it.

**v0.30.1 Aug. 12, 2021**
    * Enhancements
        * Added ``DatetimeFormatDataCheck`` for time series problems :pr:`2603`
        * Added ``ProphetRegressor`` to estimators :pr:`2242`
        * Updated ``ComponentGraph`` to handle not calling samplers' transform during predict, and updated samplers' transform methods s.t. ``fit_transform`` is equivalent to ``fit(X, y).transform(X, y)`` :pr:`2583`
        * Updated ``ComponentGraph`` ``_validate_component_dict`` logic to be stricter about input values :pr:`2599`
        * Patched bug in ``xgboost`` estimators where predicting on a feature matrix of only booleans would throw an exception. :pr:`2602`
        * Updated ``ARIMARegressor`` to use relative forecasting to predict values :pr:`2613`
        * Added support for creating pipelines without an estimator as the final component and added ``transform(X, y)`` method to pipelines and component graphs :pr:`2625`
        * Updated to support Woodwork 0.5.1 :pr:`2610`
    * Fixes
        * Updated ``AutoMLSearch`` to drop ``ARIMARegressor`` from ``allowed_estimators`` if an incompatible frequency is detected :pr:`2632`
        * Updated ``get_best_sampler_for_data`` to consider all non-numeric datatypes as categorical for SMOTE :pr:`2590`
        * Fixed inconsistent test results from `TargetDistributionDataCheck` :pr:`2608`
        * Adopted vectorized pd.NA checking for Woodwork 0.5.1 support :pr:`2626`
        * Pinned upper version of astroid to 2.6.6 to keep ReadTheDocs working. :pr:`2638`
    * Changes
        * Renamed SMOTE samplers to SMOTE oversampler :pr:`2595`
        * Changed ``partial_dependence`` and ``graph_partial_dependence`` to raise a ``PartialDependenceError`` instead of ``ValueError``. This is not a breaking change because ``PartialDependenceError`` is a subclass of ``ValueError`` :pr:`2604`
        * Cleaned up code duplication in ``ComponentGraph`` :pr:`2612`
        * Stored predict_proba results in .x for intermediate estimators in ComponentGraph :pr:`2629`
    * Documentation Changes
        * To avoid local docs build error, only add warning disable and download headers on ReadTheDocs builds, not locally :pr:`2617`
    * Testing Changes
        * Updated partial_dependence tests to change the element-wise comparison per the Plotly 5.2.1 upgrade :pr:`2638`
        * Changed the lint CI job to only check against python 3.9 via the `-t` flag :pr:`2586`
        * Installed Prophet in linux nightlies test and fixed ``test_all_components`` :pr:`2598`
        * Refactored and fixed all ``make_pipeline`` tests to assert correct order and address new Woodwork Unknown type inference :pr:`2572`
        * Removed ``component_graphs`` as a global variable in ``test_component_graphs.py`` :pr:`2609`

.. warning::

    **Breaking Changes**
        * Renamed SMOTE samplers to SMOTE oversampler. Please use ``SMOTEOversampler``, ``SMOTENCOversampler``, ``SMOTENOversampler`` instead of ``SMOTESampler``, ``SMOTENCSampler``, and ``SMOTENSampler`` :pr:`2595`


**v0.30.0 Aug. 3, 2021**
    * Enhancements
        * Added ``LogTransformer`` and ``TargetDistributionDataCheck`` :pr:`2487`
        * Issue a warning to users when a pipeline parameter passed in isn't used in the pipeline :pr:`2564`
        * Added Gini coefficient as an objective :pr:`2544`
        * Added ``repr`` to ``ComponentGraph`` :pr:`2565`
        * Added components to extract features from ``URL`` and ``EmailAddress`` Logical Types :pr:`2550`
        * Added support for `NaN` values in ``TextFeaturizer`` :pr:`2532`
        * Added ``SelectByType`` transformer :pr:`2531`
        * Added separate thresholds for percent null rows and columns in ``HighlyNullDataCheck`` :pr:`2562`
        * Added support for `NaN` natural language values :pr:`2577`
    * Fixes
        * Raised error message for types ``URL``, ``NaturalLanguage``, and ``EmailAddress`` in ``partial_dependence`` :pr:`2573`
    * Changes
        * Updated ``PipelineBase`` implementation for creating pipelines from a list of components :pr:`2549`
        * Moved ``get_hyperparameter_ranges`` to ``PipelineBase`` class from automl/utils module :pr:`2546`
        * Renamed ``ComponentGraph``'s ``get_parents`` to ``get_inputs`` :pr:`2540`
        * Removed ``ComponentGraph.linearized_component_graph`` and ``ComponentGraph.from_list`` :pr:`2556`
        * Updated ``ComponentGraph`` to enforce requiring `.x` and `.y` inputs for each component in the graph :pr:`2563`
        * Renamed existing ensembler implementation from ``StackedEnsemblers`` to ``SklearnStackedEnsemblers`` :pr:`2578`
    * Documentation Changes
        * Added documentation for ``DaskEngine`` and ``CFEngine`` parallel engines :pr:`2560`
        * Improved detail of ``TextFeaturizer`` docstring and tutorial :pr:`2568`
    * Testing Changes
        * Added test that makes sure ``split_data`` does not shuffle for time series problems :pr:`2552`

.. warning::

    **Breaking Changes**
        * Moved ``get_hyperparameter_ranges`` to ``PipelineBase`` class from automl/utils module :pr:`2546`
        * Renamed ``ComponentGraph``'s ``get_parents`` to ``get_inputs`` :pr:`2540`
        * Removed ``ComponentGraph.linearized_component_graph`` and ``ComponentGraph.from_list`` :pr:`2556`
        * Updated ``ComponentGraph`` to enforce requiring `.x` and `.y` inputs for each component in the graph :pr:`2563`


**v0.29.0 Jul. 21, 2021**
    * Enhancements
        * Updated 1-way partial dependence support for datetime features :pr:`2454`
        * Added details on how to fix error caused by broken ww schema :pr:`2466`
        * Added ability to use built-in pickle for saving AutoMLSearch :pr:`2463`
        * Updated our components and component graphs to use latest features of ww 0.4.1, e.g. ``concat_columns`` and drop in-place. :pr:`2465`
        * Added new, concurrent.futures based engine for parallel AutoML :pr:`2506`
        * Added support for new Woodwork ``Unknown`` type in AutoMLSearch :pr:`2477`
        * Updated our components with an attribute that describes if they modify features or targets and can be used in list API for pipeline initialization :pr:`2504`
        * Updated ``ComponentGraph`` to accept X and y as inputs :pr:`2507`
        * Removed unused ``TARGET_BINARY_INVALID_VALUES`` from ``DataCheckMessageCode`` enum and fixed formatting of objective documentation :pr:`2520`
        * Added ``EvalMLAlgorithm`` :pr:`2525`
        * Added support for `NaN` values in ``TextFeaturizer`` :pr:`2532`
    * Fixes
        * Fixed ``FraudCost`` objective and reverted threshold optimization method for binary classification to ``Golden`` :pr:`2450`
        * Added custom exception message for partial dependence on features with scales that are too small :pr:`2455`
        * Ensures the typing for Ordinal and Datetime ltypes are passed through _retain_custom_types_and_initalize_woodwork :pr:`2461`
        * Updated to work with Pandas 1.3.0 :pr:`2442`
        * Updated to work with sktime 0.7.0 :pr:`2499`
    * Changes
        * Updated XGBoost dependency to ``>=1.4.2`` :pr:`2484`, :pr:`2498`
        * Added a ``DeprecationWarning`` about deprecating the list API for ``ComponentGraph`` :pr:`2488`
        * Updated ``make_pipeline`` for AutoML to create dictionaries, not lists, to initialize pipelines :pr:`2504`
        * No longer installing graphviz on windows in our CI pipelines because release 0.17 breaks windows 3.7 :pr:`2516`
    * Documentation Changes
        * Moved docstrings from ``__init__`` to class pages, added missing docstrings for missing classes, and updated missing default values :pr:`2452`
        * Build documentation with sphinx-autoapi :pr:`2458`
        * Change ``autoapi_ignore`` to only ignore files in ``evalml/tests/*`` :pr:`2530` 
    * Testing Changes
        * Fixed flaky dask tests :pr:`2471`
        * Removed shellcheck action from ``build_conda_pkg`` action :pr:`2514`
        * Added a tmp_dir fixture that deletes its contents after tests run :pr:`2505`
        * Added a test that makes sure all pipelines in ``AutoMLSearch`` get the same data splits :pr:`2513`
        * Condensed warning output in test logs :pr:`2521`

.. warning::

    **Breaking Changes**
        * `NaN` values in the `Natural Language` type are no longer supported by the Imputer with the pandas upgrade. :pr:`2477`

**v0.28.0 Jul. 2, 2021**
    * Enhancements
        * Added support for showing a Individual Conditional Expectations plot when graphing Partial Dependence :pr:`2386`
        * Exposed ``thread_count`` for Catboost estimators as ``n_jobs`` parameter :pr:`2410`
        * Updated Objectives API to allow for sample weighting :pr:`2433`
    * Fixes
        * Deleted unreachable line from ``IterativeAlgorithm`` :pr:`2464`
    * Changes
        * Pinned Woodwork version between 0.4.1 and 0.4.2 :pr:`2460`
        * Updated psutils minimum version in requirements :pr:`2438`
        * Updated ``log_error_callback`` to not include filepath in logged message :pr:`2429`
    * Documentation Changes
        * Sped up docs :pr:`2430`
        * Removed mentions of ``DataTable`` and ``DataColumn`` from the docs :pr:`2445`
    * Testing Changes
        * Added slack integration for nightlies tests :pr:`2436`
        * Changed ``build_conda_pkg`` CI job to run only when dependencies are updates :pr:`2446`
        * Updated workflows to store pytest runtimes as test artifacts :pr:`2448`
        * Added ``AutoMLTestEnv`` test fixture for making it easy to mock automl tests :pr:`2406`

**v0.27.0 Jun. 22, 2021**
    * Enhancements
        * Adds force plots for prediction explanations :pr:`2157`
        * Removed self-reference from ``AutoMLSearch`` :pr:`2304`
        * Added support for nonlinear pipelines for ``generate_pipeline_code`` :pr:`2332`
        * Added ``inverse_transform`` method to pipelines :pr:`2256`
        * Add optional automatic update checker :pr:`2350`
        * Added ``search_order`` to ``AutoMLSearch``'s ``rankings`` and ``full_rankings`` tables :pr:`2345`
        * Updated threshold optimization method for binary classification :pr:`2315`
        * Updated demos to pull data from S3 instead of including demo data in package :pr:`2387`
        * Upgrade woodwork version to v0.4.1 :pr:`2379`
    * Fixes
        * Preserve user-specified woodwork types throughout pipeline fit/predict :pr:`2297`
        * Fixed ``ComponentGraph`` appending target to ``final_component_features`` if there is a component that returns both X and y :pr:`2358`
        * Fixed partial dependence graph method failing on multiclass problems when the class labels are numeric :pr:`2372`
        * Added ``thresholding_objective`` argument to ``AutoMLSearch`` for binary classification problems :pr:`2320`
        * Added change for ``k_neighbors`` parameter in SMOTE Oversamplers to automatically handle small samples :pr:`2375`
        * Changed naming for ``Logistic Regression Classifier`` file :pr:`2399`
        * Pinned pytest-timeout to fix minimum dependence checker :pr:`2425`
        * Replaced ``Elastic Net Classifier`` base class with ``Logistsic Regression`` to avoid ``NaN`` outputs :pr:`2420`
    * Changes
        * Cleaned up ``PipelineBase``'s ``component_graph`` and ``_component_graph`` attributes. Updated ``PipelineBase`` ``__repr__`` and added ``__eq__`` for ``ComponentGraph`` :pr:`2332`
        * Added and applied  ``black`` linting package to the EvalML repo in place of ``autopep8`` :pr:`2306`
        * Separated `custom_hyperparameters` from pipelines and added them as an argument to ``AutoMLSearch`` :pr:`2317`
        * Replaced `allowed_pipelines` with `allowed_component_graphs` :pr:`2364`
        * Removed private method ``_compute_features_during_fit`` from ``PipelineBase`` :pr:`2359`
        * Updated ``compute_order`` in ``ComponentGraph`` to be a read-only property :pr:`2408`
        * Unpinned PyZMQ version in requirements.txt :pr:`2389` 
        * Uncapping LightGBM version in requirements.txt :pr:`2405`
        * Updated minimum version of plotly :pr:`2415`
        * Removed ``SensitivityLowAlert`` objective from core objectives :pr:`2418`
    * Documentation Changes
        * Fixed lead scoring weights in the demos documentation :pr:`2315`
        * Fixed start page code and description dataset naming discrepancy :pr:`2370`
    * Testing Changes
        * Update minimum unit tests to run on all pull requests :pr:`2314`
        * Pass token to authorize uploading of codecov reports :pr:`2344`
        * Add ``pytest-timeout``. All tests that run longer than 6 minutes will fail. :pr:`2374`
        * Separated the dask tests out into separate github action jobs to isolate dask failures. :pr:`2376`
        * Refactored dask tests :pr:`2377`
        * Added the combined dask/non-dask unit tests back and renamed the dask only unit tests. :pr:`2382`
        * Sped up unit tests and split into separate jobs :pr:`2365`
        * Change CI job names, run lint for python 3.9, run nightlies on python 3.8 at 3am EST :pr:`2395` :pr:`2398`
        * Set fail-fast to false for CI jobs that run for PRs :pr:`2402`

.. warning::

    **Breaking Changes**
        * `AutoMLSearch` will accept `allowed_component_graphs` instead of `allowed_pipelines` :pr:`2364`
        * Removed ``PipelineBase``'s ``_component_graph`` attribute. Updated ``PipelineBase`` ``__repr__`` and added ``__eq__`` for ``ComponentGraph`` :pr:`2332`
        * `pipeline_parameters` will no longer accept `skopt.space` variables since hyperparameter ranges will now be specified through `custom_hyperparameters` :pr:`2317`

**v0.25.0 Jun. 01, 2021**
    * Enhancements
        * Upgraded minimum woodwork to version 0.3.1. Previous versions will not be supported :pr:`2181`
        * Added a new callback parameter for ``explain_predictions_best_worst`` :pr:`2308`
    * Fixes
    * Changes
        * Deleted the ``return_pandas`` flag from our demo data loaders :pr:`2181`
        * Moved ``default_parameters`` to ``ComponentGraph`` from ``PipelineBase`` :pr:`2307`
    * Documentation Changes
        * Updated the release procedure documentation :pr:`2230`
    * Testing Changes
        * Ignoring ``test_saving_png_file`` while building conda package :pr:`2323`

.. warning::

    **Breaking Changes**
        * Deleted the ``return_pandas`` flag from our demo data loaders :pr:`2181`
        * Upgraded minimum woodwork to version 0.3.1. Previous versions will not be supported :pr:`2181`
        * Due to the weak-ref in woodwork, set the result of ``infer_feature_types`` to a variable before accessing woodwork :pr:`2181`

**v0.24.2 May. 24, 2021**
    * Enhancements
        * Added oversamplers to AutoMLSearch :pr:`2213` :pr:`2286`
        * Added dictionary input functionality for ``Undersampler`` component :pr:`2271`
        * Changed the default parameter values for ``Elastic Net Classifier`` and ``Elastic Net Regressor`` :pr:`2269`
        * Added dictionary input functionality for the Oversampler components :pr:`2288`
    * Fixes
        * Set default `n_jobs` to 1 for `StackedEnsembleClassifier` and `StackedEnsembleRegressor` until fix for text-based parallelism in sklearn stacking can be found :pr:`2295`
    * Changes
        * Updated ``start_iteration_callback`` to accept a pipeline instance instead of a pipeline class and no longer accept pipeline parameters as a parameter :pr:`2290`
        * Refactored ``calculate_permutation_importance`` method and add per-column permutation importance method :pr:`2302`
        * Updated logging information in ``AutoMLSearch.__init__`` to clarify pipeline generation :pr:`2263`
    * Documentation Changes
        * Minor changes to the release procedure :pr:`2230`
    * Testing Changes
        * Use codecov action to update coverage reports :pr:`2238`
        * Removed MarkupSafe dependency version pin from requirements.txt and moved instead into RTD docs build CI :pr:`2261`

.. warning::

    **Breaking Changes**
        * Updated ``start_iteration_callback`` to accept a pipeline instance instead of a pipeline class and no longer accept pipeline parameters as a parameter :pr:`2290`
        * Moved ``default_parameters`` to ``ComponentGraph`` from ``PipelineBase``. A pipeline's ``default_parameters`` is now accessible via ``pipeline.component_graph.default_parameters`` :pr:`2307`


**v0.24.1 May. 16, 2021**
    * Enhancements
        * Integrated ``ARIMARegressor`` into AutoML :pr:`2009`
        * Updated ``HighlyNullDataCheck`` to also perform a null row check :pr:`2222`
        * Set ``max_depth`` to 1 in calls to featuretools dfs :pr:`2231`
    * Fixes
        * Removed data splitter sampler calls during training :pr:`2253`
        * Set minimum required version for for pyzmq, colorama, and docutils :pr:`2254`
        * Changed BaseSampler to return None instead of y :pr:`2272`
    * Changes
        * Removed ensemble split and indices in ``AutoMLSearch`` :pr:`2260`
        * Updated pipeline ``repr()`` and ``generate_pipeline_code`` to return pipeline instances without generating custom pipeline class :pr:`2227`
    * Documentation Changes
        * Capped Sphinx version under 4.0.0 :pr:`2244`
    * Testing Changes
        * Change number of cores for pytest from 4 to 2 :pr:`2266`
        * Add minimum dependency checker to generate minimum requirement files :pr:`2267`
        * Add unit tests with minimum dependencies  :pr:`2277`


**v0.24.0 May. 04, 2021**
    * Enhancements
        * Added `date_index` as a required parameter for TimeSeries problems :pr:`2217`
        * Have the ``OneHotEncoder`` return the transformed columns as booleans rather than floats :pr:`2170`
        * Added Oversampler transformer component to EvalML :pr:`2079`
        * Added Undersampler to AutoMLSearch, as well as arguments ``_sampler_method`` and ``sampler_balanced_ratio`` :pr:`2128`
        * Updated prediction explanations functions to allow pipelines with XGBoost estimators :pr:`2162`
        * Added partial dependence for datetime columns :pr:`2180`
        * Update precision-recall curve with positive label index argument, and fix for 2d predicted probabilities :pr:`2090`
        * Add pct_null_rows to ``HighlyNullDataCheck`` :pr:`2211`
        * Added a standalone AutoML `search` method for convenience, which runs data checks and then runs automl :pr:`2152`
        * Make the first batch of AutoML have a predefined order, with linear models first and complex models last :pr:`2223` :pr:`2225`
        * Added sampling dictionary support to ``BalancedClassficationSampler`` :pr:`2235`
    * Fixes
        * Fixed partial dependence not respecting grid resolution parameter for numerical features :pr:`2180`
        * Enable prediction explanations for catboost for multiclass problems :pr:`2224`
    * Changes
        * Deleted baseline pipeline classes :pr:`2202`
        * Reverting user specified date feature PR :pr:`2155` until `pmdarima` installation fix is found :pr:`2214`
        * Updated pipeline API to accept component graph and other class attributes as instance parameters. Old pipeline API still works but will not be supported long-term. :pr:`2091`
        * Removed all old datasplitters from EvalML :pr:`2193`
        * Deleted ``make_pipeline_from_components`` :pr:`2218`
    * Documentation Changes
        * Renamed dataset to clarify that its gzipped but not a tarball :pr:`2183`
        * Updated documentation to use pipeline instances instead of pipeline subclasses :pr:`2195`
        * Updated contributing guide with a note about GitHub Actions permissions :pr:`2090`
        * Updated automl and model understanding user guides :pr:`2090`
    * Testing Changes
        * Use machineFL user token for dependency update bot, and add more reviewers :pr:`2189`


.. warning::

    **Breaking Changes**
        * All baseline pipeline classes (``BaselineBinaryPipeline``, ``BaselineMulticlassPipeline``, ``BaselineRegressionPipeline``, etc.) have been deleted :pr:`2202`
        * Updated pipeline API to accept component graph and other class attributes as instance parameters. Old pipeline API still works but will not be supported long-term. Pipelines can now be initialized by specifying the component graph as the first parameter, and then passing in optional arguments such as ``custom_name``, ``parameters``, etc. For example, ``BinaryClassificationPipeline(["Random Forest Classifier"], parameters={})``.  :pr:`2091`
        * Removed all old datasplitters from EvalML :pr:`2193`
        * Deleted utility method ``make_pipeline_from_components`` :pr:`2218`


**v0.23.0 Apr. 20, 2021**
    * Enhancements
        * Refactored ``EngineBase`` and ``SequentialEngine`` api. Adding ``DaskEngine`` :pr:`1975`.
        * Added optional ``engine`` argument to ``AutoMLSearch`` :pr:`1975`
        * Added a warning about how time series support is still in beta when a user passes in a time series problem to ``AutoMLSearch`` :pr:`2118`
        * Added ``NaturalLanguageNaNDataCheck`` data check :pr:`2122`
        * Added ValueError to ``partial_dependence`` to prevent users from computing partial dependence on columns with all NaNs :pr:`2120`
        * Added standard deviation of cv scores to rankings table :pr:`2154`
    * Fixes
        * Fixed ``BalancedClassificationDataCVSplit``, ``BalancedClassificationDataTVSplit``, and ``BalancedClassificationSampler`` to use ``minority:majority`` ratio instead of ``majority:minority`` :pr:`2077`
        * Fixed bug where two-way partial dependence plots with categorical variables were not working correctly :pr:`2117`
        * Fixed bug where ``hyperparameters`` were not displaying properly for pipelines with a list ``component_graph`` and duplicate components :pr:`2133`
        * Fixed bug where ``pipeline_parameters`` argument in ``AutoMLSearch`` was not applied to pipelines passed in as ``allowed_pipelines`` :pr:`2133`
        * Fixed bug where ``AutoMLSearch`` was not applying custom hyperparameters to pipelines with a list ``component_graph`` and duplicate components :pr:`2133`
    * Changes
        * Removed ``hyperparameter_ranges`` from Undersampler and renamed ``balanced_ratio`` to ``sampling_ratio`` for samplers :pr:`2113`
        * Renamed ``TARGET_BINARY_NOT_TWO_EXAMPLES_PER_CLASS`` data check message code to ``TARGET_MULTICLASS_NOT_TWO_EXAMPLES_PER_CLASS`` :pr:`2126`
        * Modified one-way partial dependence plots of categorical features to display data with a bar plot :pr:`2117`
        * Renamed ``score`` column for ``automl.rankings`` as ``mean_cv_score`` :pr:`2135`
        * Remove 'warning' from docs tool output :pr:`2031`
    * Documentation Changes
        * Fixed ``conf.py`` file :pr:`2112`
        * Added a sentence to the automl user guide stating that our support for time series problems is still in beta. :pr:`2118`
        * Fixed documentation demos :pr:`2139`
        * Update test badge in README to use GitHub Actions :pr:`2150`
    * Testing Changes
        * Fixed ``test_describe_pipeline`` for ``pandas`` ``v1.2.4`` :pr:`2129`
        * Added a GitHub Action for building the conda package :pr:`1870` :pr:`2148`


.. warning::

    **Breaking Changes**
        * Renamed ``balanced_ratio`` to ``sampling_ratio`` for the ``BalancedClassificationDataCVSplit``, ``BalancedClassificationDataTVSplit``, ``BalancedClassficationSampler``, and Undersampler :pr:`2113`
        * Deleted the "errors" key from automl results :pr:`1975`
        * Deleted the ``raise_and_save_error_callback`` and the ``log_and_save_error_callback`` :pr:`1975`
        * Fixed ``BalancedClassificationDataCVSplit``, ``BalancedClassificationDataTVSplit``, and ``BalancedClassificationSampler`` to use minority:majority ratio instead of majority:minority :pr:`2077`


**v0.22.0 Apr. 06, 2021**
    * Enhancements
        * Added a GitHub Action for ``linux_unit_tests``:pr:`2013`
        * Added recommended actions for ``InvalidTargetDataCheck``, updated ``_make_component_list_from_actions`` to address new action, and added ``TargetImputer`` component :pr:`1989`
        * Updated ``AutoMLSearch._check_for_high_variance`` to not emit ``RuntimeWarning`` :pr:`2024`
        * Added exception when pipeline passed to ``explain_predictions`` is a ``Stacked Ensemble`` pipeline :pr:`2033`
        * Added sensitivity at low alert rates as an objective :pr:`2001`
        * Added ``Undersampler`` transformer component :pr:`2030`
    * Fixes
        * Updated Engine's ``train_batch`` to apply undersampling :pr:`2038`
        * Fixed bug in where Time Series Classification pipelines were not encoding targets in ``predict`` and ``predict_proba`` :pr:`2040`
        * Fixed data splitting errors if target is float for classification problems :pr:`2050`
        * Pinned ``docutils`` to <0.17 to fix ReadtheDocs warning issues :pr:`2088`
    * Changes
        * Removed lists as acceptable hyperparameter ranges in ``AutoMLSearch`` :pr:`2028`
        * Renamed "details" to "metadata" for data check actions :pr:`2008`
    * Documentation Changes
        * Catch and suppress warnings in documentation :pr:`1991` :pr:`2097`
        * Change spacing in ``start.ipynb`` to provide clarity for ``AutoMLSearch`` :pr:`2078`
        * Fixed start code on README :pr:`2108`
    * Testing Changes


**v0.21.0 Mar. 24, 2021**
    * Enhancements
        * Changed ``AutoMLSearch`` to default ``optimize_thresholds`` to True :pr:`1943`
        * Added multiple oversampling and undersampling sampling methods as data splitters for imbalanced classification :pr:`1775`
        * Added params to balanced classification data splitters for visibility :pr:`1966`
        * Updated ``make_pipeline`` to not add ``Imputer`` if input data does not have numeric or categorical columns :pr:`1967`
        * Updated ``ClassImbalanceDataCheck`` to better handle multiclass imbalances :pr:`1986`
        * Added recommended actions for the output of data check's ``validate`` method :pr:`1968`
        * Added error message for ``partial_dependence`` when features are mostly the same value :pr:`1994`
        * Updated ``OneHotEncoder`` to drop one redundant feature by default for features with two categories :pr:`1997`
        * Added a ``PolynomialDetrender`` component :pr:`1992`
        * Added ``DateTimeNaNDataCheck`` data check :pr:`2039`
    * Fixes
        * Changed best pipeline to train on the entire dataset rather than just ensemble indices for ensemble problems :pr:`2037`
        * Updated binary classification pipelines to use objective decision function during scoring of custom objectives :pr:`1934`
    * Changes
        * Removed ``data_checks`` parameter, ``data_check_results`` and data checks logic from ``AutoMLSearch`` :pr:`1935`
        * Deleted ``random_state`` argument :pr:`1985`
        * Updated Woodwork version requirement to ``v0.0.11`` :pr:`1996`
    * Documentation Changes
    * Testing Changes
        * Removed ``build_docs`` CI job in favor of RTD GH builder :pr:`1974`
        * Added tests to confirm support for Python 3.9 :pr:`1724`
        * Added tests to support Dask AutoML/Engine :pr:`1990`
        * Changed ``build_conda_pkg`` job to use ``latest_release_changes`` branch in the feedstock. :pr:`1979`

.. warning::

    **Breaking Changes**
        * Changed ``AutoMLSearch`` to default ``optimize_thresholds`` to True :pr:`1943`
        * Removed ``data_checks`` parameter, ``data_check_results`` and data checks logic from ``AutoMLSearch``. To run the data checks which were previously run by default in ``AutoMLSearch``, please call ``DefaultDataChecks().validate(X_train, y_train)`` or take a look at our documentation for more examples. :pr:`1935`
        * Deleted ``random_state`` argument :pr:`1985`

**v0.20.0 Mar. 10, 2021**
    * Enhancements
        * Added a GitHub Action for Detecting dependency changes :pr:`1933`
        * Create a separate CV split to train stacked ensembler on for AutoMLSearch :pr:`1814`
        * Added a GitHub Action for Linux unit tests :pr:`1846`
        * Added ``ARIMARegressor`` estimator :pr:`1894`
        * Added ``DataCheckAction`` class and ``DataCheckActionCode`` enum :pr:`1896`
        * Updated ``Woodwork`` requirement to ``v0.0.10`` :pr:`1900`
        * Added ``BalancedClassificationDataCVSplit`` and ``BalancedClassificationDataTVSplit`` to AutoMLSearch :pr:`1875`
        * Update default classification data splitter to use downsampling for highly imbalanced data :pr:`1875`
        * Updated ``describe_pipeline`` to return more information, including ``id`` of pipelines used for ensemble models :pr:`1909`
        * Added utility method to create list of components from a list of ``DataCheckAction`` :pr:`1907`
        * Updated ``validate`` method to include a ``action`` key in returned dictionary for all ``DataCheck``and ``DataChecks`` :pr:`1916`
        * Aggregating the shap values for predictions that we know the provenance of, e.g. OHE, text, and date-time. :pr:`1901`
        * Improved error message when custom objective is passed as a string in ``pipeline.score`` :pr:`1941`
        * Added ``score_pipelines`` and ``train_pipelines`` methods to ``AutoMLSearch`` :pr:`1913`
        * Added support for ``pandas`` version 1.2.0 :pr:`1708`
        * Added ``score_batch`` and ``train_batch`` abstact methods to ``EngineBase`` and implementations in ``SequentialEngine`` :pr:`1913`
        * Added ability to handle index columns in ``AutoMLSearch`` and ``DataChecks`` :pr:`2138`
    * Fixes
        * Removed CI check for ``check_dependencies_updated_linux`` :pr:`1950`
        * Added metaclass for time series pipelines and fix binary classification pipeline ``predict`` not using objective if it is passed as a named argument :pr:`1874`
        * Fixed stack trace in prediction explanation functions caused by mixed string/numeric pandas column names :pr:`1871`
        * Fixed stack trace caused by passing pipelines with duplicate names to ``AutoMLSearch`` :pr:`1932`
        * Fixed ``AutoMLSearch.get_pipelines`` returning pipelines with the same attributes :pr:`1958`
    * Changes
        * Reversed GitHub Action for Linux unit tests until a fix for report generation is found :pr:`1920`
        * Updated ``add_results`` in ``AutoMLAlgorithm`` to take in entire pipeline results dictionary from ``AutoMLSearch`` :pr:`1891`
        * Updated ``ClassImbalanceDataCheck`` to look for severe class imbalance scenarios :pr:`1905`
        * Deleted the ``explain_prediction`` function :pr:`1915`
        * Removed ``HighVarianceCVDataCheck`` and convered it to an ``AutoMLSearch`` method instead :pr:`1928`
        * Removed warning in ``InvalidTargetDataCheck`` returned when numeric binary classification targets are not (0, 1) :pr:`1959`
    * Documentation Changes
        * Updated ``model_understanding.ipynb`` to demo the two-way partial dependence capability :pr:`1919`
    * Testing Changes

.. warning::

    **Breaking Changes**
        * Deleted the ``explain_prediction`` function :pr:`1915`
        * Removed ``HighVarianceCVDataCheck`` and convered it to an ``AutoMLSearch`` method instead :pr:`1928`
        * Added ``score_batch`` and ``train_batch`` abstact methods to ``EngineBase``. These need to be implemented in Engine subclasses :pr:`1913`


**v0.19.0 Feb. 23, 2021**
    * Enhancements
        * Added a GitHub Action for Python windows unit tests :pr:`1844`
        * Added a GitHub Action for checking updated release notes :pr:`1849`
        * Added a GitHub Action for Python lint checks :pr:`1837`
        * Adjusted ``explain_prediction``, ``explain_predictions`` and ``explain_predictions_best_worst`` to handle timeseries problems. :pr:`1818`
        * Updated ``InvalidTargetDataCheck`` to check for mismatched indices in target and features :pr:`1816`
        * Updated ``Woodwork`` structures returned from components to support ``Woodwork`` logical type overrides set by the user :pr:`1784`
        * Updated estimators to keep track of input feature names during ``fit()`` :pr:`1794`
        * Updated ``visualize_decision_tree`` to include feature names in output :pr:`1813`
        * Added ``is_bounded_like_percentage`` property for objectives. If true, the ``calculate_percent_difference`` method will return the absolute difference rather than relative difference :pr:`1809`
        * Added full error traceback to AutoMLSearch logger file :pr:`1840`
        * Changed ``TargetEncoder`` to preserve custom indices in the data :pr:`1836`
        * Refactored ``explain_predictions`` and ``explain_predictions_best_worst`` to only compute features once for all rows that need to be explained :pr:`1843`
        * Added custom random undersampler data splitter for classification :pr:`1857`
        * Updated ``OutliersDataCheck`` implementation to calculate the probability of having no outliers :pr:`1855`
        * Added ``Engines`` pipeline processing API :pr:`1838`
    * Fixes
        * Changed EngineBase random_state arg to random_seed and same for user guide docs :pr:`1889`
    * Changes
        * Modified ``calculate_percent_difference`` so that division by 0 is now inf rather than nan :pr:`1809`
        * Removed ``text_columns`` parameter from ``LSA`` and ``TextFeaturizer`` components :pr:`1652`
        * Added ``random_seed`` as an argument to our automl/pipeline/component API. Using ``random_state`` will raise a warning :pr:`1798`
        * Added ``DataCheckError`` message in ``InvalidTargetDataCheck`` if input target is None and removed exception raised :pr:`1866`
    * Documentation Changes
    * Testing Changes
        * Added back coverage for ``_get_feature_provenance`` in ``TextFeaturizer`` after ``text_columns`` was removed :pr:`1842`
        * Pin graphviz version for windows builds :pr:`1847`
        * Unpin graphviz version for windows builds :pr:`1851`

.. warning::

    **Breaking Changes**
        * Added a deprecation warning to ``explain_prediction``. It will be deleted in the next release. :pr:`1860`


**v0.18.2 Feb. 10, 2021**
    * Enhancements
        * Added uniqueness score data check :pr:`1785`
        * Added "dataframe" output format for prediction explanations :pr:`1781`
        * Updated LightGBM estimators to handle ``pandas.MultiIndex`` :pr:`1770`
        * Sped up permutation importance for some pipelines :pr:`1762`
        * Added sparsity data check :pr:`1797`
        * Confirmed support for threshold tuning for binary time series classification problems :pr:`1803`
    * Fixes
    * Changes
    * Documentation Changes
        * Added section on conda to the contributing guide :pr:`1771`
        * Updated release process to reflect freezing `main` before perf tests :pr:`1787`
        * Moving some prs to the right section of the release notes :pr:`1789`
        * Tweak README.md. :pr:`1800`
        * Fixed back arrow on install page docs :pr:`1795`
        * Fixed docstring for `ClassImbalanceDataCheck.validate()` :pr:`1817`
    * Testing Changes

**v0.18.1 Feb. 1, 2021**
    * Enhancements
        * Added ``graph_t_sne`` as a visualization tool for high dimensional data :pr:`1731`
        * Added the ability to see the linear coefficients of features in linear models terms :pr:`1738`
        * Added support for ``scikit-learn`` ``v0.24.0`` :pr:`1733`
        * Added support for ``scipy`` ``v1.6.0`` :pr:`1752`
        * Added SVM Classifier and Regressor to estimators :pr:`1714` :pr:`1761`
    * Fixes
        * Addressed bug with ``partial_dependence`` and categorical data with more categories than grid resolution :pr:`1748`
        * Removed ``random_state`` arg from ``get_pipelines`` in ``AutoMLSearch`` :pr:`1719`
        * Pinned pyzmq at less than 22.0.0 till we add support :pr:`1756`
    * Changes
        * Updated components and pipelines to return ``Woodwork`` data structures :pr:`1668`
        * Updated ``clone()`` for pipelines and components to copy over random state automatically :pr:`1753`
        * Dropped support for Python version 3.6 :pr:`1751`
        * Removed deprecated ``verbose`` flag from ``AutoMLSearch`` parameters :pr:`1772`
    * Documentation Changes
        * Add Twitter and Github link to documentation toolbar :pr:`1754`
        * Added Open Graph info to documentation :pr:`1758`
    * Testing Changes

.. warning::

    **Breaking Changes**
        * Components and pipelines return ``Woodwork`` data structures instead of ``pandas`` data structures :pr:`1668`
        * Python 3.6 will not be actively supported due to discontinued support from EvalML dependencies.
        * Deprecated ``verbose`` flag is removed for ``AutoMLSearch`` :pr:`1772`


**v0.18.0 Jan. 26, 2021**
    * Enhancements
        * Added RMSLE, MSLE, and MAPE to core objectives while checking for negative target values in ``invalid_targets_data_check`` :pr:`1574`
        * Added validation checks for binary problems with regression-like datasets and multiclass problems without true multiclass targets in ``invalid_targets_data_check`` :pr:`1665`
        * Added time series support for ``make_pipeline`` :pr:`1566`
        * Added target name for output of pipeline ``predict`` method :pr:`1578`
        * Added multiclass check to ``InvalidTargetDataCheck`` for two examples per class :pr:`1596`
        * Added support for ``graphviz`` ``v0.16`` :pr:`1657`
        * Enhanced time series pipelines to accept empty features :pr:`1651`
        * Added KNN Classifier to estimators. :pr:`1650`
        * Added support for list inputs for objectives :pr:`1663`
        * Added support for ``AutoMLSearch`` to handle time series classification pipelines :pr:`1666`
        * Enhanced ``DelayedFeaturesTransformer`` to encode categorical features and targets before delaying them :pr:`1691`
        * Added 2-way dependence plots. :pr:`1690`
        * Added ability to directly iterate through components within Pipelines :pr:`1583`
    * Fixes
        * Fixed inconsistent attributes and added Exceptions to docs :pr:`1673`
        * Fixed ``TargetLeakageDataCheck`` to use Woodwork ``mutual_information`` rather than using Pandas' Pearson Correlation :pr:`1616`
        * Fixed thresholding for pipelines in ``AutoMLSearch`` to only threshold binary classification pipelines :pr:`1622` :pr:`1626`
        * Updated ``load_data`` to return Woodwork structures and update default parameter value for ``index`` to ``None`` :pr:`1610`
        * Pinned scipy at < 1.6.0 while we work on adding support :pr:`1629`
        * Fixed data check message formatting in ``AutoMLSearch`` :pr:`1633`
        * Addressed stacked ensemble component for ``scikit-learn`` v0.24 support by setting ``shuffle=True`` for default CV :pr:`1613`
        * Fixed bug where ``Imputer`` reset the index on ``X`` :pr:`1590`
        * Fixed ``AutoMLSearch`` stacktrace when a cutom objective was passed in as a primary objective or additional objective :pr:`1575`
        * Fixed custom index bug for ``MAPE`` objective :pr:`1641`
        * Fixed index bug for ``TextFeaturizer`` and ``LSA`` components :pr:`1644`
        * Limited ``load_fraud`` dataset loaded into ``automl.ipynb`` :pr:`1646`
        * ``add_to_rankings`` updates ``AutoMLSearch.best_pipeline`` when necessary :pr:`1647`
        * Fixed bug where time series baseline estimators were not receiving ``gap`` and ``max_delay`` in ``AutoMLSearch`` :pr:`1645`
        * Fixed jupyter notebooks to help the RTD buildtime :pr:`1654`
        * Added ``positive_only`` objectives to ``non_core_objectives`` :pr:`1661`
        * Fixed stacking argument ``n_jobs`` for IterativeAlgorithm :pr:`1706`
        * Updated CatBoost estimators to return self in ``.fit()`` rather than the underlying model for consistency :pr:`1701`
        * Added ability to initialize pipeline parameters in ``AutoMLSearch`` constructor :pr:`1676`
    * Changes
        * Added labeling to ``graph_confusion_matrix`` :pr:`1632`
        * Rerunning search for ``AutoMLSearch`` results in a message thrown rather than failing the search, and removed ``has_searched`` property :pr:`1647`
        * Changed tuner class to allow and ignore single parameter values as input :pr:`1686`
        * Capped LightGBM version limit to remove bug in docs :pr:`1711`
        * Removed support for `np.random.RandomState` in EvalML :pr:`1727`
    * Documentation Changes
        * Update Model Understanding in the user guide to include ``visualize_decision_tree`` :pr:`1678`
        * Updated docs to include information about ``AutoMLSearch`` callback parameters and methods :pr:`1577`
        * Updated docs to prompt users to install graphiz on Mac :pr:`1656`
        * Added ``infer_feature_types`` to the ``start.ipynb`` guide :pr:`1700`
        * Added multicollinearity data check to API reference and docs :pr:`1707`
    * Testing Changes

.. warning::

    **Breaking Changes**
        * Removed ``has_searched`` property from ``AutoMLSearch`` :pr:`1647`
        * Components and pipelines return ``Woodwork`` data structures instead of ``pandas`` data structures :pr:`1668`
        * Removed support for `np.random.RandomState` in EvalML. Rather than passing ``np.random.RandomState`` as component and pipeline random_state values, we use int random_seed :pr:`1727`


**v0.17.0 Dec. 29, 2020**
    * Enhancements
        * Added ``save_plot`` that allows for saving figures from different backends :pr:`1588`
        * Added ``LightGBM Regressor`` to regression components :pr:`1459`
        * Added ``visualize_decision_tree`` for tree visualization with ``decision_tree_data_from_estimator`` and ``decision_tree_data_from_pipeline`` to reformat tree structure output :pr:`1511`
        * Added `DFS Transformer` component into transformer components :pr:`1454`
        * Added ``MAPE`` to the standard metrics for time series problems and update objectives :pr:`1510`
        * Added ``graph_prediction_vs_actual_over_time`` and ``get_prediction_vs_actual_over_time_data`` to the model understanding module for time series problems :pr:`1483`
        * Added a ``ComponentGraph`` class that will support future pipelines as directed acyclic graphs :pr:`1415`
        * Updated data checks to accept ``Woodwork`` data structures :pr:`1481`
        * Added parameter to ``InvalidTargetDataCheck`` to show only top unique values rather than all unique values :pr:`1485`
        * Added multicollinearity data check :pr:`1515`
        * Added baseline pipeline and components for time series regression problems :pr:`1496`
        * Added more information to users about ensembling behavior in ``AutoMLSearch`` :pr:`1527`
        * Add woodwork support for more utility and graph methods :pr:`1544`
        * Changed ``DateTimeFeaturizer`` to encode features as int :pr:`1479`
        * Return trained pipelines from ``AutoMLSearch.best_pipeline`` :pr:`1547`
        * Added utility method so that users can set feature types without having to learn about Woodwork directly :pr:`1555`
        * Added Linear Discriminant Analysis transformer for dimensionality reduction :pr:`1331`
        * Added multiclass support for ``partial_dependence`` and ``graph_partial_dependence`` :pr:`1554`
        * Added ``TimeSeriesBinaryClassificationPipeline`` and ``TimeSeriesMulticlassClassificationPipeline`` classes :pr:`1528`
        * Added ``make_data_splitter`` method for easier automl data split customization :pr:`1568`
        * Integrated ``ComponentGraph`` class into Pipelines for full non-linear pipeline support :pr:`1543`
        * Update ``AutoMLSearch`` constructor to take training data instead of ``search`` and ``add_to_leaderboard`` :pr:`1597`
        * Update ``split_data`` helper args :pr:`1597`
        * Add problem type utils ``is_regression``, ``is_classification``, ``is_timeseries`` :pr:`1597`
        * Rename ``AutoMLSearch`` ``data_split`` arg to ``data_splitter`` :pr:`1569`
    * Fixes
        * Fix AutoML not passing CV folds to ``DefaultDataChecks`` for usage by ``ClassImbalanceDataCheck`` :pr:`1619`
        * Fix Windows CI jobs: install ``numba`` via conda, required for ``shap`` :pr:`1490`
        * Added custom-index support for `reset-index-get_prediction_vs_actual_over_time_data` :pr:`1494`
        * Fix ``generate_pipeline_code`` to account for boolean and None differences between Python and JSON :pr:`1524` :pr:`1531`
        * Set max value for plotly and xgboost versions while we debug CI failures with newer versions :pr:`1532`
        * Undo version pinning for plotly :pr:`1533`
        * Fix ReadTheDocs build by updating the version of ``setuptools`` :pr:`1561`
        * Set ``random_state`` of data splitter in AutoMLSearch to take int to keep consistency in the resulting splits :pr:`1579`
        * Pin sklearn version while we work on adding support :pr:`1594`
        * Pin pandas at <1.2.0 while we work on adding support :pr:`1609`
        * Pin graphviz at < 0.16 while we work on adding support :pr:`1609`
    * Changes
        * Reverting ``save_graph`` :pr:`1550` to resolve kaleido build issues :pr:`1585`
        * Update circleci badge to apply to ``main`` :pr:`1489`
        * Added script to generate github markdown for releases :pr:`1487`
        * Updated selection using pandas ``dtypes`` to selecting using Woodwork logical types :pr:`1551`
        * Updated dependencies to fix ``ImportError: cannot import name 'MaskedArray' from 'sklearn.utils.fixes'`` error and to address Woodwork and Featuretool dependencies :pr:`1540`
        * Made ``get_prediction_vs_actual_data()`` a public method :pr:`1553`
        * Updated ``Woodwork`` version requirement to v0.0.7 :pr:`1560`
        * Move data splitters from ``evalml.automl.data_splitters`` to ``evalml.preprocessing.data_splitters`` :pr:`1597`
        * Rename "# Testing" in automl log output to "# Validation" :pr:`1597`
    * Documentation Changes
        * Added partial dependence methods to API reference :pr:`1537`
        * Updated documentation for confusion matrix methods :pr:`1611`
    * Testing Changes
        * Set ``n_jobs=1`` in most unit tests to reduce memory :pr:`1505`

.. warning::

    **Breaking Changes**
        * Updated minimal dependencies: ``numpy>=1.19.1``, ``pandas>=1.1.0``, ``scikit-learn>=0.23.1``, ``scikit-optimize>=0.8.1``
        * Updated ``AutoMLSearch.best_pipeline`` to return a trained pipeline. Pass in ``train_best_pipeline=False`` to AutoMLSearch in order to return an untrained pipeline.
        * Pipeline component instances can no longer be iterated through using ``Pipeline.component_graph`` :pr:`1543`
        * Update ``AutoMLSearch`` constructor to take training data instead of ``search`` and ``add_to_leaderboard`` :pr:`1597`
        * Update ``split_data`` helper args :pr:`1597`
        * Move data splitters from ``evalml.automl.data_splitters`` to ``evalml.preprocessing.data_splitters`` :pr:`1597`
        * Rename ``AutoMLSearch`` ``data_split`` arg to ``data_splitter`` :pr:`1569`



**v0.16.1 Dec. 1, 2020**
    * Enhancements
        * Pin woodwork version to v0.0.6 to avoid breaking changes :pr:`1484`
        * Updated ``Woodwork`` to >=0.0.5 in ``core-requirements.txt`` :pr:`1473`
        * Removed ``copy_dataframe`` parameter for ``Woodwork``, updated ``Woodwork`` to >=0.0.6 in ``core-requirements.txt`` :pr:`1478`
        * Updated ``detect_problem_type`` to use ``pandas.api.is_numeric_dtype`` :pr:`1476`
    * Changes
        * Changed ``make clean`` to delete coverage reports as a convenience for developers :pr:`1464`
        * Set ``n_jobs=-1`` by default for stacked ensemble components :pr:`1472`
    * Documentation Changes
        * Updated pipeline and component documentation and demos to use ``Woodwork`` :pr:`1466`
    * Testing Changes
        * Update dependency update checker to use everything from core and optional dependencies :pr:`1480`


**v0.16.0 Nov. 24, 2020**
    * Enhancements
        * Updated pipelines and ``make_pipeline`` to accept ``Woodwork`` inputs :pr:`1393`
        * Updated components to accept ``Woodwork`` inputs :pr:`1423`
        * Added ability to freeze hyperparameters for ``AutoMLSearch`` :pr:`1284`
        * Added ``Target Encoder`` into transformer components :pr:`1401`
        * Added callback for error handling in ``AutoMLSearch`` :pr:`1403`
        * Added the index id to the ``explain_predictions_best_worst`` output to help users identify which rows in their data are included :pr:`1365`
        * The top_k features displayed in ``explain_predictions_*`` functions are now determined by the magnitude of shap values as opposed to the ``top_k`` largest and smallest shap values. :pr:`1374`
        * Added a problem type for time series regression :pr:`1386`
        * Added a ``is_defined_for_problem_type`` method to ``ObjectiveBase`` :pr:`1386`
        * Added a ``random_state`` parameter to ``make_pipeline_from_components`` function :pr:`1411`
        * Added ``DelayedFeaturesTransformer`` :pr:`1396`
        * Added a ``TimeSeriesRegressionPipeline`` class :pr:`1418`
        * Removed ``core-requirements.txt`` from the package distribution :pr:`1429`
        * Updated data check messages to include a `"code"` and `"details"` fields :pr:`1451`, :pr:`1462`
        * Added a ``TimeSeriesSplit`` data splitter for time series problems :pr:`1441`
        * Added a ``problem_configuration`` parameter to AutoMLSearch :pr:`1457`
    * Fixes
        * Fixed ``IndexError`` raised in ``AutoMLSearch`` when ``ensembling = True`` but only one pipeline to iterate over :pr:`1397`
        * Fixed stacked ensemble input bug and LightGBM warning and bug in ``AutoMLSearch`` :pr:`1388`
        * Updated enum classes to show possible enum values as attributes :pr:`1391`
        * Updated calls to ``Woodwork``'s ``to_pandas()`` to ``to_series()`` and ``to_dataframe()`` :pr:`1428`
        * Fixed bug in OHE where column names were not guaranteed to be unique :pr:`1349`
        * Fixed bug with percent improvement of ``ExpVariance`` objective on data with highly skewed target :pr:`1467`
        * Fix SimpleImputer error which occurs when all features are bool type :pr:`1215`
    * Changes
        * Changed ``OutliersDataCheck`` to return the list of columns, rather than rows, that contain outliers :pr:`1377`
        * Simplified and cleaned output for Code Generation :pr:`1371`
        * Reverted changes from :pr:`1337` :pr:`1409`
        * Updated data checks to return dictionary of warnings and errors instead of a list :pr:`1448`
        * Updated ``AutoMLSearch`` to pass ``Woodwork`` data structures to every pipeline (instead of pandas DataFrames) :pr:`1450`
        * Update ``AutoMLSearch`` to default to ``max_batches=1`` instead of ``max_iterations=5`` :pr:`1452`
        * Updated _evaluate_pipelines to consolidate side effects :pr:`1410`
    * Documentation Changes
        * Added description of CLA to contributing guide, updated description of draft PRs :pr:`1402`
        * Updated documentation to include all data checks, ``DataChecks``, and usage of data checks in AutoML :pr:`1412`
        * Updated docstrings from ``np.array`` to ``np.ndarray`` :pr:`1417`
        * Added section on stacking ensembles in AutoMLSearch documentation :pr:`1425`
    * Testing Changes
        * Removed ``category_encoders`` from test-requirements.txt :pr:`1373`
        * Tweak codecov.io settings again to avoid flakes :pr:`1413`
        * Modified ``make lint`` to check notebook versions in the docs :pr:`1431`
        * Modified ``make lint-fix`` to standardize notebook versions in the docs :pr:`1431`
        * Use new version of pull request Github Action for dependency check (:pr:`1443`)
        * Reduced number of workers for tests to 4 :pr:`1447`

.. warning::

    **Breaking Changes**
        * The ``top_k`` and ``top_k_features`` parameters in ``explain_predictions_*`` functions now return ``k`` features as opposed to ``2 * k`` features :pr:`1374`
        * Renamed ``problem_type`` to ``problem_types`` in ``RegressionObjective``, ``BinaryClassificationObjective``, and ``MulticlassClassificationObjective`` :pr:`1319`
        * Data checks now return a dictionary of warnings and errors instead of a list :pr:`1448`



**v0.15.0 Oct. 29, 2020**
    * Enhancements
        * Added stacked ensemble component classes (``StackedEnsembleClassifier``, ``StackedEnsembleRegressor``) :pr:`1134`
        * Added stacked ensemble components to ``AutoMLSearch`` :pr:`1253`
        * Added ``DecisionTreeClassifier`` and ``DecisionTreeRegressor`` to AutoML :pr:`1255`
        * Added ``graph_prediction_vs_actual`` in ``model_understanding`` for regression problems :pr:`1252`
        * Added parameter to ``OneHotEncoder`` to enable filtering for features to encode for :pr:`1249`
        * Added percent-better-than-baseline for all objectives to automl.results :pr:`1244`
        * Added ``HighVarianceCVDataCheck`` and replaced synonymous warning in ``AutoMLSearch`` :pr:`1254`
        * Added `PCA Transformer` component for dimensionality reduction :pr:`1270`
        * Added ``generate_pipeline_code`` and ``generate_component_code`` to allow for code generation given a pipeline or component instance :pr:`1306`
        * Added ``PCA Transformer`` component for dimensionality reduction :pr:`1270`
        * Updated ``AutoMLSearch`` to support ``Woodwork`` data structures :pr:`1299`
        * Added cv_folds to ``ClassImbalanceDataCheck`` and added this check to ``DefaultDataChecks`` :pr:`1333`
        * Make ``max_batches`` argument to ``AutoMLSearch.search`` public :pr:`1320`
        * Added text support to automl search :pr:`1062`
        * Added ``_pipelines_per_batch`` as a private argument to ``AutoMLSearch`` :pr:`1355`
    * Fixes
        * Fixed ML performance issue with ordered datasets: always shuffle data in automl's default CV splits :pr:`1265`
        * Fixed broken ``evalml info`` CLI command :pr:`1293`
        * Fixed ``boosting type='rf'`` for LightGBM Classifier, as well as ``num_leaves`` error :pr:`1302`
        * Fixed bug in ``explain_predictions_best_worst`` where a custom index in the target variable would cause a ``ValueError`` :pr:`1318`
        * Added stacked ensemble estimators to to ``evalml.pipelines.__init__`` file :pr:`1326`
        * Fixed bug in OHE where calls to transform were not deterministic if ``top_n`` was less than the number of categories in a column :pr:`1324`
        * Fixed LightGBM warning messages during AutoMLSearch :pr:`1342`
        * Fix warnings thrown during AutoMLSearch in ``HighVarianceCVDataCheck`` :pr:`1346`
        * Fixed bug where TrainingValidationSplit would return invalid location indices for dataframes with a custom index :pr:`1348`
        * Fixed bug where the AutoMLSearch ``random_state`` was not being passed to the created pipelines :pr:`1321`
    * Changes
        * Allow ``add_to_rankings`` to be called before AutoMLSearch is called :pr:`1250`
        * Removed Graphviz from test-requirements to add to requirements.txt :pr:`1327`
        * Removed ``max_pipelines`` parameter from ``AutoMLSearch`` :pr:`1264`
        * Include editable installs in all install make targets :pr:`1335`
        * Made pip dependencies `featuretools` and `nlp_primitives` core dependencies :pr:`1062`
        * Removed `PartOfSpeechCount` from `TextFeaturizer` transform primitives :pr:`1062`
        * Added warning for ``partial_dependency`` when the feature includes null values :pr:`1352`
    * Documentation Changes
        * Fixed and updated code blocks in Release Notes :pr:`1243`
        * Added DecisionTree estimators to API Reference :pr:`1246`
        * Changed class inheritance display to flow vertically :pr:`1248`
        * Updated cost-benefit tutorial to use a holdout/test set :pr:`1159`
        * Added ``evalml info`` command to documentation :pr:`1293`
        * Miscellaneous doc updates :pr:`1269`
        * Removed conda pre-release testing from the release process document :pr:`1282`
        * Updates to contributing guide :pr:`1310`
        * Added Alteryx footer to docs with Twitter and Github link :pr:`1312`
        * Added documentation for evalml installation for Python 3.6 :pr:`1322`
        * Added documentation changes to make the API Docs easier to understand :pr:`1323`
        * Fixed documentation for ``feature_importance`` :pr:`1353`
        * Added tutorial for running `AutoML` with text data :pr:`1357`
        * Added documentation for woodwork integration with automl search :pr:`1361`
    * Testing Changes
        * Added tests for ``jupyter_check`` to handle IPython :pr:`1256`
        * Cleaned up ``make_pipeline`` tests to test for all estimators :pr:`1257`
        * Added a test to check conda build after merge to main :pr:`1247`
        * Removed code that was lacking codecov for ``__main__.py`` and unnecessary :pr:`1293`
        * Codecov: round coverage up instead of down :pr:`1334`
        * Add DockerHub credentials to CI testing environment :pr:`1356`
        * Add DockerHub credentials to conda testing environment :pr:`1363`

.. warning::

    **Breaking Changes**
        * Renamed ``LabelLeakageDataCheck`` to ``TargetLeakageDataCheck`` :pr:`1319`
        * ``max_pipelines`` parameter has been removed from ``AutoMLSearch``. Please use ``max_iterations`` instead. :pr:`1264`
        * ``AutoMLSearch.search()`` will now log a warning if the input is not a ``Woodwork`` data structure (``pandas``, ``numpy``) :pr:`1299`
        * Make ``max_batches`` argument to ``AutoMLSearch.search`` public :pr:`1320`
        * Removed unused argument `feature_types` from AutoMLSearch.search :pr:`1062`

**v0.14.1 Sep. 29, 2020**
    * Enhancements
        * Updated partial dependence methods to support calculating numeric columns in a dataset with non-numeric columns :pr:`1150`
        * Added ``get_feature_names`` on ``OneHotEncoder`` :pr:`1193`
        * Added ``detect_problem_type`` to ``problem_type/utils.py`` to automatically detect the problem type given targets :pr:`1194`
        * Added LightGBM to ``AutoMLSearch`` :pr:`1199`
        * Updated ``scikit-learn`` and ``scikit-optimize`` to use latest versions - 0.23.2 and 0.8.1 respectively :pr:`1141`
        * Added ``__str__`` and ``__repr__`` for pipelines and components :pr:`1218`
        * Included internal target check for both training and validation data in ``AutoMLSearch`` :pr:`1226`
        * Added ``ProblemTypes.all_problem_types`` helper to get list of supported problem types :pr:`1219`
        * Added ``DecisionTreeClassifier`` and ``DecisionTreeRegressor`` classes :pr:`1223`
        * Added ``ProblemTypes.all_problem_types`` helper to get list of supported problem types :pr:`1219`
        * ``DataChecks`` can now be parametrized by passing a list of ``DataCheck`` classes and a parameter dictionary :pr:`1167`
        * Added first CV fold score as validation score in ``AutoMLSearch.rankings`` :pr:`1221`
        * Updated ``flake8`` configuration to enable linting on ``__init__.py`` files :pr:`1234`
        * Refined ``make_pipeline_from_components`` implementation :pr:`1204`
    * Fixes
        * Updated GitHub URL after migration to Alteryx GitHub org :pr:`1207`
        * Changed Problem Type enum to be more similar to the string name :pr:`1208`
        * Wrapped call to scikit-learn's partial dependence method in a ``try``/``finally`` block :pr:`1232`
    * Changes
        * Added ``allow_writing_files`` as a named argument to CatBoost estimators. :pr:`1202`
        * Added ``solver`` and ``multi_class`` as named arguments to ``LogisticRegressionClassifier`` :pr:`1202`
        * Replaced pipeline's ``._transform`` method to evaluate all the preprocessing steps of a pipeline with ``.compute_estimator_features`` :pr:`1231`
        * Changed default large dataset train/test splitting behavior :pr:`1205`
    * Documentation Changes
        * Included description of how to access the component instances and features for pipeline user guide :pr:`1163`
        * Updated API docs to refer to target as "target" instead of "labels" for non-classification tasks and minor docs cleanup :pr:`1160`
        * Added Class Imbalance Data Check to ``api_reference.rst`` :pr:`1190` :pr:`1200`
        * Added pipeline properties to API reference :pr:`1209`
        * Clarified what the objective parameter in AutoML is used for in AutoML API reference and AutoML user guide :pr:`1222`
        * Updated API docs to include ``skopt.space.Categorical`` option for component hyperparameter range definition :pr:`1228`
        * Added install documentation for ``libomp`` in order to use LightGBM on Mac :pr:`1233`
        * Improved description of ``max_iterations`` in documentation :pr:`1212`
        * Removed unused code from sphinx conf :pr:`1235`
    * Testing Changes

.. warning::

    **Breaking Changes**
        * ``DefaultDataChecks`` now accepts a ``problem_type`` parameter that must be specified :pr:`1167`
        * Pipeline's ``._transform`` method to evaluate all the preprocessing steps of a pipeline has been replaced with ``.compute_estimator_features`` :pr:`1231`
        * ``get_objectives`` has been renamed to ``get_core_objectives``. This function will now return a list of valid objective instances :pr:`1230`


**v0.13.2 Sep. 17, 2020**
    * Enhancements
        * Added ``output_format`` field to explain predictions functions :pr:`1107`
        * Modified ``get_objective`` and ``get_objectives`` to be able to return any objective in ``evalml.objectives`` :pr:`1132`
        * Added a ``return_instance`` boolean parameter to ``get_objective`` :pr:`1132`
        * Added ``ClassImbalanceDataCheck`` to determine whether target imbalance falls below a given threshold :pr:`1135`
        * Added label encoder to LightGBM for binary classification :pr:`1152`
        * Added labels for the row index of confusion matrix :pr:`1154`
        * Added ``AutoMLSearch`` object as another parameter in search callbacks :pr:`1156`
        * Added the corresponding probability threshold for each point displayed in ``graph_roc_curve`` :pr:`1161`
        * Added ``__eq__`` for ``ComponentBase`` and ``PipelineBase`` :pr:`1178`
        * Added support for multiclass classification for ``roc_curve`` :pr:`1164`
        * Added ``categories`` accessor to ``OneHotEncoder`` for listing the categories associated with a feature :pr:`1182`
        * Added utility function to create pipeline instances from a list of component instances :pr:`1176`
    * Fixes
        * Fixed XGBoost column names for partial dependence methods :pr:`1104`
        * Removed dead code validating column type from ``TextFeaturizer`` :pr:`1122`
        * Fixed issue where ``Imputer`` cannot fit when there is None in a categorical or boolean column :pr:`1144`
        * ``OneHotEncoder`` preserves the custom index in the input data :pr:`1146`
        * Fixed representation for ``ModelFamily`` :pr:`1165`
        * Removed duplicate ``nbsphinx`` dependency in ``dev-requirements.txt`` :pr:`1168`
        * Users can now pass in any valid kwargs to all estimators :pr:`1157`
        * Remove broken accessor ``OneHotEncoder.get_feature_names`` and unneeded base class :pr:`1179`
        * Removed LightGBM Estimator from AutoML models :pr:`1186`
    * Changes
        * Pinned ``scikit-optimize`` version to 0.7.4 :pr:`1136`
        * Removed ``tqdm`` as a dependency :pr:`1177`
        * Added lightgbm version 3.0.0 to ``latest_dependency_versions.txt`` :pr:`1185`
        * Rename ``max_pipelines`` to ``max_iterations`` :pr:`1169`
    * Documentation Changes
        * Fixed API docs for ``AutoMLSearch`` ``add_result_callback`` :pr:`1113`
        * Added a step to our release process for pushing our latest version to conda-forge :pr:`1118`
        * Added warning for missing ipywidgets dependency for using ``PipelineSearchPlots`` on Jupyterlab :pr:`1145`
        * Updated ``README.md`` example to load demo dataset :pr:`1151`
        * Swapped mapping of breast cancer targets in ``model_understanding.ipynb`` :pr:`1170`
    * Testing Changes
        * Added test confirming ``TextFeaturizer`` never outputs null values :pr:`1122`
        * Changed Python version of ``Update Dependencies`` action to 3.8.x :pr:`1137`
        * Fixed release notes check-in test for ``Update Dependencies`` actions :pr:`1172`

.. warning::

    **Breaking Changes**
        * ``get_objective`` will now return a class definition rather than an instance by default :pr:`1132`
        * Deleted ``OPTIONS`` dictionary in ``evalml.objectives.utils.py`` :pr:`1132`
        * If specifying an objective by string, the string must now match the objective's name field, case-insensitive :pr:`1132`
        * Passing "Cost Benefit Matrix", "Fraud Cost", "Lead Scoring", "Mean Squared Log Error",
            "Recall", "Recall Macro", "Recall Micro", "Recall Weighted", or "Root Mean Squared Log Error" to ``AutoMLSearch`` will now result in a ``ValueError``
            rather than an ``ObjectiveNotFoundError`` :pr:`1132`
        * Search callbacks ``start_iteration_callback`` and ``add_results_callback`` have changed to include a copy of the AutoMLSearch object as a third parameter :pr:`1156`
        * Deleted ``OneHotEncoder.get_feature_names`` method which had been broken for a while, in favor of pipelines' ``input_feature_names`` :pr:`1179`
        * Deleted empty base class ``CategoricalEncoder`` which ``OneHotEncoder`` component was inheriting from :pr:`1176`
        * Results from ``roc_curve`` will now return as a list of dictionaries with each dictionary representing a class :pr:`1164`
        * ``max_pipelines`` now raises a ``DeprecationWarning`` and will be removed in the next release. ``max_iterations`` should be used instead. :pr:`1169`


**v0.13.1 Aug. 25, 2020**
    * Enhancements
        * Added Cost-Benefit Matrix objective for binary classification :pr:`1038`
        * Split ``fill_value`` into ``categorical_fill_value`` and ``numeric_fill_value`` for Imputer :pr:`1019`
        * Added ``explain_predictions`` and ``explain_predictions_best_worst`` for explaining multiple predictions with SHAP :pr:`1016`
        * Added new LSA component for text featurization :pr:`1022`
        * Added guide on installing with conda :pr:`1041`
        * Added a “cost-benefit curve” util method to graph cost-benefit matrix scores vs. binary classification thresholds :pr:`1081`
        * Standardized error when calling transform/predict before fit for pipelines :pr:`1048`
        * Added ``percent_better_than_baseline`` to AutoML search rankings and full rankings table :pr:`1050`
        * Added one-way partial dependence and partial dependence plots :pr:`1079`
        * Added "Feature Value" column to prediction explanation reports. :pr:`1064`
        * Added LightGBM classification estimator :pr:`1082`, :pr:`1114`
        * Added ``max_batches`` parameter to ``AutoMLSearch`` :pr:`1087`
    * Fixes
        * Updated ``TextFeaturizer`` component to no longer require an internet connection to run :pr:`1022`
        * Fixed non-deterministic element of ``TextFeaturizer`` transformations :pr:`1022`
        * Added a StandardScaler to all ElasticNet pipelines :pr:`1065`
        * Updated cost-benefit matrix to normalize score :pr:`1099`
        * Fixed logic in ``calculate_percent_difference`` so that it can handle negative values :pr:`1100`
    * Changes
        * Added ``needs_fitting`` property to ``ComponentBase`` :pr:`1044`
        * Updated references to data types to use datatype lists defined in ``evalml.utils.gen_utils`` :pr:`1039`
        * Remove maximum version limit for SciPy dependency :pr:`1051`
        * Moved ``all_components`` and other component importers into runtime methods :pr:`1045`
        * Consolidated graphing utility methods under ``evalml.utils.graph_utils`` :pr:`1060`
        * Made slight tweaks to how ``TextFeaturizer`` uses ``featuretools``, and did some refactoring of that and of LSA :pr:`1090`
        * Changed ``show_all_features`` parameter into ``importance_threshold``, which allows for thresholding feature importance :pr:`1097`, :pr:`1103`
    * Documentation Changes
        * Update ``setup.py`` URL to point to the github repo :pr:`1037`
        * Added tutorial for using the cost-benefit matrix objective :pr:`1088`
        * Updated ``model_understanding.ipynb`` to include documentation for using plotly on Jupyter Lab :pr:`1108`
    * Testing Changes
        * Refactor CircleCI tests to use matrix jobs (:pr:`1043`)
        * Added a test to check that all test directories are included in evalml package :pr:`1054`


.. warning::

    **Breaking Changes**
        * ``confusion_matrix`` and ``normalize_confusion_matrix`` have been moved to ``evalml.utils`` :pr:`1038`
        * All graph utility methods previously under ``evalml.pipelines.graph_utils`` have been moved to ``evalml.utils.graph_utils`` :pr:`1060`


**v0.12.2 Aug. 6, 2020**
    * Enhancements
        * Add save/load method to components :pr:`1023`
        * Expose pickle ``protocol`` as optional arg to save/load :pr:`1023`
        * Updated estimators used in AutoML to include ExtraTrees and ElasticNet estimators :pr:`1030`
    * Fixes
    * Changes
        * Removed ``DeprecationWarning`` for ``SimpleImputer`` :pr:`1018`
    * Documentation Changes
        * Add note about version numbers to release process docs :pr:`1034`
    * Testing Changes
        * Test files are now included in the evalml package :pr:`1029`


**v0.12.0 Aug. 3, 2020**
    * Enhancements
        * Added string and categorical targets support for binary and multiclass pipelines and check for numeric targets for ``DetectLabelLeakage`` data check :pr:`932`
        * Added clear exception for regression pipelines if target datatype is string or categorical :pr:`960`
        * Added target column names and class labels in ``predict`` and ``predict_proba`` output for pipelines :pr:`951`
        * Added ``_compute_shap_values`` and ``normalize_values`` to ``pipelines/explanations`` module :pr:`958`
        * Added ``explain_prediction`` feature which explains single predictions with SHAP :pr:`974`
        * Added Imputer to allow different imputation strategies for numerical and categorical dtypes :pr:`991`
        * Added support for configuring logfile path using env var, and don't create logger if there are filesystem errors :pr:`975`
        * Updated catboost estimators' default parameters and automl hyperparameter ranges to speed up fit time :pr:`998`
    * Fixes
        * Fixed ReadtheDocs warning failure regarding embedded gif :pr:`943`
        * Removed incorrect parameter passed to pipeline classes in ``_add_baseline_pipelines`` :pr:`941`
        * Added universal error for calling ``predict``, ``predict_proba``, ``transform``, and ``feature_importances`` before fitting :pr:`969`, :pr:`994`
        * Made ``TextFeaturizer`` component and pip dependencies ``featuretools`` and ``nlp_primitives`` optional :pr:`976`
        * Updated imputation strategy in automl to no longer limit impute strategy to ``most_frequent`` for all features if there are any categorical columns :pr:`991`
        * Fixed ``UnboundLocalError`` for ``cv_pipeline`` when automl search errors :pr:`996`
        * Fixed ``Imputer`` to reset dataframe index to preserve behavior expected from  ``SimpleImputer`` :pr:`1009`
    * Changes
        * Moved ``get_estimators`` to ``evalml.pipelines.components.utils`` :pr:`934`
        * Modified Pipelines to raise ``PipelineScoreError`` when they encounter an error during scoring :pr:`936`
        * Moved ``evalml.model_families.list_model_families`` to ``evalml.pipelines.components.allowed_model_families`` :pr:`959`
        * Renamed ``DateTimeFeaturization`` to ``DateTimeFeaturizer`` :pr:`977`
        * Added check to stop search and raise an error if all pipelines in a batch return NaN scores :pr:`1015`
    * Documentation Changes
        * Updated ``README.md`` :pr:`963`
        * Reworded message when errors are returned from data checks in search :pr:`982`
        * Added section on understanding model predictions with ``explain_prediction`` to User Guide :pr:`981`
        * Added a section to the user guide and api reference about how XGBoost and CatBoost are not fully supported. :pr:`992`
        * Added custom components section in user guide :pr:`993`
        * Updated FAQ section formatting :pr:`997`
        * Updated release process documentation :pr:`1003`
    * Testing Changes
        * Moved ``predict_proba`` and ``predict`` tests regarding string / categorical targets to ``test_pipelines.py`` :pr:`972`
        * Fixed dependency update bot by updating python version to 3.7 to avoid frequent github version updates :pr:`1002`


.. warning::

    **Breaking Changes**
        * ``get_estimators`` has been moved to ``evalml.pipelines.components.utils`` (previously was under ``evalml.pipelines.utils``) :pr:`934`
        * Removed the ``raise_errors`` flag in AutoML search. All errors during pipeline evaluation will be caught and logged. :pr:`936`
        * ``evalml.model_families.list_model_families`` has been moved to ``evalml.pipelines.components.allowed_model_families`` :pr:`959`
        * ``TextFeaturizer``: the ``featuretools`` and ``nlp_primitives`` packages must be installed after installing evalml in order to use this component :pr:`976`
        * Renamed ``DateTimeFeaturization`` to ``DateTimeFeaturizer`` :pr:`977`


**v0.11.2 July 16, 2020**
    * Enhancements
        * Added ``NoVarianceDataCheck`` to ``DefaultDataChecks`` :pr:`893`
        * Added text processing and featurization component ``TextFeaturizer`` :pr:`913`, :pr:`924`
        * Added additional checks to ``InvalidTargetDataCheck`` to handle invalid target data types :pr:`929`
        * ``AutoMLSearch`` will now handle ``KeyboardInterrupt`` and prompt user for confirmation :pr:`915`
    * Fixes
        * Makes automl results a read-only property :pr:`919`
    * Changes
        * Deleted static pipelines and refactored tests involving static pipelines, removed ``all_pipelines()`` and ``get_pipelines()`` :pr:`904`
        * Moved ``list_model_families`` to ``evalml.model_family.utils`` :pr:`903`
        * Updated ``all_pipelines``, ``all_estimators``, ``all_components`` to use the same mechanism for dynamically generating their elements :pr:`898`
        * Rename ``master`` branch to ``main`` :pr:`918`
        * Add pypi release github action :pr:`923`
        * Updated ``AutoMLSearch.search`` stdout output and logging and removed tqdm progress bar :pr:`921`
        * Moved automl config checks previously in ``search()`` to init :pr:`933`
    * Documentation Changes
        * Reorganized and rewrote documentation :pr:`937`
        * Updated to use pydata sphinx theme :pr:`937`
        * Updated docs to use ``release_notes`` instead of ``changelog`` :pr:`942`
    * Testing Changes
        * Cleaned up fixture names and usages in tests :pr:`895`


.. warning::

    **Breaking Changes**
        * ``list_model_families`` has been moved to ``evalml.model_family.utils`` (previously was under ``evalml.pipelines.utils``) :pr:`903`
        * ``get_estimators`` has been moved to ``evalml.pipelines.components.utils`` (previously was under ``evalml.pipelines.utils``) :pr:`934`
        * Static pipeline definitions have been removed, but similar pipelines can still be constructed via creating an instance of ``PipelineBase`` :pr:`904`
        * ``all_pipelines()`` and ``get_pipelines()`` utility methods have been removed :pr:`904`


**v0.11.0 June 30, 2020**
    * Enhancements
        * Added multiclass support for ROC curve graphing :pr:`832`
        * Added preprocessing component to drop features whose percentage of NaN values exceeds a specified threshold :pr:`834`
        * Added data check to check for problematic target labels :pr:`814`
        * Added PerColumnImputer that allows imputation strategies per column :pr:`824`
        * Added transformer to drop specific columns :pr:`827`
        * Added support for ``categories``, ``handle_error``, and ``drop`` parameters in ``OneHotEncoder`` :pr:`830` :pr:`897`
        * Added preprocessing component to handle DateTime columns featurization :pr:`838`
        * Added ability to clone pipelines and components :pr:`842`
        * Define getter method for component ``parameters`` :pr:`847`
        * Added utility methods to calculate and graph permutation importances :pr:`860`, :pr:`880`
        * Added new utility functions necessary for generating dynamic preprocessing pipelines :pr:`852`
        * Added kwargs to all components :pr:`863`
        * Updated ``AutoSearchBase`` to use dynamically generated preprocessing pipelines :pr:`870`
        * Added SelectColumns transformer :pr:`873`
        * Added ability to evaluate additional pipelines for automl search :pr:`874`
        * Added ``default_parameters`` class property to components and pipelines :pr:`879`
        * Added better support for disabling data checks in automl search :pr:`892`
        * Added ability to save and load AutoML objects to file :pr:`888`
        * Updated ``AutoSearchBase.get_pipelines`` to return an untrained pipeline instance :pr:`876`
        * Saved learned binary classification thresholds in automl results cv data dict :pr:`876`
    * Fixes
        * Fixed bug where SimpleImputer cannot handle dropped columns :pr:`846`
        * Fixed bug where PerColumnImputer cannot handle dropped columns :pr:`855`
        * Enforce requirement that builtin components save all inputted values in their parameters dict :pr:`847`
        * Don't list base classes in ``all_components`` output :pr:`847`
        * Standardize all components to output pandas data structures, and accept either pandas or numpy :pr:`853`
        * Fixed rankings and full_rankings error when search has not been run :pr:`894`
    * Changes
        * Update ``all_pipelines`` and ``all_components`` to try initializing pipelines/components, and on failure exclude them :pr:`849`
        * Refactor ``handle_components`` to ``handle_components_class``, standardize to ``ComponentBase`` subclass instead of instance :pr:`850`
        * Refactor "blacklist"/"whitelist" to "allow"/"exclude" lists :pr:`854`
        * Replaced ``AutoClassificationSearch`` and ``AutoRegressionSearch`` with ``AutoMLSearch`` :pr:`871`
        * Renamed feature_importances and permutation_importances methods to use singular names (feature_importance and permutation_importance) :pr:`883`
        * Updated ``automl`` default data splitter to train/validation split for large datasets :pr:`877`
        * Added open source license, update some repo metadata :pr:`887`
        * Removed dead code in ``_get_preprocessing_components`` :pr:`896`
    * Documentation Changes
        * Fix some typos and update the EvalML logo :pr:`872`
    * Testing Changes
        * Update the changelog check job to expect the new branching pattern for the deps update bot :pr:`836`
        * Check that all components output pandas datastructures, and can accept either pandas or numpy :pr:`853`
        * Replaced ``AutoClassificationSearch`` and ``AutoRegressionSearch`` with ``AutoMLSearch`` :pr:`871`


.. warning::

    **Breaking Changes**
        * Pipelines' static ``component_graph`` field must contain either ``ComponentBase`` subclasses or ``str``, instead of ``ComponentBase`` subclass instances :pr:`850`
        * Rename ``handle_component`` to ``handle_component_class``. Now standardizes to ``ComponentBase`` subclasses instead of ``ComponentBase`` subclass instances :pr:`850`
        * Renamed automl's ``cv`` argument to ``data_split`` :pr:`877`
        * Pipelines' and classifiers' ``feature_importances`` is renamed ``feature_importance``, ``graph_feature_importances`` is renamed ``graph_feature_importance`` :pr:`883`
        * Passing ``data_checks=None`` to automl search will not perform any data checks as opposed to default checks. :pr:`892`
        * Pipelines to search for in AutoML are now determined automatically, rather than using the statically-defined pipeline classes. :pr:`870`
        * Updated ``AutoSearchBase.get_pipelines`` to return an untrained pipeline instance, instead of one which happened to be trained on the final cross-validation fold :pr:`876`


**v0.10.0 May 29, 2020**
    * Enhancements
        * Added baseline models for classification and regression, add functionality to calculate baseline models before searching in AutoML :pr:`746`
        * Port over highly-null guardrail as a data check and define ``DefaultDataChecks`` and ``DisableDataChecks`` classes :pr:`745`
        * Update ``Tuner`` classes to work directly with pipeline parameters dicts instead of flat parameter lists :pr:`779`
        * Add Elastic Net as a pipeline option :pr:`812`
        * Added new Pipeline option ``ExtraTrees`` :pr:`790`
        * Added precicion-recall curve metrics and plot for binary classification problems in ``evalml.pipeline.graph_utils`` :pr:`794`
        * Update the default automl algorithm to search in batches, starting with default parameters for each pipeline and iterating from there :pr:`793`
        * Added ``AutoMLAlgorithm`` class and ``IterativeAlgorithm`` impl, separated from ``AutoSearchBase`` :pr:`793`
    * Fixes
        * Update pipeline ``score`` to return ``nan`` score for any objective which throws an exception during scoring :pr:`787`
        * Fixed bug introduced in :pr:`787` where binary classification metrics requiring predicted probabilities error in scoring :pr:`798`
        * CatBoost and XGBoost classifiers and regressors can no longer have a learning rate of 0 :pr:`795`
    * Changes
        * Cleanup pipeline ``score`` code, and cleanup codecov :pr:`711`
        * Remove ``pass`` for abstract methods for codecov :pr:`730`
        * Added __str__ for AutoSearch object :pr:`675`
        * Add util methods to graph ROC and confusion matrix :pr:`720`
        * Refactor ``AutoBase`` to ``AutoSearchBase`` :pr:`758`
        * Updated AutoBase with ``data_checks`` parameter, removed previous ``detect_label_leakage`` parameter, and added functionality to run data checks before search in AutoML :pr:`765`
        * Updated our logger to use Python's logging utils :pr:`763`
        * Refactor most of ``AutoSearchBase._do_iteration`` impl into ``AutoSearchBase._evaluate`` :pr:`762`
        * Port over all guardrails to use the new DataCheck API :pr:`789`
        * Expanded ``import_or_raise`` to catch all exceptions :pr:`759`
        * Adds RMSE, MSLE, RMSLE as standard metrics :pr:`788`
        * Don't allow ``Recall`` to be used as an objective for AutoML :pr:`784`
        * Removed feature selection from pipelines :pr:`819`
        * Update default estimator parameters to make automl search faster and more accurate :pr:`793`
    * Documentation Changes
        * Add instructions to freeze ``master`` on ``release.md`` :pr:`726`
        * Update release instructions with more details :pr:`727` :pr:`733`
        * Add objective base classes to API reference :pr:`736`
        * Fix components API to match other modules :pr:`747`
    * Testing Changes
        * Delete codecov yml, use codecov.io's default :pr:`732`
        * Added unit tests for fraud cost, lead scoring, and standard metric objectives :pr:`741`
        * Update codecov client :pr:`782`
        * Updated AutoBase __str__ test to include no parameters case :pr:`783`
        * Added unit tests for ``ExtraTrees`` pipeline :pr:`790`
        * If codecov fails to upload, fail build :pr:`810`
        * Updated Python version of dependency action :pr:`816`
        * Update the dependency update bot to use a suffix when creating branches :pr:`817`

.. warning::

    **Breaking Changes**
        * The ``detect_label_leakage`` parameter for AutoML classes has been removed and replaced by a ``data_checks`` parameter :pr:`765`
        * Moved ROC and confusion matrix methods from ``evalml.pipeline.plot_utils`` to ``evalml.pipeline.graph_utils`` :pr:`720`
        * ``Tuner`` classes require a pipeline hyperparameter range dict as an init arg instead of a space definition :pr:`779`
        * ``Tuner.propose`` and ``Tuner.add`` work directly with pipeline parameters dicts instead of flat parameter lists :pr:`779`
        * ``PipelineBase.hyperparameters`` and ``custom_hyperparameters`` use pipeline parameters dict format instead of being represented as a flat list :pr:`779`
        * All guardrail functions previously under ``evalml.guardrails.utils`` will be removed and replaced by data checks :pr:`789`
        * ``Recall`` disallowed as an objective for AutoML :pr:`784`
        * ``AutoSearchBase`` parameter ``tuner`` has been renamed to ``tuner_class`` :pr:`793`
        * ``AutoSearchBase`` parameter ``possible_pipelines`` and ``possible_model_families`` have been renamed to ``allowed_pipelines`` and ``allowed_model_families`` :pr:`793`


**v0.9.0 Apr. 27, 2020**
    * Enhancements
        * Added ``Accuracy`` as an standard objective :pr:`624`
        * Added verbose parameter to load_fraud :pr:`560`
        * Added Balanced Accuracy metric for binary, multiclass :pr:`612` :pr:`661`
        * Added XGBoost regressor and XGBoost regression pipeline :pr:`666`
        * Added ``Accuracy`` metric for multiclass :pr:`672`
        * Added objective name in ``AutoBase.describe_pipeline`` :pr:`686`
        * Added ``DataCheck`` and ``DataChecks``, ``Message`` classes and relevant subclasses :pr:`739`
    * Fixes
        * Removed direct access to ``cls.component_graph`` :pr:`595`
        * Add testing files to .gitignore :pr:`625`
        * Remove circular dependencies from ``Makefile`` :pr:`637`
        * Add error case for ``normalize_confusion_matrix()`` :pr:`640`
        * Fixed ``XGBoostClassifier`` and ``XGBoostRegressor`` bug with feature names that contain [, ], or < :pr:`659`
        * Update ``make_pipeline_graph`` to not accidentally create empty file when testing if path is valid :pr:`649`
        * Fix pip installation warning about docsutils version, from boto dependency :pr:`664`
        * Removed zero division warning for F1/precision/recall metrics :pr:`671`
        * Fixed ``summary`` for pipelines without estimators :pr:`707`
    * Changes
        * Updated default objective for binary/multiclass classification to log loss :pr:`613`
        * Created classification and regression pipeline subclasses and removed objective as an attribute of pipeline classes :pr:`405`
        * Changed the output of ``score`` to return one dictionary :pr:`429`
        * Created binary and multiclass objective subclasses :pr:`504`
        * Updated objectives API :pr:`445`
        * Removed call to ``get_plot_data`` from AutoML :pr:`615`
        * Set ``raise_error`` to default to True for AutoML classes :pr:`638`
        * Remove unnecessary "u" prefixes on some unicode strings :pr:`641`
        * Changed one-hot encoder to return uint8 dtypes instead of ints :pr:`653`
        * Pipeline ``_name`` field changed to ``custom_name`` :pr:`650`
        * Removed ``graphs.py`` and moved methods into ``PipelineBase`` :pr:`657`, :pr:`665`
        * Remove s3fs as a dev dependency :pr:`664`
        * Changed requirements-parser to be a core dependency :pr:`673`
        * Replace ``supported_problem_types`` field on pipelines with ``problem_type`` attribute on base classes :pr:`678`
        * Changed AutoML to only show best results for a given pipeline template in ``rankings``, added ``full_rankings`` property to show all :pr:`682`
        * Update ``ModelFamily`` values: don't list xgboost/catboost as classifiers now that we have regression pipelines for them :pr:`677`
        * Changed AutoML's ``describe_pipeline`` to get problem type from pipeline instead :pr:`685`
        * Standardize ``import_or_raise`` error messages :pr:`683`
        * Updated argument order of objectives to align with sklearn's :pr:`698`
        * Renamed ``pipeline.feature_importance_graph`` to ``pipeline.graph_feature_importances`` :pr:`700`
        * Moved ROC and confusion matrix methods to ``evalml.pipelines.plot_utils`` :pr:`704`
        * Renamed ``MultiClassificationObjective`` to ``MulticlassClassificationObjective``, to align with pipeline naming scheme :pr:`715`
    * Documentation Changes
        * Fixed some sphinx warnings :pr:`593`
        * Fixed docstring for ``AutoClassificationSearch`` with correct command :pr:`599`
        * Limit readthedocs formats to pdf, not htmlzip and epub :pr:`594` :pr:`600`
        * Clean up objectives API documentation :pr:`605`
        * Fixed function on Exploring search results page :pr:`604`
        * Update release process doc :pr:`567`
        * ``AutoClassificationSearch`` and ``AutoRegressionSearch`` show inherited methods in API reference :pr:`651`
        * Fixed improperly formatted code in breaking changes for changelog :pr:`655`
        * Added configuration to treat Sphinx warnings as errors :pr:`660`
        * Removed separate plotting section for pipelines in API reference :pr:`657`, :pr:`665`
        * Have leads example notebook load S3 files using https, so we can delete s3fs dev dependency :pr:`664`
        * Categorized components in API reference and added descriptions for each category :pr:`663`
        * Fixed Sphinx warnings about ``BalancedAccuracy`` objective :pr:`669`
        * Updated API reference to include missing components and clean up pipeline docstrings :pr:`689`
        * Reorganize API ref, and clarify pipeline sub-titles :pr:`688`
        * Add and update preprocessing utils in API reference :pr:`687`
        * Added inheritance diagrams to API reference :pr:`695`
        * Documented which default objective AutoML optimizes for :pr:`699`
        * Create seperate install page :pr:`701`
        * Include more utils in API ref, like ``import_or_raise`` :pr:`704`
        * Add more color to pipeline documentation :pr:`705`
    * Testing Changes
        * Matched install commands of ``check_latest_dependencies`` test and it's GitHub action :pr:`578`
        * Added Github app to auto assign PR author as assignee :pr:`477`
        * Removed unneeded conda installation of xgboost in windows checkin tests :pr:`618`
        * Update graph tests to always use tmpfile dir :pr:`649`
        * Changelog checkin test workaround for release PRs: If 'future release' section is empty of PR refs, pass check :pr:`658`
        * Add changelog checkin test exception for ``dep-update`` branch :pr:`723`

.. warning::

    **Breaking Changes**

    * Pipelines will now no longer take an objective parameter during instantiation, and will no longer have an objective attribute.
    * ``fit()`` and ``predict()`` now use an optional ``objective`` parameter, which is only used in binary classification pipelines to fit for a specific objective.
    * ``score()`` will now use a required ``objectives`` parameter that is used to determine all the objectives to score on. This differs from the previous behavior, where the pipeline's objective was scored on regardless.
    * ``score()`` will now return one dictionary of all objective scores.
    * ``ROC`` and ``ConfusionMatrix`` plot methods via ``Auto(*).plot`` have been removed by :pr:`615` and are replaced by ``roc_curve`` and ``confusion_matrix`` in ``evamlm.pipelines.plot_utils`` in :pr:`704`
    * ``normalize_confusion_matrix`` has been moved to ``evalml.pipelines.plot_utils`` :pr:`704`
    * Pipelines ``_name`` field changed to ``custom_name``
    * Pipelines ``supported_problem_types`` field is removed because it is no longer necessary :pr:`678`
    * Updated argument order of objectives' ``objective_function`` to align with sklearn :pr:`698`
    * ``pipeline.feature_importance_graph`` has been renamed to ``pipeline.graph_feature_importances`` in :pr:`700`
    * Removed unsupported ``MSLE`` objective :pr:`704`


**v0.8.0 Apr. 1, 2020**
    * Enhancements
        * Add normalization option and information to confusion matrix :pr:`484`
        * Add util function to drop rows with NaN values :pr:`487`
        * Renamed ``PipelineBase.name`` as ``PipelineBase.summary`` and redefined ``PipelineBase.name`` as class property :pr:`491`
        * Added access to parameters in Pipelines with ``PipelineBase.parameters`` (used to be return of ``PipelineBase.describe``) :pr:`501`
        * Added ``fill_value`` parameter for ``SimpleImputer`` :pr:`509`
        * Added functionality to override component hyperparameters and made pipelines take hyperparemeters from components :pr:`516`
        * Allow ``numpy.random.RandomState`` for random_state parameters :pr:`556`
    * Fixes
        * Removed unused dependency ``matplotlib``, and move ``category_encoders`` to test reqs :pr:`572`
    * Changes
        * Undo version cap in XGBoost placed in :pr:`402` and allowed all released of XGBoost :pr:`407`
        * Support pandas 1.0.0 :pr:`486`
        * Made all references to the logger static :pr:`503`
        * Refactored ``model_type`` parameter for components and pipelines to ``model_family`` :pr:`507`
        * Refactored ``problem_types`` for pipelines and components into ``supported_problem_types`` :pr:`515`
        * Moved ``pipelines/utils.save_pipeline`` and ``pipelines/utils.load_pipeline`` to ``PipelineBase.save`` and ``PipelineBase.load`` :pr:`526`
        * Limit number of categories encoded by ``OneHotEncoder`` :pr:`517`
    * Documentation Changes
        * Updated API reference to remove ``PipelinePlot`` and added moved ``PipelineBase`` plotting methods :pr:`483`
        * Add code style and github issue guides :pr:`463` :pr:`512`
        * Updated API reference for to surface class variables for pipelines and components :pr:`537`
        * Fixed README documentation link :pr:`535`
        * Unhid PR references in changelog :pr:`656`
    * Testing Changes
        * Added automated dependency check PR :pr:`482`, :pr:`505`
        * Updated automated dependency check comment :pr:`497`
        * Have build_docs job use python executor, so that env vars are set properly :pr:`547`
        * Added simple test to make sure ``OneHotEncoder``'s top_n works with large number of categories :pr:`552`
        * Run windows unit tests on PRs :pr:`557`


.. warning::

    **Breaking Changes**

    * ``AutoClassificationSearch`` and ``AutoRegressionSearch``'s ``model_types`` parameter has been refactored into ``allowed_model_families``
    * ``ModelTypes`` enum has been changed to ``ModelFamily``
    * Components and Pipelines now have a ``model_family`` field instead of ``model_type``
    * ``get_pipelines`` utility function now accepts ``model_families`` as an argument instead of ``model_types``
    * ``PipelineBase.name`` no longer returns structure of pipeline and has been replaced by ``PipelineBase.summary``
    * ``PipelineBase.problem_types`` and ``Estimator.problem_types`` has been renamed to ``supported_problem_types``
    * ``pipelines/utils.save_pipeline`` and ``pipelines/utils.load_pipeline`` moved to ``PipelineBase.save`` and ``PipelineBase.load``


**v0.7.0 Mar. 9, 2020**
    * Enhancements
        * Added emacs buffers to .gitignore :pr:`350`
        * Add CatBoost (gradient-boosted trees) classification and regression components and pipelines :pr:`247`
        * Added Tuner abstract base class :pr:`351`
        * Added ``n_jobs`` as parameter for ``AutoClassificationSearch`` and ``AutoRegressionSearch`` :pr:`403`
        * Changed colors of confusion matrix to shades of blue and updated axis order to match scikit-learn's :pr:`426`
        * Added ``PipelineBase`` ``.graph`` and ``.feature_importance_graph`` methods, moved from previous location :pr:`423`
        * Added support for python 3.8 :pr:`462`
    * Fixes
        * Fixed ROC and confusion matrix plots not being calculated if user passed own additional_objectives :pr:`276`
        * Fixed ReadtheDocs ``FileNotFoundError`` exception for fraud dataset :pr:`439`
    * Changes
        * Added ``n_estimators`` as a tunable parameter for XGBoost :pr:`307`
        * Remove unused parameter ``ObjectiveBase.fit_needs_proba`` :pr:`320`
        * Remove extraneous parameter ``component_type`` from all components :pr:`361`
        * Remove unused ``rankings.csv`` file :pr:`397`
        * Downloaded demo and test datasets so unit tests can run offline :pr:`408`
        * Remove ``_needs_fitting`` attribute from Components :pr:`398`
        * Changed plot.feature_importance to show only non-zero feature importances by default, added optional parameter to show all :pr:`413`
        * Refactored ``PipelineBase`` to take in parameter dictionary and moved pipeline metadata to class attribute :pr:`421`
        * Dropped support for Python 3.5 :pr:`438`
        * Removed unused ``apply.py`` file :pr:`449`
        * Clean up ``requirements.txt`` to remove unused deps :pr:`451`
        * Support installation without all required dependencies :pr:`459`
    * Documentation Changes
        * Update release.md with instructions to release to internal license key :pr:`354`
    * Testing Changes
        * Added tests for utils (and moved current utils to gen_utils) :pr:`297`
        * Moved XGBoost install into it's own separate step on Windows using Conda :pr:`313`
        * Rewind pandas version to before 1.0.0, to diagnose test failures for that version :pr:`325`
        * Added dependency update checkin test :pr:`324`
        * Rewind XGBoost version to before 1.0.0 to diagnose test failures for that version :pr:`402`
        * Update dependency check to use a whitelist :pr:`417`
        * Update unit test jobs to not install dev deps :pr:`455`

.. warning::

    **Breaking Changes**

    * Python 3.5 will not be actively supported.

**v0.6.0 Dec. 16, 2019**
    * Enhancements
        * Added ability to create a plot of feature importances :pr:`133`
        * Add early stopping to AutoML using patience and tolerance parameters :pr:`241`
        * Added ROC and confusion matrix metrics and plot for classification problems and introduce PipelineSearchPlots class :pr:`242`
        * Enhanced AutoML results with search order :pr:`260`
        * Added utility function to show system and environment information :pr:`300`
    * Fixes
        * Lower botocore requirement :pr:`235`
        * Fixed decision_function calculation for ``FraudCost`` objective :pr:`254`
        * Fixed return value of ``Recall`` metrics :pr:`264`
        * Components return ``self`` on fit :pr:`289`
    * Changes
        * Renamed automl classes to ``AutoRegressionSearch`` and ``AutoClassificationSearch`` :pr:`287`
        * Updating demo datasets to retain column names :pr:`223`
        * Moving pipeline visualization to ``PipelinePlot`` class :pr:`228`
        * Standarizing inputs as ``pd.Dataframe`` / ``pd.Series`` :pr:`130`
        * Enforcing that pipelines must have an estimator as last component :pr:`277`
        * Added ``ipywidgets`` as a dependency in ``requirements.txt`` :pr:`278`
        * Added Random and Grid Search Tuners :pr:`240`
    * Documentation Changes
        * Adding class properties to API reference :pr:`244`
        * Fix and filter FutureWarnings from scikit-learn :pr:`249`, :pr:`257`
        * Adding Linear Regression to API reference and cleaning up some Sphinx warnings :pr:`227`
    * Testing Changes
        * Added support for testing on Windows with CircleCI :pr:`226`
        * Added support for doctests :pr:`233`

.. warning::

    **Breaking Changes**

    * The ``fit()`` method for ``AutoClassifier`` and ``AutoRegressor`` has been renamed to ``search()``.
    * ``AutoClassifier`` has been renamed to ``AutoClassificationSearch``
    * ``AutoRegressor`` has been renamed to ``AutoRegressionSearch``
    * ``AutoClassificationSearch.results`` and ``AutoRegressionSearch.results`` now is a dictionary with ``pipeline_results`` and ``search_order`` keys. ``pipeline_results`` can be used to access a dictionary that is identical to the old ``.results`` dictionary. Whereas, ``search_order`` returns a list of the search order in terms of ``pipeline_id``.
    * Pipelines now require an estimator as the last component in ``component_list``. Slicing pipelines now throws an ``NotImplementedError`` to avoid returning pipelines without an estimator.

**v0.5.2 Nov. 18, 2019**
    * Enhancements
        * Adding basic pipeline structure visualization :pr:`211`
    * Documentation Changes
        * Added notebooks to build process :pr:`212`

**v0.5.1 Nov. 15, 2019**
    * Enhancements
        * Added basic outlier detection guardrail :pr:`151`
        * Added basic ID column guardrail :pr:`135`
        * Added support for unlimited pipelines with a ``max_time`` limit :pr:`70`
        * Updated .readthedocs.yaml to successfully build :pr:`188`
    * Fixes
        * Removed MSLE from default additional objectives :pr:`203`
        * Fixed ``random_state`` passed in pipelines :pr:`204`
        * Fixed slow down in RFRegressor :pr:`206`
    * Changes
        * Pulled information for describe_pipeline from pipeline's new describe method :pr:`190`
        * Refactored pipelines :pr:`108`
        * Removed guardrails from Auto(*) :pr:`202`, :pr:`208`
    * Documentation Changes
        * Updated documentation to show ``max_time`` enhancements :pr:`189`
        * Updated release instructions for RTD :pr:`193`
        * Added notebooks to build process :pr:`212`
        * Added contributing instructions :pr:`213`
        * Added new content :pr:`222`

**v0.5.0 Oct. 29, 2019**
    * Enhancements
        * Added basic one hot encoding :pr:`73`
        * Use enums for model_type :pr:`110`
        * Support for splitting regression datasets :pr:`112`
        * Auto-infer multiclass classification :pr:`99`
        * Added support for other units in ``max_time`` :pr:`125`
        * Detect highly null columns :pr:`121`
        * Added additional regression objectives :pr:`100`
        * Show an interactive iteration vs. score plot when using fit() :pr:`134`
    * Fixes
        * Reordered ``describe_pipeline`` :pr:`94`
        * Added type check for ``model_type`` :pr:`109`
        * Fixed ``s`` units when setting string ``max_time`` :pr:`132`
        * Fix objectives not appearing in API documentation :pr:`150`
    * Changes
        * Reorganized tests :pr:`93`
        * Moved logging to its own module :pr:`119`
        * Show progress bar history :pr:`111`
        * Using ``cloudpickle`` instead of pickle to allow unloading of custom objectives :pr:`113`
        * Removed render.py :pr:`154`
    * Documentation Changes
        * Update release instructions :pr:`140`
        * Include additional_objectives parameter :pr:`124`
        * Added Changelog :pr:`136`
    * Testing Changes
        * Code coverage :pr:`90`
        * Added CircleCI tests for other Python versions :pr:`104`
        * Added doc notebooks as tests :pr:`139`
        * Test metadata for CircleCI and 2 core parallelism :pr:`137`

**v0.4.1 Sep. 16, 2019**
    * Enhancements
        * Added AutoML for classification and regressor using Autobase and Skopt :pr:`7` :pr:`9`
        * Implemented standard classification and regression metrics :pr:`7`
        * Added logistic regression, random forest, and XGBoost pipelines :pr:`7`
        * Implemented support for custom objectives :pr:`15`
        * Feature importance for pipelines :pr:`18`
        * Serialization for pipelines :pr:`19`
        * Allow fitting on objectives for optimal threshold :pr:`27`
        * Added detect label leakage :pr:`31`
        * Implemented callbacks :pr:`42`
        * Allow for multiclass classification :pr:`21`
        * Added support for additional objectives :pr:`79`
    * Fixes
        * Fixed feature selection in pipelines :pr:`13`
        * Made ``random_seed`` usage consistent :pr:`45`
    * Documentation Changes
        * Documentation Changes
        * Added docstrings :pr:`6`
        * Created notebooks for docs :pr:`6`
        * Initialized readthedocs EvalML :pr:`6`
        * Added favicon :pr:`38`
    * Testing Changes
        * Added testing for loading data :pr:`39`

**v0.2.0 Aug. 13, 2019**
    * Enhancements
        * Created fraud detection objective :pr:`4`

**v0.1.0 July. 31, 2019**
    * *First Release*
    * Enhancements
        * Added lead scoring objecitve :pr:`1`
        * Added basic classifier :pr:`1`
    * Documentation Changes
        * Initialized Sphinx for docs :pr:`1`<|MERGE_RESOLUTION|>--- conflicted
+++ resolved
@@ -3,23 +3,22 @@
 
 **Future Releases**
     * Enhancements
-<<<<<<< HEAD
-=======
         * Updated ``DefaultAlgorithm`` to also limit estimator usage for long-running multiclass problems :pr:`3099`
     * Fixes
     * Changes
-    * Documentation Changes
-    * Testing Changes
-
-
-.. warning::
-
-    **Breaking Changes**
+        * Removed ``DateTimeNaNDataCheck`` and ``NaturalLanguageNaNDataCheck`` in favor of ``NullDataCheck`` :pr:`3260`
+    * Documentation Changes
+    * Testing Changes
+
+
+.. warning::
+
+    **Breaking Changes**
+        * Removed ``DateTimeNaNDataCheck`` and ``NaturalLanguageNaNDataCheck`` in favor of ``NullDataCheck`` :pr:`3260`
 
 
 **v0.43.0 Jan. 25, 2022**
     * Enhancements
->>>>>>> b6f290f7
         * Updated new ``NullDataCheck`` to return a warning and suggest an action to impute columns with null values :pr:`3197`
         * Updated ``make_pipeline_from_actions`` to handle null column imputation :pr:`3237`
         * Updated data check actions API to return options instead of actions and add functionality to suggest and take action on columns with null values :pr:`3182`
@@ -29,16 +28,11 @@
         * Allowed DateTime columns to pass through PerColumnImputer without breaking :pr:`3267`
     * Changes
         * Updated ``DataCheck`` ``validate()`` output to return a dictionary instead of list for actions :pr:`3142`
-<<<<<<< HEAD
-        * Updated validate() API to use the new ``DataCheckActionOption`` class instead of ``DataCheckAction`` :pr:`3152`
-=======
         * Updated ``DataCheck`` ``validate()`` API to use the new ``DataCheckActionOption`` class instead of ``DataCheckAction`` :pr:`3152`
->>>>>>> b6f290f7
         * Uncapped numba version and removed it from requirements :pr:`3263`
         * Renamed ``HighlyNullDataCheck`` to ``NullDataCheck`` :pr:`3197`
         * Updated data check ``validate()`` output to return a list of warnings and errors instead of a dictionary :pr:`3244`
         * Capped ``pandas`` at < 1.4.0 :pr:`3274`
-        * Removed ``DateTimeNaNDataCheck`` and ``NaturalLanguageNaNDataCheck`` in favor of ``NullDataCheck`` :pr:`3260`
     * Documentation Changes
     * Testing Changes
         * Bumped minimum ``IPython`` version to 7.16.3 in ``test-requirements.txt`` based on dependabot feedback :pr:`3269`
@@ -50,7 +44,6 @@
         * Updated data check ``validate()`` output to return a list of warnings and errors instead of a dictionary. See the Data Check or Data Check Actions pages (under User Guide) for examples. :pr:`3244`
         * Removed ``impute_all`` and ``default_impute_strategy`` parameters from the ``PerColumnImputer`` :pr:`3267`
         * Updated ``PerColumnImputer`` such that columns not specified in ``impute_strategies`` dict will not be imputed anymore :pr:`3267`
-        * Removed ``DateTimeNaNDataCheck`` and ``NaturalLanguageNaNDataCheck`` in favor of ``NullDataCheck`` :pr:`3260`
 
 
 **v0.42.0 Jan. 18, 2022**
