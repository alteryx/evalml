--- conflicted
+++ resolved
@@ -2,12 +2,9 @@
 -------------
 **Future Releases**
     * Enhancements
-<<<<<<< HEAD
         * Added the ability to retrieve prediction intervals for various estimators :pr:`3876`
-=======
         * Added utils to handle the logic for threshold tuning objective and resplitting data :pr:`3888`
         * Integrated ``OrdinalEncoder`` into AutoMLSearch :pr:`3765`
->>>>>>> eef4a4ff
     * Fixes
         * Fix ARIMA not accounting for gap in prediction from end of training data :pr:`3884`
     * Changes
