﻿Release Notes
-------------

**Future Releases**
    * Enhancements
<<<<<<< HEAD
        * Added ``TimeSeriesRegularizer`` to smooth uninferrable date ranges for time series problems :pr:`3376`
    * Fixes
    * Changes
        * Raised minimum dependency for ``woodwork`` and ``featuretools`` to ``0.15.0`` and ``1.7.0`` respectively :pr:`3376`
=======
        * Added ``use_covariates`` parameter to ``ARIMARegressor`` :pr:`3407`
        * ``AutoMLSearch`` will set ``use_covariates`` to ``False`` for ARIMA when dataset is large :pr:`3407`
    * Fixes
    * Changes
        * Moved model understanding metrics from ``graph.py`` into a separate file :pr:`3417`
>>>>>>> 9282cc63
        * Unpin ``click`` dependency :pr:`3420`
        * For ``IterativeAlgorithm``, put time series algorithms first :pr:`3407`
        * Use ``prophet-prebuilt`` to install prophet in extras :pr:`3407`
    * Documentation Changes
    * Testing Changes

.. warning::

    **Breaking Changes**
        * Moved model understanding metrics from ``graph.py`` to ``metrics.py`` :pr:`3417`


**v0.48.0 Mar. 25, 2022**
    * Enhancements
        * Replaced ``pipeline_parameters`` and ``custom_hyperparameters`` with ``search_parameters`` in ``AutoMLSearch`` :pr:`3373`
        * Add support for oversampling in time series classification problems :pr:`3387`
    * Fixes
        * Fixed ``TimeSeriesFeaturizer`` to make it deterministic when creating and choosing columns :pr:`3384`
        * Fixed bug where Email/URL features with missing values would cause the imputer to error out :pr:`3388`
    * Changes
        * Update maintainers to add Frank :pr:`3382`
        * Allow woodwork version 0.14.0 to be installed :pr:`3381`
        * Moved partial dependence functions from ``graph.py`` to a separate file :pr:`3404`
        * Pin ``click`` at ``8.0.4`` due to incompatibility with ``black`` :pr:`3413`
    * Documentation Changes
        * Added automl user guide section covering search algorithms :pr:`3394`
        * Updated broken links and automated broken link detection :pr:`3398`
        * Upgraded nbconvert :pr:`3402`, :pr:`3411`
    * Testing Changes
        * Updated scheduled workflows to only run on Alteryx owned repos (:pr:`3395`)
        * Exclude documentation versions other than latest from broken link check :pr:`3401`

.. warning::

    **Breaking Changes**
        * Moved partial dependence functions from ``graph.py`` to ``partial_dependence.py`` :pr:`3404`


**v0.47.0 Mar. 16, 2022**
    * Enhancements
        * Added ``TimeSeriesFeaturizer`` into ARIMA-based pipelines :pr:`3313`
        * Added caching capability for ensemble training during ``AutoMLSearch`` :pr:`3257`
        * Added new error code for zero unique values in ``NoVarianceDataCheck`` :pr:`3372`
    * Fixes
        * Fixed ``get_pipelines`` to reset pipeline threshold for binary cases :pr:`3360`
    * Changes
        * Update maintainers :pr:`3365`
        * Revert pandas 1.3.0 compatibility patch :pr:`3378`
    * Documentation Changes
        * Fixed documentation links to point to correct pages :pr:`3358`
    * Testing Changes
        * Checkout main branch in build_conda_pkg job :pr:`3375`

**v0.46.0 Mar. 03, 2022**
    * Enhancements
        * Added ``test_size`` parameter to ``ClassImbalanceDataCheck`` :pr:`3341`
        * Make target optional for ``NoVarianceDataCheck`` :pr:`3339`
    * Changes
        * Removed ``python_version<3.9`` environment marker from sktime dependency :pr:`3332`
        * Updated ``DatetimeFormatDataCheck`` to return all messages and not return early if NaNs are detected :pr:`3354`
    * Documentation Changes
        * Added in-line tabs and copy-paste functionality to documentation, overhauled Install page :pr:`3353`

**v0.45.0 Feb. 17, 2022**
    * Enhancements
        * Added support for pandas >= 1.4.0 :pr:`3324`
        * Standardized feature importance for estimators :pr:`3305`
        * Replaced usage of private method with Woodwork's public ``get_subset_schema`` method :pr:`3325`
    * Changes
        * Added an ``is_cv`` property to the datasplitters used :pr:`3297`
        * Changed SimpleImputer to ignore Natural Language columns :pr:`3324`
        * Added drop NaN component to some time series pipelines :pr:`3310`
    * Documentation Changes
        * Update README.md with Alteryx link (:pr:`3319`)
        * Added formatting to the AutoML user guide to shorten result outputs :pr:`3328`
    * Testing Changes
        * Add auto approve dependency workflow schedule for every 30 mins :pr:`3312`

**v0.44.0 Feb. 04, 2022**
    * Enhancements
        * Updated ``DefaultAlgorithm`` to also limit estimator usage for long-running multiclass problems :pr:`3099`
        * Added ``make_pipeline_from_data_check_output()`` utility method :pr:`3277`
        * Updated ``AutoMLSearch`` to use ``DefaultAlgorithm`` as the default automl algorithm :pr:`3261`, :pr:`3304`
        * Added more specific data check errors to ``DatetimeFormatDataCheck`` :pr:`3288`
        * Added ``features`` as a parameter for ``AutoMLSearch`` and add ``DFSTransformer`` to pipelines when ``features`` are present :pr:`3309`
    * Fixes
        * Updated the binary classification pipeline's ``optimize_thresholds`` method to use Nelder-Mead :pr:`3280`
        * Fixed bug where feature importance on time series pipelines only showed 0 for time index :pr:`3285`
    * Changes
        * Removed ``DateTimeNaNDataCheck`` and ``NaturalLanguageNaNDataCheck`` in favor of ``NullDataCheck`` :pr:`3260`
        * Drop support for Python 3.7 :pr:`3291`
        * Updated minimum version of ``woodwork`` to ``v0.12.0`` :pr:`3290`
    * Documentation Changes
        * Update documentation and docstring for `validate_holdout_datasets` for time series problems :pr:`3278`
        * Fixed mistake in documentation where wrong objective was used for calculating percent-better-than-baseline :pr:`3285`


.. warning::

    **Breaking Changes**
        * Removed ``DateTimeNaNDataCheck`` and ``NaturalLanguageNaNDataCheck`` in favor of ``NullDataCheck`` :pr:`3260`
        * Dropped support for Python 3.7 :pr:`3291`


**v0.43.0 Jan. 25, 2022**
    * Enhancements
        * Updated new ``NullDataCheck`` to return a warning and suggest an action to impute columns with null values :pr:`3197`
        * Updated ``make_pipeline_from_actions`` to handle null column imputation :pr:`3237`
        * Updated data check actions API to return options instead of actions and add functionality to suggest and take action on columns with null values :pr:`3182`
    * Fixes
        * Fixed categorical data leaking into non-categorical sub-pipelines in ``DefaultAlgorithm`` :pr:`3209`
        * Fixed Python 3.9 installation for prophet by updating ``pmdarima`` version in requirements :pr:`3268`
        * Allowed DateTime columns to pass through PerColumnImputer without breaking :pr:`3267`
    * Changes
        * Updated ``DataCheck`` ``validate()`` output to return a dictionary instead of list for actions :pr:`3142`
        * Updated ``DataCheck`` ``validate()`` API to use the new ``DataCheckActionOption`` class instead of ``DataCheckAction`` :pr:`3152`
        * Uncapped numba version and removed it from requirements :pr:`3263`
        * Renamed ``HighlyNullDataCheck`` to ``NullDataCheck`` :pr:`3197`
        * Updated data check ``validate()`` output to return a list of warnings and errors instead of a dictionary :pr:`3244`
        * Capped ``pandas`` at < 1.4.0 :pr:`3274`
    * Testing Changes
        * Bumped minimum ``IPython`` version to 7.16.3 in ``test-requirements.txt`` based on dependabot feedback :pr:`3269`

.. warning::

    **Breaking Changes**
        * Renamed ``HighlyNullDataCheck`` to ``NullDataCheck`` :pr:`3197`
        * Updated data check ``validate()`` output to return a list of warnings and errors instead of a dictionary. See the Data Check or Data Check Actions pages (under User Guide) for examples. :pr:`3244`
        * Removed ``impute_all`` and ``default_impute_strategy`` parameters from the ``PerColumnImputer`` :pr:`3267`
        * Updated ``PerColumnImputer`` such that columns not specified in ``impute_strategies`` dict will not be imputed anymore :pr:`3267`


**v0.42.0 Jan. 18, 2022**
    * Enhancements
        * Required the separation of training and test data by ``gap`` + 1 units to be verified by ``time_index`` for time series problems :pr:`3208`
        * Added support for boolean features for ``ARIMARegressor`` :pr:`3187`
        * Updated dependency bot workflow to remove outdated description and add new configuration to delete branches automatically :pr:`3212`
        * Added ``n_obs`` and ``n_splits`` to ``TimeSeriesParametersDataCheck`` error details :pr:`3246`
    * Fixes
        * Fixed classification pipelines to only accept target data with the appropriate number of classes :pr:`3185`
        * Added support for time series in ``DefaultAlgorithm`` :pr:`3177`
        * Standardized names of featurization components :pr:`3192`
        * Removed empty cell in text_input.ipynb :pr:`3234`
        * Removed potential prediction explanations failure when pipelines predicted a class with probability 1 :pr:`3221`
        * Dropped NaNs before partial dependence grid generation :pr:`3235`
        * Allowed prediction explanations to be json-serializable :pr:`3262`
        * Fixed bug where ``InvalidTargetDataCheck`` would not check time series regression targets :pr:`3251`
        * Fixed bug in ``are_datasets_separated_by_gap_time_index`` :pr:`3256`
    * Changes
        * Raised lowest compatible numpy version to 1.21.0 to address security concerns :pr:`3207`
        * Changed the default objective to ``MedianAE`` from ``R2`` for time series regression :pr:`3205`
        * Removed all-nan Unknown to Double logical conversion in ``infer_feature_types`` :pr:`3196`
        * Checking the validity of holdout data for time series problems can be performed by calling ``pipelines.utils.validate_holdout_datasets`` prior to calling ``predict`` :pr:`3208`
    * Testing Changes
        * Update auto approve workflow trigger and delete branch after merge :pr:`3265`

.. warning::

    **Breaking Changes**
        * Renamed ``DateTime Featurizer Component`` to ``DateTime Featurizer`` and ``Natural Language Featurization Component`` to ``Natural Language Featurizer`` :pr:`3192`



**v0.41.0 Jan. 06, 2022**
    * Enhancements
        * Added string support for DataCheckActionCode :pr:`3167`
        * Added ``DataCheckActionOption`` class :pr:`3134`
        * Add issue templates for bugs, feature requests and documentation improvements for GitHub :pr:`3199`
    * Fixes
        * Fix bug where prediction explanations ``class_name`` was shown as float for boolean targets :pr:`3179`
        * Fixed bug in nightly linux tests :pr:`3189`
    * Changes
        * Removed usage of scikit-learn's ``LabelEncoder`` in favor of ours :pr:`3161`
        * Removed nullable types checking from ``infer_feature_types`` :pr:`3156`
        * Fixed ``mean_cv_data`` and ``validation_score`` values in AutoMLSearch.rankings to reflect cv score or ``NaN`` when appropriate :pr:`3162`
    * Documentation Changes
    * Testing Changes
        * Updated tests to use new pipeline API instead of defining custom pipeline classes :pr:`3172`
        * Add workflow to auto-merge dependency PRs if status checks pass :pr:`3184`

**v0.40.0 Dec. 22, 2021**
    * Enhancements
        * Added ``TimeSeriesSplittingDataCheck`` to ``DefaultDataChecks`` to verify adequate class representation in time series classification problems :pr:`3141`
        * Added the ability to accept serialized features and skip computation in ``DFSTransformer`` :pr:`3106`
        * Added support for known-in-advance features :pr:`3149`
        * Added Holt-Winters ``ExponentialSmoothingRegressor`` for time series regression problems :pr:`3157`
        * Required the separation of training and test data by ``gap`` + 1 units to be verified by ``time_index`` for time series problems :pr:`3160`
    * Fixes
        * Fixed error caused when tuning threshold for time series binary classification :pr:`3140`
    * Changes
        * ``TimeSeriesParametersDataCheck`` was added to ``DefaultDataChecks`` for time series problems :pr:`3139`
        * Renamed ``date_index`` to ``time_index`` in ``problem_configuration`` for time series problems :pr:`3137`
        * Updated ``nlp-primitives`` minimum version to 2.1.0 :pr:`3166`
        * Updated minimum version of ``woodwork`` to v0.11.0 :pr:`3171`
        * Revert `3160` until uninferrable frequency can be addressed earlier in the process :pr:`3198`
    * Documentation Changes
        * Added comments to provide clarity on doctests :pr:`3155`
    * Testing Changes
        * Parameterized tests in ``test_datasets.py`` :pr:`3145`

.. warning::

    **Breaking Changes**
        * Renamed ``date_index`` to ``time_index`` in ``problem_configuration`` for time series problems :pr:`3137`


**v0.39.0 Dec. 9, 2021**
    * Enhancements
        * Renamed ``DelayedFeatureTransformer`` to ``TimeSeriesFeaturizer`` and enhanced it to compute rolling features :pr:`3028`
        * Added ability to impute only specific columns in ``PerColumnImputer`` :pr:`3123`
        * Added ``TimeSeriesParametersDataCheck`` to verify the time series parameters are valid given the number of splits in cross validation :pr:`3111`
    * Fixes
        * Default parameters for ``RFRegressorSelectFromModel`` and ``RFClassifierSelectFromModel`` has been fixed to avoid selecting all features :pr:`3110`
    * Changes
        * Removed reliance on a datetime index for ``ARIMARegressor`` and ``ProphetRegressor`` :pr:`3104`
        * Included target leakage check when fitting ``ARIMARegressor`` to account for the lack of ``TimeSeriesFeaturizer`` in ``ARIMARegressor`` based pipelines :pr:`3104`
        * Cleaned up and refactored ``InvalidTargetDataCheck`` implementation and docstring :pr:`3122`
        * Removed indices information from the output of ``HighlyNullDataCheck``'s ``validate()`` method :pr:`3092`
        * Added ``ReplaceNullableTypes`` component to prepare for handling pandas nullable types. :pr:`3090`
        * Updated ``make_pipeline`` for handling pandas nullable types in preprocessing pipeline. :pr:`3129`
        * Removed unused ``EnsembleMissingPipelinesError`` exception definition :pr:`3131`
    * Documentation Changes
    * Testing Changes
        * Refactored tests to avoid using ``importorskip`` :pr:`3126`
        * Added ``skip_during_conda`` test marker to skip tests that are not supposed to run during conda build :pr:`3127`
        * Added ``skip_if_39`` test marker to skip tests that are not supposed to run during python 3.9 :pr:`3133`

.. warning::

    **Breaking Changes**
        * Renamed ``DelayedFeatureTransformer`` to ``TimeSeriesFeaturizer`` :pr:`3028`
        * ``ProphetRegressor`` now requires a datetime column in ``X`` represented by the ``date_index`` parameter :pr:`3104`
        * Renamed module ``evalml.data_checks.invalid_target_data_check`` to ``evalml.data_checks.invalid_targets_data_check`` :pr:`3122`
        * Removed unused ``EnsembleMissingPipelinesError`` exception definition :pr:`3131`


**v0.38.0 Nov. 27, 2021**
    * Enhancements
        * Added ``data_check_name`` attribute to the data check action class :pr:`3034`
        * Added ``NumWords`` and ``NumCharacters`` primitives to ``TextFeaturizer`` and renamed ``TextFeaturizer` to ``NaturalLanguageFeaturizer`` :pr:`3030`
        * Added support for ``scikit-learn > 1.0.0`` :pr:`3051`
        * Required the ``date_index`` parameter to be specified for time series problems  in ``AutoMLSearch`` :pr:`3041`
        * Allowed time series pipelines to predict on test datasets whose length is less than or equal to the ``forecast_horizon``. Also allowed the test set index to start at 0. :pr:`3071`
        * Enabled time series pipeline to predict on data with features that are not known-in-advanced :pr:`3094`
    * Fixes
        * Added in error message when fit and predict/predict_proba data types are different :pr:`3036`
        * Fixed bug where ensembling components could not get converted to JSON format :pr:`3049`
        * Fixed bug where components with tuned integer hyperparameters could not get converted to JSON format :pr:`3049`
        * Fixed bug where force plots were not displaying correct feature values :pr:`3044`
        * Included confusion matrix at the pipeline threshold for ``find_confusion_matrix_per_threshold`` :pr:`3080`
        * Fixed bug where One Hot Encoder would error out if a non-categorical feature had a missing value :pr:`3083`
        * Fixed bug where features created from categorical columns by ``Delayed Feature Transformer`` would be inferred as categorical :pr:`3083`
    * Changes
        * Delete ``predict_uses_y`` estimator attribute :pr:`3069`
        * Change ``DateTimeFeaturizer`` to use corresponding Featuretools primitives :pr:`3081`
        * Updated ``TargetDistributionDataCheck`` to return metadata details as floats rather strings :pr:`3085`
        * Removed dependency on ``psutil`` package :pr:`3093`
    * Documentation Changes
        * Updated docs to use data check action methods rather than manually cleaning data :pr:`3050`
    * Testing Changes
        * Updated integration tests to use ``make_pipeline_from_actions`` instead of private method :pr:`3047`


.. warning::

    **Breaking Changes**
        * Added ``data_check_name`` attribute to the data check action class :pr:`3034`
        * Renamed ``TextFeaturizer` to ``NaturalLanguageFeaturizer`` :pr:`3030`
        * Updated the ``Pipeline.graph_json`` function to return a dictionary of "from" and "to" edges instead of tuples :pr:`3049`
        * Delete ``predict_uses_y`` estimator attribute :pr:`3069`
        * Changed time series problems in ``AutoMLSearch`` to need a not-``None`` ``date_index`` :pr:`3041`
        * Changed the ``DelayedFeatureTransformer`` to throw a ``ValueError`` during fit if the ``date_index`` is ``None`` :pr:`3041`
        * Passing ``X=None`` to ``DelayedFeatureTransformer`` is deprecated :pr:`3041`


**v0.37.0 Nov. 9, 2021**
    * Enhancements
        * Added ``find_confusion_matrix_per_threshold`` to Model Understanding :pr:`2972`
        * Limit computationally-intensive models during ``AutoMLSearch`` for certain multiclass problems, allow for opt-in with parameter ``allow_long_running_models`` :pr:`2982`
        * Added support for stacked ensemble pipelines to prediction explanations module :pr:`2971`
        * Added integration tests for data checks and data checks actions workflow :pr:`2883`
        * Added a change in pipeline structure to handle categorical columns separately for pipelines in ``DefaultAlgorithm`` :pr:`2986`
        * Added an algorithm to ``DelayedFeatureTransformer`` to select better lags :pr:`3005`
        * Added test to ensure pickling pipelines preserves thresholds :pr:`3027`
        * Added AutoML function to access ensemble pipeline's input pipelines IDs :pr:`3011`
        * Added ability to define which class is "positive" for label encoder in binary classification case :pr:`3033`
    * Fixes
        * Fixed bug where ``Oversampler`` didn't consider boolean columns to be categorical :pr:`2980`
        * Fixed permutation importance failing when target is categorical :pr:`3017`
        * Updated estimator and pipelines' ``predict``, ``predict_proba``, ``transform``, ``inverse_transform`` methods to preserve input indices :pr:`2979`
        * Updated demo dataset link for daily min temperatures :pr:`3023`
    * Changes
        * Updated ``OutliersDataCheck`` and ``UniquenessDataCheck`` and allow for the suspension of the Nullable types error :pr:`3018`
    * Documentation Changes
        * Fixed cost benefit matrix demo formatting :pr:`2990`
        * Update ReadMe.md with new badge links and updated installation instructions for conda :pr:`2998`
        * Added more comprehensive doctests :pr:`3002`


**v0.36.0 Oct. 27, 2021**
    * Enhancements
        * Added LIME as an algorithm option for ``explain_predictions`` and ``explain_predictions_best_worst`` :pr:`2905`
        * Standardized data check messages and added default "rows" and "columns" to data check message details dictionary :pr:`2869`
        * Added ``rows_of_interest`` to pipeline utils :pr:`2908`
        * Added support for woodwork version ``0.8.2`` :pr:`2909`
        * Enhanced the ``DateTimeFeaturizer`` to handle ``NaNs`` in date features :pr:`2909`
        * Added support for woodwork logical types ``PostalCode``, ``SubRegionCode``, and ``CountryCode`` in model understanding tools :pr:`2946`
        * Added Vowpal Wabbit regressor and classifiers :pr:`2846`
        * Added `NoSplit` data splitter for future unsupervised learning searches :pr:`2958`
        * Added method to convert actions into a preprocessing pipeline :pr:`2968`
    * Fixes
        * Fixed bug where partial dependence was not respecting the ww schema :pr:`2929`
        * Fixed ``calculate_permutation_importance`` for datetimes on ``StandardScaler`` :pr:`2938`
        * Fixed ``SelectColumns`` to only select available features for feature selection in ``DefaultAlgorithm`` :pr:`2944`
        * Fixed ``DropColumns`` component not receiving parameters in ``DefaultAlgorithm`` :pr:`2945`
        * Fixed bug where trained binary thresholds were not being returned by ``get_pipeline`` or ``clone`` :pr:`2948`
        * Fixed bug where ``Oversampler`` selected ww logical categorical instead of ww semantic category :pr:`2946`
    * Changes
        * Changed ``make_pipeline`` function to place the ``DateTimeFeaturizer`` prior to the ``Imputer`` so that ``NaN`` dates can be imputed :pr:`2909`
        * Refactored ``OutliersDataCheck`` and ``HighlyNullDataCheck`` to add more descriptive metadata :pr:`2907`
        * Bumped minimum version of ``dask`` from 2021.2.0 to 2021.10.0 :pr:`2978`
    * Documentation Changes
        * Added back Future Release section to release notes :pr:`2927`
        * Updated CI to run doctest (docstring tests) and apply necessary fixes to docstrings :pr:`2933`
        * Added documentation for ``BinaryClassificationPipeline`` thresholding :pr:`2937`
    * Testing Changes
        * Fixed dependency checker to catch full names of packages :pr:`2930`
        * Refactored ``build_conda_pkg`` to work from a local recipe :pr:`2925`
        * Refactored component test for different environments :pr:`2957`

.. warning::

    **Breaking Changes**
        * Standardized data check messages and added default "rows" and "columns" to data check message details dictionary. This may change the number of messages returned from a data check. :pr:`2869`


**v0.35.0 Oct. 14, 2021**
    * Enhancements
        * Added human-readable pipeline explanations to model understanding :pr:`2861`
        * Updated to support Featuretools 1.0.0 and nlp-primitives 2.0.0 :pr:`2848`
    * Fixes
        * Fixed bug where ``long`` mode for the top level search method was not respected :pr:`2875`
        * Pinned ``cmdstan`` to ``0.28.0`` in ``cmdstan-builder`` to prevent future breaking of support for Prophet :pr:`2880`
        * Added ``Jarque-Bera`` to the ``TargetDistributionDataCheck`` :pr:`2891`
    * Changes
        * Updated pipelines to use a label encoder component instead of doing encoding on the pipeline level :pr:`2821`
        * Deleted scikit-learn ensembler :pr:`2819`
        * Refactored pipeline building logic out of ``AutoMLSearch`` and into ``IterativeAlgorithm`` :pr:`2854`
        * Refactored names for methods in ``ComponentGraph`` and ``PipelineBase`` :pr:`2902`
    * Documentation Changes
        * Updated ``install.ipynb`` to reflect flexibility for ``cmdstan`` version installation :pr:`2880`
        * Updated the conda section of our contributing guide :pr:`2899`
    * Testing Changes
        * Updated ``test_all_estimators`` to account for Prophet being allowed for Python 3.9 :pr:`2892`
        * Updated linux tests to use ``cmdstan-builder==0.0.8`` :pr:`2880`

.. warning::

    **Breaking Changes**
        * Updated pipelines to use a label encoder component instead of doing encoding on the pipeline level. This means that pipelines will no longer automatically encode non-numerical targets. Please use a label encoder if working with classification problems and non-numeric targets. :pr:`2821`
        * Deleted scikit-learn ensembler :pr:`2819`
        * ``IterativeAlgorithm`` now requires X, y, problem_type as required arguments as well as sampler_name, allowed_model_families, allowed_component_graphs, max_batches, and verbose as optional arguments :pr:`2854`
        * Changed method names of ``fit_features`` and ``compute_final_component_features`` to ``fit_and_transform_all_but_final`` and ``transform_all_but_final`` in ``ComponentGraph``, and ``compute_estimator_features`` to ``transform_all_but_final`` in pipeline classes :pr:`2902`

**v0.34.0 Sep. 30, 2021**
    * Enhancements
        * Updated to work with Woodwork 0.8.1 :pr:`2783`
        * Added validation that ``training_data`` and ``training_target`` are not ``None`` in prediction explanations :pr:`2787`
        * Added support for training-only components in pipelines and component graphs :pr:`2776`
        * Added default argument for the parameters value for ``ComponentGraph.instantiate`` :pr:`2796`
        * Added ``TIME_SERIES_REGRESSION`` to ``LightGBMRegressor's`` supported problem types :pr:`2793`
        * Provided a JSON representation of a pipeline's DAG structure :pr:`2812`
        * Added validation to holdout data passed to ``predict`` and ``predict_proba`` for time series :pr:`2804`
        * Added information about which row indices are outliers in ``OutliersDataCheck`` :pr:`2818`
        * Added verbose flag to top level ``search()`` method :pr:`2813`
        * Added support for linting jupyter notebooks and clearing the executed cells and empty cells :pr:`2829` :pr:`2837`
        * Added "DROP_ROWS" action to output of ``OutliersDataCheck.validate()`` :pr:`2820`
        * Added the ability of ``AutoMLSearch`` to accept a ``SequentialEngine`` instance as engine input :pr:`2838`
        * Added new label encoder component to EvalML :pr:`2853`
        * Added our own partial dependence implementation :pr:`2834`
    * Fixes
        * Fixed bug where ``calculate_permutation_importance`` was not calculating the right value for pipelines with target transformers :pr:`2782`
        * Fixed bug where transformed target values were not used in ``fit`` for time series pipelines :pr:`2780`
        * Fixed bug where ``score_pipelines`` method of ``AutoMLSearch`` would not work for time series problems :pr:`2786`
        * Removed ``TargetTransformer`` class :pr:`2833`
        * Added tests to verify ``ComponentGraph`` support by pipelines :pr:`2830`
        * Fixed incorrect parameter for baseline regression pipeline in ``AutoMLSearch`` :pr:`2847`
        * Fixed bug where the desired estimator family order was not respected in ``IterativeAlgorithm`` :pr:`2850`
    * Changes
        * Changed woodwork initialization to use partial schemas :pr:`2774`
        * Made ``Transformer.transform()`` an abstract method :pr:`2744`
        * Deleted ``EmptyDataChecks`` class :pr:`2794`
        * Removed data check for checking log distributions in ``make_pipeline`` :pr:`2806`
        * Changed the minimum ``woodwork`` version to 0.8.0 :pr:`2783`
        * Pinned ``woodwork`` version to 0.8.0 :pr:`2832`
        * Removed ``model_family`` attribute from ``ComponentBase`` and transformers :pr:`2828`
        * Limited ``scikit-learn`` until new features and errors can be addressed :pr:`2842`
        * Show DeprecationWarning when Sklearn Ensemblers are called :pr:`2859`
    * Testing Changes
        * Updated matched assertion message regarding monotonic indices in polynomial detrender tests :pr:`2811`
        * Added a test to make sure pip versions match conda versions :pr:`2851`

.. warning::

    **Breaking Changes**
        * Made ``Transformer.transform()`` an abstract method :pr:`2744`
        * Deleted ``EmptyDataChecks`` class :pr:`2794`
        * Removed data check for checking log distributions in ``make_pipeline`` :pr:`2806`


**v0.33.0 Sep. 15, 2021**
    * Enhancements
    * Fixes
        * Fixed bug where warnings during ``make_pipeline`` were not being raised to the user :pr:`2765`
    * Changes
        * Refactored and removed ``SamplerBase`` class :pr:`2775`
    * Documentation Changes
        * Added docstring linting packages ``pydocstyle`` and ``darglint`` to `make-lint` command :pr:`2670`
    * Testing Changes

.. warning::

    **Breaking Changes**


**v0.32.1 Sep. 10, 2021**
    * Enhancements
        * Added ``verbose`` flag to ``AutoMLSearch`` to run search in silent mode by default :pr:`2645`
        * Added label encoder to ``XGBoostClassifier`` to remove the warning :pr:`2701`
        * Set ``eval_metric`` to ``logloss`` for ``XGBoostClassifier`` :pr:`2741`
        * Added support for ``woodwork`` versions ``0.7.0`` and ``0.7.1`` :pr:`2743`
        * Changed ``explain_predictions`` functions to display original feature values :pr:`2759`
        * Added ``X_train`` and ``y_train`` to ``graph_prediction_vs_actual_over_time`` and ``get_prediction_vs_actual_over_time_data`` :pr:`2762`
        * Added ``forecast_horizon`` as a required parameter to time series pipelines and ``AutoMLSearch`` :pr:`2697`
        * Added ``predict_in_sample`` and ``predict_proba_in_sample`` methods to time series pipelines to predict on data where the target is known, e.g. cross-validation :pr:`2697`
    * Fixes
        * Fixed bug where ``_catch_warnings`` assumed all warnings were ``PipelineNotUsed`` :pr:`2753`
        * Fixed bug where ``Imputer.transform`` would erase ww typing information prior to handing data to the ``SimpleImputer`` :pr:`2752`
        * Fixed bug where ``Oversampler`` could not be copied :pr:`2755`
    * Changes
        * Deleted ``drop_nan_target_rows`` utility method :pr:`2737`
        * Removed default logging setup and debugging log file :pr:`2645`
        * Changed the default n_jobs value for ``XGBoostClassifier`` and ``XGBoostRegressor`` to 12 :pr:`2757`
        * Changed ``TimeSeriesBaselineEstimator`` to only work on a time series pipeline with a ``DelayedFeaturesTransformer`` :pr:`2697`
        * Added ``X_train`` and ``y_train`` as optional parameters to pipeline ``predict``, ``predict_proba``. Only used for time series pipelines :pr:`2697`
        * Added ``training_data`` and ``training_target`` as optional parameters to ``explain_predictions`` and ``explain_predictions_best_worst`` to support time series pipelines :pr:`2697`
        * Changed time series pipeline predictions to no longer output series/dataframes padded with NaNs. A prediction will be returned for every row in the `X` input :pr:`2697`
    * Documentation Changes
        * Specified installation steps for Prophet :pr:`2713`
        * Added documentation for data exploration on data check actions :pr:`2696`
        * Added a user guide entry for time series modelling :pr:`2697`
    * Testing Changes
        * Fixed flaky ``TargetDistributionDataCheck`` test for very_lognormal distribution :pr:`2748`

.. warning::

    **Breaking Changes**
        * Removed default logging setup and debugging log file :pr:`2645`
        * Added ``X_train`` and ``y_train`` to ``graph_prediction_vs_actual_over_time`` and ``get_prediction_vs_actual_over_time_data`` :pr:`2762`
        * Added ``forecast_horizon`` as a required parameter to time series pipelines and ``AutoMLSearch`` :pr:`2697`
        * Changed ``TimeSeriesBaselineEstimator`` to only work on a time series pipeline with a ``DelayedFeaturesTransformer`` :pr:`2697`
        * Added ``X_train`` and ``y_train`` as required parameters for ``predict`` and ``predict_proba`` in time series pipelines :pr:`2697`
        * Added ``training_data`` and ``training_target`` as required parameters to ``explain_predictions`` and ``explain_predictions_best_worst`` for time series pipelines :pr:`2697`

**v0.32.0 Aug. 31, 2021**
    * Enhancements
        * Allow string for ``engine`` parameter for ``AutoMLSearch``:pr:`2667`
        * Add ``ProphetRegressor`` to AutoML :pr:`2619`
        * Integrated ``DefaultAlgorithm`` into ``AutoMLSearch`` :pr:`2634`
        * Removed SVM "linear" and "precomputed" kernel hyperparameter options, and improved default parameters :pr:`2651`
        * Updated ``ComponentGraph`` initalization to raise ``ValueError`` when user attempts to use ``.y`` for a component that does not produce a tuple output :pr:`2662`
        * Updated to support Woodwork 0.6.0 :pr:`2690`
        * Updated pipeline ``graph()`` to distingush X and y edges :pr:`2654`
        * Added ``DropRowsTransformer`` component :pr:`2692`
        * Added ``DROP_ROWS`` to ``_make_component_list_from_actions`` and clean up metadata :pr:`2694`
        * Add new ensembler component :pr:`2653`
    * Fixes
        * Updated Oversampler logic to select best SMOTE based on component input instead of pipeline input :pr:`2695`
        * Added ability to explicitly close DaskEngine resources to improve runtime and reduce Dask warnings :pr:`2667`
        * Fixed partial dependence bug for ensemble pipelines :pr:`2714`
        * Updated ``TargetLeakageDataCheck`` to maintain user-selected logical types :pr:`2711`
    * Changes
        * Replaced ``SMOTEOversampler``, ``SMOTENOversampler`` and ``SMOTENCOversampler`` with consolidated ``Oversampler`` component :pr:`2695`
        * Removed ``LinearRegressor`` from the list of default ``AutoMLSearch`` estimators due to poor performance :pr:`2660`
    * Documentation Changes
        * Added user guide documentation for using ``ComponentGraph`` and added ``ComponentGraph`` to API reference :pr:`2673`
        * Updated documentation to make parallelization of AutoML clearer :pr:`2667`
    * Testing Changes
        * Removes the process-level parallelism from the ``test_cancel_job`` test :pr:`2666`
        * Installed numba 0.53 in windows CI to prevent problems installing version 0.54 :pr:`2710`

.. warning::

    **Breaking Changes**
        * Renamed the current top level ``search`` method to ``search_iterative`` and defined a new ``search`` method for the ``DefaultAlgorithm`` :pr:`2634`
        * Replaced ``SMOTEOversampler``, ``SMOTENOversampler`` and ``SMOTENCOversampler`` with consolidated ``Oversampler`` component :pr:`2695`
        * Removed ``LinearRegressor`` from the list of default ``AutoMLSearch`` estimators due to poor performance :pr:`2660`

**v0.31.0 Aug. 19, 2021**
    * Enhancements
        * Updated the high variance check in AutoMLSearch to be robust to a variety of objectives and cv scores :pr:`2622`
        * Use Woodwork's outlier detection for the ``OutliersDataCheck`` :pr:`2637`
        * Added ability to utilize instantiated components when creating a pipeline :pr:`2643`
        * Sped up the all Nan and unknown check in ``infer_feature_types`` :pr:`2661`
    * Fixes
    * Changes
        * Deleted ``_put_into_original_order`` helper function :pr:`2639`
        * Refactored time series pipeline code using a time series pipeline base class :pr:`2649`
        * Renamed ``dask_tests`` to ``parallel_tests`` :pr:`2657`
        * Removed commented out code in ``pipeline_meta.py`` :pr:`2659`
    * Documentation Changes
        * Add complete install command to README and Install section :pr:`2627`
        * Cleaned up documentation for ``MulticollinearityDataCheck`` :pr:`2664`
    * Testing Changes
        * Speed up CI by splitting Prophet tests into a separate workflow in GitHub :pr:`2644`

.. warning::

    **Breaking Changes**
        * ``TimeSeriesRegressionPipeline`` no longer inherits from ``TimeSeriesRegressionPipeline`` :pr:`2649`


**v0.30.2 Aug. 16, 2021**
    * Fixes
        * Updated changelog and version numbers to match the release.  Release 0.30.1 was release erroneously without a change to the version numbers.  0.30.2 replaces it.

**v0.30.1 Aug. 12, 2021**
    * Enhancements
        * Added ``DatetimeFormatDataCheck`` for time series problems :pr:`2603`
        * Added ``ProphetRegressor`` to estimators :pr:`2242`
        * Updated ``ComponentGraph`` to handle not calling samplers' transform during predict, and updated samplers' transform methods s.t. ``fit_transform`` is equivalent to ``fit(X, y).transform(X, y)`` :pr:`2583`
        * Updated ``ComponentGraph`` ``_validate_component_dict`` logic to be stricter about input values :pr:`2599`
        * Patched bug in ``xgboost`` estimators where predicting on a feature matrix of only booleans would throw an exception. :pr:`2602`
        * Updated ``ARIMARegressor`` to use relative forecasting to predict values :pr:`2613`
        * Added support for creating pipelines without an estimator as the final component and added ``transform(X, y)`` method to pipelines and component graphs :pr:`2625`
        * Updated to support Woodwork 0.5.1 :pr:`2610`
    * Fixes
        * Updated ``AutoMLSearch`` to drop ``ARIMARegressor`` from ``allowed_estimators`` if an incompatible frequency is detected :pr:`2632`
        * Updated ``get_best_sampler_for_data`` to consider all non-numeric datatypes as categorical for SMOTE :pr:`2590`
        * Fixed inconsistent test results from `TargetDistributionDataCheck` :pr:`2608`
        * Adopted vectorized pd.NA checking for Woodwork 0.5.1 support :pr:`2626`
        * Pinned upper version of astroid to 2.6.6 to keep ReadTheDocs working. :pr:`2638`
    * Changes
        * Renamed SMOTE samplers to SMOTE oversampler :pr:`2595`
        * Changed ``partial_dependence`` and ``graph_partial_dependence`` to raise a ``PartialDependenceError`` instead of ``ValueError``. This is not a breaking change because ``PartialDependenceError`` is a subclass of ``ValueError`` :pr:`2604`
        * Cleaned up code duplication in ``ComponentGraph`` :pr:`2612`
        * Stored predict_proba results in .x for intermediate estimators in ComponentGraph :pr:`2629`
    * Documentation Changes
        * To avoid local docs build error, only add warning disable and download headers on ReadTheDocs builds, not locally :pr:`2617`
    * Testing Changes
        * Updated partial_dependence tests to change the element-wise comparison per the Plotly 5.2.1 upgrade :pr:`2638`
        * Changed the lint CI job to only check against python 3.9 via the `-t` flag :pr:`2586`
        * Installed Prophet in linux nightlies test and fixed ``test_all_components`` :pr:`2598`
        * Refactored and fixed all ``make_pipeline`` tests to assert correct order and address new Woodwork Unknown type inference :pr:`2572`
        * Removed ``component_graphs`` as a global variable in ``test_component_graphs.py`` :pr:`2609`

.. warning::

    **Breaking Changes**
        * Renamed SMOTE samplers to SMOTE oversampler. Please use ``SMOTEOversampler``, ``SMOTENCOversampler``, ``SMOTENOversampler`` instead of ``SMOTESampler``, ``SMOTENCSampler``, and ``SMOTENSampler`` :pr:`2595`


**v0.30.0 Aug. 3, 2021**
    * Enhancements
        * Added ``LogTransformer`` and ``TargetDistributionDataCheck`` :pr:`2487`
        * Issue a warning to users when a pipeline parameter passed in isn't used in the pipeline :pr:`2564`
        * Added Gini coefficient as an objective :pr:`2544`
        * Added ``repr`` to ``ComponentGraph`` :pr:`2565`
        * Added components to extract features from ``URL`` and ``EmailAddress`` Logical Types :pr:`2550`
        * Added support for `NaN` values in ``TextFeaturizer`` :pr:`2532`
        * Added ``SelectByType`` transformer :pr:`2531`
        * Added separate thresholds for percent null rows and columns in ``HighlyNullDataCheck`` :pr:`2562`
        * Added support for `NaN` natural language values :pr:`2577`
    * Fixes
        * Raised error message for types ``URL``, ``NaturalLanguage``, and ``EmailAddress`` in ``partial_dependence`` :pr:`2573`
    * Changes
        * Updated ``PipelineBase`` implementation for creating pipelines from a list of components :pr:`2549`
        * Moved ``get_hyperparameter_ranges`` to ``PipelineBase`` class from automl/utils module :pr:`2546`
        * Renamed ``ComponentGraph``'s ``get_parents`` to ``get_inputs`` :pr:`2540`
        * Removed ``ComponentGraph.linearized_component_graph`` and ``ComponentGraph.from_list`` :pr:`2556`
        * Updated ``ComponentGraph`` to enforce requiring `.x` and `.y` inputs for each component in the graph :pr:`2563`
        * Renamed existing ensembler implementation from ``StackedEnsemblers`` to ``SklearnStackedEnsemblers`` :pr:`2578`
    * Documentation Changes
        * Added documentation for ``DaskEngine`` and ``CFEngine`` parallel engines :pr:`2560`
        * Improved detail of ``TextFeaturizer`` docstring and tutorial :pr:`2568`
    * Testing Changes
        * Added test that makes sure ``split_data`` does not shuffle for time series problems :pr:`2552`

.. warning::

    **Breaking Changes**
        * Moved ``get_hyperparameter_ranges`` to ``PipelineBase`` class from automl/utils module :pr:`2546`
        * Renamed ``ComponentGraph``'s ``get_parents`` to ``get_inputs`` :pr:`2540`
        * Removed ``ComponentGraph.linearized_component_graph`` and ``ComponentGraph.from_list`` :pr:`2556`
        * Updated ``ComponentGraph`` to enforce requiring `.x` and `.y` inputs for each component in the graph :pr:`2563`


**v0.29.0 Jul. 21, 2021**
    * Enhancements
        * Updated 1-way partial dependence support for datetime features :pr:`2454`
        * Added details on how to fix error caused by broken ww schema :pr:`2466`
        * Added ability to use built-in pickle for saving AutoMLSearch :pr:`2463`
        * Updated our components and component graphs to use latest features of ww 0.4.1, e.g. ``concat_columns`` and drop in-place. :pr:`2465`
        * Added new, concurrent.futures based engine for parallel AutoML :pr:`2506`
        * Added support for new Woodwork ``Unknown`` type in AutoMLSearch :pr:`2477`
        * Updated our components with an attribute that describes if they modify features or targets and can be used in list API for pipeline initialization :pr:`2504`
        * Updated ``ComponentGraph`` to accept X and y as inputs :pr:`2507`
        * Removed unused ``TARGET_BINARY_INVALID_VALUES`` from ``DataCheckMessageCode`` enum and fixed formatting of objective documentation :pr:`2520`
        * Added ``EvalMLAlgorithm`` :pr:`2525`
        * Added support for `NaN` values in ``TextFeaturizer`` :pr:`2532`
    * Fixes
        * Fixed ``FraudCost`` objective and reverted threshold optimization method for binary classification to ``Golden`` :pr:`2450`
        * Added custom exception message for partial dependence on features with scales that are too small :pr:`2455`
        * Ensures the typing for Ordinal and Datetime ltypes are passed through _retain_custom_types_and_initalize_woodwork :pr:`2461`
        * Updated to work with Pandas 1.3.0 :pr:`2442`
        * Updated to work with sktime 0.7.0 :pr:`2499`
    * Changes
        * Updated XGBoost dependency to ``>=1.4.2`` :pr:`2484`, :pr:`2498`
        * Added a ``DeprecationWarning`` about deprecating the list API for ``ComponentGraph`` :pr:`2488`
        * Updated ``make_pipeline`` for AutoML to create dictionaries, not lists, to initialize pipelines :pr:`2504`
        * No longer installing graphviz on windows in our CI pipelines because release 0.17 breaks windows 3.7 :pr:`2516`
    * Documentation Changes
        * Moved docstrings from ``__init__`` to class pages, added missing docstrings for missing classes, and updated missing default values :pr:`2452`
        * Build documentation with sphinx-autoapi :pr:`2458`
        * Change ``autoapi_ignore`` to only ignore files in ``evalml/tests/*`` :pr:`2530` 
    * Testing Changes
        * Fixed flaky dask tests :pr:`2471`
        * Removed shellcheck action from ``build_conda_pkg`` action :pr:`2514`
        * Added a tmp_dir fixture that deletes its contents after tests run :pr:`2505`
        * Added a test that makes sure all pipelines in ``AutoMLSearch`` get the same data splits :pr:`2513`
        * Condensed warning output in test logs :pr:`2521`

.. warning::

    **Breaking Changes**
        * `NaN` values in the `Natural Language` type are no longer supported by the Imputer with the pandas upgrade. :pr:`2477`

**v0.28.0 Jul. 2, 2021**
    * Enhancements
        * Added support for showing a Individual Conditional Expectations plot when graphing Partial Dependence :pr:`2386`
        * Exposed ``thread_count`` for Catboost estimators as ``n_jobs`` parameter :pr:`2410`
        * Updated Objectives API to allow for sample weighting :pr:`2433`
    * Fixes
        * Deleted unreachable line from ``IterativeAlgorithm`` :pr:`2464`
    * Changes
        * Pinned Woodwork version between 0.4.1 and 0.4.2 :pr:`2460`
        * Updated psutils minimum version in requirements :pr:`2438`
        * Updated ``log_error_callback`` to not include filepath in logged message :pr:`2429`
    * Documentation Changes
        * Sped up docs :pr:`2430`
        * Removed mentions of ``DataTable`` and ``DataColumn`` from the docs :pr:`2445`
    * Testing Changes
        * Added slack integration for nightlies tests :pr:`2436`
        * Changed ``build_conda_pkg`` CI job to run only when dependencies are updates :pr:`2446`
        * Updated workflows to store pytest runtimes as test artifacts :pr:`2448`
        * Added ``AutoMLTestEnv`` test fixture for making it easy to mock automl tests :pr:`2406`

**v0.27.0 Jun. 22, 2021**
    * Enhancements
        * Adds force plots for prediction explanations :pr:`2157`
        * Removed self-reference from ``AutoMLSearch`` :pr:`2304`
        * Added support for nonlinear pipelines for ``generate_pipeline_code`` :pr:`2332`
        * Added ``inverse_transform`` method to pipelines :pr:`2256`
        * Add optional automatic update checker :pr:`2350`
        * Added ``search_order`` to ``AutoMLSearch``'s ``rankings`` and ``full_rankings`` tables :pr:`2345`
        * Updated threshold optimization method for binary classification :pr:`2315`
        * Updated demos to pull data from S3 instead of including demo data in package :pr:`2387`
        * Upgrade woodwork version to v0.4.1 :pr:`2379`
    * Fixes
        * Preserve user-specified woodwork types throughout pipeline fit/predict :pr:`2297`
        * Fixed ``ComponentGraph`` appending target to ``final_component_features`` if there is a component that returns both X and y :pr:`2358`
        * Fixed partial dependence graph method failing on multiclass problems when the class labels are numeric :pr:`2372`
        * Added ``thresholding_objective`` argument to ``AutoMLSearch`` for binary classification problems :pr:`2320`
        * Added change for ``k_neighbors`` parameter in SMOTE Oversamplers to automatically handle small samples :pr:`2375`
        * Changed naming for ``Logistic Regression Classifier`` file :pr:`2399`
        * Pinned pytest-timeout to fix minimum dependence checker :pr:`2425`
        * Replaced ``Elastic Net Classifier`` base class with ``Logistsic Regression`` to avoid ``NaN`` outputs :pr:`2420`
    * Changes
        * Cleaned up ``PipelineBase``'s ``component_graph`` and ``_component_graph`` attributes. Updated ``PipelineBase`` ``__repr__`` and added ``__eq__`` for ``ComponentGraph`` :pr:`2332`
        * Added and applied  ``black`` linting package to the EvalML repo in place of ``autopep8`` :pr:`2306`
        * Separated `custom_hyperparameters` from pipelines and added them as an argument to ``AutoMLSearch`` :pr:`2317`
        * Replaced `allowed_pipelines` with `allowed_component_graphs` :pr:`2364`
        * Removed private method ``_compute_features_during_fit`` from ``PipelineBase`` :pr:`2359`
        * Updated ``compute_order`` in ``ComponentGraph`` to be a read-only property :pr:`2408`
        * Unpinned PyZMQ version in requirements.txt :pr:`2389` 
        * Uncapping LightGBM version in requirements.txt :pr:`2405`
        * Updated minimum version of plotly :pr:`2415`
        * Removed ``SensitivityLowAlert`` objective from core objectives :pr:`2418`
    * Documentation Changes
        * Fixed lead scoring weights in the demos documentation :pr:`2315`
        * Fixed start page code and description dataset naming discrepancy :pr:`2370`
    * Testing Changes
        * Update minimum unit tests to run on all pull requests :pr:`2314`
        * Pass token to authorize uploading of codecov reports :pr:`2344`
        * Add ``pytest-timeout``. All tests that run longer than 6 minutes will fail. :pr:`2374`
        * Separated the dask tests out into separate github action jobs to isolate dask failures. :pr:`2376`
        * Refactored dask tests :pr:`2377`
        * Added the combined dask/non-dask unit tests back and renamed the dask only unit tests. :pr:`2382`
        * Sped up unit tests and split into separate jobs :pr:`2365`
        * Change CI job names, run lint for python 3.9, run nightlies on python 3.8 at 3am EST :pr:`2395` :pr:`2398`
        * Set fail-fast to false for CI jobs that run for PRs :pr:`2402`

.. warning::

    **Breaking Changes**
        * `AutoMLSearch` will accept `allowed_component_graphs` instead of `allowed_pipelines` :pr:`2364`
        * Removed ``PipelineBase``'s ``_component_graph`` attribute. Updated ``PipelineBase`` ``__repr__`` and added ``__eq__`` for ``ComponentGraph`` :pr:`2332`
        * `pipeline_parameters` will no longer accept `skopt.space` variables since hyperparameter ranges will now be specified through `custom_hyperparameters` :pr:`2317`

**v0.25.0 Jun. 01, 2021**
    * Enhancements
        * Upgraded minimum woodwork to version 0.3.1. Previous versions will not be supported :pr:`2181`
        * Added a new callback parameter for ``explain_predictions_best_worst`` :pr:`2308`
    * Fixes
    * Changes
        * Deleted the ``return_pandas`` flag from our demo data loaders :pr:`2181`
        * Moved ``default_parameters`` to ``ComponentGraph`` from ``PipelineBase`` :pr:`2307`
    * Documentation Changes
        * Updated the release procedure documentation :pr:`2230`
    * Testing Changes
        * Ignoring ``test_saving_png_file`` while building conda package :pr:`2323`

.. warning::

    **Breaking Changes**
        * Deleted the ``return_pandas`` flag from our demo data loaders :pr:`2181`
        * Upgraded minimum woodwork to version 0.3.1. Previous versions will not be supported :pr:`2181`
        * Due to the weak-ref in woodwork, set the result of ``infer_feature_types`` to a variable before accessing woodwork :pr:`2181`

**v0.24.2 May. 24, 2021**
    * Enhancements
        * Added oversamplers to AutoMLSearch :pr:`2213` :pr:`2286`
        * Added dictionary input functionality for ``Undersampler`` component :pr:`2271`
        * Changed the default parameter values for ``Elastic Net Classifier`` and ``Elastic Net Regressor`` :pr:`2269`
        * Added dictionary input functionality for the Oversampler components :pr:`2288`
    * Fixes
        * Set default `n_jobs` to 1 for `StackedEnsembleClassifier` and `StackedEnsembleRegressor` until fix for text-based parallelism in sklearn stacking can be found :pr:`2295`
    * Changes
        * Updated ``start_iteration_callback`` to accept a pipeline instance instead of a pipeline class and no longer accept pipeline parameters as a parameter :pr:`2290`
        * Refactored ``calculate_permutation_importance`` method and add per-column permutation importance method :pr:`2302`
        * Updated logging information in ``AutoMLSearch.__init__`` to clarify pipeline generation :pr:`2263`
    * Documentation Changes
        * Minor changes to the release procedure :pr:`2230`
    * Testing Changes
        * Use codecov action to update coverage reports :pr:`2238`
        * Removed MarkupSafe dependency version pin from requirements.txt and moved instead into RTD docs build CI :pr:`2261`

.. warning::

    **Breaking Changes**
        * Updated ``start_iteration_callback`` to accept a pipeline instance instead of a pipeline class and no longer accept pipeline parameters as a parameter :pr:`2290`
        * Moved ``default_parameters`` to ``ComponentGraph`` from ``PipelineBase``. A pipeline's ``default_parameters`` is now accessible via ``pipeline.component_graph.default_parameters`` :pr:`2307`


**v0.24.1 May. 16, 2021**
    * Enhancements
        * Integrated ``ARIMARegressor`` into AutoML :pr:`2009`
        * Updated ``HighlyNullDataCheck`` to also perform a null row check :pr:`2222`
        * Set ``max_depth`` to 1 in calls to featuretools dfs :pr:`2231`
    * Fixes
        * Removed data splitter sampler calls during training :pr:`2253`
        * Set minimum required version for for pyzmq, colorama, and docutils :pr:`2254`
        * Changed BaseSampler to return None instead of y :pr:`2272`
    * Changes
        * Removed ensemble split and indices in ``AutoMLSearch`` :pr:`2260`
        * Updated pipeline ``repr()`` and ``generate_pipeline_code`` to return pipeline instances without generating custom pipeline class :pr:`2227`
    * Documentation Changes
        * Capped Sphinx version under 4.0.0 :pr:`2244`
    * Testing Changes
        * Change number of cores for pytest from 4 to 2 :pr:`2266`
        * Add minimum dependency checker to generate minimum requirement files :pr:`2267`
        * Add unit tests with minimum dependencies  :pr:`2277`


**v0.24.0 May. 04, 2021**
    * Enhancements
        * Added `date_index` as a required parameter for TimeSeries problems :pr:`2217`
        * Have the ``OneHotEncoder`` return the transformed columns as booleans rather than floats :pr:`2170`
        * Added Oversampler transformer component to EvalML :pr:`2079`
        * Added Undersampler to AutoMLSearch, as well as arguments ``_sampler_method`` and ``sampler_balanced_ratio`` :pr:`2128`
        * Updated prediction explanations functions to allow pipelines with XGBoost estimators :pr:`2162`
        * Added partial dependence for datetime columns :pr:`2180`
        * Update precision-recall curve with positive label index argument, and fix for 2d predicted probabilities :pr:`2090`
        * Add pct_null_rows to ``HighlyNullDataCheck`` :pr:`2211`
        * Added a standalone AutoML `search` method for convenience, which runs data checks and then runs automl :pr:`2152`
        * Make the first batch of AutoML have a predefined order, with linear models first and complex models last :pr:`2223` :pr:`2225`
        * Added sampling dictionary support to ``BalancedClassficationSampler`` :pr:`2235`
    * Fixes
        * Fixed partial dependence not respecting grid resolution parameter for numerical features :pr:`2180`
        * Enable prediction explanations for catboost for multiclass problems :pr:`2224`
    * Changes
        * Deleted baseline pipeline classes :pr:`2202`
        * Reverting user specified date feature PR :pr:`2155` until `pmdarima` installation fix is found :pr:`2214`
        * Updated pipeline API to accept component graph and other class attributes as instance parameters. Old pipeline API still works but will not be supported long-term. :pr:`2091`
        * Removed all old datasplitters from EvalML :pr:`2193`
        * Deleted ``make_pipeline_from_components`` :pr:`2218`
    * Documentation Changes
        * Renamed dataset to clarify that its gzipped but not a tarball :pr:`2183`
        * Updated documentation to use pipeline instances instead of pipeline subclasses :pr:`2195`
        * Updated contributing guide with a note about GitHub Actions permissions :pr:`2090`
        * Updated automl and model understanding user guides :pr:`2090`
    * Testing Changes
        * Use machineFL user token for dependency update bot, and add more reviewers :pr:`2189`


.. warning::

    **Breaking Changes**
        * All baseline pipeline classes (``BaselineBinaryPipeline``, ``BaselineMulticlassPipeline``, ``BaselineRegressionPipeline``, etc.) have been deleted :pr:`2202`
        * Updated pipeline API to accept component graph and other class attributes as instance parameters. Old pipeline API still works but will not be supported long-term. Pipelines can now be initialized by specifying the component graph as the first parameter, and then passing in optional arguments such as ``custom_name``, ``parameters``, etc. For example, ``BinaryClassificationPipeline(["Random Forest Classifier"], parameters={})``.  :pr:`2091`
        * Removed all old datasplitters from EvalML :pr:`2193`
        * Deleted utility method ``make_pipeline_from_components`` :pr:`2218`


**v0.23.0 Apr. 20, 2021**
    * Enhancements
        * Refactored ``EngineBase`` and ``SequentialEngine`` api. Adding ``DaskEngine`` :pr:`1975`.
        * Added optional ``engine`` argument to ``AutoMLSearch`` :pr:`1975`
        * Added a warning about how time series support is still in beta when a user passes in a time series problem to ``AutoMLSearch`` :pr:`2118`
        * Added ``NaturalLanguageNaNDataCheck`` data check :pr:`2122`
        * Added ValueError to ``partial_dependence`` to prevent users from computing partial dependence on columns with all NaNs :pr:`2120`
        * Added standard deviation of cv scores to rankings table :pr:`2154`
    * Fixes
        * Fixed ``BalancedClassificationDataCVSplit``, ``BalancedClassificationDataTVSplit``, and ``BalancedClassificationSampler`` to use ``minority:majority`` ratio instead of ``majority:minority`` :pr:`2077`
        * Fixed bug where two-way partial dependence plots with categorical variables were not working correctly :pr:`2117`
        * Fixed bug where ``hyperparameters`` were not displaying properly for pipelines with a list ``component_graph`` and duplicate components :pr:`2133`
        * Fixed bug where ``pipeline_parameters`` argument in ``AutoMLSearch`` was not applied to pipelines passed in as ``allowed_pipelines`` :pr:`2133`
        * Fixed bug where ``AutoMLSearch`` was not applying custom hyperparameters to pipelines with a list ``component_graph`` and duplicate components :pr:`2133`
    * Changes
        * Removed ``hyperparameter_ranges`` from Undersampler and renamed ``balanced_ratio`` to ``sampling_ratio`` for samplers :pr:`2113`
        * Renamed ``TARGET_BINARY_NOT_TWO_EXAMPLES_PER_CLASS`` data check message code to ``TARGET_MULTICLASS_NOT_TWO_EXAMPLES_PER_CLASS`` :pr:`2126`
        * Modified one-way partial dependence plots of categorical features to display data with a bar plot :pr:`2117`
        * Renamed ``score`` column for ``automl.rankings`` as ``mean_cv_score`` :pr:`2135`
        * Remove 'warning' from docs tool output :pr:`2031`
    * Documentation Changes
        * Fixed ``conf.py`` file :pr:`2112`
        * Added a sentence to the automl user guide stating that our support for time series problems is still in beta. :pr:`2118`
        * Fixed documentation demos :pr:`2139`
        * Update test badge in README to use GitHub Actions :pr:`2150`
    * Testing Changes
        * Fixed ``test_describe_pipeline`` for ``pandas`` ``v1.2.4`` :pr:`2129`
        * Added a GitHub Action for building the conda package :pr:`1870` :pr:`2148`


.. warning::

    **Breaking Changes**
        * Renamed ``balanced_ratio`` to ``sampling_ratio`` for the ``BalancedClassificationDataCVSplit``, ``BalancedClassificationDataTVSplit``, ``BalancedClassficationSampler``, and Undersampler :pr:`2113`
        * Deleted the "errors" key from automl results :pr:`1975`
        * Deleted the ``raise_and_save_error_callback`` and the ``log_and_save_error_callback`` :pr:`1975`
        * Fixed ``BalancedClassificationDataCVSplit``, ``BalancedClassificationDataTVSplit``, and ``BalancedClassificationSampler`` to use minority:majority ratio instead of majority:minority :pr:`2077`


**v0.22.0 Apr. 06, 2021**
    * Enhancements
        * Added a GitHub Action for ``linux_unit_tests``:pr:`2013`
        * Added recommended actions for ``InvalidTargetDataCheck``, updated ``_make_component_list_from_actions`` to address new action, and added ``TargetImputer`` component :pr:`1989`
        * Updated ``AutoMLSearch._check_for_high_variance`` to not emit ``RuntimeWarning`` :pr:`2024`
        * Added exception when pipeline passed to ``explain_predictions`` is a ``Stacked Ensemble`` pipeline :pr:`2033`
        * Added sensitivity at low alert rates as an objective :pr:`2001`
        * Added ``Undersampler`` transformer component :pr:`2030`
    * Fixes
        * Updated Engine's ``train_batch`` to apply undersampling :pr:`2038`
        * Fixed bug in where Time Series Classification pipelines were not encoding targets in ``predict`` and ``predict_proba`` :pr:`2040`
        * Fixed data splitting errors if target is float for classification problems :pr:`2050`
        * Pinned ``docutils`` to <0.17 to fix ReadtheDocs warning issues :pr:`2088`
    * Changes
        * Removed lists as acceptable hyperparameter ranges in ``AutoMLSearch`` :pr:`2028`
        * Renamed "details" to "metadata" for data check actions :pr:`2008`
    * Documentation Changes
        * Catch and suppress warnings in documentation :pr:`1991` :pr:`2097`
        * Change spacing in ``start.ipynb`` to provide clarity for ``AutoMLSearch`` :pr:`2078`
        * Fixed start code on README :pr:`2108`
    * Testing Changes


**v0.21.0 Mar. 24, 2021**
    * Enhancements
        * Changed ``AutoMLSearch`` to default ``optimize_thresholds`` to True :pr:`1943`
        * Added multiple oversampling and undersampling sampling methods as data splitters for imbalanced classification :pr:`1775`
        * Added params to balanced classification data splitters for visibility :pr:`1966`
        * Updated ``make_pipeline`` to not add ``Imputer`` if input data does not have numeric or categorical columns :pr:`1967`
        * Updated ``ClassImbalanceDataCheck`` to better handle multiclass imbalances :pr:`1986`
        * Added recommended actions for the output of data check's ``validate`` method :pr:`1968`
        * Added error message for ``partial_dependence`` when features are mostly the same value :pr:`1994`
        * Updated ``OneHotEncoder`` to drop one redundant feature by default for features with two categories :pr:`1997`
        * Added a ``PolynomialDetrender`` component :pr:`1992`
        * Added ``DateTimeNaNDataCheck`` data check :pr:`2039`
    * Fixes
        * Changed best pipeline to train on the entire dataset rather than just ensemble indices for ensemble problems :pr:`2037`
        * Updated binary classification pipelines to use objective decision function during scoring of custom objectives :pr:`1934`
    * Changes
        * Removed ``data_checks`` parameter, ``data_check_results`` and data checks logic from ``AutoMLSearch`` :pr:`1935`
        * Deleted ``random_state`` argument :pr:`1985`
        * Updated Woodwork version requirement to ``v0.0.11`` :pr:`1996`
    * Documentation Changes
    * Testing Changes
        * Removed ``build_docs`` CI job in favor of RTD GH builder :pr:`1974`
        * Added tests to confirm support for Python 3.9 :pr:`1724`
        * Added tests to support Dask AutoML/Engine :pr:`1990`
        * Changed ``build_conda_pkg`` job to use ``latest_release_changes`` branch in the feedstock. :pr:`1979`

.. warning::

    **Breaking Changes**
        * Changed ``AutoMLSearch`` to default ``optimize_thresholds`` to True :pr:`1943`
        * Removed ``data_checks`` parameter, ``data_check_results`` and data checks logic from ``AutoMLSearch``. To run the data checks which were previously run by default in ``AutoMLSearch``, please call ``DefaultDataChecks().validate(X_train, y_train)`` or take a look at our documentation for more examples. :pr:`1935`
        * Deleted ``random_state`` argument :pr:`1985`

**v0.20.0 Mar. 10, 2021**
    * Enhancements
        * Added a GitHub Action for Detecting dependency changes :pr:`1933`
        * Create a separate CV split to train stacked ensembler on for AutoMLSearch :pr:`1814`
        * Added a GitHub Action for Linux unit tests :pr:`1846`
        * Added ``ARIMARegressor`` estimator :pr:`1894`
        * Added ``DataCheckAction`` class and ``DataCheckActionCode`` enum :pr:`1896`
        * Updated ``Woodwork`` requirement to ``v0.0.10`` :pr:`1900`
        * Added ``BalancedClassificationDataCVSplit`` and ``BalancedClassificationDataTVSplit`` to AutoMLSearch :pr:`1875`
        * Update default classification data splitter to use downsampling for highly imbalanced data :pr:`1875`
        * Updated ``describe_pipeline`` to return more information, including ``id`` of pipelines used for ensemble models :pr:`1909`
        * Added utility method to create list of components from a list of ``DataCheckAction`` :pr:`1907`
        * Updated ``validate`` method to include a ``action`` key in returned dictionary for all ``DataCheck``and ``DataChecks`` :pr:`1916`
        * Aggregating the shap values for predictions that we know the provenance of, e.g. OHE, text, and date-time. :pr:`1901`
        * Improved error message when custom objective is passed as a string in ``pipeline.score`` :pr:`1941`
        * Added ``score_pipelines`` and ``train_pipelines`` methods to ``AutoMLSearch`` :pr:`1913`
        * Added support for ``pandas`` version 1.2.0 :pr:`1708`
        * Added ``score_batch`` and ``train_batch`` abstact methods to ``EngineBase`` and implementations in ``SequentialEngine`` :pr:`1913`
        * Added ability to handle index columns in ``AutoMLSearch`` and ``DataChecks`` :pr:`2138`
    * Fixes
        * Removed CI check for ``check_dependencies_updated_linux`` :pr:`1950`
        * Added metaclass for time series pipelines and fix binary classification pipeline ``predict`` not using objective if it is passed as a named argument :pr:`1874`
        * Fixed stack trace in prediction explanation functions caused by mixed string/numeric pandas column names :pr:`1871`
        * Fixed stack trace caused by passing pipelines with duplicate names to ``AutoMLSearch`` :pr:`1932`
        * Fixed ``AutoMLSearch.get_pipelines`` returning pipelines with the same attributes :pr:`1958`
    * Changes
        * Reversed GitHub Action for Linux unit tests until a fix for report generation is found :pr:`1920`
        * Updated ``add_results`` in ``AutoMLAlgorithm`` to take in entire pipeline results dictionary from ``AutoMLSearch`` :pr:`1891`
        * Updated ``ClassImbalanceDataCheck`` to look for severe class imbalance scenarios :pr:`1905`
        * Deleted the ``explain_prediction`` function :pr:`1915`
        * Removed ``HighVarianceCVDataCheck`` and convered it to an ``AutoMLSearch`` method instead :pr:`1928`
        * Removed warning in ``InvalidTargetDataCheck`` returned when numeric binary classification targets are not (0, 1) :pr:`1959`
    * Documentation Changes
        * Updated ``model_understanding.ipynb`` to demo the two-way partial dependence capability :pr:`1919`
    * Testing Changes

.. warning::

    **Breaking Changes**
        * Deleted the ``explain_prediction`` function :pr:`1915`
        * Removed ``HighVarianceCVDataCheck`` and convered it to an ``AutoMLSearch`` method instead :pr:`1928`
        * Added ``score_batch`` and ``train_batch`` abstact methods to ``EngineBase``. These need to be implemented in Engine subclasses :pr:`1913`


**v0.19.0 Feb. 23, 2021**
    * Enhancements
        * Added a GitHub Action for Python windows unit tests :pr:`1844`
        * Added a GitHub Action for checking updated release notes :pr:`1849`
        * Added a GitHub Action for Python lint checks :pr:`1837`
        * Adjusted ``explain_prediction``, ``explain_predictions`` and ``explain_predictions_best_worst`` to handle timeseries problems. :pr:`1818`
        * Updated ``InvalidTargetDataCheck`` to check for mismatched indices in target and features :pr:`1816`
        * Updated ``Woodwork`` structures returned from components to support ``Woodwork`` logical type overrides set by the user :pr:`1784`
        * Updated estimators to keep track of input feature names during ``fit()`` :pr:`1794`
        * Updated ``visualize_decision_tree`` to include feature names in output :pr:`1813`
        * Added ``is_bounded_like_percentage`` property for objectives. If true, the ``calculate_percent_difference`` method will return the absolute difference rather than relative difference :pr:`1809`
        * Added full error traceback to AutoMLSearch logger file :pr:`1840`
        * Changed ``TargetEncoder`` to preserve custom indices in the data :pr:`1836`
        * Refactored ``explain_predictions`` and ``explain_predictions_best_worst`` to only compute features once for all rows that need to be explained :pr:`1843`
        * Added custom random undersampler data splitter for classification :pr:`1857`
        * Updated ``OutliersDataCheck`` implementation to calculate the probability of having no outliers :pr:`1855`
        * Added ``Engines`` pipeline processing API :pr:`1838`
    * Fixes
        * Changed EngineBase random_state arg to random_seed and same for user guide docs :pr:`1889`
    * Changes
        * Modified ``calculate_percent_difference`` so that division by 0 is now inf rather than nan :pr:`1809`
        * Removed ``text_columns`` parameter from ``LSA`` and ``TextFeaturizer`` components :pr:`1652`
        * Added ``random_seed`` as an argument to our automl/pipeline/component API. Using ``random_state`` will raise a warning :pr:`1798`
        * Added ``DataCheckError`` message in ``InvalidTargetDataCheck`` if input target is None and removed exception raised :pr:`1866`
    * Documentation Changes
    * Testing Changes
        * Added back coverage for ``_get_feature_provenance`` in ``TextFeaturizer`` after ``text_columns`` was removed :pr:`1842`
        * Pin graphviz version for windows builds :pr:`1847`
        * Unpin graphviz version for windows builds :pr:`1851`

.. warning::

    **Breaking Changes**
        * Added a deprecation warning to ``explain_prediction``. It will be deleted in the next release. :pr:`1860`


**v0.18.2 Feb. 10, 2021**
    * Enhancements
        * Added uniqueness score data check :pr:`1785`
        * Added "dataframe" output format for prediction explanations :pr:`1781`
        * Updated LightGBM estimators to handle ``pandas.MultiIndex`` :pr:`1770`
        * Sped up permutation importance for some pipelines :pr:`1762`
        * Added sparsity data check :pr:`1797`
        * Confirmed support for threshold tuning for binary time series classification problems :pr:`1803`
    * Fixes
    * Changes
    * Documentation Changes
        * Added section on conda to the contributing guide :pr:`1771`
        * Updated release process to reflect freezing `main` before perf tests :pr:`1787`
        * Moving some prs to the right section of the release notes :pr:`1789`
        * Tweak README.md. :pr:`1800`
        * Fixed back arrow on install page docs :pr:`1795`
        * Fixed docstring for `ClassImbalanceDataCheck.validate()` :pr:`1817`
    * Testing Changes

**v0.18.1 Feb. 1, 2021**
    * Enhancements
        * Added ``graph_t_sne`` as a visualization tool for high dimensional data :pr:`1731`
        * Added the ability to see the linear coefficients of features in linear models terms :pr:`1738`
        * Added support for ``scikit-learn`` ``v0.24.0`` :pr:`1733`
        * Added support for ``scipy`` ``v1.6.0`` :pr:`1752`
        * Added SVM Classifier and Regressor to estimators :pr:`1714` :pr:`1761`
    * Fixes
        * Addressed bug with ``partial_dependence`` and categorical data with more categories than grid resolution :pr:`1748`
        * Removed ``random_state`` arg from ``get_pipelines`` in ``AutoMLSearch`` :pr:`1719`
        * Pinned pyzmq at less than 22.0.0 till we add support :pr:`1756`
    * Changes
        * Updated components and pipelines to return ``Woodwork`` data structures :pr:`1668`
        * Updated ``clone()`` for pipelines and components to copy over random state automatically :pr:`1753`
        * Dropped support for Python version 3.6 :pr:`1751`
        * Removed deprecated ``verbose`` flag from ``AutoMLSearch`` parameters :pr:`1772`
    * Documentation Changes
        * Add Twitter and Github link to documentation toolbar :pr:`1754`
        * Added Open Graph info to documentation :pr:`1758`
    * Testing Changes

.. warning::

    **Breaking Changes**
        * Components and pipelines return ``Woodwork`` data structures instead of ``pandas`` data structures :pr:`1668`
        * Python 3.6 will not be actively supported due to discontinued support from EvalML dependencies.
        * Deprecated ``verbose`` flag is removed for ``AutoMLSearch`` :pr:`1772`


**v0.18.0 Jan. 26, 2021**
    * Enhancements
        * Added RMSLE, MSLE, and MAPE to core objectives while checking for negative target values in ``invalid_targets_data_check`` :pr:`1574`
        * Added validation checks for binary problems with regression-like datasets and multiclass problems without true multiclass targets in ``invalid_targets_data_check`` :pr:`1665`
        * Added time series support for ``make_pipeline`` :pr:`1566`
        * Added target name for output of pipeline ``predict`` method :pr:`1578`
        * Added multiclass check to ``InvalidTargetDataCheck`` for two examples per class :pr:`1596`
        * Added support for ``graphviz`` ``v0.16`` :pr:`1657`
        * Enhanced time series pipelines to accept empty features :pr:`1651`
        * Added KNN Classifier to estimators. :pr:`1650`
        * Added support for list inputs for objectives :pr:`1663`
        * Added support for ``AutoMLSearch`` to handle time series classification pipelines :pr:`1666`
        * Enhanced ``DelayedFeaturesTransformer`` to encode categorical features and targets before delaying them :pr:`1691`
        * Added 2-way dependence plots. :pr:`1690`
        * Added ability to directly iterate through components within Pipelines :pr:`1583`
    * Fixes
        * Fixed inconsistent attributes and added Exceptions to docs :pr:`1673`
        * Fixed ``TargetLeakageDataCheck`` to use Woodwork ``mutual_information`` rather than using Pandas' Pearson Correlation :pr:`1616`
        * Fixed thresholding for pipelines in ``AutoMLSearch`` to only threshold binary classification pipelines :pr:`1622` :pr:`1626`
        * Updated ``load_data`` to return Woodwork structures and update default parameter value for ``index`` to ``None`` :pr:`1610`
        * Pinned scipy at < 1.6.0 while we work on adding support :pr:`1629`
        * Fixed data check message formatting in ``AutoMLSearch`` :pr:`1633`
        * Addressed stacked ensemble component for ``scikit-learn`` v0.24 support by setting ``shuffle=True`` for default CV :pr:`1613`
        * Fixed bug where ``Imputer`` reset the index on ``X`` :pr:`1590`
        * Fixed ``AutoMLSearch`` stacktrace when a cutom objective was passed in as a primary objective or additional objective :pr:`1575`
        * Fixed custom index bug for ``MAPE`` objective :pr:`1641`
        * Fixed index bug for ``TextFeaturizer`` and ``LSA`` components :pr:`1644`
        * Limited ``load_fraud`` dataset loaded into ``automl.ipynb`` :pr:`1646`
        * ``add_to_rankings`` updates ``AutoMLSearch.best_pipeline`` when necessary :pr:`1647`
        * Fixed bug where time series baseline estimators were not receiving ``gap`` and ``max_delay`` in ``AutoMLSearch`` :pr:`1645`
        * Fixed jupyter notebooks to help the RTD buildtime :pr:`1654`
        * Added ``positive_only`` objectives to ``non_core_objectives`` :pr:`1661`
        * Fixed stacking argument ``n_jobs`` for IterativeAlgorithm :pr:`1706`
        * Updated CatBoost estimators to return self in ``.fit()`` rather than the underlying model for consistency :pr:`1701`
        * Added ability to initialize pipeline parameters in ``AutoMLSearch`` constructor :pr:`1676`
    * Changes
        * Added labeling to ``graph_confusion_matrix`` :pr:`1632`
        * Rerunning search for ``AutoMLSearch`` results in a message thrown rather than failing the search, and removed ``has_searched`` property :pr:`1647`
        * Changed tuner class to allow and ignore single parameter values as input :pr:`1686`
        * Capped LightGBM version limit to remove bug in docs :pr:`1711`
        * Removed support for `np.random.RandomState` in EvalML :pr:`1727`
    * Documentation Changes
        * Update Model Understanding in the user guide to include ``visualize_decision_tree`` :pr:`1678`
        * Updated docs to include information about ``AutoMLSearch`` callback parameters and methods :pr:`1577`
        * Updated docs to prompt users to install graphiz on Mac :pr:`1656`
        * Added ``infer_feature_types`` to the ``start.ipynb`` guide :pr:`1700`
        * Added multicollinearity data check to API reference and docs :pr:`1707`
    * Testing Changes

.. warning::

    **Breaking Changes**
        * Removed ``has_searched`` property from ``AutoMLSearch`` :pr:`1647`
        * Components and pipelines return ``Woodwork`` data structures instead of ``pandas`` data structures :pr:`1668`
        * Removed support for `np.random.RandomState` in EvalML. Rather than passing ``np.random.RandomState`` as component and pipeline random_state values, we use int random_seed :pr:`1727`


**v0.17.0 Dec. 29, 2020**
    * Enhancements
        * Added ``save_plot`` that allows for saving figures from different backends :pr:`1588`
        * Added ``LightGBM Regressor`` to regression components :pr:`1459`
        * Added ``visualize_decision_tree`` for tree visualization with ``decision_tree_data_from_estimator`` and ``decision_tree_data_from_pipeline`` to reformat tree structure output :pr:`1511`
        * Added `DFS Transformer` component into transformer components :pr:`1454`
        * Added ``MAPE`` to the standard metrics for time series problems and update objectives :pr:`1510`
        * Added ``graph_prediction_vs_actual_over_time`` and ``get_prediction_vs_actual_over_time_data`` to the model understanding module for time series problems :pr:`1483`
        * Added a ``ComponentGraph`` class that will support future pipelines as directed acyclic graphs :pr:`1415`
        * Updated data checks to accept ``Woodwork`` data structures :pr:`1481`
        * Added parameter to ``InvalidTargetDataCheck`` to show only top unique values rather than all unique values :pr:`1485`
        * Added multicollinearity data check :pr:`1515`
        * Added baseline pipeline and components for time series regression problems :pr:`1496`
        * Added more information to users about ensembling behavior in ``AutoMLSearch`` :pr:`1527`
        * Add woodwork support for more utility and graph methods :pr:`1544`
        * Changed ``DateTimeFeaturizer`` to encode features as int :pr:`1479`
        * Return trained pipelines from ``AutoMLSearch.best_pipeline`` :pr:`1547`
        * Added utility method so that users can set feature types without having to learn about Woodwork directly :pr:`1555`
        * Added Linear Discriminant Analysis transformer for dimensionality reduction :pr:`1331`
        * Added multiclass support for ``partial_dependence`` and ``graph_partial_dependence`` :pr:`1554`
        * Added ``TimeSeriesBinaryClassificationPipeline`` and ``TimeSeriesMulticlassClassificationPipeline`` classes :pr:`1528`
        * Added ``make_data_splitter`` method for easier automl data split customization :pr:`1568`
        * Integrated ``ComponentGraph`` class into Pipelines for full non-linear pipeline support :pr:`1543`
        * Update ``AutoMLSearch`` constructor to take training data instead of ``search`` and ``add_to_leaderboard`` :pr:`1597`
        * Update ``split_data`` helper args :pr:`1597`
        * Add problem type utils ``is_regression``, ``is_classification``, ``is_timeseries`` :pr:`1597`
        * Rename ``AutoMLSearch`` ``data_split`` arg to ``data_splitter`` :pr:`1569`
    * Fixes
        * Fix AutoML not passing CV folds to ``DefaultDataChecks`` for usage by ``ClassImbalanceDataCheck`` :pr:`1619`
        * Fix Windows CI jobs: install ``numba`` via conda, required for ``shap`` :pr:`1490`
        * Added custom-index support for `reset-index-get_prediction_vs_actual_over_time_data` :pr:`1494`
        * Fix ``generate_pipeline_code`` to account for boolean and None differences between Python and JSON :pr:`1524` :pr:`1531`
        * Set max value for plotly and xgboost versions while we debug CI failures with newer versions :pr:`1532`
        * Undo version pinning for plotly :pr:`1533`
        * Fix ReadTheDocs build by updating the version of ``setuptools`` :pr:`1561`
        * Set ``random_state`` of data splitter in AutoMLSearch to take int to keep consistency in the resulting splits :pr:`1579`
        * Pin sklearn version while we work on adding support :pr:`1594`
        * Pin pandas at <1.2.0 while we work on adding support :pr:`1609`
        * Pin graphviz at < 0.16 while we work on adding support :pr:`1609`
    * Changes
        * Reverting ``save_graph`` :pr:`1550` to resolve kaleido build issues :pr:`1585`
        * Update circleci badge to apply to ``main`` :pr:`1489`
        * Added script to generate github markdown for releases :pr:`1487`
        * Updated selection using pandas ``dtypes`` to selecting using Woodwork logical types :pr:`1551`
        * Updated dependencies to fix ``ImportError: cannot import name 'MaskedArray' from 'sklearn.utils.fixes'`` error and to address Woodwork and Featuretool dependencies :pr:`1540`
        * Made ``get_prediction_vs_actual_data()`` a public method :pr:`1553`
        * Updated ``Woodwork`` version requirement to v0.0.7 :pr:`1560`
        * Move data splitters from ``evalml.automl.data_splitters`` to ``evalml.preprocessing.data_splitters`` :pr:`1597`
        * Rename "# Testing" in automl log output to "# Validation" :pr:`1597`
    * Documentation Changes
        * Added partial dependence methods to API reference :pr:`1537`
        * Updated documentation for confusion matrix methods :pr:`1611`
    * Testing Changes
        * Set ``n_jobs=1`` in most unit tests to reduce memory :pr:`1505`

.. warning::

    **Breaking Changes**
        * Updated minimal dependencies: ``numpy>=1.19.1``, ``pandas>=1.1.0``, ``scikit-learn>=0.23.1``, ``scikit-optimize>=0.8.1``
        * Updated ``AutoMLSearch.best_pipeline`` to return a trained pipeline. Pass in ``train_best_pipeline=False`` to AutoMLSearch in order to return an untrained pipeline.
        * Pipeline component instances can no longer be iterated through using ``Pipeline.component_graph`` :pr:`1543`
        * Update ``AutoMLSearch`` constructor to take training data instead of ``search`` and ``add_to_leaderboard`` :pr:`1597`
        * Update ``split_data`` helper args :pr:`1597`
        * Move data splitters from ``evalml.automl.data_splitters`` to ``evalml.preprocessing.data_splitters`` :pr:`1597`
        * Rename ``AutoMLSearch`` ``data_split`` arg to ``data_splitter`` :pr:`1569`



**v0.16.1 Dec. 1, 2020**
    * Enhancements
        * Pin woodwork version to v0.0.6 to avoid breaking changes :pr:`1484`
        * Updated ``Woodwork`` to >=0.0.5 in ``core-requirements.txt`` :pr:`1473`
        * Removed ``copy_dataframe`` parameter for ``Woodwork``, updated ``Woodwork`` to >=0.0.6 in ``core-requirements.txt`` :pr:`1478`
        * Updated ``detect_problem_type`` to use ``pandas.api.is_numeric_dtype`` :pr:`1476`
    * Changes
        * Changed ``make clean`` to delete coverage reports as a convenience for developers :pr:`1464`
        * Set ``n_jobs=-1`` by default for stacked ensemble components :pr:`1472`
    * Documentation Changes
        * Updated pipeline and component documentation and demos to use ``Woodwork`` :pr:`1466`
    * Testing Changes
        * Update dependency update checker to use everything from core and optional dependencies :pr:`1480`


**v0.16.0 Nov. 24, 2020**
    * Enhancements
        * Updated pipelines and ``make_pipeline`` to accept ``Woodwork`` inputs :pr:`1393`
        * Updated components to accept ``Woodwork`` inputs :pr:`1423`
        * Added ability to freeze hyperparameters for ``AutoMLSearch`` :pr:`1284`
        * Added ``Target Encoder`` into transformer components :pr:`1401`
        * Added callback for error handling in ``AutoMLSearch`` :pr:`1403`
        * Added the index id to the ``explain_predictions_best_worst`` output to help users identify which rows in their data are included :pr:`1365`
        * The top_k features displayed in ``explain_predictions_*`` functions are now determined by the magnitude of shap values as opposed to the ``top_k`` largest and smallest shap values. :pr:`1374`
        * Added a problem type for time series regression :pr:`1386`
        * Added a ``is_defined_for_problem_type`` method to ``ObjectiveBase`` :pr:`1386`
        * Added a ``random_state`` parameter to ``make_pipeline_from_components`` function :pr:`1411`
        * Added ``DelayedFeaturesTransformer`` :pr:`1396`
        * Added a ``TimeSeriesRegressionPipeline`` class :pr:`1418`
        * Removed ``core-requirements.txt`` from the package distribution :pr:`1429`
        * Updated data check messages to include a `"code"` and `"details"` fields :pr:`1451`, :pr:`1462`
        * Added a ``TimeSeriesSplit`` data splitter for time series problems :pr:`1441`
        * Added a ``problem_configuration`` parameter to AutoMLSearch :pr:`1457`
    * Fixes
        * Fixed ``IndexError`` raised in ``AutoMLSearch`` when ``ensembling = True`` but only one pipeline to iterate over :pr:`1397`
        * Fixed stacked ensemble input bug and LightGBM warning and bug in ``AutoMLSearch`` :pr:`1388`
        * Updated enum classes to show possible enum values as attributes :pr:`1391`
        * Updated calls to ``Woodwork``'s ``to_pandas()`` to ``to_series()`` and ``to_dataframe()`` :pr:`1428`
        * Fixed bug in OHE where column names were not guaranteed to be unique :pr:`1349`
        * Fixed bug with percent improvement of ``ExpVariance`` objective on data with highly skewed target :pr:`1467`
        * Fix SimpleImputer error which occurs when all features are bool type :pr:`1215`
    * Changes
        * Changed ``OutliersDataCheck`` to return the list of columns, rather than rows, that contain outliers :pr:`1377`
        * Simplified and cleaned output for Code Generation :pr:`1371`
        * Reverted changes from :pr:`1337` :pr:`1409`
        * Updated data checks to return dictionary of warnings and errors instead of a list :pr:`1448`
        * Updated ``AutoMLSearch`` to pass ``Woodwork`` data structures to every pipeline (instead of pandas DataFrames) :pr:`1450`
        * Update ``AutoMLSearch`` to default to ``max_batches=1`` instead of ``max_iterations=5`` :pr:`1452`
        * Updated _evaluate_pipelines to consolidate side effects :pr:`1410`
    * Documentation Changes
        * Added description of CLA to contributing guide, updated description of draft PRs :pr:`1402`
        * Updated documentation to include all data checks, ``DataChecks``, and usage of data checks in AutoML :pr:`1412`
        * Updated docstrings from ``np.array`` to ``np.ndarray`` :pr:`1417`
        * Added section on stacking ensembles in AutoMLSearch documentation :pr:`1425`
    * Testing Changes
        * Removed ``category_encoders`` from test-requirements.txt :pr:`1373`
        * Tweak codecov.io settings again to avoid flakes :pr:`1413`
        * Modified ``make lint`` to check notebook versions in the docs :pr:`1431`
        * Modified ``make lint-fix`` to standardize notebook versions in the docs :pr:`1431`
        * Use new version of pull request Github Action for dependency check (:pr:`1443`)
        * Reduced number of workers for tests to 4 :pr:`1447`

.. warning::

    **Breaking Changes**
        * The ``top_k`` and ``top_k_features`` parameters in ``explain_predictions_*`` functions now return ``k`` features as opposed to ``2 * k`` features :pr:`1374`
        * Renamed ``problem_type`` to ``problem_types`` in ``RegressionObjective``, ``BinaryClassificationObjective``, and ``MulticlassClassificationObjective`` :pr:`1319`
        * Data checks now return a dictionary of warnings and errors instead of a list :pr:`1448`



**v0.15.0 Oct. 29, 2020**
    * Enhancements
        * Added stacked ensemble component classes (``StackedEnsembleClassifier``, ``StackedEnsembleRegressor``) :pr:`1134`
        * Added stacked ensemble components to ``AutoMLSearch`` :pr:`1253`
        * Added ``DecisionTreeClassifier`` and ``DecisionTreeRegressor`` to AutoML :pr:`1255`
        * Added ``graph_prediction_vs_actual`` in ``model_understanding`` for regression problems :pr:`1252`
        * Added parameter to ``OneHotEncoder`` to enable filtering for features to encode for :pr:`1249`
        * Added percent-better-than-baseline for all objectives to automl.results :pr:`1244`
        * Added ``HighVarianceCVDataCheck`` and replaced synonymous warning in ``AutoMLSearch`` :pr:`1254`
        * Added `PCA Transformer` component for dimensionality reduction :pr:`1270`
        * Added ``generate_pipeline_code`` and ``generate_component_code`` to allow for code generation given a pipeline or component instance :pr:`1306`
        * Added ``PCA Transformer`` component for dimensionality reduction :pr:`1270`
        * Updated ``AutoMLSearch`` to support ``Woodwork`` data structures :pr:`1299`
        * Added cv_folds to ``ClassImbalanceDataCheck`` and added this check to ``DefaultDataChecks`` :pr:`1333`
        * Make ``max_batches`` argument to ``AutoMLSearch.search`` public :pr:`1320`
        * Added text support to automl search :pr:`1062`
        * Added ``_pipelines_per_batch`` as a private argument to ``AutoMLSearch`` :pr:`1355`
    * Fixes
        * Fixed ML performance issue with ordered datasets: always shuffle data in automl's default CV splits :pr:`1265`
        * Fixed broken ``evalml info`` CLI command :pr:`1293`
        * Fixed ``boosting type='rf'`` for LightGBM Classifier, as well as ``num_leaves`` error :pr:`1302`
        * Fixed bug in ``explain_predictions_best_worst`` where a custom index in the target variable would cause a ``ValueError`` :pr:`1318`
        * Added stacked ensemble estimators to to ``evalml.pipelines.__init__`` file :pr:`1326`
        * Fixed bug in OHE where calls to transform were not deterministic if ``top_n`` was less than the number of categories in a column :pr:`1324`
        * Fixed LightGBM warning messages during AutoMLSearch :pr:`1342`
        * Fix warnings thrown during AutoMLSearch in ``HighVarianceCVDataCheck`` :pr:`1346`
        * Fixed bug where TrainingValidationSplit would return invalid location indices for dataframes with a custom index :pr:`1348`
        * Fixed bug where the AutoMLSearch ``random_state`` was not being passed to the created pipelines :pr:`1321`
    * Changes
        * Allow ``add_to_rankings`` to be called before AutoMLSearch is called :pr:`1250`
        * Removed Graphviz from test-requirements to add to requirements.txt :pr:`1327`
        * Removed ``max_pipelines`` parameter from ``AutoMLSearch`` :pr:`1264`
        * Include editable installs in all install make targets :pr:`1335`
        * Made pip dependencies `featuretools` and `nlp_primitives` core dependencies :pr:`1062`
        * Removed `PartOfSpeechCount` from `TextFeaturizer` transform primitives :pr:`1062`
        * Added warning for ``partial_dependency`` when the feature includes null values :pr:`1352`
    * Documentation Changes
        * Fixed and updated code blocks in Release Notes :pr:`1243`
        * Added DecisionTree estimators to API Reference :pr:`1246`
        * Changed class inheritance display to flow vertically :pr:`1248`
        * Updated cost-benefit tutorial to use a holdout/test set :pr:`1159`
        * Added ``evalml info`` command to documentation :pr:`1293`
        * Miscellaneous doc updates :pr:`1269`
        * Removed conda pre-release testing from the release process document :pr:`1282`
        * Updates to contributing guide :pr:`1310`
        * Added Alteryx footer to docs with Twitter and Github link :pr:`1312`
        * Added documentation for evalml installation for Python 3.6 :pr:`1322`
        * Added documentation changes to make the API Docs easier to understand :pr:`1323`
        * Fixed documentation for ``feature_importance`` :pr:`1353`
        * Added tutorial for running `AutoML` with text data :pr:`1357`
        * Added documentation for woodwork integration with automl search :pr:`1361`
    * Testing Changes
        * Added tests for ``jupyter_check`` to handle IPython :pr:`1256`
        * Cleaned up ``make_pipeline`` tests to test for all estimators :pr:`1257`
        * Added a test to check conda build after merge to main :pr:`1247`
        * Removed code that was lacking codecov for ``__main__.py`` and unnecessary :pr:`1293`
        * Codecov: round coverage up instead of down :pr:`1334`
        * Add DockerHub credentials to CI testing environment :pr:`1356`
        * Add DockerHub credentials to conda testing environment :pr:`1363`

.. warning::

    **Breaking Changes**
        * Renamed ``LabelLeakageDataCheck`` to ``TargetLeakageDataCheck`` :pr:`1319`
        * ``max_pipelines`` parameter has been removed from ``AutoMLSearch``. Please use ``max_iterations`` instead. :pr:`1264`
        * ``AutoMLSearch.search()`` will now log a warning if the input is not a ``Woodwork`` data structure (``pandas``, ``numpy``) :pr:`1299`
        * Make ``max_batches`` argument to ``AutoMLSearch.search`` public :pr:`1320`
        * Removed unused argument `feature_types` from AutoMLSearch.search :pr:`1062`

**v0.14.1 Sep. 29, 2020**
    * Enhancements
        * Updated partial dependence methods to support calculating numeric columns in a dataset with non-numeric columns :pr:`1150`
        * Added ``get_feature_names`` on ``OneHotEncoder`` :pr:`1193`
        * Added ``detect_problem_type`` to ``problem_type/utils.py`` to automatically detect the problem type given targets :pr:`1194`
        * Added LightGBM to ``AutoMLSearch`` :pr:`1199`
        * Updated ``scikit-learn`` and ``scikit-optimize`` to use latest versions - 0.23.2 and 0.8.1 respectively :pr:`1141`
        * Added ``__str__`` and ``__repr__`` for pipelines and components :pr:`1218`
        * Included internal target check for both training and validation data in ``AutoMLSearch`` :pr:`1226`
        * Added ``ProblemTypes.all_problem_types`` helper to get list of supported problem types :pr:`1219`
        * Added ``DecisionTreeClassifier`` and ``DecisionTreeRegressor`` classes :pr:`1223`
        * Added ``ProblemTypes.all_problem_types`` helper to get list of supported problem types :pr:`1219`
        * ``DataChecks`` can now be parametrized by passing a list of ``DataCheck`` classes and a parameter dictionary :pr:`1167`
        * Added first CV fold score as validation score in ``AutoMLSearch.rankings`` :pr:`1221`
        * Updated ``flake8`` configuration to enable linting on ``__init__.py`` files :pr:`1234`
        * Refined ``make_pipeline_from_components`` implementation :pr:`1204`
    * Fixes
        * Updated GitHub URL after migration to Alteryx GitHub org :pr:`1207`
        * Changed Problem Type enum to be more similar to the string name :pr:`1208`
        * Wrapped call to scikit-learn's partial dependence method in a ``try``/``finally`` block :pr:`1232`
    * Changes
        * Added ``allow_writing_files`` as a named argument to CatBoost estimators. :pr:`1202`
        * Added ``solver`` and ``multi_class`` as named arguments to ``LogisticRegressionClassifier`` :pr:`1202`
        * Replaced pipeline's ``._transform`` method to evaluate all the preprocessing steps of a pipeline with ``.compute_estimator_features`` :pr:`1231`
        * Changed default large dataset train/test splitting behavior :pr:`1205`
    * Documentation Changes
        * Included description of how to access the component instances and features for pipeline user guide :pr:`1163`
        * Updated API docs to refer to target as "target" instead of "labels" for non-classification tasks and minor docs cleanup :pr:`1160`
        * Added Class Imbalance Data Check to ``api_reference.rst`` :pr:`1190` :pr:`1200`
        * Added pipeline properties to API reference :pr:`1209`
        * Clarified what the objective parameter in AutoML is used for in AutoML API reference and AutoML user guide :pr:`1222`
        * Updated API docs to include ``skopt.space.Categorical`` option for component hyperparameter range definition :pr:`1228`
        * Added install documentation for ``libomp`` in order to use LightGBM on Mac :pr:`1233`
        * Improved description of ``max_iterations`` in documentation :pr:`1212`
        * Removed unused code from sphinx conf :pr:`1235`
    * Testing Changes

.. warning::

    **Breaking Changes**
        * ``DefaultDataChecks`` now accepts a ``problem_type`` parameter that must be specified :pr:`1167`
        * Pipeline's ``._transform`` method to evaluate all the preprocessing steps of a pipeline has been replaced with ``.compute_estimator_features`` :pr:`1231`
        * ``get_objectives`` has been renamed to ``get_core_objectives``. This function will now return a list of valid objective instances :pr:`1230`


**v0.13.2 Sep. 17, 2020**
    * Enhancements
        * Added ``output_format`` field to explain predictions functions :pr:`1107`
        * Modified ``get_objective`` and ``get_objectives`` to be able to return any objective in ``evalml.objectives`` :pr:`1132`
        * Added a ``return_instance`` boolean parameter to ``get_objective`` :pr:`1132`
        * Added ``ClassImbalanceDataCheck`` to determine whether target imbalance falls below a given threshold :pr:`1135`
        * Added label encoder to LightGBM for binary classification :pr:`1152`
        * Added labels for the row index of confusion matrix :pr:`1154`
        * Added ``AutoMLSearch`` object as another parameter in search callbacks :pr:`1156`
        * Added the corresponding probability threshold for each point displayed in ``graph_roc_curve`` :pr:`1161`
        * Added ``__eq__`` for ``ComponentBase`` and ``PipelineBase`` :pr:`1178`
        * Added support for multiclass classification for ``roc_curve`` :pr:`1164`
        * Added ``categories`` accessor to ``OneHotEncoder`` for listing the categories associated with a feature :pr:`1182`
        * Added utility function to create pipeline instances from a list of component instances :pr:`1176`
    * Fixes
        * Fixed XGBoost column names for partial dependence methods :pr:`1104`
        * Removed dead code validating column type from ``TextFeaturizer`` :pr:`1122`
        * Fixed issue where ``Imputer`` cannot fit when there is None in a categorical or boolean column :pr:`1144`
        * ``OneHotEncoder`` preserves the custom index in the input data :pr:`1146`
        * Fixed representation for ``ModelFamily`` :pr:`1165`
        * Removed duplicate ``nbsphinx`` dependency in ``dev-requirements.txt`` :pr:`1168`
        * Users can now pass in any valid kwargs to all estimators :pr:`1157`
        * Remove broken accessor ``OneHotEncoder.get_feature_names`` and unneeded base class :pr:`1179`
        * Removed LightGBM Estimator from AutoML models :pr:`1186`
    * Changes
        * Pinned ``scikit-optimize`` version to 0.7.4 :pr:`1136`
        * Removed ``tqdm`` as a dependency :pr:`1177`
        * Added lightgbm version 3.0.0 to ``latest_dependency_versions.txt`` :pr:`1185`
        * Rename ``max_pipelines`` to ``max_iterations`` :pr:`1169`
    * Documentation Changes
        * Fixed API docs for ``AutoMLSearch`` ``add_result_callback`` :pr:`1113`
        * Added a step to our release process for pushing our latest version to conda-forge :pr:`1118`
        * Added warning for missing ipywidgets dependency for using ``PipelineSearchPlots`` on Jupyterlab :pr:`1145`
        * Updated ``README.md`` example to load demo dataset :pr:`1151`
        * Swapped mapping of breast cancer targets in ``model_understanding.ipynb`` :pr:`1170`
    * Testing Changes
        * Added test confirming ``TextFeaturizer`` never outputs null values :pr:`1122`
        * Changed Python version of ``Update Dependencies`` action to 3.8.x :pr:`1137`
        * Fixed release notes check-in test for ``Update Dependencies`` actions :pr:`1172`

.. warning::

    **Breaking Changes**
        * ``get_objective`` will now return a class definition rather than an instance by default :pr:`1132`
        * Deleted ``OPTIONS`` dictionary in ``evalml.objectives.utils.py`` :pr:`1132`
        * If specifying an objective by string, the string must now match the objective's name field, case-insensitive :pr:`1132`
        * Passing "Cost Benefit Matrix", "Fraud Cost", "Lead Scoring", "Mean Squared Log Error",
            "Recall", "Recall Macro", "Recall Micro", "Recall Weighted", or "Root Mean Squared Log Error" to ``AutoMLSearch`` will now result in a ``ValueError``
            rather than an ``ObjectiveNotFoundError`` :pr:`1132`
        * Search callbacks ``start_iteration_callback`` and ``add_results_callback`` have changed to include a copy of the AutoMLSearch object as a third parameter :pr:`1156`
        * Deleted ``OneHotEncoder.get_feature_names`` method which had been broken for a while, in favor of pipelines' ``input_feature_names`` :pr:`1179`
        * Deleted empty base class ``CategoricalEncoder`` which ``OneHotEncoder`` component was inheriting from :pr:`1176`
        * Results from ``roc_curve`` will now return as a list of dictionaries with each dictionary representing a class :pr:`1164`
        * ``max_pipelines`` now raises a ``DeprecationWarning`` and will be removed in the next release. ``max_iterations`` should be used instead. :pr:`1169`


**v0.13.1 Aug. 25, 2020**
    * Enhancements
        * Added Cost-Benefit Matrix objective for binary classification :pr:`1038`
        * Split ``fill_value`` into ``categorical_fill_value`` and ``numeric_fill_value`` for Imputer :pr:`1019`
        * Added ``explain_predictions`` and ``explain_predictions_best_worst`` for explaining multiple predictions with SHAP :pr:`1016`
        * Added new LSA component for text featurization :pr:`1022`
        * Added guide on installing with conda :pr:`1041`
        * Added a “cost-benefit curve” util method to graph cost-benefit matrix scores vs. binary classification thresholds :pr:`1081`
        * Standardized error when calling transform/predict before fit for pipelines :pr:`1048`
        * Added ``percent_better_than_baseline`` to AutoML search rankings and full rankings table :pr:`1050`
        * Added one-way partial dependence and partial dependence plots :pr:`1079`
        * Added "Feature Value" column to prediction explanation reports. :pr:`1064`
        * Added LightGBM classification estimator :pr:`1082`, :pr:`1114`
        * Added ``max_batches`` parameter to ``AutoMLSearch`` :pr:`1087`
    * Fixes
        * Updated ``TextFeaturizer`` component to no longer require an internet connection to run :pr:`1022`
        * Fixed non-deterministic element of ``TextFeaturizer`` transformations :pr:`1022`
        * Added a StandardScaler to all ElasticNet pipelines :pr:`1065`
        * Updated cost-benefit matrix to normalize score :pr:`1099`
        * Fixed logic in ``calculate_percent_difference`` so that it can handle negative values :pr:`1100`
    * Changes
        * Added ``needs_fitting`` property to ``ComponentBase`` :pr:`1044`
        * Updated references to data types to use datatype lists defined in ``evalml.utils.gen_utils`` :pr:`1039`
        * Remove maximum version limit for SciPy dependency :pr:`1051`
        * Moved ``all_components`` and other component importers into runtime methods :pr:`1045`
        * Consolidated graphing utility methods under ``evalml.utils.graph_utils`` :pr:`1060`
        * Made slight tweaks to how ``TextFeaturizer`` uses ``featuretools``, and did some refactoring of that and of LSA :pr:`1090`
        * Changed ``show_all_features`` parameter into ``importance_threshold``, which allows for thresholding feature importance :pr:`1097`, :pr:`1103`
    * Documentation Changes
        * Update ``setup.py`` URL to point to the github repo :pr:`1037`
        * Added tutorial for using the cost-benefit matrix objective :pr:`1088`
        * Updated ``model_understanding.ipynb`` to include documentation for using plotly on Jupyter Lab :pr:`1108`
    * Testing Changes
        * Refactor CircleCI tests to use matrix jobs (:pr:`1043`)
        * Added a test to check that all test directories are included in evalml package :pr:`1054`


.. warning::

    **Breaking Changes**
        * ``confusion_matrix`` and ``normalize_confusion_matrix`` have been moved to ``evalml.utils`` :pr:`1038`
        * All graph utility methods previously under ``evalml.pipelines.graph_utils`` have been moved to ``evalml.utils.graph_utils`` :pr:`1060`


**v0.12.2 Aug. 6, 2020**
    * Enhancements
        * Add save/load method to components :pr:`1023`
        * Expose pickle ``protocol`` as optional arg to save/load :pr:`1023`
        * Updated estimators used in AutoML to include ExtraTrees and ElasticNet estimators :pr:`1030`
    * Fixes
    * Changes
        * Removed ``DeprecationWarning`` for ``SimpleImputer`` :pr:`1018`
    * Documentation Changes
        * Add note about version numbers to release process docs :pr:`1034`
    * Testing Changes
        * Test files are now included in the evalml package :pr:`1029`


**v0.12.0 Aug. 3, 2020**
    * Enhancements
        * Added string and categorical targets support for binary and multiclass pipelines and check for numeric targets for ``DetectLabelLeakage`` data check :pr:`932`
        * Added clear exception for regression pipelines if target datatype is string or categorical :pr:`960`
        * Added target column names and class labels in ``predict`` and ``predict_proba`` output for pipelines :pr:`951`
        * Added ``_compute_shap_values`` and ``normalize_values`` to ``pipelines/explanations`` module :pr:`958`
        * Added ``explain_prediction`` feature which explains single predictions with SHAP :pr:`974`
        * Added Imputer to allow different imputation strategies for numerical and categorical dtypes :pr:`991`
        * Added support for configuring logfile path using env var, and don't create logger if there are filesystem errors :pr:`975`
        * Updated catboost estimators' default parameters and automl hyperparameter ranges to speed up fit time :pr:`998`
    * Fixes
        * Fixed ReadtheDocs warning failure regarding embedded gif :pr:`943`
        * Removed incorrect parameter passed to pipeline classes in ``_add_baseline_pipelines`` :pr:`941`
        * Added universal error for calling ``predict``, ``predict_proba``, ``transform``, and ``feature_importances`` before fitting :pr:`969`, :pr:`994`
        * Made ``TextFeaturizer`` component and pip dependencies ``featuretools`` and ``nlp_primitives`` optional :pr:`976`
        * Updated imputation strategy in automl to no longer limit impute strategy to ``most_frequent`` for all features if there are any categorical columns :pr:`991`
        * Fixed ``UnboundLocalError`` for ``cv_pipeline`` when automl search errors :pr:`996`
        * Fixed ``Imputer`` to reset dataframe index to preserve behavior expected from  ``SimpleImputer`` :pr:`1009`
    * Changes
        * Moved ``get_estimators`` to ``evalml.pipelines.components.utils`` :pr:`934`
        * Modified Pipelines to raise ``PipelineScoreError`` when they encounter an error during scoring :pr:`936`
        * Moved ``evalml.model_families.list_model_families`` to ``evalml.pipelines.components.allowed_model_families`` :pr:`959`
        * Renamed ``DateTimeFeaturization`` to ``DateTimeFeaturizer`` :pr:`977`
        * Added check to stop search and raise an error if all pipelines in a batch return NaN scores :pr:`1015`
    * Documentation Changes
        * Updated ``README.md`` :pr:`963`
        * Reworded message when errors are returned from data checks in search :pr:`982`
        * Added section on understanding model predictions with ``explain_prediction`` to User Guide :pr:`981`
        * Added a section to the user guide and api reference about how XGBoost and CatBoost are not fully supported. :pr:`992`
        * Added custom components section in user guide :pr:`993`
        * Updated FAQ section formatting :pr:`997`
        * Updated release process documentation :pr:`1003`
    * Testing Changes
        * Moved ``predict_proba`` and ``predict`` tests regarding string / categorical targets to ``test_pipelines.py`` :pr:`972`
        * Fixed dependency update bot by updating python version to 3.7 to avoid frequent github version updates :pr:`1002`


.. warning::

    **Breaking Changes**
        * ``get_estimators`` has been moved to ``evalml.pipelines.components.utils`` (previously was under ``evalml.pipelines.utils``) :pr:`934`
        * Removed the ``raise_errors`` flag in AutoML search. All errors during pipeline evaluation will be caught and logged. :pr:`936`
        * ``evalml.model_families.list_model_families`` has been moved to ``evalml.pipelines.components.allowed_model_families`` :pr:`959`
        * ``TextFeaturizer``: the ``featuretools`` and ``nlp_primitives`` packages must be installed after installing evalml in order to use this component :pr:`976`
        * Renamed ``DateTimeFeaturization`` to ``DateTimeFeaturizer`` :pr:`977`


**v0.11.2 July 16, 2020**
    * Enhancements
        * Added ``NoVarianceDataCheck`` to ``DefaultDataChecks`` :pr:`893`
        * Added text processing and featurization component ``TextFeaturizer`` :pr:`913`, :pr:`924`
        * Added additional checks to ``InvalidTargetDataCheck`` to handle invalid target data types :pr:`929`
        * ``AutoMLSearch`` will now handle ``KeyboardInterrupt`` and prompt user for confirmation :pr:`915`
    * Fixes
        * Makes automl results a read-only property :pr:`919`
    * Changes
        * Deleted static pipelines and refactored tests involving static pipelines, removed ``all_pipelines()`` and ``get_pipelines()`` :pr:`904`
        * Moved ``list_model_families`` to ``evalml.model_family.utils`` :pr:`903`
        * Updated ``all_pipelines``, ``all_estimators``, ``all_components`` to use the same mechanism for dynamically generating their elements :pr:`898`
        * Rename ``master`` branch to ``main`` :pr:`918`
        * Add pypi release github action :pr:`923`
        * Updated ``AutoMLSearch.search`` stdout output and logging and removed tqdm progress bar :pr:`921`
        * Moved automl config checks previously in ``search()`` to init :pr:`933`
    * Documentation Changes
        * Reorganized and rewrote documentation :pr:`937`
        * Updated to use pydata sphinx theme :pr:`937`
        * Updated docs to use ``release_notes`` instead of ``changelog`` :pr:`942`
    * Testing Changes
        * Cleaned up fixture names and usages in tests :pr:`895`


.. warning::

    **Breaking Changes**
        * ``list_model_families`` has been moved to ``evalml.model_family.utils`` (previously was under ``evalml.pipelines.utils``) :pr:`903`
        * ``get_estimators`` has been moved to ``evalml.pipelines.components.utils`` (previously was under ``evalml.pipelines.utils``) :pr:`934`
        * Static pipeline definitions have been removed, but similar pipelines can still be constructed via creating an instance of ``PipelineBase`` :pr:`904`
        * ``all_pipelines()`` and ``get_pipelines()`` utility methods have been removed :pr:`904`


**v0.11.0 June 30, 2020**
    * Enhancements
        * Added multiclass support for ROC curve graphing :pr:`832`
        * Added preprocessing component to drop features whose percentage of NaN values exceeds a specified threshold :pr:`834`
        * Added data check to check for problematic target labels :pr:`814`
        * Added PerColumnImputer that allows imputation strategies per column :pr:`824`
        * Added transformer to drop specific columns :pr:`827`
        * Added support for ``categories``, ``handle_error``, and ``drop`` parameters in ``OneHotEncoder`` :pr:`830` :pr:`897`
        * Added preprocessing component to handle DateTime columns featurization :pr:`838`
        * Added ability to clone pipelines and components :pr:`842`
        * Define getter method for component ``parameters`` :pr:`847`
        * Added utility methods to calculate and graph permutation importances :pr:`860`, :pr:`880`
        * Added new utility functions necessary for generating dynamic preprocessing pipelines :pr:`852`
        * Added kwargs to all components :pr:`863`
        * Updated ``AutoSearchBase`` to use dynamically generated preprocessing pipelines :pr:`870`
        * Added SelectColumns transformer :pr:`873`
        * Added ability to evaluate additional pipelines for automl search :pr:`874`
        * Added ``default_parameters`` class property to components and pipelines :pr:`879`
        * Added better support for disabling data checks in automl search :pr:`892`
        * Added ability to save and load AutoML objects to file :pr:`888`
        * Updated ``AutoSearchBase.get_pipelines`` to return an untrained pipeline instance :pr:`876`
        * Saved learned binary classification thresholds in automl results cv data dict :pr:`876`
    * Fixes
        * Fixed bug where SimpleImputer cannot handle dropped columns :pr:`846`
        * Fixed bug where PerColumnImputer cannot handle dropped columns :pr:`855`
        * Enforce requirement that builtin components save all inputted values in their parameters dict :pr:`847`
        * Don't list base classes in ``all_components`` output :pr:`847`
        * Standardize all components to output pandas data structures, and accept either pandas or numpy :pr:`853`
        * Fixed rankings and full_rankings error when search has not been run :pr:`894`
    * Changes
        * Update ``all_pipelines`` and ``all_components`` to try initializing pipelines/components, and on failure exclude them :pr:`849`
        * Refactor ``handle_components`` to ``handle_components_class``, standardize to ``ComponentBase`` subclass instead of instance :pr:`850`
        * Refactor "blacklist"/"whitelist" to "allow"/"exclude" lists :pr:`854`
        * Replaced ``AutoClassificationSearch`` and ``AutoRegressionSearch`` with ``AutoMLSearch`` :pr:`871`
        * Renamed feature_importances and permutation_importances methods to use singular names (feature_importance and permutation_importance) :pr:`883`
        * Updated ``automl`` default data splitter to train/validation split for large datasets :pr:`877`
        * Added open source license, update some repo metadata :pr:`887`
        * Removed dead code in ``_get_preprocessing_components`` :pr:`896`
    * Documentation Changes
        * Fix some typos and update the EvalML logo :pr:`872`
    * Testing Changes
        * Update the changelog check job to expect the new branching pattern for the deps update bot :pr:`836`
        * Check that all components output pandas datastructures, and can accept either pandas or numpy :pr:`853`
        * Replaced ``AutoClassificationSearch`` and ``AutoRegressionSearch`` with ``AutoMLSearch`` :pr:`871`


.. warning::

    **Breaking Changes**
        * Pipelines' static ``component_graph`` field must contain either ``ComponentBase`` subclasses or ``str``, instead of ``ComponentBase`` subclass instances :pr:`850`
        * Rename ``handle_component`` to ``handle_component_class``. Now standardizes to ``ComponentBase`` subclasses instead of ``ComponentBase`` subclass instances :pr:`850`
        * Renamed automl's ``cv`` argument to ``data_split`` :pr:`877`
        * Pipelines' and classifiers' ``feature_importances`` is renamed ``feature_importance``, ``graph_feature_importances`` is renamed ``graph_feature_importance`` :pr:`883`
        * Passing ``data_checks=None`` to automl search will not perform any data checks as opposed to default checks. :pr:`892`
        * Pipelines to search for in AutoML are now determined automatically, rather than using the statically-defined pipeline classes. :pr:`870`
        * Updated ``AutoSearchBase.get_pipelines`` to return an untrained pipeline instance, instead of one which happened to be trained on the final cross-validation fold :pr:`876`


**v0.10.0 May 29, 2020**
    * Enhancements
        * Added baseline models for classification and regression, add functionality to calculate baseline models before searching in AutoML :pr:`746`
        * Port over highly-null guardrail as a data check and define ``DefaultDataChecks`` and ``DisableDataChecks`` classes :pr:`745`
        * Update ``Tuner`` classes to work directly with pipeline parameters dicts instead of flat parameter lists :pr:`779`
        * Add Elastic Net as a pipeline option :pr:`812`
        * Added new Pipeline option ``ExtraTrees`` :pr:`790`
        * Added precicion-recall curve metrics and plot for binary classification problems in ``evalml.pipeline.graph_utils`` :pr:`794`
        * Update the default automl algorithm to search in batches, starting with default parameters for each pipeline and iterating from there :pr:`793`
        * Added ``AutoMLAlgorithm`` class and ``IterativeAlgorithm`` impl, separated from ``AutoSearchBase`` :pr:`793`
    * Fixes
        * Update pipeline ``score`` to return ``nan`` score for any objective which throws an exception during scoring :pr:`787`
        * Fixed bug introduced in :pr:`787` where binary classification metrics requiring predicted probabilities error in scoring :pr:`798`
        * CatBoost and XGBoost classifiers and regressors can no longer have a learning rate of 0 :pr:`795`
    * Changes
        * Cleanup pipeline ``score`` code, and cleanup codecov :pr:`711`
        * Remove ``pass`` for abstract methods for codecov :pr:`730`
        * Added __str__ for AutoSearch object :pr:`675`
        * Add util methods to graph ROC and confusion matrix :pr:`720`
        * Refactor ``AutoBase`` to ``AutoSearchBase`` :pr:`758`
        * Updated AutoBase with ``data_checks`` parameter, removed previous ``detect_label_leakage`` parameter, and added functionality to run data checks before search in AutoML :pr:`765`
        * Updated our logger to use Python's logging utils :pr:`763`
        * Refactor most of ``AutoSearchBase._do_iteration`` impl into ``AutoSearchBase._evaluate`` :pr:`762`
        * Port over all guardrails to use the new DataCheck API :pr:`789`
        * Expanded ``import_or_raise`` to catch all exceptions :pr:`759`
        * Adds RMSE, MSLE, RMSLE as standard metrics :pr:`788`
        * Don't allow ``Recall`` to be used as an objective for AutoML :pr:`784`
        * Removed feature selection from pipelines :pr:`819`
        * Update default estimator parameters to make automl search faster and more accurate :pr:`793`
    * Documentation Changes
        * Add instructions to freeze ``master`` on ``release.md`` :pr:`726`
        * Update release instructions with more details :pr:`727` :pr:`733`
        * Add objective base classes to API reference :pr:`736`
        * Fix components API to match other modules :pr:`747`
    * Testing Changes
        * Delete codecov yml, use codecov.io's default :pr:`732`
        * Added unit tests for fraud cost, lead scoring, and standard metric objectives :pr:`741`
        * Update codecov client :pr:`782`
        * Updated AutoBase __str__ test to include no parameters case :pr:`783`
        * Added unit tests for ``ExtraTrees`` pipeline :pr:`790`
        * If codecov fails to upload, fail build :pr:`810`
        * Updated Python version of dependency action :pr:`816`
        * Update the dependency update bot to use a suffix when creating branches :pr:`817`

.. warning::

    **Breaking Changes**
        * The ``detect_label_leakage`` parameter for AutoML classes has been removed and replaced by a ``data_checks`` parameter :pr:`765`
        * Moved ROC and confusion matrix methods from ``evalml.pipeline.plot_utils`` to ``evalml.pipeline.graph_utils`` :pr:`720`
        * ``Tuner`` classes require a pipeline hyperparameter range dict as an init arg instead of a space definition :pr:`779`
        * ``Tuner.propose`` and ``Tuner.add`` work directly with pipeline parameters dicts instead of flat parameter lists :pr:`779`
        * ``PipelineBase.hyperparameters`` and ``custom_hyperparameters`` use pipeline parameters dict format instead of being represented as a flat list :pr:`779`
        * All guardrail functions previously under ``evalml.guardrails.utils`` will be removed and replaced by data checks :pr:`789`
        * ``Recall`` disallowed as an objective for AutoML :pr:`784`
        * ``AutoSearchBase`` parameter ``tuner`` has been renamed to ``tuner_class`` :pr:`793`
        * ``AutoSearchBase`` parameter ``possible_pipelines`` and ``possible_model_families`` have been renamed to ``allowed_pipelines`` and ``allowed_model_families`` :pr:`793`


**v0.9.0 Apr. 27, 2020**
    * Enhancements
        * Added ``Accuracy`` as an standard objective :pr:`624`
        * Added verbose parameter to load_fraud :pr:`560`
        * Added Balanced Accuracy metric for binary, multiclass :pr:`612` :pr:`661`
        * Added XGBoost regressor and XGBoost regression pipeline :pr:`666`
        * Added ``Accuracy`` metric for multiclass :pr:`672`
        * Added objective name in ``AutoBase.describe_pipeline`` :pr:`686`
        * Added ``DataCheck`` and ``DataChecks``, ``Message`` classes and relevant subclasses :pr:`739`
    * Fixes
        * Removed direct access to ``cls.component_graph`` :pr:`595`
        * Add testing files to .gitignore :pr:`625`
        * Remove circular dependencies from ``Makefile`` :pr:`637`
        * Add error case for ``normalize_confusion_matrix()`` :pr:`640`
        * Fixed ``XGBoostClassifier`` and ``XGBoostRegressor`` bug with feature names that contain [, ], or < :pr:`659`
        * Update ``make_pipeline_graph`` to not accidentally create empty file when testing if path is valid :pr:`649`
        * Fix pip installation warning about docsutils version, from boto dependency :pr:`664`
        * Removed zero division warning for F1/precision/recall metrics :pr:`671`
        * Fixed ``summary`` for pipelines without estimators :pr:`707`
    * Changes
        * Updated default objective for binary/multiclass classification to log loss :pr:`613`
        * Created classification and regression pipeline subclasses and removed objective as an attribute of pipeline classes :pr:`405`
        * Changed the output of ``score`` to return one dictionary :pr:`429`
        * Created binary and multiclass objective subclasses :pr:`504`
        * Updated objectives API :pr:`445`
        * Removed call to ``get_plot_data`` from AutoML :pr:`615`
        * Set ``raise_error`` to default to True for AutoML classes :pr:`638`
        * Remove unnecessary "u" prefixes on some unicode strings :pr:`641`
        * Changed one-hot encoder to return uint8 dtypes instead of ints :pr:`653`
        * Pipeline ``_name`` field changed to ``custom_name`` :pr:`650`
        * Removed ``graphs.py`` and moved methods into ``PipelineBase`` :pr:`657`, :pr:`665`
        * Remove s3fs as a dev dependency :pr:`664`
        * Changed requirements-parser to be a core dependency :pr:`673`
        * Replace ``supported_problem_types`` field on pipelines with ``problem_type`` attribute on base classes :pr:`678`
        * Changed AutoML to only show best results for a given pipeline template in ``rankings``, added ``full_rankings`` property to show all :pr:`682`
        * Update ``ModelFamily`` values: don't list xgboost/catboost as classifiers now that we have regression pipelines for them :pr:`677`
        * Changed AutoML's ``describe_pipeline`` to get problem type from pipeline instead :pr:`685`
        * Standardize ``import_or_raise`` error messages :pr:`683`
        * Updated argument order of objectives to align with sklearn's :pr:`698`
        * Renamed ``pipeline.feature_importance_graph`` to ``pipeline.graph_feature_importances`` :pr:`700`
        * Moved ROC and confusion matrix methods to ``evalml.pipelines.plot_utils`` :pr:`704`
        * Renamed ``MultiClassificationObjective`` to ``MulticlassClassificationObjective``, to align with pipeline naming scheme :pr:`715`
    * Documentation Changes
        * Fixed some sphinx warnings :pr:`593`
        * Fixed docstring for ``AutoClassificationSearch`` with correct command :pr:`599`
        * Limit readthedocs formats to pdf, not htmlzip and epub :pr:`594` :pr:`600`
        * Clean up objectives API documentation :pr:`605`
        * Fixed function on Exploring search results page :pr:`604`
        * Update release process doc :pr:`567`
        * ``AutoClassificationSearch`` and ``AutoRegressionSearch`` show inherited methods in API reference :pr:`651`
        * Fixed improperly formatted code in breaking changes for changelog :pr:`655`
        * Added configuration to treat Sphinx warnings as errors :pr:`660`
        * Removed separate plotting section for pipelines in API reference :pr:`657`, :pr:`665`
        * Have leads example notebook load S3 files using https, so we can delete s3fs dev dependency :pr:`664`
        * Categorized components in API reference and added descriptions for each category :pr:`663`
        * Fixed Sphinx warnings about ``BalancedAccuracy`` objective :pr:`669`
        * Updated API reference to include missing components and clean up pipeline docstrings :pr:`689`
        * Reorganize API ref, and clarify pipeline sub-titles :pr:`688`
        * Add and update preprocessing utils in API reference :pr:`687`
        * Added inheritance diagrams to API reference :pr:`695`
        * Documented which default objective AutoML optimizes for :pr:`699`
        * Create seperate install page :pr:`701`
        * Include more utils in API ref, like ``import_or_raise`` :pr:`704`
        * Add more color to pipeline documentation :pr:`705`
    * Testing Changes
        * Matched install commands of ``check_latest_dependencies`` test and it's GitHub action :pr:`578`
        * Added Github app to auto assign PR author as assignee :pr:`477`
        * Removed unneeded conda installation of xgboost in windows checkin tests :pr:`618`
        * Update graph tests to always use tmpfile dir :pr:`649`
        * Changelog checkin test workaround for release PRs: If 'future release' section is empty of PR refs, pass check :pr:`658`
        * Add changelog checkin test exception for ``dep-update`` branch :pr:`723`

.. warning::

    **Breaking Changes**

    * Pipelines will now no longer take an objective parameter during instantiation, and will no longer have an objective attribute.
    * ``fit()`` and ``predict()`` now use an optional ``objective`` parameter, which is only used in binary classification pipelines to fit for a specific objective.
    * ``score()`` will now use a required ``objectives`` parameter that is used to determine all the objectives to score on. This differs from the previous behavior, where the pipeline's objective was scored on regardless.
    * ``score()`` will now return one dictionary of all objective scores.
    * ``ROC`` and ``ConfusionMatrix`` plot methods via ``Auto(*).plot`` have been removed by :pr:`615` and are replaced by ``roc_curve`` and ``confusion_matrix`` in ``evamlm.pipelines.plot_utils`` in :pr:`704`
    * ``normalize_confusion_matrix`` has been moved to ``evalml.pipelines.plot_utils`` :pr:`704`
    * Pipelines ``_name`` field changed to ``custom_name``
    * Pipelines ``supported_problem_types`` field is removed because it is no longer necessary :pr:`678`
    * Updated argument order of objectives' ``objective_function`` to align with sklearn :pr:`698`
    * ``pipeline.feature_importance_graph`` has been renamed to ``pipeline.graph_feature_importances`` in :pr:`700`
    * Removed unsupported ``MSLE`` objective :pr:`704`


**v0.8.0 Apr. 1, 2020**
    * Enhancements
        * Add normalization option and information to confusion matrix :pr:`484`
        * Add util function to drop rows with NaN values :pr:`487`
        * Renamed ``PipelineBase.name`` as ``PipelineBase.summary`` and redefined ``PipelineBase.name`` as class property :pr:`491`
        * Added access to parameters in Pipelines with ``PipelineBase.parameters`` (used to be return of ``PipelineBase.describe``) :pr:`501`
        * Added ``fill_value`` parameter for ``SimpleImputer`` :pr:`509`
        * Added functionality to override component hyperparameters and made pipelines take hyperparemeters from components :pr:`516`
        * Allow ``numpy.random.RandomState`` for random_state parameters :pr:`556`
    * Fixes
        * Removed unused dependency ``matplotlib``, and move ``category_encoders`` to test reqs :pr:`572`
    * Changes
        * Undo version cap in XGBoost placed in :pr:`402` and allowed all released of XGBoost :pr:`407`
        * Support pandas 1.0.0 :pr:`486`
        * Made all references to the logger static :pr:`503`
        * Refactored ``model_type`` parameter for components and pipelines to ``model_family`` :pr:`507`
        * Refactored ``problem_types`` for pipelines and components into ``supported_problem_types`` :pr:`515`
        * Moved ``pipelines/utils.save_pipeline`` and ``pipelines/utils.load_pipeline`` to ``PipelineBase.save`` and ``PipelineBase.load`` :pr:`526`
        * Limit number of categories encoded by ``OneHotEncoder`` :pr:`517`
    * Documentation Changes
        * Updated API reference to remove ``PipelinePlot`` and added moved ``PipelineBase`` plotting methods :pr:`483`
        * Add code style and github issue guides :pr:`463` :pr:`512`
        * Updated API reference for to surface class variables for pipelines and components :pr:`537`
        * Fixed README documentation link :pr:`535`
        * Unhid PR references in changelog :pr:`656`
    * Testing Changes
        * Added automated dependency check PR :pr:`482`, :pr:`505`
        * Updated automated dependency check comment :pr:`497`
        * Have build_docs job use python executor, so that env vars are set properly :pr:`547`
        * Added simple test to make sure ``OneHotEncoder``'s top_n works with large number of categories :pr:`552`
        * Run windows unit tests on PRs :pr:`557`


.. warning::

    **Breaking Changes**

    * ``AutoClassificationSearch`` and ``AutoRegressionSearch``'s ``model_types`` parameter has been refactored into ``allowed_model_families``
    * ``ModelTypes`` enum has been changed to ``ModelFamily``
    * Components and Pipelines now have a ``model_family`` field instead of ``model_type``
    * ``get_pipelines`` utility function now accepts ``model_families`` as an argument instead of ``model_types``
    * ``PipelineBase.name`` no longer returns structure of pipeline and has been replaced by ``PipelineBase.summary``
    * ``PipelineBase.problem_types`` and ``Estimator.problem_types`` has been renamed to ``supported_problem_types``
    * ``pipelines/utils.save_pipeline`` and ``pipelines/utils.load_pipeline`` moved to ``PipelineBase.save`` and ``PipelineBase.load``


**v0.7.0 Mar. 9, 2020**
    * Enhancements
        * Added emacs buffers to .gitignore :pr:`350`
        * Add CatBoost (gradient-boosted trees) classification and regression components and pipelines :pr:`247`
        * Added Tuner abstract base class :pr:`351`
        * Added ``n_jobs`` as parameter for ``AutoClassificationSearch`` and ``AutoRegressionSearch`` :pr:`403`
        * Changed colors of confusion matrix to shades of blue and updated axis order to match scikit-learn's :pr:`426`
        * Added ``PipelineBase`` ``.graph`` and ``.feature_importance_graph`` methods, moved from previous location :pr:`423`
        * Added support for python 3.8 :pr:`462`
    * Fixes
        * Fixed ROC and confusion matrix plots not being calculated if user passed own additional_objectives :pr:`276`
        * Fixed ReadtheDocs ``FileNotFoundError`` exception for fraud dataset :pr:`439`
    * Changes
        * Added ``n_estimators`` as a tunable parameter for XGBoost :pr:`307`
        * Remove unused parameter ``ObjectiveBase.fit_needs_proba`` :pr:`320`
        * Remove extraneous parameter ``component_type`` from all components :pr:`361`
        * Remove unused ``rankings.csv`` file :pr:`397`
        * Downloaded demo and test datasets so unit tests can run offline :pr:`408`
        * Remove ``_needs_fitting`` attribute from Components :pr:`398`
        * Changed plot.feature_importance to show only non-zero feature importances by default, added optional parameter to show all :pr:`413`
        * Refactored ``PipelineBase`` to take in parameter dictionary and moved pipeline metadata to class attribute :pr:`421`
        * Dropped support for Python 3.5 :pr:`438`
        * Removed unused ``apply.py`` file :pr:`449`
        * Clean up ``requirements.txt`` to remove unused deps :pr:`451`
        * Support installation without all required dependencies :pr:`459`
    * Documentation Changes
        * Update release.md with instructions to release to internal license key :pr:`354`
    * Testing Changes
        * Added tests for utils (and moved current utils to gen_utils) :pr:`297`
        * Moved XGBoost install into it's own separate step on Windows using Conda :pr:`313`
        * Rewind pandas version to before 1.0.0, to diagnose test failures for that version :pr:`325`
        * Added dependency update checkin test :pr:`324`
        * Rewind XGBoost version to before 1.0.0 to diagnose test failures for that version :pr:`402`
        * Update dependency check to use a whitelist :pr:`417`
        * Update unit test jobs to not install dev deps :pr:`455`

.. warning::

    **Breaking Changes**

    * Python 3.5 will not be actively supported.

**v0.6.0 Dec. 16, 2019**
    * Enhancements
        * Added ability to create a plot of feature importances :pr:`133`
        * Add early stopping to AutoML using patience and tolerance parameters :pr:`241`
        * Added ROC and confusion matrix metrics and plot for classification problems and introduce PipelineSearchPlots class :pr:`242`
        * Enhanced AutoML results with search order :pr:`260`
        * Added utility function to show system and environment information :pr:`300`
    * Fixes
        * Lower botocore requirement :pr:`235`
        * Fixed decision_function calculation for ``FraudCost`` objective :pr:`254`
        * Fixed return value of ``Recall`` metrics :pr:`264`
        * Components return ``self`` on fit :pr:`289`
    * Changes
        * Renamed automl classes to ``AutoRegressionSearch`` and ``AutoClassificationSearch`` :pr:`287`
        * Updating demo datasets to retain column names :pr:`223`
        * Moving pipeline visualization to ``PipelinePlot`` class :pr:`228`
        * Standarizing inputs as ``pd.Dataframe`` / ``pd.Series`` :pr:`130`
        * Enforcing that pipelines must have an estimator as last component :pr:`277`
        * Added ``ipywidgets`` as a dependency in ``requirements.txt`` :pr:`278`
        * Added Random and Grid Search Tuners :pr:`240`
    * Documentation Changes
        * Adding class properties to API reference :pr:`244`
        * Fix and filter FutureWarnings from scikit-learn :pr:`249`, :pr:`257`
        * Adding Linear Regression to API reference and cleaning up some Sphinx warnings :pr:`227`
    * Testing Changes
        * Added support for testing on Windows with CircleCI :pr:`226`
        * Added support for doctests :pr:`233`

.. warning::

    **Breaking Changes**

    * The ``fit()`` method for ``AutoClassifier`` and ``AutoRegressor`` has been renamed to ``search()``.
    * ``AutoClassifier`` has been renamed to ``AutoClassificationSearch``
    * ``AutoRegressor`` has been renamed to ``AutoRegressionSearch``
    * ``AutoClassificationSearch.results`` and ``AutoRegressionSearch.results`` now is a dictionary with ``pipeline_results`` and ``search_order`` keys. ``pipeline_results`` can be used to access a dictionary that is identical to the old ``.results`` dictionary. Whereas, ``search_order`` returns a list of the search order in terms of ``pipeline_id``.
    * Pipelines now require an estimator as the last component in ``component_list``. Slicing pipelines now throws an ``NotImplementedError`` to avoid returning pipelines without an estimator.

**v0.5.2 Nov. 18, 2019**
    * Enhancements
        * Adding basic pipeline structure visualization :pr:`211`
    * Documentation Changes
        * Added notebooks to build process :pr:`212`

**v0.5.1 Nov. 15, 2019**
    * Enhancements
        * Added basic outlier detection guardrail :pr:`151`
        * Added basic ID column guardrail :pr:`135`
        * Added support for unlimited pipelines with a ``max_time`` limit :pr:`70`
        * Updated .readthedocs.yaml to successfully build :pr:`188`
    * Fixes
        * Removed MSLE from default additional objectives :pr:`203`
        * Fixed ``random_state`` passed in pipelines :pr:`204`
        * Fixed slow down in RFRegressor :pr:`206`
    * Changes
        * Pulled information for describe_pipeline from pipeline's new describe method :pr:`190`
        * Refactored pipelines :pr:`108`
        * Removed guardrails from Auto(*) :pr:`202`, :pr:`208`
    * Documentation Changes
        * Updated documentation to show ``max_time`` enhancements :pr:`189`
        * Updated release instructions for RTD :pr:`193`
        * Added notebooks to build process :pr:`212`
        * Added contributing instructions :pr:`213`
        * Added new content :pr:`222`

**v0.5.0 Oct. 29, 2019**
    * Enhancements
        * Added basic one hot encoding :pr:`73`
        * Use enums for model_type :pr:`110`
        * Support for splitting regression datasets :pr:`112`
        * Auto-infer multiclass classification :pr:`99`
        * Added support for other units in ``max_time`` :pr:`125`
        * Detect highly null columns :pr:`121`
        * Added additional regression objectives :pr:`100`
        * Show an interactive iteration vs. score plot when using fit() :pr:`134`
    * Fixes
        * Reordered ``describe_pipeline`` :pr:`94`
        * Added type check for ``model_type`` :pr:`109`
        * Fixed ``s`` units when setting string ``max_time`` :pr:`132`
        * Fix objectives not appearing in API documentation :pr:`150`
    * Changes
        * Reorganized tests :pr:`93`
        * Moved logging to its own module :pr:`119`
        * Show progress bar history :pr:`111`
        * Using ``cloudpickle`` instead of pickle to allow unloading of custom objectives :pr:`113`
        * Removed render.py :pr:`154`
    * Documentation Changes
        * Update release instructions :pr:`140`
        * Include additional_objectives parameter :pr:`124`
        * Added Changelog :pr:`136`
    * Testing Changes
        * Code coverage :pr:`90`
        * Added CircleCI tests for other Python versions :pr:`104`
        * Added doc notebooks as tests :pr:`139`
        * Test metadata for CircleCI and 2 core parallelism :pr:`137`

**v0.4.1 Sep. 16, 2019**
    * Enhancements
        * Added AutoML for classification and regressor using Autobase and Skopt :pr:`7` :pr:`9`
        * Implemented standard classification and regression metrics :pr:`7`
        * Added logistic regression, random forest, and XGBoost pipelines :pr:`7`
        * Implemented support for custom objectives :pr:`15`
        * Feature importance for pipelines :pr:`18`
        * Serialization for pipelines :pr:`19`
        * Allow fitting on objectives for optimal threshold :pr:`27`
        * Added detect label leakage :pr:`31`
        * Implemented callbacks :pr:`42`
        * Allow for multiclass classification :pr:`21`
        * Added support for additional objectives :pr:`79`
    * Fixes
        * Fixed feature selection in pipelines :pr:`13`
        * Made ``random_seed`` usage consistent :pr:`45`
    * Documentation Changes
        * Documentation Changes
        * Added docstrings :pr:`6`
        * Created notebooks for docs :pr:`6`
        * Initialized readthedocs EvalML :pr:`6`
        * Added favicon :pr:`38`
    * Testing Changes
        * Added testing for loading data :pr:`39`

**v0.2.0 Aug. 13, 2019**
    * Enhancements
        * Created fraud detection objective :pr:`4`

**v0.1.0 July. 31, 2019**
    * *First Release*
    * Enhancements
        * Added lead scoring objecitve :pr:`1`
        * Added basic classifier :pr:`1`
    * Documentation Changes
        * Initialized Sphinx for docs :pr:`1`<|MERGE_RESOLUTION|>--- conflicted
+++ resolved
@@ -3,21 +3,16 @@
 
 **Future Releases**
     * Enhancements
-<<<<<<< HEAD
-        * Added ``TimeSeriesRegularizer`` to smooth uninferrable date ranges for time series problems :pr:`3376`
-    * Fixes
-    * Changes
-        * Raised minimum dependency for ``woodwork`` and ``featuretools`` to ``0.15.0`` and ``1.7.0`` respectively :pr:`3376`
-=======
         * Added ``use_covariates`` parameter to ``ARIMARegressor`` :pr:`3407`
         * ``AutoMLSearch`` will set ``use_covariates`` to ``False`` for ARIMA when dataset is large :pr:`3407`
+        * Added ``TimeSeriesRegularizer`` to smooth uninferrable date ranges for time series problems :pr:`3376`
     * Fixes
     * Changes
         * Moved model understanding metrics from ``graph.py`` into a separate file :pr:`3417`
->>>>>>> 9282cc63
         * Unpin ``click`` dependency :pr:`3420`
         * For ``IterativeAlgorithm``, put time series algorithms first :pr:`3407`
         * Use ``prophet-prebuilt`` to install prophet in extras :pr:`3407`
+        * Raised minimum dependency for ``woodwork`` and ``featuretools`` to ``0.15.0`` and ``1.7.0`` respectively :pr:`3376`
     * Documentation Changes
     * Testing Changes
 
