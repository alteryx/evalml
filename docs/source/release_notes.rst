--- conflicted
+++ resolved
@@ -4,11 +4,8 @@
 **Future Releases**
     * Enhancements
         * Added fast mode to partial dependence :pr:`3753`
-<<<<<<< HEAD
         * Integrated ``OrdinalEncoder`` into AutoMLSearch :pr:`3765`
-=======
         * Added the ability to serialize featuretools features into time series pipelines :pr:`3836`
->>>>>>> 1ee1c7fa
     * Fixes
         * Fixed ``TimeSeriesFeaturizer`` potentially selecting lags outside of feature engineering window :pr:`3773`
         * Fixed bug where ``TimeSeriesFeaturizer`` could not encode Ordinal columns with non numeric categories :pr:`3812`
