Release Notes
-------------
**Future Releases**
    * Enhancements
        * Added label encoder to ``XGBoostClassifier`` to remove the warning :pr:`2701`
        * Set ``eval_metric`` to ``logloss`` for ``XGBoostClassifier`` :pr:`2741`
        * Added support for ``woodwork`` versions ``0.7.0`` and ``0.7.1`` :pr:`2743`
    * Fixes
<<<<<<< HEAD
        * Fixed bug where ``_catch_warnings`` assumed all warnings were ``PipelineNotUsed`` :pr:`2753`
=======
        * Fixed bug where ``Imputer.transform`` would erase ww typing information prior to handing data to the ``SimpleImputer`` :pr:`2752`
>>>>>>> e3ec96ff
    * Changes
    * Documentation Changes
        * Specified installation steps for Prophet :pr:`2713`
        * Added documentation for data exploration on data check actions :pr:`2696` 
    * Testing Changes
        * Fixed flaky ``TargetDistributionDataCheck`` test for very_lognormal distribution :pr:`2748`

.. warning::

    **Breaking Changes**

**v0.32.0 Aug. 31, 2021**
    * Enhancements
        * Allow string for ``engine`` parameter for ``AutoMLSearch``:pr:`2667`
        * Add ``ProphetRegressor`` to AutoML :pr:`2619`
        * Integrated ``DefaultAlgorithm`` into ``AutoMLSearch`` :pr:`2634`
        * Removed SVM "linear" and "precomputed" kernel hyperparameter options, and improved default parameters :pr:`2651`
        * Updated ``ComponentGraph`` initalization to raise ``ValueError`` when user attempts to use ``.y`` for a component that does not produce a tuple output :pr:`2662`
        * Updated to support Woodwork 0.6.0 :pr:`2690`
        * Updated pipeline ``graph()`` to distingush X and y edges :pr:`2654`
        * Added ``DropRowsTransformer`` component :pr:`2692`
        * Added ``DROP_ROWS`` to ``_make_component_list_from_actions`` and clean up metadata :pr:`2694`
    * Fixes
        * Updated Oversampler logic to select best SMOTE based on component input instead of pipeline input :pr:`2695`
        * Added ability to explicitly close DaskEngine resources to improve runtime and reduce Dask warnings :pr:`2667`
        * Fixed partial dependence bug for ensemble pipelines :pr:`2714`
        * Updated ``TargetLeakageDataCheck`` to maintain user-selected logical types :pr:`2711`
    * Changes
        * Replaced ``SMOTEOversampler``, ``SMOTENOversampler`` and ``SMOTENCOversampler`` with consolidated ``Oversampler`` component :pr:`2695`
        * Removed ``LinearRegressor`` from the list of default ``AutoMLSearch`` estimators due to poor performance :pr:`2660`
    * Documentation Changes
        * Added user guide documentation for using ``ComponentGraph`` and added ``ComponentGraph`` to API reference :pr:`2673`
        * Updated documentation to make parallelization of AutoML clearer :pr:`2667`
    * Testing Changes
        * Removes the process-level parallelism from the ``test_cancel_job`` test :pr:`2666`
        * Installed numba 0.53 in windows CI to prevent problems installing version 0.54 :pr:`2710`

.. warning::

    **Breaking Changes**
        * Renamed the current top level ``search`` method to ``search_iterative`` and defined a new ``search`` method for the ``DefaultAlgorithm`` :pr:`2634`
        * Replaced ``SMOTEOversampler``, ``SMOTENOversampler`` and ``SMOTENCOversampler`` with consolidated ``Oversampler`` component :pr:`2695`
        * Removed ``LinearRegressor`` from the list of default ``AutoMLSearch`` estimators due to poor performance :pr:`2660`
    

**v0.31.0 Aug. 19, 2021**
    * Enhancements
        * Updated the high variance check in AutoMLSearch to be robust to a variety of objectives and cv scores :pr:`2622`
        * Use Woodwork's outlier detection for the ``OutliersDataCheck`` :pr:`2637`
        * Added ability to utilize instantiated components when creating a pipeline :pr:`2643`
        * Sped up the all Nan and unknown check in ``infer_feature_types`` :pr:`2661`
    * Fixes
    * Changes
        * Deleted ``_put_into_original_order`` helper function :pr:`2639`
        * Refactored time series pipeline code using a time series pipeline base class :pr:`2649`
        * Renamed ``dask_tests`` to ``parallel_tests`` :pr:`2657`
        * Removed commented out code in ``pipeline_meta.py`` :pr:`2659`
    * Documentation Changes
        * Add complete install command to README and Install section :pr:`2627`
        * Cleaned up documentation for ``MulticollinearityDataCheck`` :pr:`2664`
    * Testing Changes
        * Speed up CI by splitting Prophet tests into a separate workflow in GitHub :pr:`2644`

.. warning::

    **Breaking Changes**
        * ``TimeSeriesRegressionPipeline`` no longer inherits from ``TimeSeriesRegressionPipeline`` :pr:`2649`


**v0.30.2 Aug. 16, 2021**
    * Fixes
        * Updated changelog and version numbers to match the release.  Release 0.30.1 was release erroneously without a change to the version numbers.  0.30.2 replaces it.

**v0.30.1 Aug. 12, 2021**
    * Enhancements
        * Added ``DatetimeFormatDataCheck`` for time series problems :pr:`2603`
        * Added ``ProphetRegressor`` to estimators :pr:`2242`
        * Updated ``ComponentGraph`` to handle not calling samplers' transform during predict, and updated samplers' transform methods s.t. ``fit_transform`` is equivalent to ``fit(X, y).transform(X, y)`` :pr:`2583`
        * Updated ``ComponentGraph`` ``_validate_component_dict`` logic to be stricter about input values :pr:`2599`
        * Patched bug in ``xgboost`` estimators where predicting on a feature matrix of only booleans would throw an exception. :pr:`2602`
        * Updated ``ARIMARegressor`` to use relative forecasting to predict values :pr:`2613`
        * Added support for creating pipelines without an estimator as the final component and added ``transform(X, y)`` method to pipelines and component graphs :pr:`2625`
        * Updated to support Woodwork 0.5.1 :pr:`2610`
    * Fixes
        * Updated ``AutoMLSearch`` to drop ``ARIMARegressor`` from ``allowed_estimators`` if an incompatible frequency is detected :pr:`2632`
        * Updated ``get_best_sampler_for_data`` to consider all non-numeric datatypes as categorical for SMOTE :pr:`2590`
        * Fixed inconsistent test results from `TargetDistributionDataCheck` :pr:`2608`
        * Adopted vectorized pd.NA checking for Woodwork 0.5.1 support :pr:`2626`
        * Pinned upper version of astroid to 2.6.6 to keep ReadTheDocs working. :pr:`2638`
    * Changes
        * Renamed SMOTE samplers to SMOTE oversampler :pr:`2595`
        * Changed ``partial_dependence`` and ``graph_partial_dependence`` to raise a ``PartialDependenceError`` instead of ``ValueError``. This is not a breaking change because ``PartialDependenceError`` is a subclass of ``ValueError`` :pr:`2604`
        * Cleaned up code duplication in ``ComponentGraph`` :pr:`2612`
        * Stored predict_proba results in .x for intermediate estimators in ComponentGraph :pr:`2629`
    * Documentation Changes
        * To avoid local docs build error, only add warning disable and download headers on ReadTheDocs builds, not locally :pr:`2617`
    * Testing Changes
        * Updated partial_dependence tests to change the element-wise comparison per the Plotly 5.2.1 upgrade :pr:`2638`
        * Changed the lint CI job to only check against python 3.9 via the `-t` flag :pr:`2586`
        * Installed Prophet in linux nightlies test and fixed ``test_all_components`` :pr:`2598`
        * Refactored and fixed all ``make_pipeline`` tests to assert correct order and address new Woodwork Unknown type inference :pr:`2572`
        * Removed ``component_graphs`` as a global variable in ``test_component_graphs.py`` :pr:`2609`

.. warning::

    **Breaking Changes**
        * Renamed SMOTE samplers to SMOTE oversampler. Please use ``SMOTEOversampler``, ``SMOTENCOversampler``, ``SMOTENOversampler`` instead of ``SMOTESampler``, ``SMOTENCSampler``, and ``SMOTENSampler`` :pr:`2595`


**v0.30.0 Aug. 3, 2021**
    * Enhancements
        * Added ``LogTransformer`` and ``TargetDistributionDataCheck`` :pr:`2487`
        * Issue a warning to users when a pipeline parameter passed in isn't used in the pipeline :pr:`2564`
        * Added Gini coefficient as an objective :pr:`2544`
        * Added ``repr`` to ``ComponentGraph`` :pr:`2565`
        * Added components to extract features from ``URL`` and ``EmailAddress`` Logical Types :pr:`2550`
        * Added support for `NaN` values in ``TextFeaturizer`` :pr:`2532`
        * Added ``SelectByType`` transformer :pr:`2531`
        * Added separate thresholds for percent null rows and columns in ``HighlyNullDataCheck`` :pr:`2562`
        * Added support for `NaN` natural language values :pr:`2577`
    * Fixes
        * Raised error message for types ``URL``, ``NaturalLanguage``, and ``EmailAddress`` in ``partial_dependence`` :pr:`2573`
    * Changes
        * Updated ``PipelineBase`` implementation for creating pipelines from a list of components :pr:`2549`
        * Moved ``get_hyperparameter_ranges`` to ``PipelineBase`` class from automl/utils module :pr:`2546`
        * Renamed ``ComponentGraph``'s ``get_parents`` to ``get_inputs`` :pr:`2540`
        * Removed ``ComponentGraph.linearized_component_graph`` and ``ComponentGraph.from_list`` :pr:`2556`
        * Updated ``ComponentGraph`` to enforce requiring `.x` and `.y` inputs for each component in the graph :pr:`2563`
        * Renamed existing ensembler implementation from ``StackedEnsemblers`` to ``SklearnStackedEnsemblers`` :pr:`2578`
    * Documentation Changes
        * Added documentation for ``DaskEngine`` and ``CFEngine`` parallel engines :pr:`2560`
        * Improved detail of ``TextFeaturizer`` docstring and tutorial :pr:`2568`
    * Testing Changes
        * Added test that makes sure ``split_data`` does not shuffle for time series problems :pr:`2552`

.. warning::

    **Breaking Changes**
        * Moved ``get_hyperparameter_ranges`` to ``PipelineBase`` class from automl/utils module :pr:`2546`
        * Renamed ``ComponentGraph``'s ``get_parents`` to ``get_inputs`` :pr:`2540`
        * Removed ``ComponentGraph.linearized_component_graph`` and ``ComponentGraph.from_list`` :pr:`2556`
        * Updated ``ComponentGraph`` to enforce requiring `.x` and `.y` inputs for each component in the graph :pr:`2563`


**v0.29.0 Jul. 21, 2021**
    * Enhancements
        * Updated 1-way partial dependence support for datetime features :pr:`2454`
        * Added details on how to fix error caused by broken ww schema :pr:`2466`
        * Added ability to use built-in pickle for saving AutoMLSearch :pr:`2463`
        * Updated our components and component graphs to use latest features of ww 0.4.1, e.g. ``concat_columns`` and drop in-place. :pr:`2465`
        * Added new, concurrent.futures based engine for parallel AutoML :pr:`2506`
        * Added support for new Woodwork ``Unknown`` type in AutoMLSearch :pr:`2477`
        * Updated our components with an attribute that describes if they modify features or targets and can be used in list API for pipeline initialization :pr:`2504`
        * Updated ``ComponentGraph`` to accept X and y as inputs :pr:`2507`
        * Removed unused ``TARGET_BINARY_INVALID_VALUES`` from ``DataCheckMessageCode`` enum and fixed formatting of objective documentation :pr:`2520`
        * Added ``EvalMLAlgorithm`` :pr:`2525`
        * Added support for `NaN` values in ``TextFeaturizer`` :pr:`2532`
    * Fixes
        * Fixed ``FraudCost`` objective and reverted threshold optimization method for binary classification to ``Golden`` :pr:`2450`
        * Added custom exception message for partial dependence on features with scales that are too small :pr:`2455`
        * Ensures the typing for Ordinal and Datetime ltypes are passed through _retain_custom_types_and_initalize_woodwork :pr:`2461`
        * Updated to work with Pandas 1.3.0 :pr:`2442`
        * Updated to work with sktime 0.7.0 :pr:`2499`
    * Changes
        * Updated XGBoost dependency to ``>=1.4.2`` :pr:`2484`, :pr:`2498`
        * Added a ``DeprecationWarning`` about deprecating the list API for ``ComponentGraph`` :pr:`2488`
        * Updated ``make_pipeline`` for AutoML to create dictionaries, not lists, to initialize pipelines :pr:`2504`
        * No longer installing graphviz on windows in our CI pipelines because release 0.17 breaks windows 3.7 :pr:`2516`
    * Documentation Changes
        * Moved docstrings from ``__init__`` to class pages, added missing docstrings for missing classes, and updated missing default values :pr:`2452`
        * Build documentation with sphinx-autoapi :pr:`2458`
        * Change ``autoapi_ignore`` to only ignore files in ``evalml/tests/*`` :pr:`2530` 
    * Testing Changes
        * Fixed flaky dask tests :pr:`2471`
        * Removed shellcheck action from ``build_conda_pkg`` action :pr:`2514`
        * Added a tmp_dir fixture that deletes its contents after tests run :pr:`2505`
        * Added a test that makes sure all pipelines in ``AutoMLSearch`` get the same data splits :pr:`2513`
        * Condensed warning output in test logs :pr:`2521`

.. warning::

    **Breaking Changes**
        * `NaN` values in the `Natural Language` type are no longer supported by the Imputer with the pandas upgrade. :pr:`2477`

**v0.28.0 Jul. 2, 2021**
    * Enhancements
        * Added support for showing a Individual Conditional Expectations plot when graphing Partial Dependence :pr:`2386`
        * Exposed ``thread_count`` for Catboost estimators as ``n_jobs`` parameter :pr:`2410`
        * Updated Objectives API to allow for sample weighting :pr:`2433`
    * Fixes
        * Deleted unreachable line from ``IterativeAlgorithm`` :pr:`2464`
    * Changes
        * Pinned Woodwork version between 0.4.1 and 0.4.2 :pr:`2460`
        * Updated psutils minimum version in requirements :pr:`2438`
        * Updated ``log_error_callback`` to not include filepath in logged message :pr:`2429`
    * Documentation Changes
        * Sped up docs :pr:`2430`
        * Removed mentions of ``DataTable`` and ``DataColumn`` from the docs :pr:`2445`
    * Testing Changes
        * Added slack integration for nightlies tests :pr:`2436`
        * Changed ``build_conda_pkg`` CI job to run only when dependencies are updates :pr:`2446`
        * Updated workflows to store pytest runtimes as test artifacts :pr:`2448`
        * Added ``AutoMLTestEnv`` test fixture for making it easy to mock automl tests :pr:`2406`

**v0.27.0 Jun. 22, 2021**
    * Enhancements
        * Adds force plots for prediction explanations :pr:`2157`
        * Removed self-reference from ``AutoMLSearch`` :pr:`2304`
        * Added support for nonlinear pipelines for ``generate_pipeline_code`` :pr:`2332`
        * Added ``inverse_transform`` method to pipelines :pr:`2256`
        * Add optional automatic update checker :pr:`2350`
        * Added ``search_order`` to ``AutoMLSearch``'s ``rankings`` and ``full_rankings`` tables :pr:`2345`
        * Updated threshold optimization method for binary classification :pr:`2315`
        * Updated demos to pull data from S3 instead of including demo data in package :pr:`2387`
        * Upgrade woodwork version to v0.4.1 :pr:`2379`
    * Fixes
        * Preserve user-specified woodwork types throughout pipeline fit/predict :pr:`2297`
        * Fixed ``ComponentGraph`` appending target to ``final_component_features`` if there is a component that returns both X and y :pr:`2358`
        * Fixed partial dependence graph method failing on multiclass problems when the class labels are numeric :pr:`2372`
        * Added ``thresholding_objective`` argument to ``AutoMLSearch`` for binary classification problems :pr:`2320`
        * Added change for ``k_neighbors`` parameter in SMOTE Oversamplers to automatically handle small samples :pr:`2375`
        * Changed naming for ``Logistic Regression Classifier`` file :pr:`2399`
        * Pinned pytest-timeout to fix minimum dependence checker :pr:`2425`
        * Replaced ``Elastic Net Classifier`` base class with ``Logistsic Regression`` to avoid ``NaN`` outputs :pr:`2420`
    * Changes
        * Cleaned up ``PipelineBase``'s ``component_graph`` and ``_component_graph`` attributes. Updated ``PipelineBase`` ``__repr__`` and added ``__eq__`` for ``ComponentGraph`` :pr:`2332`
        * Added and applied  ``black`` linting package to the EvalML repo in place of ``autopep8`` :pr:`2306`
        * Separated `custom_hyperparameters` from pipelines and added them as an argument to ``AutoMLSearch`` :pr:`2317`
        * Replaced `allowed_pipelines` with `allowed_component_graphs` :pr:`2364`
        * Removed private method ``_compute_features_during_fit`` from ``PipelineBase`` :pr:`2359`
        * Updated ``compute_order`` in ``ComponentGraph`` to be a read-only property :pr:`2408`
        * Unpinned PyZMQ version in requirements.txt :pr:`2389` 
        * Uncapping LightGBM version in requirements.txt :pr:`2405`
        * Updated minimum version of plotly :pr:`2415`
        * Removed ``SensitivityLowAlert`` objective from core objectives :pr:`2418`
    * Documentation Changes
        * Fixed lead scoring weights in the demos documentation :pr:`2315`
        * Fixed start page code and description dataset naming discrepancy :pr:`2370`
    * Testing Changes
        * Update minimum unit tests to run on all pull requests :pr:`2314`
        * Pass token to authorize uploading of codecov reports :pr:`2344`
        * Add ``pytest-timeout``. All tests that run longer than 6 minutes will fail. :pr:`2374`
        * Separated the dask tests out into separate github action jobs to isolate dask failures. :pr:`2376`
        * Refactored dask tests :pr:`2377`
        * Added the combined dask/non-dask unit tests back and renamed the dask only unit tests. :pr:`2382`
        * Sped up unit tests and split into separate jobs :pr:`2365`
        * Change CI job names, run lint for python 3.9, run nightlies on python 3.8 at 3am EST :pr:`2395` :pr:`2398`
        * Set fail-fast to false for CI jobs that run for PRs :pr:`2402`

.. warning::

    **Breaking Changes**
        * `AutoMLSearch` will accept `allowed_component_graphs` instead of `allowed_pipelines` :pr:`2364`
        * Removed ``PipelineBase``'s ``_component_graph`` attribute. Updated ``PipelineBase`` ``__repr__`` and added ``__eq__`` for ``ComponentGraph`` :pr:`2332`
        * `pipeline_parameters` will no longer accept `skopt.space` variables since hyperparameter ranges will now be specified through `custom_hyperparameters` :pr:`2317`

**v0.25.0 Jun. 01, 2021**
    * Enhancements
        * Upgraded minimum woodwork to version 0.3.1. Previous versions will not be supported :pr:`2181`
        * Added a new callback parameter for ``explain_predictions_best_worst`` :pr:`2308`
    * Fixes
    * Changes
        * Deleted the ``return_pandas`` flag from our demo data loaders :pr:`2181`
        * Moved ``default_parameters`` to ``ComponentGraph`` from ``PipelineBase`` :pr:`2307`
    * Documentation Changes
        * Updated the release procedure documentation :pr:`2230`
    * Testing Changes
        * Ignoring ``test_saving_png_file`` while building conda package :pr:`2323`

.. warning::

    **Breaking Changes**
        * Deleted the ``return_pandas`` flag from our demo data loaders :pr:`2181`
        * Upgraded minimum woodwork to version 0.3.1. Previous versions will not be supported :pr:`2181`
        * Due to the weak-ref in woodwork, set the result of ``infer_feature_types`` to a variable before accessing woodwork :pr:`2181`

**v0.24.2 May. 24, 2021**
    * Enhancements
        * Added oversamplers to AutoMLSearch :pr:`2213` :pr:`2286`
        * Added dictionary input functionality for ``Undersampler`` component :pr:`2271`
        * Changed the default parameter values for ``Elastic Net Classifier`` and ``Elastic Net Regressor`` :pr:`2269`
        * Added dictionary input functionality for the Oversampler components :pr:`2288`
    * Fixes
        * Set default `n_jobs` to 1 for `StackedEnsembleClassifier` and `StackedEnsembleRegressor` until fix for text-based parallelism in sklearn stacking can be found :pr:`2295`
    * Changes
        * Updated ``start_iteration_callback`` to accept a pipeline instance instead of a pipeline class and no longer accept pipeline parameters as a parameter :pr:`2290`
        * Refactored ``calculate_permutation_importance`` method and add per-column permutation importance method :pr:`2302`
        * Updated logging information in ``AutoMLSearch.__init__`` to clarify pipeline generation :pr:`2263`
    * Documentation Changes
        * Minor changes to the release procedure :pr:`2230`
    * Testing Changes
        * Use codecov action to update coverage reports :pr:`2238`
        * Removed MarkupSafe dependency version pin from requirements.txt and moved instead into RTD docs build CI :pr:`2261`

.. warning::

    **Breaking Changes**
        * Updated ``start_iteration_callback`` to accept a pipeline instance instead of a pipeline class and no longer accept pipeline parameters as a parameter :pr:`2290`
        * Moved ``default_parameters`` to ``ComponentGraph`` from ``PipelineBase``. A pipeline's ``default_parameters`` is now accessible via ``pipeline.component_graph.default_parameters`` :pr:`2307`


**v0.24.1 May. 16, 2021**
    * Enhancements
        * Integrated ``ARIMARegressor`` into AutoML :pr:`2009`
        * Updated ``HighlyNullDataCheck`` to also perform a null row check :pr:`2222`
        * Set ``max_depth`` to 1 in calls to featuretools dfs :pr:`2231`
    * Fixes
        * Removed data splitter sampler calls during training :pr:`2253`
        * Set minimum required version for for pyzmq, colorama, and docutils :pr:`2254`
        * Changed BaseSampler to return None instead of y :pr:`2272`
    * Changes
        * Removed ensemble split and indices in ``AutoMLSearch`` :pr:`2260`
        * Updated pipeline ``repr()`` and ``generate_pipeline_code`` to return pipeline instances without generating custom pipeline class :pr:`2227`
    * Documentation Changes
        * Capped Sphinx version under 4.0.0 :pr:`2244`
    * Testing Changes
        * Change number of cores for pytest from 4 to 2 :pr:`2266`
        * Add minimum dependency checker to generate minimum requirement files :pr:`2267`
        * Add unit tests with minimum dependencies  :pr:`2277`


**v0.24.0 May. 04, 2021**
    * Enhancements
        * Added `date_index` as a required parameter for TimeSeries problems :pr:`2217`
        * Have the ``OneHotEncoder`` return the transformed columns as booleans rather than floats :pr:`2170`
        * Added Oversampler transformer component to EvalML :pr:`2079`
        * Added Undersampler to AutoMLSearch, as well as arguments ``_sampler_method`` and ``sampler_balanced_ratio`` :pr:`2128`
        * Updated prediction explanations functions to allow pipelines with XGBoost estimators :pr:`2162`
        * Added partial dependence for datetime columns :pr:`2180`
        * Update precision-recall curve with positive label index argument, and fix for 2d predicted probabilities :pr:`2090`
        * Add pct_null_rows to ``HighlyNullDataCheck`` :pr:`2211`
        * Added a standalone AutoML `search` method for convenience, which runs data checks and then runs automl :pr:`2152`
        * Make the first batch of AutoML have a predefined order, with linear models first and complex models last :pr:`2223` :pr:`2225`
        * Added sampling dictionary support to ``BalancedClassficationSampler`` :pr:`2235`
    * Fixes
        * Fixed partial dependence not respecting grid resolution parameter for numerical features :pr:`2180`
        * Enable prediction explanations for catboost for multiclass problems :pr:`2224`
    * Changes
        * Deleted baseline pipeline classes :pr:`2202`
        * Reverting user specified date feature PR :pr:`2155` until `pmdarima` installation fix is found :pr:`2214`
        * Updated pipeline API to accept component graph and other class attributes as instance parameters. Old pipeline API still works but will not be supported long-term. :pr:`2091`
        * Removed all old datasplitters from EvalML :pr:`2193`
        * Deleted ``make_pipeline_from_components`` :pr:`2218`
    * Documentation Changes
        * Renamed dataset to clarify that its gzipped but not a tarball :pr:`2183`
        * Updated documentation to use pipeline instances instead of pipeline subclasses :pr:`2195`
        * Updated contributing guide with a note about GitHub Actions permissions :pr:`2090`
        * Updated automl and model understanding user guides :pr:`2090`
    * Testing Changes
        * Use machineFL user token for dependency update bot, and add more reviewers :pr:`2189`


.. warning::

    **Breaking Changes**
        * All baseline pipeline classes (``BaselineBinaryPipeline``, ``BaselineMulticlassPipeline``, ``BaselineRegressionPipeline``, etc.) have been deleted :pr:`2202`
        * Updated pipeline API to accept component graph and other class attributes as instance parameters. Old pipeline API still works but will not be supported long-term. Pipelines can now be initialized by specifying the component graph as the first parameter, and then passing in optional arguments such as ``custom_name``, ``parameters``, etc. For example, ``BinaryClassificationPipeline(["Random Forest Classifier"], parameters={})``.  :pr:`2091`
        * Removed all old datasplitters from EvalML :pr:`2193`
        * Deleted utility method ``make_pipeline_from_components`` :pr:`2218`


**v0.23.0 Apr. 20, 2021**
    * Enhancements
        * Refactored ``EngineBase`` and ``SequentialEngine`` api. Adding ``DaskEngine`` :pr:`1975`.
        * Added optional ``engine`` argument to ``AutoMLSearch`` :pr:`1975`
        * Added a warning about how time series support is still in beta when a user passes in a time series problem to ``AutoMLSearch`` :pr:`2118`
        * Added ``NaturalLanguageNaNDataCheck`` data check :pr:`2122`
        * Added ValueError to ``partial_dependence`` to prevent users from computing partial dependence on columns with all NaNs :pr:`2120`
        * Added standard deviation of cv scores to rankings table :pr:`2154`
    * Fixes
        * Fixed ``BalancedClassificationDataCVSplit``, ``BalancedClassificationDataTVSplit``, and ``BalancedClassificationSampler`` to use ``minority:majority`` ratio instead of ``majority:minority`` :pr:`2077`
        * Fixed bug where two-way partial dependence plots with categorical variables were not working correctly :pr:`2117`
        * Fixed bug where ``hyperparameters`` were not displaying properly for pipelines with a list ``component_graph`` and duplicate components :pr:`2133`
        * Fixed bug where ``pipeline_parameters`` argument in ``AutoMLSearch`` was not applied to pipelines passed in as ``allowed_pipelines`` :pr:`2133`
        * Fixed bug where ``AutoMLSearch`` was not applying custom hyperparameters to pipelines with a list ``component_graph`` and duplicate components :pr:`2133`
    * Changes
        * Removed ``hyperparameter_ranges`` from Undersampler and renamed ``balanced_ratio`` to ``sampling_ratio`` for samplers :pr:`2113`
        * Renamed ``TARGET_BINARY_NOT_TWO_EXAMPLES_PER_CLASS`` data check message code to ``TARGET_MULTICLASS_NOT_TWO_EXAMPLES_PER_CLASS`` :pr:`2126`
        * Modified one-way partial dependence plots of categorical features to display data with a bar plot :pr:`2117`
        * Renamed ``score`` column for ``automl.rankings`` as ``mean_cv_score`` :pr:`2135`
        * Remove 'warning' from docs tool output :pr:`2031`
    * Documentation Changes
        * Fixed ``conf.py`` file :pr:`2112`
        * Added a sentence to the automl user guide stating that our support for time series problems is still in beta. :pr:`2118`
        * Fixed documentation demos :pr:`2139`
        * Update test badge in README to use GitHub Actions :pr:`2150`
    * Testing Changes
        * Fixed ``test_describe_pipeline`` for ``pandas`` ``v1.2.4`` :pr:`2129`
        * Added a GitHub Action for building the conda package :pr:`1870` :pr:`2148`


.. warning::

    **Breaking Changes**
        * Renamed ``balanced_ratio`` to ``sampling_ratio`` for the ``BalancedClassificationDataCVSplit``, ``BalancedClassificationDataTVSplit``, ``BalancedClassficationSampler``, and Undersampler :pr:`2113`
        * Deleted the "errors" key from automl results :pr:`1975`
        * Deleted the ``raise_and_save_error_callback`` and the ``log_and_save_error_callback`` :pr:`1975`
        * Fixed ``BalancedClassificationDataCVSplit``, ``BalancedClassificationDataTVSplit``, and ``BalancedClassificationSampler`` to use minority:majority ratio instead of majority:minority :pr:`2077`


**v0.22.0 Apr. 06, 2021**
    * Enhancements
        * Added a GitHub Action for ``linux_unit_tests``:pr:`2013`
        * Added recommended actions for ``InvalidTargetDataCheck``, updated ``_make_component_list_from_actions`` to address new action, and added ``TargetImputer`` component :pr:`1989`
        * Updated ``AutoMLSearch._check_for_high_variance`` to not emit ``RuntimeWarning`` :pr:`2024`
        * Added exception when pipeline passed to ``explain_predictions`` is a ``Stacked Ensemble`` pipeline :pr:`2033`
        * Added sensitivity at low alert rates as an objective :pr:`2001`
        * Added ``Undersampler`` transformer component :pr:`2030`
    * Fixes
        * Updated Engine's ``train_batch`` to apply undersampling :pr:`2038`
        * Fixed bug in where Time Series Classification pipelines were not encoding targets in ``predict`` and ``predict_proba`` :pr:`2040`
        * Fixed data splitting errors if target is float for classification problems :pr:`2050`
        * Pinned ``docutils`` to <0.17 to fix ReadtheDocs warning issues :pr:`2088`
    * Changes
        * Removed lists as acceptable hyperparameter ranges in ``AutoMLSearch`` :pr:`2028`
        * Renamed "details" to "metadata" for data check actions :pr:`2008`
    * Documentation Changes
        * Catch and suppress warnings in documentation :pr:`1991` :pr:`2097`
        * Change spacing in ``start.ipynb`` to provide clarity for ``AutoMLSearch`` :pr:`2078`
        * Fixed start code on README :pr:`2108`
    * Testing Changes


**v0.21.0 Mar. 24, 2021**
    * Enhancements
        * Changed ``AutoMLSearch`` to default ``optimize_thresholds`` to True :pr:`1943`
        * Added multiple oversampling and undersampling sampling methods as data splitters for imbalanced classification :pr:`1775`
        * Added params to balanced classification data splitters for visibility :pr:`1966`
        * Updated ``make_pipeline`` to not add ``Imputer`` if input data does not have numeric or categorical columns :pr:`1967`
        * Updated ``ClassImbalanceDataCheck`` to better handle multiclass imbalances :pr:`1986`
        * Added recommended actions for the output of data check's ``validate`` method :pr:`1968`
        * Added error message for ``partial_dependence`` when features are mostly the same value :pr:`1994`
        * Updated ``OneHotEncoder`` to drop one redundant feature by default for features with two categories :pr:`1997`
        * Added a ``PolynomialDetrender`` component :pr:`1992`
        * Added ``DateTimeNaNDataCheck`` data check :pr:`2039`
    * Fixes
        * Changed best pipeline to train on the entire dataset rather than just ensemble indices for ensemble problems :pr:`2037`
        * Updated binary classification pipelines to use objective decision function during scoring of custom objectives :pr:`1934`
    * Changes
        * Removed ``data_checks`` parameter, ``data_check_results`` and data checks logic from ``AutoMLSearch`` :pr:`1935`
        * Deleted ``random_state`` argument :pr:`1985`
        * Updated Woodwork version requirement to ``v0.0.11`` :pr:`1996`
    * Documentation Changes
    * Testing Changes
        * Removed ``build_docs`` CI job in favor of RTD GH builder :pr:`1974`
        * Added tests to confirm support for Python 3.9 :pr:`1724`
        * Added tests to support Dask AutoML/Engine :pr:`1990`
        * Changed ``build_conda_pkg`` job to use ``latest_release_changes`` branch in the feedstock. :pr:`1979`

.. warning::

    **Breaking Changes**
        * Changed ``AutoMLSearch`` to default ``optimize_thresholds`` to True :pr:`1943`
        * Removed ``data_checks`` parameter, ``data_check_results`` and data checks logic from ``AutoMLSearch``. To run the data checks which were previously run by default in ``AutoMLSearch``, please call ``DefaultDataChecks().validate(X_train, y_train)`` or take a look at our documentation for more examples. :pr:`1935`
        * Deleted ``random_state`` argument :pr:`1985`

**v0.20.0 Mar. 10, 2021**
    * Enhancements
        * Added a GitHub Action for Detecting dependency changes :pr:`1933`
        * Create a separate CV split to train stacked ensembler on for AutoMLSearch :pr:`1814`
        * Added a GitHub Action for Linux unit tests :pr:`1846`
        * Added ``ARIMARegressor`` estimator :pr:`1894`
        * Added ``DataCheckAction`` class and ``DataCheckActionCode`` enum :pr:`1896`
        * Updated ``Woodwork`` requirement to ``v0.0.10`` :pr:`1900`
        * Added ``BalancedClassificationDataCVSplit`` and ``BalancedClassificationDataTVSplit`` to AutoMLSearch :pr:`1875`
        * Update default classification data splitter to use downsampling for highly imbalanced data :pr:`1875`
        * Updated ``describe_pipeline`` to return more information, including ``id`` of pipelines used for ensemble models :pr:`1909`
        * Added utility method to create list of components from a list of ``DataCheckAction`` :pr:`1907`
        * Updated ``validate`` method to include a ``action`` key in returned dictionary for all ``DataCheck``and ``DataChecks`` :pr:`1916`
        * Aggregating the shap values for predictions that we know the provenance of, e.g. OHE, text, and date-time. :pr:`1901`
        * Improved error message when custom objective is passed as a string in ``pipeline.score`` :pr:`1941`
        * Added ``score_pipelines`` and ``train_pipelines`` methods to ``AutoMLSearch`` :pr:`1913`
        * Added support for ``pandas`` version 1.2.0 :pr:`1708`
        * Added ``score_batch`` and ``train_batch`` abstact methods to ``EngineBase`` and implementations in ``SequentialEngine`` :pr:`1913`
        * Added ability to handle index columns in ``AutoMLSearch`` and ``DataChecks`` :pr:`2138`
    * Fixes
        * Removed CI check for ``check_dependencies_updated_linux`` :pr:`1950`
        * Added metaclass for time series pipelines and fix binary classification pipeline ``predict`` not using objective if it is passed as a named argument :pr:`1874`
        * Fixed stack trace in prediction explanation functions caused by mixed string/numeric pandas column names :pr:`1871`
        * Fixed stack trace caused by passing pipelines with duplicate names to ``AutoMLSearch`` :pr:`1932`
        * Fixed ``AutoMLSearch.get_pipelines`` returning pipelines with the same attributes :pr:`1958`
    * Changes
        * Reversed GitHub Action for Linux unit tests until a fix for report generation is found :pr:`1920`
        * Updated ``add_results`` in ``AutoMLAlgorithm`` to take in entire pipeline results dictionary from ``AutoMLSearch`` :pr:`1891`
        * Updated ``ClassImbalanceDataCheck`` to look for severe class imbalance scenarios :pr:`1905`
        * Deleted the ``explain_prediction`` function :pr:`1915`
        * Removed ``HighVarianceCVDataCheck`` and convered it to an ``AutoMLSearch`` method instead :pr:`1928`
        * Removed warning in ``InvalidTargetDataCheck`` returned when numeric binary classification targets are not (0, 1) :pr:`1959`
    * Documentation Changes
        * Updated ``model_understanding.ipynb`` to demo the two-way partial dependence capability :pr:`1919`
    * Testing Changes

.. warning::

    **Breaking Changes**
        * Deleted the ``explain_prediction`` function :pr:`1915`
        * Removed ``HighVarianceCVDataCheck`` and convered it to an ``AutoMLSearch`` method instead :pr:`1928`
        * Added ``score_batch`` and ``train_batch`` abstact methods to ``EngineBase``. These need to be implemented in Engine subclasses :pr:`1913`


**v0.19.0 Feb. 23, 2021**
    * Enhancements
        * Added a GitHub Action for Python windows unit tests :pr:`1844`
        * Added a GitHub Action for checking updated release notes :pr:`1849`
        * Added a GitHub Action for Python lint checks :pr:`1837`
        * Adjusted ``explain_prediction``, ``explain_predictions`` and ``explain_predictions_best_worst`` to handle timeseries problems. :pr:`1818`
        * Updated ``InvalidTargetDataCheck`` to check for mismatched indices in target and features :pr:`1816`
        * Updated ``Woodwork`` structures returned from components to support ``Woodwork`` logical type overrides set by the user :pr:`1784`
        * Updated estimators to keep track of input feature names during ``fit()`` :pr:`1794`
        * Updated ``visualize_decision_tree`` to include feature names in output :pr:`1813`
        * Added ``is_bounded_like_percentage`` property for objectives. If true, the ``calculate_percent_difference`` method will return the absolute difference rather than relative difference :pr:`1809`
        * Added full error traceback to AutoMLSearch logger file :pr:`1840`
        * Changed ``TargetEncoder`` to preserve custom indices in the data :pr:`1836`
        * Refactored ``explain_predictions`` and ``explain_predictions_best_worst`` to only compute features once for all rows that need to be explained :pr:`1843`
        * Added custom random undersampler data splitter for classification :pr:`1857`
        * Updated ``OutliersDataCheck`` implementation to calculate the probability of having no outliers :pr:`1855`
        * Added ``Engines`` pipeline processing API :pr:`1838`
    * Fixes
        * Changed EngineBase random_state arg to random_seed and same for user guide docs :pr:`1889`
    * Changes
        * Modified ``calculate_percent_difference`` so that division by 0 is now inf rather than nan :pr:`1809`
        * Removed ``text_columns`` parameter from ``LSA`` and ``TextFeaturizer`` components :pr:`1652`
        * Added ``random_seed`` as an argument to our automl/pipeline/component API. Using ``random_state`` will raise a warning :pr:`1798`
        * Added ``DataCheckError`` message in ``InvalidTargetDataCheck`` if input target is None and removed exception raised :pr:`1866`
    * Documentation Changes
    * Testing Changes
        * Added back coverage for ``_get_feature_provenance`` in ``TextFeaturizer`` after ``text_columns`` was removed :pr:`1842`
        * Pin graphviz version for windows builds :pr:`1847`
        * Unpin graphviz version for windows builds :pr:`1851`

.. warning::

    **Breaking Changes**
        * Added a deprecation warning to ``explain_prediction``. It will be deleted in the next release. :pr:`1860`


**v0.18.2 Feb. 10, 2021**
    * Enhancements
        * Added uniqueness score data check :pr:`1785`
        * Added "dataframe" output format for prediction explanations :pr:`1781`
        * Updated LightGBM estimators to handle ``pandas.MultiIndex`` :pr:`1770`
        * Sped up permutation importance for some pipelines :pr:`1762`
        * Added sparsity data check :pr:`1797`
        * Confirmed support for threshold tuning for binary time series classification problems :pr:`1803`
    * Fixes
    * Changes
    * Documentation Changes
        * Added section on conda to the contributing guide :pr:`1771`
        * Updated release process to reflect freezing `main` before perf tests :pr:`1787`
        * Moving some prs to the right section of the release notes :pr:`1789`
        * Tweak README.md. :pr:`1800`
        * Fixed back arrow on install page docs :pr:`1795`
        * Fixed docstring for `ClassImbalanceDataCheck.validate()` :pr:`1817`
    * Testing Changes

**v0.18.1 Feb. 1, 2021**
    * Enhancements
        * Added ``graph_t_sne`` as a visualization tool for high dimensional data :pr:`1731`
        * Added the ability to see the linear coefficients of features in linear models terms :pr:`1738`
        * Added support for ``scikit-learn`` ``v0.24.0`` :pr:`1733`
        * Added support for ``scipy`` ``v1.6.0`` :pr:`1752`
        * Added SVM Classifier and Regressor to estimators :pr:`1714` :pr:`1761`
    * Fixes
        * Addressed bug with ``partial_dependence`` and categorical data with more categories than grid resolution :pr:`1748`
        * Removed ``random_state`` arg from ``get_pipelines`` in ``AutoMLSearch`` :pr:`1719`
        * Pinned pyzmq at less than 22.0.0 till we add support :pr:`1756`
    * Changes
        * Updated components and pipelines to return ``Woodwork`` data structures :pr:`1668`
        * Updated ``clone()`` for pipelines and components to copy over random state automatically :pr:`1753`
        * Dropped support for Python version 3.6 :pr:`1751`
        * Removed deprecated ``verbose`` flag from ``AutoMLSearch`` parameters :pr:`1772`
    * Documentation Changes
        * Add Twitter and Github link to documentation toolbar :pr:`1754`
        * Added Open Graph info to documentation :pr:`1758`
    * Testing Changes

.. warning::

    **Breaking Changes**
        * Components and pipelines return ``Woodwork`` data structures instead of ``pandas`` data structures :pr:`1668`
        * Python 3.6 will not be actively supported due to discontinued support from EvalML dependencies.
        * Deprecated ``verbose`` flag is removed for ``AutoMLSearch`` :pr:`1772`


**v0.18.0 Jan. 26, 2021**
    * Enhancements
        * Added RMSLE, MSLE, and MAPE to core objectives while checking for negative target values in ``invalid_targets_data_check`` :pr:`1574`
        * Added validation checks for binary problems with regression-like datasets and multiclass problems without true multiclass targets in ``invalid_targets_data_check`` :pr:`1665`
        * Added time series support for ``make_pipeline`` :pr:`1566`
        * Added target name for output of pipeline ``predict`` method :pr:`1578`
        * Added multiclass check to ``InvalidTargetDataCheck`` for two examples per class :pr:`1596`
        * Added support for ``graphviz`` ``v0.16`` :pr:`1657`
        * Enhanced time series pipelines to accept empty features :pr:`1651`
        * Added KNN Classifier to estimators. :pr:`1650`
        * Added support for list inputs for objectives :pr:`1663`
        * Added support for ``AutoMLSearch`` to handle time series classification pipelines :pr:`1666`
        * Enhanced ``DelayedFeaturesTransformer`` to encode categorical features and targets before delaying them :pr:`1691`
        * Added 2-way dependence plots. :pr:`1690`
        * Added ability to directly iterate through components within Pipelines :pr:`1583`
    * Fixes
        * Fixed inconsistent attributes and added Exceptions to docs :pr:`1673`
        * Fixed ``TargetLeakageDataCheck`` to use Woodwork ``mutual_information`` rather than using Pandas' Pearson Correlation :pr:`1616`
        * Fixed thresholding for pipelines in ``AutoMLSearch`` to only threshold binary classification pipelines :pr:`1622` :pr:`1626`
        * Updated ``load_data`` to return Woodwork structures and update default parameter value for ``index`` to ``None`` :pr:`1610`
        * Pinned scipy at < 1.6.0 while we work on adding support :pr:`1629`
        * Fixed data check message formatting in ``AutoMLSearch`` :pr:`1633`
        * Addressed stacked ensemble component for ``scikit-learn`` v0.24 support by setting ``shuffle=True`` for default CV :pr:`1613`
        * Fixed bug where ``Imputer`` reset the index on ``X`` :pr:`1590`
        * Fixed ``AutoMLSearch`` stacktrace when a cutom objective was passed in as a primary objective or additional objective :pr:`1575`
        * Fixed custom index bug for ``MAPE`` objective :pr:`1641`
        * Fixed index bug for ``TextFeaturizer`` and ``LSA`` components :pr:`1644`
        * Limited ``load_fraud`` dataset loaded into ``automl.ipynb`` :pr:`1646`
        * ``add_to_rankings`` updates ``AutoMLSearch.best_pipeline`` when necessary :pr:`1647`
        * Fixed bug where time series baseline estimators were not receiving ``gap`` and ``max_delay`` in ``AutoMLSearch`` :pr:`1645`
        * Fixed jupyter notebooks to help the RTD buildtime :pr:`1654`
        * Added ``positive_only`` objectives to ``non_core_objectives`` :pr:`1661`
        * Fixed stacking argument ``n_jobs`` for IterativeAlgorithm :pr:`1706`
        * Updated CatBoost estimators to return self in ``.fit()`` rather than the underlying model for consistency :pr:`1701`
        * Added ability to initialize pipeline parameters in ``AutoMLSearch`` constructor :pr:`1676`
    * Changes
        * Added labeling to ``graph_confusion_matrix`` :pr:`1632`
        * Rerunning search for ``AutoMLSearch`` results in a message thrown rather than failing the search, and removed ``has_searched`` property :pr:`1647`
        * Changed tuner class to allow and ignore single parameter values as input :pr:`1686`
        * Capped LightGBM version limit to remove bug in docs :pr:`1711`
        * Removed support for `np.random.RandomState` in EvalML :pr:`1727`
    * Documentation Changes
        * Update Model Understanding in the user guide to include ``visualize_decision_tree`` :pr:`1678`
        * Updated docs to include information about ``AutoMLSearch`` callback parameters and methods :pr:`1577`
        * Updated docs to prompt users to install graphiz on Mac :pr:`1656`
        * Added ``infer_feature_types`` to the ``start.ipynb`` guide :pr:`1700`
        * Added multicollinearity data check to API reference and docs :pr:`1707`
    * Testing Changes

.. warning::

    **Breaking Changes**
        * Removed ``has_searched`` property from ``AutoMLSearch`` :pr:`1647`
        * Components and pipelines return ``Woodwork`` data structures instead of ``pandas`` data structures :pr:`1668`
        * Removed support for `np.random.RandomState` in EvalML. Rather than passing ``np.random.RandomState`` as component and pipeline random_state values, we use int random_seed :pr:`1727`


**v0.17.0 Dec. 29, 2020**
    * Enhancements
        * Added ``save_plot`` that allows for saving figures from different backends :pr:`1588`
        * Added ``LightGBM Regressor`` to regression components :pr:`1459`
        * Added ``visualize_decision_tree`` for tree visualization with ``decision_tree_data_from_estimator`` and ``decision_tree_data_from_pipeline`` to reformat tree structure output :pr:`1511`
        * Added `DFS Transformer` component into transformer components :pr:`1454`
        * Added ``MAPE`` to the standard metrics for time series problems and update objectives :pr:`1510`
        * Added ``graph_prediction_vs_actual_over_time`` and ``get_prediction_vs_actual_over_time_data`` to the model understanding module for time series problems :pr:`1483`
        * Added a ``ComponentGraph`` class that will support future pipelines as directed acyclic graphs :pr:`1415`
        * Updated data checks to accept ``Woodwork`` data structures :pr:`1481`
        * Added parameter to ``InvalidTargetDataCheck`` to show only top unique values rather than all unique values :pr:`1485`
        * Added multicollinearity data check :pr:`1515`
        * Added baseline pipeline and components for time series regression problems :pr:`1496`
        * Added more information to users about ensembling behavior in ``AutoMLSearch`` :pr:`1527`
        * Add woodwork support for more utility and graph methods :pr:`1544`
        * Changed ``DateTimeFeaturizer`` to encode features as int :pr:`1479`
        * Return trained pipelines from ``AutoMLSearch.best_pipeline`` :pr:`1547`
        * Added utility method so that users can set feature types without having to learn about Woodwork directly :pr:`1555`
        * Added Linear Discriminant Analysis transformer for dimensionality reduction :pr:`1331`
        * Added multiclass support for ``partial_dependence`` and ``graph_partial_dependence`` :pr:`1554`
        * Added ``TimeSeriesBinaryClassificationPipeline`` and ``TimeSeriesMulticlassClassificationPipeline`` classes :pr:`1528`
        * Added ``make_data_splitter`` method for easier automl data split customization :pr:`1568`
        * Integrated ``ComponentGraph`` class into Pipelines for full non-linear pipeline support :pr:`1543`
        * Update ``AutoMLSearch`` constructor to take training data instead of ``search`` and ``add_to_leaderboard`` :pr:`1597`
        * Update ``split_data`` helper args :pr:`1597`
        * Add problem type utils ``is_regression``, ``is_classification``, ``is_timeseries`` :pr:`1597`
        * Rename ``AutoMLSearch`` ``data_split`` arg to ``data_splitter`` :pr:`1569`
    * Fixes
        * Fix AutoML not passing CV folds to ``DefaultDataChecks`` for usage by ``ClassImbalanceDataCheck`` :pr:`1619`
        * Fix Windows CI jobs: install ``numba`` via conda, required for ``shap`` :pr:`1490`
        * Added custom-index support for `reset-index-get_prediction_vs_actual_over_time_data` :pr:`1494`
        * Fix ``generate_pipeline_code`` to account for boolean and None differences between Python and JSON :pr:`1524` :pr:`1531`
        * Set max value for plotly and xgboost versions while we debug CI failures with newer versions :pr:`1532`
        * Undo version pinning for plotly :pr:`1533`
        * Fix ReadTheDocs build by updating the version of ``setuptools`` :pr:`1561`
        * Set ``random_state`` of data splitter in AutoMLSearch to take int to keep consistency in the resulting splits :pr:`1579`
        * Pin sklearn version while we work on adding support :pr:`1594`
        * Pin pandas at <1.2.0 while we work on adding support :pr:`1609`
        * Pin graphviz at < 0.16 while we work on adding support :pr:`1609`
    * Changes
        * Reverting ``save_graph`` :pr:`1550` to resolve kaleido build issues :pr:`1585`
        * Update circleci badge to apply to ``main`` :pr:`1489`
        * Added script to generate github markdown for releases :pr:`1487`
        * Updated selection using pandas ``dtypes`` to selecting using Woodwork logical types :pr:`1551`
        * Updated dependencies to fix ``ImportError: cannot import name 'MaskedArray' from 'sklearn.utils.fixes'`` error and to address Woodwork and Featuretool dependencies :pr:`1540`
        * Made ``get_prediction_vs_actual_data()`` a public method :pr:`1553`
        * Updated ``Woodwork`` version requirement to v0.0.7 :pr:`1560`
        * Move data splitters from ``evalml.automl.data_splitters`` to ``evalml.preprocessing.data_splitters`` :pr:`1597`
        * Rename "# Testing" in automl log output to "# Validation" :pr:`1597`
    * Documentation Changes
        * Added partial dependence methods to API reference :pr:`1537`
        * Updated documentation for confusion matrix methods :pr:`1611`
    * Testing Changes
        * Set ``n_jobs=1`` in most unit tests to reduce memory :pr:`1505`

.. warning::

    **Breaking Changes**
        * Updated minimal dependencies: ``numpy>=1.19.1``, ``pandas>=1.1.0``, ``scikit-learn>=0.23.1``, ``scikit-optimize>=0.8.1``
        * Updated ``AutoMLSearch.best_pipeline`` to return a trained pipeline. Pass in ``train_best_pipeline=False`` to AutoMLSearch in order to return an untrained pipeline.
        * Pipeline component instances can no longer be iterated through using ``Pipeline.component_graph`` :pr:`1543`
        * Update ``AutoMLSearch`` constructor to take training data instead of ``search`` and ``add_to_leaderboard`` :pr:`1597`
        * Update ``split_data`` helper args :pr:`1597`
        * Move data splitters from ``evalml.automl.data_splitters`` to ``evalml.preprocessing.data_splitters`` :pr:`1597`
        * Rename ``AutoMLSearch`` ``data_split`` arg to ``data_splitter`` :pr:`1569`



**v0.16.1 Dec. 1, 2020**
    * Enhancements
        * Pin woodwork version to v0.0.6 to avoid breaking changes :pr:`1484`
        * Updated ``Woodwork`` to >=0.0.5 in ``core-requirements.txt`` :pr:`1473`
        * Removed ``copy_dataframe`` parameter for ``Woodwork``, updated ``Woodwork`` to >=0.0.6 in ``core-requirements.txt`` :pr:`1478`
        * Updated ``detect_problem_type`` to use ``pandas.api.is_numeric_dtype`` :pr:`1476`
    * Changes
        * Changed ``make clean`` to delete coverage reports as a convenience for developers :pr:`1464`
        * Set ``n_jobs=-1`` by default for stacked ensemble components :pr:`1472`
    * Documentation Changes
        * Updated pipeline and component documentation and demos to use ``Woodwork`` :pr:`1466`
    * Testing Changes
        * Update dependency update checker to use everything from core and optional dependencies :pr:`1480`


**v0.16.0 Nov. 24, 2020**
    * Enhancements
        * Updated pipelines and ``make_pipeline`` to accept ``Woodwork`` inputs :pr:`1393`
        * Updated components to accept ``Woodwork`` inputs :pr:`1423`
        * Added ability to freeze hyperparameters for ``AutoMLSearch`` :pr:`1284`
        * Added ``Target Encoder`` into transformer components :pr:`1401`
        * Added callback for error handling in ``AutoMLSearch`` :pr:`1403`
        * Added the index id to the ``explain_predictions_best_worst`` output to help users identify which rows in their data are included :pr:`1365`
        * The top_k features displayed in ``explain_predictions_*`` functions are now determined by the magnitude of shap values as opposed to the ``top_k`` largest and smallest shap values. :pr:`1374`
        * Added a problem type for time series regression :pr:`1386`
        * Added a ``is_defined_for_problem_type`` method to ``ObjectiveBase`` :pr:`1386`
        * Added a ``random_state`` parameter to ``make_pipeline_from_components`` function :pr:`1411`
        * Added ``DelayedFeaturesTransformer`` :pr:`1396`
        * Added a ``TimeSeriesRegressionPipeline`` class :pr:`1418`
        * Removed ``core-requirements.txt`` from the package distribution :pr:`1429`
        * Updated data check messages to include a `"code"` and `"details"` fields :pr:`1451`, :pr:`1462`
        * Added a ``TimeSeriesSplit`` data splitter for time series problems :pr:`1441`
        * Added a ``problem_configuration`` parameter to AutoMLSearch :pr:`1457`
    * Fixes
        * Fixed ``IndexError`` raised in ``AutoMLSearch`` when ``ensembling = True`` but only one pipeline to iterate over :pr:`1397`
        * Fixed stacked ensemble input bug and LightGBM warning and bug in ``AutoMLSearch`` :pr:`1388`
        * Updated enum classes to show possible enum values as attributes :pr:`1391`
        * Updated calls to ``Woodwork``'s ``to_pandas()`` to ``to_series()`` and ``to_dataframe()`` :pr:`1428`
        * Fixed bug in OHE where column names were not guaranteed to be unique :pr:`1349`
        * Fixed bug with percent improvement of ``ExpVariance`` objective on data with highly skewed target :pr:`1467`
        * Fix SimpleImputer error which occurs when all features are bool type :pr:`1215`
    * Changes
        * Changed ``OutliersDataCheck`` to return the list of columns, rather than rows, that contain outliers :pr:`1377`
        * Simplified and cleaned output for Code Generation :pr:`1371`
        * Reverted changes from :pr:`1337` :pr:`1409`
        * Updated data checks to return dictionary of warnings and errors instead of a list :pr:`1448`
        * Updated ``AutoMLSearch`` to pass ``Woodwork`` data structures to every pipeline (instead of pandas DataFrames) :pr:`1450`
        * Update ``AutoMLSearch`` to default to ``max_batches=1`` instead of ``max_iterations=5`` :pr:`1452`
        * Updated _evaluate_pipelines to consolidate side effects :pr:`1410`
    * Documentation Changes
        * Added description of CLA to contributing guide, updated description of draft PRs :pr:`1402`
        * Updated documentation to include all data checks, ``DataChecks``, and usage of data checks in AutoML :pr:`1412`
        * Updated docstrings from ``np.array`` to ``np.ndarray`` :pr:`1417`
        * Added section on stacking ensembles in AutoMLSearch documentation :pr:`1425`
    * Testing Changes
        * Removed ``category_encoders`` from test-requirements.txt :pr:`1373`
        * Tweak codecov.io settings again to avoid flakes :pr:`1413`
        * Modified ``make lint`` to check notebook versions in the docs :pr:`1431`
        * Modified ``make lint-fix`` to standardize notebook versions in the docs :pr:`1431`
        * Use new version of pull request Github Action for dependency check (:pr:`1443`)
        * Reduced number of workers for tests to 4 :pr:`1447`

.. warning::

    **Breaking Changes**
        * The ``top_k`` and ``top_k_features`` parameters in ``explain_predictions_*`` functions now return ``k`` features as opposed to ``2 * k`` features :pr:`1374`
        * Renamed ``problem_type`` to ``problem_types`` in ``RegressionObjective``, ``BinaryClassificationObjective``, and ``MulticlassClassificationObjective`` :pr:`1319`
        * Data checks now return a dictionary of warnings and errors instead of a list :pr:`1448`



**v0.15.0 Oct. 29, 2020**
    * Enhancements
        * Added stacked ensemble component classes (``StackedEnsembleClassifier``, ``StackedEnsembleRegressor``) :pr:`1134`
        * Added stacked ensemble components to ``AutoMLSearch`` :pr:`1253`
        * Added ``DecisionTreeClassifier`` and ``DecisionTreeRegressor`` to AutoML :pr:`1255`
        * Added ``graph_prediction_vs_actual`` in ``model_understanding`` for regression problems :pr:`1252`
        * Added parameter to ``OneHotEncoder`` to enable filtering for features to encode for :pr:`1249`
        * Added percent-better-than-baseline for all objectives to automl.results :pr:`1244`
        * Added ``HighVarianceCVDataCheck`` and replaced synonymous warning in ``AutoMLSearch`` :pr:`1254`
        * Added `PCA Transformer` component for dimensionality reduction :pr:`1270`
        * Added ``generate_pipeline_code`` and ``generate_component_code`` to allow for code generation given a pipeline or component instance :pr:`1306`
        * Added ``PCA Transformer`` component for dimensionality reduction :pr:`1270`
        * Updated ``AutoMLSearch`` to support ``Woodwork`` data structures :pr:`1299`
        * Added cv_folds to ``ClassImbalanceDataCheck`` and added this check to ``DefaultDataChecks`` :pr:`1333`
        * Make ``max_batches`` argument to ``AutoMLSearch.search`` public :pr:`1320`
        * Added text support to automl search :pr:`1062`
        * Added ``_pipelines_per_batch`` as a private argument to ``AutoMLSearch`` :pr:`1355`
    * Fixes
        * Fixed ML performance issue with ordered datasets: always shuffle data in automl's default CV splits :pr:`1265`
        * Fixed broken ``evalml info`` CLI command :pr:`1293`
        * Fixed ``boosting type='rf'`` for LightGBM Classifier, as well as ``num_leaves`` error :pr:`1302`
        * Fixed bug in ``explain_predictions_best_worst`` where a custom index in the target variable would cause a ``ValueError`` :pr:`1318`
        * Added stacked ensemble estimators to to ``evalml.pipelines.__init__`` file :pr:`1326`
        * Fixed bug in OHE where calls to transform were not deterministic if ``top_n`` was less than the number of categories in a column :pr:`1324`
        * Fixed LightGBM warning messages during AutoMLSearch :pr:`1342`
        * Fix warnings thrown during AutoMLSearch in ``HighVarianceCVDataCheck`` :pr:`1346`
        * Fixed bug where TrainingValidationSplit would return invalid location indices for dataframes with a custom index :pr:`1348`
        * Fixed bug where the AutoMLSearch ``random_state`` was not being passed to the created pipelines :pr:`1321`
    * Changes
        * Allow ``add_to_rankings`` to be called before AutoMLSearch is called :pr:`1250`
        * Removed Graphviz from test-requirements to add to requirements.txt :pr:`1327`
        * Removed ``max_pipelines`` parameter from ``AutoMLSearch`` :pr:`1264`
        * Include editable installs in all install make targets :pr:`1335`
        * Made pip dependencies `featuretools` and `nlp_primitives` core dependencies :pr:`1062`
        * Removed `PartOfSpeechCount` from `TextFeaturizer` transform primitives :pr:`1062`
        * Added warning for ``partial_dependency`` when the feature includes null values :pr:`1352`
    * Documentation Changes
        * Fixed and updated code blocks in Release Notes :pr:`1243`
        * Added DecisionTree estimators to API Reference :pr:`1246`
        * Changed class inheritance display to flow vertically :pr:`1248`
        * Updated cost-benefit tutorial to use a holdout/test set :pr:`1159`
        * Added ``evalml info`` command to documentation :pr:`1293`
        * Miscellaneous doc updates :pr:`1269`
        * Removed conda pre-release testing from the release process document :pr:`1282`
        * Updates to contributing guide :pr:`1310`
        * Added Alteryx footer to docs with Twitter and Github link :pr:`1312`
        * Added documentation for evalml installation for Python 3.6 :pr:`1322`
        * Added documentation changes to make the API Docs easier to understand :pr:`1323`
        * Fixed documentation for ``feature_importance`` :pr:`1353`
        * Added tutorial for running `AutoML` with text data :pr:`1357`
        * Added documentation for woodwork integration with automl search :pr:`1361`
    * Testing Changes
        * Added tests for ``jupyter_check`` to handle IPython :pr:`1256`
        * Cleaned up ``make_pipeline`` tests to test for all estimators :pr:`1257`
        * Added a test to check conda build after merge to main :pr:`1247`
        * Removed code that was lacking codecov for ``__main__.py`` and unnecessary :pr:`1293`
        * Codecov: round coverage up instead of down :pr:`1334`
        * Add DockerHub credentials to CI testing environment :pr:`1356`
        * Add DockerHub credentials to conda testing environment :pr:`1363`

.. warning::

    **Breaking Changes**
        * Renamed ``LabelLeakageDataCheck`` to ``TargetLeakageDataCheck`` :pr:`1319`
        * ``max_pipelines`` parameter has been removed from ``AutoMLSearch``. Please use ``max_iterations`` instead. :pr:`1264`
        * ``AutoMLSearch.search()`` will now log a warning if the input is not a ``Woodwork`` data structure (``pandas``, ``numpy``) :pr:`1299`
        * Make ``max_batches`` argument to ``AutoMLSearch.search`` public :pr:`1320`
        * Removed unused argument `feature_types` from AutoMLSearch.search :pr:`1062`

**v0.14.1 Sep. 29, 2020**
    * Enhancements
        * Updated partial dependence methods to support calculating numeric columns in a dataset with non-numeric columns :pr:`1150`
        * Added ``get_feature_names`` on ``OneHotEncoder`` :pr:`1193`
        * Added ``detect_problem_type`` to ``problem_type/utils.py`` to automatically detect the problem type given targets :pr:`1194`
        * Added LightGBM to ``AutoMLSearch`` :pr:`1199`
        * Updated ``scikit-learn`` and ``scikit-optimize`` to use latest versions - 0.23.2 and 0.8.1 respectively :pr:`1141`
        * Added ``__str__`` and ``__repr__`` for pipelines and components :pr:`1218`
        * Included internal target check for both training and validation data in ``AutoMLSearch`` :pr:`1226`
        * Added ``ProblemTypes.all_problem_types`` helper to get list of supported problem types :pr:`1219`
        * Added ``DecisionTreeClassifier`` and ``DecisionTreeRegressor`` classes :pr:`1223`
        * Added ``ProblemTypes.all_problem_types`` helper to get list of supported problem types :pr:`1219`
        * ``DataChecks`` can now be parametrized by passing a list of ``DataCheck`` classes and a parameter dictionary :pr:`1167`
        * Added first CV fold score as validation score in ``AutoMLSearch.rankings`` :pr:`1221`
        * Updated ``flake8`` configuration to enable linting on ``__init__.py`` files :pr:`1234`
        * Refined ``make_pipeline_from_components`` implementation :pr:`1204`
    * Fixes
        * Updated GitHub URL after migration to Alteryx GitHub org :pr:`1207`
        * Changed Problem Type enum to be more similar to the string name :pr:`1208`
        * Wrapped call to scikit-learn's partial dependence method in a ``try``/``finally`` block :pr:`1232`
    * Changes
        * Added ``allow_writing_files`` as a named argument to CatBoost estimators. :pr:`1202`
        * Added ``solver`` and ``multi_class`` as named arguments to ``LogisticRegressionClassifier`` :pr:`1202`
        * Replaced pipeline's ``._transform`` method to evaluate all the preprocessing steps of a pipeline with ``.compute_estimator_features`` :pr:`1231`
        * Changed default large dataset train/test splitting behavior :pr:`1205`
    * Documentation Changes
        * Included description of how to access the component instances and features for pipeline user guide :pr:`1163`
        * Updated API docs to refer to target as "target" instead of "labels" for non-classification tasks and minor docs cleanup :pr:`1160`
        * Added Class Imbalance Data Check to ``api_reference.rst`` :pr:`1190` :pr:`1200`
        * Added pipeline properties to API reference :pr:`1209`
        * Clarified what the objective parameter in AutoML is used for in AutoML API reference and AutoML user guide :pr:`1222`
        * Updated API docs to include ``skopt.space.Categorical`` option for component hyperparameter range definition :pr:`1228`
        * Added install documentation for ``libomp`` in order to use LightGBM on Mac :pr:`1233`
        * Improved description of ``max_iterations`` in documentation :pr:`1212`
        * Removed unused code from sphinx conf :pr:`1235`
    * Testing Changes

.. warning::

    **Breaking Changes**
        * ``DefaultDataChecks`` now accepts a ``problem_type`` parameter that must be specified :pr:`1167`
        * Pipeline's ``._transform`` method to evaluate all the preprocessing steps of a pipeline has been replaced with ``.compute_estimator_features`` :pr:`1231`
        * ``get_objectives`` has been renamed to ``get_core_objectives``. This function will now return a list of valid objective instances :pr:`1230`


**v0.13.2 Sep. 17, 2020**
    * Enhancements
        * Added ``output_format`` field to explain predictions functions :pr:`1107`
        * Modified ``get_objective`` and ``get_objectives`` to be able to return any objective in ``evalml.objectives`` :pr:`1132`
        * Added a ``return_instance`` boolean parameter to ``get_objective`` :pr:`1132`
        * Added ``ClassImbalanceDataCheck`` to determine whether target imbalance falls below a given threshold :pr:`1135`
        * Added label encoder to LightGBM for binary classification :pr:`1152`
        * Added labels for the row index of confusion matrix :pr:`1154`
        * Added ``AutoMLSearch`` object as another parameter in search callbacks :pr:`1156`
        * Added the corresponding probability threshold for each point displayed in ``graph_roc_curve`` :pr:`1161`
        * Added ``__eq__`` for ``ComponentBase`` and ``PipelineBase`` :pr:`1178`
        * Added support for multiclass classification for ``roc_curve`` :pr:`1164`
        * Added ``categories`` accessor to ``OneHotEncoder`` for listing the categories associated with a feature :pr:`1182`
        * Added utility function to create pipeline instances from a list of component instances :pr:`1176`
    * Fixes
        * Fixed XGBoost column names for partial dependence methods :pr:`1104`
        * Removed dead code validating column type from ``TextFeaturizer`` :pr:`1122`
        * Fixed issue where ``Imputer`` cannot fit when there is None in a categorical or boolean column :pr:`1144`
        * ``OneHotEncoder`` preserves the custom index in the input data :pr:`1146`
        * Fixed representation for ``ModelFamily`` :pr:`1165`
        * Removed duplicate ``nbsphinx`` dependency in ``dev-requirements.txt`` :pr:`1168`
        * Users can now pass in any valid kwargs to all estimators :pr:`1157`
        * Remove broken accessor ``OneHotEncoder.get_feature_names`` and unneeded base class :pr:`1179`
        * Removed LightGBM Estimator from AutoML models :pr:`1186`
    * Changes
        * Pinned ``scikit-optimize`` version to 0.7.4 :pr:`1136`
        * Removed ``tqdm`` as a dependency :pr:`1177`
        * Added lightgbm version 3.0.0 to ``latest_dependency_versions.txt`` :pr:`1185`
        * Rename ``max_pipelines`` to ``max_iterations`` :pr:`1169`
    * Documentation Changes
        * Fixed API docs for ``AutoMLSearch`` ``add_result_callback`` :pr:`1113`
        * Added a step to our release process for pushing our latest version to conda-forge :pr:`1118`
        * Added warning for missing ipywidgets dependency for using ``PipelineSearchPlots`` on Jupyterlab :pr:`1145`
        * Updated ``README.md`` example to load demo dataset :pr:`1151`
        * Swapped mapping of breast cancer targets in ``model_understanding.ipynb`` :pr:`1170`
    * Testing Changes
        * Added test confirming ``TextFeaturizer`` never outputs null values :pr:`1122`
        * Changed Python version of ``Update Dependencies`` action to 3.8.x :pr:`1137`
        * Fixed release notes check-in test for ``Update Dependencies`` actions :pr:`1172`

.. warning::

    **Breaking Changes**
        * ``get_objective`` will now return a class definition rather than an instance by default :pr:`1132`
        * Deleted ``OPTIONS`` dictionary in ``evalml.objectives.utils.py`` :pr:`1132`
        * If specifying an objective by string, the string must now match the objective's name field, case-insensitive :pr:`1132`
        * Passing "Cost Benefit Matrix", "Fraud Cost", "Lead Scoring", "Mean Squared Log Error",
            "Recall", "Recall Macro", "Recall Micro", "Recall Weighted", or "Root Mean Squared Log Error" to ``AutoMLSearch`` will now result in a ``ValueError``
            rather than an ``ObjectiveNotFoundError`` :pr:`1132`
        * Search callbacks ``start_iteration_callback`` and ``add_results_callback`` have changed to include a copy of the AutoMLSearch object as a third parameter :pr:`1156`
        * Deleted ``OneHotEncoder.get_feature_names`` method which had been broken for a while, in favor of pipelines' ``input_feature_names`` :pr:`1179`
        * Deleted empty base class ``CategoricalEncoder`` which ``OneHotEncoder`` component was inheriting from :pr:`1176`
        * Results from ``roc_curve`` will now return as a list of dictionaries with each dictionary representing a class :pr:`1164`
        * ``max_pipelines`` now raises a ``DeprecationWarning`` and will be removed in the next release. ``max_iterations`` should be used instead. :pr:`1169`


**v0.13.1 Aug. 25, 2020**
    * Enhancements
        * Added Cost-Benefit Matrix objective for binary classification :pr:`1038`
        * Split ``fill_value`` into ``categorical_fill_value`` and ``numeric_fill_value`` for Imputer :pr:`1019`
        * Added ``explain_predictions`` and ``explain_predictions_best_worst`` for explaining multiple predictions with SHAP :pr:`1016`
        * Added new LSA component for text featurization :pr:`1022`
        * Added guide on installing with conda :pr:`1041`
        * Added a “cost-benefit curve” util method to graph cost-benefit matrix scores vs. binary classification thresholds :pr:`1081`
        * Standardized error when calling transform/predict before fit for pipelines :pr:`1048`
        * Added ``percent_better_than_baseline`` to AutoML search rankings and full rankings table :pr:`1050`
        * Added one-way partial dependence and partial dependence plots :pr:`1079`
        * Added "Feature Value" column to prediction explanation reports. :pr:`1064`
        * Added LightGBM classification estimator :pr:`1082`, :pr:`1114`
        * Added ``max_batches`` parameter to ``AutoMLSearch`` :pr:`1087`
    * Fixes
        * Updated ``TextFeaturizer`` component to no longer require an internet connection to run :pr:`1022`
        * Fixed non-deterministic element of ``TextFeaturizer`` transformations :pr:`1022`
        * Added a StandardScaler to all ElasticNet pipelines :pr:`1065`
        * Updated cost-benefit matrix to normalize score :pr:`1099`
        * Fixed logic in ``calculate_percent_difference`` so that it can handle negative values :pr:`1100`
    * Changes
        * Added ``needs_fitting`` property to ``ComponentBase`` :pr:`1044`
        * Updated references to data types to use datatype lists defined in ``evalml.utils.gen_utils`` :pr:`1039`
        * Remove maximum version limit for SciPy dependency :pr:`1051`
        * Moved ``all_components`` and other component importers into runtime methods :pr:`1045`
        * Consolidated graphing utility methods under ``evalml.utils.graph_utils`` :pr:`1060`
        * Made slight tweaks to how ``TextFeaturizer`` uses ``featuretools``, and did some refactoring of that and of LSA :pr:`1090`
        * Changed ``show_all_features`` parameter into ``importance_threshold``, which allows for thresholding feature importance :pr:`1097`, :pr:`1103`
    * Documentation Changes
        * Update ``setup.py`` URL to point to the github repo :pr:`1037`
        * Added tutorial for using the cost-benefit matrix objective :pr:`1088`
        * Updated ``model_understanding.ipynb`` to include documentation for using plotly on Jupyter Lab :pr:`1108`
    * Testing Changes
        * Refactor CircleCI tests to use matrix jobs (:pr:`1043`)
        * Added a test to check that all test directories are included in evalml package :pr:`1054`


.. warning::

    **Breaking Changes**
        * ``confusion_matrix`` and ``normalize_confusion_matrix`` have been moved to ``evalml.utils`` :pr:`1038`
        * All graph utility methods previously under ``evalml.pipelines.graph_utils`` have been moved to ``evalml.utils.graph_utils`` :pr:`1060`


**v0.12.2 Aug. 6, 2020**
    * Enhancements
        * Add save/load method to components :pr:`1023`
        * Expose pickle ``protocol`` as optional arg to save/load :pr:`1023`
        * Updated estimators used in AutoML to include ExtraTrees and ElasticNet estimators :pr:`1030`
    * Fixes
    * Changes
        * Removed ``DeprecationWarning`` for ``SimpleImputer`` :pr:`1018`
    * Documentation Changes
        * Add note about version numbers to release process docs :pr:`1034`
    * Testing Changes
        * Test files are now included in the evalml package :pr:`1029`


**v0.12.0 Aug. 3, 2020**
    * Enhancements
        * Added string and categorical targets support for binary and multiclass pipelines and check for numeric targets for ``DetectLabelLeakage`` data check :pr:`932`
        * Added clear exception for regression pipelines if target datatype is string or categorical :pr:`960`
        * Added target column names and class labels in ``predict`` and ``predict_proba`` output for pipelines :pr:`951`
        * Added ``_compute_shap_values`` and ``normalize_values`` to ``pipelines/explanations`` module :pr:`958`
        * Added ``explain_prediction`` feature which explains single predictions with SHAP :pr:`974`
        * Added Imputer to allow different imputation strategies for numerical and categorical dtypes :pr:`991`
        * Added support for configuring logfile path using env var, and don't create logger if there are filesystem errors :pr:`975`
        * Updated catboost estimators' default parameters and automl hyperparameter ranges to speed up fit time :pr:`998`
    * Fixes
        * Fixed ReadtheDocs warning failure regarding embedded gif :pr:`943`
        * Removed incorrect parameter passed to pipeline classes in ``_add_baseline_pipelines`` :pr:`941`
        * Added universal error for calling ``predict``, ``predict_proba``, ``transform``, and ``feature_importances`` before fitting :pr:`969`, :pr:`994`
        * Made ``TextFeaturizer`` component and pip dependencies ``featuretools`` and ``nlp_primitives`` optional :pr:`976`
        * Updated imputation strategy in automl to no longer limit impute strategy to ``most_frequent`` for all features if there are any categorical columns :pr:`991`
        * Fixed ``UnboundLocalError`` for ``cv_pipeline`` when automl search errors :pr:`996`
        * Fixed ``Imputer`` to reset dataframe index to preserve behavior expected from  ``SimpleImputer`` :pr:`1009`
    * Changes
        * Moved ``get_estimators`` to ``evalml.pipelines.components.utils`` :pr:`934`
        * Modified Pipelines to raise ``PipelineScoreError`` when they encounter an error during scoring :pr:`936`
        * Moved ``evalml.model_families.list_model_families`` to ``evalml.pipelines.components.allowed_model_families`` :pr:`959`
        * Renamed ``DateTimeFeaturization`` to ``DateTimeFeaturizer`` :pr:`977`
        * Added check to stop search and raise an error if all pipelines in a batch return NaN scores :pr:`1015`
    * Documentation Changes
        * Updated ``README.md`` :pr:`963`
        * Reworded message when errors are returned from data checks in search :pr:`982`
        * Added section on understanding model predictions with ``explain_prediction`` to User Guide :pr:`981`
        * Added a section to the user guide and api reference about how XGBoost and CatBoost are not fully supported. :pr:`992`
        * Added custom components section in user guide :pr:`993`
        * Updated FAQ section formatting :pr:`997`
        * Updated release process documentation :pr:`1003`
    * Testing Changes
        * Moved ``predict_proba`` and ``predict`` tests regarding string / categorical targets to ``test_pipelines.py`` :pr:`972`
        * Fixed dependency update bot by updating python version to 3.7 to avoid frequent github version updates :pr:`1002`


.. warning::

    **Breaking Changes**
        * ``get_estimators`` has been moved to ``evalml.pipelines.components.utils`` (previously was under ``evalml.pipelines.utils``) :pr:`934`
        * Removed the ``raise_errors`` flag in AutoML search. All errors during pipeline evaluation will be caught and logged. :pr:`936`
        * ``evalml.model_families.list_model_families`` has been moved to ``evalml.pipelines.components.allowed_model_families`` :pr:`959`
        * ``TextFeaturizer``: the ``featuretools`` and ``nlp_primitives`` packages must be installed after installing evalml in order to use this component :pr:`976`
        * Renamed ``DateTimeFeaturization`` to ``DateTimeFeaturizer`` :pr:`977`


**v0.11.2 July 16, 2020**
    * Enhancements
        * Added ``NoVarianceDataCheck`` to ``DefaultDataChecks`` :pr:`893`
        * Added text processing and featurization component ``TextFeaturizer`` :pr:`913`, :pr:`924`
        * Added additional checks to ``InvalidTargetDataCheck`` to handle invalid target data types :pr:`929`
        * ``AutoMLSearch`` will now handle ``KeyboardInterrupt`` and prompt user for confirmation :pr:`915`
    * Fixes
        * Makes automl results a read-only property :pr:`919`
    * Changes
        * Deleted static pipelines and refactored tests involving static pipelines, removed ``all_pipelines()`` and ``get_pipelines()`` :pr:`904`
        * Moved ``list_model_families`` to ``evalml.model_family.utils`` :pr:`903`
        * Updated ``all_pipelines``, ``all_estimators``, ``all_components`` to use the same mechanism for dynamically generating their elements :pr:`898`
        * Rename ``master`` branch to ``main`` :pr:`918`
        * Add pypi release github action :pr:`923`
        * Updated ``AutoMLSearch.search`` stdout output and logging and removed tqdm progress bar :pr:`921`
        * Moved automl config checks previously in ``search()`` to init :pr:`933`
    * Documentation Changes
        * Reorganized and rewrote documentation :pr:`937`
        * Updated to use pydata sphinx theme :pr:`937`
        * Updated docs to use ``release_notes`` instead of ``changelog`` :pr:`942`
    * Testing Changes
        * Cleaned up fixture names and usages in tests :pr:`895`


.. warning::

    **Breaking Changes**
        * ``list_model_families`` has been moved to ``evalml.model_family.utils`` (previously was under ``evalml.pipelines.utils``) :pr:`903`
        * ``get_estimators`` has been moved to ``evalml.pipelines.components.utils`` (previously was under ``evalml.pipelines.utils``) :pr:`934`
        * Static pipeline definitions have been removed, but similar pipelines can still be constructed via creating an instance of ``PipelineBase`` :pr:`904`
        * ``all_pipelines()`` and ``get_pipelines()`` utility methods have been removed :pr:`904`


**v0.11.0 June 30, 2020**
    * Enhancements
        * Added multiclass support for ROC curve graphing :pr:`832`
        * Added preprocessing component to drop features whose percentage of NaN values exceeds a specified threshold :pr:`834`
        * Added data check to check for problematic target labels :pr:`814`
        * Added PerColumnImputer that allows imputation strategies per column :pr:`824`
        * Added transformer to drop specific columns :pr:`827`
        * Added support for ``categories``, ``handle_error``, and ``drop`` parameters in ``OneHotEncoder`` :pr:`830` :pr:`897`
        * Added preprocessing component to handle DateTime columns featurization :pr:`838`
        * Added ability to clone pipelines and components :pr:`842`
        * Define getter method for component ``parameters`` :pr:`847`
        * Added utility methods to calculate and graph permutation importances :pr:`860`, :pr:`880`
        * Added new utility functions necessary for generating dynamic preprocessing pipelines :pr:`852`
        * Added kwargs to all components :pr:`863`
        * Updated ``AutoSearchBase`` to use dynamically generated preprocessing pipelines :pr:`870`
        * Added SelectColumns transformer :pr:`873`
        * Added ability to evaluate additional pipelines for automl search :pr:`874`
        * Added ``default_parameters`` class property to components and pipelines :pr:`879`
        * Added better support for disabling data checks in automl search :pr:`892`
        * Added ability to save and load AutoML objects to file :pr:`888`
        * Updated ``AutoSearchBase.get_pipelines`` to return an untrained pipeline instance :pr:`876`
        * Saved learned binary classification thresholds in automl results cv data dict :pr:`876`
    * Fixes
        * Fixed bug where SimpleImputer cannot handle dropped columns :pr:`846`
        * Fixed bug where PerColumnImputer cannot handle dropped columns :pr:`855`
        * Enforce requirement that builtin components save all inputted values in their parameters dict :pr:`847`
        * Don't list base classes in ``all_components`` output :pr:`847`
        * Standardize all components to output pandas data structures, and accept either pandas or numpy :pr:`853`
        * Fixed rankings and full_rankings error when search has not been run :pr:`894`
    * Changes
        * Update ``all_pipelines`` and ``all_components`` to try initializing pipelines/components, and on failure exclude them :pr:`849`
        * Refactor ``handle_components`` to ``handle_components_class``, standardize to ``ComponentBase`` subclass instead of instance :pr:`850`
        * Refactor "blacklist"/"whitelist" to "allow"/"exclude" lists :pr:`854`
        * Replaced ``AutoClassificationSearch`` and ``AutoRegressionSearch`` with ``AutoMLSearch`` :pr:`871`
        * Renamed feature_importances and permutation_importances methods to use singular names (feature_importance and permutation_importance) :pr:`883`
        * Updated ``automl`` default data splitter to train/validation split for large datasets :pr:`877`
        * Added open source license, update some repo metadata :pr:`887`
        * Removed dead code in ``_get_preprocessing_components`` :pr:`896`
    * Documentation Changes
        * Fix some typos and update the EvalML logo :pr:`872`
    * Testing Changes
        * Update the changelog check job to expect the new branching pattern for the deps update bot :pr:`836`
        * Check that all components output pandas datastructures, and can accept either pandas or numpy :pr:`853`
        * Replaced ``AutoClassificationSearch`` and ``AutoRegressionSearch`` with ``AutoMLSearch`` :pr:`871`


.. warning::

    **Breaking Changes**
        * Pipelines' static ``component_graph`` field must contain either ``ComponentBase`` subclasses or ``str``, instead of ``ComponentBase`` subclass instances :pr:`850`
        * Rename ``handle_component`` to ``handle_component_class``. Now standardizes to ``ComponentBase`` subclasses instead of ``ComponentBase`` subclass instances :pr:`850`
        * Renamed automl's ``cv`` argument to ``data_split`` :pr:`877`
        * Pipelines' and classifiers' ``feature_importances`` is renamed ``feature_importance``, ``graph_feature_importances`` is renamed ``graph_feature_importance`` :pr:`883`
        * Passing ``data_checks=None`` to automl search will not perform any data checks as opposed to default checks. :pr:`892`
        * Pipelines to search for in AutoML are now determined automatically, rather than using the statically-defined pipeline classes. :pr:`870`
        * Updated ``AutoSearchBase.get_pipelines`` to return an untrained pipeline instance, instead of one which happened to be trained on the final cross-validation fold :pr:`876`


**v0.10.0 May 29, 2020**
    * Enhancements
        * Added baseline models for classification and regression, add functionality to calculate baseline models before searching in AutoML :pr:`746`
        * Port over highly-null guardrail as a data check and define ``DefaultDataChecks`` and ``DisableDataChecks`` classes :pr:`745`
        * Update ``Tuner`` classes to work directly with pipeline parameters dicts instead of flat parameter lists :pr:`779`
        * Add Elastic Net as a pipeline option :pr:`812`
        * Added new Pipeline option ``ExtraTrees`` :pr:`790`
        * Added precicion-recall curve metrics and plot for binary classification problems in ``evalml.pipeline.graph_utils`` :pr:`794`
        * Update the default automl algorithm to search in batches, starting with default parameters for each pipeline and iterating from there :pr:`793`
        * Added ``AutoMLAlgorithm`` class and ``IterativeAlgorithm`` impl, separated from ``AutoSearchBase`` :pr:`793`
    * Fixes
        * Update pipeline ``score`` to return ``nan`` score for any objective which throws an exception during scoring :pr:`787`
        * Fixed bug introduced in :pr:`787` where binary classification metrics requiring predicted probabilities error in scoring :pr:`798`
        * CatBoost and XGBoost classifiers and regressors can no longer have a learning rate of 0 :pr:`795`
    * Changes
        * Cleanup pipeline ``score`` code, and cleanup codecov :pr:`711`
        * Remove ``pass`` for abstract methods for codecov :pr:`730`
        * Added __str__ for AutoSearch object :pr:`675`
        * Add util methods to graph ROC and confusion matrix :pr:`720`
        * Refactor ``AutoBase`` to ``AutoSearchBase`` :pr:`758`
        * Updated AutoBase with ``data_checks`` parameter, removed previous ``detect_label_leakage`` parameter, and added functionality to run data checks before search in AutoML :pr:`765`
        * Updated our logger to use Python's logging utils :pr:`763`
        * Refactor most of ``AutoSearchBase._do_iteration`` impl into ``AutoSearchBase._evaluate`` :pr:`762`
        * Port over all guardrails to use the new DataCheck API :pr:`789`
        * Expanded ``import_or_raise`` to catch all exceptions :pr:`759`
        * Adds RMSE, MSLE, RMSLE as standard metrics :pr:`788`
        * Don't allow ``Recall`` to be used as an objective for AutoML :pr:`784`
        * Removed feature selection from pipelines :pr:`819`
        * Update default estimator parameters to make automl search faster and more accurate :pr:`793`
    * Documentation Changes
        * Add instructions to freeze ``master`` on ``release.md`` :pr:`726`
        * Update release instructions with more details :pr:`727` :pr:`733`
        * Add objective base classes to API reference :pr:`736`
        * Fix components API to match other modules :pr:`747`
    * Testing Changes
        * Delete codecov yml, use codecov.io's default :pr:`732`
        * Added unit tests for fraud cost, lead scoring, and standard metric objectives :pr:`741`
        * Update codecov client :pr:`782`
        * Updated AutoBase __str__ test to include no parameters case :pr:`783`
        * Added unit tests for ``ExtraTrees`` pipeline :pr:`790`
        * If codecov fails to upload, fail build :pr:`810`
        * Updated Python version of dependency action :pr:`816`
        * Update the dependency update bot to use a suffix when creating branches :pr:`817`

.. warning::

    **Breaking Changes**
        * The ``detect_label_leakage`` parameter for AutoML classes has been removed and replaced by a ``data_checks`` parameter :pr:`765`
        * Moved ROC and confusion matrix methods from ``evalml.pipeline.plot_utils`` to ``evalml.pipeline.graph_utils`` :pr:`720`
        * ``Tuner`` classes require a pipeline hyperparameter range dict as an init arg instead of a space definition :pr:`779`
        * ``Tuner.propose`` and ``Tuner.add`` work directly with pipeline parameters dicts instead of flat parameter lists :pr:`779`
        * ``PipelineBase.hyperparameters`` and ``custom_hyperparameters`` use pipeline parameters dict format instead of being represented as a flat list :pr:`779`
        * All guardrail functions previously under ``evalml.guardrails.utils`` will be removed and replaced by data checks :pr:`789`
        * ``Recall`` disallowed as an objective for AutoML :pr:`784`
        * ``AutoSearchBase`` parameter ``tuner`` has been renamed to ``tuner_class`` :pr:`793`
        * ``AutoSearchBase`` parameter ``possible_pipelines`` and ``possible_model_families`` have been renamed to ``allowed_pipelines`` and ``allowed_model_families`` :pr:`793`


**v0.9.0 Apr. 27, 2020**
    * Enhancements
        * Added ``Accuracy`` as an standard objective :pr:`624`
        * Added verbose parameter to load_fraud :pr:`560`
        * Added Balanced Accuracy metric for binary, multiclass :pr:`612` :pr:`661`
        * Added XGBoost regressor and XGBoost regression pipeline :pr:`666`
        * Added ``Accuracy`` metric for multiclass :pr:`672`
        * Added objective name in ``AutoBase.describe_pipeline`` :pr:`686`
        * Added ``DataCheck`` and ``DataChecks``, ``Message`` classes and relevant subclasses :pr:`739`
    * Fixes
        * Removed direct access to ``cls.component_graph`` :pr:`595`
        * Add testing files to .gitignore :pr:`625`
        * Remove circular dependencies from ``Makefile`` :pr:`637`
        * Add error case for ``normalize_confusion_matrix()`` :pr:`640`
        * Fixed ``XGBoostClassifier`` and ``XGBoostRegressor`` bug with feature names that contain [, ], or < :pr:`659`
        * Update ``make_pipeline_graph`` to not accidentally create empty file when testing if path is valid :pr:`649`
        * Fix pip installation warning about docsutils version, from boto dependency :pr:`664`
        * Removed zero division warning for F1/precision/recall metrics :pr:`671`
        * Fixed ``summary`` for pipelines without estimators :pr:`707`
    * Changes
        * Updated default objective for binary/multiclass classification to log loss :pr:`613`
        * Created classification and regression pipeline subclasses and removed objective as an attribute of pipeline classes :pr:`405`
        * Changed the output of ``score`` to return one dictionary :pr:`429`
        * Created binary and multiclass objective subclasses :pr:`504`
        * Updated objectives API :pr:`445`
        * Removed call to ``get_plot_data`` from AutoML :pr:`615`
        * Set ``raise_error`` to default to True for AutoML classes :pr:`638`
        * Remove unnecessary "u" prefixes on some unicode strings :pr:`641`
        * Changed one-hot encoder to return uint8 dtypes instead of ints :pr:`653`
        * Pipeline ``_name`` field changed to ``custom_name`` :pr:`650`
        * Removed ``graphs.py`` and moved methods into ``PipelineBase`` :pr:`657`, :pr:`665`
        * Remove s3fs as a dev dependency :pr:`664`
        * Changed requirements-parser to be a core dependency :pr:`673`
        * Replace ``supported_problem_types`` field on pipelines with ``problem_type`` attribute on base classes :pr:`678`
        * Changed AutoML to only show best results for a given pipeline template in ``rankings``, added ``full_rankings`` property to show all :pr:`682`
        * Update ``ModelFamily`` values: don't list xgboost/catboost as classifiers now that we have regression pipelines for them :pr:`677`
        * Changed AutoML's ``describe_pipeline`` to get problem type from pipeline instead :pr:`685`
        * Standardize ``import_or_raise`` error messages :pr:`683`
        * Updated argument order of objectives to align with sklearn's :pr:`698`
        * Renamed ``pipeline.feature_importance_graph`` to ``pipeline.graph_feature_importances`` :pr:`700`
        * Moved ROC and confusion matrix methods to ``evalml.pipelines.plot_utils`` :pr:`704`
        * Renamed ``MultiClassificationObjective`` to ``MulticlassClassificationObjective``, to align with pipeline naming scheme :pr:`715`
    * Documentation Changes
        * Fixed some sphinx warnings :pr:`593`
        * Fixed docstring for ``AutoClassificationSearch`` with correct command :pr:`599`
        * Limit readthedocs formats to pdf, not htmlzip and epub :pr:`594` :pr:`600`
        * Clean up objectives API documentation :pr:`605`
        * Fixed function on Exploring search results page :pr:`604`
        * Update release process doc :pr:`567`
        * ``AutoClassificationSearch`` and ``AutoRegressionSearch`` show inherited methods in API reference :pr:`651`
        * Fixed improperly formatted code in breaking changes for changelog :pr:`655`
        * Added configuration to treat Sphinx warnings as errors :pr:`660`
        * Removed separate plotting section for pipelines in API reference :pr:`657`, :pr:`665`
        * Have leads example notebook load S3 files using https, so we can delete s3fs dev dependency :pr:`664`
        * Categorized components in API reference and added descriptions for each category :pr:`663`
        * Fixed Sphinx warnings about ``BalancedAccuracy`` objective :pr:`669`
        * Updated API reference to include missing components and clean up pipeline docstrings :pr:`689`
        * Reorganize API ref, and clarify pipeline sub-titles :pr:`688`
        * Add and update preprocessing utils in API reference :pr:`687`
        * Added inheritance diagrams to API reference :pr:`695`
        * Documented which default objective AutoML optimizes for :pr:`699`
        * Create seperate install page :pr:`701`
        * Include more utils in API ref, like ``import_or_raise`` :pr:`704`
        * Add more color to pipeline documentation :pr:`705`
    * Testing Changes
        * Matched install commands of ``check_latest_dependencies`` test and it's GitHub action :pr:`578`
        * Added Github app to auto assign PR author as assignee :pr:`477`
        * Removed unneeded conda installation of xgboost in windows checkin tests :pr:`618`
        * Update graph tests to always use tmpfile dir :pr:`649`
        * Changelog checkin test workaround for release PRs: If 'future release' section is empty of PR refs, pass check :pr:`658`
        * Add changelog checkin test exception for ``dep-update`` branch :pr:`723`

.. warning::

    **Breaking Changes**

    * Pipelines will now no longer take an objective parameter during instantiation, and will no longer have an objective attribute.
    * ``fit()`` and ``predict()`` now use an optional ``objective`` parameter, which is only used in binary classification pipelines to fit for a specific objective.
    * ``score()`` will now use a required ``objectives`` parameter that is used to determine all the objectives to score on. This differs from the previous behavior, where the pipeline's objective was scored on regardless.
    * ``score()`` will now return one dictionary of all objective scores.
    * ``ROC`` and ``ConfusionMatrix`` plot methods via ``Auto(*).plot`` have been removed by :pr:`615` and are replaced by ``roc_curve`` and ``confusion_matrix`` in ``evamlm.pipelines.plot_utils`` in :pr:`704`
    * ``normalize_confusion_matrix`` has been moved to ``evalml.pipelines.plot_utils`` :pr:`704`
    * Pipelines ``_name`` field changed to ``custom_name``
    * Pipelines ``supported_problem_types`` field is removed because it is no longer necessary :pr:`678`
    * Updated argument order of objectives' ``objective_function`` to align with sklearn :pr:`698`
    * ``pipeline.feature_importance_graph`` has been renamed to ``pipeline.graph_feature_importances`` in :pr:`700`
    * Removed unsupported ``MSLE`` objective :pr:`704`


**v0.8.0 Apr. 1, 2020**
    * Enhancements
        * Add normalization option and information to confusion matrix :pr:`484`
        * Add util function to drop rows with NaN values :pr:`487`
        * Renamed ``PipelineBase.name`` as ``PipelineBase.summary`` and redefined ``PipelineBase.name`` as class property :pr:`491`
        * Added access to parameters in Pipelines with ``PipelineBase.parameters`` (used to be return of ``PipelineBase.describe``) :pr:`501`
        * Added ``fill_value`` parameter for ``SimpleImputer`` :pr:`509`
        * Added functionality to override component hyperparameters and made pipelines take hyperparemeters from components :pr:`516`
        * Allow ``numpy.random.RandomState`` for random_state parameters :pr:`556`
    * Fixes
        * Removed unused dependency ``matplotlib``, and move ``category_encoders`` to test reqs :pr:`572`
    * Changes
        * Undo version cap in XGBoost placed in :pr:`402` and allowed all released of XGBoost :pr:`407`
        * Support pandas 1.0.0 :pr:`486`
        * Made all references to the logger static :pr:`503`
        * Refactored ``model_type`` parameter for components and pipelines to ``model_family`` :pr:`507`
        * Refactored ``problem_types`` for pipelines and components into ``supported_problem_types`` :pr:`515`
        * Moved ``pipelines/utils.save_pipeline`` and ``pipelines/utils.load_pipeline`` to ``PipelineBase.save`` and ``PipelineBase.load`` :pr:`526`
        * Limit number of categories encoded by ``OneHotEncoder`` :pr:`517`
    * Documentation Changes
        * Updated API reference to remove ``PipelinePlot`` and added moved ``PipelineBase`` plotting methods :pr:`483`
        * Add code style and github issue guides :pr:`463` :pr:`512`
        * Updated API reference for to surface class variables for pipelines and components :pr:`537`
        * Fixed README documentation link :pr:`535`
        * Unhid PR references in changelog :pr:`656`
    * Testing Changes
        * Added automated dependency check PR :pr:`482`, :pr:`505`
        * Updated automated dependency check comment :pr:`497`
        * Have build_docs job use python executor, so that env vars are set properly :pr:`547`
        * Added simple test to make sure ``OneHotEncoder``'s top_n works with large number of categories :pr:`552`
        * Run windows unit tests on PRs :pr:`557`


.. warning::

    **Breaking Changes**

    * ``AutoClassificationSearch`` and ``AutoRegressionSearch``'s ``model_types`` parameter has been refactored into ``allowed_model_families``
    * ``ModelTypes`` enum has been changed to ``ModelFamily``
    * Components and Pipelines now have a ``model_family`` field instead of ``model_type``
    * ``get_pipelines`` utility function now accepts ``model_families`` as an argument instead of ``model_types``
    * ``PipelineBase.name`` no longer returns structure of pipeline and has been replaced by ``PipelineBase.summary``
    * ``PipelineBase.problem_types`` and ``Estimator.problem_types`` has been renamed to ``supported_problem_types``
    * ``pipelines/utils.save_pipeline`` and ``pipelines/utils.load_pipeline`` moved to ``PipelineBase.save`` and ``PipelineBase.load``


**v0.7.0 Mar. 9, 2020**
    * Enhancements
        * Added emacs buffers to .gitignore :pr:`350`
        * Add CatBoost (gradient-boosted trees) classification and regression components and pipelines :pr:`247`
        * Added Tuner abstract base class :pr:`351`
        * Added ``n_jobs`` as parameter for ``AutoClassificationSearch`` and ``AutoRegressionSearch`` :pr:`403`
        * Changed colors of confusion matrix to shades of blue and updated axis order to match scikit-learn's :pr:`426`
        * Added ``PipelineBase`` ``.graph`` and ``.feature_importance_graph`` methods, moved from previous location :pr:`423`
        * Added support for python 3.8 :pr:`462`
    * Fixes
        * Fixed ROC and confusion matrix plots not being calculated if user passed own additional_objectives :pr:`276`
        * Fixed ReadtheDocs ``FileNotFoundError`` exception for fraud dataset :pr:`439`
    * Changes
        * Added ``n_estimators`` as a tunable parameter for XGBoost :pr:`307`
        * Remove unused parameter ``ObjectiveBase.fit_needs_proba`` :pr:`320`
        * Remove extraneous parameter ``component_type`` from all components :pr:`361`
        * Remove unused ``rankings.csv`` file :pr:`397`
        * Downloaded demo and test datasets so unit tests can run offline :pr:`408`
        * Remove ``_needs_fitting`` attribute from Components :pr:`398`
        * Changed plot.feature_importance to show only non-zero feature importances by default, added optional parameter to show all :pr:`413`
        * Refactored ``PipelineBase`` to take in parameter dictionary and moved pipeline metadata to class attribute :pr:`421`
        * Dropped support for Python 3.5 :pr:`438`
        * Removed unused ``apply.py`` file :pr:`449`
        * Clean up ``requirements.txt`` to remove unused deps :pr:`451`
        * Support installation without all required dependencies :pr:`459`
    * Documentation Changes
        * Update release.md with instructions to release to internal license key :pr:`354`
    * Testing Changes
        * Added tests for utils (and moved current utils to gen_utils) :pr:`297`
        * Moved XGBoost install into it's own separate step on Windows using Conda :pr:`313`
        * Rewind pandas version to before 1.0.0, to diagnose test failures for that version :pr:`325`
        * Added dependency update checkin test :pr:`324`
        * Rewind XGBoost version to before 1.0.0 to diagnose test failures for that version :pr:`402`
        * Update dependency check to use a whitelist :pr:`417`
        * Update unit test jobs to not install dev deps :pr:`455`

.. warning::

    **Breaking Changes**

    * Python 3.5 will not be actively supported.

**v0.6.0 Dec. 16, 2019**
    * Enhancements
        * Added ability to create a plot of feature importances :pr:`133`
        * Add early stopping to AutoML using patience and tolerance parameters :pr:`241`
        * Added ROC and confusion matrix metrics and plot for classification problems and introduce PipelineSearchPlots class :pr:`242`
        * Enhanced AutoML results with search order :pr:`260`
        * Added utility function to show system and environment information :pr:`300`
    * Fixes
        * Lower botocore requirement :pr:`235`
        * Fixed decision_function calculation for ``FraudCost`` objective :pr:`254`
        * Fixed return value of ``Recall`` metrics :pr:`264`
        * Components return ``self`` on fit :pr:`289`
    * Changes
        * Renamed automl classes to ``AutoRegressionSearch`` and ``AutoClassificationSearch`` :pr:`287`
        * Updating demo datasets to retain column names :pr:`223`
        * Moving pipeline visualization to ``PipelinePlot`` class :pr:`228`
        * Standarizing inputs as ``pd.Dataframe`` / ``pd.Series`` :pr:`130`
        * Enforcing that pipelines must have an estimator as last component :pr:`277`
        * Added ``ipywidgets`` as a dependency in ``requirements.txt`` :pr:`278`
        * Added Random and Grid Search Tuners :pr:`240`
    * Documentation Changes
        * Adding class properties to API reference :pr:`244`
        * Fix and filter FutureWarnings from scikit-learn :pr:`249`, :pr:`257`
        * Adding Linear Regression to API reference and cleaning up some Sphinx warnings :pr:`227`
    * Testing Changes
        * Added support for testing on Windows with CircleCI :pr:`226`
        * Added support for doctests :pr:`233`

.. warning::

    **Breaking Changes**

    * The ``fit()`` method for ``AutoClassifier`` and ``AutoRegressor`` has been renamed to ``search()``.
    * ``AutoClassifier`` has been renamed to ``AutoClassificationSearch``
    * ``AutoRegressor`` has been renamed to ``AutoRegressionSearch``
    * ``AutoClassificationSearch.results`` and ``AutoRegressionSearch.results`` now is a dictionary with ``pipeline_results`` and ``search_order`` keys. ``pipeline_results`` can be used to access a dictionary that is identical to the old ``.results`` dictionary. Whereas, ``search_order`` returns a list of the search order in terms of ``pipeline_id``.
    * Pipelines now require an estimator as the last component in ``component_list``. Slicing pipelines now throws an ``NotImplementedError`` to avoid returning pipelines without an estimator.

**v0.5.2 Nov. 18, 2019**
    * Enhancements
        * Adding basic pipeline structure visualization :pr:`211`
    * Documentation Changes
        * Added notebooks to build process :pr:`212`

**v0.5.1 Nov. 15, 2019**
    * Enhancements
        * Added basic outlier detection guardrail :pr:`151`
        * Added basic ID column guardrail :pr:`135`
        * Added support for unlimited pipelines with a ``max_time`` limit :pr:`70`
        * Updated .readthedocs.yaml to successfully build :pr:`188`
    * Fixes
        * Removed MSLE from default additional objectives :pr:`203`
        * Fixed ``random_state`` passed in pipelines :pr:`204`
        * Fixed slow down in RFRegressor :pr:`206`
    * Changes
        * Pulled information for describe_pipeline from pipeline's new describe method :pr:`190`
        * Refactored pipelines :pr:`108`
        * Removed guardrails from Auto(*) :pr:`202`, :pr:`208`
    * Documentation Changes
        * Updated documentation to show ``max_time`` enhancements :pr:`189`
        * Updated release instructions for RTD :pr:`193`
        * Added notebooks to build process :pr:`212`
        * Added contributing instructions :pr:`213`
        * Added new content :pr:`222`

**v0.5.0 Oct. 29, 2019**
    * Enhancements
        * Added basic one hot encoding :pr:`73`
        * Use enums for model_type :pr:`110`
        * Support for splitting regression datasets :pr:`112`
        * Auto-infer multiclass classification :pr:`99`
        * Added support for other units in ``max_time`` :pr:`125`
        * Detect highly null columns :pr:`121`
        * Added additional regression objectives :pr:`100`
        * Show an interactive iteration vs. score plot when using fit() :pr:`134`
    * Fixes
        * Reordered ``describe_pipeline`` :pr:`94`
        * Added type check for ``model_type`` :pr:`109`
        * Fixed ``s`` units when setting string ``max_time`` :pr:`132`
        * Fix objectives not appearing in API documentation :pr:`150`
    * Changes
        * Reorganized tests :pr:`93`
        * Moved logging to its own module :pr:`119`
        * Show progress bar history :pr:`111`
        * Using ``cloudpickle`` instead of pickle to allow unloading of custom objectives :pr:`113`
        * Removed render.py :pr:`154`
    * Documentation Changes
        * Update release instructions :pr:`140`
        * Include additional_objectives parameter :pr:`124`
        * Added Changelog :pr:`136`
    * Testing Changes
        * Code coverage :pr:`90`
        * Added CircleCI tests for other Python versions :pr:`104`
        * Added doc notebooks as tests :pr:`139`
        * Test metadata for CircleCI and 2 core parallelism :pr:`137`

**v0.4.1 Sep. 16, 2019**
    * Enhancements
        * Added AutoML for classification and regressor using Autobase and Skopt :pr:`7` :pr:`9`
        * Implemented standard classification and regression metrics :pr:`7`
        * Added logistic regression, random forest, and XGBoost pipelines :pr:`7`
        * Implemented support for custom objectives :pr:`15`
        * Feature importance for pipelines :pr:`18`
        * Serialization for pipelines :pr:`19`
        * Allow fitting on objectives for optimal threshold :pr:`27`
        * Added detect label leakage :pr:`31`
        * Implemented callbacks :pr:`42`
        * Allow for multiclass classification :pr:`21`
        * Added support for additional objectives :pr:`79`
    * Fixes
        * Fixed feature selection in pipelines :pr:`13`
        * Made ``random_seed`` usage consistent :pr:`45`
    * Documentation Changes
        * Documentation Changes
        * Added docstrings :pr:`6`
        * Created notebooks for docs :pr:`6`
        * Initialized readthedocs EvalML :pr:`6`
        * Added favicon :pr:`38`
    * Testing Changes
        * Added testing for loading data :pr:`39`

**v0.2.0 Aug. 13, 2019**
    * Enhancements
        * Created fraud detection objective :pr:`4`

**v0.1.0 July. 31, 2019**
    * *First Release*
    * Enhancements
        * Added lead scoring objecitve :pr:`1`
        * Added basic classifier :pr:`1`
    * Documentation Changes
        * Initialized Sphinx for docs :pr:`1`<|MERGE_RESOLUTION|>--- conflicted
+++ resolved
@@ -6,11 +6,8 @@
         * Set ``eval_metric`` to ``logloss`` for ``XGBoostClassifier`` :pr:`2741`
         * Added support for ``woodwork`` versions ``0.7.0`` and ``0.7.1`` :pr:`2743`
     * Fixes
-<<<<<<< HEAD
         * Fixed bug where ``_catch_warnings`` assumed all warnings were ``PipelineNotUsed`` :pr:`2753`
-=======
         * Fixed bug where ``Imputer.transform`` would erase ww typing information prior to handing data to the ``SimpleImputer`` :pr:`2752`
->>>>>>> e3ec96ff
     * Changes
     * Documentation Changes
         * Specified installation steps for Prophet :pr:`2713`
