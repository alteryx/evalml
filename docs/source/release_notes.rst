Release Notes
-------------
**Future Releases**
    * Enhancements
        * Added human-readable pipeline explanations to model understanding :pr:`2861`
<<<<<<< HEAD
        * Standardized data check messages and added default "rows" and "columns" to data check message details dictionary :pr:`2869`
=======
        * Updated to support Featuretools 1.0.0 and nlp-primitives 2.0.0 :pr:`2848`
>>>>>>> 5c85614f
    * Fixes
        * Fixed bug where ``long`` mode for the top level search method was not respected :pr:`2875`
        * Pinned ``cmdstan`` to ``0.28.0`` in ``cmdstan-builder`` to prevent future breaking of support for Prophet :pr:`2880`
        * Added ``Jarque-Bera`` to the ``TargetDistributionDataCheck`` :pr:`2891`
    * Changes
        * Updated pipelines to use a label encoder component instead of doing encoding on the pipeline level :pr:`2821`
        * Deleted scikit-learn ensembler :pr:`2819`
        * Refactored pipeline building logic out of ``AutoMLSearch`` and into ``IterativeAlgorithm`` :pr:`2854`
        * Refactored names for methods in ``ComponentGraph`` and ``PipelineBase`` :pr:`2902`
    * Documentation Changes
        * Updated ``install.ipynb`` to reflect flexibility for ``cmdstan`` version installation :pr:`2880`
        * Updated the conda section of our contributing guide :pr:`2899`
    * Testing Changes
        * Updated ``test_all_estimators`` to account for Prophet being allowed for Python 3.9 :pr:`2892`
        * Updated linux tests to use ``cmdstan-builder==0.0.8`` :pr:`2880`

.. warning::

    **Breaking Changes**
        * Updated pipelines to use a label encoder component instead of doing encoding on the pipeline level. This means that pipelines will no longer automatically encode non-numerical targets. Please use a label encoder if working with classification problems and non-numeric targets. :pr:`2821`
        * Deleted scikit-learn ensembler :pr:`2819`
        * ``IterativeAlgorithm`` now requires X, y, problem_type as required arguments as well as sampler_name, allowed_model_families, allowed_component_graphs, max_batches, and verbose as optional arguments :pr:`2854`
        * Changed method names of ``fit_features`` and ``compute_final_component_features`` to ``fit_and_transform_all_but_final`` and ``transform_all_but_final`` in ``ComponentGraph``, and ``compute_estimator_features`` to ``transform_all_but_final`` in pipeline classes :pr:`2902`


**v0.34.0 Sep. 30, 2021**
    * Enhancements
        * Updated to work with Woodwork 0.8.1 :pr:`2783`
        * Added validation that ``training_data`` and ``training_target`` are not ``None`` in prediction explanations :pr:`2787`
        * Added support for training-only components in pipelines and component graphs :pr:`2776`
        * Added default argument for the parameters value for ``ComponentGraph.instantiate`` :pr:`2796`
        * Added ``TIME_SERIES_REGRESSION`` to ``LightGBMRegressor's`` supported problem types :pr:`2793`
        * Provided a JSON representation of a pipeline's DAG structure :pr:`2812`
        * Added validation to holdout data passed to ``predict`` and ``predict_proba`` for time series :pr:`2804`
        * Added information about which row indices are outliers in ``OutliersDataCheck`` :pr:`2818`
        * Added verbose flag to top level ``search()`` method :pr:`2813`
        * Added support for linting jupyter notebooks and clearing the executed cells and empty cells :pr:`2829` :pr:`2837`
        * Added "DROP_ROWS" action to output of ``OutliersDataCheck.validate()`` :pr:`2820`
        * Added the ability of ``AutoMLSearch`` to accept a ``SequentialEngine`` instance as engine input :pr:`2838`
        * Added new label encoder component to EvalML :pr:`2853`
        * Added our own partial dependence implementation :pr:`2834`
    * Fixes
        * Fixed bug where ``calculate_permutation_importance`` was not calculating the right value for pipelines with target transformers :pr:`2782`
        * Fixed bug where transformed target values were not used in ``fit`` for time series pipelines :pr:`2780`
        * Fixed bug where ``score_pipelines`` method of ``AutoMLSearch`` would not work for time series problems :pr:`2786`
        * Removed ``TargetTransformer`` class :pr:`2833`
        * Added tests to verify ``ComponentGraph`` support by pipelines :pr:`2830`
        * Fixed incorrect parameter for baseline regression pipeline in ``AutoMLSearch`` :pr:`2847`
    * Changes
        * Changed woodwork initialization to use partial schemas :pr:`2774`
        * Made ``Transformer.transform()`` an abstract method :pr:`2744`
        * Deleted ``EmptyDataChecks`` class :pr:`2794`
        * Removed data check for checking log distributions in ``make_pipeline`` :pr:`2806`
        * Changed the minimum ``woodwork`` version to 0.8.0 :pr:`2783`
        * Pinned ``woodwork`` version to 0.8.0 :pr:`2832`
        * Removed ``model_family`` attribute from ``ComponentBase`` and transformers :pr:`2828`
        * Limited ``scikit-learn`` until new features and errors can be addressed :pr:`2842`
        * Show DeprecationWarning when Sklearn Ensemblers are called :pr:`2859`
    * Testing Changes
        * Updated matched assertion message regarding monotonic indices in polynomial detrender tests :pr:`2811`
        * Added a test to make sure pip versions match conda versions :pr:`2851`

.. warning::

    **Breaking Changes**
        * Made ``Transformer.transform()`` an abstract method :pr:`2744`
        * Deleted ``EmptyDataChecks`` class :pr:`2794`
        * Removed data check for checking log distributions in ``make_pipeline`` :pr:`2806`


**v0.33.0 Sep. 15, 2021**
    * Enhancements
    * Fixes
        * Fixed bug where warnings during ``make_pipeline`` were not being raised to the user :pr:`2765`
    * Changes
        * Refactored and removed ``SamplerBase`` class :pr:`2775`
    * Documentation Changes
        * Added docstring linting packages ``pydocstyle`` and ``darglint`` to `make-lint` command :pr:`2670`
    * Testing Changes

.. warning::

    **Breaking Changes**


**v0.32.1 Sep. 10, 2021**
    * Enhancements
        * Added ``verbose`` flag to ``AutoMLSearch`` to run search in silent mode by default :pr:`2645`
        * Added label encoder to ``XGBoostClassifier`` to remove the warning :pr:`2701`
        * Set ``eval_metric`` to ``logloss`` for ``XGBoostClassifier`` :pr:`2741`
        * Added support for ``woodwork`` versions ``0.7.0`` and ``0.7.1`` :pr:`2743`
        * Changed ``explain_predictions`` functions to display original feature values :pr:`2759`
        * Added ``X_train`` and ``y_train`` to ``graph_prediction_vs_actual_over_time`` and ``get_prediction_vs_actual_over_time_data`` :pr:`2762`
        * Added ``forecast_horizon`` as a required parameter to time series pipelines and ``AutoMLSearch`` :pr:`2697`
        * Added ``predict_in_sample`` and ``predict_proba_in_sample`` methods to time series pipelines to predict on data where the target is known, e.g. cross-validation :pr:`2697`
    * Fixes
        * Fixed bug where ``_catch_warnings`` assumed all warnings were ``PipelineNotUsed`` :pr:`2753`
        * Fixed bug where ``Imputer.transform`` would erase ww typing information prior to handing data to the ``SimpleImputer`` :pr:`2752`
        * Fixed bug where ``Oversampler`` could not be copied :pr:`2755`
    * Changes
        * Deleted ``drop_nan_target_rows`` utility method :pr:`2737`
        * Removed default logging setup and debugging log file :pr:`2645`
        * Changed the default n_jobs value for ``XGBoostClassifier`` and ``XGBoostRegressor`` to 12 :pr:`2757`
        * Changed ``TimeSeriesBaselineEstimator`` to only work on a time series pipeline with a ``DelayedFeaturesTransformer`` :pr:`2697`
        * Added ``X_train`` and ``y_train`` as optional parameters to pipeline ``predict``, ``predict_proba``. Only used for time series pipelines :pr:`2697`
        * Added ``training_data`` and ``training_target`` as optional parameters to ``explain_predictions`` and ``explain_predictions_best_worst`` to support time series pipelines :pr:`2697`
        * Changed time series pipeline predictions to no longer output series/dataframes padded with NaNs. A prediction will be returned for every row in the `X` input :pr:`2697`
    * Documentation Changes
        * Specified installation steps for Prophet :pr:`2713`
        * Added documentation for data exploration on data check actions :pr:`2696`
        * Added a user guide entry for time series modelling :pr:`2697`
    * Testing Changes
        * Fixed flaky ``TargetDistributionDataCheck`` test for very_lognormal distribution :pr:`2748`

.. warning::

    **Breaking Changes**
        * Removed default logging setup and debugging log file :pr:`2645`
        * Added ``X_train`` and ``y_train`` to ``graph_prediction_vs_actual_over_time`` and ``get_prediction_vs_actual_over_time_data`` :pr:`2762`
        * Added ``forecast_horizon`` as a required parameter to time series pipelines and ``AutoMLSearch`` :pr:`2697`
        * Changed ``TimeSeriesBaselineEstimator`` to only work on a time series pipeline with a ``DelayedFeaturesTransformer`` :pr:`2697`
        * Added ``X_train`` and ``y_train`` as required parameters for ``predict`` and ``predict_proba`` in time series pipelines :pr:`2697`
        * Added ``training_data`` and ``training_target`` as required parameters to ``explain_predictions`` and ``explain_predictions_best_worst`` for time series pipelines :pr:`2697`

**v0.32.0 Aug. 31, 2021**
    * Enhancements
        * Allow string for ``engine`` parameter for ``AutoMLSearch``:pr:`2667`
        * Add ``ProphetRegressor`` to AutoML :pr:`2619`
        * Integrated ``DefaultAlgorithm`` into ``AutoMLSearch`` :pr:`2634`
        * Removed SVM "linear" and "precomputed" kernel hyperparameter options, and improved default parameters :pr:`2651`
        * Updated ``ComponentGraph`` initalization to raise ``ValueError`` when user attempts to use ``.y`` for a component that does not produce a tuple output :pr:`2662`
        * Updated to support Woodwork 0.6.0 :pr:`2690`
        * Updated pipeline ``graph()`` to distingush X and y edges :pr:`2654`
        * Added ``DropRowsTransformer`` component :pr:`2692`
        * Added ``DROP_ROWS`` to ``_make_component_list_from_actions`` and clean up metadata :pr:`2694`
        * Add new ensembler component :pr:`2653`
    * Fixes
        * Updated Oversampler logic to select best SMOTE based on component input instead of pipeline input :pr:`2695`
        * Added ability to explicitly close DaskEngine resources to improve runtime and reduce Dask warnings :pr:`2667`
        * Fixed partial dependence bug for ensemble pipelines :pr:`2714`
        * Updated ``TargetLeakageDataCheck`` to maintain user-selected logical types :pr:`2711`
    * Changes
        * Replaced ``SMOTEOversampler``, ``SMOTENOversampler`` and ``SMOTENCOversampler`` with consolidated ``Oversampler`` component :pr:`2695`
        * Removed ``LinearRegressor`` from the list of default ``AutoMLSearch`` estimators due to poor performance :pr:`2660`
    * Documentation Changes
        * Added user guide documentation for using ``ComponentGraph`` and added ``ComponentGraph`` to API reference :pr:`2673`
        * Updated documentation to make parallelization of AutoML clearer :pr:`2667`
    * Testing Changes
        * Removes the process-level parallelism from the ``test_cancel_job`` test :pr:`2666`
        * Installed numba 0.53 in windows CI to prevent problems installing version 0.54 :pr:`2710`

.. warning::

    **Breaking Changes**
        * Renamed the current top level ``search`` method to ``search_iterative`` and defined a new ``search`` method for the ``DefaultAlgorithm`` :pr:`2634`
        * Replaced ``SMOTEOversampler``, ``SMOTENOversampler`` and ``SMOTENCOversampler`` with consolidated ``Oversampler`` component :pr:`2695`
        * Removed ``LinearRegressor`` from the list of default ``AutoMLSearch`` estimators due to poor performance :pr:`2660`

**v0.31.0 Aug. 19, 2021**
    * Enhancements
        * Updated the high variance check in AutoMLSearch to be robust to a variety of objectives and cv scores :pr:`2622`
        * Use Woodwork's outlier detection for the ``OutliersDataCheck`` :pr:`2637`
        * Added ability to utilize instantiated components when creating a pipeline :pr:`2643`
        * Sped up the all Nan and unknown check in ``infer_feature_types`` :pr:`2661`
    * Fixes
    * Changes
        * Deleted ``_put_into_original_order`` helper function :pr:`2639`
        * Refactored time series pipeline code using a time series pipeline base class :pr:`2649`
        * Renamed ``dask_tests`` to ``parallel_tests`` :pr:`2657`
        * Removed commented out code in ``pipeline_meta.py`` :pr:`2659`
    * Documentation Changes
        * Add complete install command to README and Install section :pr:`2627`
        * Cleaned up documentation for ``MulticollinearityDataCheck`` :pr:`2664`
    * Testing Changes
        * Speed up CI by splitting Prophet tests into a separate workflow in GitHub :pr:`2644`

.. warning::

    **Breaking Changes**
        * ``TimeSeriesRegressionPipeline`` no longer inherits from ``TimeSeriesRegressionPipeline`` :pr:`2649`


**v0.30.2 Aug. 16, 2021**
    * Fixes
        * Updated changelog and version numbers to match the release.  Release 0.30.1 was release erroneously without a change to the version numbers.  0.30.2 replaces it.

**v0.30.1 Aug. 12, 2021**
    * Enhancements
        * Added ``DatetimeFormatDataCheck`` for time series problems :pr:`2603`
        * Added ``ProphetRegressor`` to estimators :pr:`2242`
        * Updated ``ComponentGraph`` to handle not calling samplers' transform during predict, and updated samplers' transform methods s.t. ``fit_transform`` is equivalent to ``fit(X, y).transform(X, y)`` :pr:`2583`
        * Updated ``ComponentGraph`` ``_validate_component_dict`` logic to be stricter about input values :pr:`2599`
        * Patched bug in ``xgboost`` estimators where predicting on a feature matrix of only booleans would throw an exception. :pr:`2602`
        * Updated ``ARIMARegressor`` to use relative forecasting to predict values :pr:`2613`
        * Added support for creating pipelines without an estimator as the final component and added ``transform(X, y)`` method to pipelines and component graphs :pr:`2625`
        * Updated to support Woodwork 0.5.1 :pr:`2610`
    * Fixes
        * Updated ``AutoMLSearch`` to drop ``ARIMARegressor`` from ``allowed_estimators`` if an incompatible frequency is detected :pr:`2632`
        * Updated ``get_best_sampler_for_data`` to consider all non-numeric datatypes as categorical for SMOTE :pr:`2590`
        * Fixed inconsistent test results from `TargetDistributionDataCheck` :pr:`2608`
        * Adopted vectorized pd.NA checking for Woodwork 0.5.1 support :pr:`2626`
        * Pinned upper version of astroid to 2.6.6 to keep ReadTheDocs working. :pr:`2638`
    * Changes
        * Renamed SMOTE samplers to SMOTE oversampler :pr:`2595`
        * Changed ``partial_dependence`` and ``graph_partial_dependence`` to raise a ``PartialDependenceError`` instead of ``ValueError``. This is not a breaking change because ``PartialDependenceError`` is a subclass of ``ValueError`` :pr:`2604`
        * Cleaned up code duplication in ``ComponentGraph`` :pr:`2612`
        * Stored predict_proba results in .x for intermediate estimators in ComponentGraph :pr:`2629`
    * Documentation Changes
        * To avoid local docs build error, only add warning disable and download headers on ReadTheDocs builds, not locally :pr:`2617`
    * Testing Changes
        * Updated partial_dependence tests to change the element-wise comparison per the Plotly 5.2.1 upgrade :pr:`2638`
        * Changed the lint CI job to only check against python 3.9 via the `-t` flag :pr:`2586`
        * Installed Prophet in linux nightlies test and fixed ``test_all_components`` :pr:`2598`
        * Refactored and fixed all ``make_pipeline`` tests to assert correct order and address new Woodwork Unknown type inference :pr:`2572`
        * Removed ``component_graphs`` as a global variable in ``test_component_graphs.py`` :pr:`2609`

.. warning::

    **Breaking Changes**
        * Renamed SMOTE samplers to SMOTE oversampler. Please use ``SMOTEOversampler``, ``SMOTENCOversampler``, ``SMOTENOversampler`` instead of ``SMOTESampler``, ``SMOTENCSampler``, and ``SMOTENSampler`` :pr:`2595`


**v0.30.0 Aug. 3, 2021**
    * Enhancements
        * Added ``LogTransformer`` and ``TargetDistributionDataCheck`` :pr:`2487`
        * Issue a warning to users when a pipeline parameter passed in isn't used in the pipeline :pr:`2564`
        * Added Gini coefficient as an objective :pr:`2544`
        * Added ``repr`` to ``ComponentGraph`` :pr:`2565`
        * Added components to extract features from ``URL`` and ``EmailAddress`` Logical Types :pr:`2550`
        * Added support for `NaN` values in ``TextFeaturizer`` :pr:`2532`
        * Added ``SelectByType`` transformer :pr:`2531`
        * Added separate thresholds for percent null rows and columns in ``HighlyNullDataCheck`` :pr:`2562`
        * Added support for `NaN` natural language values :pr:`2577`
    * Fixes
        * Raised error message for types ``URL``, ``NaturalLanguage``, and ``EmailAddress`` in ``partial_dependence`` :pr:`2573`
    * Changes
        * Updated ``PipelineBase`` implementation for creating pipelines from a list of components :pr:`2549`
        * Moved ``get_hyperparameter_ranges`` to ``PipelineBase`` class from automl/utils module :pr:`2546`
        * Renamed ``ComponentGraph``'s ``get_parents`` to ``get_inputs`` :pr:`2540`
        * Removed ``ComponentGraph.linearized_component_graph`` and ``ComponentGraph.from_list`` :pr:`2556`
        * Updated ``ComponentGraph`` to enforce requiring `.x` and `.y` inputs for each component in the graph :pr:`2563`
        * Renamed existing ensembler implementation from ``StackedEnsemblers`` to ``SklearnStackedEnsemblers`` :pr:`2578`
    * Documentation Changes
        * Added documentation for ``DaskEngine`` and ``CFEngine`` parallel engines :pr:`2560`
        * Improved detail of ``TextFeaturizer`` docstring and tutorial :pr:`2568`
    * Testing Changes
        * Added test that makes sure ``split_data`` does not shuffle for time series problems :pr:`2552`

.. warning::

    **Breaking Changes**
        * Moved ``get_hyperparameter_ranges`` to ``PipelineBase`` class from automl/utils module :pr:`2546`
        * Renamed ``ComponentGraph``'s ``get_parents`` to ``get_inputs`` :pr:`2540`
        * Removed ``ComponentGraph.linearized_component_graph`` and ``ComponentGraph.from_list`` :pr:`2556`
        * Updated ``ComponentGraph`` to enforce requiring `.x` and `.y` inputs for each component in the graph :pr:`2563`


**v0.29.0 Jul. 21, 2021**
    * Enhancements
        * Updated 1-way partial dependence support for datetime features :pr:`2454`
        * Added details on how to fix error caused by broken ww schema :pr:`2466`
        * Added ability to use built-in pickle for saving AutoMLSearch :pr:`2463`
        * Updated our components and component graphs to use latest features of ww 0.4.1, e.g. ``concat_columns`` and drop in-place. :pr:`2465`
        * Added new, concurrent.futures based engine for parallel AutoML :pr:`2506`
        * Added support for new Woodwork ``Unknown`` type in AutoMLSearch :pr:`2477`
        * Updated our components with an attribute that describes if they modify features or targets and can be used in list API for pipeline initialization :pr:`2504`
        * Updated ``ComponentGraph`` to accept X and y as inputs :pr:`2507`
        * Removed unused ``TARGET_BINARY_INVALID_VALUES`` from ``DataCheckMessageCode`` enum and fixed formatting of objective documentation :pr:`2520`
        * Added ``EvalMLAlgorithm`` :pr:`2525`
        * Added support for `NaN` values in ``TextFeaturizer`` :pr:`2532`
    * Fixes
        * Fixed ``FraudCost`` objective and reverted threshold optimization method for binary classification to ``Golden`` :pr:`2450`
        * Added custom exception message for partial dependence on features with scales that are too small :pr:`2455`
        * Ensures the typing for Ordinal and Datetime ltypes are passed through _retain_custom_types_and_initalize_woodwork :pr:`2461`
        * Updated to work with Pandas 1.3.0 :pr:`2442`
        * Updated to work with sktime 0.7.0 :pr:`2499`
    * Changes
        * Updated XGBoost dependency to ``>=1.4.2`` :pr:`2484`, :pr:`2498`
        * Added a ``DeprecationWarning`` about deprecating the list API for ``ComponentGraph`` :pr:`2488`
        * Updated ``make_pipeline`` for AutoML to create dictionaries, not lists, to initialize pipelines :pr:`2504`
        * No longer installing graphviz on windows in our CI pipelines because release 0.17 breaks windows 3.7 :pr:`2516`
    * Documentation Changes
        * Moved docstrings from ``__init__`` to class pages, added missing docstrings for missing classes, and updated missing default values :pr:`2452`
        * Build documentation with sphinx-autoapi :pr:`2458`
        * Change ``autoapi_ignore`` to only ignore files in ``evalml/tests/*`` :pr:`2530` 
    * Testing Changes
        * Fixed flaky dask tests :pr:`2471`
        * Removed shellcheck action from ``build_conda_pkg`` action :pr:`2514`
        * Added a tmp_dir fixture that deletes its contents after tests run :pr:`2505`
        * Added a test that makes sure all pipelines in ``AutoMLSearch`` get the same data splits :pr:`2513`
        * Condensed warning output in test logs :pr:`2521`

.. warning::

    **Breaking Changes**
        * `NaN` values in the `Natural Language` type are no longer supported by the Imputer with the pandas upgrade. :pr:`2477`

**v0.28.0 Jul. 2, 2021**
    * Enhancements
        * Added support for showing a Individual Conditional Expectations plot when graphing Partial Dependence :pr:`2386`
        * Exposed ``thread_count`` for Catboost estimators as ``n_jobs`` parameter :pr:`2410`
        * Updated Objectives API to allow for sample weighting :pr:`2433`
    * Fixes
        * Deleted unreachable line from ``IterativeAlgorithm`` :pr:`2464`
    * Changes
        * Pinned Woodwork version between 0.4.1 and 0.4.2 :pr:`2460`
        * Updated psutils minimum version in requirements :pr:`2438`
        * Updated ``log_error_callback`` to not include filepath in logged message :pr:`2429`
    * Documentation Changes
        * Sped up docs :pr:`2430`
        * Removed mentions of ``DataTable`` and ``DataColumn`` from the docs :pr:`2445`
    * Testing Changes
        * Added slack integration for nightlies tests :pr:`2436`
        * Changed ``build_conda_pkg`` CI job to run only when dependencies are updates :pr:`2446`
        * Updated workflows to store pytest runtimes as test artifacts :pr:`2448`
        * Added ``AutoMLTestEnv`` test fixture for making it easy to mock automl tests :pr:`2406`

**v0.27.0 Jun. 22, 2021**
    * Enhancements
        * Adds force plots for prediction explanations :pr:`2157`
        * Removed self-reference from ``AutoMLSearch`` :pr:`2304`
        * Added support for nonlinear pipelines for ``generate_pipeline_code`` :pr:`2332`
        * Added ``inverse_transform`` method to pipelines :pr:`2256`
        * Add optional automatic update checker :pr:`2350`
        * Added ``search_order`` to ``AutoMLSearch``'s ``rankings`` and ``full_rankings`` tables :pr:`2345`
        * Updated threshold optimization method for binary classification :pr:`2315`
        * Updated demos to pull data from S3 instead of including demo data in package :pr:`2387`
        * Upgrade woodwork version to v0.4.1 :pr:`2379`
    * Fixes
        * Preserve user-specified woodwork types throughout pipeline fit/predict :pr:`2297`
        * Fixed ``ComponentGraph`` appending target to ``final_component_features`` if there is a component that returns both X and y :pr:`2358`
        * Fixed partial dependence graph method failing on multiclass problems when the class labels are numeric :pr:`2372`
        * Added ``thresholding_objective`` argument to ``AutoMLSearch`` for binary classification problems :pr:`2320`
        * Added change for ``k_neighbors`` parameter in SMOTE Oversamplers to automatically handle small samples :pr:`2375`
        * Changed naming for ``Logistic Regression Classifier`` file :pr:`2399`
        * Pinned pytest-timeout to fix minimum dependence checker :pr:`2425`
        * Replaced ``Elastic Net Classifier`` base class with ``Logistsic Regression`` to avoid ``NaN`` outputs :pr:`2420`
    * Changes
        * Cleaned up ``PipelineBase``'s ``component_graph`` and ``_component_graph`` attributes. Updated ``PipelineBase`` ``__repr__`` and added ``__eq__`` for ``ComponentGraph`` :pr:`2332`
        * Added and applied  ``black`` linting package to the EvalML repo in place of ``autopep8`` :pr:`2306`
        * Separated `custom_hyperparameters` from pipelines and added them as an argument to ``AutoMLSearch`` :pr:`2317`
        * Replaced `allowed_pipelines` with `allowed_component_graphs` :pr:`2364`
        * Removed private method ``_compute_features_during_fit`` from ``PipelineBase`` :pr:`2359`
        * Updated ``compute_order`` in ``ComponentGraph`` to be a read-only property :pr:`2408`
        * Unpinned PyZMQ version in requirements.txt :pr:`2389` 
        * Uncapping LightGBM version in requirements.txt :pr:`2405`
        * Updated minimum version of plotly :pr:`2415`
        * Removed ``SensitivityLowAlert`` objective from core objectives :pr:`2418`
    * Documentation Changes
        * Fixed lead scoring weights in the demos documentation :pr:`2315`
        * Fixed start page code and description dataset naming discrepancy :pr:`2370`
    * Testing Changes
        * Update minimum unit tests to run on all pull requests :pr:`2314`
        * Pass token to authorize uploading of codecov reports :pr:`2344`
        * Add ``pytest-timeout``. All tests that run longer than 6 minutes will fail. :pr:`2374`
        * Separated the dask tests out into separate github action jobs to isolate dask failures. :pr:`2376`
        * Refactored dask tests :pr:`2377`
        * Added the combined dask/non-dask unit tests back and renamed the dask only unit tests. :pr:`2382`
        * Sped up unit tests and split into separate jobs :pr:`2365`
        * Change CI job names, run lint for python 3.9, run nightlies on python 3.8 at 3am EST :pr:`2395` :pr:`2398`
        * Set fail-fast to false for CI jobs that run for PRs :pr:`2402`

.. warning::

    **Breaking Changes**
        * `AutoMLSearch` will accept `allowed_component_graphs` instead of `allowed_pipelines` :pr:`2364`
        * Removed ``PipelineBase``'s ``_component_graph`` attribute. Updated ``PipelineBase`` ``__repr__`` and added ``__eq__`` for ``ComponentGraph`` :pr:`2332`
        * `pipeline_parameters` will no longer accept `skopt.space` variables since hyperparameter ranges will now be specified through `custom_hyperparameters` :pr:`2317`

**v0.25.0 Jun. 01, 2021**
    * Enhancements
        * Upgraded minimum woodwork to version 0.3.1. Previous versions will not be supported :pr:`2181`
        * Added a new callback parameter for ``explain_predictions_best_worst`` :pr:`2308`
    * Fixes
    * Changes
        * Deleted the ``return_pandas`` flag from our demo data loaders :pr:`2181`
        * Moved ``default_parameters`` to ``ComponentGraph`` from ``PipelineBase`` :pr:`2307`
    * Documentation Changes
        * Updated the release procedure documentation :pr:`2230`
    * Testing Changes
        * Ignoring ``test_saving_png_file`` while building conda package :pr:`2323`

.. warning::

    **Breaking Changes**
        * Deleted the ``return_pandas`` flag from our demo data loaders :pr:`2181`
        * Upgraded minimum woodwork to version 0.3.1. Previous versions will not be supported :pr:`2181`
        * Due to the weak-ref in woodwork, set the result of ``infer_feature_types`` to a variable before accessing woodwork :pr:`2181`

**v0.24.2 May. 24, 2021**
    * Enhancements
        * Added oversamplers to AutoMLSearch :pr:`2213` :pr:`2286`
        * Added dictionary input functionality for ``Undersampler`` component :pr:`2271`
        * Changed the default parameter values for ``Elastic Net Classifier`` and ``Elastic Net Regressor`` :pr:`2269`
        * Added dictionary input functionality for the Oversampler components :pr:`2288`
    * Fixes
        * Set default `n_jobs` to 1 for `StackedEnsembleClassifier` and `StackedEnsembleRegressor` until fix for text-based parallelism in sklearn stacking can be found :pr:`2295`
    * Changes
        * Updated ``start_iteration_callback`` to accept a pipeline instance instead of a pipeline class and no longer accept pipeline parameters as a parameter :pr:`2290`
        * Refactored ``calculate_permutation_importance`` method and add per-column permutation importance method :pr:`2302`
        * Updated logging information in ``AutoMLSearch.__init__`` to clarify pipeline generation :pr:`2263`
    * Documentation Changes
        * Minor changes to the release procedure :pr:`2230`
    * Testing Changes
        * Use codecov action to update coverage reports :pr:`2238`
        * Removed MarkupSafe dependency version pin from requirements.txt and moved instead into RTD docs build CI :pr:`2261`

.. warning::

    **Breaking Changes**
        * Updated ``start_iteration_callback`` to accept a pipeline instance instead of a pipeline class and no longer accept pipeline parameters as a parameter :pr:`2290`
        * Moved ``default_parameters`` to ``ComponentGraph`` from ``PipelineBase``. A pipeline's ``default_parameters`` is now accessible via ``pipeline.component_graph.default_parameters`` :pr:`2307`


**v0.24.1 May. 16, 2021**
    * Enhancements
        * Integrated ``ARIMARegressor`` into AutoML :pr:`2009`
        * Updated ``HighlyNullDataCheck`` to also perform a null row check :pr:`2222`
        * Set ``max_depth`` to 1 in calls to featuretools dfs :pr:`2231`
    * Fixes
        * Removed data splitter sampler calls during training :pr:`2253`
        * Set minimum required version for for pyzmq, colorama, and docutils :pr:`2254`
        * Changed BaseSampler to return None instead of y :pr:`2272`
    * Changes
        * Removed ensemble split and indices in ``AutoMLSearch`` :pr:`2260`
        * Updated pipeline ``repr()`` and ``generate_pipeline_code`` to return pipeline instances without generating custom pipeline class :pr:`2227`
    * Documentation Changes
        * Capped Sphinx version under 4.0.0 :pr:`2244`
    * Testing Changes
        * Change number of cores for pytest from 4 to 2 :pr:`2266`
        * Add minimum dependency checker to generate minimum requirement files :pr:`2267`
        * Add unit tests with minimum dependencies  :pr:`2277`


**v0.24.0 May. 04, 2021**
    * Enhancements
        * Added `date_index` as a required parameter for TimeSeries problems :pr:`2217`
        * Have the ``OneHotEncoder`` return the transformed columns as booleans rather than floats :pr:`2170`
        * Added Oversampler transformer component to EvalML :pr:`2079`
        * Added Undersampler to AutoMLSearch, as well as arguments ``_sampler_method`` and ``sampler_balanced_ratio`` :pr:`2128`
        * Updated prediction explanations functions to allow pipelines with XGBoost estimators :pr:`2162`
        * Added partial dependence for datetime columns :pr:`2180`
        * Update precision-recall curve with positive label index argument, and fix for 2d predicted probabilities :pr:`2090`
        * Add pct_null_rows to ``HighlyNullDataCheck`` :pr:`2211`
        * Added a standalone AutoML `search` method for convenience, which runs data checks and then runs automl :pr:`2152`
        * Make the first batch of AutoML have a predefined order, with linear models first and complex models last :pr:`2223` :pr:`2225`
        * Added sampling dictionary support to ``BalancedClassficationSampler`` :pr:`2235`
    * Fixes
        * Fixed partial dependence not respecting grid resolution parameter for numerical features :pr:`2180`
        * Enable prediction explanations for catboost for multiclass problems :pr:`2224`
    * Changes
        * Deleted baseline pipeline classes :pr:`2202`
        * Reverting user specified date feature PR :pr:`2155` until `pmdarima` installation fix is found :pr:`2214`
        * Updated pipeline API to accept component graph and other class attributes as instance parameters. Old pipeline API still works but will not be supported long-term. :pr:`2091`
        * Removed all old datasplitters from EvalML :pr:`2193`
        * Deleted ``make_pipeline_from_components`` :pr:`2218`
    * Documentation Changes
        * Renamed dataset to clarify that its gzipped but not a tarball :pr:`2183`
        * Updated documentation to use pipeline instances instead of pipeline subclasses :pr:`2195`
        * Updated contributing guide with a note about GitHub Actions permissions :pr:`2090`
        * Updated automl and model understanding user guides :pr:`2090`
    * Testing Changes
        * Use machineFL user token for dependency update bot, and add more reviewers :pr:`2189`


.. warning::

    **Breaking Changes**
        * All baseline pipeline classes (``BaselineBinaryPipeline``, ``BaselineMulticlassPipeline``, ``BaselineRegressionPipeline``, etc.) have been deleted :pr:`2202`
        * Updated pipeline API to accept component graph and other class attributes as instance parameters. Old pipeline API still works but will not be supported long-term. Pipelines can now be initialized by specifying the component graph as the first parameter, and then passing in optional arguments such as ``custom_name``, ``parameters``, etc. For example, ``BinaryClassificationPipeline(["Random Forest Classifier"], parameters={})``.  :pr:`2091`
        * Removed all old datasplitters from EvalML :pr:`2193`
        * Deleted utility method ``make_pipeline_from_components`` :pr:`2218`


**v0.23.0 Apr. 20, 2021**
    * Enhancements
        * Refactored ``EngineBase`` and ``SequentialEngine`` api. Adding ``DaskEngine`` :pr:`1975`.
        * Added optional ``engine`` argument to ``AutoMLSearch`` :pr:`1975`
        * Added a warning about how time series support is still in beta when a user passes in a time series problem to ``AutoMLSearch`` :pr:`2118`
        * Added ``NaturalLanguageNaNDataCheck`` data check :pr:`2122`
        * Added ValueError to ``partial_dependence`` to prevent users from computing partial dependence on columns with all NaNs :pr:`2120`
        * Added standard deviation of cv scores to rankings table :pr:`2154`
    * Fixes
        * Fixed ``BalancedClassificationDataCVSplit``, ``BalancedClassificationDataTVSplit``, and ``BalancedClassificationSampler`` to use ``minority:majority`` ratio instead of ``majority:minority`` :pr:`2077`
        * Fixed bug where two-way partial dependence plots with categorical variables were not working correctly :pr:`2117`
        * Fixed bug where ``hyperparameters`` were not displaying properly for pipelines with a list ``component_graph`` and duplicate components :pr:`2133`
        * Fixed bug where ``pipeline_parameters`` argument in ``AutoMLSearch`` was not applied to pipelines passed in as ``allowed_pipelines`` :pr:`2133`
        * Fixed bug where ``AutoMLSearch`` was not applying custom hyperparameters to pipelines with a list ``component_graph`` and duplicate components :pr:`2133`
    * Changes
        * Removed ``hyperparameter_ranges`` from Undersampler and renamed ``balanced_ratio`` to ``sampling_ratio`` for samplers :pr:`2113`
        * Renamed ``TARGET_BINARY_NOT_TWO_EXAMPLES_PER_CLASS`` data check message code to ``TARGET_MULTICLASS_NOT_TWO_EXAMPLES_PER_CLASS`` :pr:`2126`
        * Modified one-way partial dependence plots of categorical features to display data with a bar plot :pr:`2117`
        * Renamed ``score`` column for ``automl.rankings`` as ``mean_cv_score`` :pr:`2135`
        * Remove 'warning' from docs tool output :pr:`2031`
    * Documentation Changes
        * Fixed ``conf.py`` file :pr:`2112`
        * Added a sentence to the automl user guide stating that our support for time series problems is still in beta. :pr:`2118`
        * Fixed documentation demos :pr:`2139`
        * Update test badge in README to use GitHub Actions :pr:`2150`
    * Testing Changes
        * Fixed ``test_describe_pipeline`` for ``pandas`` ``v1.2.4`` :pr:`2129`
        * Added a GitHub Action for building the conda package :pr:`1870` :pr:`2148`


.. warning::

    **Breaking Changes**
        * Renamed ``balanced_ratio`` to ``sampling_ratio`` for the ``BalancedClassificationDataCVSplit``, ``BalancedClassificationDataTVSplit``, ``BalancedClassficationSampler``, and Undersampler :pr:`2113`
        * Deleted the "errors" key from automl results :pr:`1975`
        * Deleted the ``raise_and_save_error_callback`` and the ``log_and_save_error_callback`` :pr:`1975`
        * Fixed ``BalancedClassificationDataCVSplit``, ``BalancedClassificationDataTVSplit``, and ``BalancedClassificationSampler`` to use minority:majority ratio instead of majority:minority :pr:`2077`


**v0.22.0 Apr. 06, 2021**
    * Enhancements
        * Added a GitHub Action for ``linux_unit_tests``:pr:`2013`
        * Added recommended actions for ``InvalidTargetDataCheck``, updated ``_make_component_list_from_actions`` to address new action, and added ``TargetImputer`` component :pr:`1989`
        * Updated ``AutoMLSearch._check_for_high_variance`` to not emit ``RuntimeWarning`` :pr:`2024`
        * Added exception when pipeline passed to ``explain_predictions`` is a ``Stacked Ensemble`` pipeline :pr:`2033`
        * Added sensitivity at low alert rates as an objective :pr:`2001`
        * Added ``Undersampler`` transformer component :pr:`2030`
    * Fixes
        * Updated Engine's ``train_batch`` to apply undersampling :pr:`2038`
        * Fixed bug in where Time Series Classification pipelines were not encoding targets in ``predict`` and ``predict_proba`` :pr:`2040`
        * Fixed data splitting errors if target is float for classification problems :pr:`2050`
        * Pinned ``docutils`` to <0.17 to fix ReadtheDocs warning issues :pr:`2088`
    * Changes
        * Removed lists as acceptable hyperparameter ranges in ``AutoMLSearch`` :pr:`2028`
        * Renamed "details" to "metadata" for data check actions :pr:`2008`
    * Documentation Changes
        * Catch and suppress warnings in documentation :pr:`1991` :pr:`2097`
        * Change spacing in ``start.ipynb`` to provide clarity for ``AutoMLSearch`` :pr:`2078`
        * Fixed start code on README :pr:`2108`
    * Testing Changes


**v0.21.0 Mar. 24, 2021**
    * Enhancements
        * Changed ``AutoMLSearch`` to default ``optimize_thresholds`` to True :pr:`1943`
        * Added multiple oversampling and undersampling sampling methods as data splitters for imbalanced classification :pr:`1775`
        * Added params to balanced classification data splitters for visibility :pr:`1966`
        * Updated ``make_pipeline`` to not add ``Imputer`` if input data does not have numeric or categorical columns :pr:`1967`
        * Updated ``ClassImbalanceDataCheck`` to better handle multiclass imbalances :pr:`1986`
        * Added recommended actions for the output of data check's ``validate`` method :pr:`1968`
        * Added error message for ``partial_dependence`` when features are mostly the same value :pr:`1994`
        * Updated ``OneHotEncoder`` to drop one redundant feature by default for features with two categories :pr:`1997`
        * Added a ``PolynomialDetrender`` component :pr:`1992`
        * Added ``DateTimeNaNDataCheck`` data check :pr:`2039`
    * Fixes
        * Changed best pipeline to train on the entire dataset rather than just ensemble indices for ensemble problems :pr:`2037`
        * Updated binary classification pipelines to use objective decision function during scoring of custom objectives :pr:`1934`
    * Changes
        * Removed ``data_checks`` parameter, ``data_check_results`` and data checks logic from ``AutoMLSearch`` :pr:`1935`
        * Deleted ``random_state`` argument :pr:`1985`
        * Updated Woodwork version requirement to ``v0.0.11`` :pr:`1996`
    * Documentation Changes
    * Testing Changes
        * Removed ``build_docs`` CI job in favor of RTD GH builder :pr:`1974`
        * Added tests to confirm support for Python 3.9 :pr:`1724`
        * Added tests to support Dask AutoML/Engine :pr:`1990`
        * Changed ``build_conda_pkg`` job to use ``latest_release_changes`` branch in the feedstock. :pr:`1979`

.. warning::

    **Breaking Changes**
        * Changed ``AutoMLSearch`` to default ``optimize_thresholds`` to True :pr:`1943`
        * Removed ``data_checks`` parameter, ``data_check_results`` and data checks logic from ``AutoMLSearch``. To run the data checks which were previously run by default in ``AutoMLSearch``, please call ``DefaultDataChecks().validate(X_train, y_train)`` or take a look at our documentation for more examples. :pr:`1935`
        * Deleted ``random_state`` argument :pr:`1985`

**v0.20.0 Mar. 10, 2021**
    * Enhancements
        * Added a GitHub Action for Detecting dependency changes :pr:`1933`
        * Create a separate CV split to train stacked ensembler on for AutoMLSearch :pr:`1814`
        * Added a GitHub Action for Linux unit tests :pr:`1846`
        * Added ``ARIMARegressor`` estimator :pr:`1894`
        * Added ``DataCheckAction`` class and ``DataCheckActionCode`` enum :pr:`1896`
        * Updated ``Woodwork`` requirement to ``v0.0.10`` :pr:`1900`
        * Added ``BalancedClassificationDataCVSplit`` and ``BalancedClassificationDataTVSplit`` to AutoMLSearch :pr:`1875`
        * Update default classification data splitter to use downsampling for highly imbalanced data :pr:`1875`
        * Updated ``describe_pipeline`` to return more information, including ``id`` of pipelines used for ensemble models :pr:`1909`
        * Added utility method to create list of components from a list of ``DataCheckAction`` :pr:`1907`
        * Updated ``validate`` method to include a ``action`` key in returned dictionary for all ``DataCheck``and ``DataChecks`` :pr:`1916`
        * Aggregating the shap values for predictions that we know the provenance of, e.g. OHE, text, and date-time. :pr:`1901`
        * Improved error message when custom objective is passed as a string in ``pipeline.score`` :pr:`1941`
        * Added ``score_pipelines`` and ``train_pipelines`` methods to ``AutoMLSearch`` :pr:`1913`
        * Added support for ``pandas`` version 1.2.0 :pr:`1708`
        * Added ``score_batch`` and ``train_batch`` abstact methods to ``EngineBase`` and implementations in ``SequentialEngine`` :pr:`1913`
        * Added ability to handle index columns in ``AutoMLSearch`` and ``DataChecks`` :pr:`2138`
    * Fixes
        * Removed CI check for ``check_dependencies_updated_linux`` :pr:`1950`
        * Added metaclass for time series pipelines and fix binary classification pipeline ``predict`` not using objective if it is passed as a named argument :pr:`1874`
        * Fixed stack trace in prediction explanation functions caused by mixed string/numeric pandas column names :pr:`1871`
        * Fixed stack trace caused by passing pipelines with duplicate names to ``AutoMLSearch`` :pr:`1932`
        * Fixed ``AutoMLSearch.get_pipelines`` returning pipelines with the same attributes :pr:`1958`
    * Changes
        * Reversed GitHub Action for Linux unit tests until a fix for report generation is found :pr:`1920`
        * Updated ``add_results`` in ``AutoMLAlgorithm`` to take in entire pipeline results dictionary from ``AutoMLSearch`` :pr:`1891`
        * Updated ``ClassImbalanceDataCheck`` to look for severe class imbalance scenarios :pr:`1905`
        * Deleted the ``explain_prediction`` function :pr:`1915`
        * Removed ``HighVarianceCVDataCheck`` and convered it to an ``AutoMLSearch`` method instead :pr:`1928`
        * Removed warning in ``InvalidTargetDataCheck`` returned when numeric binary classification targets are not (0, 1) :pr:`1959`
    * Documentation Changes
        * Updated ``model_understanding.ipynb`` to demo the two-way partial dependence capability :pr:`1919`
    * Testing Changes

.. warning::

    **Breaking Changes**
        * Deleted the ``explain_prediction`` function :pr:`1915`
        * Removed ``HighVarianceCVDataCheck`` and convered it to an ``AutoMLSearch`` method instead :pr:`1928`
        * Added ``score_batch`` and ``train_batch`` abstact methods to ``EngineBase``. These need to be implemented in Engine subclasses :pr:`1913`


**v0.19.0 Feb. 23, 2021**
    * Enhancements
        * Added a GitHub Action for Python windows unit tests :pr:`1844`
        * Added a GitHub Action for checking updated release notes :pr:`1849`
        * Added a GitHub Action for Python lint checks :pr:`1837`
        * Adjusted ``explain_prediction``, ``explain_predictions`` and ``explain_predictions_best_worst`` to handle timeseries problems. :pr:`1818`
        * Updated ``InvalidTargetDataCheck`` to check for mismatched indices in target and features :pr:`1816`
        * Updated ``Woodwork`` structures returned from components to support ``Woodwork`` logical type overrides set by the user :pr:`1784`
        * Updated estimators to keep track of input feature names during ``fit()`` :pr:`1794`
        * Updated ``visualize_decision_tree`` to include feature names in output :pr:`1813`
        * Added ``is_bounded_like_percentage`` property for objectives. If true, the ``calculate_percent_difference`` method will return the absolute difference rather than relative difference :pr:`1809`
        * Added full error traceback to AutoMLSearch logger file :pr:`1840`
        * Changed ``TargetEncoder`` to preserve custom indices in the data :pr:`1836`
        * Refactored ``explain_predictions`` and ``explain_predictions_best_worst`` to only compute features once for all rows that need to be explained :pr:`1843`
        * Added custom random undersampler data splitter for classification :pr:`1857`
        * Updated ``OutliersDataCheck`` implementation to calculate the probability of having no outliers :pr:`1855`
        * Added ``Engines`` pipeline processing API :pr:`1838`
    * Fixes
        * Changed EngineBase random_state arg to random_seed and same for user guide docs :pr:`1889`
    * Changes
        * Modified ``calculate_percent_difference`` so that division by 0 is now inf rather than nan :pr:`1809`
        * Removed ``text_columns`` parameter from ``LSA`` and ``TextFeaturizer`` components :pr:`1652`
        * Added ``random_seed`` as an argument to our automl/pipeline/component API. Using ``random_state`` will raise a warning :pr:`1798`
        * Added ``DataCheckError`` message in ``InvalidTargetDataCheck`` if input target is None and removed exception raised :pr:`1866`
    * Documentation Changes
    * Testing Changes
        * Added back coverage for ``_get_feature_provenance`` in ``TextFeaturizer`` after ``text_columns`` was removed :pr:`1842`
        * Pin graphviz version for windows builds :pr:`1847`
        * Unpin graphviz version for windows builds :pr:`1851`

.. warning::

    **Breaking Changes**
        * Added a deprecation warning to ``explain_prediction``. It will be deleted in the next release. :pr:`1860`


**v0.18.2 Feb. 10, 2021**
    * Enhancements
        * Added uniqueness score data check :pr:`1785`
        * Added "dataframe" output format for prediction explanations :pr:`1781`
        * Updated LightGBM estimators to handle ``pandas.MultiIndex`` :pr:`1770`
        * Sped up permutation importance for some pipelines :pr:`1762`
        * Added sparsity data check :pr:`1797`
        * Confirmed support for threshold tuning for binary time series classification problems :pr:`1803`
    * Fixes
    * Changes
    * Documentation Changes
        * Added section on conda to the contributing guide :pr:`1771`
        * Updated release process to reflect freezing `main` before perf tests :pr:`1787`
        * Moving some prs to the right section of the release notes :pr:`1789`
        * Tweak README.md. :pr:`1800`
        * Fixed back arrow on install page docs :pr:`1795`
        * Fixed docstring for `ClassImbalanceDataCheck.validate()` :pr:`1817`
    * Testing Changes

**v0.18.1 Feb. 1, 2021**
    * Enhancements
        * Added ``graph_t_sne`` as a visualization tool for high dimensional data :pr:`1731`
        * Added the ability to see the linear coefficients of features in linear models terms :pr:`1738`
        * Added support for ``scikit-learn`` ``v0.24.0`` :pr:`1733`
        * Added support for ``scipy`` ``v1.6.0`` :pr:`1752`
        * Added SVM Classifier and Regressor to estimators :pr:`1714` :pr:`1761`
    * Fixes
        * Addressed bug with ``partial_dependence`` and categorical data with more categories than grid resolution :pr:`1748`
        * Removed ``random_state`` arg from ``get_pipelines`` in ``AutoMLSearch`` :pr:`1719`
        * Pinned pyzmq at less than 22.0.0 till we add support :pr:`1756`
    * Changes
        * Updated components and pipelines to return ``Woodwork`` data structures :pr:`1668`
        * Updated ``clone()`` for pipelines and components to copy over random state automatically :pr:`1753`
        * Dropped support for Python version 3.6 :pr:`1751`
        * Removed deprecated ``verbose`` flag from ``AutoMLSearch`` parameters :pr:`1772`
    * Documentation Changes
        * Add Twitter and Github link to documentation toolbar :pr:`1754`
        * Added Open Graph info to documentation :pr:`1758`
    * Testing Changes

.. warning::

    **Breaking Changes**
        * Components and pipelines return ``Woodwork`` data structures instead of ``pandas`` data structures :pr:`1668`
        * Python 3.6 will not be actively supported due to discontinued support from EvalML dependencies.
        * Deprecated ``verbose`` flag is removed for ``AutoMLSearch`` :pr:`1772`


**v0.18.0 Jan. 26, 2021**
    * Enhancements
        * Added RMSLE, MSLE, and MAPE to core objectives while checking for negative target values in ``invalid_targets_data_check`` :pr:`1574`
        * Added validation checks for binary problems with regression-like datasets and multiclass problems without true multiclass targets in ``invalid_targets_data_check`` :pr:`1665`
        * Added time series support for ``make_pipeline`` :pr:`1566`
        * Added target name for output of pipeline ``predict`` method :pr:`1578`
        * Added multiclass check to ``InvalidTargetDataCheck`` for two examples per class :pr:`1596`
        * Added support for ``graphviz`` ``v0.16`` :pr:`1657`
        * Enhanced time series pipelines to accept empty features :pr:`1651`
        * Added KNN Classifier to estimators. :pr:`1650`
        * Added support for list inputs for objectives :pr:`1663`
        * Added support for ``AutoMLSearch`` to handle time series classification pipelines :pr:`1666`
        * Enhanced ``DelayedFeaturesTransformer`` to encode categorical features and targets before delaying them :pr:`1691`
        * Added 2-way dependence plots. :pr:`1690`
        * Added ability to directly iterate through components within Pipelines :pr:`1583`
    * Fixes
        * Fixed inconsistent attributes and added Exceptions to docs :pr:`1673`
        * Fixed ``TargetLeakageDataCheck`` to use Woodwork ``mutual_information`` rather than using Pandas' Pearson Correlation :pr:`1616`
        * Fixed thresholding for pipelines in ``AutoMLSearch`` to only threshold binary classification pipelines :pr:`1622` :pr:`1626`
        * Updated ``load_data`` to return Woodwork structures and update default parameter value for ``index`` to ``None`` :pr:`1610`
        * Pinned scipy at < 1.6.0 while we work on adding support :pr:`1629`
        * Fixed data check message formatting in ``AutoMLSearch`` :pr:`1633`
        * Addressed stacked ensemble component for ``scikit-learn`` v0.24 support by setting ``shuffle=True`` for default CV :pr:`1613`
        * Fixed bug where ``Imputer`` reset the index on ``X`` :pr:`1590`
        * Fixed ``AutoMLSearch`` stacktrace when a cutom objective was passed in as a primary objective or additional objective :pr:`1575`
        * Fixed custom index bug for ``MAPE`` objective :pr:`1641`
        * Fixed index bug for ``TextFeaturizer`` and ``LSA`` components :pr:`1644`
        * Limited ``load_fraud`` dataset loaded into ``automl.ipynb`` :pr:`1646`
        * ``add_to_rankings`` updates ``AutoMLSearch.best_pipeline`` when necessary :pr:`1647`
        * Fixed bug where time series baseline estimators were not receiving ``gap`` and ``max_delay`` in ``AutoMLSearch`` :pr:`1645`
        * Fixed jupyter notebooks to help the RTD buildtime :pr:`1654`
        * Added ``positive_only`` objectives to ``non_core_objectives`` :pr:`1661`
        * Fixed stacking argument ``n_jobs`` for IterativeAlgorithm :pr:`1706`
        * Updated CatBoost estimators to return self in ``.fit()`` rather than the underlying model for consistency :pr:`1701`
        * Added ability to initialize pipeline parameters in ``AutoMLSearch`` constructor :pr:`1676`
    * Changes
        * Added labeling to ``graph_confusion_matrix`` :pr:`1632`
        * Rerunning search for ``AutoMLSearch`` results in a message thrown rather than failing the search, and removed ``has_searched`` property :pr:`1647`
        * Changed tuner class to allow and ignore single parameter values as input :pr:`1686`
        * Capped LightGBM version limit to remove bug in docs :pr:`1711`
        * Removed support for `np.random.RandomState` in EvalML :pr:`1727`
    * Documentation Changes
        * Update Model Understanding in the user guide to include ``visualize_decision_tree`` :pr:`1678`
        * Updated docs to include information about ``AutoMLSearch`` callback parameters and methods :pr:`1577`
        * Updated docs to prompt users to install graphiz on Mac :pr:`1656`
        * Added ``infer_feature_types`` to the ``start.ipynb`` guide :pr:`1700`
        * Added multicollinearity data check to API reference and docs :pr:`1707`
    * Testing Changes

.. warning::

    **Breaking Changes**
        * Removed ``has_searched`` property from ``AutoMLSearch`` :pr:`1647`
        * Components and pipelines return ``Woodwork`` data structures instead of ``pandas`` data structures :pr:`1668`
        * Removed support for `np.random.RandomState` in EvalML. Rather than passing ``np.random.RandomState`` as component and pipeline random_state values, we use int random_seed :pr:`1727`


**v0.17.0 Dec. 29, 2020**
    * Enhancements
        * Added ``save_plot`` that allows for saving figures from different backends :pr:`1588`
        * Added ``LightGBM Regressor`` to regression components :pr:`1459`
        * Added ``visualize_decision_tree`` for tree visualization with ``decision_tree_data_from_estimator`` and ``decision_tree_data_from_pipeline`` to reformat tree structure output :pr:`1511`
        * Added `DFS Transformer` component into transformer components :pr:`1454`
        * Added ``MAPE`` to the standard metrics for time series problems and update objectives :pr:`1510`
        * Added ``graph_prediction_vs_actual_over_time`` and ``get_prediction_vs_actual_over_time_data`` to the model understanding module for time series problems :pr:`1483`
        * Added a ``ComponentGraph`` class that will support future pipelines as directed acyclic graphs :pr:`1415`
        * Updated data checks to accept ``Woodwork`` data structures :pr:`1481`
        * Added parameter to ``InvalidTargetDataCheck`` to show only top unique values rather than all unique values :pr:`1485`
        * Added multicollinearity data check :pr:`1515`
        * Added baseline pipeline and components for time series regression problems :pr:`1496`
        * Added more information to users about ensembling behavior in ``AutoMLSearch`` :pr:`1527`
        * Add woodwork support for more utility and graph methods :pr:`1544`
        * Changed ``DateTimeFeaturizer`` to encode features as int :pr:`1479`
        * Return trained pipelines from ``AutoMLSearch.best_pipeline`` :pr:`1547`
        * Added utility method so that users can set feature types without having to learn about Woodwork directly :pr:`1555`
        * Added Linear Discriminant Analysis transformer for dimensionality reduction :pr:`1331`
        * Added multiclass support for ``partial_dependence`` and ``graph_partial_dependence`` :pr:`1554`
        * Added ``TimeSeriesBinaryClassificationPipeline`` and ``TimeSeriesMulticlassClassificationPipeline`` classes :pr:`1528`
        * Added ``make_data_splitter`` method for easier automl data split customization :pr:`1568`
        * Integrated ``ComponentGraph`` class into Pipelines for full non-linear pipeline support :pr:`1543`
        * Update ``AutoMLSearch`` constructor to take training data instead of ``search`` and ``add_to_leaderboard`` :pr:`1597`
        * Update ``split_data`` helper args :pr:`1597`
        * Add problem type utils ``is_regression``, ``is_classification``, ``is_timeseries`` :pr:`1597`
        * Rename ``AutoMLSearch`` ``data_split`` arg to ``data_splitter`` :pr:`1569`
    * Fixes
        * Fix AutoML not passing CV folds to ``DefaultDataChecks`` for usage by ``ClassImbalanceDataCheck`` :pr:`1619`
        * Fix Windows CI jobs: install ``numba`` via conda, required for ``shap`` :pr:`1490`
        * Added custom-index support for `reset-index-get_prediction_vs_actual_over_time_data` :pr:`1494`
        * Fix ``generate_pipeline_code`` to account for boolean and None differences between Python and JSON :pr:`1524` :pr:`1531`
        * Set max value for plotly and xgboost versions while we debug CI failures with newer versions :pr:`1532`
        * Undo version pinning for plotly :pr:`1533`
        * Fix ReadTheDocs build by updating the version of ``setuptools`` :pr:`1561`
        * Set ``random_state`` of data splitter in AutoMLSearch to take int to keep consistency in the resulting splits :pr:`1579`
        * Pin sklearn version while we work on adding support :pr:`1594`
        * Pin pandas at <1.2.0 while we work on adding support :pr:`1609`
        * Pin graphviz at < 0.16 while we work on adding support :pr:`1609`
    * Changes
        * Reverting ``save_graph`` :pr:`1550` to resolve kaleido build issues :pr:`1585`
        * Update circleci badge to apply to ``main`` :pr:`1489`
        * Added script to generate github markdown for releases :pr:`1487`
        * Updated selection using pandas ``dtypes`` to selecting using Woodwork logical types :pr:`1551`
        * Updated dependencies to fix ``ImportError: cannot import name 'MaskedArray' from 'sklearn.utils.fixes'`` error and to address Woodwork and Featuretool dependencies :pr:`1540`
        * Made ``get_prediction_vs_actual_data()`` a public method :pr:`1553`
        * Updated ``Woodwork`` version requirement to v0.0.7 :pr:`1560`
        * Move data splitters from ``evalml.automl.data_splitters`` to ``evalml.preprocessing.data_splitters`` :pr:`1597`
        * Rename "# Testing" in automl log output to "# Validation" :pr:`1597`
    * Documentation Changes
        * Added partial dependence methods to API reference :pr:`1537`
        * Updated documentation for confusion matrix methods :pr:`1611`
    * Testing Changes
        * Set ``n_jobs=1`` in most unit tests to reduce memory :pr:`1505`

.. warning::

    **Breaking Changes**
        * Updated minimal dependencies: ``numpy>=1.19.1``, ``pandas>=1.1.0``, ``scikit-learn>=0.23.1``, ``scikit-optimize>=0.8.1``
        * Updated ``AutoMLSearch.best_pipeline`` to return a trained pipeline. Pass in ``train_best_pipeline=False`` to AutoMLSearch in order to return an untrained pipeline.
        * Pipeline component instances can no longer be iterated through using ``Pipeline.component_graph`` :pr:`1543`
        * Update ``AutoMLSearch`` constructor to take training data instead of ``search`` and ``add_to_leaderboard`` :pr:`1597`
        * Update ``split_data`` helper args :pr:`1597`
        * Move data splitters from ``evalml.automl.data_splitters`` to ``evalml.preprocessing.data_splitters`` :pr:`1597`
        * Rename ``AutoMLSearch`` ``data_split`` arg to ``data_splitter`` :pr:`1569`



**v0.16.1 Dec. 1, 2020**
    * Enhancements
        * Pin woodwork version to v0.0.6 to avoid breaking changes :pr:`1484`
        * Updated ``Woodwork`` to >=0.0.5 in ``core-requirements.txt`` :pr:`1473`
        * Removed ``copy_dataframe`` parameter for ``Woodwork``, updated ``Woodwork`` to >=0.0.6 in ``core-requirements.txt`` :pr:`1478`
        * Updated ``detect_problem_type`` to use ``pandas.api.is_numeric_dtype`` :pr:`1476`
    * Changes
        * Changed ``make clean`` to delete coverage reports as a convenience for developers :pr:`1464`
        * Set ``n_jobs=-1`` by default for stacked ensemble components :pr:`1472`
    * Documentation Changes
        * Updated pipeline and component documentation and demos to use ``Woodwork`` :pr:`1466`
    * Testing Changes
        * Update dependency update checker to use everything from core and optional dependencies :pr:`1480`


**v0.16.0 Nov. 24, 2020**
    * Enhancements
        * Updated pipelines and ``make_pipeline`` to accept ``Woodwork`` inputs :pr:`1393`
        * Updated components to accept ``Woodwork`` inputs :pr:`1423`
        * Added ability to freeze hyperparameters for ``AutoMLSearch`` :pr:`1284`
        * Added ``Target Encoder`` into transformer components :pr:`1401`
        * Added callback for error handling in ``AutoMLSearch`` :pr:`1403`
        * Added the index id to the ``explain_predictions_best_worst`` output to help users identify which rows in their data are included :pr:`1365`
        * The top_k features displayed in ``explain_predictions_*`` functions are now determined by the magnitude of shap values as opposed to the ``top_k`` largest and smallest shap values. :pr:`1374`
        * Added a problem type for time series regression :pr:`1386`
        * Added a ``is_defined_for_problem_type`` method to ``ObjectiveBase`` :pr:`1386`
        * Added a ``random_state`` parameter to ``make_pipeline_from_components`` function :pr:`1411`
        * Added ``DelayedFeaturesTransformer`` :pr:`1396`
        * Added a ``TimeSeriesRegressionPipeline`` class :pr:`1418`
        * Removed ``core-requirements.txt`` from the package distribution :pr:`1429`
        * Updated data check messages to include a `"code"` and `"details"` fields :pr:`1451`, :pr:`1462`
        * Added a ``TimeSeriesSplit`` data splitter for time series problems :pr:`1441`
        * Added a ``problem_configuration`` parameter to AutoMLSearch :pr:`1457`
    * Fixes
        * Fixed ``IndexError`` raised in ``AutoMLSearch`` when ``ensembling = True`` but only one pipeline to iterate over :pr:`1397`
        * Fixed stacked ensemble input bug and LightGBM warning and bug in ``AutoMLSearch`` :pr:`1388`
        * Updated enum classes to show possible enum values as attributes :pr:`1391`
        * Updated calls to ``Woodwork``'s ``to_pandas()`` to ``to_series()`` and ``to_dataframe()`` :pr:`1428`
        * Fixed bug in OHE where column names were not guaranteed to be unique :pr:`1349`
        * Fixed bug with percent improvement of ``ExpVariance`` objective on data with highly skewed target :pr:`1467`
        * Fix SimpleImputer error which occurs when all features are bool type :pr:`1215`
    * Changes
        * Changed ``OutliersDataCheck`` to return the list of columns, rather than rows, that contain outliers :pr:`1377`
        * Simplified and cleaned output for Code Generation :pr:`1371`
        * Reverted changes from :pr:`1337` :pr:`1409`
        * Updated data checks to return dictionary of warnings and errors instead of a list :pr:`1448`
        * Updated ``AutoMLSearch`` to pass ``Woodwork`` data structures to every pipeline (instead of pandas DataFrames) :pr:`1450`
        * Update ``AutoMLSearch`` to default to ``max_batches=1`` instead of ``max_iterations=5`` :pr:`1452`
        * Updated _evaluate_pipelines to consolidate side effects :pr:`1410`
    * Documentation Changes
        * Added description of CLA to contributing guide, updated description of draft PRs :pr:`1402`
        * Updated documentation to include all data checks, ``DataChecks``, and usage of data checks in AutoML :pr:`1412`
        * Updated docstrings from ``np.array`` to ``np.ndarray`` :pr:`1417`
        * Added section on stacking ensembles in AutoMLSearch documentation :pr:`1425`
    * Testing Changes
        * Removed ``category_encoders`` from test-requirements.txt :pr:`1373`
        * Tweak codecov.io settings again to avoid flakes :pr:`1413`
        * Modified ``make lint`` to check notebook versions in the docs :pr:`1431`
        * Modified ``make lint-fix`` to standardize notebook versions in the docs :pr:`1431`
        * Use new version of pull request Github Action for dependency check (:pr:`1443`)
        * Reduced number of workers for tests to 4 :pr:`1447`

.. warning::

    **Breaking Changes**
        * The ``top_k`` and ``top_k_features`` parameters in ``explain_predictions_*`` functions now return ``k`` features as opposed to ``2 * k`` features :pr:`1374`
        * Renamed ``problem_type`` to ``problem_types`` in ``RegressionObjective``, ``BinaryClassificationObjective``, and ``MulticlassClassificationObjective`` :pr:`1319`
        * Data checks now return a dictionary of warnings and errors instead of a list :pr:`1448`



**v0.15.0 Oct. 29, 2020**
    * Enhancements
        * Added stacked ensemble component classes (``StackedEnsembleClassifier``, ``StackedEnsembleRegressor``) :pr:`1134`
        * Added stacked ensemble components to ``AutoMLSearch`` :pr:`1253`
        * Added ``DecisionTreeClassifier`` and ``DecisionTreeRegressor`` to AutoML :pr:`1255`
        * Added ``graph_prediction_vs_actual`` in ``model_understanding`` for regression problems :pr:`1252`
        * Added parameter to ``OneHotEncoder`` to enable filtering for features to encode for :pr:`1249`
        * Added percent-better-than-baseline for all objectives to automl.results :pr:`1244`
        * Added ``HighVarianceCVDataCheck`` and replaced synonymous warning in ``AutoMLSearch`` :pr:`1254`
        * Added `PCA Transformer` component for dimensionality reduction :pr:`1270`
        * Added ``generate_pipeline_code`` and ``generate_component_code`` to allow for code generation given a pipeline or component instance :pr:`1306`
        * Added ``PCA Transformer`` component for dimensionality reduction :pr:`1270`
        * Updated ``AutoMLSearch`` to support ``Woodwork`` data structures :pr:`1299`
        * Added cv_folds to ``ClassImbalanceDataCheck`` and added this check to ``DefaultDataChecks`` :pr:`1333`
        * Make ``max_batches`` argument to ``AutoMLSearch.search`` public :pr:`1320`
        * Added text support to automl search :pr:`1062`
        * Added ``_pipelines_per_batch`` as a private argument to ``AutoMLSearch`` :pr:`1355`
    * Fixes
        * Fixed ML performance issue with ordered datasets: always shuffle data in automl's default CV splits :pr:`1265`
        * Fixed broken ``evalml info`` CLI command :pr:`1293`
        * Fixed ``boosting type='rf'`` for LightGBM Classifier, as well as ``num_leaves`` error :pr:`1302`
        * Fixed bug in ``explain_predictions_best_worst`` where a custom index in the target variable would cause a ``ValueError`` :pr:`1318`
        * Added stacked ensemble estimators to to ``evalml.pipelines.__init__`` file :pr:`1326`
        * Fixed bug in OHE where calls to transform were not deterministic if ``top_n`` was less than the number of categories in a column :pr:`1324`
        * Fixed LightGBM warning messages during AutoMLSearch :pr:`1342`
        * Fix warnings thrown during AutoMLSearch in ``HighVarianceCVDataCheck`` :pr:`1346`
        * Fixed bug where TrainingValidationSplit would return invalid location indices for dataframes with a custom index :pr:`1348`
        * Fixed bug where the AutoMLSearch ``random_state`` was not being passed to the created pipelines :pr:`1321`
    * Changes
        * Allow ``add_to_rankings`` to be called before AutoMLSearch is called :pr:`1250`
        * Removed Graphviz from test-requirements to add to requirements.txt :pr:`1327`
        * Removed ``max_pipelines`` parameter from ``AutoMLSearch`` :pr:`1264`
        * Include editable installs in all install make targets :pr:`1335`
        * Made pip dependencies `featuretools` and `nlp_primitives` core dependencies :pr:`1062`
        * Removed `PartOfSpeechCount` from `TextFeaturizer` transform primitives :pr:`1062`
        * Added warning for ``partial_dependency`` when the feature includes null values :pr:`1352`
    * Documentation Changes
        * Fixed and updated code blocks in Release Notes :pr:`1243`
        * Added DecisionTree estimators to API Reference :pr:`1246`
        * Changed class inheritance display to flow vertically :pr:`1248`
        * Updated cost-benefit tutorial to use a holdout/test set :pr:`1159`
        * Added ``evalml info`` command to documentation :pr:`1293`
        * Miscellaneous doc updates :pr:`1269`
        * Removed conda pre-release testing from the release process document :pr:`1282`
        * Updates to contributing guide :pr:`1310`
        * Added Alteryx footer to docs with Twitter and Github link :pr:`1312`
        * Added documentation for evalml installation for Python 3.6 :pr:`1322`
        * Added documentation changes to make the API Docs easier to understand :pr:`1323`
        * Fixed documentation for ``feature_importance`` :pr:`1353`
        * Added tutorial for running `AutoML` with text data :pr:`1357`
        * Added documentation for woodwork integration with automl search :pr:`1361`
    * Testing Changes
        * Added tests for ``jupyter_check`` to handle IPython :pr:`1256`
        * Cleaned up ``make_pipeline`` tests to test for all estimators :pr:`1257`
        * Added a test to check conda build after merge to main :pr:`1247`
        * Removed code that was lacking codecov for ``__main__.py`` and unnecessary :pr:`1293`
        * Codecov: round coverage up instead of down :pr:`1334`
        * Add DockerHub credentials to CI testing environment :pr:`1356`
        * Add DockerHub credentials to conda testing environment :pr:`1363`

.. warning::

    **Breaking Changes**
        * Renamed ``LabelLeakageDataCheck`` to ``TargetLeakageDataCheck`` :pr:`1319`
        * ``max_pipelines`` parameter has been removed from ``AutoMLSearch``. Please use ``max_iterations`` instead. :pr:`1264`
        * ``AutoMLSearch.search()`` will now log a warning if the input is not a ``Woodwork`` data structure (``pandas``, ``numpy``) :pr:`1299`
        * Make ``max_batches`` argument to ``AutoMLSearch.search`` public :pr:`1320`
        * Removed unused argument `feature_types` from AutoMLSearch.search :pr:`1062`

**v0.14.1 Sep. 29, 2020**
    * Enhancements
        * Updated partial dependence methods to support calculating numeric columns in a dataset with non-numeric columns :pr:`1150`
        * Added ``get_feature_names`` on ``OneHotEncoder`` :pr:`1193`
        * Added ``detect_problem_type`` to ``problem_type/utils.py`` to automatically detect the problem type given targets :pr:`1194`
        * Added LightGBM to ``AutoMLSearch`` :pr:`1199`
        * Updated ``scikit-learn`` and ``scikit-optimize`` to use latest versions - 0.23.2 and 0.8.1 respectively :pr:`1141`
        * Added ``__str__`` and ``__repr__`` for pipelines and components :pr:`1218`
        * Included internal target check for both training and validation data in ``AutoMLSearch`` :pr:`1226`
        * Added ``ProblemTypes.all_problem_types`` helper to get list of supported problem types :pr:`1219`
        * Added ``DecisionTreeClassifier`` and ``DecisionTreeRegressor`` classes :pr:`1223`
        * Added ``ProblemTypes.all_problem_types`` helper to get list of supported problem types :pr:`1219`
        * ``DataChecks`` can now be parametrized by passing a list of ``DataCheck`` classes and a parameter dictionary :pr:`1167`
        * Added first CV fold score as validation score in ``AutoMLSearch.rankings`` :pr:`1221`
        * Updated ``flake8`` configuration to enable linting on ``__init__.py`` files :pr:`1234`
        * Refined ``make_pipeline_from_components`` implementation :pr:`1204`
    * Fixes
        * Updated GitHub URL after migration to Alteryx GitHub org :pr:`1207`
        * Changed Problem Type enum to be more similar to the string name :pr:`1208`
        * Wrapped call to scikit-learn's partial dependence method in a ``try``/``finally`` block :pr:`1232`
    * Changes
        * Added ``allow_writing_files`` as a named argument to CatBoost estimators. :pr:`1202`
        * Added ``solver`` and ``multi_class`` as named arguments to ``LogisticRegressionClassifier`` :pr:`1202`
        * Replaced pipeline's ``._transform`` method to evaluate all the preprocessing steps of a pipeline with ``.compute_estimator_features`` :pr:`1231`
        * Changed default large dataset train/test splitting behavior :pr:`1205`
    * Documentation Changes
        * Included description of how to access the component instances and features for pipeline user guide :pr:`1163`
        * Updated API docs to refer to target as "target" instead of "labels" for non-classification tasks and minor docs cleanup :pr:`1160`
        * Added Class Imbalance Data Check to ``api_reference.rst`` :pr:`1190` :pr:`1200`
        * Added pipeline properties to API reference :pr:`1209`
        * Clarified what the objective parameter in AutoML is used for in AutoML API reference and AutoML user guide :pr:`1222`
        * Updated API docs to include ``skopt.space.Categorical`` option for component hyperparameter range definition :pr:`1228`
        * Added install documentation for ``libomp`` in order to use LightGBM on Mac :pr:`1233`
        * Improved description of ``max_iterations`` in documentation :pr:`1212`
        * Removed unused code from sphinx conf :pr:`1235`
    * Testing Changes

.. warning::

    **Breaking Changes**
        * ``DefaultDataChecks`` now accepts a ``problem_type`` parameter that must be specified :pr:`1167`
        * Pipeline's ``._transform`` method to evaluate all the preprocessing steps of a pipeline has been replaced with ``.compute_estimator_features`` :pr:`1231`
        * ``get_objectives`` has been renamed to ``get_core_objectives``. This function will now return a list of valid objective instances :pr:`1230`


**v0.13.2 Sep. 17, 2020**
    * Enhancements
        * Added ``output_format`` field to explain predictions functions :pr:`1107`
        * Modified ``get_objective`` and ``get_objectives`` to be able to return any objective in ``evalml.objectives`` :pr:`1132`
        * Added a ``return_instance`` boolean parameter to ``get_objective`` :pr:`1132`
        * Added ``ClassImbalanceDataCheck`` to determine whether target imbalance falls below a given threshold :pr:`1135`
        * Added label encoder to LightGBM for binary classification :pr:`1152`
        * Added labels for the row index of confusion matrix :pr:`1154`
        * Added ``AutoMLSearch`` object as another parameter in search callbacks :pr:`1156`
        * Added the corresponding probability threshold for each point displayed in ``graph_roc_curve`` :pr:`1161`
        * Added ``__eq__`` for ``ComponentBase`` and ``PipelineBase`` :pr:`1178`
        * Added support for multiclass classification for ``roc_curve`` :pr:`1164`
        * Added ``categories`` accessor to ``OneHotEncoder`` for listing the categories associated with a feature :pr:`1182`
        * Added utility function to create pipeline instances from a list of component instances :pr:`1176`
    * Fixes
        * Fixed XGBoost column names for partial dependence methods :pr:`1104`
        * Removed dead code validating column type from ``TextFeaturizer`` :pr:`1122`
        * Fixed issue where ``Imputer`` cannot fit when there is None in a categorical or boolean column :pr:`1144`
        * ``OneHotEncoder`` preserves the custom index in the input data :pr:`1146`
        * Fixed representation for ``ModelFamily`` :pr:`1165`
        * Removed duplicate ``nbsphinx`` dependency in ``dev-requirements.txt`` :pr:`1168`
        * Users can now pass in any valid kwargs to all estimators :pr:`1157`
        * Remove broken accessor ``OneHotEncoder.get_feature_names`` and unneeded base class :pr:`1179`
        * Removed LightGBM Estimator from AutoML models :pr:`1186`
    * Changes
        * Pinned ``scikit-optimize`` version to 0.7.4 :pr:`1136`
        * Removed ``tqdm`` as a dependency :pr:`1177`
        * Added lightgbm version 3.0.0 to ``latest_dependency_versions.txt`` :pr:`1185`
        * Rename ``max_pipelines`` to ``max_iterations`` :pr:`1169`
    * Documentation Changes
        * Fixed API docs for ``AutoMLSearch`` ``add_result_callback`` :pr:`1113`
        * Added a step to our release process for pushing our latest version to conda-forge :pr:`1118`
        * Added warning for missing ipywidgets dependency for using ``PipelineSearchPlots`` on Jupyterlab :pr:`1145`
        * Updated ``README.md`` example to load demo dataset :pr:`1151`
        * Swapped mapping of breast cancer targets in ``model_understanding.ipynb`` :pr:`1170`
    * Testing Changes
        * Added test confirming ``TextFeaturizer`` never outputs null values :pr:`1122`
        * Changed Python version of ``Update Dependencies`` action to 3.8.x :pr:`1137`
        * Fixed release notes check-in test for ``Update Dependencies`` actions :pr:`1172`

.. warning::

    **Breaking Changes**
        * ``get_objective`` will now return a class definition rather than an instance by default :pr:`1132`
        * Deleted ``OPTIONS`` dictionary in ``evalml.objectives.utils.py`` :pr:`1132`
        * If specifying an objective by string, the string must now match the objective's name field, case-insensitive :pr:`1132`
        * Passing "Cost Benefit Matrix", "Fraud Cost", "Lead Scoring", "Mean Squared Log Error",
            "Recall", "Recall Macro", "Recall Micro", "Recall Weighted", or "Root Mean Squared Log Error" to ``AutoMLSearch`` will now result in a ``ValueError``
            rather than an ``ObjectiveNotFoundError`` :pr:`1132`
        * Search callbacks ``start_iteration_callback`` and ``add_results_callback`` have changed to include a copy of the AutoMLSearch object as a third parameter :pr:`1156`
        * Deleted ``OneHotEncoder.get_feature_names`` method which had been broken for a while, in favor of pipelines' ``input_feature_names`` :pr:`1179`
        * Deleted empty base class ``CategoricalEncoder`` which ``OneHotEncoder`` component was inheriting from :pr:`1176`
        * Results from ``roc_curve`` will now return as a list of dictionaries with each dictionary representing a class :pr:`1164`
        * ``max_pipelines`` now raises a ``DeprecationWarning`` and will be removed in the next release. ``max_iterations`` should be used instead. :pr:`1169`


**v0.13.1 Aug. 25, 2020**
    * Enhancements
        * Added Cost-Benefit Matrix objective for binary classification :pr:`1038`
        * Split ``fill_value`` into ``categorical_fill_value`` and ``numeric_fill_value`` for Imputer :pr:`1019`
        * Added ``explain_predictions`` and ``explain_predictions_best_worst`` for explaining multiple predictions with SHAP :pr:`1016`
        * Added new LSA component for text featurization :pr:`1022`
        * Added guide on installing with conda :pr:`1041`
        * Added a “cost-benefit curve” util method to graph cost-benefit matrix scores vs. binary classification thresholds :pr:`1081`
        * Standardized error when calling transform/predict before fit for pipelines :pr:`1048`
        * Added ``percent_better_than_baseline`` to AutoML search rankings and full rankings table :pr:`1050`
        * Added one-way partial dependence and partial dependence plots :pr:`1079`
        * Added "Feature Value" column to prediction explanation reports. :pr:`1064`
        * Added LightGBM classification estimator :pr:`1082`, :pr:`1114`
        * Added ``max_batches`` parameter to ``AutoMLSearch`` :pr:`1087`
    * Fixes
        * Updated ``TextFeaturizer`` component to no longer require an internet connection to run :pr:`1022`
        * Fixed non-deterministic element of ``TextFeaturizer`` transformations :pr:`1022`
        * Added a StandardScaler to all ElasticNet pipelines :pr:`1065`
        * Updated cost-benefit matrix to normalize score :pr:`1099`
        * Fixed logic in ``calculate_percent_difference`` so that it can handle negative values :pr:`1100`
    * Changes
        * Added ``needs_fitting`` property to ``ComponentBase`` :pr:`1044`
        * Updated references to data types to use datatype lists defined in ``evalml.utils.gen_utils`` :pr:`1039`
        * Remove maximum version limit for SciPy dependency :pr:`1051`
        * Moved ``all_components`` and other component importers into runtime methods :pr:`1045`
        * Consolidated graphing utility methods under ``evalml.utils.graph_utils`` :pr:`1060`
        * Made slight tweaks to how ``TextFeaturizer`` uses ``featuretools``, and did some refactoring of that and of LSA :pr:`1090`
        * Changed ``show_all_features`` parameter into ``importance_threshold``, which allows for thresholding feature importance :pr:`1097`, :pr:`1103`
    * Documentation Changes
        * Update ``setup.py`` URL to point to the github repo :pr:`1037`
        * Added tutorial for using the cost-benefit matrix objective :pr:`1088`
        * Updated ``model_understanding.ipynb`` to include documentation for using plotly on Jupyter Lab :pr:`1108`
    * Testing Changes
        * Refactor CircleCI tests to use matrix jobs (:pr:`1043`)
        * Added a test to check that all test directories are included in evalml package :pr:`1054`


.. warning::

    **Breaking Changes**
        * ``confusion_matrix`` and ``normalize_confusion_matrix`` have been moved to ``evalml.utils`` :pr:`1038`
        * All graph utility methods previously under ``evalml.pipelines.graph_utils`` have been moved to ``evalml.utils.graph_utils`` :pr:`1060`


**v0.12.2 Aug. 6, 2020**
    * Enhancements
        * Add save/load method to components :pr:`1023`
        * Expose pickle ``protocol`` as optional arg to save/load :pr:`1023`
        * Updated estimators used in AutoML to include ExtraTrees and ElasticNet estimators :pr:`1030`
    * Fixes
    * Changes
        * Removed ``DeprecationWarning`` for ``SimpleImputer`` :pr:`1018`
    * Documentation Changes
        * Add note about version numbers to release process docs :pr:`1034`
    * Testing Changes
        * Test files are now included in the evalml package :pr:`1029`


**v0.12.0 Aug. 3, 2020**
    * Enhancements
        * Added string and categorical targets support for binary and multiclass pipelines and check for numeric targets for ``DetectLabelLeakage`` data check :pr:`932`
        * Added clear exception for regression pipelines if target datatype is string or categorical :pr:`960`
        * Added target column names and class labels in ``predict`` and ``predict_proba`` output for pipelines :pr:`951`
        * Added ``_compute_shap_values`` and ``normalize_values`` to ``pipelines/explanations`` module :pr:`958`
        * Added ``explain_prediction`` feature which explains single predictions with SHAP :pr:`974`
        * Added Imputer to allow different imputation strategies for numerical and categorical dtypes :pr:`991`
        * Added support for configuring logfile path using env var, and don't create logger if there are filesystem errors :pr:`975`
        * Updated catboost estimators' default parameters and automl hyperparameter ranges to speed up fit time :pr:`998`
    * Fixes
        * Fixed ReadtheDocs warning failure regarding embedded gif :pr:`943`
        * Removed incorrect parameter passed to pipeline classes in ``_add_baseline_pipelines`` :pr:`941`
        * Added universal error for calling ``predict``, ``predict_proba``, ``transform``, and ``feature_importances`` before fitting :pr:`969`, :pr:`994`
        * Made ``TextFeaturizer`` component and pip dependencies ``featuretools`` and ``nlp_primitives`` optional :pr:`976`
        * Updated imputation strategy in automl to no longer limit impute strategy to ``most_frequent`` for all features if there are any categorical columns :pr:`991`
        * Fixed ``UnboundLocalError`` for ``cv_pipeline`` when automl search errors :pr:`996`
        * Fixed ``Imputer`` to reset dataframe index to preserve behavior expected from  ``SimpleImputer`` :pr:`1009`
    * Changes
        * Moved ``get_estimators`` to ``evalml.pipelines.components.utils`` :pr:`934`
        * Modified Pipelines to raise ``PipelineScoreError`` when they encounter an error during scoring :pr:`936`
        * Moved ``evalml.model_families.list_model_families`` to ``evalml.pipelines.components.allowed_model_families`` :pr:`959`
        * Renamed ``DateTimeFeaturization`` to ``DateTimeFeaturizer`` :pr:`977`
        * Added check to stop search and raise an error if all pipelines in a batch return NaN scores :pr:`1015`
    * Documentation Changes
        * Updated ``README.md`` :pr:`963`
        * Reworded message when errors are returned from data checks in search :pr:`982`
        * Added section on understanding model predictions with ``explain_prediction`` to User Guide :pr:`981`
        * Added a section to the user guide and api reference about how XGBoost and CatBoost are not fully supported. :pr:`992`
        * Added custom components section in user guide :pr:`993`
        * Updated FAQ section formatting :pr:`997`
        * Updated release process documentation :pr:`1003`
    * Testing Changes
        * Moved ``predict_proba`` and ``predict`` tests regarding string / categorical targets to ``test_pipelines.py`` :pr:`972`
        * Fixed dependency update bot by updating python version to 3.7 to avoid frequent github version updates :pr:`1002`


.. warning::

    **Breaking Changes**
        * ``get_estimators`` has been moved to ``evalml.pipelines.components.utils`` (previously was under ``evalml.pipelines.utils``) :pr:`934`
        * Removed the ``raise_errors`` flag in AutoML search. All errors during pipeline evaluation will be caught and logged. :pr:`936`
        * ``evalml.model_families.list_model_families`` has been moved to ``evalml.pipelines.components.allowed_model_families`` :pr:`959`
        * ``TextFeaturizer``: the ``featuretools`` and ``nlp_primitives`` packages must be installed after installing evalml in order to use this component :pr:`976`
        * Renamed ``DateTimeFeaturization`` to ``DateTimeFeaturizer`` :pr:`977`


**v0.11.2 July 16, 2020**
    * Enhancements
        * Added ``NoVarianceDataCheck`` to ``DefaultDataChecks`` :pr:`893`
        * Added text processing and featurization component ``TextFeaturizer`` :pr:`913`, :pr:`924`
        * Added additional checks to ``InvalidTargetDataCheck`` to handle invalid target data types :pr:`929`
        * ``AutoMLSearch`` will now handle ``KeyboardInterrupt`` and prompt user for confirmation :pr:`915`
    * Fixes
        * Makes automl results a read-only property :pr:`919`
    * Changes
        * Deleted static pipelines and refactored tests involving static pipelines, removed ``all_pipelines()`` and ``get_pipelines()`` :pr:`904`
        * Moved ``list_model_families`` to ``evalml.model_family.utils`` :pr:`903`
        * Updated ``all_pipelines``, ``all_estimators``, ``all_components`` to use the same mechanism for dynamically generating their elements :pr:`898`
        * Rename ``master`` branch to ``main`` :pr:`918`
        * Add pypi release github action :pr:`923`
        * Updated ``AutoMLSearch.search`` stdout output and logging and removed tqdm progress bar :pr:`921`
        * Moved automl config checks previously in ``search()`` to init :pr:`933`
    * Documentation Changes
        * Reorganized and rewrote documentation :pr:`937`
        * Updated to use pydata sphinx theme :pr:`937`
        * Updated docs to use ``release_notes`` instead of ``changelog`` :pr:`942`
    * Testing Changes
        * Cleaned up fixture names and usages in tests :pr:`895`


.. warning::

    **Breaking Changes**
        * ``list_model_families`` has been moved to ``evalml.model_family.utils`` (previously was under ``evalml.pipelines.utils``) :pr:`903`
        * ``get_estimators`` has been moved to ``evalml.pipelines.components.utils`` (previously was under ``evalml.pipelines.utils``) :pr:`934`
        * Static pipeline definitions have been removed, but similar pipelines can still be constructed via creating an instance of ``PipelineBase`` :pr:`904`
        * ``all_pipelines()`` and ``get_pipelines()`` utility methods have been removed :pr:`904`


**v0.11.0 June 30, 2020**
    * Enhancements
        * Added multiclass support for ROC curve graphing :pr:`832`
        * Added preprocessing component to drop features whose percentage of NaN values exceeds a specified threshold :pr:`834`
        * Added data check to check for problematic target labels :pr:`814`
        * Added PerColumnImputer that allows imputation strategies per column :pr:`824`
        * Added transformer to drop specific columns :pr:`827`
        * Added support for ``categories``, ``handle_error``, and ``drop`` parameters in ``OneHotEncoder`` :pr:`830` :pr:`897`
        * Added preprocessing component to handle DateTime columns featurization :pr:`838`
        * Added ability to clone pipelines and components :pr:`842`
        * Define getter method for component ``parameters`` :pr:`847`
        * Added utility methods to calculate and graph permutation importances :pr:`860`, :pr:`880`
        * Added new utility functions necessary for generating dynamic preprocessing pipelines :pr:`852`
        * Added kwargs to all components :pr:`863`
        * Updated ``AutoSearchBase`` to use dynamically generated preprocessing pipelines :pr:`870`
        * Added SelectColumns transformer :pr:`873`
        * Added ability to evaluate additional pipelines for automl search :pr:`874`
        * Added ``default_parameters`` class property to components and pipelines :pr:`879`
        * Added better support for disabling data checks in automl search :pr:`892`
        * Added ability to save and load AutoML objects to file :pr:`888`
        * Updated ``AutoSearchBase.get_pipelines`` to return an untrained pipeline instance :pr:`876`
        * Saved learned binary classification thresholds in automl results cv data dict :pr:`876`
    * Fixes
        * Fixed bug where SimpleImputer cannot handle dropped columns :pr:`846`
        * Fixed bug where PerColumnImputer cannot handle dropped columns :pr:`855`
        * Enforce requirement that builtin components save all inputted values in their parameters dict :pr:`847`
        * Don't list base classes in ``all_components`` output :pr:`847`
        * Standardize all components to output pandas data structures, and accept either pandas or numpy :pr:`853`
        * Fixed rankings and full_rankings error when search has not been run :pr:`894`
    * Changes
        * Update ``all_pipelines`` and ``all_components`` to try initializing pipelines/components, and on failure exclude them :pr:`849`
        * Refactor ``handle_components`` to ``handle_components_class``, standardize to ``ComponentBase`` subclass instead of instance :pr:`850`
        * Refactor "blacklist"/"whitelist" to "allow"/"exclude" lists :pr:`854`
        * Replaced ``AutoClassificationSearch`` and ``AutoRegressionSearch`` with ``AutoMLSearch`` :pr:`871`
        * Renamed feature_importances and permutation_importances methods to use singular names (feature_importance and permutation_importance) :pr:`883`
        * Updated ``automl`` default data splitter to train/validation split for large datasets :pr:`877`
        * Added open source license, update some repo metadata :pr:`887`
        * Removed dead code in ``_get_preprocessing_components`` :pr:`896`
    * Documentation Changes
        * Fix some typos and update the EvalML logo :pr:`872`
    * Testing Changes
        * Update the changelog check job to expect the new branching pattern for the deps update bot :pr:`836`
        * Check that all components output pandas datastructures, and can accept either pandas or numpy :pr:`853`
        * Replaced ``AutoClassificationSearch`` and ``AutoRegressionSearch`` with ``AutoMLSearch`` :pr:`871`


.. warning::

    **Breaking Changes**
        * Pipelines' static ``component_graph`` field must contain either ``ComponentBase`` subclasses or ``str``, instead of ``ComponentBase`` subclass instances :pr:`850`
        * Rename ``handle_component`` to ``handle_component_class``. Now standardizes to ``ComponentBase`` subclasses instead of ``ComponentBase`` subclass instances :pr:`850`
        * Renamed automl's ``cv`` argument to ``data_split`` :pr:`877`
        * Pipelines' and classifiers' ``feature_importances`` is renamed ``feature_importance``, ``graph_feature_importances`` is renamed ``graph_feature_importance`` :pr:`883`
        * Passing ``data_checks=None`` to automl search will not perform any data checks as opposed to default checks. :pr:`892`
        * Pipelines to search for in AutoML are now determined automatically, rather than using the statically-defined pipeline classes. :pr:`870`
        * Updated ``AutoSearchBase.get_pipelines`` to return an untrained pipeline instance, instead of one which happened to be trained on the final cross-validation fold :pr:`876`


**v0.10.0 May 29, 2020**
    * Enhancements
        * Added baseline models for classification and regression, add functionality to calculate baseline models before searching in AutoML :pr:`746`
        * Port over highly-null guardrail as a data check and define ``DefaultDataChecks`` and ``DisableDataChecks`` classes :pr:`745`
        * Update ``Tuner`` classes to work directly with pipeline parameters dicts instead of flat parameter lists :pr:`779`
        * Add Elastic Net as a pipeline option :pr:`812`
        * Added new Pipeline option ``ExtraTrees`` :pr:`790`
        * Added precicion-recall curve metrics and plot for binary classification problems in ``evalml.pipeline.graph_utils`` :pr:`794`
        * Update the default automl algorithm to search in batches, starting with default parameters for each pipeline and iterating from there :pr:`793`
        * Added ``AutoMLAlgorithm`` class and ``IterativeAlgorithm`` impl, separated from ``AutoSearchBase`` :pr:`793`
    * Fixes
        * Update pipeline ``score`` to return ``nan`` score for any objective which throws an exception during scoring :pr:`787`
        * Fixed bug introduced in :pr:`787` where binary classification metrics requiring predicted probabilities error in scoring :pr:`798`
        * CatBoost and XGBoost classifiers and regressors can no longer have a learning rate of 0 :pr:`795`
    * Changes
        * Cleanup pipeline ``score`` code, and cleanup codecov :pr:`711`
        * Remove ``pass`` for abstract methods for codecov :pr:`730`
        * Added __str__ for AutoSearch object :pr:`675`
        * Add util methods to graph ROC and confusion matrix :pr:`720`
        * Refactor ``AutoBase`` to ``AutoSearchBase`` :pr:`758`
        * Updated AutoBase with ``data_checks`` parameter, removed previous ``detect_label_leakage`` parameter, and added functionality to run data checks before search in AutoML :pr:`765`
        * Updated our logger to use Python's logging utils :pr:`763`
        * Refactor most of ``AutoSearchBase._do_iteration`` impl into ``AutoSearchBase._evaluate`` :pr:`762`
        * Port over all guardrails to use the new DataCheck API :pr:`789`
        * Expanded ``import_or_raise`` to catch all exceptions :pr:`759`
        * Adds RMSE, MSLE, RMSLE as standard metrics :pr:`788`
        * Don't allow ``Recall`` to be used as an objective for AutoML :pr:`784`
        * Removed feature selection from pipelines :pr:`819`
        * Update default estimator parameters to make automl search faster and more accurate :pr:`793`
    * Documentation Changes
        * Add instructions to freeze ``master`` on ``release.md`` :pr:`726`
        * Update release instructions with more details :pr:`727` :pr:`733`
        * Add objective base classes to API reference :pr:`736`
        * Fix components API to match other modules :pr:`747`
    * Testing Changes
        * Delete codecov yml, use codecov.io's default :pr:`732`
        * Added unit tests for fraud cost, lead scoring, and standard metric objectives :pr:`741`
        * Update codecov client :pr:`782`
        * Updated AutoBase __str__ test to include no parameters case :pr:`783`
        * Added unit tests for ``ExtraTrees`` pipeline :pr:`790`
        * If codecov fails to upload, fail build :pr:`810`
        * Updated Python version of dependency action :pr:`816`
        * Update the dependency update bot to use a suffix when creating branches :pr:`817`

.. warning::

    **Breaking Changes**
        * The ``detect_label_leakage`` parameter for AutoML classes has been removed and replaced by a ``data_checks`` parameter :pr:`765`
        * Moved ROC and confusion matrix methods from ``evalml.pipeline.plot_utils`` to ``evalml.pipeline.graph_utils`` :pr:`720`
        * ``Tuner`` classes require a pipeline hyperparameter range dict as an init arg instead of a space definition :pr:`779`
        * ``Tuner.propose`` and ``Tuner.add`` work directly with pipeline parameters dicts instead of flat parameter lists :pr:`779`
        * ``PipelineBase.hyperparameters`` and ``custom_hyperparameters`` use pipeline parameters dict format instead of being represented as a flat list :pr:`779`
        * All guardrail functions previously under ``evalml.guardrails.utils`` will be removed and replaced by data checks :pr:`789`
        * ``Recall`` disallowed as an objective for AutoML :pr:`784`
        * ``AutoSearchBase`` parameter ``tuner`` has been renamed to ``tuner_class`` :pr:`793`
        * ``AutoSearchBase`` parameter ``possible_pipelines`` and ``possible_model_families`` have been renamed to ``allowed_pipelines`` and ``allowed_model_families`` :pr:`793`


**v0.9.0 Apr. 27, 2020**
    * Enhancements
        * Added ``Accuracy`` as an standard objective :pr:`624`
        * Added verbose parameter to load_fraud :pr:`560`
        * Added Balanced Accuracy metric for binary, multiclass :pr:`612` :pr:`661`
        * Added XGBoost regressor and XGBoost regression pipeline :pr:`666`
        * Added ``Accuracy`` metric for multiclass :pr:`672`
        * Added objective name in ``AutoBase.describe_pipeline`` :pr:`686`
        * Added ``DataCheck`` and ``DataChecks``, ``Message`` classes and relevant subclasses :pr:`739`
    * Fixes
        * Removed direct access to ``cls.component_graph`` :pr:`595`
        * Add testing files to .gitignore :pr:`625`
        * Remove circular dependencies from ``Makefile`` :pr:`637`
        * Add error case for ``normalize_confusion_matrix()`` :pr:`640`
        * Fixed ``XGBoostClassifier`` and ``XGBoostRegressor`` bug with feature names that contain [, ], or < :pr:`659`
        * Update ``make_pipeline_graph`` to not accidentally create empty file when testing if path is valid :pr:`649`
        * Fix pip installation warning about docsutils version, from boto dependency :pr:`664`
        * Removed zero division warning for F1/precision/recall metrics :pr:`671`
        * Fixed ``summary`` for pipelines without estimators :pr:`707`
    * Changes
        * Updated default objective for binary/multiclass classification to log loss :pr:`613`
        * Created classification and regression pipeline subclasses and removed objective as an attribute of pipeline classes :pr:`405`
        * Changed the output of ``score`` to return one dictionary :pr:`429`
        * Created binary and multiclass objective subclasses :pr:`504`
        * Updated objectives API :pr:`445`
        * Removed call to ``get_plot_data`` from AutoML :pr:`615`
        * Set ``raise_error`` to default to True for AutoML classes :pr:`638`
        * Remove unnecessary "u" prefixes on some unicode strings :pr:`641`
        * Changed one-hot encoder to return uint8 dtypes instead of ints :pr:`653`
        * Pipeline ``_name`` field changed to ``custom_name`` :pr:`650`
        * Removed ``graphs.py`` and moved methods into ``PipelineBase`` :pr:`657`, :pr:`665`
        * Remove s3fs as a dev dependency :pr:`664`
        * Changed requirements-parser to be a core dependency :pr:`673`
        * Replace ``supported_problem_types`` field on pipelines with ``problem_type`` attribute on base classes :pr:`678`
        * Changed AutoML to only show best results for a given pipeline template in ``rankings``, added ``full_rankings`` property to show all :pr:`682`
        * Update ``ModelFamily`` values: don't list xgboost/catboost as classifiers now that we have regression pipelines for them :pr:`677`
        * Changed AutoML's ``describe_pipeline`` to get problem type from pipeline instead :pr:`685`
        * Standardize ``import_or_raise`` error messages :pr:`683`
        * Updated argument order of objectives to align with sklearn's :pr:`698`
        * Renamed ``pipeline.feature_importance_graph`` to ``pipeline.graph_feature_importances`` :pr:`700`
        * Moved ROC and confusion matrix methods to ``evalml.pipelines.plot_utils`` :pr:`704`
        * Renamed ``MultiClassificationObjective`` to ``MulticlassClassificationObjective``, to align with pipeline naming scheme :pr:`715`
    * Documentation Changes
        * Fixed some sphinx warnings :pr:`593`
        * Fixed docstring for ``AutoClassificationSearch`` with correct command :pr:`599`
        * Limit readthedocs formats to pdf, not htmlzip and epub :pr:`594` :pr:`600`
        * Clean up objectives API documentation :pr:`605`
        * Fixed function on Exploring search results page :pr:`604`
        * Update release process doc :pr:`567`
        * ``AutoClassificationSearch`` and ``AutoRegressionSearch`` show inherited methods in API reference :pr:`651`
        * Fixed improperly formatted code in breaking changes for changelog :pr:`655`
        * Added configuration to treat Sphinx warnings as errors :pr:`660`
        * Removed separate plotting section for pipelines in API reference :pr:`657`, :pr:`665`
        * Have leads example notebook load S3 files using https, so we can delete s3fs dev dependency :pr:`664`
        * Categorized components in API reference and added descriptions for each category :pr:`663`
        * Fixed Sphinx warnings about ``BalancedAccuracy`` objective :pr:`669`
        * Updated API reference to include missing components and clean up pipeline docstrings :pr:`689`
        * Reorganize API ref, and clarify pipeline sub-titles :pr:`688`
        * Add and update preprocessing utils in API reference :pr:`687`
        * Added inheritance diagrams to API reference :pr:`695`
        * Documented which default objective AutoML optimizes for :pr:`699`
        * Create seperate install page :pr:`701`
        * Include more utils in API ref, like ``import_or_raise`` :pr:`704`
        * Add more color to pipeline documentation :pr:`705`
    * Testing Changes
        * Matched install commands of ``check_latest_dependencies`` test and it's GitHub action :pr:`578`
        * Added Github app to auto assign PR author as assignee :pr:`477`
        * Removed unneeded conda installation of xgboost in windows checkin tests :pr:`618`
        * Update graph tests to always use tmpfile dir :pr:`649`
        * Changelog checkin test workaround for release PRs: If 'future release' section is empty of PR refs, pass check :pr:`658`
        * Add changelog checkin test exception for ``dep-update`` branch :pr:`723`

.. warning::

    **Breaking Changes**

    * Pipelines will now no longer take an objective parameter during instantiation, and will no longer have an objective attribute.
    * ``fit()`` and ``predict()`` now use an optional ``objective`` parameter, which is only used in binary classification pipelines to fit for a specific objective.
    * ``score()`` will now use a required ``objectives`` parameter that is used to determine all the objectives to score on. This differs from the previous behavior, where the pipeline's objective was scored on regardless.
    * ``score()`` will now return one dictionary of all objective scores.
    * ``ROC`` and ``ConfusionMatrix`` plot methods via ``Auto(*).plot`` have been removed by :pr:`615` and are replaced by ``roc_curve`` and ``confusion_matrix`` in ``evamlm.pipelines.plot_utils`` in :pr:`704`
    * ``normalize_confusion_matrix`` has been moved to ``evalml.pipelines.plot_utils`` :pr:`704`
    * Pipelines ``_name`` field changed to ``custom_name``
    * Pipelines ``supported_problem_types`` field is removed because it is no longer necessary :pr:`678`
    * Updated argument order of objectives' ``objective_function`` to align with sklearn :pr:`698`
    * ``pipeline.feature_importance_graph`` has been renamed to ``pipeline.graph_feature_importances`` in :pr:`700`
    * Removed unsupported ``MSLE`` objective :pr:`704`


**v0.8.0 Apr. 1, 2020**
    * Enhancements
        * Add normalization option and information to confusion matrix :pr:`484`
        * Add util function to drop rows with NaN values :pr:`487`
        * Renamed ``PipelineBase.name`` as ``PipelineBase.summary`` and redefined ``PipelineBase.name`` as class property :pr:`491`
        * Added access to parameters in Pipelines with ``PipelineBase.parameters`` (used to be return of ``PipelineBase.describe``) :pr:`501`
        * Added ``fill_value`` parameter for ``SimpleImputer`` :pr:`509`
        * Added functionality to override component hyperparameters and made pipelines take hyperparemeters from components :pr:`516`
        * Allow ``numpy.random.RandomState`` for random_state parameters :pr:`556`
    * Fixes
        * Removed unused dependency ``matplotlib``, and move ``category_encoders`` to test reqs :pr:`572`
    * Changes
        * Undo version cap in XGBoost placed in :pr:`402` and allowed all released of XGBoost :pr:`407`
        * Support pandas 1.0.0 :pr:`486`
        * Made all references to the logger static :pr:`503`
        * Refactored ``model_type`` parameter for components and pipelines to ``model_family`` :pr:`507`
        * Refactored ``problem_types`` for pipelines and components into ``supported_problem_types`` :pr:`515`
        * Moved ``pipelines/utils.save_pipeline`` and ``pipelines/utils.load_pipeline`` to ``PipelineBase.save`` and ``PipelineBase.load`` :pr:`526`
        * Limit number of categories encoded by ``OneHotEncoder`` :pr:`517`
    * Documentation Changes
        * Updated API reference to remove ``PipelinePlot`` and added moved ``PipelineBase`` plotting methods :pr:`483`
        * Add code style and github issue guides :pr:`463` :pr:`512`
        * Updated API reference for to surface class variables for pipelines and components :pr:`537`
        * Fixed README documentation link :pr:`535`
        * Unhid PR references in changelog :pr:`656`
    * Testing Changes
        * Added automated dependency check PR :pr:`482`, :pr:`505`
        * Updated automated dependency check comment :pr:`497`
        * Have build_docs job use python executor, so that env vars are set properly :pr:`547`
        * Added simple test to make sure ``OneHotEncoder``'s top_n works with large number of categories :pr:`552`
        * Run windows unit tests on PRs :pr:`557`


.. warning::

    **Breaking Changes**

    * ``AutoClassificationSearch`` and ``AutoRegressionSearch``'s ``model_types`` parameter has been refactored into ``allowed_model_families``
    * ``ModelTypes`` enum has been changed to ``ModelFamily``
    * Components and Pipelines now have a ``model_family`` field instead of ``model_type``
    * ``get_pipelines`` utility function now accepts ``model_families`` as an argument instead of ``model_types``
    * ``PipelineBase.name`` no longer returns structure of pipeline and has been replaced by ``PipelineBase.summary``
    * ``PipelineBase.problem_types`` and ``Estimator.problem_types`` has been renamed to ``supported_problem_types``
    * ``pipelines/utils.save_pipeline`` and ``pipelines/utils.load_pipeline`` moved to ``PipelineBase.save`` and ``PipelineBase.load``


**v0.7.0 Mar. 9, 2020**
    * Enhancements
        * Added emacs buffers to .gitignore :pr:`350`
        * Add CatBoost (gradient-boosted trees) classification and regression components and pipelines :pr:`247`
        * Added Tuner abstract base class :pr:`351`
        * Added ``n_jobs`` as parameter for ``AutoClassificationSearch`` and ``AutoRegressionSearch`` :pr:`403`
        * Changed colors of confusion matrix to shades of blue and updated axis order to match scikit-learn's :pr:`426`
        * Added ``PipelineBase`` ``.graph`` and ``.feature_importance_graph`` methods, moved from previous location :pr:`423`
        * Added support for python 3.8 :pr:`462`
    * Fixes
        * Fixed ROC and confusion matrix plots not being calculated if user passed own additional_objectives :pr:`276`
        * Fixed ReadtheDocs ``FileNotFoundError`` exception for fraud dataset :pr:`439`
    * Changes
        * Added ``n_estimators`` as a tunable parameter for XGBoost :pr:`307`
        * Remove unused parameter ``ObjectiveBase.fit_needs_proba`` :pr:`320`
        * Remove extraneous parameter ``component_type`` from all components :pr:`361`
        * Remove unused ``rankings.csv`` file :pr:`397`
        * Downloaded demo and test datasets so unit tests can run offline :pr:`408`
        * Remove ``_needs_fitting`` attribute from Components :pr:`398`
        * Changed plot.feature_importance to show only non-zero feature importances by default, added optional parameter to show all :pr:`413`
        * Refactored ``PipelineBase`` to take in parameter dictionary and moved pipeline metadata to class attribute :pr:`421`
        * Dropped support for Python 3.5 :pr:`438`
        * Removed unused ``apply.py`` file :pr:`449`
        * Clean up ``requirements.txt`` to remove unused deps :pr:`451`
        * Support installation without all required dependencies :pr:`459`
    * Documentation Changes
        * Update release.md with instructions to release to internal license key :pr:`354`
    * Testing Changes
        * Added tests for utils (and moved current utils to gen_utils) :pr:`297`
        * Moved XGBoost install into it's own separate step on Windows using Conda :pr:`313`
        * Rewind pandas version to before 1.0.0, to diagnose test failures for that version :pr:`325`
        * Added dependency update checkin test :pr:`324`
        * Rewind XGBoost version to before 1.0.0 to diagnose test failures for that version :pr:`402`
        * Update dependency check to use a whitelist :pr:`417`
        * Update unit test jobs to not install dev deps :pr:`455`

.. warning::

    **Breaking Changes**

    * Python 3.5 will not be actively supported.

**v0.6.0 Dec. 16, 2019**
    * Enhancements
        * Added ability to create a plot of feature importances :pr:`133`
        * Add early stopping to AutoML using patience and tolerance parameters :pr:`241`
        * Added ROC and confusion matrix metrics and plot for classification problems and introduce PipelineSearchPlots class :pr:`242`
        * Enhanced AutoML results with search order :pr:`260`
        * Added utility function to show system and environment information :pr:`300`
    * Fixes
        * Lower botocore requirement :pr:`235`
        * Fixed decision_function calculation for ``FraudCost`` objective :pr:`254`
        * Fixed return value of ``Recall`` metrics :pr:`264`
        * Components return ``self`` on fit :pr:`289`
    * Changes
        * Renamed automl classes to ``AutoRegressionSearch`` and ``AutoClassificationSearch`` :pr:`287`
        * Updating demo datasets to retain column names :pr:`223`
        * Moving pipeline visualization to ``PipelinePlot`` class :pr:`228`
        * Standarizing inputs as ``pd.Dataframe`` / ``pd.Series`` :pr:`130`
        * Enforcing that pipelines must have an estimator as last component :pr:`277`
        * Added ``ipywidgets`` as a dependency in ``requirements.txt`` :pr:`278`
        * Added Random and Grid Search Tuners :pr:`240`
    * Documentation Changes
        * Adding class properties to API reference :pr:`244`
        * Fix and filter FutureWarnings from scikit-learn :pr:`249`, :pr:`257`
        * Adding Linear Regression to API reference and cleaning up some Sphinx warnings :pr:`227`
    * Testing Changes
        * Added support for testing on Windows with CircleCI :pr:`226`
        * Added support for doctests :pr:`233`

.. warning::

    **Breaking Changes**

    * The ``fit()`` method for ``AutoClassifier`` and ``AutoRegressor`` has been renamed to ``search()``.
    * ``AutoClassifier`` has been renamed to ``AutoClassificationSearch``
    * ``AutoRegressor`` has been renamed to ``AutoRegressionSearch``
    * ``AutoClassificationSearch.results`` and ``AutoRegressionSearch.results`` now is a dictionary with ``pipeline_results`` and ``search_order`` keys. ``pipeline_results`` can be used to access a dictionary that is identical to the old ``.results`` dictionary. Whereas, ``search_order`` returns a list of the search order in terms of ``pipeline_id``.
    * Pipelines now require an estimator as the last component in ``component_list``. Slicing pipelines now throws an ``NotImplementedError`` to avoid returning pipelines without an estimator.

**v0.5.2 Nov. 18, 2019**
    * Enhancements
        * Adding basic pipeline structure visualization :pr:`211`
    * Documentation Changes
        * Added notebooks to build process :pr:`212`

**v0.5.1 Nov. 15, 2019**
    * Enhancements
        * Added basic outlier detection guardrail :pr:`151`
        * Added basic ID column guardrail :pr:`135`
        * Added support for unlimited pipelines with a ``max_time`` limit :pr:`70`
        * Updated .readthedocs.yaml to successfully build :pr:`188`
    * Fixes
        * Removed MSLE from default additional objectives :pr:`203`
        * Fixed ``random_state`` passed in pipelines :pr:`204`
        * Fixed slow down in RFRegressor :pr:`206`
    * Changes
        * Pulled information for describe_pipeline from pipeline's new describe method :pr:`190`
        * Refactored pipelines :pr:`108`
        * Removed guardrails from Auto(*) :pr:`202`, :pr:`208`
    * Documentation Changes
        * Updated documentation to show ``max_time`` enhancements :pr:`189`
        * Updated release instructions for RTD :pr:`193`
        * Added notebooks to build process :pr:`212`
        * Added contributing instructions :pr:`213`
        * Added new content :pr:`222`

**v0.5.0 Oct. 29, 2019**
    * Enhancements
        * Added basic one hot encoding :pr:`73`
        * Use enums for model_type :pr:`110`
        * Support for splitting regression datasets :pr:`112`
        * Auto-infer multiclass classification :pr:`99`
        * Added support for other units in ``max_time`` :pr:`125`
        * Detect highly null columns :pr:`121`
        * Added additional regression objectives :pr:`100`
        * Show an interactive iteration vs. score plot when using fit() :pr:`134`
    * Fixes
        * Reordered ``describe_pipeline`` :pr:`94`
        * Added type check for ``model_type`` :pr:`109`
        * Fixed ``s`` units when setting string ``max_time`` :pr:`132`
        * Fix objectives not appearing in API documentation :pr:`150`
    * Changes
        * Reorganized tests :pr:`93`
        * Moved logging to its own module :pr:`119`
        * Show progress bar history :pr:`111`
        * Using ``cloudpickle`` instead of pickle to allow unloading of custom objectives :pr:`113`
        * Removed render.py :pr:`154`
    * Documentation Changes
        * Update release instructions :pr:`140`
        * Include additional_objectives parameter :pr:`124`
        * Added Changelog :pr:`136`
    * Testing Changes
        * Code coverage :pr:`90`
        * Added CircleCI tests for other Python versions :pr:`104`
        * Added doc notebooks as tests :pr:`139`
        * Test metadata for CircleCI and 2 core parallelism :pr:`137`

**v0.4.1 Sep. 16, 2019**
    * Enhancements
        * Added AutoML for classification and regressor using Autobase and Skopt :pr:`7` :pr:`9`
        * Implemented standard classification and regression metrics :pr:`7`
        * Added logistic regression, random forest, and XGBoost pipelines :pr:`7`
        * Implemented support for custom objectives :pr:`15`
        * Feature importance for pipelines :pr:`18`
        * Serialization for pipelines :pr:`19`
        * Allow fitting on objectives for optimal threshold :pr:`27`
        * Added detect label leakage :pr:`31`
        * Implemented callbacks :pr:`42`
        * Allow for multiclass classification :pr:`21`
        * Added support for additional objectives :pr:`79`
    * Fixes
        * Fixed feature selection in pipelines :pr:`13`
        * Made ``random_seed`` usage consistent :pr:`45`
    * Documentation Changes
        * Documentation Changes
        * Added docstrings :pr:`6`
        * Created notebooks for docs :pr:`6`
        * Initialized readthedocs EvalML :pr:`6`
        * Added favicon :pr:`38`
    * Testing Changes
        * Added testing for loading data :pr:`39`

**v0.2.0 Aug. 13, 2019**
    * Enhancements
        * Created fraud detection objective :pr:`4`

**v0.1.0 July. 31, 2019**
    * *First Release*
    * Enhancements
        * Added lead scoring objecitve :pr:`1`
        * Added basic classifier :pr:`1`
    * Documentation Changes
        * Initialized Sphinx for docs :pr:`1`<|MERGE_RESOLUTION|>--- conflicted
+++ resolved
@@ -3,11 +3,8 @@
 **Future Releases**
     * Enhancements
         * Added human-readable pipeline explanations to model understanding :pr:`2861`
-<<<<<<< HEAD
         * Standardized data check messages and added default "rows" and "columns" to data check message details dictionary :pr:`2869`
-=======
         * Updated to support Featuretools 1.0.0 and nlp-primitives 2.0.0 :pr:`2848`
->>>>>>> 5c85614f
     * Fixes
         * Fixed bug where ``long`` mode for the top level search method was not respected :pr:`2875`
         * Pinned ``cmdstan`` to ``0.28.0`` in ``cmdstan-builder`` to prevent future breaking of support for Prophet :pr:`2880`
