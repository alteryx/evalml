Release Notes
-------------
**Future Releases**
    * Enhancements
        * Add ``ProphetRegressor`` to AutoML :pr:`2619`
        * Removed SVM "linear" and "precomputed" kernel hyperparameter options, and improved default parameters :pr:`2651`
        * Updated ``ComponentGraph`` initalization to raise ``ValueError`` when user attempts to use ``.y`` for a component that does not produce a tuple output :pr:`2662`
<<<<<<< HEAD
        * Updated pipeline ``graph()`` to label edges with X, y or both :pr:`2654`
=======
        * Added ``DropRowsTransformer`` component :pr:`2692`
>>>>>>> 1e32e059
    * Fixes
    * Changes
        * Removed ``LinearRegressor`` from the list of default ``AutoMLSearch`` estimators due to poor performance :pr:`2660`
    * Documentation Changes
    * Testing Changes
        * Removes the process-level parallelism from the ``test_cancel_job`` test :pr:`2666`

.. warning::

    **Breaking Changes**
        * Removed ``LinearRegressor`` from the list of default ``AutoMLSearch`` estimators due to poor performance :pr:`2660`
    

**v0.31.0 Aug. 19, 2021**
    * Enhancements
        * Updated the high variance check in AutoMLSearch to be robust to a variety of objectives and cv scores :pr:`2622`
        * Use Woodwork's outlier detection for the ``OutliersDataCheck`` :pr:`2637`
        * Added ability to utilize instantiated components when creating a pipeline :pr:`2643`
        * Sped up the all Nan and unknown check in ``infer_feature_types`` :pr:`2661`
    * Fixes
    * Changes
        * Deleted ``_put_into_original_order`` helper function :pr:`2639`
        * Refactored time series pipeline code using a time series pipeline base class :pr:`2649`
        * Renamed ``dask_tests`` to ``parallel_tests`` :pr:`2657`
        * Removed commented out code in ``pipeline_meta.py`` :pr:`2659`
    * Documentation Changes
        * Add complete install command to README and Install section :pr:`2627`
        * Cleaned up documentation for ``MulticollinearityDataCheck`` :pr:`2664`
    * Testing Changes
        * Speed up CI by splitting Prophet tests into a separate workflow in GitHub :pr:`2644`

.. warning::

    **Breaking Changes**
        * ``TimeSeriesRegressionPipeline`` no longer inherits from ``TimeSeriesRegressionPipeline`` :pr:`2649`


**v0.30.2 Aug. 16, 2021**
    * Fixes
        * Updated changelog and version numbers to match the release.  Release 0.30.1 was release erroneously without a change to the version numbers.  0.30.2 replaces it.

**v0.30.1 Aug. 12, 2021**
    * Enhancements
        * Added ``DatetimeFormatDataCheck`` for time series problems :pr:`2603`
        * Added ``ProphetRegressor`` to estimators :pr:`2242`
        * Updated ``ComponentGraph`` to handle not calling samplers' transform during predict, and updated samplers' transform methods s.t. ``fit_transform`` is equivalent to ``fit(X, y).transform(X, y)`` :pr:`2583`
        * Updated ``ComponentGraph`` ``_validate_component_dict`` logic to be stricter about input values :pr:`2599`
        * Patched bug in ``xgboost`` estimators where predicting on a feature matrix of only booleans would throw an exception. :pr:`2602`
        * Updated ``ARIMARegressor`` to use relative forecasting to predict values :pr:`2613`
        * Added support for creating pipelines without an estimator as the final component and added ``transform(X, y)`` method to pipelines and component graphs :pr:`2625`
        * Updated to support Woodwork 0.5.1 :pr:`2610`
    * Fixes
        * Updated ``AutoMLSearch`` to drop ``ARIMARegressor`` from ``allowed_estimators`` if an incompatible frequency is detected :pr:`2632`
        * Updated ``get_best_sampler_for_data`` to consider all non-numeric datatypes as categorical for SMOTE :pr:`2590`
        * Fixed inconsistent test results from `TargetDistributionDataCheck` :pr:`2608`
        * Adopted vectorized pd.NA checking for Woodwork 0.5.1 support :pr:`2626`
        * Pinned upper version of astroid to 2.6.6 to keep ReadTheDocs working. :pr:`2638`
    * Changes
        * Renamed SMOTE samplers to SMOTE oversampler :pr:`2595`
        * Changed ``partial_dependence`` and ``graph_partial_dependence`` to raise a ``PartialDependenceError`` instead of ``ValueError``. This is not a breaking change because ``PartialDependenceError`` is a subclass of ``ValueError`` :pr:`2604`
        * Cleaned up code duplication in ``ComponentGraph`` :pr:`2612`
        * Stored predict_proba results in .x for intermediate estimators in ComponentGraph :pr:`2629`
    * Documentation Changes
        * To avoid local docs build error, only add warning disable and download headers on ReadTheDocs builds, not locally :pr:`2617`
    * Testing Changes
        * Updated partial_dependence tests to change the element-wise comparison per the Plotly 5.2.1 upgrade :pr:`2638`
        * Changed the lint CI job to only check against python 3.9 via the `-t` flag :pr:`2586`
        * Installed Prophet in linux nightlies test and fixed ``test_all_components`` :pr:`2598`
        * Refactored and fixed all ``make_pipeline`` tests to assert correct order and address new Woodwork Unknown type inference :pr:`2572`
        * Removed ``component_graphs`` as a global variable in ``test_component_graphs.py`` :pr:`2609`

.. warning::

    **Breaking Changes**
        * Renamed SMOTE samplers to SMOTE oversampler. Please use ``SMOTEOversampler``, ``SMOTENCOversampler``, ``SMOTENOversampler`` instead of ``SMOTESampler``, ``SMOTENCSampler``, and ``SMOTENSampler`` :pr:`2595`


**v0.30.0 Aug. 3, 2021**
    * Enhancements
        * Added ``LogTransformer`` and ``TargetDistributionDataCheck`` :pr:`2487`
        * Issue a warning to users when a pipeline parameter passed in isn't used in the pipeline :pr:`2564`
        * Added Gini coefficient as an objective :pr:`2544`
        * Added ``repr`` to ``ComponentGraph`` :pr:`2565`
        * Added components to extract features from ``URL`` and ``EmailAddress`` Logical Types :pr:`2550`
        * Added support for `NaN` values in ``TextFeaturizer`` :pr:`2532`
        * Added ``SelectByType`` transformer :pr:`2531`
        * Added separate thresholds for percent null rows and columns in ``HighlyNullDataCheck`` :pr:`2562`
        * Added support for `NaN` natural language values :pr:`2577`
    * Fixes
        * Raised error message for types ``URL``, ``NaturalLanguage``, and ``EmailAddress`` in ``partial_dependence`` :pr:`2573`
    * Changes
        * Updated ``PipelineBase`` implementation for creating pipelines from a list of components :pr:`2549`
        * Moved ``get_hyperparameter_ranges`` to ``PipelineBase`` class from automl/utils module :pr:`2546`
        * Renamed ``ComponentGraph``'s ``get_parents`` to ``get_inputs`` :pr:`2540`
        * Removed ``ComponentGraph.linearized_component_graph`` and ``ComponentGraph.from_list`` :pr:`2556`
        * Updated ``ComponentGraph`` to enforce requiring `.x` and `.y` inputs for each component in the graph :pr:`2563`
        * Renamed existing ensembler implementation from ``StackedEnsemblers`` to ``SklearnStackedEnsemblers`` :pr:`2578`
    * Documentation Changes
        * Added documentation for ``DaskEngine`` and ``CFEngine`` parallel engines :pr:`2560`
        * Improved detail of ``TextFeaturizer`` docstring and tutorial :pr:`2568`
    * Testing Changes
        * Added test that makes sure ``split_data`` does not shuffle for time series problems :pr:`2552`

.. warning::

    **Breaking Changes**
        * Moved ``get_hyperparameter_ranges`` to ``PipelineBase`` class from automl/utils module :pr:`2546`
        * Renamed ``ComponentGraph``'s ``get_parents`` to ``get_inputs`` :pr:`2540`
        * Removed ``ComponentGraph.linearized_component_graph`` and ``ComponentGraph.from_list`` :pr:`2556`
        * Updated ``ComponentGraph`` to enforce requiring `.x` and `.y` inputs for each component in the graph :pr:`2563`


**v0.29.0 Jul. 21, 2021**
    * Enhancements
        * Updated 1-way partial dependence support for datetime features :pr:`2454`
        * Added details on how to fix error caused by broken ww schema :pr:`2466`
        * Added ability to use built-in pickle for saving AutoMLSearch :pr:`2463`
        * Updated our components and component graphs to use latest features of ww 0.4.1, e.g. ``concat_columns`` and drop in-place. :pr:`2465`
        * Added new, concurrent.futures based engine for parallel AutoML :pr:`2506`
        * Added support for new Woodwork ``Unknown`` type in AutoMLSearch :pr:`2477`
        * Updated our components with an attribute that describes if they modify features or targets and can be used in list API for pipeline initialization :pr:`2504`
        * Updated ``ComponentGraph`` to accept X and y as inputs :pr:`2507`
        * Removed unused ``TARGET_BINARY_INVALID_VALUES`` from ``DataCheckMessageCode`` enum and fixed formatting of objective documentation :pr:`2520`
        * Added ``EvalMLAlgorithm`` :pr:`2525`
        * Added support for `NaN` values in ``TextFeaturizer`` :pr:`2532`
    * Fixes
        * Fixed ``FraudCost`` objective and reverted threshold optimization method for binary classification to ``Golden`` :pr:`2450`
        * Added custom exception message for partial dependence on features with scales that are too small :pr:`2455`
        * Ensures the typing for Ordinal and Datetime ltypes are passed through _retain_custom_types_and_initalize_woodwork :pr:`2461`
        * Updated to work with Pandas 1.3.0 :pr:`2442`
        * Updated to work with sktime 0.7.0 :pr:`2499`
    * Changes
        * Updated XGBoost dependency to ``>=1.4.2`` :pr:`2484`, :pr:`2498`
        * Added a ``DeprecationWarning`` about deprecating the list API for ``ComponentGraph`` :pr:`2488`
        * Updated ``make_pipeline`` for AutoML to create dictionaries, not lists, to initialize pipelines :pr:`2504`
        * No longer installing graphviz on windows in our CI pipelines because release 0.17 breaks windows 3.7 :pr:`2516`
    * Documentation Changes
        * Moved docstrings from ``__init__`` to class pages, added missing docstrings for missing classes, and updated missing default values :pr:`2452`
        * Build documentation with sphinx-autoapi :pr:`2458`
        * Change ``autoapi_ignore`` to only ignore files in ``evalml/tests/*`` :pr:`2530` 
    * Testing Changes
        * Fixed flaky dask tests :pr:`2471`
        * Removed shellcheck action from ``build_conda_pkg`` action :pr:`2514`
        * Added a tmp_dir fixture that deletes its contents after tests run :pr:`2505`
        * Added a test that makes sure all pipelines in ``AutoMLSearch`` get the same data splits :pr:`2513`
        * Condensed warning output in test logs :pr:`2521`

.. warning::

    **Breaking Changes**
        * `NaN` values in the `Natural Language` type are no longer supported by the Imputer with the pandas upgrade. :pr:`2477`

**v0.28.0 Jul. 2, 2021**
    * Enhancements
        * Added support for showing a Individual Conditional Expectations plot when graphing Partial Dependence :pr:`2386`
        * Exposed ``thread_count`` for Catboost estimators as ``n_jobs`` parameter :pr:`2410`
        * Updated Objectives API to allow for sample weighting :pr:`2433`
    * Fixes
        * Deleted unreachable line from ``IterativeAlgorithm`` :pr:`2464`
    * Changes
        * Pinned Woodwork version between 0.4.1 and 0.4.2 :pr:`2460`
        * Updated psutils minimum version in requirements :pr:`2438`
        * Updated ``log_error_callback`` to not include filepath in logged message :pr:`2429`
    * Documentation Changes
        * Sped up docs :pr:`2430`
        * Removed mentions of ``DataTable`` and ``DataColumn`` from the docs :pr:`2445`
    * Testing Changes
        * Added slack integration for nightlies tests :pr:`2436`
        * Changed ``build_conda_pkg`` CI job to run only when dependencies are updates :pr:`2446`
        * Updated workflows to store pytest runtimes as test artifacts :pr:`2448`
        * Added ``AutoMLTestEnv`` test fixture for making it easy to mock automl tests :pr:`2406`

**v0.27.0 Jun. 22, 2021**
    * Enhancements
        * Adds force plots for prediction explanations :pr:`2157`
        * Removed self-reference from ``AutoMLSearch`` :pr:`2304`
        * Added support for nonlinear pipelines for ``generate_pipeline_code`` :pr:`2332`
        * Added ``inverse_transform`` method to pipelines :pr:`2256`
        * Add optional automatic update checker :pr:`2350`
        * Added ``search_order`` to ``AutoMLSearch``'s ``rankings`` and ``full_rankings`` tables :pr:`2345`
        * Updated threshold optimization method for binary classification :pr:`2315`
        * Updated demos to pull data from S3 instead of including demo data in package :pr:`2387`
        * Upgrade woodwork version to v0.4.1 :pr:`2379`
    * Fixes
        * Preserve user-specified woodwork types throughout pipeline fit/predict :pr:`2297`
        * Fixed ``ComponentGraph`` appending target to ``final_component_features`` if there is a component that returns both X and y :pr:`2358`
        * Fixed partial dependence graph method failing on multiclass problems when the class labels are numeric :pr:`2372`
        * Added ``thresholding_objective`` argument to ``AutoMLSearch`` for binary classification problems :pr:`2320`
        * Added change for ``k_neighbors`` parameter in SMOTE Oversamplers to automatically handle small samples :pr:`2375`
        * Changed naming for ``Logistic Regression Classifier`` file :pr:`2399`
        * Pinned pytest-timeout to fix minimum dependence checker :pr:`2425`
        * Replaced ``Elastic Net Classifier`` base class with ``Logistsic Regression`` to avoid ``NaN`` outputs :pr:`2420`
    * Changes
        * Cleaned up ``PipelineBase``'s ``component_graph`` and ``_component_graph`` attributes. Updated ``PipelineBase`` ``__repr__`` and added ``__eq__`` for ``ComponentGraph`` :pr:`2332`
        * Added and applied  ``black`` linting package to the EvalML repo in place of ``autopep8`` :pr:`2306`
        * Separated `custom_hyperparameters` from pipelines and added them as an argument to ``AutoMLSearch`` :pr:`2317`
        * Replaced `allowed_pipelines` with `allowed_component_graphs` :pr:`2364`
        * Removed private method ``_compute_features_during_fit`` from ``PipelineBase`` :pr:`2359`
        * Updated ``compute_order`` in ``ComponentGraph`` to be a read-only property :pr:`2408`
        * Unpinned PyZMQ version in requirements.txt :pr:`2389` 
        * Uncapping LightGBM version in requirements.txt :pr:`2405`
        * Updated minimum version of plotly :pr:`2415`
        * Removed ``SensitivityLowAlert`` objective from core objectives :pr:`2418`
    * Documentation Changes
        * Fixed lead scoring weights in the demos documentation :pr:`2315`
        * Fixed start page code and description dataset naming discrepancy :pr:`2370`
    * Testing Changes
        * Update minimum unit tests to run on all pull requests :pr:`2314`
        * Pass token to authorize uploading of codecov reports :pr:`2344`
        * Add ``pytest-timeout``. All tests that run longer than 6 minutes will fail. :pr:`2374`
        * Separated the dask tests out into separate github action jobs to isolate dask failures. :pr:`2376`
        * Refactored dask tests :pr:`2377`
        * Added the combined dask/non-dask unit tests back and renamed the dask only unit tests. :pr:`2382`
        * Sped up unit tests and split into separate jobs :pr:`2365`
        * Change CI job names, run lint for python 3.9, run nightlies on python 3.8 at 3am EST :pr:`2395` :pr:`2398`
        * Set fail-fast to false for CI jobs that run for PRs :pr:`2402`

.. warning::

    **Breaking Changes**
        * `AutoMLSearch` will accept `allowed_component_graphs` instead of `allowed_pipelines` :pr:`2364`
        * Removed ``PipelineBase``'s ``_component_graph`` attribute. Updated ``PipelineBase`` ``__repr__`` and added ``__eq__`` for ``ComponentGraph`` :pr:`2332`
        * `pipeline_parameters` will no longer accept `skopt.space` variables since hyperparameter ranges will now be specified through `custom_hyperparameters` :pr:`2317`

**v0.25.0 Jun. 01, 2021**
    * Enhancements
        * Upgraded minimum woodwork to version 0.3.1. Previous versions will not be supported :pr:`2181`
        * Added a new callback parameter for ``explain_predictions_best_worst`` :pr:`2308`
    * Fixes
    * Changes
        * Deleted the ``return_pandas`` flag from our demo data loaders :pr:`2181`
        * Moved ``default_parameters`` to ``ComponentGraph`` from ``PipelineBase`` :pr:`2307`
    * Documentation Changes
        * Updated the release procedure documentation :pr:`2230`
    * Testing Changes
        * Ignoring ``test_saving_png_file`` while building conda package :pr:`2323`

.. warning::

    **Breaking Changes**
        * Deleted the ``return_pandas`` flag from our demo data loaders :pr:`2181`
        * Upgraded minimum woodwork to version 0.3.1. Previous versions will not be supported :pr:`2181`
        * Due to the weak-ref in woodwork, set the result of ``infer_feature_types`` to a variable before accessing woodwork :pr:`2181`

**v0.24.2 May. 24, 2021**
    * Enhancements
        * Added oversamplers to AutoMLSearch :pr:`2213` :pr:`2286`
        * Added dictionary input functionality for ``Undersampler`` component :pr:`2271`
        * Changed the default parameter values for ``Elastic Net Classifier`` and ``Elastic Net Regressor`` :pr:`2269`
        * Added dictionary input functionality for the Oversampler components :pr:`2288`
    * Fixes
        * Set default `n_jobs` to 1 for `StackedEnsembleClassifier` and `StackedEnsembleRegressor` until fix for text-based parallelism in sklearn stacking can be found :pr:`2295`
    * Changes
        * Updated ``start_iteration_callback`` to accept a pipeline instance instead of a pipeline class and no longer accept pipeline parameters as a parameter :pr:`2290`
        * Refactored ``calculate_permutation_importance`` method and add per-column permutation importance method :pr:`2302`
        * Updated logging information in ``AutoMLSearch.__init__`` to clarify pipeline generation :pr:`2263`
    * Documentation Changes
        * Minor changes to the release procedure :pr:`2230`
    * Testing Changes
        * Use codecov action to update coverage reports :pr:`2238`
        * Removed MarkupSafe dependency version pin from requirements.txt and moved instead into RTD docs build CI :pr:`2261`

.. warning::

    **Breaking Changes**
        * Updated ``start_iteration_callback`` to accept a pipeline instance instead of a pipeline class and no longer accept pipeline parameters as a parameter :pr:`2290`
        * Moved ``default_parameters`` to ``ComponentGraph`` from ``PipelineBase``. A pipeline's ``default_parameters`` is now accessible via ``pipeline.component_graph.default_parameters`` :pr:`2307`


**v0.24.1 May. 16, 2021**
    * Enhancements
        * Integrated ``ARIMARegressor`` into AutoML :pr:`2009`
        * Updated ``HighlyNullDataCheck`` to also perform a null row check :pr:`2222`
        * Set ``max_depth`` to 1 in calls to featuretools dfs :pr:`2231`
    * Fixes
        * Removed data splitter sampler calls during training :pr:`2253`
        * Set minimum required version for for pyzmq, colorama, and docutils :pr:`2254`
        * Changed BaseSampler to return None instead of y :pr:`2272`
    * Changes
        * Removed ensemble split and indices in ``AutoMLSearch`` :pr:`2260`
        * Updated pipeline ``repr()`` and ``generate_pipeline_code`` to return pipeline instances without generating custom pipeline class :pr:`2227`
    * Documentation Changes
        * Capped Sphinx version under 4.0.0 :pr:`2244`
    * Testing Changes
        * Change number of cores for pytest from 4 to 2 :pr:`2266`
        * Add minimum dependency checker to generate minimum requirement files :pr:`2267`
        * Add unit tests with minimum dependencies  :pr:`2277`


**v0.24.0 May. 04, 2021**
    * Enhancements
        * Added `date_index` as a required parameter for TimeSeries problems :pr:`2217`
        * Have the ``OneHotEncoder`` return the transformed columns as booleans rather than floats :pr:`2170`
        * Added Oversampler transformer component to EvalML :pr:`2079`
        * Added Undersampler to AutoMLSearch, as well as arguments ``_sampler_method`` and ``sampler_balanced_ratio`` :pr:`2128`
        * Updated prediction explanations functions to allow pipelines with XGBoost estimators :pr:`2162`
        * Added partial dependence for datetime columns :pr:`2180`
        * Update precision-recall curve with positive label index argument, and fix for 2d predicted probabilities :pr:`2090`
        * Add pct_null_rows to ``HighlyNullDataCheck`` :pr:`2211`
        * Added a standalone AutoML `search` method for convenience, which runs data checks and then runs automl :pr:`2152`
        * Make the first batch of AutoML have a predefined order, with linear models first and complex models last :pr:`2223` :pr:`2225`
        * Added sampling dictionary support to ``BalancedClassficationSampler`` :pr:`2235`
    * Fixes
        * Fixed partial dependence not respecting grid resolution parameter for numerical features :pr:`2180`
        * Enable prediction explanations for catboost for multiclass problems :pr:`2224`
    * Changes
        * Deleted baseline pipeline classes :pr:`2202`
        * Reverting user specified date feature PR :pr:`2155` until `pmdarima` installation fix is found :pr:`2214`
        * Updated pipeline API to accept component graph and other class attributes as instance parameters. Old pipeline API still works but will not be supported long-term. :pr:`2091`
        * Removed all old datasplitters from EvalML :pr:`2193`
        * Deleted ``make_pipeline_from_components`` :pr:`2218`
    * Documentation Changes
        * Renamed dataset to clarify that its gzipped but not a tarball :pr:`2183`
        * Updated documentation to use pipeline instances instead of pipeline subclasses :pr:`2195`
        * Updated contributing guide with a note about GitHub Actions permissions :pr:`2090`
        * Updated automl and model understanding user guides :pr:`2090`
    * Testing Changes
        * Use machineFL user token for dependency update bot, and add more reviewers :pr:`2189`


.. warning::

    **Breaking Changes**
        * All baseline pipeline classes (``BaselineBinaryPipeline``, ``BaselineMulticlassPipeline``, ``BaselineRegressionPipeline``, etc.) have been deleted :pr:`2202`
        * Updated pipeline API to accept component graph and other class attributes as instance parameters. Old pipeline API still works but will not be supported long-term. Pipelines can now be initialized by specifying the component graph as the first parameter, and then passing in optional arguments such as ``custom_name``, ``parameters``, etc. For example, ``BinaryClassificationPipeline(["Random Forest Classifier"], parameters={})``.  :pr:`2091`
        * Removed all old datasplitters from EvalML :pr:`2193`
        * Deleted utility method ``make_pipeline_from_components`` :pr:`2218`


**v0.23.0 Apr. 20, 2021**
    * Enhancements
        * Refactored ``EngineBase`` and ``SequentialEngine`` api. Adding ``DaskEngine`` :pr:`1975`.
        * Added optional ``engine`` argument to ``AutoMLSearch`` :pr:`1975`
        * Added a warning about how time series support is still in beta when a user passes in a time series problem to ``AutoMLSearch`` :pr:`2118`
        * Added ``NaturalLanguageNaNDataCheck`` data check :pr:`2122`
        * Added ValueError to ``partial_dependence`` to prevent users from computing partial dependence on columns with all NaNs :pr:`2120`
        * Added standard deviation of cv scores to rankings table :pr:`2154`
    * Fixes
        * Fixed ``BalancedClassificationDataCVSplit``, ``BalancedClassificationDataTVSplit``, and ``BalancedClassificationSampler`` to use ``minority:majority`` ratio instead of ``majority:minority`` :pr:`2077`
        * Fixed bug where two-way partial dependence plots with categorical variables were not working correctly :pr:`2117`
        * Fixed bug where ``hyperparameters`` were not displaying properly for pipelines with a list ``component_graph`` and duplicate components :pr:`2133`
        * Fixed bug where ``pipeline_parameters`` argument in ``AutoMLSearch`` was not applied to pipelines passed in as ``allowed_pipelines`` :pr:`2133`
        * Fixed bug where ``AutoMLSearch`` was not applying custom hyperparameters to pipelines with a list ``component_graph`` and duplicate components :pr:`2133`
    * Changes
        * Removed ``hyperparameter_ranges`` from Undersampler and renamed ``balanced_ratio`` to ``sampling_ratio`` for samplers :pr:`2113`
        * Renamed ``TARGET_BINARY_NOT_TWO_EXAMPLES_PER_CLASS`` data check message code to ``TARGET_MULTICLASS_NOT_TWO_EXAMPLES_PER_CLASS`` :pr:`2126`
        * Modified one-way partial dependence plots of categorical features to display data with a bar plot :pr:`2117`
        * Renamed ``score`` column for ``automl.rankings`` as ``mean_cv_score`` :pr:`2135`
        * Remove 'warning' from docs tool output :pr:`2031`
    * Documentation Changes
        * Fixed ``conf.py`` file :pr:`2112`
        * Added a sentence to the automl user guide stating that our support for time series problems is still in beta. :pr:`2118`
        * Fixed documentation demos :pr:`2139`
        * Update test badge in README to use GitHub Actions :pr:`2150`
    * Testing Changes
        * Fixed ``test_describe_pipeline`` for ``pandas`` ``v1.2.4`` :pr:`2129`
        * Added a GitHub Action for building the conda package :pr:`1870` :pr:`2148`


.. warning::

    **Breaking Changes**
        * Renamed ``balanced_ratio`` to ``sampling_ratio`` for the ``BalancedClassificationDataCVSplit``, ``BalancedClassificationDataTVSplit``, ``BalancedClassficationSampler``, and Undersampler :pr:`2113`
        * Deleted the "errors" key from automl results :pr:`1975`
        * Deleted the ``raise_and_save_error_callback`` and the ``log_and_save_error_callback`` :pr:`1975`
        * Fixed ``BalancedClassificationDataCVSplit``, ``BalancedClassificationDataTVSplit``, and ``BalancedClassificationSampler`` to use minority:majority ratio instead of majority:minority :pr:`2077`


**v0.22.0 Apr. 06, 2021**
    * Enhancements
        * Added a GitHub Action for ``linux_unit_tests``:pr:`2013`
        * Added recommended actions for ``InvalidTargetDataCheck``, updated ``_make_component_list_from_actions`` to address new action, and added ``TargetImputer`` component :pr:`1989`
        * Updated ``AutoMLSearch._check_for_high_variance`` to not emit ``RuntimeWarning`` :pr:`2024`
        * Added exception when pipeline passed to ``explain_predictions`` is a ``Stacked Ensemble`` pipeline :pr:`2033`
        * Added sensitivity at low alert rates as an objective :pr:`2001`
        * Added ``Undersampler`` transformer component :pr:`2030`
    * Fixes
        * Updated Engine's ``train_batch`` to apply undersampling :pr:`2038`
        * Fixed bug in where Time Series Classification pipelines were not encoding targets in ``predict`` and ``predict_proba`` :pr:`2040`
        * Fixed data splitting errors if target is float for classification problems :pr:`2050`
        * Pinned ``docutils`` to <0.17 to fix ReadtheDocs warning issues :pr:`2088`
    * Changes
        * Removed lists as acceptable hyperparameter ranges in ``AutoMLSearch`` :pr:`2028`
        * Renamed "details" to "metadata" for data check actions :pr:`2008`
    * Documentation Changes
        * Catch and suppress warnings in documentation :pr:`1991` :pr:`2097`
        * Change spacing in ``start.ipynb`` to provide clarity for ``AutoMLSearch`` :pr:`2078`
        * Fixed start code on README :pr:`2108`
    * Testing Changes


**v0.21.0 Mar. 24, 2021**
    * Enhancements
        * Changed ``AutoMLSearch`` to default ``optimize_thresholds`` to True :pr:`1943`
        * Added multiple oversampling and undersampling sampling methods as data splitters for imbalanced classification :pr:`1775`
        * Added params to balanced classification data splitters for visibility :pr:`1966`
        * Updated ``make_pipeline`` to not add ``Imputer`` if input data does not have numeric or categorical columns :pr:`1967`
        * Updated ``ClassImbalanceDataCheck`` to better handle multiclass imbalances :pr:`1986`
        * Added recommended actions for the output of data check's ``validate`` method :pr:`1968`
        * Added error message for ``partial_dependence`` when features are mostly the same value :pr:`1994`
        * Updated ``OneHotEncoder`` to drop one redundant feature by default for features with two categories :pr:`1997`
        * Added a ``PolynomialDetrender`` component :pr:`1992`
        * Added ``DateTimeNaNDataCheck`` data check :pr:`2039`
    * Fixes
        * Changed best pipeline to train on the entire dataset rather than just ensemble indices for ensemble problems :pr:`2037`
        * Updated binary classification pipelines to use objective decision function during scoring of custom objectives :pr:`1934`
    * Changes
        * Removed ``data_checks`` parameter, ``data_check_results`` and data checks logic from ``AutoMLSearch`` :pr:`1935`
        * Deleted ``random_state`` argument :pr:`1985`
        * Updated Woodwork version requirement to ``v0.0.11`` :pr:`1996`
    * Documentation Changes
    * Testing Changes
        * Removed ``build_docs`` CI job in favor of RTD GH builder :pr:`1974`
        * Added tests to confirm support for Python 3.9 :pr:`1724`
        * Added tests to support Dask AutoML/Engine :pr:`1990`
        * Changed ``build_conda_pkg`` job to use ``latest_release_changes`` branch in the feedstock. :pr:`1979`

.. warning::

    **Breaking Changes**
        * Changed ``AutoMLSearch`` to default ``optimize_thresholds`` to True :pr:`1943`
        * Removed ``data_checks`` parameter, ``data_check_results`` and data checks logic from ``AutoMLSearch``. To run the data checks which were previously run by default in ``AutoMLSearch``, please call ``DefaultDataChecks().validate(X_train, y_train)`` or take a look at our documentation for more examples. :pr:`1935`
        * Deleted ``random_state`` argument :pr:`1985`

**v0.20.0 Mar. 10, 2021**
    * Enhancements
        * Added a GitHub Action for Detecting dependency changes :pr:`1933`
        * Create a separate CV split to train stacked ensembler on for AutoMLSearch :pr:`1814`
        * Added a GitHub Action for Linux unit tests :pr:`1846`
        * Added ``ARIMARegressor`` estimator :pr:`1894`
        * Added ``DataCheckAction`` class and ``DataCheckActionCode`` enum :pr:`1896`
        * Updated ``Woodwork`` requirement to ``v0.0.10`` :pr:`1900`
        * Added ``BalancedClassificationDataCVSplit`` and ``BalancedClassificationDataTVSplit`` to AutoMLSearch :pr:`1875`
        * Update default classification data splitter to use downsampling for highly imbalanced data :pr:`1875`
        * Updated ``describe_pipeline`` to return more information, including ``id`` of pipelines used for ensemble models :pr:`1909`
        * Added utility method to create list of components from a list of ``DataCheckAction`` :pr:`1907`
        * Updated ``validate`` method to include a ``action`` key in returned dictionary for all ``DataCheck``and ``DataChecks`` :pr:`1916`
        * Aggregating the shap values for predictions that we know the provenance of, e.g. OHE, text, and date-time. :pr:`1901`
        * Improved error message when custom objective is passed as a string in ``pipeline.score`` :pr:`1941`
        * Added ``score_pipelines`` and ``train_pipelines`` methods to ``AutoMLSearch`` :pr:`1913`
        * Added support for ``pandas`` version 1.2.0 :pr:`1708`
        * Added ``score_batch`` and ``train_batch`` abstact methods to ``EngineBase`` and implementations in ``SequentialEngine`` :pr:`1913`
        * Added ability to handle index columns in ``AutoMLSearch`` and ``DataChecks`` :pr:`2138`
    * Fixes
        * Removed CI check for ``check_dependencies_updated_linux`` :pr:`1950`
        * Added metaclass for time series pipelines and fix binary classification pipeline ``predict`` not using objective if it is passed as a named argument :pr:`1874`
        * Fixed stack trace in prediction explanation functions caused by mixed string/numeric pandas column names :pr:`1871`
        * Fixed stack trace caused by passing pipelines with duplicate names to ``AutoMLSearch`` :pr:`1932`
        * Fixed ``AutoMLSearch.get_pipelines`` returning pipelines with the same attributes :pr:`1958`
    * Changes
        * Reversed GitHub Action for Linux unit tests until a fix for report generation is found :pr:`1920`
        * Updated ``add_results`` in ``AutoMLAlgorithm`` to take in entire pipeline results dictionary from ``AutoMLSearch`` :pr:`1891`
        * Updated ``ClassImbalanceDataCheck`` to look for severe class imbalance scenarios :pr:`1905`
        * Deleted the ``explain_prediction`` function :pr:`1915`
        * Removed ``HighVarianceCVDataCheck`` and convered it to an ``AutoMLSearch`` method instead :pr:`1928`
        * Removed warning in ``InvalidTargetDataCheck`` returned when numeric binary classification targets are not (0, 1) :pr:`1959`
    * Documentation Changes
        * Updated ``model_understanding.ipynb`` to demo the two-way partial dependence capability :pr:`1919`
    * Testing Changes

.. warning::

    **Breaking Changes**
        * Deleted the ``explain_prediction`` function :pr:`1915`
        * Removed ``HighVarianceCVDataCheck`` and convered it to an ``AutoMLSearch`` method instead :pr:`1928`
        * Added ``score_batch`` and ``train_batch`` abstact methods to ``EngineBase``. These need to be implemented in Engine subclasses :pr:`1913`


**v0.19.0 Feb. 23, 2021**
    * Enhancements
        * Added a GitHub Action for Python windows unit tests :pr:`1844`
        * Added a GitHub Action for checking updated release notes :pr:`1849`
        * Added a GitHub Action for Python lint checks :pr:`1837`
        * Adjusted ``explain_prediction``, ``explain_predictions`` and ``explain_predictions_best_worst`` to handle timeseries problems. :pr:`1818`
        * Updated ``InvalidTargetDataCheck`` to check for mismatched indices in target and features :pr:`1816`
        * Updated ``Woodwork`` structures returned from components to support ``Woodwork`` logical type overrides set by the user :pr:`1784`
        * Updated estimators to keep track of input feature names during ``fit()`` :pr:`1794`
        * Updated ``visualize_decision_tree`` to include feature names in output :pr:`1813`
        * Added ``is_bounded_like_percentage`` property for objectives. If true, the ``calculate_percent_difference`` method will return the absolute difference rather than relative difference :pr:`1809`
        * Added full error traceback to AutoMLSearch logger file :pr:`1840`
        * Changed ``TargetEncoder`` to preserve custom indices in the data :pr:`1836`
        * Refactored ``explain_predictions`` and ``explain_predictions_best_worst`` to only compute features once for all rows that need to be explained :pr:`1843`
        * Added custom random undersampler data splitter for classification :pr:`1857`
        * Updated ``OutliersDataCheck`` implementation to calculate the probability of having no outliers :pr:`1855`
        * Added ``Engines`` pipeline processing API :pr:`1838`
    * Fixes
        * Changed EngineBase random_state arg to random_seed and same for user guide docs :pr:`1889`
    * Changes
        * Modified ``calculate_percent_difference`` so that division by 0 is now inf rather than nan :pr:`1809`
        * Removed ``text_columns`` parameter from ``LSA`` and ``TextFeaturizer`` components :pr:`1652`
        * Added ``random_seed`` as an argument to our automl/pipeline/component API. Using ``random_state`` will raise a warning :pr:`1798`
        * Added ``DataCheckError`` message in ``InvalidTargetDataCheck`` if input target is None and removed exception raised :pr:`1866`
    * Documentation Changes
    * Testing Changes
        * Added back coverage for ``_get_feature_provenance`` in ``TextFeaturizer`` after ``text_columns`` was removed :pr:`1842`
        * Pin graphviz version for windows builds :pr:`1847`
        * Unpin graphviz version for windows builds :pr:`1851`

.. warning::

    **Breaking Changes**
        * Added a deprecation warning to ``explain_prediction``. It will be deleted in the next release. :pr:`1860`


**v0.18.2 Feb. 10, 2021**
    * Enhancements
        * Added uniqueness score data check :pr:`1785`
        * Added "dataframe" output format for prediction explanations :pr:`1781`
        * Updated LightGBM estimators to handle ``pandas.MultiIndex`` :pr:`1770`
        * Sped up permutation importance for some pipelines :pr:`1762`
        * Added sparsity data check :pr:`1797`
        * Confirmed support for threshold tuning for binary time series classification problems :pr:`1803`
    * Fixes
    * Changes
    * Documentation Changes
        * Added section on conda to the contributing guide :pr:`1771`
        * Updated release process to reflect freezing `main` before perf tests :pr:`1787`
        * Moving some prs to the right section of the release notes :pr:`1789`
        * Tweak README.md. :pr:`1800`
        * Fixed back arrow on install page docs :pr:`1795`
        * Fixed docstring for `ClassImbalanceDataCheck.validate()` :pr:`1817`
    * Testing Changes

**v0.18.1 Feb. 1, 2021**
    * Enhancements
        * Added ``graph_t_sne`` as a visualization tool for high dimensional data :pr:`1731`
        * Added the ability to see the linear coefficients of features in linear models terms :pr:`1738`
        * Added support for ``scikit-learn`` ``v0.24.0`` :pr:`1733`
        * Added support for ``scipy`` ``v1.6.0`` :pr:`1752`
        * Added SVM Classifier and Regressor to estimators :pr:`1714` :pr:`1761`
    * Fixes
        * Addressed bug with ``partial_dependence`` and categorical data with more categories than grid resolution :pr:`1748`
        * Removed ``random_state`` arg from ``get_pipelines`` in ``AutoMLSearch`` :pr:`1719`
        * Pinned pyzmq at less than 22.0.0 till we add support :pr:`1756`
    * Changes
        * Updated components and pipelines to return ``Woodwork`` data structures :pr:`1668`
        * Updated ``clone()`` for pipelines and components to copy over random state automatically :pr:`1753`
        * Dropped support for Python version 3.6 :pr:`1751`
        * Removed deprecated ``verbose`` flag from ``AutoMLSearch`` parameters :pr:`1772`
    * Documentation Changes
        * Add Twitter and Github link to documentation toolbar :pr:`1754`
        * Added Open Graph info to documentation :pr:`1758`
    * Testing Changes

.. warning::

    **Breaking Changes**
        * Components and pipelines return ``Woodwork`` data structures instead of ``pandas`` data structures :pr:`1668`
        * Python 3.6 will not be actively supported due to discontinued support from EvalML dependencies.
        * Deprecated ``verbose`` flag is removed for ``AutoMLSearch`` :pr:`1772`


**v0.18.0 Jan. 26, 2021**
    * Enhancements
        * Added RMSLE, MSLE, and MAPE to core objectives while checking for negative target values in ``invalid_targets_data_check`` :pr:`1574`
        * Added validation checks for binary problems with regression-like datasets and multiclass problems without true multiclass targets in ``invalid_targets_data_check`` :pr:`1665`
        * Added time series support for ``make_pipeline`` :pr:`1566`
        * Added target name for output of pipeline ``predict`` method :pr:`1578`
        * Added multiclass check to ``InvalidTargetDataCheck`` for two examples per class :pr:`1596`
        * Added support for ``graphviz`` ``v0.16`` :pr:`1657`
        * Enhanced time series pipelines to accept empty features :pr:`1651`
        * Added KNN Classifier to estimators. :pr:`1650`
        * Added support for list inputs for objectives :pr:`1663`
        * Added support for ``AutoMLSearch`` to handle time series classification pipelines :pr:`1666`
        * Enhanced ``DelayedFeaturesTransformer`` to encode categorical features and targets before delaying them :pr:`1691`
        * Added 2-way dependence plots. :pr:`1690`
        * Added ability to directly iterate through components within Pipelines :pr:`1583`
    * Fixes
        * Fixed inconsistent attributes and added Exceptions to docs :pr:`1673`
        * Fixed ``TargetLeakageDataCheck`` to use Woodwork ``mutual_information`` rather than using Pandas' Pearson Correlation :pr:`1616`
        * Fixed thresholding for pipelines in ``AutoMLSearch`` to only threshold binary classification pipelines :pr:`1622` :pr:`1626`
        * Updated ``load_data`` to return Woodwork structures and update default parameter value for ``index`` to ``None`` :pr:`1610`
        * Pinned scipy at < 1.6.0 while we work on adding support :pr:`1629`
        * Fixed data check message formatting in ``AutoMLSearch`` :pr:`1633`
        * Addressed stacked ensemble component for ``scikit-learn`` v0.24 support by setting ``shuffle=True`` for default CV :pr:`1613`
        * Fixed bug where ``Imputer`` reset the index on ``X`` :pr:`1590`
        * Fixed ``AutoMLSearch`` stacktrace when a cutom objective was passed in as a primary objective or additional objective :pr:`1575`
        * Fixed custom index bug for ``MAPE`` objective :pr:`1641`
        * Fixed index bug for ``TextFeaturizer`` and ``LSA`` components :pr:`1644`
        * Limited ``load_fraud`` dataset loaded into ``automl.ipynb`` :pr:`1646`
        * ``add_to_rankings`` updates ``AutoMLSearch.best_pipeline`` when necessary :pr:`1647`
        * Fixed bug where time series baseline estimators were not receiving ``gap`` and ``max_delay`` in ``AutoMLSearch`` :pr:`1645`
        * Fixed jupyter notebooks to help the RTD buildtime :pr:`1654`
        * Added ``positive_only`` objectives to ``non_core_objectives`` :pr:`1661`
        * Fixed stacking argument ``n_jobs`` for IterativeAlgorithm :pr:`1706`
        * Updated CatBoost estimators to return self in ``.fit()`` rather than the underlying model for consistency :pr:`1701`
        * Added ability to initialize pipeline parameters in ``AutoMLSearch`` constructor :pr:`1676`
    * Changes
        * Added labeling to ``graph_confusion_matrix`` :pr:`1632`
        * Rerunning search for ``AutoMLSearch`` results in a message thrown rather than failing the search, and removed ``has_searched`` property :pr:`1647`
        * Changed tuner class to allow and ignore single parameter values as input :pr:`1686`
        * Capped LightGBM version limit to remove bug in docs :pr:`1711`
        * Removed support for `np.random.RandomState` in EvalML :pr:`1727`
    * Documentation Changes
        * Update Model Understanding in the user guide to include ``visualize_decision_tree`` :pr:`1678`
        * Updated docs to include information about ``AutoMLSearch`` callback parameters and methods :pr:`1577`
        * Updated docs to prompt users to install graphiz on Mac :pr:`1656`
        * Added ``infer_feature_types`` to the ``start.ipynb`` guide :pr:`1700`
        * Added multicollinearity data check to API reference and docs :pr:`1707`
    * Testing Changes

.. warning::

    **Breaking Changes**
        * Removed ``has_searched`` property from ``AutoMLSearch`` :pr:`1647`
        * Components and pipelines return ``Woodwork`` data structures instead of ``pandas`` data structures :pr:`1668`
        * Removed support for `np.random.RandomState` in EvalML. Rather than passing ``np.random.RandomState`` as component and pipeline random_state values, we use int random_seed :pr:`1727`


**v0.17.0 Dec. 29, 2020**
    * Enhancements
        * Added ``save_plot`` that allows for saving figures from different backends :pr:`1588`
        * Added ``LightGBM Regressor`` to regression components :pr:`1459`
        * Added ``visualize_decision_tree`` for tree visualization with ``decision_tree_data_from_estimator`` and ``decision_tree_data_from_pipeline`` to reformat tree structure output :pr:`1511`
        * Added `DFS Transformer` component into transformer components :pr:`1454`
        * Added ``MAPE`` to the standard metrics for time series problems and update objectives :pr:`1510`
        * Added ``graph_prediction_vs_actual_over_time`` and ``get_prediction_vs_actual_over_time_data`` to the model understanding module for time series problems :pr:`1483`
        * Added a ``ComponentGraph`` class that will support future pipelines as directed acyclic graphs :pr:`1415`
        * Updated data checks to accept ``Woodwork`` data structures :pr:`1481`
        * Added parameter to ``InvalidTargetDataCheck`` to show only top unique values rather than all unique values :pr:`1485`
        * Added multicollinearity data check :pr:`1515`
        * Added baseline pipeline and components for time series regression problems :pr:`1496`
        * Added more information to users about ensembling behavior in ``AutoMLSearch`` :pr:`1527`
        * Add woodwork support for more utility and graph methods :pr:`1544`
        * Changed ``DateTimeFeaturizer`` to encode features as int :pr:`1479`
        * Return trained pipelines from ``AutoMLSearch.best_pipeline`` :pr:`1547`
        * Added utility method so that users can set feature types without having to learn about Woodwork directly :pr:`1555`
        * Added Linear Discriminant Analysis transformer for dimensionality reduction :pr:`1331`
        * Added multiclass support for ``partial_dependence`` and ``graph_partial_dependence`` :pr:`1554`
        * Added ``TimeSeriesBinaryClassificationPipeline`` and ``TimeSeriesMulticlassClassificationPipeline`` classes :pr:`1528`
        * Added ``make_data_splitter`` method for easier automl data split customization :pr:`1568`
        * Integrated ``ComponentGraph`` class into Pipelines for full non-linear pipeline support :pr:`1543`
        * Update ``AutoMLSearch`` constructor to take training data instead of ``search`` and ``add_to_leaderboard`` :pr:`1597`
        * Update ``split_data`` helper args :pr:`1597`
        * Add problem type utils ``is_regression``, ``is_classification``, ``is_timeseries`` :pr:`1597`
        * Rename ``AutoMLSearch`` ``data_split`` arg to ``data_splitter`` :pr:`1569`
    * Fixes
        * Fix AutoML not passing CV folds to ``DefaultDataChecks`` for usage by ``ClassImbalanceDataCheck`` :pr:`1619`
        * Fix Windows CI jobs: install ``numba`` via conda, required for ``shap`` :pr:`1490`
        * Added custom-index support for `reset-index-get_prediction_vs_actual_over_time_data` :pr:`1494`
        * Fix ``generate_pipeline_code`` to account for boolean and None differences between Python and JSON :pr:`1524` :pr:`1531`
        * Set max value for plotly and xgboost versions while we debug CI failures with newer versions :pr:`1532`
        * Undo version pinning for plotly :pr:`1533`
        * Fix ReadTheDocs build by updating the version of ``setuptools`` :pr:`1561`
        * Set ``random_state`` of data splitter in AutoMLSearch to take int to keep consistency in the resulting splits :pr:`1579`
        * Pin sklearn version while we work on adding support :pr:`1594`
        * Pin pandas at <1.2.0 while we work on adding support :pr:`1609`
        * Pin graphviz at < 0.16 while we work on adding support :pr:`1609`
    * Changes
        * Reverting ``save_graph`` :pr:`1550` to resolve kaleido build issues :pr:`1585`
        * Update circleci badge to apply to ``main`` :pr:`1489`
        * Added script to generate github markdown for releases :pr:`1487`
        * Updated selection using pandas ``dtypes`` to selecting using Woodwork logical types :pr:`1551`
        * Updated dependencies to fix ``ImportError: cannot import name 'MaskedArray' from 'sklearn.utils.fixes'`` error and to address Woodwork and Featuretool dependencies :pr:`1540`
        * Made ``get_prediction_vs_actual_data()`` a public method :pr:`1553`
        * Updated ``Woodwork`` version requirement to v0.0.7 :pr:`1560`
        * Move data splitters from ``evalml.automl.data_splitters`` to ``evalml.preprocessing.data_splitters`` :pr:`1597`
        * Rename "# Testing" in automl log output to "# Validation" :pr:`1597`
    * Documentation Changes
        * Added partial dependence methods to API reference :pr:`1537`
        * Updated documentation for confusion matrix methods :pr:`1611`
    * Testing Changes
        * Set ``n_jobs=1`` in most unit tests to reduce memory :pr:`1505`

.. warning::

    **Breaking Changes**
        * Updated minimal dependencies: ``numpy>=1.19.1``, ``pandas>=1.1.0``, ``scikit-learn>=0.23.1``, ``scikit-optimize>=0.8.1``
        * Updated ``AutoMLSearch.best_pipeline`` to return a trained pipeline. Pass in ``train_best_pipeline=False`` to AutoMLSearch in order to return an untrained pipeline.
        * Pipeline component instances can no longer be iterated through using ``Pipeline.component_graph`` :pr:`1543`
        * Update ``AutoMLSearch`` constructor to take training data instead of ``search`` and ``add_to_leaderboard`` :pr:`1597`
        * Update ``split_data`` helper args :pr:`1597`
        * Move data splitters from ``evalml.automl.data_splitters`` to ``evalml.preprocessing.data_splitters`` :pr:`1597`
        * Rename ``AutoMLSearch`` ``data_split`` arg to ``data_splitter`` :pr:`1569`



**v0.16.1 Dec. 1, 2020**
    * Enhancements
        * Pin woodwork version to v0.0.6 to avoid breaking changes :pr:`1484`
        * Updated ``Woodwork`` to >=0.0.5 in ``core-requirements.txt`` :pr:`1473`
        * Removed ``copy_dataframe`` parameter for ``Woodwork``, updated ``Woodwork`` to >=0.0.6 in ``core-requirements.txt`` :pr:`1478`
        * Updated ``detect_problem_type`` to use ``pandas.api.is_numeric_dtype`` :pr:`1476`
    * Changes
        * Changed ``make clean`` to delete coverage reports as a convenience for developers :pr:`1464`
        * Set ``n_jobs=-1`` by default for stacked ensemble components :pr:`1472`
    * Documentation Changes
        * Updated pipeline and component documentation and demos to use ``Woodwork`` :pr:`1466`
    * Testing Changes
        * Update dependency update checker to use everything from core and optional dependencies :pr:`1480`


**v0.16.0 Nov. 24, 2020**
    * Enhancements
        * Updated pipelines and ``make_pipeline`` to accept ``Woodwork`` inputs :pr:`1393`
        * Updated components to accept ``Woodwork`` inputs :pr:`1423`
        * Added ability to freeze hyperparameters for ``AutoMLSearch`` :pr:`1284`
        * Added ``Target Encoder`` into transformer components :pr:`1401`
        * Added callback for error handling in ``AutoMLSearch`` :pr:`1403`
        * Added the index id to the ``explain_predictions_best_worst`` output to help users identify which rows in their data are included :pr:`1365`
        * The top_k features displayed in ``explain_predictions_*`` functions are now determined by the magnitude of shap values as opposed to the ``top_k`` largest and smallest shap values. :pr:`1374`
        * Added a problem type for time series regression :pr:`1386`
        * Added a ``is_defined_for_problem_type`` method to ``ObjectiveBase`` :pr:`1386`
        * Added a ``random_state`` parameter to ``make_pipeline_from_components`` function :pr:`1411`
        * Added ``DelayedFeaturesTransformer`` :pr:`1396`
        * Added a ``TimeSeriesRegressionPipeline`` class :pr:`1418`
        * Removed ``core-requirements.txt`` from the package distribution :pr:`1429`
        * Updated data check messages to include a `"code"` and `"details"` fields :pr:`1451`, :pr:`1462`
        * Added a ``TimeSeriesSplit`` data splitter for time series problems :pr:`1441`
        * Added a ``problem_configuration`` parameter to AutoMLSearch :pr:`1457`
    * Fixes
        * Fixed ``IndexError`` raised in ``AutoMLSearch`` when ``ensembling = True`` but only one pipeline to iterate over :pr:`1397`
        * Fixed stacked ensemble input bug and LightGBM warning and bug in ``AutoMLSearch`` :pr:`1388`
        * Updated enum classes to show possible enum values as attributes :pr:`1391`
        * Updated calls to ``Woodwork``'s ``to_pandas()`` to ``to_series()`` and ``to_dataframe()`` :pr:`1428`
        * Fixed bug in OHE where column names were not guaranteed to be unique :pr:`1349`
        * Fixed bug with percent improvement of ``ExpVariance`` objective on data with highly skewed target :pr:`1467`
        * Fix SimpleImputer error which occurs when all features are bool type :pr:`1215`
    * Changes
        * Changed ``OutliersDataCheck`` to return the list of columns, rather than rows, that contain outliers :pr:`1377`
        * Simplified and cleaned output for Code Generation :pr:`1371`
        * Reverted changes from :pr:`1337` :pr:`1409`
        * Updated data checks to return dictionary of warnings and errors instead of a list :pr:`1448`
        * Updated ``AutoMLSearch`` to pass ``Woodwork`` data structures to every pipeline (instead of pandas DataFrames) :pr:`1450`
        * Update ``AutoMLSearch`` to default to ``max_batches=1`` instead of ``max_iterations=5`` :pr:`1452`
        * Updated _evaluate_pipelines to consolidate side effects :pr:`1410`
    * Documentation Changes
        * Added description of CLA to contributing guide, updated description of draft PRs :pr:`1402`
        * Updated documentation to include all data checks, ``DataChecks``, and usage of data checks in AutoML :pr:`1412`
        * Updated docstrings from ``np.array`` to ``np.ndarray`` :pr:`1417`
        * Added section on stacking ensembles in AutoMLSearch documentation :pr:`1425`
    * Testing Changes
        * Removed ``category_encoders`` from test-requirements.txt :pr:`1373`
        * Tweak codecov.io settings again to avoid flakes :pr:`1413`
        * Modified ``make lint`` to check notebook versions in the docs :pr:`1431`
        * Modified ``make lint-fix`` to standardize notebook versions in the docs :pr:`1431`
        * Use new version of pull request Github Action for dependency check (:pr:`1443`)
        * Reduced number of workers for tests to 4 :pr:`1447`

.. warning::

    **Breaking Changes**
        * The ``top_k`` and ``top_k_features`` parameters in ``explain_predictions_*`` functions now return ``k`` features as opposed to ``2 * k`` features :pr:`1374`
        * Renamed ``problem_type`` to ``problem_types`` in ``RegressionObjective``, ``BinaryClassificationObjective``, and ``MulticlassClassificationObjective`` :pr:`1319`
        * Data checks now return a dictionary of warnings and errors instead of a list :pr:`1448`



**v0.15.0 Oct. 29, 2020**
    * Enhancements
        * Added stacked ensemble component classes (``StackedEnsembleClassifier``, ``StackedEnsembleRegressor``) :pr:`1134`
        * Added stacked ensemble components to ``AutoMLSearch`` :pr:`1253`
        * Added ``DecisionTreeClassifier`` and ``DecisionTreeRegressor`` to AutoML :pr:`1255`
        * Added ``graph_prediction_vs_actual`` in ``model_understanding`` for regression problems :pr:`1252`
        * Added parameter to ``OneHotEncoder`` to enable filtering for features to encode for :pr:`1249`
        * Added percent-better-than-baseline for all objectives to automl.results :pr:`1244`
        * Added ``HighVarianceCVDataCheck`` and replaced synonymous warning in ``AutoMLSearch`` :pr:`1254`
        * Added `PCA Transformer` component for dimensionality reduction :pr:`1270`
        * Added ``generate_pipeline_code`` and ``generate_component_code`` to allow for code generation given a pipeline or component instance :pr:`1306`
        * Added ``PCA Transformer`` component for dimensionality reduction :pr:`1270`
        * Updated ``AutoMLSearch`` to support ``Woodwork`` data structures :pr:`1299`
        * Added cv_folds to ``ClassImbalanceDataCheck`` and added this check to ``DefaultDataChecks`` :pr:`1333`
        * Make ``max_batches`` argument to ``AutoMLSearch.search`` public :pr:`1320`
        * Added text support to automl search :pr:`1062`
        * Added ``_pipelines_per_batch`` as a private argument to ``AutoMLSearch`` :pr:`1355`
    * Fixes
        * Fixed ML performance issue with ordered datasets: always shuffle data in automl's default CV splits :pr:`1265`
        * Fixed broken ``evalml info`` CLI command :pr:`1293`
        * Fixed ``boosting type='rf'`` for LightGBM Classifier, as well as ``num_leaves`` error :pr:`1302`
        * Fixed bug in ``explain_predictions_best_worst`` where a custom index in the target variable would cause a ``ValueError`` :pr:`1318`
        * Added stacked ensemble estimators to to ``evalml.pipelines.__init__`` file :pr:`1326`
        * Fixed bug in OHE where calls to transform were not deterministic if ``top_n`` was less than the number of categories in a column :pr:`1324`
        * Fixed LightGBM warning messages during AutoMLSearch :pr:`1342`
        * Fix warnings thrown during AutoMLSearch in ``HighVarianceCVDataCheck`` :pr:`1346`
        * Fixed bug where TrainingValidationSplit would return invalid location indices for dataframes with a custom index :pr:`1348`
        * Fixed bug where the AutoMLSearch ``random_state`` was not being passed to the created pipelines :pr:`1321`
    * Changes
        * Allow ``add_to_rankings`` to be called before AutoMLSearch is called :pr:`1250`
        * Removed Graphviz from test-requirements to add to requirements.txt :pr:`1327`
        * Removed ``max_pipelines`` parameter from ``AutoMLSearch`` :pr:`1264`
        * Include editable installs in all install make targets :pr:`1335`
        * Made pip dependencies `featuretools` and `nlp_primitives` core dependencies :pr:`1062`
        * Removed `PartOfSpeechCount` from `TextFeaturizer` transform primitives :pr:`1062`
        * Added warning for ``partial_dependency`` when the feature includes null values :pr:`1352`
    * Documentation Changes
        * Fixed and updated code blocks in Release Notes :pr:`1243`
        * Added DecisionTree estimators to API Reference :pr:`1246`
        * Changed class inheritance display to flow vertically :pr:`1248`
        * Updated cost-benefit tutorial to use a holdout/test set :pr:`1159`
        * Added ``evalml info`` command to documentation :pr:`1293`
        * Miscellaneous doc updates :pr:`1269`
        * Removed conda pre-release testing from the release process document :pr:`1282`
        * Updates to contributing guide :pr:`1310`
        * Added Alteryx footer to docs with Twitter and Github link :pr:`1312`
        * Added documentation for evalml installation for Python 3.6 :pr:`1322`
        * Added documentation changes to make the API Docs easier to understand :pr:`1323`
        * Fixed documentation for ``feature_importance`` :pr:`1353`
        * Added tutorial for running `AutoML` with text data :pr:`1357`
        * Added documentation for woodwork integration with automl search :pr:`1361`
    * Testing Changes
        * Added tests for ``jupyter_check`` to handle IPython :pr:`1256`
        * Cleaned up ``make_pipeline`` tests to test for all estimators :pr:`1257`
        * Added a test to check conda build after merge to main :pr:`1247`
        * Removed code that was lacking codecov for ``__main__.py`` and unnecessary :pr:`1293`
        * Codecov: round coverage up instead of down :pr:`1334`
        * Add DockerHub credentials to CI testing environment :pr:`1356`
        * Add DockerHub credentials to conda testing environment :pr:`1363`

.. warning::

    **Breaking Changes**
        * Renamed ``LabelLeakageDataCheck`` to ``TargetLeakageDataCheck`` :pr:`1319`
        * ``max_pipelines`` parameter has been removed from ``AutoMLSearch``. Please use ``max_iterations`` instead. :pr:`1264`
        * ``AutoMLSearch.search()`` will now log a warning if the input is not a ``Woodwork`` data structure (``pandas``, ``numpy``) :pr:`1299`
        * Make ``max_batches`` argument to ``AutoMLSearch.search`` public :pr:`1320`
        * Removed unused argument `feature_types` from AutoMLSearch.search :pr:`1062`

**v0.14.1 Sep. 29, 2020**
    * Enhancements
        * Updated partial dependence methods to support calculating numeric columns in a dataset with non-numeric columns :pr:`1150`
        * Added ``get_feature_names`` on ``OneHotEncoder`` :pr:`1193`
        * Added ``detect_problem_type`` to ``problem_type/utils.py`` to automatically detect the problem type given targets :pr:`1194`
        * Added LightGBM to ``AutoMLSearch`` :pr:`1199`
        * Updated ``scikit-learn`` and ``scikit-optimize`` to use latest versions - 0.23.2 and 0.8.1 respectively :pr:`1141`
        * Added ``__str__`` and ``__repr__`` for pipelines and components :pr:`1218`
        * Included internal target check for both training and validation data in ``AutoMLSearch`` :pr:`1226`
        * Added ``ProblemTypes.all_problem_types`` helper to get list of supported problem types :pr:`1219`
        * Added ``DecisionTreeClassifier`` and ``DecisionTreeRegressor`` classes :pr:`1223`
        * Added ``ProblemTypes.all_problem_types`` helper to get list of supported problem types :pr:`1219`
        * ``DataChecks`` can now be parametrized by passing a list of ``DataCheck`` classes and a parameter dictionary :pr:`1167`
        * Added first CV fold score as validation score in ``AutoMLSearch.rankings`` :pr:`1221`
        * Updated ``flake8`` configuration to enable linting on ``__init__.py`` files :pr:`1234`
        * Refined ``make_pipeline_from_components`` implementation :pr:`1204`
    * Fixes
        * Updated GitHub URL after migration to Alteryx GitHub org :pr:`1207`
        * Changed Problem Type enum to be more similar to the string name :pr:`1208`
        * Wrapped call to scikit-learn's partial dependence method in a ``try``/``finally`` block :pr:`1232`
    * Changes
        * Added ``allow_writing_files`` as a named argument to CatBoost estimators. :pr:`1202`
        * Added ``solver`` and ``multi_class`` as named arguments to ``LogisticRegressionClassifier`` :pr:`1202`
        * Replaced pipeline's ``._transform`` method to evaluate all the preprocessing steps of a pipeline with ``.compute_estimator_features`` :pr:`1231`
        * Changed default large dataset train/test splitting behavior :pr:`1205`
    * Documentation Changes
        * Included description of how to access the component instances and features for pipeline user guide :pr:`1163`
        * Updated API docs to refer to target as "target" instead of "labels" for non-classification tasks and minor docs cleanup :pr:`1160`
        * Added Class Imbalance Data Check to ``api_reference.rst`` :pr:`1190` :pr:`1200`
        * Added pipeline properties to API reference :pr:`1209`
        * Clarified what the objective parameter in AutoML is used for in AutoML API reference and AutoML user guide :pr:`1222`
        * Updated API docs to include ``skopt.space.Categorical`` option for component hyperparameter range definition :pr:`1228`
        * Added install documentation for ``libomp`` in order to use LightGBM on Mac :pr:`1233`
        * Improved description of ``max_iterations`` in documentation :pr:`1212`
        * Removed unused code from sphinx conf :pr:`1235`
    * Testing Changes

.. warning::

    **Breaking Changes**
        * ``DefaultDataChecks`` now accepts a ``problem_type`` parameter that must be specified :pr:`1167`
        * Pipeline's ``._transform`` method to evaluate all the preprocessing steps of a pipeline has been replaced with ``.compute_estimator_features`` :pr:`1231`
        * ``get_objectives`` has been renamed to ``get_core_objectives``. This function will now return a list of valid objective instances :pr:`1230`


**v0.13.2 Sep. 17, 2020**
    * Enhancements
        * Added ``output_format`` field to explain predictions functions :pr:`1107`
        * Modified ``get_objective`` and ``get_objectives`` to be able to return any objective in ``evalml.objectives`` :pr:`1132`
        * Added a ``return_instance`` boolean parameter to ``get_objective`` :pr:`1132`
        * Added ``ClassImbalanceDataCheck`` to determine whether target imbalance falls below a given threshold :pr:`1135`
        * Added label encoder to LightGBM for binary classification :pr:`1152`
        * Added labels for the row index of confusion matrix :pr:`1154`
        * Added ``AutoMLSearch`` object as another parameter in search callbacks :pr:`1156`
        * Added the corresponding probability threshold for each point displayed in ``graph_roc_curve`` :pr:`1161`
        * Added ``__eq__`` for ``ComponentBase`` and ``PipelineBase`` :pr:`1178`
        * Added support for multiclass classification for ``roc_curve`` :pr:`1164`
        * Added ``categories`` accessor to ``OneHotEncoder`` for listing the categories associated with a feature :pr:`1182`
        * Added utility function to create pipeline instances from a list of component instances :pr:`1176`
    * Fixes
        * Fixed XGBoost column names for partial dependence methods :pr:`1104`
        * Removed dead code validating column type from ``TextFeaturizer`` :pr:`1122`
        * Fixed issue where ``Imputer`` cannot fit when there is None in a categorical or boolean column :pr:`1144`
        * ``OneHotEncoder`` preserves the custom index in the input data :pr:`1146`
        * Fixed representation for ``ModelFamily`` :pr:`1165`
        * Removed duplicate ``nbsphinx`` dependency in ``dev-requirements.txt`` :pr:`1168`
        * Users can now pass in any valid kwargs to all estimators :pr:`1157`
        * Remove broken accessor ``OneHotEncoder.get_feature_names`` and unneeded base class :pr:`1179`
        * Removed LightGBM Estimator from AutoML models :pr:`1186`
    * Changes
        * Pinned ``scikit-optimize`` version to 0.7.4 :pr:`1136`
        * Removed ``tqdm`` as a dependency :pr:`1177`
        * Added lightgbm version 3.0.0 to ``latest_dependency_versions.txt`` :pr:`1185`
        * Rename ``max_pipelines`` to ``max_iterations`` :pr:`1169`
    * Documentation Changes
        * Fixed API docs for ``AutoMLSearch`` ``add_result_callback`` :pr:`1113`
        * Added a step to our release process for pushing our latest version to conda-forge :pr:`1118`
        * Added warning for missing ipywidgets dependency for using ``PipelineSearchPlots`` on Jupyterlab :pr:`1145`
        * Updated ``README.md`` example to load demo dataset :pr:`1151`
        * Swapped mapping of breast cancer targets in ``model_understanding.ipynb`` :pr:`1170`
    * Testing Changes
        * Added test confirming ``TextFeaturizer`` never outputs null values :pr:`1122`
        * Changed Python version of ``Update Dependencies`` action to 3.8.x :pr:`1137`
        * Fixed release notes check-in test for ``Update Dependencies`` actions :pr:`1172`

.. warning::

    **Breaking Changes**
        * ``get_objective`` will now return a class definition rather than an instance by default :pr:`1132`
        * Deleted ``OPTIONS`` dictionary in ``evalml.objectives.utils.py`` :pr:`1132`
        * If specifying an objective by string, the string must now match the objective's name field, case-insensitive :pr:`1132`
        * Passing "Cost Benefit Matrix", "Fraud Cost", "Lead Scoring", "Mean Squared Log Error",
            "Recall", "Recall Macro", "Recall Micro", "Recall Weighted", or "Root Mean Squared Log Error" to ``AutoMLSearch`` will now result in a ``ValueError``
            rather than an ``ObjectiveNotFoundError`` :pr:`1132`
        * Search callbacks ``start_iteration_callback`` and ``add_results_callback`` have changed to include a copy of the AutoMLSearch object as a third parameter :pr:`1156`
        * Deleted ``OneHotEncoder.get_feature_names`` method which had been broken for a while, in favor of pipelines' ``input_feature_names`` :pr:`1179`
        * Deleted empty base class ``CategoricalEncoder`` which ``OneHotEncoder`` component was inheriting from :pr:`1176`
        * Results from ``roc_curve`` will now return as a list of dictionaries with each dictionary representing a class :pr:`1164`
        * ``max_pipelines`` now raises a ``DeprecationWarning`` and will be removed in the next release. ``max_iterations`` should be used instead. :pr:`1169`


**v0.13.1 Aug. 25, 2020**
    * Enhancements
        * Added Cost-Benefit Matrix objective for binary classification :pr:`1038`
        * Split ``fill_value`` into ``categorical_fill_value`` and ``numeric_fill_value`` for Imputer :pr:`1019`
        * Added ``explain_predictions`` and ``explain_predictions_best_worst`` for explaining multiple predictions with SHAP :pr:`1016`
        * Added new LSA component for text featurization :pr:`1022`
        * Added guide on installing with conda :pr:`1041`
        * Added a “cost-benefit curve” util method to graph cost-benefit matrix scores vs. binary classification thresholds :pr:`1081`
        * Standardized error when calling transform/predict before fit for pipelines :pr:`1048`
        * Added ``percent_better_than_baseline`` to AutoML search rankings and full rankings table :pr:`1050`
        * Added one-way partial dependence and partial dependence plots :pr:`1079`
        * Added "Feature Value" column to prediction explanation reports. :pr:`1064`
        * Added LightGBM classification estimator :pr:`1082`, :pr:`1114`
        * Added ``max_batches`` parameter to ``AutoMLSearch`` :pr:`1087`
    * Fixes
        * Updated ``TextFeaturizer`` component to no longer require an internet connection to run :pr:`1022`
        * Fixed non-deterministic element of ``TextFeaturizer`` transformations :pr:`1022`
        * Added a StandardScaler to all ElasticNet pipelines :pr:`1065`
        * Updated cost-benefit matrix to normalize score :pr:`1099`
        * Fixed logic in ``calculate_percent_difference`` so that it can handle negative values :pr:`1100`
    * Changes
        * Added ``needs_fitting`` property to ``ComponentBase`` :pr:`1044`
        * Updated references to data types to use datatype lists defined in ``evalml.utils.gen_utils`` :pr:`1039`
        * Remove maximum version limit for SciPy dependency :pr:`1051`
        * Moved ``all_components`` and other component importers into runtime methods :pr:`1045`
        * Consolidated graphing utility methods under ``evalml.utils.graph_utils`` :pr:`1060`
        * Made slight tweaks to how ``TextFeaturizer`` uses ``featuretools``, and did some refactoring of that and of LSA :pr:`1090`
        * Changed ``show_all_features`` parameter into ``importance_threshold``, which allows for thresholding feature importance :pr:`1097`, :pr:`1103`
    * Documentation Changes
        * Update ``setup.py`` URL to point to the github repo :pr:`1037`
        * Added tutorial for using the cost-benefit matrix objective :pr:`1088`
        * Updated ``model_understanding.ipynb`` to include documentation for using plotly on Jupyter Lab :pr:`1108`
    * Testing Changes
        * Refactor CircleCI tests to use matrix jobs (:pr:`1043`)
        * Added a test to check that all test directories are included in evalml package :pr:`1054`


.. warning::

    **Breaking Changes**
        * ``confusion_matrix`` and ``normalize_confusion_matrix`` have been moved to ``evalml.utils`` :pr:`1038`
        * All graph utility methods previously under ``evalml.pipelines.graph_utils`` have been moved to ``evalml.utils.graph_utils`` :pr:`1060`


**v0.12.2 Aug. 6, 2020**
    * Enhancements
        * Add save/load method to components :pr:`1023`
        * Expose pickle ``protocol`` as optional arg to save/load :pr:`1023`
        * Updated estimators used in AutoML to include ExtraTrees and ElasticNet estimators :pr:`1030`
    * Fixes
    * Changes
        * Removed ``DeprecationWarning`` for ``SimpleImputer`` :pr:`1018`
    * Documentation Changes
        * Add note about version numbers to release process docs :pr:`1034`
    * Testing Changes
        * Test files are now included in the evalml package :pr:`1029`


**v0.12.0 Aug. 3, 2020**
    * Enhancements
        * Added string and categorical targets support for binary and multiclass pipelines and check for numeric targets for ``DetectLabelLeakage`` data check :pr:`932`
        * Added clear exception for regression pipelines if target datatype is string or categorical :pr:`960`
        * Added target column names and class labels in ``predict`` and ``predict_proba`` output for pipelines :pr:`951`
        * Added ``_compute_shap_values`` and ``normalize_values`` to ``pipelines/explanations`` module :pr:`958`
        * Added ``explain_prediction`` feature which explains single predictions with SHAP :pr:`974`
        * Added Imputer to allow different imputation strategies for numerical and categorical dtypes :pr:`991`
        * Added support for configuring logfile path using env var, and don't create logger if there are filesystem errors :pr:`975`
        * Updated catboost estimators' default parameters and automl hyperparameter ranges to speed up fit time :pr:`998`
    * Fixes
        * Fixed ReadtheDocs warning failure regarding embedded gif :pr:`943`
        * Removed incorrect parameter passed to pipeline classes in ``_add_baseline_pipelines`` :pr:`941`
        * Added universal error for calling ``predict``, ``predict_proba``, ``transform``, and ``feature_importances`` before fitting :pr:`969`, :pr:`994`
        * Made ``TextFeaturizer`` component and pip dependencies ``featuretools`` and ``nlp_primitives`` optional :pr:`976`
        * Updated imputation strategy in automl to no longer limit impute strategy to ``most_frequent`` for all features if there are any categorical columns :pr:`991`
        * Fixed ``UnboundLocalError`` for ``cv_pipeline`` when automl search errors :pr:`996`
        * Fixed ``Imputer`` to reset dataframe index to preserve behavior expected from  ``SimpleImputer`` :pr:`1009`
    * Changes
        * Moved ``get_estimators`` to ``evalml.pipelines.components.utils`` :pr:`934`
        * Modified Pipelines to raise ``PipelineScoreError`` when they encounter an error during scoring :pr:`936`
        * Moved ``evalml.model_families.list_model_families`` to ``evalml.pipelines.components.allowed_model_families`` :pr:`959`
        * Renamed ``DateTimeFeaturization`` to ``DateTimeFeaturizer`` :pr:`977`
        * Added check to stop search and raise an error if all pipelines in a batch return NaN scores :pr:`1015`
    * Documentation Changes
        * Updated ``README.md`` :pr:`963`
        * Reworded message when errors are returned from data checks in search :pr:`982`
        * Added section on understanding model predictions with ``explain_prediction`` to User Guide :pr:`981`
        * Added a section to the user guide and api reference about how XGBoost and CatBoost are not fully supported. :pr:`992`
        * Added custom components section in user guide :pr:`993`
        * Updated FAQ section formatting :pr:`997`
        * Updated release process documentation :pr:`1003`
    * Testing Changes
        * Moved ``predict_proba`` and ``predict`` tests regarding string / categorical targets to ``test_pipelines.py`` :pr:`972`
        * Fixed dependency update bot by updating python version to 3.7 to avoid frequent github version updates :pr:`1002`


.. warning::

    **Breaking Changes**
        * ``get_estimators`` has been moved to ``evalml.pipelines.components.utils`` (previously was under ``evalml.pipelines.utils``) :pr:`934`
        * Removed the ``raise_errors`` flag in AutoML search. All errors during pipeline evaluation will be caught and logged. :pr:`936`
        * ``evalml.model_families.list_model_families`` has been moved to ``evalml.pipelines.components.allowed_model_families`` :pr:`959`
        * ``TextFeaturizer``: the ``featuretools`` and ``nlp_primitives`` packages must be installed after installing evalml in order to use this component :pr:`976`
        * Renamed ``DateTimeFeaturization`` to ``DateTimeFeaturizer`` :pr:`977`


**v0.11.2 July 16, 2020**
    * Enhancements
        * Added ``NoVarianceDataCheck`` to ``DefaultDataChecks`` :pr:`893`
        * Added text processing and featurization component ``TextFeaturizer`` :pr:`913`, :pr:`924`
        * Added additional checks to ``InvalidTargetDataCheck`` to handle invalid target data types :pr:`929`
        * ``AutoMLSearch`` will now handle ``KeyboardInterrupt`` and prompt user for confirmation :pr:`915`
    * Fixes
        * Makes automl results a read-only property :pr:`919`
    * Changes
        * Deleted static pipelines and refactored tests involving static pipelines, removed ``all_pipelines()`` and ``get_pipelines()`` :pr:`904`
        * Moved ``list_model_families`` to ``evalml.model_family.utils`` :pr:`903`
        * Updated ``all_pipelines``, ``all_estimators``, ``all_components`` to use the same mechanism for dynamically generating their elements :pr:`898`
        * Rename ``master`` branch to ``main`` :pr:`918`
        * Add pypi release github action :pr:`923`
        * Updated ``AutoMLSearch.search`` stdout output and logging and removed tqdm progress bar :pr:`921`
        * Moved automl config checks previously in ``search()`` to init :pr:`933`
    * Documentation Changes
        * Reorganized and rewrote documentation :pr:`937`
        * Updated to use pydata sphinx theme :pr:`937`
        * Updated docs to use ``release_notes`` instead of ``changelog`` :pr:`942`
    * Testing Changes
        * Cleaned up fixture names and usages in tests :pr:`895`


.. warning::

    **Breaking Changes**
        * ``list_model_families`` has been moved to ``evalml.model_family.utils`` (previously was under ``evalml.pipelines.utils``) :pr:`903`
        * ``get_estimators`` has been moved to ``evalml.pipelines.components.utils`` (previously was under ``evalml.pipelines.utils``) :pr:`934`
        * Static pipeline definitions have been removed, but similar pipelines can still be constructed via creating an instance of ``PipelineBase`` :pr:`904`
        * ``all_pipelines()`` and ``get_pipelines()`` utility methods have been removed :pr:`904`


**v0.11.0 June 30, 2020**
    * Enhancements
        * Added multiclass support for ROC curve graphing :pr:`832`
        * Added preprocessing component to drop features whose percentage of NaN values exceeds a specified threshold :pr:`834`
        * Added data check to check for problematic target labels :pr:`814`
        * Added PerColumnImputer that allows imputation strategies per column :pr:`824`
        * Added transformer to drop specific columns :pr:`827`
        * Added support for ``categories``, ``handle_error``, and ``drop`` parameters in ``OneHotEncoder`` :pr:`830` :pr:`897`
        * Added preprocessing component to handle DateTime columns featurization :pr:`838`
        * Added ability to clone pipelines and components :pr:`842`
        * Define getter method for component ``parameters`` :pr:`847`
        * Added utility methods to calculate and graph permutation importances :pr:`860`, :pr:`880`
        * Added new utility functions necessary for generating dynamic preprocessing pipelines :pr:`852`
        * Added kwargs to all components :pr:`863`
        * Updated ``AutoSearchBase`` to use dynamically generated preprocessing pipelines :pr:`870`
        * Added SelectColumns transformer :pr:`873`
        * Added ability to evaluate additional pipelines for automl search :pr:`874`
        * Added ``default_parameters`` class property to components and pipelines :pr:`879`
        * Added better support for disabling data checks in automl search :pr:`892`
        * Added ability to save and load AutoML objects to file :pr:`888`
        * Updated ``AutoSearchBase.get_pipelines`` to return an untrained pipeline instance :pr:`876`
        * Saved learned binary classification thresholds in automl results cv data dict :pr:`876`
    * Fixes
        * Fixed bug where SimpleImputer cannot handle dropped columns :pr:`846`
        * Fixed bug where PerColumnImputer cannot handle dropped columns :pr:`855`
        * Enforce requirement that builtin components save all inputted values in their parameters dict :pr:`847`
        * Don't list base classes in ``all_components`` output :pr:`847`
        * Standardize all components to output pandas data structures, and accept either pandas or numpy :pr:`853`
        * Fixed rankings and full_rankings error when search has not been run :pr:`894`
    * Changes
        * Update ``all_pipelines`` and ``all_components`` to try initializing pipelines/components, and on failure exclude them :pr:`849`
        * Refactor ``handle_components`` to ``handle_components_class``, standardize to ``ComponentBase`` subclass instead of instance :pr:`850`
        * Refactor "blacklist"/"whitelist" to "allow"/"exclude" lists :pr:`854`
        * Replaced ``AutoClassificationSearch`` and ``AutoRegressionSearch`` with ``AutoMLSearch`` :pr:`871`
        * Renamed feature_importances and permutation_importances methods to use singular names (feature_importance and permutation_importance) :pr:`883`
        * Updated ``automl`` default data splitter to train/validation split for large datasets :pr:`877`
        * Added open source license, update some repo metadata :pr:`887`
        * Removed dead code in ``_get_preprocessing_components`` :pr:`896`
    * Documentation Changes
        * Fix some typos and update the EvalML logo :pr:`872`
    * Testing Changes
        * Update the changelog check job to expect the new branching pattern for the deps update bot :pr:`836`
        * Check that all components output pandas datastructures, and can accept either pandas or numpy :pr:`853`
        * Replaced ``AutoClassificationSearch`` and ``AutoRegressionSearch`` with ``AutoMLSearch`` :pr:`871`


.. warning::

    **Breaking Changes**
        * Pipelines' static ``component_graph`` field must contain either ``ComponentBase`` subclasses or ``str``, instead of ``ComponentBase`` subclass instances :pr:`850`
        * Rename ``handle_component`` to ``handle_component_class``. Now standardizes to ``ComponentBase`` subclasses instead of ``ComponentBase`` subclass instances :pr:`850`
        * Renamed automl's ``cv`` argument to ``data_split`` :pr:`877`
        * Pipelines' and classifiers' ``feature_importances`` is renamed ``feature_importance``, ``graph_feature_importances`` is renamed ``graph_feature_importance`` :pr:`883`
        * Passing ``data_checks=None`` to automl search will not perform any data checks as opposed to default checks. :pr:`892`
        * Pipelines to search for in AutoML are now determined automatically, rather than using the statically-defined pipeline classes. :pr:`870`
        * Updated ``AutoSearchBase.get_pipelines`` to return an untrained pipeline instance, instead of one which happened to be trained on the final cross-validation fold :pr:`876`


**v0.10.0 May 29, 2020**
    * Enhancements
        * Added baseline models for classification and regression, add functionality to calculate baseline models before searching in AutoML :pr:`746`
        * Port over highly-null guardrail as a data check and define ``DefaultDataChecks`` and ``DisableDataChecks`` classes :pr:`745`
        * Update ``Tuner`` classes to work directly with pipeline parameters dicts instead of flat parameter lists :pr:`779`
        * Add Elastic Net as a pipeline option :pr:`812`
        * Added new Pipeline option ``ExtraTrees`` :pr:`790`
        * Added precicion-recall curve metrics and plot for binary classification problems in ``evalml.pipeline.graph_utils`` :pr:`794`
        * Update the default automl algorithm to search in batches, starting with default parameters for each pipeline and iterating from there :pr:`793`
        * Added ``AutoMLAlgorithm`` class and ``IterativeAlgorithm`` impl, separated from ``AutoSearchBase`` :pr:`793`
    * Fixes
        * Update pipeline ``score`` to return ``nan`` score for any objective which throws an exception during scoring :pr:`787`
        * Fixed bug introduced in :pr:`787` where binary classification metrics requiring predicted probabilities error in scoring :pr:`798`
        * CatBoost and XGBoost classifiers and regressors can no longer have a learning rate of 0 :pr:`795`
    * Changes
        * Cleanup pipeline ``score`` code, and cleanup codecov :pr:`711`
        * Remove ``pass`` for abstract methods for codecov :pr:`730`
        * Added __str__ for AutoSearch object :pr:`675`
        * Add util methods to graph ROC and confusion matrix :pr:`720`
        * Refactor ``AutoBase`` to ``AutoSearchBase`` :pr:`758`
        * Updated AutoBase with ``data_checks`` parameter, removed previous ``detect_label_leakage`` parameter, and added functionality to run data checks before search in AutoML :pr:`765`
        * Updated our logger to use Python's logging utils :pr:`763`
        * Refactor most of ``AutoSearchBase._do_iteration`` impl into ``AutoSearchBase._evaluate`` :pr:`762`
        * Port over all guardrails to use the new DataCheck API :pr:`789`
        * Expanded ``import_or_raise`` to catch all exceptions :pr:`759`
        * Adds RMSE, MSLE, RMSLE as standard metrics :pr:`788`
        * Don't allow ``Recall`` to be used as an objective for AutoML :pr:`784`
        * Removed feature selection from pipelines :pr:`819`
        * Update default estimator parameters to make automl search faster and more accurate :pr:`793`
    * Documentation Changes
        * Add instructions to freeze ``master`` on ``release.md`` :pr:`726`
        * Update release instructions with more details :pr:`727` :pr:`733`
        * Add objective base classes to API reference :pr:`736`
        * Fix components API to match other modules :pr:`747`
    * Testing Changes
        * Delete codecov yml, use codecov.io's default :pr:`732`
        * Added unit tests for fraud cost, lead scoring, and standard metric objectives :pr:`741`
        * Update codecov client :pr:`782`
        * Updated AutoBase __str__ test to include no parameters case :pr:`783`
        * Added unit tests for ``ExtraTrees`` pipeline :pr:`790`
        * If codecov fails to upload, fail build :pr:`810`
        * Updated Python version of dependency action :pr:`816`
        * Update the dependency update bot to use a suffix when creating branches :pr:`817`

.. warning::

    **Breaking Changes**
        * The ``detect_label_leakage`` parameter for AutoML classes has been removed and replaced by a ``data_checks`` parameter :pr:`765`
        * Moved ROC and confusion matrix methods from ``evalml.pipeline.plot_utils`` to ``evalml.pipeline.graph_utils`` :pr:`720`
        * ``Tuner`` classes require a pipeline hyperparameter range dict as an init arg instead of a space definition :pr:`779`
        * ``Tuner.propose`` and ``Tuner.add`` work directly with pipeline parameters dicts instead of flat parameter lists :pr:`779`
        * ``PipelineBase.hyperparameters`` and ``custom_hyperparameters`` use pipeline parameters dict format instead of being represented as a flat list :pr:`779`
        * All guardrail functions previously under ``evalml.guardrails.utils`` will be removed and replaced by data checks :pr:`789`
        * ``Recall`` disallowed as an objective for AutoML :pr:`784`
        * ``AutoSearchBase`` parameter ``tuner`` has been renamed to ``tuner_class`` :pr:`793`
        * ``AutoSearchBase`` parameter ``possible_pipelines`` and ``possible_model_families`` have been renamed to ``allowed_pipelines`` and ``allowed_model_families`` :pr:`793`


**v0.9.0 Apr. 27, 2020**
    * Enhancements
        * Added ``Accuracy`` as an standard objective :pr:`624`
        * Added verbose parameter to load_fraud :pr:`560`
        * Added Balanced Accuracy metric for binary, multiclass :pr:`612` :pr:`661`
        * Added XGBoost regressor and XGBoost regression pipeline :pr:`666`
        * Added ``Accuracy`` metric for multiclass :pr:`672`
        * Added objective name in ``AutoBase.describe_pipeline`` :pr:`686`
        * Added ``DataCheck`` and ``DataChecks``, ``Message`` classes and relevant subclasses :pr:`739`
    * Fixes
        * Removed direct access to ``cls.component_graph`` :pr:`595`
        * Add testing files to .gitignore :pr:`625`
        * Remove circular dependencies from ``Makefile`` :pr:`637`
        * Add error case for ``normalize_confusion_matrix()`` :pr:`640`
        * Fixed ``XGBoostClassifier`` and ``XGBoostRegressor`` bug with feature names that contain [, ], or < :pr:`659`
        * Update ``make_pipeline_graph`` to not accidentally create empty file when testing if path is valid :pr:`649`
        * Fix pip installation warning about docsutils version, from boto dependency :pr:`664`
        * Removed zero division warning for F1/precision/recall metrics :pr:`671`
        * Fixed ``summary`` for pipelines without estimators :pr:`707`
    * Changes
        * Updated default objective for binary/multiclass classification to log loss :pr:`613`
        * Created classification and regression pipeline subclasses and removed objective as an attribute of pipeline classes :pr:`405`
        * Changed the output of ``score`` to return one dictionary :pr:`429`
        * Created binary and multiclass objective subclasses :pr:`504`
        * Updated objectives API :pr:`445`
        * Removed call to ``get_plot_data`` from AutoML :pr:`615`
        * Set ``raise_error`` to default to True for AutoML classes :pr:`638`
        * Remove unnecessary "u" prefixes on some unicode strings :pr:`641`
        * Changed one-hot encoder to return uint8 dtypes instead of ints :pr:`653`
        * Pipeline ``_name`` field changed to ``custom_name`` :pr:`650`
        * Removed ``graphs.py`` and moved methods into ``PipelineBase`` :pr:`657`, :pr:`665`
        * Remove s3fs as a dev dependency :pr:`664`
        * Changed requirements-parser to be a core dependency :pr:`673`
        * Replace ``supported_problem_types`` field on pipelines with ``problem_type`` attribute on base classes :pr:`678`
        * Changed AutoML to only show best results for a given pipeline template in ``rankings``, added ``full_rankings`` property to show all :pr:`682`
        * Update ``ModelFamily`` values: don't list xgboost/catboost as classifiers now that we have regression pipelines for them :pr:`677`
        * Changed AutoML's ``describe_pipeline`` to get problem type from pipeline instead :pr:`685`
        * Standardize ``import_or_raise`` error messages :pr:`683`
        * Updated argument order of objectives to align with sklearn's :pr:`698`
        * Renamed ``pipeline.feature_importance_graph`` to ``pipeline.graph_feature_importances`` :pr:`700`
        * Moved ROC and confusion matrix methods to ``evalml.pipelines.plot_utils`` :pr:`704`
        * Renamed ``MultiClassificationObjective`` to ``MulticlassClassificationObjective``, to align with pipeline naming scheme :pr:`715`
    * Documentation Changes
        * Fixed some sphinx warnings :pr:`593`
        * Fixed docstring for ``AutoClassificationSearch`` with correct command :pr:`599`
        * Limit readthedocs formats to pdf, not htmlzip and epub :pr:`594` :pr:`600`
        * Clean up objectives API documentation :pr:`605`
        * Fixed function on Exploring search results page :pr:`604`
        * Update release process doc :pr:`567`
        * ``AutoClassificationSearch`` and ``AutoRegressionSearch`` show inherited methods in API reference :pr:`651`
        * Fixed improperly formatted code in breaking changes for changelog :pr:`655`
        * Added configuration to treat Sphinx warnings as errors :pr:`660`
        * Removed separate plotting section for pipelines in API reference :pr:`657`, :pr:`665`
        * Have leads example notebook load S3 files using https, so we can delete s3fs dev dependency :pr:`664`
        * Categorized components in API reference and added descriptions for each category :pr:`663`
        * Fixed Sphinx warnings about ``BalancedAccuracy`` objective :pr:`669`
        * Updated API reference to include missing components and clean up pipeline docstrings :pr:`689`
        * Reorganize API ref, and clarify pipeline sub-titles :pr:`688`
        * Add and update preprocessing utils in API reference :pr:`687`
        * Added inheritance diagrams to API reference :pr:`695`
        * Documented which default objective AutoML optimizes for :pr:`699`
        * Create seperate install page :pr:`701`
        * Include more utils in API ref, like ``import_or_raise`` :pr:`704`
        * Add more color to pipeline documentation :pr:`705`
    * Testing Changes
        * Matched install commands of ``check_latest_dependencies`` test and it's GitHub action :pr:`578`
        * Added Github app to auto assign PR author as assignee :pr:`477`
        * Removed unneeded conda installation of xgboost in windows checkin tests :pr:`618`
        * Update graph tests to always use tmpfile dir :pr:`649`
        * Changelog checkin test workaround for release PRs: If 'future release' section is empty of PR refs, pass check :pr:`658`
        * Add changelog checkin test exception for ``dep-update`` branch :pr:`723`

.. warning::

    **Breaking Changes**

    * Pipelines will now no longer take an objective parameter during instantiation, and will no longer have an objective attribute.
    * ``fit()`` and ``predict()`` now use an optional ``objective`` parameter, which is only used in binary classification pipelines to fit for a specific objective.
    * ``score()`` will now use a required ``objectives`` parameter that is used to determine all the objectives to score on. This differs from the previous behavior, where the pipeline's objective was scored on regardless.
    * ``score()`` will now return one dictionary of all objective scores.
    * ``ROC`` and ``ConfusionMatrix`` plot methods via ``Auto(*).plot`` have been removed by :pr:`615` and are replaced by ``roc_curve`` and ``confusion_matrix`` in ``evamlm.pipelines.plot_utils`` in :pr:`704`
    * ``normalize_confusion_matrix`` has been moved to ``evalml.pipelines.plot_utils`` :pr:`704`
    * Pipelines ``_name`` field changed to ``custom_name``
    * Pipelines ``supported_problem_types`` field is removed because it is no longer necessary :pr:`678`
    * Updated argument order of objectives' ``objective_function`` to align with sklearn :pr:`698`
    * ``pipeline.feature_importance_graph`` has been renamed to ``pipeline.graph_feature_importances`` in :pr:`700`
    * Removed unsupported ``MSLE`` objective :pr:`704`


**v0.8.0 Apr. 1, 2020**
    * Enhancements
        * Add normalization option and information to confusion matrix :pr:`484`
        * Add util function to drop rows with NaN values :pr:`487`
        * Renamed ``PipelineBase.name`` as ``PipelineBase.summary`` and redefined ``PipelineBase.name`` as class property :pr:`491`
        * Added access to parameters in Pipelines with ``PipelineBase.parameters`` (used to be return of ``PipelineBase.describe``) :pr:`501`
        * Added ``fill_value`` parameter for ``SimpleImputer`` :pr:`509`
        * Added functionality to override component hyperparameters and made pipelines take hyperparemeters from components :pr:`516`
        * Allow ``numpy.random.RandomState`` for random_state parameters :pr:`556`
    * Fixes
        * Removed unused dependency ``matplotlib``, and move ``category_encoders`` to test reqs :pr:`572`
    * Changes
        * Undo version cap in XGBoost placed in :pr:`402` and allowed all released of XGBoost :pr:`407`
        * Support pandas 1.0.0 :pr:`486`
        * Made all references to the logger static :pr:`503`
        * Refactored ``model_type`` parameter for components and pipelines to ``model_family`` :pr:`507`
        * Refactored ``problem_types`` for pipelines and components into ``supported_problem_types`` :pr:`515`
        * Moved ``pipelines/utils.save_pipeline`` and ``pipelines/utils.load_pipeline`` to ``PipelineBase.save`` and ``PipelineBase.load`` :pr:`526`
        * Limit number of categories encoded by ``OneHotEncoder`` :pr:`517`
    * Documentation Changes
        * Updated API reference to remove ``PipelinePlot`` and added moved ``PipelineBase`` plotting methods :pr:`483`
        * Add code style and github issue guides :pr:`463` :pr:`512`
        * Updated API reference for to surface class variables for pipelines and components :pr:`537`
        * Fixed README documentation link :pr:`535`
        * Unhid PR references in changelog :pr:`656`
    * Testing Changes
        * Added automated dependency check PR :pr:`482`, :pr:`505`
        * Updated automated dependency check comment :pr:`497`
        * Have build_docs job use python executor, so that env vars are set properly :pr:`547`
        * Added simple test to make sure ``OneHotEncoder``'s top_n works with large number of categories :pr:`552`
        * Run windows unit tests on PRs :pr:`557`


.. warning::

    **Breaking Changes**

    * ``AutoClassificationSearch`` and ``AutoRegressionSearch``'s ``model_types`` parameter has been refactored into ``allowed_model_families``
    * ``ModelTypes`` enum has been changed to ``ModelFamily``
    * Components and Pipelines now have a ``model_family`` field instead of ``model_type``
    * ``get_pipelines`` utility function now accepts ``model_families`` as an argument instead of ``model_types``
    * ``PipelineBase.name`` no longer returns structure of pipeline and has been replaced by ``PipelineBase.summary``
    * ``PipelineBase.problem_types`` and ``Estimator.problem_types`` has been renamed to ``supported_problem_types``
    * ``pipelines/utils.save_pipeline`` and ``pipelines/utils.load_pipeline`` moved to ``PipelineBase.save`` and ``PipelineBase.load``


**v0.7.0 Mar. 9, 2020**
    * Enhancements
        * Added emacs buffers to .gitignore :pr:`350`
        * Add CatBoost (gradient-boosted trees) classification and regression components and pipelines :pr:`247`
        * Added Tuner abstract base class :pr:`351`
        * Added ``n_jobs`` as parameter for ``AutoClassificationSearch`` and ``AutoRegressionSearch`` :pr:`403`
        * Changed colors of confusion matrix to shades of blue and updated axis order to match scikit-learn's :pr:`426`
        * Added ``PipelineBase`` ``.graph`` and ``.feature_importance_graph`` methods, moved from previous location :pr:`423`
        * Added support for python 3.8 :pr:`462`
    * Fixes
        * Fixed ROC and confusion matrix plots not being calculated if user passed own additional_objectives :pr:`276`
        * Fixed ReadtheDocs ``FileNotFoundError`` exception for fraud dataset :pr:`439`
    * Changes
        * Added ``n_estimators`` as a tunable parameter for XGBoost :pr:`307`
        * Remove unused parameter ``ObjectiveBase.fit_needs_proba`` :pr:`320`
        * Remove extraneous parameter ``component_type`` from all components :pr:`361`
        * Remove unused ``rankings.csv`` file :pr:`397`
        * Downloaded demo and test datasets so unit tests can run offline :pr:`408`
        * Remove ``_needs_fitting`` attribute from Components :pr:`398`
        * Changed plot.feature_importance to show only non-zero feature importances by default, added optional parameter to show all :pr:`413`
        * Refactored ``PipelineBase`` to take in parameter dictionary and moved pipeline metadata to class attribute :pr:`421`
        * Dropped support for Python 3.5 :pr:`438`
        * Removed unused ``apply.py`` file :pr:`449`
        * Clean up ``requirements.txt`` to remove unused deps :pr:`451`
        * Support installation without all required dependencies :pr:`459`
    * Documentation Changes
        * Update release.md with instructions to release to internal license key :pr:`354`
    * Testing Changes
        * Added tests for utils (and moved current utils to gen_utils) :pr:`297`
        * Moved XGBoost install into it's own separate step on Windows using Conda :pr:`313`
        * Rewind pandas version to before 1.0.0, to diagnose test failures for that version :pr:`325`
        * Added dependency update checkin test :pr:`324`
        * Rewind XGBoost version to before 1.0.0 to diagnose test failures for that version :pr:`402`
        * Update dependency check to use a whitelist :pr:`417`
        * Update unit test jobs to not install dev deps :pr:`455`

.. warning::

    **Breaking Changes**

    * Python 3.5 will not be actively supported.

**v0.6.0 Dec. 16, 2019**
    * Enhancements
        * Added ability to create a plot of feature importances :pr:`133`
        * Add early stopping to AutoML using patience and tolerance parameters :pr:`241`
        * Added ROC and confusion matrix metrics and plot for classification problems and introduce PipelineSearchPlots class :pr:`242`
        * Enhanced AutoML results with search order :pr:`260`
        * Added utility function to show system and environment information :pr:`300`
    * Fixes
        * Lower botocore requirement :pr:`235`
        * Fixed decision_function calculation for ``FraudCost`` objective :pr:`254`
        * Fixed return value of ``Recall`` metrics :pr:`264`
        * Components return ``self`` on fit :pr:`289`
    * Changes
        * Renamed automl classes to ``AutoRegressionSearch`` and ``AutoClassificationSearch`` :pr:`287`
        * Updating demo datasets to retain column names :pr:`223`
        * Moving pipeline visualization to ``PipelinePlot`` class :pr:`228`
        * Standarizing inputs as ``pd.Dataframe`` / ``pd.Series`` :pr:`130`
        * Enforcing that pipelines must have an estimator as last component :pr:`277`
        * Added ``ipywidgets`` as a dependency in ``requirements.txt`` :pr:`278`
        * Added Random and Grid Search Tuners :pr:`240`
    * Documentation Changes
        * Adding class properties to API reference :pr:`244`
        * Fix and filter FutureWarnings from scikit-learn :pr:`249`, :pr:`257`
        * Adding Linear Regression to API reference and cleaning up some Sphinx warnings :pr:`227`
    * Testing Changes
        * Added support for testing on Windows with CircleCI :pr:`226`
        * Added support for doctests :pr:`233`

.. warning::

    **Breaking Changes**

    * The ``fit()`` method for ``AutoClassifier`` and ``AutoRegressor`` has been renamed to ``search()``.
    * ``AutoClassifier`` has been renamed to ``AutoClassificationSearch``
    * ``AutoRegressor`` has been renamed to ``AutoRegressionSearch``
    * ``AutoClassificationSearch.results`` and ``AutoRegressionSearch.results`` now is a dictionary with ``pipeline_results`` and ``search_order`` keys. ``pipeline_results`` can be used to access a dictionary that is identical to the old ``.results`` dictionary. Whereas, ``search_order`` returns a list of the search order in terms of ``pipeline_id``.
    * Pipelines now require an estimator as the last component in ``component_list``. Slicing pipelines now throws an ``NotImplementedError`` to avoid returning pipelines without an estimator.

**v0.5.2 Nov. 18, 2019**
    * Enhancements
        * Adding basic pipeline structure visualization :pr:`211`
    * Documentation Changes
        * Added notebooks to build process :pr:`212`

**v0.5.1 Nov. 15, 2019**
    * Enhancements
        * Added basic outlier detection guardrail :pr:`151`
        * Added basic ID column guardrail :pr:`135`
        * Added support for unlimited pipelines with a ``max_time`` limit :pr:`70`
        * Updated .readthedocs.yaml to successfully build :pr:`188`
    * Fixes
        * Removed MSLE from default additional objectives :pr:`203`
        * Fixed ``random_state`` passed in pipelines :pr:`204`
        * Fixed slow down in RFRegressor :pr:`206`
    * Changes
        * Pulled information for describe_pipeline from pipeline's new describe method :pr:`190`
        * Refactored pipelines :pr:`108`
        * Removed guardrails from Auto(*) :pr:`202`, :pr:`208`
    * Documentation Changes
        * Updated documentation to show ``max_time`` enhancements :pr:`189`
        * Updated release instructions for RTD :pr:`193`
        * Added notebooks to build process :pr:`212`
        * Added contributing instructions :pr:`213`
        * Added new content :pr:`222`

**v0.5.0 Oct. 29, 2019**
    * Enhancements
        * Added basic one hot encoding :pr:`73`
        * Use enums for model_type :pr:`110`
        * Support for splitting regression datasets :pr:`112`
        * Auto-infer multiclass classification :pr:`99`
        * Added support for other units in ``max_time`` :pr:`125`
        * Detect highly null columns :pr:`121`
        * Added additional regression objectives :pr:`100`
        * Show an interactive iteration vs. score plot when using fit() :pr:`134`
    * Fixes
        * Reordered ``describe_pipeline`` :pr:`94`
        * Added type check for ``model_type`` :pr:`109`
        * Fixed ``s`` units when setting string ``max_time`` :pr:`132`
        * Fix objectives not appearing in API documentation :pr:`150`
    * Changes
        * Reorganized tests :pr:`93`
        * Moved logging to its own module :pr:`119`
        * Show progress bar history :pr:`111`
        * Using ``cloudpickle`` instead of pickle to allow unloading of custom objectives :pr:`113`
        * Removed render.py :pr:`154`
    * Documentation Changes
        * Update release instructions :pr:`140`
        * Include additional_objectives parameter :pr:`124`
        * Added Changelog :pr:`136`
    * Testing Changes
        * Code coverage :pr:`90`
        * Added CircleCI tests for other Python versions :pr:`104`
        * Added doc notebooks as tests :pr:`139`
        * Test metadata for CircleCI and 2 core parallelism :pr:`137`

**v0.4.1 Sep. 16, 2019**
    * Enhancements
        * Added AutoML for classification and regressor using Autobase and Skopt :pr:`7` :pr:`9`
        * Implemented standard classification and regression metrics :pr:`7`
        * Added logistic regression, random forest, and XGBoost pipelines :pr:`7`
        * Implemented support for custom objectives :pr:`15`
        * Feature importance for pipelines :pr:`18`
        * Serialization for pipelines :pr:`19`
        * Allow fitting on objectives for optimal threshold :pr:`27`
        * Added detect label leakage :pr:`31`
        * Implemented callbacks :pr:`42`
        * Allow for multiclass classification :pr:`21`
        * Added support for additional objectives :pr:`79`
    * Fixes
        * Fixed feature selection in pipelines :pr:`13`
        * Made ``random_seed`` usage consistent :pr:`45`
    * Documentation Changes
        * Documentation Changes
        * Added docstrings :pr:`6`
        * Created notebooks for docs :pr:`6`
        * Initialized readthedocs EvalML :pr:`6`
        * Added favicon :pr:`38`
    * Testing Changes
        * Added testing for loading data :pr:`39`

**v0.2.0 Aug. 13, 2019**
    * Enhancements
        * Created fraud detection objective :pr:`4`

**v0.1.0 July. 31, 2019**
    * *First Release*
    * Enhancements
        * Added lead scoring objecitve :pr:`1`
        * Added basic classifier :pr:`1`
    * Documentation Changes
        * Initialized Sphinx for docs :pr:`1`<|MERGE_RESOLUTION|>--- conflicted
+++ resolved
@@ -5,11 +5,8 @@
         * Add ``ProphetRegressor`` to AutoML :pr:`2619`
         * Removed SVM "linear" and "precomputed" kernel hyperparameter options, and improved default parameters :pr:`2651`
         * Updated ``ComponentGraph`` initalization to raise ``ValueError`` when user attempts to use ``.y`` for a component that does not produce a tuple output :pr:`2662`
-<<<<<<< HEAD
         * Updated pipeline ``graph()`` to label edges with X, y or both :pr:`2654`
-=======
         * Added ``DropRowsTransformer`` component :pr:`2692`
->>>>>>> 1e32e059
     * Fixes
     * Changes
         * Removed ``LinearRegressor`` from the list of default ``AutoMLSearch`` estimators due to poor performance :pr:`2660`
