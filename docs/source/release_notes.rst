--- conflicted
+++ resolved
@@ -3,11 +3,7 @@
 
 **Future Releases**
     * Enhancements
-<<<<<<< HEAD
         * Split `fill_value` into `categorical_fill_value` and `numeric_fill_value` for Imputer :pr:`1019`
-        * Addded save/load method to components :pr:`1023`
-        * Exposed pickle `protocol` as optional arg to save/load :pr:`1023`
-=======
     * Fixes
     * Changes
     * Documentation Changes
@@ -18,7 +14,6 @@
     * Enhancements
         * Add save/load method to components :pr:`1023`
         * Expose pickle `protocol` as optional arg to save/load :pr:`1023`
->>>>>>> e204e5ff
     * Fixes
     * Changes
         * Removed DeprecationWarning for SimpleImputer :pr:`1018`
