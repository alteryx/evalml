Release Notes
-------------

**Future Releases**
    * Enhancements
        * Added time series support for ``make_pipeline`` :pr:`1566`
    * Fixes
        * Fix thresholding for pipelines in AutoMLSearch to only threshold binary classification pipelines :pr:`1622` :pr:`1626`
        * Updated ``load_data`` to return Woodwork structures and update default parameter value for ``index`` to ``None`` :pr:`1610`
        * Pin scipy at < 1.6.0 while we work on adding support :pr:`1629`
<<<<<<< HEAD
        * Fixed data check message formatting in ``AutoMLSearch`` :pr:`1633`
=======
        * Addressed stacked ensemble component for ``scikit-learn`` v0.24 support by setting ``shuffle=True`` for default CV :pr:`1613`
        * Fix bug where ``Imputer`` reset the index on ``X`` :pr:`1590`
        * Fixed AutoMLSearch stacktrace when a cutom objective was passed in as a primary objective or additional objective :pr:`1575`
>>>>>>> ae248fe7
    * Changes
    * Documentation Changes
        * Updated docs to include information about ``AutoMLSearch`` callback parameters and methods :pr:`1577`
    * Testing Changes


**v0.17.0 Dec. 29, 2020**
    * Enhancements
        * Added ``save_plot`` that allows for saving figures from different backends :pr:`1588`
        * Added ``LightGBM Regressor`` to regression components :pr:`1459`
        * Added ``visualize_decision_tree`` for tree visualization with ``decision_tree_data_from_estimator`` and ``decision_tree_data_from_pipeline`` to reformat tree structure output :pr:`1511`
        * Added `DFS Transformer` component into transformer components :pr:`1454`
        * Added ``MAPE`` to the standard metrics for time series problems and update objectives :pr:`1510`
        * Added ``graph_prediction_vs_actual_over_time`` and ``get_prediction_vs_actual_over_time_data`` to the model understanding module for time series problems :pr:`1483`
        * Added a ``ComponentGraph`` class that will support future pipelines as directed acyclic graphs :pr:`1415`
        * Updated data checks to accept ``Woodwork`` data structures :pr:`1481`
        * Added parameter to ``InvalidTargetDataCheck`` to show only top unique values rather than all unique values :pr:`1485`
        * Added multicollinearity data check :pr:`1515`
        * Added baseline pipeline and components for time series regression problems :pr:`1496`
        * Added more information to users about ensembling behavior in ``AutoMLSearch`` :pr:`1527`
        * Add woodwork support for more utility and graph methods :pr:`1544`
        * Changed ``DateTimeFeaturizer`` to encode features as int :pr:`1479`
        * Return trained pipelines from ``AutoMLSearch.best_pipeline`` :pr:`1547`
        * Added utility method so that users can set feature types without having to learn about Woodwork directly :pr:`1555`
        * Added Linear Discriminant Analysis transformer for dimensionality reduction :pr:`1331`
        * Added multiclass support for ``partial_dependence`` and ``graph_partial_dependence`` :pr:`1554`
        * Added ``TimeSeriesBinaryClassificationPipeline`` and ``TimeSeriesMulticlassClassificationPipeline`` classes :pr:`1528`
        * Added ``make_data_splitter`` method for easier automl data split customization :pr:`1568`
        * Integrated ``ComponentGraph`` class into Pipelines for full non-linear pipeline support :pr:`1543`
        * Update ``AutoMLSearch`` constructor to take training data instead of ``search`` and ``add_to_leaderboard`` :pr:`1597`
        * Update ``split_data`` helper args :pr:`1597`
        * Add problem type utils ``is_regression``, ``is_classification``, ``is_timeseries`` :pr:`1597`
        * Rename ``AutoMLSearch`` ``data_split`` arg to ``data_splitter`` :pr:`1569`
    * Fixes
        * Fix Windows CI jobs: install ``numba`` via conda, required for ``shap`` :pr:`1490`
        * Added custom-index support for `reset-index-get_prediction_vs_actual_over_time_data` :pr:`1494`
        * Fix ``generate_pipeline_code`` to account for boolean and None differences between Python and JSON :pr:`1524` :pr:`1531`
        * Set max value for plotly and xgboost versions while we debug CI failures with newer versions :pr:`1532`
        * Undo version pinning for plotly :pr:`1533`
        * Fix ReadTheDocs build by updating the version of ``setuptools`` :pr:`1561`
        * Set ``random_state`` of data splitter in AutoMLSearch to take int to keep consistency in the resulting splits :pr:`1579`
        * Pin sklearn version while we work on adding support :pr:`1594`
        * Pin pandas at <1.2.0 while we work on adding support :pr:`1609`
        * Pin graphviz at < 0.16 while we work on adding support :pr:`1609`
    * Changes
        * Reverting ``save_graph`` :pr:`1550` to resolve kaleido build issues :pr:`1585`
        * Update circleci badge to apply to ``main`` :pr:`1489`
        * Added script to generate github markdown for releases :pr:`1487`
        * Updated dependencies to fix ``ImportError: cannot import name 'MaskedArray' from 'sklearn.utils.fixes'`` error and to address Woodwork and Featuretool dependencies :pr:`1540`
        * Made ``get_prediction_vs_actual_data()`` a public method :pr:`1553`
        * Updated ``Woodwork`` version requirement to v0.0.7 :pr:`1560`
        * Move data splitters from ``evalml.automl.data_splitters`` to ``evalml.preprocessing.data_splitters`` :pr:`1597`
        * Rename "# Testing" in automl log output to "# Validation" :pr:`1597`
    * Documentation Changes
        * Added partial dependence methods to API reference :pr:`1537`
        * Updated documentation for confusion matrix methods :pr:`1611`
    * Testing Changes
        * Set ``n_jobs=1`` in most unit tests to reduce memory :pr:`1505`

.. warning::

    **Breaking Changes**
        * Updated minimal dependencies: ``numpy>=1.19.1``, ``pandas>=1.1.0``, ``scikit-learn>=0.23.1``, ``scikit-optimize>=0.8.1``
        * Updated ``AutoMLSearch.best_pipeline`` to return a trained pipeline. Pass in ``train_best_pipeline=False`` to AutoMLSearch in order to return an untrained pipeline.
        * Pipeline component instances can no longer be iterated through using ``Pipeline.component_graph`` :pr:`1543`
        * Update ``AutoMLSearch`` constructor to take training data instead of ``search`` and ``add_to_leaderboard`` :pr:`1597`
        * Update ``split_data`` helper args :pr:`1597`
        * Move data splitters from ``evalml.automl.data_splitters`` to ``evalml.preprocessing.data_splitters`` :pr:`1597`
        * Rename ``AutoMLSearch`` ``data_split`` arg to ``data_splitter`` :pr:`1569`



**v0.16.1 Dec. 1, 2020**
    * Enhancements
        * Pin woodwork version to v0.0.6 to avoid breaking changes :pr:`1484`
        * Updated ``Woodwork`` to >=0.0.5 in ``core-requirements.txt`` :pr:`1473`
        * Removed ``copy_dataframe`` parameter for ``Woodwork``, updated ``Woodwork`` to >=0.0.6 in ``core-requirements.txt`` :pr:`1478`
        * Updated ``detect_problem_type`` to use ``pandas.api.is_numeric_dtype`` :pr:`1476`
    * Changes
        * Changed ``make clean`` to delete coverage reports as a convenience for developers :pr:`1464`
    * Documentation Changes
        * Updated pipeline and component documentation and demos to use ``Woodwork`` :pr:`1466`
    * Testing Changes
        * Update dependency update checker to use everything from core and optional dependencies :pr:`1480`


**v0.16.0 Nov. 24, 2020**
    * Enhancements
        * Updated pipelines and ``make_pipeline`` to accept ``Woodwork`` inputs :pr:`1393`
        * Updated components to accept ``Woodwork`` inputs :pr:`1423`
        * Added ability to freeze hyperparameters for ``AutoMLSearch`` :pr:`1284`
        * Added ``Target Encoder`` into transformer components :pr:`1401`
        * Added callback for error handling in ``AutoMLSearch`` :pr:`1403`
        * Added the index id to the ``explain_predictions_best_worst`` output to help users identify which rows in their data are included :pr:`1365`
        * The top_k features displayed in ``explain_predictions_*`` functions are now determined by the magnitude of shap values as opposed to the ``top_k`` largest and smallest shap values. :pr:`1374`
        * Added a problem type for time series regression :pr:`1386`
        * Added a ``is_defined_for_problem_type`` method to ``ObjectiveBase`` :pr:`1386`
        * Added a ``random_state`` parameter to ``make_pipeline_from_components`` function :pr:`1411`
        * Added ``DelayedFeaturesTransformer`` :pr:`1396`
        * Added a ``TimeSeriesRegressionPipeline`` class :pr:`1418`
        * Removed ``core-requirements.txt`` from the package distribution :pr:`1429`
        * Updated data check messages to include a `"code"` and `"details"` fields :pr:`1451`, :pr:`1462`
        * Added a ``TimeSeriesSplit`` data splitter for time series problems :pr:`1441`
        * Added a ``problem_configuration`` parameter to AutoMLSearch :pr:`1457`
    * Fixes
        * Fixed ``IndexError`` raised in ``AutoMLSearch`` when ``ensembling = True`` but only one pipeline to iterate over :pr:`1397`
        * Fixed stacked ensemble input bug and LightGBM warning and bug in ``AutoMLSearch`` :pr:`1388`
        * Updated enum classes to show possible enum values as attributes :pr:`1391`
        * Updated calls to ``Woodwork``'s ``to_pandas()`` to ``to_series()`` and ``to_dataframe()`` :pr:`1428`
        * Fixed bug in OHE where column names were not guaranteed to be unique :pr:`1349`
        * Fixed bug with percent improvement of ``ExpVariance`` objective on data with highly skewed target :pr:`1467`
        * Fix SimpleImputer error which occurs when all features are bool type :pr:`1215`
    * Changes
        * Changed ``OutliersDataCheck`` to return the list of columns, rather than rows, that contain outliers :pr:`1377`
        * Simplified and cleaned output for Code Generation :pr:`1371`
        * Reverted changes from :pr:`1337` :pr:`1409`
        * Updated data checks to return dictionary of warnings and errors instead of a list :pr:`1448`
        * Updated ``AutoMLSearch`` to pass ``Woodwork`` data structures to every pipeline (instead of pandas DataFrames) :pr:`1450`
        * Update ``AutoMLSearch`` to default to ``max_batches=1`` instead of ``max_iterations=5`` :pr:`1452`
        * Updated _evaluate_pipelines to consolidate side effects :pr:`1410`
    * Documentation Changes
        * Added description of CLA to contributing guide, updated description of draft PRs :pr:`1402`
        * Updated documentation to include all data checks, ``DataChecks``, and usage of data checks in AutoML :pr:`1412`
        * Updated docstrings from ``np.array`` to ``np.ndarray`` :pr:`1417`
        * Added section on stacking ensembles in AutoMLSearch documentation :pr:`1425`
    * Testing Changes
        * Removed ``category_encoders`` from test-requirements.txt :pr:`1373`
        * Tweak codecov.io settings again to avoid flakes :pr:`1413`
        * Modified ``make lint`` to check notebook versions in the docs :pr:`1431`
        * Modified ``make lint-fix`` to standardize notebook versions in the docs :pr:`1431`
        * Use new version of pull request Github Action for dependency check (:pr:`1443`)
        * Reduced number of workers for tests to 4 :pr:`1447`

.. warning::

    **Breaking Changes**
        * The ``top_k`` and ``top_k_features`` parameters in ``explain_predictions_*`` functions now return ``k`` features as opposed to ``2 * k`` features :pr:`1374`
        * Renamed ``problem_type`` to ``problem_types`` in ``RegressionObjective``, ``BinaryClassificationObjective``, and ``MulticlassClassificationObjective`` :pr:`1319`
        * Data checks now return a dictionary of warnings and errors instead of a list :pr:`1448`



**v0.15.0 Oct. 29, 2020**
    * Enhancements
        * Added stacked ensemble component classes (``StackedEnsembleClassifier``, ``StackedEnsembleRegressor``) :pr:`1134`
        * Added stacked ensemble components to ``AutoMLSearch`` :pr:`1253`
        * Added ``DecisionTreeClassifier`` and ``DecisionTreeRegressor`` to AutoML :pr:`1255`
        * Added ``graph_prediction_vs_actual`` in ``model_understanding`` for regression problems :pr:`1252`
        * Added parameter to ``OneHotEncoder`` to enable filtering for features to encode for :pr:`1249`
        * Added percent-better-than-baseline for all objectives to automl.results :pr:`1244`
        * Added ``HighVarianceCVDataCheck`` and replaced synonymous warning in ``AutoMLSearch`` :pr:`1254`
        * Added `PCA Transformer` component for dimensionality reduction :pr:`1270`
        * Added ``generate_pipeline_code`` and ``generate_component_code`` to allow for code generation given a pipeline or component instance :pr:`1306`
        * Added ``PCA Transformer`` component for dimensionality reduction :pr:`1270`
        * Updated ``AutoMLSearch`` to support ``Woodwork`` data structures :pr:`1299`
        * Added cv_folds to ``ClassImbalanceDataCheck`` and added this check to ``DefaultDataChecks`` :pr:`1333`
        * Make ``max_batches`` argument to ``AutoMLSearch.search`` public :pr:`1320`
        * Added text support to automl search :pr:`1062`
        * Added ``_pipelines_per_batch`` as a private argument to ``AutoMLSearch`` :pr:`1355`
    * Fixes
        * Fixed ML performance issue with ordered datasets: always shuffle data in automl's default CV splits :pr:`1265`
        * Fixed broken ``evalml info`` CLI command :pr:`1293`
        * Fixed ``boosting type='rf'`` for LightGBM Classifier, as well as ``num_leaves`` error :pr:`1302`
        * Fixed bug in ``explain_predictions_best_worst`` where a custom index in the target variable would cause a ``ValueError`` :pr:`1318`
        * Added stacked ensemble estimators to to ``evalml.pipelines.__init__`` file :pr:`1326`
        * Fixed bug in OHE where calls to transform were not deterministic if ``top_n`` was less than the number of categories in a column :pr:`1324`
        * Fixed LightGBM warning messages during AutoMLSearch :pr:`1342`
        * Fix warnings thrown during AutoMLSearch in ``HighVarianceCVDataCheck`` :pr:`1346`
        * Fixed bug where TrainingValidationSplit would return invalid location indices for dataframes with a custom index :pr:`1348`
        * Fixed bug where the AutoMLSearch ``random_state`` was not being passed to the created pipelines :pr:`1321`
    * Changes
        * Allow ``add_to_rankings`` to be called before AutoMLSearch is called :pr:`1250`
        * Removed Graphviz from test-requirements to add to requirements.txt :pr:`1327`
        * Removed ``max_pipelines`` parameter from ``AutoMLSearch`` :pr:`1264`
        * Include editable installs in all install make targets :pr:`1335`
        * Made pip dependencies `featuretools` and `nlp_primitives` core dependencies :pr:`1062`
        * Removed `PartOfSpeechCount` from `TextFeaturizer` transform primitives :pr:`1062`
        * Added warning for ``partial_dependency`` when the feature includes null values :pr:`1352`
    * Documentation Changes
        * Fixed and updated code blocks in Release Notes :pr:`1243`
        * Added DecisionTree estimators to API Reference :pr:`1246`
        * Changed class inheritance display to flow vertically :pr:`1248`
        * Updated cost-benefit tutorial to use a holdout/test set :pr:`1159`
        * Added ``evalml info`` command to documentation :pr:`1293`
        * Miscellaneous doc updates :pr:`1269`
        * Removed conda pre-release testing from the release process document :pr:`1282`
        * Updates to contributing guide :pr:`1310`
        * Added Alteryx footer to docs with Twitter and Github link :pr:`1312`
        * Added documentation for evalml installation for Python 3.6 :pr:`1322`
        * Added documentation changes to make the API Docs easier to understand :pr:`1323`
        * Fixed documentation for ``feature_importance`` :pr:`1353`
        * Added tutorial for running `AutoML` with text data :pr:`1357`
        * Added documentation for woodwork integration with automl search :pr:`1361`
    * Testing Changes
        * Added tests for ``jupyter_check`` to handle IPython :pr:`1256`
        * Cleaned up ``make_pipeline`` tests to test for all estimators :pr:`1257`
        * Added a test to check conda build after merge to main :pr:`1247`
        * Removed code that was lacking codecov for ``__main__.py`` and unnecessary :pr:`1293`
        * Codecov: round coverage up instead of down :pr:`1334`
        * Add DockerHub credentials to CI testing environment :pr:`1356`
        * Add DockerHub credentials to conda testing environment :pr:`1363`

.. warning::

    **Breaking Changes**
        * Renamed ``LabelLeakageDataCheck`` to ``TargetLeakageDataCheck`` :pr:`1319`
        * ``max_pipelines`` parameter has been removed from ``AutoMLSearch``. Please use ``max_iterations`` instead. :pr:`1264`
        * ``AutoMLSearch.search()`` will now log a warning if the input is not a ``Woodwork`` data structure (``pandas``, ``numpy``) :pr:`1299`
        * Make ``max_batches`` argument to ``AutoMLSearch.search`` public :pr:`1320`
        * Removed unused argument `feature_types` from AutoMLSearch.search :pr:`1062`

**v0.14.1 Sep. 29, 2020**
    * Enhancements
        * Updated partial dependence methods to support calculating numeric columns in a dataset with non-numeric columns :pr:`1150`
        * Added ``get_feature_names`` on ``OneHotEncoder`` :pr:`1193`
        * Added ``detect_problem_type`` to ``problem_type/utils.py`` to automatically detect the problem type given targets :pr:`1194`
        * Added LightGBM to ``AutoMLSearch`` :pr:`1199`
        * Updated ``scikit-learn`` and ``scikit-optimize`` to use latest versions - 0.23.2 and 0.8.1 respectively :pr:`1141`
        * Added ``__str__`` and ``__repr__`` for pipelines and components :pr:`1218`
        * Included internal target check for both training and validation data in ``AutoMLSearch`` :pr:`1226`
        * Added ``ProblemTypes.all_problem_types`` helper to get list of supported problem types :pr:`1219`
        * Added ``DecisionTreeClassifier`` and ``DecisionTreeRegressor`` classes :pr:`1223`
        * Added ``ProblemTypes.all_problem_types`` helper to get list of supported problem types :pr:`1219`
        * ``DataChecks`` can now be parametrized by passing a list of ``DataCheck`` classes and a parameter dictionary :pr:`1167`
        * Added first CV fold score as validation score in ``AutoMLSearch.rankings`` :pr:`1221`
        * Updated ``flake8`` configuration to enable linting on ``__init__.py`` files :pr:`1234`
        * Refined ``make_pipeline_from_components`` implementation :pr:`1204`
    * Fixes
        * Updated GitHub URL after migration to Alteryx GitHub org :pr:`1207`
        * Changed Problem Type enum to be more similar to the string name :pr:`1208`
        * Wrapped call to scikit-learn's partial dependence method in a ``try``/``finally`` block :pr:`1232`
    * Changes
        * Added ``allow_writing_files`` as a named argument to CatBoost estimators. :pr:`1202`
        * Added ``solver`` and ``multi_class`` as named arguments to ``LogisticRegressionClassifier`` :pr:`1202`
        * Replaced pipeline's ``._transform`` method to evaluate all the preprocessing steps of a pipeline with ``.compute_estimator_features`` :pr:`1231`
        * Changed default large dataset train/test splitting behavior :pr:`1205`
    * Documentation Changes
        * Included description of how to access the component instances and features for pipeline user guide :pr:`1163`
        * Updated API docs to refer to target as "target" instead of "labels" for non-classification tasks and minor docs cleanup :pr:`1160`
        * Added Class Imbalance Data Check to ``api_reference.rst`` :pr:`1190` :pr:`1200`
        * Added pipeline properties to API reference :pr:`1209`
        * Clarified what the objective parameter in AutoML is used for in AutoML API reference and AutoML user guide :pr:`1222`
        * Updated API docs to include ``skopt.space.Categorical`` option for component hyperparameter range definition :pr:`1228`
        * Added install documentation for ``libomp`` in order to use LightGBM on Mac :pr:`1233`
        * Improved description of ``max_iterations`` in documentation :pr:`1212`
        * Removed unused code from sphinx conf :pr:`1235`
    * Testing Changes

.. warning::

    **Breaking Changes**
        * ``DefaultDataChecks`` now accepts a ``problem_type`` parameter that must be specified :pr:`1167`
        * Pipeline's ``._transform`` method to evaluate all the preprocessing steps of a pipeline has been replaced with ``.compute_estimator_features`` :pr:`1231`
        * ``get_objectives`` has been renamed to ``get_core_objectives``. This function will now return a list of valid objective instances :pr:`1230`


**v0.13.2 Sep. 17, 2020**
    * Enhancements
        * Added ``output_format`` field to explain predictions functions :pr:`1107`
        * Modified ``get_objective`` and ``get_objectives`` to be able to return any objective in ``evalml.objectives`` :pr:`1132`
        * Added a ``return_instance`` boolean parameter to ``get_objective`` :pr:`1132`
        * Added ``ClassImbalanceDataCheck`` to determine whether target imbalance falls below a given threshold :pr:`1135`
        * Added label encoder to LightGBM for binary classification :pr:`1152`
        * Added labels for the row index of confusion matrix :pr:`1154`
        * Added ``AutoMLSearch`` object as another parameter in search callbacks :pr:`1156`
        * Added the corresponding probability threshold for each point displayed in ``graph_roc_curve`` :pr:`1161`
        * Added ``__eq__`` for ``ComponentBase`` and ``PipelineBase`` :pr:`1178`
        * Added support for multiclass classification for ``roc_curve`` :pr:`1164`
        * Added ``categories`` accessor to ``OneHotEncoder`` for listing the categories associated with a feature :pr:`1182`
        * Added utility function to create pipeline instances from a list of component instances :pr:`1176`
    * Fixes
        * Fixed XGBoost column names for partial dependence methods :pr:`1104`
        * Removed dead code validating column type from ``TextFeaturizer`` :pr:`1122`
        * Fixed issue where ``Imputer`` cannot fit when there is None in a categorical or boolean column :pr:`1144`
        * ``OneHotEncoder`` preserves the custom index in the input data :pr:`1146`
        * Fixed representation for ``ModelFamily`` :pr:`1165`
        * Removed duplicate ``nbsphinx`` dependency in ``dev-requirements.txt`` :pr:`1168`
        * Users can now pass in any valid kwargs to all estimators :pr:`1157`
        * Remove broken accessor ``OneHotEncoder.get_feature_names`` and unneeded base class :pr:`1179`
        * Removed LightGBM Estimator from AutoML models :pr:`1186`
    * Changes
        * Pinned ``scikit-optimize`` version to 0.7.4 :pr:`1136`
        * Removed ``tqdm`` as a dependency :pr:`1177`
        * Added lightgbm version 3.0.0 to ``latest_dependency_versions.txt`` :pr:`1185`
        * Rename ``max_pipelines`` to ``max_iterations`` :pr:`1169`
    * Documentation Changes
        * Fixed API docs for ``AutoMLSearch`` ``add_result_callback`` :pr:`1113`
        * Added a step to our release process for pushing our latest version to conda-forge :pr:`1118`
        * Added warning for missing ipywidgets dependency for using ``PipelineSearchPlots`` on Jupyterlab :pr:`1145`
        * Updated ``README.md`` example to load demo dataset :pr:`1151`
        * Swapped mapping of breast cancer targets in ``model_understanding.ipynb`` :pr:`1170`
    * Testing Changes
        * Added test confirming ``TextFeaturizer`` never outputs null values :pr:`1122`
        * Changed Python version of ``Update Dependencies`` action to 3.8.x :pr:`1137`
        * Fixed release notes check-in test for ``Update Dependencies`` actions :pr:`1172`

.. warning::

    **Breaking Changes**
        * ``get_objective`` will now return a class definition rather than an instance by default :pr:`1132`
        * Deleted ``OPTIONS`` dictionary in ``evalml.objectives.utils.py`` :pr:`1132`
        * If specifying an objective by string, the string must now match the objective's name field, case-insensitive :pr:`1132`
        * Passing "Cost Benefit Matrix", "Fraud Cost", "Lead Scoring", "Mean Squared Log Error",
            "Recall", "Recall Macro", "Recall Micro", "Recall Weighted", or "Root Mean Squared Log Error" to ``AutoMLSearch`` will now result in a ``ValueError``
            rather than an ``ObjectiveNotFoundError`` :pr:`1132`
        * Search callbacks ``start_iteration_callback`` and ``add_results_callback`` have changed to include a copy of the AutoMLSearch object as a third parameter :pr:`1156`
        * Deleted ``OneHotEncoder.get_feature_names`` method which had been broken for a while, in favor of pipelines' ``input_feature_names`` :pr:`1179`
        * Deleted empty base class ``CategoricalEncoder`` which ``OneHotEncoder`` component was inheriting from :pr:`1176`
        * Results from ``roc_curve`` will now return as a list of dictionaries with each dictionary representing a class :pr:`1164`
        * ``max_pipelines`` now raises a ``DeprecationWarning`` and will be removed in the next release. ``max_iterations`` should be used instead. :pr:`1169`


**v0.13.1 Aug. 25, 2020**
    * Enhancements
        * Added Cost-Benefit Matrix objective for binary classification :pr:`1038`
        * Split ``fill_value`` into ``categorical_fill_value`` and ``numeric_fill_value`` for Imputer :pr:`1019`
        * Added ``explain_predictions`` and ``explain_predictions_best_worst`` for explaining multiple predictions with SHAP :pr:`1016`
        * Added new LSA component for text featurization :pr:`1022`
        * Added guide on installing with conda :pr:`1041`
        * Added a “cost-benefit curve” util method to graph cost-benefit matrix scores vs. binary classification thresholds :pr:`1081`
        * Standardized error when calling transform/predict before fit for pipelines :pr:`1048`
        * Added ``percent_better_than_baseline`` to AutoML search rankings and full rankings table :pr:`1050`
        * Added one-way partial dependence and partial dependence plots :pr:`1079`
        * Added "Feature Value" column to prediction explanation reports. :pr:`1064`
        * Added LightGBM classification estimator :pr:`1082`, :pr:`1114`
        * Added ``max_batches`` parameter to ``AutoMLSearch`` :pr:`1087`
    * Fixes
        * Updated ``TextFeaturizer`` component to no longer require an internet connection to run :pr:`1022`
        * Fixed non-deterministic element of ``TextFeaturizer`` transformations :pr:`1022`
        * Added a StandardScaler to all ElasticNet pipelines :pr:`1065`
        * Updated cost-benefit matrix to normalize score :pr:`1099`
        * Fixed logic in ``calculate_percent_difference`` so that it can handle negative values :pr:`1100`
    * Changes
        * Added ``needs_fitting`` property to ``ComponentBase`` :pr:`1044`
        * Updated references to data types to use datatype lists defined in ``evalml.utils.gen_utils`` :pr:`1039`
        * Remove maximum version limit for SciPy dependency :pr:`1051`
        * Moved ``all_components`` and other component importers into runtime methods :pr:`1045`
        * Consolidated graphing utility methods under ``evalml.utils.graph_utils`` :pr:`1060`
        * Made slight tweaks to how ``TextFeaturizer`` uses ``featuretools``, and did some refactoring of that and of LSA :pr:`1090`
        * Changed ``show_all_features`` parameter into ``importance_threshold``, which allows for thresholding feature importance :pr:`1097`, :pr:`1103`
    * Documentation Changes
        * Update ``setup.py`` URL to point to the github repo :pr:`1037`
        * Added tutorial for using the cost-benefit matrix objective :pr:`1088`
        * Updated ``model_understanding.ipynb`` to include documentation for using plotly on Jupyter Lab :pr:`1108`
    * Testing Changes
        * Refactor CircleCI tests to use matrix jobs (:pr:`1043`)
        * Added a test to check that all test directories are included in evalml package :pr:`1054`


.. warning::

    **Breaking Changes**
        * ``confusion_matrix`` and ``normalize_confusion_matrix`` have been moved to ``evalml.utils`` :pr:`1038`
        * All graph utility methods previously under ``evalml.pipelines.graph_utils`` have been moved to ``evalml.utils.graph_utils`` :pr:`1060`


**v0.12.2 Aug. 6, 2020**
    * Enhancements
        * Add save/load method to components :pr:`1023`
        * Expose pickle ``protocol`` as optional arg to save/load :pr:`1023`
        * Updated estimators used in AutoML to include ExtraTrees and ElasticNet estimators :pr:`1030`
    * Fixes
    * Changes
        * Removed ``DeprecationWarning`` for ``SimpleImputer`` :pr:`1018`
    * Documentation Changes
        * Add note about version numbers to release process docs :pr:`1034`
    * Testing Changes
        * Test files are now included in the evalml package :pr:`1029`


**v0.12.0 Aug. 3, 2020**
    * Enhancements
        * Added string and categorical targets support for binary and multiclass pipelines and check for numeric targets for ``DetectLabelLeakage`` data check :pr:`932`
        * Added clear exception for regression pipelines if target datatype is string or categorical :pr:`960`
        * Added target column names and class labels in ``predict`` and ``predict_proba`` output for pipelines :pr:`951`
        * Added ``_compute_shap_values`` and ``normalize_values`` to ``pipelines/explanations`` module :pr:`958`
        * Added ``explain_prediction`` feature which explains single predictions with SHAP :pr:`974`
        * Added Imputer to allow different imputation strategies for numerical and categorical dtypes :pr:`991`
        * Added support for configuring logfile path using env var, and don't create logger if there are filesystem errors :pr:`975`
        * Updated catboost estimators' default parameters and automl hyperparameter ranges to speed up fit time :pr:`998`
    * Fixes
        * Fixed ReadtheDocs warning failure regarding embedded gif :pr:`943`
        * Removed incorrect parameter passed to pipeline classes in ``_add_baseline_pipelines`` :pr:`941`
        * Added universal error for calling ``predict``, ``predict_proba``, ``transform``, and ``feature_importances`` before fitting :pr:`969`, :pr:`994`
        * Made ``TextFeaturizer`` component and pip dependencies ``featuretools`` and ``nlp_primitives`` optional :pr:`976`
        * Updated imputation strategy in automl to no longer limit impute strategy to ``most_frequent`` for all features if there are any categorical columns :pr:`991`
        * Fixed ``UnboundLocalError`` for ``cv_pipeline`` when automl search errors :pr:`996`
        * Fixed ``Imputer`` to reset dataframe index to preserve behavior expected from  ``SimpleImputer`` :pr:`1009`
    * Changes
        * Moved ``get_estimators`` to ``evalml.pipelines.components.utils`` :pr:`934`
        * Modified Pipelines to raise ``PipelineScoreError`` when they encounter an error during scoring :pr:`936`
        * Moved ``evalml.model_families.list_model_families`` to ``evalml.pipelines.components.allowed_model_families`` :pr:`959`
        * Renamed ``DateTimeFeaturization`` to ``DateTimeFeaturizer`` :pr:`977`
        * Added check to stop search and raise an error if all pipelines in a batch return NaN scores :pr:`1015`
    * Documentation Changes
        * Updated ``README.md`` :pr:`963`
        * Reworded message when errors are returned from data checks in search :pr:`982`
        * Added section on understanding model predictions with ``explain_prediction`` to User Guide :pr:`981`
        * Added a section to the user guide and api reference about how XGBoost and CatBoost are not fully supported. :pr:`992`
        * Added custom components section in user guide :pr:`993`
        * Updated FAQ section formatting :pr:`997`
        * Updated release process documentation :pr:`1003`
    * Testing Changes
        * Moved ``predict_proba`` and ``predict`` tests regarding string / categorical targets to ``test_pipelines.py`` :pr:`972`
        * Fixed dependency update bot by updating python version to 3.7 to avoid frequent github version updates :pr:`1002`


.. warning::

    **Breaking Changes**
        * ``get_estimators`` has been moved to ``evalml.pipelines.components.utils`` (previously was under ``evalml.pipelines.utils``) :pr:`934`
        * Removed the ``raise_errors`` flag in AutoML search. All errors during pipeline evaluation will be caught and logged. :pr:`936`
        * ``evalml.model_families.list_model_families`` has been moved to ``evalml.pipelines.components.allowed_model_families`` :pr:`959`
        * ``TextFeaturizer``: the ``featuretools`` and ``nlp_primitives`` packages must be installed after installing evalml in order to use this component :pr:`976`
        * Renamed ``DateTimeFeaturization`` to ``DateTimeFeaturizer`` :pr:`977`


**v0.11.2 July 16, 2020**
    * Enhancements
        * Added ``NoVarianceDataCheck`` to ``DefaultDataChecks`` :pr:`893`
        * Added text processing and featurization component ``TextFeaturizer`` :pr:`913`, :pr:`924`
        * Added additional checks to ``InvalidTargetDataCheck`` to handle invalid target data types :pr:`929`
        * ``AutoMLSearch`` will now handle ``KeyboardInterrupt`` and prompt user for confirmation :pr:`915`
    * Fixes
        * Makes automl results a read-only property :pr:`919`
    * Changes
        * Deleted static pipelines and refactored tests involving static pipelines, removed ``all_pipelines()`` and ``get_pipelines()`` :pr:`904`
        * Moved ``list_model_families`` to ``evalml.model_family.utils`` :pr:`903`
        * Updated ``all_pipelines``, ``all_estimators``, ``all_components`` to use the same mechanism for dynamically generating their elements :pr:`898`
        * Rename ``master`` branch to ``main`` :pr:`918`
        * Add pypi release github action :pr:`923`
        * Updated ``AutoMLSearch.search`` stdout output and logging and removed tqdm progress bar :pr:`921`
        * Moved automl config checks previously in ``search()`` to init :pr:`933`
    * Documentation Changes
        * Reorganized and rewrote documentation :pr:`937`
        * Updated to use pydata sphinx theme :pr:`937`
        * Updated docs to use ``release_notes`` instead of ``changelog`` :pr:`942`
    * Testing Changes
        * Cleaned up fixture names and usages in tests :pr:`895`


.. warning::

    **Breaking Changes**
        * ``list_model_families`` has been moved to ``evalml.model_family.utils`` (previously was under ``evalml.pipelines.utils``) :pr:`903`
        * ``get_estimators`` has been moved to ``evalml.pipelines.components.utils`` (previously was under ``evalml.pipelines.utils``) :pr:`934`
        * Static pipeline definitions have been removed, but similar pipelines can still be constructed via creating an instance of ``PipelineBase`` :pr:`904`
        * ``all_pipelines()`` and ``get_pipelines()`` utility methods have been removed :pr:`904`


**v0.11.0 June 30, 2020**
    * Enhancements
        * Added multiclass support for ROC curve graphing :pr:`832`
        * Added preprocessing component to drop features whose percentage of NaN values exceeds a specified threshold :pr:`834`
        * Added data check to check for problematic target labels :pr:`814`
        * Added PerColumnImputer that allows imputation strategies per column :pr:`824`
        * Added transformer to drop specific columns :pr:`827`
        * Added support for ``categories``, ``handle_error``, and ``drop`` parameters in ``OneHotEncoder`` :pr:`830` :pr:`897`
        * Added preprocessing component to handle DateTime columns featurization :pr:`838`
        * Added ability to clone pipelines and components :pr:`842`
        * Define getter method for component ``parameters`` :pr:`847`
        * Added utility methods to calculate and graph permutation importances :pr:`860`, :pr:`880`
        * Added new utility functions necessary for generating dynamic preprocessing pipelines :pr:`852`
        * Added kwargs to all components :pr:`863`
        * Updated ``AutoSearchBase`` to use dynamically generated preprocessing pipelines :pr:`870`
        * Added SelectColumns transformer :pr:`873`
        * Added ability to evaluate additional pipelines for automl search :pr:`874`
        * Added ``default_parameters`` class property to components and pipelines :pr:`879`
        * Added better support for disabling data checks in automl search :pr:`892`
        * Added ability to save and load AutoML objects to file :pr:`888`
        * Updated ``AutoSearchBase.get_pipelines`` to return an untrained pipeline instance :pr:`876`
        * Saved learned binary classification thresholds in automl results cv data dict :pr:`876`
    * Fixes
        * Fixed bug where SimpleImputer cannot handle dropped columns :pr:`846`
        * Fixed bug where PerColumnImputer cannot handle dropped columns :pr:`855`
        * Enforce requirement that builtin components save all inputted values in their parameters dict :pr:`847`
        * Don't list base classes in ``all_components`` output :pr:`847`
        * Standardize all components to output pandas data structures, and accept either pandas or numpy :pr:`853`
        * Fixed rankings and full_rankings error when search has not been run :pr:`894`
    * Changes
        * Update ``all_pipelines`` and ``all_components`` to try initializing pipelines/components, and on failure exclude them :pr:`849`
        * Refactor ``handle_components`` to ``handle_components_class``, standardize to ``ComponentBase`` subclass instead of instance :pr:`850`
        * Refactor "blacklist"/"whitelist" to "allow"/"exclude" lists :pr:`854`
        * Replaced ``AutoClassificationSearch`` and ``AutoRegressionSearch`` with ``AutoMLSearch`` :pr:`871`
        * Renamed feature_importances and permutation_importances methods to use singular names (feature_importance and permutation_importance) :pr:`883`
        * Updated ``automl`` default data splitter to train/validation split for large datasets :pr:`877`
        * Added open source license, update some repo metadata :pr:`887`
        * Removed dead code in ``_get_preprocessing_components`` :pr:`896`
    * Documentation Changes
        * Fix some typos and update the EvalML logo :pr:`872`
    * Testing Changes
        * Update the changelog check job to expect the new branching pattern for the deps update bot :pr:`836`
        * Check that all components output pandas datastructures, and can accept either pandas or numpy :pr:`853`
        * Replaced ``AutoClassificationSearch`` and ``AutoRegressionSearch`` with ``AutoMLSearch`` :pr:`871`


.. warning::

    **Breaking Changes**
        * Pipelines' static ``component_graph`` field must contain either ``ComponentBase`` subclasses or ``str``, instead of ``ComponentBase`` subclass instances :pr:`850`
        * Rename ``handle_component`` to ``handle_component_class``. Now standardizes to ``ComponentBase`` subclasses instead of ``ComponentBase`` subclass instances :pr:`850`
        * Renamed automl's ``cv`` argument to ``data_split`` :pr:`877`
        * Pipelines' and classifiers' ``feature_importances`` is renamed ``feature_importance``, ``graph_feature_importances`` is renamed ``graph_feature_importance`` :pr:`883`
        * Passing ``data_checks=None`` to automl search will not perform any data checks as opposed to default checks. :pr:`892`
        * Pipelines to search for in AutoML are now determined automatically, rather than using the statically-defined pipeline classes. :pr:`870`
        * Updated ``AutoSearchBase.get_pipelines`` to return an untrained pipeline instance, instead of one which happened to be trained on the final cross-validation fold :pr:`876`


**v0.10.0 May 29, 2020**
    * Enhancements
        * Added baseline models for classification and regression, add functionality to calculate baseline models before searching in AutoML :pr:`746`
        * Port over highly-null guardrail as a data check and define ``DefaultDataChecks`` and ``DisableDataChecks`` classes :pr:`745`
        * Update ``Tuner`` classes to work directly with pipeline parameters dicts instead of flat parameter lists :pr:`779`
        * Add Elastic Net as a pipeline option :pr:`812`
        * Added new Pipeline option ``ExtraTrees`` :pr:`790`
        * Added precicion-recall curve metrics and plot for binary classification problems in ``evalml.pipeline.graph_utils`` :pr:`794`
        * Update the default automl algorithm to search in batches, starting with default parameters for each pipeline and iterating from there :pr:`793`
        * Added ``AutoMLAlgorithm`` class and ``IterativeAlgorithm`` impl, separated from ``AutoSearchBase`` :pr:`793`
    * Fixes
        * Update pipeline ``score`` to return ``nan`` score for any objective which throws an exception during scoring :pr:`787`
        * Fixed bug introduced in :pr:`787` where binary classification metrics requiring predicted probabilities error in scoring :pr:`798`
        * CatBoost and XGBoost classifiers and regressors can no longer have a learning rate of 0 :pr:`795`
    * Changes
        * Cleanup pipeline ``score`` code, and cleanup codecov :pr:`711`
        * Remove ``pass`` for abstract methods for codecov :pr:`730`
        * Added __str__ for AutoSearch object :pr:`675`
        * Add util methods to graph ROC and confusion matrix :pr:`720`
        * Refactor ``AutoBase`` to ``AutoSearchBase`` :pr:`758`
        * Updated AutoBase with ``data_checks`` parameter, removed previous ``detect_label_leakage`` parameter, and added functionality to run data checks before search in AutoML :pr:`765`
        * Updated our logger to use Python's logging utils :pr:`763`
        * Refactor most of ``AutoSearchBase._do_iteration`` impl into ``AutoSearchBase._evaluate`` :pr:`762`
        * Port over all guardrails to use the new DataCheck API :pr:`789`
        * Expanded ``import_or_raise`` to catch all exceptions :pr:`759`
        * Adds RMSE, MSLE, RMSLE as standard metrics :pr:`788`
        * Don't allow ``Recall`` to be used as an objective for AutoML :pr:`784`
        * Removed feature selection from pipelines :pr:`819`
        * Update default estimator parameters to make automl search faster and more accurate :pr:`793`
    * Documentation Changes
        * Add instructions to freeze ``master`` on ``release.md`` :pr:`726`
        * Update release instructions with more details :pr:`727` :pr:`733`
        * Add objective base classes to API reference :pr:`736`
        * Fix components API to match other modules :pr:`747`
    * Testing Changes
        * Delete codecov yml, use codecov.io's default :pr:`732`
        * Added unit tests for fraud cost, lead scoring, and standard metric objectives :pr:`741`
        * Update codecov client :pr:`782`
        * Updated AutoBase __str__ test to include no parameters case :pr:`783`
        * Added unit tests for ``ExtraTrees`` pipeline :pr:`790`
        * If codecov fails to upload, fail build :pr:`810`
        * Updated Python version of dependency action :pr:`816`
        * Update the dependency update bot to use a suffix when creating branches :pr:`817`

.. warning::

    **Breaking Changes**
        * The ``detect_label_leakage`` parameter for AutoML classes has been removed and replaced by a ``data_checks`` parameter :pr:`765`
        * Moved ROC and confusion matrix methods from ``evalml.pipeline.plot_utils`` to ``evalml.pipeline.graph_utils`` :pr:`720`
        * ``Tuner`` classes require a pipeline hyperparameter range dict as an init arg instead of a space definition :pr:`779`
        * ``Tuner.propose`` and ``Tuner.add`` work directly with pipeline parameters dicts instead of flat parameter lists :pr:`779`
        * ``PipelineBase.hyperparameters`` and ``custom_hyperparameters`` use pipeline parameters dict format instead of being represented as a flat list :pr:`779`
        * All guardrail functions previously under ``evalml.guardrails.utils`` will be removed and replaced by data checks :pr:`789`
        * ``Recall`` disallowed as an objective for AutoML :pr:`784`
        * ``AutoSearchBase`` parameter ``tuner`` has been renamed to ``tuner_class`` :pr:`793`
        * ``AutoSearchBase`` parameter ``possible_pipelines`` and ``possible_model_families`` have been renamed to ``allowed_pipelines`` and ``allowed_model_families`` :pr:`793`


**v0.9.0 Apr. 27, 2020**
    * Enhancements
        * Added ``Accuracy`` as an standard objective :pr:`624`
        * Added verbose parameter to load_fraud :pr:`560`
        * Added Balanced Accuracy metric for binary, multiclass :pr:`612` :pr:`661`
        * Added XGBoost regressor and XGBoost regression pipeline :pr:`666`
        * Added ``Accuracy`` metric for multiclass :pr:`672`
        * Added objective name in ``AutoBase.describe_pipeline`` :pr:`686`
        * Added ``DataCheck`` and ``DataChecks``, ``Message`` classes and relevant subclasses :pr:`739`
    * Fixes
        * Removed direct access to ``cls.component_graph`` :pr:`595`
        * Add testing files to .gitignore :pr:`625`
        * Remove circular dependencies from ``Makefile`` :pr:`637`
        * Add error case for ``normalize_confusion_matrix()`` :pr:`640`
        * Fixed ``XGBoostClassifier`` and ``XGBoostRegressor`` bug with feature names that contain [, ], or < :pr:`659`
        * Update ``make_pipeline_graph`` to not accidentally create empty file when testing if path is valid :pr:`649`
        * Fix pip installation warning about docsutils version, from boto dependency :pr:`664`
        * Removed zero division warning for F1/precision/recall metrics :pr:`671`
        * Fixed ``summary`` for pipelines without estimators :pr:`707`
    * Changes
        * Updated default objective for binary/multiclass classification to log loss :pr:`613`
        * Created classification and regression pipeline subclasses and removed objective as an attribute of pipeline classes :pr:`405`
        * Changed the output of ``score`` to return one dictionary :pr:`429`
        * Created binary and multiclass objective subclasses :pr:`504`
        * Updated objectives API :pr:`445`
        * Removed call to ``get_plot_data`` from AutoML :pr:`615`
        * Set ``raise_error`` to default to True for AutoML classes :pr:`638`
        * Remove unnecessary "u" prefixes on some unicode strings :pr:`641`
        * Changed one-hot encoder to return uint8 dtypes instead of ints :pr:`653`
        * Pipeline ``_name`` field changed to ``custom_name`` :pr:`650`
        * Removed ``graphs.py`` and moved methods into ``PipelineBase`` :pr:`657`, :pr:`665`
        * Remove s3fs as a dev dependency :pr:`664`
        * Changed requirements-parser to be a core dependency :pr:`673`
        * Replace ``supported_problem_types`` field on pipelines with ``problem_type`` attribute on base classes :pr:`678`
        * Changed AutoML to only show best results for a given pipeline template in ``rankings``, added ``full_rankings`` property to show all :pr:`682`
        * Update ``ModelFamily`` values: don't list xgboost/catboost as classifiers now that we have regression pipelines for them :pr:`677`
        * Changed AutoML's ``describe_pipeline`` to get problem type from pipeline instead :pr:`685`
        * Standardize ``import_or_raise`` error messages :pr:`683`
        * Updated argument order of objectives to align with sklearn's :pr:`698`
        * Renamed ``pipeline.feature_importance_graph`` to ``pipeline.graph_feature_importances`` :pr:`700`
        * Moved ROC and confusion matrix methods to ``evalml.pipelines.plot_utils`` :pr:`704`
        * Renamed ``MultiClassificationObjective`` to ``MulticlassClassificationObjective``, to align with pipeline naming scheme :pr:`715`
    * Documentation Changes
        * Fixed some sphinx warnings :pr:`593`
        * Fixed docstring for ``AutoClassificationSearch`` with correct command :pr:`599`
        * Limit readthedocs formats to pdf, not htmlzip and epub :pr:`594` :pr:`600`
        * Clean up objectives API documentation :pr:`605`
        * Fixed function on Exploring search results page :pr:`604`
        * Update release process doc :pr:`567`
        * ``AutoClassificationSearch`` and ``AutoRegressionSearch`` show inherited methods in API reference :pr:`651`
        * Fixed improperly formatted code in breaking changes for changelog :pr:`655`
        * Added configuration to treat Sphinx warnings as errors :pr:`660`
        * Removed separate plotting section for pipelines in API reference :pr:`657`, :pr:`665`
        * Have leads example notebook load S3 files using https, so we can delete s3fs dev dependency :pr:`664`
        * Categorized components in API reference and added descriptions for each category :pr:`663`
        * Fixed Sphinx warnings about ``BalancedAccuracy`` objective :pr:`669`
        * Updated API reference to include missing components and clean up pipeline docstrings :pr:`689`
        * Reorganize API ref, and clarify pipeline sub-titles :pr:`688`
        * Add and update preprocessing utils in API reference :pr:`687`
        * Added inheritance diagrams to API reference :pr:`695`
        * Documented which default objective AutoML optimizes for :pr:`699`
        * Create seperate install page :pr:`701`
        * Include more utils in API ref, like ``import_or_raise`` :pr:`704`
        * Add more color to pipeline documentation :pr:`705`
    * Testing Changes
        * Matched install commands of ``check_latest_dependencies`` test and it's GitHub action :pr:`578`
        * Added Github app to auto assign PR author as assignee :pr:`477`
        * Removed unneeded conda installation of xgboost in windows checkin tests :pr:`618`
        * Update graph tests to always use tmpfile dir :pr:`649`
        * Changelog checkin test workaround for release PRs: If 'future release' section is empty of PR refs, pass check :pr:`658`
        * Add changelog checkin test exception for ``dep-update`` branch :pr:`723`

.. warning::

    **Breaking Changes**

    * Pipelines will now no longer take an objective parameter during instantiation, and will no longer have an objective attribute.
    * ``fit()`` and ``predict()`` now use an optional ``objective`` parameter, which is only used in binary classification pipelines to fit for a specific objective.
    * ``score()`` will now use a required ``objectives`` parameter that is used to determine all the objectives to score on. This differs from the previous behavior, where the pipeline's objective was scored on regardless.
    * ``score()`` will now return one dictionary of all objective scores.
    * ``ROC`` and ``ConfusionMatrix`` plot methods via ``Auto(*).plot`` have been removed by :pr:`615` and are replaced by ``roc_curve`` and ``confusion_matrix`` in ``evamlm.pipelines.plot_utils`` in :pr:`704`
    * ``normalize_confusion_matrix`` has been moved to ``evalml.pipelines.plot_utils`` :pr:`704`
    * Pipelines ``_name`` field changed to ``custom_name``
    * Pipelines ``supported_problem_types`` field is removed because it is no longer necessary :pr:`678`
    * Updated argument order of objectives' ``objective_function`` to align with sklearn :pr:`698`
    * ``pipeline.feature_importance_graph`` has been renamed to ``pipeline.graph_feature_importances`` in :pr:`700`
    * Removed unsupported ``MSLE`` objective :pr:`704`


**v0.8.0 Apr. 1, 2020**
    * Enhancements
        * Add normalization option and information to confusion matrix :pr:`484`
        * Add util function to drop rows with NaN values :pr:`487`
        * Renamed ``PipelineBase.name`` as ``PipelineBase.summary`` and redefined ``PipelineBase.name`` as class property :pr:`491`
        * Added access to parameters in Pipelines with ``PipelineBase.parameters`` (used to be return of ``PipelineBase.describe``) :pr:`501`
        * Added ``fill_value`` parameter for ``SimpleImputer`` :pr:`509`
        * Added functionality to override component hyperparameters and made pipelines take hyperparemeters from components :pr:`516`
        * Allow ``numpy.random.RandomState`` for random_state parameters :pr:`556`
    * Fixes
        * Removed unused dependency ``matplotlib``, and move ``category_encoders`` to test reqs :pr:`572`
    * Changes
        * Undo version cap in XGBoost placed in :pr:`402` and allowed all released of XGBoost :pr:`407`
        * Support pandas 1.0.0 :pr:`486`
        * Made all references to the logger static :pr:`503`
        * Refactored ``model_type`` parameter for components and pipelines to ``model_family`` :pr:`507`
        * Refactored ``problem_types`` for pipelines and components into ``supported_problem_types`` :pr:`515`
        * Moved ``pipelines/utils.save_pipeline`` and ``pipelines/utils.load_pipeline`` to ``PipelineBase.save`` and ``PipelineBase.load`` :pr:`526`
        * Limit number of categories encoded by ``OneHotEncoder`` :pr:`517`
    * Documentation Changes
        * Updated API reference to remove ``PipelinePlot`` and added moved ``PipelineBase`` plotting methods :pr:`483`
        * Add code style and github issue guides :pr:`463` :pr:`512`
        * Updated API reference for to surface class variables for pipelines and components :pr:`537`
        * Fixed README documentation link :pr:`535`
        * Unhid PR references in changelog :pr:`656`
    * Testing Changes
        * Added automated dependency check PR :pr:`482`, :pr:`505`
        * Updated automated dependency check comment :pr:`497`
        * Have build_docs job use python executor, so that env vars are set properly :pr:`547`
        * Added simple test to make sure ``OneHotEncoder``'s top_n works with large number of categories :pr:`552`
        * Run windows unit tests on PRs :pr:`557`


.. warning::

    **Breaking Changes**

    * ``AutoClassificationSearch`` and ``AutoRegressionSearch``'s ``model_types`` parameter has been refactored into ``allowed_model_families``
    * ``ModelTypes`` enum has been changed to ``ModelFamily``
    * Components and Pipelines now have a ``model_family`` field instead of ``model_type``
    * ``get_pipelines`` utility function now accepts ``model_families`` as an argument instead of ``model_types``
    * ``PipelineBase.name`` no longer returns structure of pipeline and has been replaced by ``PipelineBase.summary``
    * ``PipelineBase.problem_types`` and ``Estimator.problem_types`` has been renamed to ``supported_problem_types``
    * ``pipelines/utils.save_pipeline`` and ``pipelines/utils.load_pipeline`` moved to ``PipelineBase.save`` and ``PipelineBase.load``


**v0.7.0 Mar. 9, 2020**
    * Enhancements
        * Added emacs buffers to .gitignore :pr:`350`
        * Add CatBoost (gradient-boosted trees) classification and regression components and pipelines :pr:`247`
        * Added Tuner abstract base class :pr:`351`
        * Added ``n_jobs`` as parameter for ``AutoClassificationSearch`` and ``AutoRegressionSearch`` :pr:`403`
        * Changed colors of confusion matrix to shades of blue and updated axis order to match scikit-learn's :pr:`426`
        * Added ``PipelineBase`` ``.graph`` and ``.feature_importance_graph`` methods, moved from previous location :pr:`423`
        * Added support for python 3.8 :pr:`462`
    * Fixes
        * Fixed ROC and confusion matrix plots not being calculated if user passed own additional_objectives :pr:`276`
        * Fixed ReadtheDocs ``FileNotFoundError`` exception for fraud dataset :pr:`439`
    * Changes
        * Added ``n_estimators`` as a tunable parameter for XGBoost :pr:`307`
        * Remove unused parameter ``ObjectiveBase.fit_needs_proba`` :pr:`320`
        * Remove extraneous parameter ``component_type`` from all components :pr:`361`
        * Remove unused ``rankings.csv`` file :pr:`397`
        * Downloaded demo and test datasets so unit tests can run offline :pr:`408`
        * Remove ``_needs_fitting`` attribute from Components :pr:`398`
        * Changed plot.feature_importance to show only non-zero feature importances by default, added optional parameter to show all :pr:`413`
        * Refactored ``PipelineBase`` to take in parameter dictionary and moved pipeline metadata to class attribute :pr:`421`
        * Dropped support for Python 3.5 :pr:`438`
        * Removed unused ``apply.py`` file :pr:`449`
        * Clean up ``requirements.txt`` to remove unused deps :pr:`451`
        * Support installation without all required dependencies :pr:`459`
    * Documentation Changes
        * Update release.md with instructions to release to internal license key :pr:`354`
    * Testing Changes
        * Added tests for utils (and moved current utils to gen_utils) :pr:`297`
        * Moved XGBoost install into it's own separate step on Windows using Conda :pr:`313`
        * Rewind pandas version to before 1.0.0, to diagnose test failures for that version :pr:`325`
        * Added dependency update checkin test :pr:`324`
        * Rewind XGBoost version to before 1.0.0 to diagnose test failures for that version :pr:`402`
        * Update dependency check to use a whitelist :pr:`417`
        * Update unit test jobs to not install dev deps :pr:`455`

.. warning::

    **Breaking Changes**

    * Python 3.5 will not be actively supported.

**v0.6.0 Dec. 16, 2019**
    * Enhancements
        * Added ability to create a plot of feature importances :pr:`133`
        * Add early stopping to AutoML using patience and tolerance parameters :pr:`241`
        * Added ROC and confusion matrix metrics and plot for classification problems and introduce PipelineSearchPlots class :pr:`242`
        * Enhanced AutoML results with search order :pr:`260`
        * Added utility function to show system and environment information :pr:`300`
    * Fixes
        * Lower botocore requirement :pr:`235`
        * Fixed decision_function calculation for ``FraudCost`` objective :pr:`254`
        * Fixed return value of ``Recall`` metrics :pr:`264`
        * Components return ``self`` on fit :pr:`289`
    * Changes
        * Renamed automl classes to ``AutoRegressionSearch`` and ``AutoClassificationSearch`` :pr:`287`
        * Updating demo datasets to retain column names :pr:`223`
        * Moving pipeline visualization to ``PipelinePlot`` class :pr:`228`
        * Standarizing inputs as ``pd.Dataframe`` / ``pd.Series`` :pr:`130`
        * Enforcing that pipelines must have an estimator as last component :pr:`277`
        * Added ``ipywidgets`` as a dependency in ``requirements.txt`` :pr:`278`
        * Added Random and Grid Search Tuners :pr:`240`
    * Documentation Changes
        * Adding class properties to API reference :pr:`244`
        * Fix and filter FutureWarnings from scikit-learn :pr:`249`, :pr:`257`
        * Adding Linear Regression to API reference and cleaning up some Sphinx warnings :pr:`227`
    * Testing Changes
        * Added support for testing on Windows with CircleCI :pr:`226`
        * Added support for doctests :pr:`233`

.. warning::

    **Breaking Changes**

    * The ``fit()`` method for ``AutoClassifier`` and ``AutoRegressor`` has been renamed to ``search()``.
    * ``AutoClassifier`` has been renamed to ``AutoClassificationSearch``
    * ``AutoRegressor`` has been renamed to ``AutoRegressionSearch``
    * ``AutoClassificationSearch.results`` and ``AutoRegressionSearch.results`` now is a dictionary with ``pipeline_results`` and ``search_order`` keys. ``pipeline_results`` can be used to access a dictionary that is identical to the old ``.results`` dictionary. Whereas, ``search_order`` returns a list of the search order in terms of ``pipeline_id``.
    * Pipelines now require an estimator as the last component in ``component_list``. Slicing pipelines now throws an ``NotImplementedError`` to avoid returning pipelines without an estimator.

**v0.5.2 Nov. 18, 2019**
    * Enhancements
        * Adding basic pipeline structure visualization :pr:`211`
    * Documentation Changes
        * Added notebooks to build process :pr:`212`

**v0.5.1 Nov. 15, 2019**
    * Enhancements
        * Added basic outlier detection guardrail :pr:`151`
        * Added basic ID column guardrail :pr:`135`
        * Added support for unlimited pipelines with a ``max_time`` limit :pr:`70`
        * Updated .readthedocs.yaml to successfully build :pr:`188`
    * Fixes
        * Removed MSLE from default additional objectives :pr:`203`
        * Fixed ``random_state`` passed in pipelines :pr:`204`
        * Fixed slow down in RFRegressor :pr:`206`
    * Changes
        * Pulled information for describe_pipeline from pipeline's new describe method :pr:`190`
        * Refactored pipelines :pr:`108`
        * Removed guardrails from Auto(*) :pr:`202`, :pr:`208`
    * Documentation Changes
        * Updated documentation to show ``max_time`` enhancements :pr:`189`
        * Updated release instructions for RTD :pr:`193`
        * Added notebooks to build process :pr:`212`
        * Added contributing instructions :pr:`213`
        * Added new content :pr:`222`

**v0.5.0 Oct. 29, 2019**
    * Enhancements
        * Added basic one hot encoding :pr:`73`
        * Use enums for model_type :pr:`110`
        * Support for splitting regression datasets :pr:`112`
        * Auto-infer multiclass classification :pr:`99`
        * Added support for other units in ``max_time`` :pr:`125`
        * Detect highly null columns :pr:`121`
        * Added additional regression objectives :pr:`100`
        * Show an interactive iteration vs. score plot when using fit() :pr:`134`
    * Fixes
        * Reordered ``describe_pipeline`` :pr:`94`
        * Added type check for ``model_type`` :pr:`109`
        * Fixed ``s`` units when setting string ``max_time`` :pr:`132`
        * Fix objectives not appearing in API documentation :pr:`150`
    * Changes
        * Reorganized tests :pr:`93`
        * Moved logging to its own module :pr:`119`
        * Show progress bar history :pr:`111`
        * Using ``cloudpickle`` instead of pickle to allow unloading of custom objectives :pr:`113`
        * Removed render.py :pr:`154`
    * Documentation Changes
        * Update release instructions :pr:`140`
        * Include additional_objectives parameter :pr:`124`
        * Added Changelog :pr:`136`
    * Testing Changes
        * Code coverage :pr:`90`
        * Added CircleCI tests for other Python versions :pr:`104`
        * Added doc notebooks as tests :pr:`139`
        * Test metadata for CircleCI and 2 core parallelism :pr:`137`

**v0.4.1 Sep. 16, 2019**
    * Enhancements
        * Added AutoML for classification and regressor using Autobase and Skopt :pr:`7` :pr:`9`
        * Implemented standard classification and regression metrics :pr:`7`
        * Added logistic regression, random forest, and XGBoost pipelines :pr:`7`
        * Implemented support for custom objectives :pr:`15`
        * Feature importance for pipelines :pr:`18`
        * Serialization for pipelines :pr:`19`
        * Allow fitting on objectives for optimal threshold :pr:`27`
        * Added detect label leakage :pr:`31`
        * Implemented callbacks :pr:`42`
        * Allow for multiclass classification :pr:`21`
        * Added support for additional objectives :pr:`79`
    * Fixes
        * Fixed feature selection in pipelines :pr:`13`
        * Made ``random_seed`` usage consistent :pr:`45`
    * Documentation Changes
        * Documentation Changes
        * Added docstrings :pr:`6`
        * Created notebooks for docs :pr:`6`
        * Initialized readthedocs EvalML :pr:`6`
        * Added favicon :pr:`38`
    * Testing Changes
        * Added testing for loading data :pr:`39`

**v0.2.0 Aug. 13, 2019**
    * Enhancements
        * Created fraud detection objective :pr:`4`

**v0.1.0 July. 31, 2019**
    * *First Release*
    * Enhancements
        * Added lead scoring objecitve :pr:`1`
        * Added basic classifier :pr:`1`
    * Documentation Changes
        * Initialized Sphinx for docs :pr:`1`<|MERGE_RESOLUTION|>--- conflicted
+++ resolved
@@ -8,13 +8,10 @@
         * Fix thresholding for pipelines in AutoMLSearch to only threshold binary classification pipelines :pr:`1622` :pr:`1626`
         * Updated ``load_data`` to return Woodwork structures and update default parameter value for ``index`` to ``None`` :pr:`1610`
         * Pin scipy at < 1.6.0 while we work on adding support :pr:`1629`
-<<<<<<< HEAD
         * Fixed data check message formatting in ``AutoMLSearch`` :pr:`1633`
-=======
         * Addressed stacked ensemble component for ``scikit-learn`` v0.24 support by setting ``shuffle=True`` for default CV :pr:`1613`
         * Fix bug where ``Imputer`` reset the index on ``X`` :pr:`1590`
         * Fixed AutoMLSearch stacktrace when a cutom objective was passed in as a primary objective or additional objective :pr:`1575`
->>>>>>> ae248fe7
     * Changes
     * Documentation Changes
         * Updated docs to include information about ``AutoMLSearch`` callback parameters and methods :pr:`1577`
