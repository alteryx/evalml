Release Notes
-------------

**Future Releases**
    * Enhancements
        * Added Cost-Benefit Matrix objective for binary classification :pr:`1038`
        * Split `fill_value` into `categorical_fill_value` and `numeric_fill_value` for Imputer :pr:`1019`
        * Added `explain_predictions` and `explain_predictions_best_worst` for explaining multiple predictions with SHAP :pr:`1016`
        * Added new LSA component for text featurization :pr:`1022`
        * Added guide on installing with conda :pr:`1041`
<<<<<<< HEAD
        * Added a “cost-benefit curve” util method to graph cost-benefit matrix score vs. binary classification threshold :pr:`1066`
=======
        * Standardized error when calling transform/predict before fit for pipelines :pr:`1048`
>>>>>>> c0ad9f8b
    * Fixes
        * Updated TextFeaturizer component to no longer require an internet connection to run :pr:`1022`
        * Fixed non-deterministic element of TextFeaturizer transformations :pr:`1022`
        * Added a StandardScaler to all ElasticNet pipelines :pr:`1065`
    * Changes
        * Added `needs_fitting` property to ComponentBase :pr:`1044`
        * Updated references to data types to use datatype lists defined in `evalml.utils.gen_utils` :pr:`1039`
        * Remove maximum version limit for SciPy dependency :pr:`1051`
        * Moved `all_components` and other component importers into runtime methods :pr:`1045`
    * Documentation Changes
        * Update setup.py URL to point to the github repo :pr:`1037`
    * Testing Changes
        * Refactor CircleCI tests to use matrix jobs (:pr:`1043`)
        * Added a test to check that all test directories are included in evalml package :pr:`1054`


.. warning::

    **Breaking Changes**
        * ``confusion_matrix`` and ``normalize_confusion_matrix`` have been moved to `evalml.utils` :pr:`1038`



**v0.12.2 Aug. 6, 2020**
    * Enhancements
        * Add save/load method to components :pr:`1023`
        * Expose pickle `protocol` as optional arg to save/load :pr:`1023`
        * Updated estimators used in AutoML to include ExtraTrees and ElasticNet estimators :pr:`1030`
    * Fixes
    * Changes
        * Removed DeprecationWarning for SimpleImputer :pr:`1018`
    * Documentation Changes
        * Add note about version numbers to release process docs :pr:`1034`
    * Testing Changes
        * Test files are now included in the evalml package :pr:`1029`


**v0.12.0 Aug. 3, 2020**
    * Enhancements
        * Added string and categorical targets support for binary and multiclass pipelines and check for numeric targets for `DetectLabelLeakage` data check :pr:`932`
        * Added clear exception for regression pipelines if target datatype is string or categorical :pr:`960`
        * Added target column names and class labels in `predict` and `predict_proba` output for pipelines :pr:`951`
        * Added `_compute_shap_values` and `normalize_values` to `pipelines/explanations` module :pr:`958`
        * Added `explain_prediction` feature which explains single predictions with SHAP :pr:`974`
        * Added Imputer to allow different imputation strategies for numerical and categorical dtypes :pr:`991`
        * Added support for configuring logfile path using env var, and don't create logger if there are filesystem errors :pr:`975`
        * Updated catboost estimators' default parameters and automl hyperparameter ranges to speed up fit time :pr:`998`
    * Fixes
        * Fixed ReadtheDocs warning failure regarding embedded gif :pr:`943`
        * Removed incorrect parameter passed to pipeline classes in `_add_baseline_pipelines` :pr:`941`
        * Added universal error for calling `predict`, `predict_proba`, `transform`, and `feature_importances` before fitting :pr:`969`, :pr:`994`
        * Made `TextFeaturizer` component and pip dependencies `featuretools` and `nlp_primitives` optional :pr:`976`
        * Updated imputation strategy in automl to no longer limit impute strategy to `most_frequent` for all features if there are any categorical columns :pr:`991`
        * Fixed UnboundLocalError for`cv_pipeline` when automl search errors :pr:`996`
        * Fixed `Imputer` to reset dataframe index to preserve behavior expected from  `SimpleImputer` :pr:`1009`
    * Changes
        * Moved `get_estimators ` to `evalml.pipelines.components.utils` :pr:`934`
        * Modified Pipelines to raise `PipelineScoreError` when they encounter an error during scoring :pr:`936`
        * Moved `evalml.model_families.list_model_families` to `evalml.pipelines.components.allowed_model_families` :pr:`959`
        * Renamed `DateTimeFeaturization` to `DateTimeFeaturizer` :pr:`977`
        * Added check to stop search and raise an error if all pipelines in a batch return NaN scores :pr:`1015`
    * Documentation Changes
        * Update README.md :pr:`963`
        * Reworded message when errors are returned from data checks in search :pr:`982`
        * Added section on understanding model predictions with `explain_prediction` to User Guide :pr:`981`
        * Added a section to the user guide and api reference about how XGBoost and CatBoost are not fully supported. :pr:`992`
        * Added custom components section in user guide :pr:`993`
        * Update FAQ section formatting :pr:`997`
        * Update release process documentation :pr:`1003`
    * Testing Changes
        * Moved `predict_proba` and `predict` tests regarding string / categorical targets to `test_pipelines.py` :pr:`972`
        * Fix dependency update bot by updating python version to 3.7 to avoid frequent github version updates :pr:`1002`


.. warning::

    **Breaking Changes**
        * ``get_estimators`` has been moved to ``evalml.pipelines.components.utils`` (previously was under ``evalml.pipelines.utils``) :pr:`934`
        * Removed the ``raise_errors`` flag in AutoML search. All errors during pipeline evaluation will be caught and logged. :pr:`936`
        * ``evalml.model_families.list_model_families`` has been moved to `evalml.pipelines.components.allowed_model_families` :pr:`959`
        * ``TextFeaturizer``: the ``featuretools`` and ``nlp_primitives`` packages must be installed after installing evalml in order to use this component :pr:`976`
        * Renamed ``DateTimeFeaturization`` to ``DateTimeFeaturizer`` :pr:`977`


**v0.11.2 July 16, 2020**
    * Enhancements
        * Added `NoVarianceDataCheck` to `DefaultDataChecks` :pr:`893`
        * Added text processing and featurization component `TextFeaturizer` :pr:`913`, :pr:`924`
        * Added additional checks to InvalidTargetDataCheck to handle invalid target data types :pr:`929`
        * AutoMLSearch will now handle KeyboardInterrupt and prompt user for confirmation :pr:`915`
    * Fixes
        * Makes automl results a read-only property :pr:`919`
    * Changes
        * Deleted static pipelines and refactored tests involving static pipelines, removed `all_pipelines()` and `get_pipelines()` :pr:`904`
        * Moved `list_model_families` to `evalml.model_family.utils` :pr:`903`
        * Updated `all_pipelines`, `all_estimators`, `all_components` to use the same mechanism for dynamically generating their elements :pr:`898`
        * Rename `master` branch to `main` :pr:`918`
        * Add pypi release github action :pr:`923`
        * Updated AutoMLSearch.search stdout output and logging and removed tqdm progress bar :pr:`921`
        * Moved automl config checks previously in `search()` to init :pr:`933`
    * Documentation Changes
        * Reorganized and rewrote documentation :pr:`937`
        * Updated to use pydata sphinx theme :pr:`937`
        * Updated docs to use `release_notes` instead of `changelog` :pr:`942`
    * Testing Changes
        * Cleaned up fixture names and usages in tests :pr:`895`


.. warning::

    **Breaking Changes**
        * ``list_model_families`` has been moved to ``evalml.model_family.utils`` (previously was under ``evalml.pipelines.utils``) :pr:`903`
        * ``get_estimators`` has been moved to ``evalml.pipelines.components.utils`` (previously was under ``evalml.pipelines.utils``) :pr:`934`
        * Static pipeline definitions have been removed, but similar pipelines can still be constructed via creating an instance of PipelineBase :pr:`904`
        * ``all_pipelines()`` and ``get_pipelines()`` utility methods have been removed :pr:`904`


**v0.11.0 June 30, 2020**
    * Enhancements
        * Added multiclass support for ROC curve graphing :pr:`832`
        * Added preprocessing component to drop features whose percentage of NaN values exceeds a specified threshold :pr:`834`
        * Added data check to check for problematic target labels :pr:`814`
        * Added PerColumnImputer that allows imputation strategies per column :pr:`824`
        * Added transformer to drop specific columns :pr:`827`
        * Added support for `categories`, `handle_error`, and `drop` parameters in `OneHotEncoder` :pr:`830` :pr:`897`
        * Added preprocessing component to handle DateTime columns featurization :pr:`838`
        * Added ability to clone pipelines and components :pr:`842`
        * Define getter method for component `parameters` :pr:`847`
        * Added utility methods to calculate and graph permutation importances :pr:`860`, :pr:`880`
        * Added new utility functions necessary for generating dynamic preprocessing pipelines :pr:`852`
        * Added kwargs to all components :pr:`863`
        * Updated `AutoSearchBase` to use dynamically generated preprocessing pipelines :pr:`870`
        * Added SelectColumns transformer :pr:`873`
        * Added ability to evaluate additional pipelines for automl search :pr:`874`
        * Added `default_parameters` class property to components and pipelines :pr:`879`
        * Added better support for disabling data checks in automl search :pr:`892`
        * Added ability to save and load AutoML objects to file :pr:`888`
        * Updated `AutoSearchBase.get_pipelines` to return an untrained pipeline instance :pr:`876`
        * Saved learned binary classification thresholds in automl results cv data dict :pr:`876`
    * Fixes
        * Fixed bug where SimpleImputer cannot handle dropped columns :pr:`846`
        * Fixed bug where PerColumnImputer cannot handle dropped columns :pr:`855`
        * Enforce requirement that builtin components save all inputted values in their parameters dict :pr:`847`
        * Don't list base classes in `all_components` output :pr:`847`
        * Standardize all components to output pandas data structures, and accept either pandas or numpy :pr:`853`
        * Fixed rankings and full_rankings error when search has not been run :pr:`894`
    * Changes
        * Update `all_pipelines` and `all_components` to try initializing pipelines/components, and on failure exclude them :pr:`849`
        * Refactor `handle_components` to `handle_components_class`, standardize to `ComponentBase` subclass instead of instance :pr:`850`
        * Refactor "blacklist"/"whitelist" to "allow"/"exclude" lists :pr:`854`
        * Replaced `AutoClassificationSearch` and `AutoRegressionSearch` with `AutoMLSearch` :pr:`871`
        * Renamed feature_importances and permutation_importances methods to use singular names (feature_importance and permutation_importance) :pr:`883`
        * Updated `automl` default data splitter to train/validation split for large datasets :pr:`877`
        * Added open source license, update some repo metadata :pr:`887`
        * Removed dead code in `_get_preprocessing_components` :pr:`896`
    * Documentation Changes
        * Fix some typos and update the EvalML logo :pr:`872`
    * Testing Changes
        * Update the changelog check job to expect the new branching pattern for the deps update bot :pr:`836`
        * Check that all components output pandas datastructures, and can accept either pandas or numpy :pr:`853`
        * Replaced `AutoClassificationSearch` and `AutoRegressionSearch` with `AutoMLSearch` :pr:`871`


.. warning::

    **Breaking Changes**
        * Pipelines' static ``component_graph`` field must contain either ``ComponentBase`` subclasses or ``str``, instead of ``ComponentBase`` subclass instances :pr:`850`
        * Rename ``handle_component`` to ``handle_component_class``. Now standardizes to ``ComponentBase`` subclasses instead of ``ComponentBase`` subclass instances :pr:`850`
        * Renamed automl's ``cv`` argument to ``data_split`` :pr:`877`
        * Pipelines' and classifiers' ``feature_importances`` is renamed `feature_importance`, `graph_feature_importances` is renamed `graph_feature_importance` :pr:`883`
        * Passing ``data_checks=None`` to automl search will not perform any data checks as opposed to default checks. :pr:`892`
        * Pipelines to search for in AutoML are now determined automatically, rather than using the statically-defined pipeline classes. :pr:`870`
        * Updated ``AutoSearchBase.get_pipelines`` to return an untrained pipeline instance, instead of one which happened to be trained on the final cross-validation fold :pr:`876`


**v0.10.0 May 29, 2020**
    * Enhancements
        * Added baseline models for classification and regression, add functionality to calculate baseline models before searching in AutoML :pr:`746`
        * Port over highly-null guardrail as a data check and define `DefaultDataChecks` and `DisableDataChecks` classes :pr:`745`
        * Update `Tuner` classes to work directly with pipeline parameters dicts instead of flat parameter lists :pr:`779`
        * Add Elastic Net as a pipeline option :pr:`812`
        * Added new Pipeline option `ExtraTrees` :pr:`790`
        * Added precicion-recall curve metrics and plot for binary classification problems in `evalml.pipeline.graph_utils` :pr:`794`
        * Update the default automl algorithm to search in batches, starting with default parameters for each pipeline and iterating from there :pr:`793`
        * Added `AutoMLAlgorithm` class and `IterativeAlgorithm` impl, separated from `AutoSearchBase` :pr:`793`
    * Fixes
        * Update pipeline `score` to return `nan` score for any objective which throws an exception during scoring :pr:`787`
        * Fixed bug introduced in :pr:`787` where binary classification metrics requiring predicted probabilities error in scoring :pr:`798`
        * CatBoost and XGBoost classifiers and regressors can no longer have a learning rate of 0 :pr:`795`
    * Changes
        * Cleanup pipeline `score` code, and cleanup codecov :pr:`711`
        * Remove `pass` for abstract methods for codecov :pr:`730`
        * Added __str__ for AutoSearch object :pr:`675`
        * Add util methods to graph ROC and confusion matrix :pr:`720`
        * Refactor `AutoBase` to `AutoSearchBase` :pr:`758`
        * Updated AutoBase with `data_checks` parameter, removed previous `detect_label_leakage` parameter, and added functionality to run data checks before search in AutoML :pr:`765`
        * Updated our logger to use Python's logging utils :pr:`763`
        * Refactor most of `AutoSearchBase._do_iteration` impl into `AutoSearchBase._evaluate` :pr:`762`
        * Port over all guardrails to use the new DataCheck API :pr:`789`
        * Expanded `import_or_raise` to catch all exceptions :pr:`759`
        * Adds RMSE, MSLE, RMSLE as standard metrics :pr:`788`
        * Don't allow `Recall` to be used as an objective for AutoML :pr:`784`
        * Removed feature selection from pipelines :pr:`819`
        * Update default estimator parameters to make automl search faster and more accurate :pr:`793`
    * Documentation Changes
        * Add instructions to freeze `master` on `release.md` :pr:`726`
        * Update release instructions with more details :pr:`727` :pr:`733`
        * Add objective base classes to API reference :pr:`736`
        * Fix components API to match other modules :pr:`747`
    * Testing Changes
        * Delete codecov yml, use codecov.io's default :pr:`732`
        * Added unit tests for fraud cost, lead scoring, and standard metric objectives :pr:`741`
        * Update codecov client :pr:`782`
        * Updated AutoBase __str__ test to include no parameters case :pr:`783`
        * Added unit tests for `ExtraTrees` pipeline :pr:`790`
        * If codecov fails to upload, fail build :pr:`810`
        * Updated Python version of dependency action :pr:`816`
        * Update the dependency update bot to use a suffix when creating branches :pr:`817`

.. warning::

    **Breaking Changes**
        * The ``detect_label_leakage`` parameter for AutoML classes has been removed and replaced by a ``data_checks`` parameter :pr:`765`
        * Moved ROC and confusion matrix methods from ``evalml.pipeline.plot_utils`` to ``evalml.pipeline.graph_utils`` :pr:`720`
        * ``Tuner`` classes require a pipeline hyperparameter range dict as an init arg instead of a space definition :pr:`779`
        * ``Tuner.propose`` and ``Tuner.add`` work directly with pipeline parameters dicts instead of flat parameter lists :pr:`779`
        * ``PipelineBase.hyperparameters`` and ``custom_hyperparameters`` use pipeline parameters dict format instead of being represented as a flat list :pr:`779`
        * All guardrail functions previously under ``evalml.guardrails.utils`` will be removed and replaced by data checks :pr:`789`
        * `Recall` disallowed as an objective for AutoML :pr:`784`
        * ``AutoSearchBase`` parameter ``tuner`` has been renamed to ``tuner_class`` :pr:`793`
        * ``AutoSearchBase`` parameter ``possible_pipelines`` and ``possible_model_families`` have been renamed to ``allowed_pipelines`` and ``allowed_model_families`` :pr:`793`


**v0.9.0 Apr. 27, 2020**
    * Enhancements
        * Added accuracy as an standard objective :pr:`624`
        * Added verbose parameter to load_fraud :pr:`560`
        * Added Balanced Accuracy metric for binary, multiclass :pr:`612` :pr:`661`
        * Added XGBoost regressor and XGBoost regression pipeline :pr:`666`
        * Added Accuracy metric for multiclass :pr:`672`
        * Added objective name in `AutoBase.describe_pipeline` :pr:`686`
        * Added `DataCheck` and `DataChecks`, `Message` classes and relevant subclasses :pr:`739`
    * Fixes
        * Removed direct access to `cls.component_graph` :pr:`595`
        * Add testing files to .gitignore :pr:`625`
        * Remove circular dependencies from `Makefile` :pr:`637`
        * Add error case for `normalize_confusion_matrix()` :pr:`640`
        * Fixed XGBoostClassifier and XGBoostRegressor bug with feature names that contain [, ], or < :pr:`659`
        * Update make_pipeline_graph to not accidentally create empty file when testing if path is valid :pr:`649`
        * Fix pip installation warning about docsutils version, from boto dependency :pr:`664`
        * Removed zero division warning for F1/precision/recall metrics :pr:`671`
        * Fixed `summary` for pipelines without estimators :pr:`707`
    * Changes
        * Updated default objective for binary/multiseries classification to log loss :pr:`613`
        * Created classification and regression pipeline subclasses and removed objective as an attribute of pipeline classes :pr:`405`
        * Changed the output of `score` to return one dictionary :pr:`429`
        * Created binary and multiclass objective subclasses :pr:`504`
        * Updated objectives API :pr:`445`
        * Removed call to `get_plot_data` from AutoML :pr:`615`
        * Set `raise_error` to default to True for AutoML classes :pr:`638`
        * Remove unnecessary "u" prefixes on some unicode strings :pr:`641`
        * Changed one-hot encoder to return uint8 dtypes instead of ints :pr:`653`
        * Pipeline `_name` field changed to `custom_name` :pr:`650`
        * Removed `graphs.py` and moved methods into `PipelineBase` :pr:`657`, :pr:`665`
        * Remove s3fs as a dev dependency :pr:`664`
        * Changed requirements-parser to be a core dependency :pr:`673`
        * Replace `supported_problem_types` field on pipelines with `problem_type` attribute on base classes :pr:`678`
        * Changed AutoML to only show best results for a given pipeline template in `rankings`, added `full_rankings` property to show all :pr:`682`
        * Update `ModelFamily` values: don't list xgboost/catboost as classifiers now that we have regression pipelines for them :pr:`677`
        * Changed AutoML's `describe_pipeline` to get problem type from pipeline instead :pr:`685`
        * Standardize `import_or_raise` error messages :pr:`683`
        * Updated argument order of objectives to align with sklearn's :pr:`698`
        * Renamed `pipeline.feature_importance_graph` to `pipeline.graph_feature_importances` :pr:`700`
        * Moved ROC and confusion matrix methods to `evalml.pipelines.plot_utils` :pr:`704`
        * Renamed `MultiClassificationObjective` to `MulticlassClassificationObjective`, to align with pipeline naming scheme :pr:`715`
    * Documentation Changes
        * Fixed some sphinx warnings :pr:`593`
        * Fixed docstring for AutoClassificationSearch with correct command :pr:`599`
        * Limit readthedocs formats to pdf, not htmlzip and epub :pr:`594` :pr:`600`
        * Clean up objectives API documentation :pr:`605`
        * Fixed function on Exploring search results page :pr:`604`
        * Update release process doc :pr:`567`
        * AutoClassificationSearch and AutoRegressionSearch show inherited methods in API reference :pr:`651`
        * Fixed improperly formatted code in breaking changes for changelog :pr:`655`
        * Added configuration to treat Sphinx warnings as errors :pr:`660`
        * Removed separate plotting section for pipelines in API reference :pr:`657`, :pr:`665`
        * Have leads example notebook load S3 files using https, so we can delete s3fs dev dependency :pr:`664`
        * Categorized components in API reference and added descriptions for each category :pr:`663`
        * Fixed Sphinx warnings about BalancedAccuracy objective :pr:`669`
        * Updated API reference to include missing components and clean up pipeline docstrings :pr:`689`
        * Reorganize API ref, and clarify pipeline sub-titles :pr:`688`
        * Add and update preprocessing utils in API reference :pr:`687`
        * Added inheritance diagrams to API reference :pr:`695`
        * Documented which default objective AutoML optimizes for :pr:`699`
        * Create seperate install page :pr:`701`
        * Include more utils in API ref, like `import_or_raise` :pr:`704`
        * Add more color to pipeline documentation :pr:`705`
    * Testing Changes
        * Matched install commands of `check_latest_dependencies` test and it's GitHub action :pr:`578`
        * Added Github app to auto assign PR author as assignee :pr:`477`
        * Removed unneeded conda installation of xgboost in windows checkin tests :pr:`618`
        * Update graph tests to always use tmpfile dir :pr:`649`
        * Changelog checkin test workaround for release PRs: If 'future release' section is empty of PR refs, pass check :pr:`658`
        * Add changelog checkin test exception for `dep-update` branch :pr:`723`

.. warning::

    **Breaking Changes**

    * Pipelines will now no longer take an objective parameter during instantiation, and will no longer have an objective attribute.
    * ``fit()`` and ``predict()`` now use an optional ``objective`` parameter, which is only used in binary classification pipelines to fit for a specific objective.
    * ``score()`` will now use a required ``objectives`` parameter that is used to determine all the objectives to score on. This differs from the previous behavior, where the pipeline's objective was scored on regardless.
    * ``score()`` will now return one dictionary of all objective scores.
    * ``ROC`` and ``ConfusionMatrix`` plot methods via ``Auto(*).plot`` have been removed by :pr:`615` and are replaced by ``roc_curve`` and ``confusion_matrix`` in `evamlm.pipelines.plot_utils`` in :pr:`704`
    * ``normalize_confusion_matrix`` has been moved to ``evalml.pipelines.plot_utils`` :pr:`704`
    * Pipelines ``_name`` field changed to ``custom_name``
    * Pipelines ``supported_problem_types`` field is removed because it is no longer necessary :pr:`678`
    * Updated argument order of objectives' `objective_function` to align with sklearn :pr:`698`
    * `pipeline.feature_importance_graph` has been renamed to `pipeline.graph_feature_importances` in :pr:`700`
    * Removed unsupported ``MSLE`` objective :pr:`704`


**v0.8.0 Apr. 1, 2020**
    * Enhancements
        * Add normalization option and information to confusion matrix :pr:`484`
        * Add util function to drop rows with NaN values :pr:`487`
        * Renamed `PipelineBase.name` as `PipelineBase.summary` and redefined `PipelineBase.name` as class property :pr:`491`
        * Added access to parameters in Pipelines with `PipelineBase.parameters` (used to be return of `PipelineBase.describe`) :pr:`501`
        * Added `fill_value` parameter for SimpleImputer :pr:`509`
        * Added functionality to override component hyperparameters and made pipelines take hyperparemeters from components :pr:`516`
        * Allow numpy.random.RandomState for random_state parameters :pr:`556`
    * Fixes
        * Removed unused dependency `matplotlib`, and move `category_encoders` to test reqs :pr:`572`
    * Changes
        * Undo version cap in XGBoost placed in :pr:`402` and allowed all released of XGBoost :pr:`407`
        * Support pandas 1.0.0 :pr:`486`
        * Made all references to the logger static :pr:`503`
        * Refactored `model_type` parameter for components and pipelines to `model_family` :pr:`507`
        * Refactored `problem_types` for pipelines and components into `supported_problem_types` :pr:`515`
        * Moved `pipelines/utils.save_pipeline` and `pipelines/utils.load_pipeline` to `PipelineBase.save` and `PipelineBase.load` :pr:`526`
        * Limit number of categories encoded by OneHotEncoder :pr:`517`
    * Documentation Changes
        * Updated API reference to remove PipelinePlot and added moved PipelineBase plotting methods :pr:`483`
        * Add code style and github issue guides :pr:`463` :pr:`512`
        * Updated API reference for to surface class variables for pipelines and components :pr:`537`
        * Fixed README documentation link :pr:`535`
        * Unhid PR references in changelog :pr:`656`
    * Testing Changes
        * Added automated dependency check PR :pr:`482`, :pr:`505`
        * Updated automated dependency check comment :pr:`497`
        * Have build_docs job use python executor, so that env vars are set properly :pr:`547`
        * Added simple test to make sure OneHotEncoder's top_n works with large number of categories :pr:`552`
        * Run windows unit tests on PRs :pr:`557`


.. warning::

    **Breaking Changes**

    * ``AutoClassificationSearch`` and ``AutoRegressionSearch``'s ``model_types`` parameter has been refactored into ``allowed_model_families``
    * ``ModelTypes`` enum has been changed to ``ModelFamily``
    * Components and Pipelines now have a ``model_family`` field instead of ``model_type``
    * ``get_pipelines`` utility function now accepts ``model_families`` as an argument instead of ``model_types``
    * ``PipelineBase.name`` no longer returns structure of pipeline and has been replaced by ``PipelineBase.summary``
    * ``PipelineBase.problem_types`` and ``Estimator.problem_types`` has been renamed to ``supported_problem_types``
    * ``pipelines/utils.save_pipeline`` and ``pipelines/utils.load_pipeline`` moved to ``PipelineBase.save`` and ``PipelineBase.load``


**v0.7.0 Mar. 9, 2020**
    * Enhancements
        * Added emacs buffers to .gitignore :pr:`350`
        * Add CatBoost (gradient-boosted trees) classification and regression components and pipelines :pr:`247`
        * Added Tuner abstract base class :pr:`351`
        * Added n_jobs as parameter for AutoClassificationSearch and AutoRegressionSearch :pr:`403`
        * Changed colors of confusion matrix to shades of blue and updated axis order to match scikit-learn's :pr:`426`
        * Added PipelineBase graph and feature_importance_graph methods, moved from previous location :pr:`423`
        * Added support for python 3.8 :pr:`462`
    * Fixes
        * Fixed ROC and confusion matrix plots not being calculated if user passed own additional_objectives :pr:`276`
        * Fixed ReadtheDocs FileNotFoundError exception for fraud dataset :pr:`439`
    * Changes
        * Added n_estimators as a tunable parameter for XGBoost :pr:`307`
        * Remove unused parameter ObjectiveBase.fit_needs_proba :pr:`320`
        * Remove extraneous parameter component_type from all components :pr:`361`
        * Remove unused rankings.csv file :pr:`397`
        * Downloaded demo and test datasets so unit tests can run offline :pr:`408`
        * Remove `_needs_fitting` attribute from Components :pr:`398`
        * Changed plot.feature_importance to show only non-zero feature importances by default, added optional parameter to show all :pr:`413`
        * Refactored `PipelineBase` to take in parameter dictionary and moved pipeline metadata to class attribute :pr:`421`
        * Dropped support for Python 3.5 :pr:`438`
        * Removed unused `apply.py` file :pr:`449`
        * Clean up requirements.txt to remove unused deps :pr:`451`
        * Support installation without all required dependencies :pr:`459`
    * Documentation Changes
        * Update release.md with instructions to release to internal license key :pr:`354`
    * Testing Changes
        * Added tests for utils (and moved current utils to gen_utils) :pr:`297`
        * Moved XGBoost install into it's own separate step on Windows using Conda :pr:`313`
        * Rewind pandas version to before 1.0.0, to diagnose test failures for that version :pr:`325`
        * Added dependency update checkin test :pr:`324`
        * Rewind XGBoost version to before 1.0.0 to diagnose test failures for that version :pr:`402`
        * Update dependency check to use a whitelist :pr:`417`
        * Update unit test jobs to not install dev deps :pr:`455`

.. warning::

    **Breaking Changes**

    * Python 3.5 will not be actively supported.

**v0.6.0 Dec. 16, 2019**
    * Enhancements
        * Added ability to create a plot of feature importances :pr:`133`
        * Add early stopping to AutoML using patience and tolerance parameters :pr:`241`
        * Added ROC and confusion matrix metrics and plot for classification problems and introduce PipelineSearchPlots class :pr:`242`
        * Enhanced AutoML results with search order :pr:`260`
        * Added utility function to show system and environment information :pr:`300`
    * Fixes
        * Lower botocore requirement :pr:`235`
        * Fixed decision_function calculation for FraudCost objective :pr:`254`
        * Fixed return value of Recall metrics :pr:`264`
        * Components return `self` on fit :pr:`289`
    * Changes
        * Renamed automl classes to AutoRegressionSearch and AutoClassificationSearch :pr:`287`
        * Updating demo datasets to retain column names :pr:`223`
        * Moving pipeline visualization to PipelinePlots class :pr:`228`
        * Standarizing inputs as pd.Dataframe / pd.Series :pr:`130`
        * Enforcing that pipelines must have an estimator as last component :pr:`277`
        * Added ipywidgets as a dependency in requirements.txt :pr:`278`
        * Added Random and Grid Search Tuners :pr:`240`
    * Documentation Changes
        * Adding class properties to API reference :pr:`244`
        * Fix and filter FutureWarnings from scikit-learn :pr:`249`, :pr:`257`
        * Adding Linear Regression to API reference and cleaning up some Sphinx warnings :pr:`227`
    * Testing Changes
        * Added support for testing on Windows with CircleCI :pr:`226`
        * Added support for doctests :pr:`233`

.. warning::

    **Breaking Changes**

    * The ``fit()`` method for ``AutoClassifier`` and ``AutoRegressor`` has been renamed to ``search()``.
    * ``AutoClassifier`` has been renamed to ``AutoClassificationSearch``
    * ``AutoRegressor`` has been renamed to ``AutoRegressionSearch``
    * ``AutoClassificationSearch.results`` and ``AutoRegressionSearch.results`` now is a dictionary with ``pipeline_results`` and ``search_order`` keys. ``pipeline_results`` can be used to access a dictionary that is identical to the old ``.results`` dictionary. Whereas, ``search_order`` returns a list of the search order in terms of ``pipeline_id``.
    * Pipelines now require an estimator as the last component in ``component_list``. Slicing pipelines now throws an ``NotImplementedError`` to avoid returning pipelines without an estimator.

**v0.5.2 Nov. 18, 2019**
    * Enhancements
        * Adding basic pipeline structure visualization :pr:`211`
    * Documentation Changes
        * Added notebooks to build process :pr:`212`

**v0.5.1 Nov. 15, 2019**
    * Enhancements
        * Added basic outlier detection guardrail :pr:`151`
        * Added basic ID column guardrail :pr:`135`
        * Added support for unlimited pipelines with a max_time limit :pr:`70`
        * Updated .readthedocs.yaml to successfully build :pr:`188`
    * Fixes
        * Removed MSLE from default additional objectives :pr:`203`
        * Fixed random_state passed in pipelines :pr:`204`
        * Fixed slow down in RFRegressor :pr:`206`
    * Changes
        * Pulled information for describe_pipeline from pipeline's new describe method :pr:`190`
        * Refactored pipelines :pr:`108`
        * Removed guardrails from Auto(*) :pr:`202`, :pr:`208`
    * Documentation Changes
        * Updated documentation to show max_time enhancements :pr:`189`
        * Updated release instructions for RTD :pr:`193`
        * Added notebooks to build process :pr:`212`
        * Added contributing instructions :pr:`213`
        * Added new content :pr:`222`

**v0.5.0 Oct. 29, 2019**
    * Enhancements
        * Added basic one hot encoding :pr:`73`
        * Use enums for model_type :pr:`110`
        * Support for splitting regression datasets :pr:`112`
        * Auto-infer multiclass classification :pr:`99`
        * Added support for other units in max_time :pr:`125`
        * Detect highly null columns :pr:`121`
        * Added additional regression objectives :pr:`100`
        * Show an interactive iteration vs. score plot when using fit() :pr:`134`
    * Fixes
        * Reordered `describe_pipeline` :pr:`94`
        * Added type check for model_type :pr:`109`
        * Fixed `s` units when setting string max_time :pr:`132`
        * Fix objectives not appearing in API documentation :pr:`150`
    * Changes
        * Reorganized tests :pr:`93`
        * Moved logging to its own module :pr:`119`
        * Show progress bar history :pr:`111`
        * Using cloudpickle instead of pickle to allow unloading of custom objectives :pr:`113`
        * Removed render.py :pr:`154`
    * Documentation Changes
        * Update release instructions :pr:`140`
        * Include additional_objectives parameter :pr:`124`
        * Added Changelog :pr:`136`
    * Testing Changes
        * Code coverage :pr:`90`
        * Added CircleCI tests for other Python versions :pr:`104`
        * Added doc notebooks as tests :pr:`139`
        * Test metadata for CircleCI and 2 core parallelism :pr:`137`

**v0.4.1 Sep. 16, 2019**
    * Enhancements
        * Added AutoML for classification and regressor using Autobase and Skopt :pr:`7` :pr:`9`
        * Implemented standard classification and regression metrics :pr:`7`
        * Added logistic regression, random forest, and XGBoost pipelines :pr:`7`
        * Implemented support for custom objectives :pr:`15`
        * Feature importance for pipelines :pr:`18`
        * Serialization for pipelines :pr:`19`
        * Allow fitting on objectives for optimal threshold :pr:`27`
        * Added detect label leakage :pr:`31`
        * Implemented callbacks :pr:`42`
        * Allow for multiclass classification :pr:`21`
        * Added support for additional objectives :pr:`79`
    * Fixes
        * Fixed feature selection in pipelines :pr:`13`
        * Made random_seed usage consistent :pr:`45`
    * Documentation Changes
        * Documentation Changes
        * Added docstrings :pr:`6`
        * Created notebooks for docs :pr:`6`
        * Initialized readthedocs EvalML :pr:`6`
        * Added favicon :pr:`38`
    * Testing Changes
        * Added testing for loading data :pr:`39`

**v0.2.0 Aug. 13, 2019**
    * Enhancements
        * Created fraud detection objective :pr:`4`

**v0.1.0 July. 31, 2019**
    * *First Release*
    * Enhancements
        * Added lead scoring objecitve :pr:`1`
        * Added basic classifier :pr:`1`
    * Documentation Changes
        * Initialized Sphinx for docs :pr:`1`<|MERGE_RESOLUTION|>--- conflicted
+++ resolved
@@ -8,11 +8,8 @@
         * Added `explain_predictions` and `explain_predictions_best_worst` for explaining multiple predictions with SHAP :pr:`1016`
         * Added new LSA component for text featurization :pr:`1022`
         * Added guide on installing with conda :pr:`1041`
-<<<<<<< HEAD
         * Added a “cost-benefit curve” util method to graph cost-benefit matrix score vs. binary classification threshold :pr:`1066`
-=======
         * Standardized error when calling transform/predict before fit for pipelines :pr:`1048`
->>>>>>> c0ad9f8b
     * Fixes
         * Updated TextFeaturizer component to no longer require an internet connection to run :pr:`1022`
         * Fixed non-deterministic element of TextFeaturizer transformations :pr:`1022`
