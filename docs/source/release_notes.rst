Release Notes
-------------
**Future Releases**
    * Enhancements
        * Move black to regular dependency and use it for ``generate_pipeline_code`` :pr:`4005`
        * Implement ``generate_pipeline_example`` :pr:`4023`
        * Add new downcast utils for component-specific nullable type handling and begin implementation on objective and component base classes :pr:`4024`
<<<<<<< HEAD
        * Add ``get_evalml_requirements_file`` :pr:`4034`
=======
        * Add nullable type incompatibility properties to the components that need them :pr:`4031`
>>>>>>> 33eb2c6f
    * Fixes
    * Changes
        * Uncapped ``pmdarima`` and updated minimum version :pr:`4027`
        * Increase min catboost to 1.1.1 and xgboost to 1.7.0 to add nullable type support for those estimators :pr:`3996`
        * Unpinned ``networkx`` and updated minimum version :pr:`4035`
    * Documentation Changes
    * Testing Changes
        * Use ``release.yaml`` for performance tests on merge to main :pr:`4007`
        * Pin ``github-action-check-linked-issues`` at v1.4.5 :pr:`4042`

.. warning::

    **Breaking Changes**

**v0.68.0 Feb. 15, 2023**
    * Enhancements
        * Integrated ``determine_periodicity`` into ``AutoMLSearch`` :pr:`3952`
        * Removed frequency limitations for decomposition using the ``STLDecomposer`` :pr:`3952`
    * Changes
        * Remove requirements-parser requirement :pr:`3978`
        * Updated the ``SKOptTuner`` to use a gradient boosting regressor for tuning instead of extra trees :pr:`3983`
        * Unpinned sktime from below 1.2, increased minimum to 1.2.1 :pr:`3983`
    * Testing Changes
        * Add pull request check for linked issues to CI workflow :pr:`3970`, :pr:`3980`
        * Upgraded minimum `IPython` version to 8.10.0 :pr:`3987`

**v0.67.0 Jan. 31, 2023**
    * Fixes
        * Re-added ``TimeSeriesPipeline.should_skip_featurization`` to fix bug where data would get featurized unnecessarily :pr:`3964`
        * Allow float categories to be passed into CatBoost estimators :pr:`3966`
    * Changes
        * Update pyproject.toml to correctly specify the data filepaths :pr:`3967`
    * Documentation Changes
        * Added demo for prediction intervals :pr:`3954`

**v0.66.1 Jan. 26, 2023**
    * Fixes
        * Updated ``LabelEncoder`` to store the original typing information :pr:`3960`
        * Fixed bug where all-null ``BooleanNullable`` columns would break the imputer during transform :pr:`3959`

**v0.66.0 Jan. 24, 2023**
    * Enhancements
        * Improved decomposer ``determine_periodicity`` functionality for better period guesses :pr:`3912`
        * Added ``dates_needed_for_prediction`` for time series pipelines :pr:`3906`
        * Added ``RFClassifierRFESelector``  and ``RFRegressorRFESelector`` components for feature selection using recursive feature elimination :pr:`3934`
        * Added ``dates_needed_for_prediction_range`` for time series pipelines :pr:`3941`
    * Fixes
        * Fixed ``set_period()`` not updating decomposer parameters :pr:`3932`
        * Removed second identical batch for time series problems in ``DefaultAlgorithm`` :pr:`3936`
        * Fix install command for alteryx-open-src-update-checker :pr:`3940`
        * Fixed non-prophet case of ``test_components_can_be_used_for_partial_dependence_fast_mode`` :pr:`3949`
    * Changes
        * Updated ``PolynomialDecomposer`` to work with sktime v0.15.1 :pr:`3930`
        * Add ruff and use pyproject.toml (move away from setup.cfg) :pr:`3928`
        * Pinned `category-encoders`` to 2.5.1.post0 :pr:`3933`
        * Remove requirements-parser and tomli from core requirements :pr:`3948`


**v0.65.0 Jan. 3, 2023**
    * Enhancements
        * Added the ability to retrieve prediction intervals for estimators that support time series regression :pr:`3876`
        * Added utils to handle the logic for threshold tuning objective and resplitting data :pr:`3888`
        * Integrated ``OrdinalEncoder`` into AutoMLSearch :pr:`3765`
    * Fixes
        * Fixed ARIMA not accounting for gap in prediction from end of training data :pr:`3884`
        * Fixed ``DefaultAlgorithm`` adding an extra ``OneHotEncoder`` when a categorical column is not selected :pr:`3914`
    * Changes
        * Added a threshold to ``DateTimeFormatDataCheck`` to account for too many duplicate or nan values :pr:`3883`
        * Changed treatment of ``Boolean`` columns for ``SimpleImputer`` and ``ClassImbalanceDataCheck`` to be compatible with new Woodwork inference :pr:`3892`
        * Split decomposer ``seasonal_period`` parameter into ``seasonal_smoother`` and ``period`` parameters :pr:`3896`
        * Excluded catboost from the broken link checking workflow due to 403 errors :pr:`3899`
        * Pinned scikit-learn version below 1.2.0 :pr:`3901`
        * Cast newly created one hot encoded columns as ``bool`` dtype :pr:`3913`
    * Documentation Changes
        * Hid non-essential warning messages in time series docs :pr:`3890`
    * Testing Changes


**v0.64.0 Dec. 8, 2022**
    * Enhancements
    * Fixes
        * Allowed the DFS Transformer to calculate feature values for Features with a ``dataframe_name`` that is not ``"X"`` :pr:`3873`
        * Stopped passing full list of DFS Transformer features into cloned pipeline in partial dependence fast mode :pr:`3875`
    * Changes
        * Update leaderboard names to show `ranking_score` instead of `validation_score` :pr:`3878`
        * Remove Int64Index after Pandas 1.5 Upgrade :pr:`3825`
        * Reduced the threshold for setting ``use_covariates`` to False for ARIMA models in AutoMLSearch :pr:`3868`
        * Pinned woodwork version at <=0.19.0 :pr:`3871`
        * Updated minimum Pandas version to 1.5.0 :pr:`3808`
        * Remove dsherry from automated dependency update reviews and added tamargrey :pr:`3870`
    * Documentation Changes
    * Testing Changes


**v0.63.0 Nov. 23, 2022**
    * Enhancements
        * Added fast mode to partial dependence :pr:`3753`
        * Added the ability to serialize featuretools features into time series pipelines :pr:`3836`
    * Fixes
        * Fixed ``TimeSeriesFeaturizer`` potentially selecting lags outside of feature engineering window :pr:`3773`
        * Fixed bug where ``TimeSeriesFeaturizer`` could not encode Ordinal columns with non numeric categories :pr:`3812`
        * Updated demo dataset links to point to new endpoint :pr:`3826`
        * Updated ``STLDecomposer`` to infer the time index frequency if it's not present :pr:`3829`
        * Updated ``_drop_time_index`` to move the time index from X to both ``X.index`` and ``y.index`` :pr:`3829`
        * Fixed bug where engineered features lost their origin attribute in partial dependence, causing it to fail :pr:`3830`
        * Fixed bug where partial dependence's fast mode handling for the DFS Transformer wouldn't work with multi output features :pr:`3830`
        * Allowed target to be present and ignored in partial dependence's DFS Transformer fast mode handling  :pr:`3830`
    * Changes
        * Consolidated decomposition frequency validation logic to ``Decomposer`` class :pr:`3811`
        * Removed Featuretools version upper bound and prevent Woodwork 0.20.0 from being installed :pr:`3813`
        * Updated min Featuretools version to 0.16.0, min nlp-primitives version to 2.9.0 and min Dask version to 2022.2.0 :pr:`3823`
        * Rename issue templates config.yaml to config.yml :pr:`3844`
        * Reverted change adding a ``should_skip_featurization`` flag to time series pipelines :pr:`3862`
    * Documentation Changes
        * Added information about STL Decomposition to the time series docs :pr:`3835`
        * Removed RTD failure on warnings :pr:`3864`


**v0.62.0 Nov. 01, 2022**
    * Fixes
        * Fixed bug with datetime conversion in ``get_time_index`` :pr:`3792`
        * Fixed bug where invalid anchored or offset frequencies were including the ``STLDecomposer`` in pipelines :pr:`3794`
        * Fixed bug where irregular datetime frequencies were causing errors in ``make_pipeline`` :pr:`3800`
    * Changes
        * Capped dask at < 2022.10.1 :pr:`3797`
        * Uncapped dask and excluded 2022.10.1 from viable versions :pr:`3803`
        * Removed all references to XGBoost's deprecated ``_use_label_encoder`` argument :pr:`3805`
        * Capped featuretools at < 1.17.0 :pr:`3805`
        * Capped woodwork at < 0.21.0 :pr:`3805`


**v0.61.1 Oct. 27, 2022**
    * Fixes
        * Fixed bug where ``TimeSeriesBaselinePipeline`` wouldn't preserve index name of input features :pr:`3788`
        * Fixed bug in ``TimeSeriesBaselinePipeline`` referencing a static string instead of time index var :pr:`3788`
    * Documentation Changes
        * Updated Release Notes :pr:`3788`


**v0.61.0 Oct. 25, 2022**
    * Enhancements
        * Added the STL Decomposer :pr:`3741`
        * Integrated STLDecomposer into AutoMLSearch for time series regression problems :pr:`3781`
        * Brought the PolynomialDecomposer up to parity with STLDecomposer :pr:`3768`
    * Changes
        * Cap Featuretools at < 1.15.0 :pr:`3775`
        * Remove Featuretools upper bound restriction and fix nlp-primitives import statements :pr:`3778`


**v0.60.0 Oct. 19, 2022**
    * Enhancements
        * Add forecast functions to time series regression pipeline :pr:`3742`
    * Fixes
        * Fix to allow ``IDColumnsDataCheck`` to work with ``IntegerNullable`` inputs :pr:`3740`
        * Fixed datasets name for main performance tests :pr:`3743`
    * Changes
        * Use Woodwork's ``dependence_dict`` method to calculate for ``TargetLeakageDataCheck`` :pr:`3728`
    * Documentation Changes
    * Testing Changes

.. warning::

    **Breaking Changes**
        * ``TargetLeakageDataCheck`` now uses argument ``mutual_info`` rather than ``mutual`` :pr:`3728`


**v0.59.0 Sept. 27, 2022**
    * Enhancements
        * Enhanced Decomposer with ``determine_periodicity`` function to automatically determine periodicity of seasonal target. :pr:`3729`
        * Enhanced Decomposer with ``set_seasonal_period`` function to set a ``Decomposer`` object's seasonal period automatically. :pr:`3729`
        * Added ``OrdinalEncoder`` component  :pr:`3736`
    * Fixes
        * Fixed holdout warning message showing when using default parameters :pr:`3727`
        * Fixed bug in Oversampler where categorical dtypes would fail :pr:`3732`
    * Changes
        * Automatic sorting of the ``time_index`` prior to running ``DataChecks`` has been disabled :pr:`3723`
    * Documentation Changes
    * Testing Changes
        * Update job to use new looking glass report command :pr:`3733`


**v0.58.0 Sept. 20, 2022**
    * Enhancements
        * Defined `get_trend_df()` for PolynomialDecomposer to allow decomposition of target data into trend, seasonality and residual. :pr:`3720`
        * Updated to run with Woodwork >= 0.18.0 :pr:`3700`
        * Pass time index column to time series native estimators but drop otherwise :pr:`3691`
        * Added ``errors`` attribute to ``AutoMLSearch`` for useful debugging :pr:`3702`
    * Fixes
        * Removed multiple samplers occurring in pipelines generated by ``DefaultAlgorithm`` :pr:`3696`
        * Fix search order changing when using ``DefaultAlgorithm`` :pr:`3704`
    * Changes
        * Bumped up minimum version of sktime to 0.12.0. :pr:`3720`
        * Added abstract Decomposer class as a parent to PolynomialDecomposer to support additional decomposers. :pr:`3720`
        * Pinned ``pmdarima`` < 2.0.0 :pr:`3679`
        * Added support for using ``downcast_nullable_types`` with Series as well as DataFrames :pr:`3697`
        * Added distinction between ranking and optimization objectives :pr:`3721`
    * Documentation Changes
    * Testing Changes
        * Updated pytest fixtures and brittle test files to explicitly set woodwork typing information :pr:`3697`
        * Added github workflow to run looking glass performance tests on merge to main :pr:`3690`
        * Fixed looking glass performance test script :pr:`3715`
        * Remove commit message from looking glass slack message :pr:`3719`

**v0.57.0 Sept. 6, 2022**
    * Enhancements
        *  Added ``KNNImputer`` class and created new knn parameter for Imputer :pr:`3662`
    * Fixes
        * ``IDColumnsDataCheck`` now only returns an action code to set the first column as the primary key if it contains unique values :pr:`3639`
        * ``IDColumnsDataCheck`` now can handle primary key columns containing "integer" values that are of the double type :pr:`3683`
        * Added support for BooleanNullable columns in EvalML pipelines and imputer :pr:`3678`
        * Updated StandardScaler to only apply to numeric columns :pr:`3686`
    * Changes
        * Unpinned sktime to allow for version 0.13.2 :pr:`3685`
        * Pinned ``pmdarima`` < 2.0.0 :pr:`3679`

**v0.56.1 Aug. 19, 2022**
    * Fixes
        * ``IDColumnsDataCheck`` now only returns an action code to set the first column as the primary key if it contains unique values :pr:`3639`
        * Reverted the ``make_pipeline`` changes that conditionally included the imputers :pr:`3672`

**v0.56.0 Aug. 15, 2022**
    * Enhancements
        * Add CI testing environment in Mac for install workflow :pr:`3646`
        * Updated ``make_pipeline`` to only include the Imputer in pipelines if NaNs exist in the data :pr:`3657`
        * Updated to run with Woodwork >= 0.17.2 :pr:`3626`
        * Add ``exclude_featurizers`` parameter to ``AutoMLSearch`` to specify featurizers that should be excluded from all pipelines :pr:`3631`
        * Add ``fit_transform`` method to pipelines and component graphs :pr:`3640`
        * Changed default value of data splitting for time series problem holdout set evaluation :pr:`3650`
    * Fixes
        * Reverted the Woodwork 0.17.x compatibility work due to performance regression :pr:`3664`
    * Changes
        * Disable holdout set in AutoML search by default :pr:`3659`
        * Pinned ``sktime`` at >=0.7.0,<0.13.1 due to slowdowns with time series modeling :pr:`3658`
        * Added additional testing support for Python 3.10 :pr:`3609`
    * Documentation Changes
        * Updated broken link checker to exclude stackoverflow domain :pr:`3633`
        * Add instructions to add new users to evalml-core-feedstock :pr:`3636`


**v0.55.0 July. 24, 2022**
    * Enhancements
        * Increased the amount of logical type information passed to Woodwork when calling ``ww.init()`` in transformers :pr:`3604`
        * Added ability to log how long each batch and pipeline take in ``automl.search()`` :pr:`3577`
        * Added the option to set the ``sp`` parameter for ARIMA models :pr:`3597`
        * Updated the CV split size of time series problems to match forecast horizon for improved performance :pr:`3616`
        * Added holdout set evaluation as part of AutoML search and pipeline ranking :pr:`3499`
        * Added Dockerfile.arm and .dockerignore for python version and M1 testing :pr:`3609`
        * Added ``test_gen_utils::in_container_arm64()`` fixture :pr:`3609`
    * Fixes
        * Fixed iterative graphs not appearing in documentation :pr:`3592`
        * Updated the ``load_diabetes()`` method to account for scikit-learn 1.1.1 changes to the dataset :pr:`3591`
        * Capped woodwork version at < 0.17.0 :pr:`3612`
        * Bump minimum scikit-optimize version to 0.9.0 `:pr:`3614`
        * Invalid target data checks involving regression and unsupported data types now produce a different ``DataCheckMessageCode`` :pr:`3630`
        * Updated ``test_data_checks.py::test_data_checks_raises_value_errors_on_init`` - more lenient text check :pr:`3609`
    * Changes
        * Add pre-commit hooks for linting :pr:`3608`
        * Implemented a lower threshold and window size for the ``TimeSeriesRegularizer`` and ``DatetimeFormatDataCheck`` :pr:`3627`
        * Updated ``IDColumnsDataCheck`` to return an action to set the first column as the primary key if it is identified as an ID column :pr:`3634`
    * Documentation Changes
    * Testing Changes
        * Pinned GraphViz version for Windows CI Test :pr:`3596`
        * Removed skipping of PolynomialDecomposer tests for Python 3.9 envs. :pr:`3720`
        * Removed ``pytest.mark.skip_if_39`` pytest marker :pr:`3602` :pr:`3607`
        * Updated pytest==7.1.2 :pr:`3609`
        * Added Dockerfile.arm and .dockerignore for python version and M1 testing :pr:`3609`
        * Added ``test_gen_utils::in_container_arm64()`` fixture :pr:`3609`

.. warning::

    **Breaking Changes**
        * Refactored test cases that iterate over all components to use ``pytest.mark.parametrise`` and changed the corresponding ``if...continue`` blocks to ``pytest.mark.xfail`` :pr:`3622`


**v0.54.0 June. 23, 2022**
    * Fixes
        * Updated the Imputer and SimpleImputer to work with scikit-learn 1.1.1. :pr:`3525`
        * Bumped the minimum versions of scikit-learn to 1.1.1 and imbalanced-learn to 0.9.1. :pr:`3525`
        * Added a clearer error message when ``describe`` is called on an un-instantiated ComponentGraph :pr:`3569`
        * Added a clearer error message when time series' ``predict`` is called with its X_train or y_train parameter set as None :pr:`3579`
    * Changes
        * Don't pass ``time_index`` as kwargs to sktime ARIMA implementation for compatibility with latest version :pr:`3564`
        * Remove incompatible ``nlp-primitives`` version 2.6.0 from accepted dependency versions :pr:`3572`, :pr:`3574`
        * Updated evalml authors :pr:`3581`
    * Documentation Changes
        * Fix typo in ``long_description`` field in ``setup.cfg`` :pr:`3553`
        * Update install page to remove Python 3.7 mention :pr:`3567`


**v0.53.1 June. 9, 2022**
    * Changes
        * Set the development status to ``4 - Beta`` in ``setup.cfg`` :pr:`3550`


**v0.53.0 June. 9, 2022**
    * Enhancements
        * Pass ``n_jobs`` to default algorithm :pr:`3548`
    * Fixes
        * Fixed github workflows for featuretools and woodwork to test their main branch against evalml. :pr:`3517`
        * Supress warnings in ``TargetEncoder`` raised by a coming change to default parameters :pr:`3540`
        * Fixed bug where schema was not being preserved in column renaming for XGBoost and LightGBM models :pr:`3496`
    * Changes
        * Transitioned to use pyproject.toml and setup.cfg away from setup.py :pr:`3494`, :pr:`3536`
    * Documentation Changes
        * Updated the Time Series User Guide page to include known-in-advance features and fix typos :pr:`3521`
        * Add slack and stackoverflow icon to footer :pr:`3528`
        * Add install instructions for M1 Mac :pr:`3543`
    * Testing Changes
        * Rename yml to yaml for GitHub Actions :pr:`3522`
        * Remove ``noncore_dependency`` pytest marker :pr:`3541`
        * Changed ``test_smotenc_category_features`` to use valid postal code values in response to new woodwork type validation :pr:`3544`


**v0.52.0 May. 12, 2022**
    * Changes
        * Added github workflows for featuretools and woodwork to test their main branch against evalml. :pr:`3504`
        * Added pmdarima to conda recipe. :pr:`3505`
        * Added a threshold for ``NullDataCheck`` before a warning is issued for null values :pr:`3507`
        * Changed ``NoVarianceDataCheck`` to only output warnings :pr:`3506`
        * Reverted XGBoost Classifier/Regressor patch for all boolean columns needing to be converted to int. :pr:`3503`
        * Updated ``roc_curve()`` and ``conf_matrix()`` to work with IntegerNullable and BooleanNullable types. :pr:`3465`
        * Changed ``ComponentGraph._transform_features`` to raise a ``PipelineError`` instead of a ``ValueError``. This is not a breaking change because ``PipelineError`` is a subclass of ``ValueError``. :pr:`3497`
        * Capped ``sklearn`` at version 1.1.0 :pr:`3518`
    * Documentation Changes
        * Updated to install prophet extras in Read the Docs. :pr:`3509`
    * Testing Changes
        * Moved vowpal wabbit in test recipe to ``evalml`` package from ``evalml-core`` :pr:`3502`


**v0.51.0 Apr. 28, 2022**
    * Enhancements
        * Updated ``make_pipeline_from_data_check_output`` to work with time series problems. :pr:`3454`
    * Fixes
        * Changed ``PipelineBase.graph_json()`` to return a python dictionary and renamed as ``graph_dict()``:pr:`3463`
    * Changes
        * Added ``vowpalwabbit`` to local recipe and remove ``is_using_conda`` pytest skip markers from relevant tests :pr:`3481`
    * Documentation Changes
        * Fixed broken link in contributing guide :pr:`3464`
        * Improved development instructions :pr:`3468`
        * Added the ``TimeSeriesRegularizer`` and ``TimeSeriesImputer`` to the timeseries section of the User Guide :pr:`3473`
        * Updated OSS slack link :pr:`3487`
        * Fix rendering of model understanding plotly charts in docs :pr:`3460`
    * Testing Changes
        * Updated unit tests to support woodwork 0.16.2 :pr:`3482`
        * Fix some unit tests after vowpal wabbit got added to conda recipe :pr:`3486`

.. warning::

    **Breaking Changes**
        * Renamed ``PipelineBase.graph_json()`` to ``PipelineBase.graph_dict()`` :pr:`3463`
        * Minimum supported woodwork version is now 0.16.2 :pr:`3482`

**v0.50.0 Apr. 12, 2022**
    * Enhancements
        * Added ``TimeSeriesImputer`` component :pr:`3374`
        * Replaced ``pipeline_parameters`` and ``custom_hyperparameters`` with ``search_parameters`` in ``AutoMLSearch`` :pr:`3373`, :pr:`3427`
        * Added ``TimeSeriesRegularizer`` to smooth uninferrable date ranges for time series problems :pr:`3376`
        * Enabled ensembling as a parameter for ``DefaultAlgorithm`` :pr:`3435`, :pr:`3444`
    * Fixes
        * Fix ``DefaultAlgorithm`` not handling Email and URL features :pr:`3419`
        * Added test to ensure ``LabelEncoder`` parameters preserved during ``AutoMLSearch`` :pr:`3326`
    * Changes
        * Updated ``DateTimeFormatDataCheck`` to use woodwork's ``infer_frequency`` function :pr:`3425`
        * Renamed ``graphs.py`` to ``visualizations.py`` :pr:`3439`
    * Documentation Changes
        * Updated the model understanding section of the user guide to include missing functions :pr:`3446`
        * Rearranged the user guide model understanding page for easier navigation :pr:`3457`
        * Update README text to Alteryx :pr:`3462`

.. warning::

    **Breaking Changes**
        * Renamed ``graphs.py`` to ``visualizations.py`` :pr:`3439`
        * Replaced ``pipeline_parameters`` and ``custom_hyperparameters`` with ``search_parameters`` in ``AutoMLSearch`` :pr:`3373`

**v0.49.0 Mar. 31, 2022**
    * Enhancements
        * Added ``use_covariates`` parameter to ``ARIMARegressor`` :pr:`3407`
        * ``AutoMLSearch`` will set ``use_covariates`` to ``False`` for ARIMA when dataset is large :pr:`3407`
        * Add ability to retrieve logical types to a component in the graph via ``get_component_input_logical_types`` :pr:`3428`
        * Add ability to get logical types passed to the last component via ``last_component_input_logical_types`` :pr:`3428`
    * Fixes
        * Fix conda build after PR `3407` :pr:`3429`
    * Changes
        * Moved model understanding metrics from ``graph.py`` into a separate file :pr:`3417`
        * Unpin ``click`` dependency :pr:`3420`
        * For ``IterativeAlgorithm``, put time series algorithms first :pr:`3407`
        * Use ``prophet-prebuilt`` to install prophet in extras :pr:`3407`

.. warning::

    **Breaking Changes**
        * Moved model understanding metrics from ``graph.py`` to ``metrics.py`` :pr:`3417`


**v0.48.0 Mar. 25, 2022**
    * Enhancements
        * Add support for oversampling in time series classification problems :pr:`3387`
    * Fixes
        * Fixed ``TimeSeriesFeaturizer`` to make it deterministic when creating and choosing columns :pr:`3384`
        * Fixed bug where Email/URL features with missing values would cause the imputer to error out :pr:`3388`
    * Changes
        * Update maintainers to add Frank :pr:`3382`
        * Allow woodwork version 0.14.0 to be installed :pr:`3381`
        * Moved partial dependence functions from ``graph.py`` to a separate file :pr:`3404`
        * Pin ``click`` at ``8.0.4`` due to incompatibility with ``black`` :pr:`3413`
    * Documentation Changes
        * Added automl user guide section covering search algorithms :pr:`3394`
        * Updated broken links and automated broken link detection :pr:`3398`
        * Upgraded nbconvert :pr:`3402`, :pr:`3411`
    * Testing Changes
        * Updated scheduled workflows to only run on Alteryx owned repos (:pr:`3395`)
        * Exclude documentation versions other than latest from broken link check :pr:`3401`

.. warning::

    **Breaking Changes**
        * Moved partial dependence functions from ``graph.py`` to ``partial_dependence.py`` :pr:`3404`


**v0.47.0 Mar. 16, 2022**
    * Enhancements
        * Added ``TimeSeriesFeaturizer`` into ARIMA-based pipelines :pr:`3313`
        * Added caching capability for ensemble training during ``AutoMLSearch`` :pr:`3257`
        * Added new error code for zero unique values in ``NoVarianceDataCheck`` :pr:`3372`
    * Fixes
        * Fixed ``get_pipelines`` to reset pipeline threshold for binary cases :pr:`3360`
    * Changes
        * Update maintainers :pr:`3365`
        * Revert pandas 1.3.0 compatibility patch :pr:`3378`
    * Documentation Changes
        * Fixed documentation links to point to correct pages :pr:`3358`
    * Testing Changes
        * Checkout main branch in build_conda_pkg job :pr:`3375`

**v0.46.0 Mar. 03, 2022**
    * Enhancements
        * Added ``test_size`` parameter to ``ClassImbalanceDataCheck`` :pr:`3341`
        * Make target optional for ``NoVarianceDataCheck`` :pr:`3339`
    * Changes
        * Removed ``python_version<3.9`` environment marker from sktime dependency :pr:`3332`
        * Updated ``DatetimeFormatDataCheck`` to return all messages and not return early if NaNs are detected :pr:`3354`
    * Documentation Changes
        * Added in-line tabs and copy-paste functionality to documentation, overhauled Install page :pr:`3353`

**v0.45.0 Feb. 17, 2022**
    * Enhancements
        * Added support for pandas >= 1.4.0 :pr:`3324`
        * Standardized feature importance for estimators :pr:`3305`
        * Replaced usage of private method with Woodwork's public ``get_subset_schema`` method :pr:`3325`
    * Changes
        * Added an ``is_cv`` property to the datasplitters used :pr:`3297`
        * Changed SimpleImputer to ignore Natural Language columns :pr:`3324`
        * Added drop NaN component to some time series pipelines :pr:`3310`
    * Documentation Changes
        * Update README.md with Alteryx link (:pr:`3319`)
        * Added formatting to the AutoML user guide to shorten result outputs :pr:`3328`
    * Testing Changes
        * Add auto approve dependency workflow schedule for every 30 mins :pr:`3312`

**v0.44.0 Feb. 04, 2022**
    * Enhancements
        * Updated ``DefaultAlgorithm`` to also limit estimator usage for long-running multiclass problems :pr:`3099`
        * Added ``make_pipeline_from_data_check_output()`` utility method :pr:`3277`
        * Updated ``AutoMLSearch`` to use ``DefaultAlgorithm`` as the default automl algorithm :pr:`3261`, :pr:`3304`
        * Added more specific data check errors to ``DatetimeFormatDataCheck`` :pr:`3288`
        * Added ``features`` as a parameter for ``AutoMLSearch`` and add ``DFSTransformer`` to pipelines when ``features`` are present :pr:`3309`
    * Fixes
        * Updated the binary classification pipeline's ``optimize_thresholds`` method to use Nelder-Mead :pr:`3280`
        * Fixed bug where feature importance on time series pipelines only showed 0 for time index :pr:`3285`
    * Changes
        * Removed ``DateTimeNaNDataCheck`` and ``NaturalLanguageNaNDataCheck`` in favor of ``NullDataCheck`` :pr:`3260`
        * Drop support for Python 3.7 :pr:`3291`
        * Updated minimum version of ``woodwork`` to ``v0.12.0`` :pr:`3290`
    * Documentation Changes
        * Update documentation and docstring for `validate_holdout_datasets` for time series problems :pr:`3278`
        * Fixed mistake in documentation where wrong objective was used for calculating percent-better-than-baseline :pr:`3285`


.. warning::

    **Breaking Changes**
        * Removed ``DateTimeNaNDataCheck`` and ``NaturalLanguageNaNDataCheck`` in favor of ``NullDataCheck`` :pr:`3260`
        * Dropped support for Python 3.7 :pr:`3291`


**v0.43.0 Jan. 25, 2022**
    * Enhancements
        * Updated new ``NullDataCheck`` to return a warning and suggest an action to impute columns with null values :pr:`3197`
        * Updated ``make_pipeline_from_actions`` to handle null column imputation :pr:`3237`
        * Updated data check actions API to return options instead of actions and add functionality to suggest and take action on columns with null values :pr:`3182`
    * Fixes
        * Fixed categorical data leaking into non-categorical sub-pipelines in ``DefaultAlgorithm`` :pr:`3209`
        * Fixed Python 3.9 installation for prophet by updating ``pmdarima`` version in requirements :pr:`3268`
        * Allowed DateTime columns to pass through PerColumnImputer without breaking :pr:`3267`
    * Changes
        * Updated ``DataCheck`` ``validate()`` output to return a dictionary instead of list for actions :pr:`3142`
        * Updated ``DataCheck`` ``validate()`` API to use the new ``DataCheckActionOption`` class instead of ``DataCheckAction`` :pr:`3152`
        * Uncapped numba version and removed it from requirements :pr:`3263`
        * Renamed ``HighlyNullDataCheck`` to ``NullDataCheck`` :pr:`3197`
        * Updated data check ``validate()`` output to return a list of warnings and errors instead of a dictionary :pr:`3244`
        * Capped ``pandas`` at < 1.4.0 :pr:`3274`
    * Testing Changes
        * Bumped minimum ``IPython`` version to 7.16.3 in ``test-requirements.txt`` based on dependabot feedback :pr:`3269`

.. warning::

    **Breaking Changes**
        * Renamed ``HighlyNullDataCheck`` to ``NullDataCheck`` :pr:`3197`
        * Updated data check ``validate()`` output to return a list of warnings and errors instead of a dictionary. See the Data Check or Data Check Actions pages (under User Guide) for examples. :pr:`3244`
        * Removed ``impute_all`` and ``default_impute_strategy`` parameters from the ``PerColumnImputer`` :pr:`3267`
        * Updated ``PerColumnImputer`` such that columns not specified in ``impute_strategies`` dict will not be imputed anymore :pr:`3267`


**v0.42.0 Jan. 18, 2022**
    * Enhancements
        * Required the separation of training and test data by ``gap`` + 1 units to be verified by ``time_index`` for time series problems :pr:`3208`
        * Added support for boolean features for ``ARIMARegressor`` :pr:`3187`
        * Updated dependency bot workflow to remove outdated description and add new configuration to delete branches automatically :pr:`3212`
        * Added ``n_obs`` and ``n_splits`` to ``TimeSeriesParametersDataCheck`` error details :pr:`3246`
    * Fixes
        * Fixed classification pipelines to only accept target data with the appropriate number of classes :pr:`3185`
        * Added support for time series in ``DefaultAlgorithm`` :pr:`3177`
        * Standardized names of featurization components :pr:`3192`
        * Removed empty cell in text_input.ipynb :pr:`3234`
        * Removed potential prediction explanations failure when pipelines predicted a class with probability 1 :pr:`3221`
        * Dropped NaNs before partial dependence grid generation :pr:`3235`
        * Allowed prediction explanations to be json-serializable :pr:`3262`
        * Fixed bug where ``InvalidTargetDataCheck`` would not check time series regression targets :pr:`3251`
        * Fixed bug in ``are_datasets_separated_by_gap_time_index`` :pr:`3256`
    * Changes
        * Raised lowest compatible numpy version to 1.21.0 to address security concerns :pr:`3207`
        * Changed the default objective to ``MedianAE`` from ``R2`` for time series regression :pr:`3205`
        * Removed all-nan Unknown to Double logical conversion in ``infer_feature_types`` :pr:`3196`
        * Checking the validity of holdout data for time series problems can be performed by calling ``pipelines.utils.validate_holdout_datasets`` prior to calling ``predict`` :pr:`3208`
    * Testing Changes
        * Update auto approve workflow trigger and delete branch after merge :pr:`3265`

.. warning::

    **Breaking Changes**
        * Renamed ``DateTime Featurizer Component`` to ``DateTime Featurizer`` and ``Natural Language Featurization Component`` to ``Natural Language Featurizer`` :pr:`3192`



**v0.41.0 Jan. 06, 2022**
    * Enhancements
        * Added string support for DataCheckActionCode :pr:`3167`
        * Added ``DataCheckActionOption`` class :pr:`3134`
        * Add issue templates for bugs, feature requests and documentation improvements for GitHub :pr:`3199`
    * Fixes
        * Fix bug where prediction explanations ``class_name`` was shown as float for boolean targets :pr:`3179`
        * Fixed bug in nightly linux tests :pr:`3189`
    * Changes
        * Removed usage of scikit-learn's ``LabelEncoder`` in favor of ours :pr:`3161`
        * Removed nullable types checking from ``infer_feature_types`` :pr:`3156`
        * Fixed ``mean_cv_data`` and ``validation_score`` values in AutoMLSearch.rankings to reflect cv score or ``NaN`` when appropriate :pr:`3162`
    * Testing Changes
        * Updated tests to use new pipeline API instead of defining custom pipeline classes :pr:`3172`
        * Add workflow to auto-merge dependency PRs if status checks pass :pr:`3184`

**v0.40.0 Dec. 22, 2021**
    * Enhancements
        * Added ``TimeSeriesSplittingDataCheck`` to ``DefaultDataChecks`` to verify adequate class representation in time series classification problems :pr:`3141`
        * Added the ability to accept serialized features and skip computation in ``DFSTransformer`` :pr:`3106`
        * Added support for known-in-advance features :pr:`3149`
        * Added Holt-Winters ``ExponentialSmoothingRegressor`` for time series regression problems :pr:`3157`
        * Required the separation of training and test data by ``gap`` + 1 units to be verified by ``time_index`` for time series problems :pr:`3160`
    * Fixes
        * Fixed error caused when tuning threshold for time series binary classification :pr:`3140`
    * Changes
        * ``TimeSeriesParametersDataCheck`` was added to ``DefaultDataChecks`` for time series problems :pr:`3139`
        * Renamed ``date_index`` to ``time_index`` in ``problem_configuration`` for time series problems :pr:`3137`
        * Updated ``nlp-primitives`` minimum version to 2.1.0 :pr:`3166`
        * Updated minimum version of ``woodwork`` to v0.11.0 :pr:`3171`
        * Revert `3160` until uninferrable frequency can be addressed earlier in the process :pr:`3198`
    * Documentation Changes
        * Added comments to provide clarity on doctests :pr:`3155`
    * Testing Changes
        * Parameterized tests in ``test_datasets.py`` :pr:`3145`

.. warning::

    **Breaking Changes**
        * Renamed ``date_index`` to ``time_index`` in ``problem_configuration`` for time series problems :pr:`3137`


**v0.39.0 Dec. 9, 2021**
    * Enhancements
        * Renamed ``DelayedFeatureTransformer`` to ``TimeSeriesFeaturizer`` and enhanced it to compute rolling features :pr:`3028`
        * Added ability to impute only specific columns in ``PerColumnImputer`` :pr:`3123`
        * Added ``TimeSeriesParametersDataCheck`` to verify the time series parameters are valid given the number of splits in cross validation :pr:`3111`
    * Fixes
        * Default parameters for ``RFRegressorSelectFromModel`` and ``RFClassifierSelectFromModel`` has been fixed to avoid selecting all features :pr:`3110`
    * Changes
        * Removed reliance on a datetime index for ``ARIMARegressor`` and ``ProphetRegressor`` :pr:`3104`
        * Included target leakage check when fitting ``ARIMARegressor`` to account for the lack of ``TimeSeriesFeaturizer`` in ``ARIMARegressor`` based pipelines :pr:`3104`
        * Cleaned up and refactored ``InvalidTargetDataCheck`` implementation and docstring :pr:`3122`
        * Removed indices information from the output of ``HighlyNullDataCheck``'s ``validate()`` method :pr:`3092`
        * Added ``ReplaceNullableTypes`` component to prepare for handling pandas nullable types. :pr:`3090`
        * Updated ``make_pipeline`` for handling pandas nullable types in preprocessing pipeline. :pr:`3129`
        * Removed unused ``EnsembleMissingPipelinesError`` exception definition :pr:`3131`
    * Testing Changes
        * Refactored tests to avoid using ``importorskip`` :pr:`3126`
        * Added ``skip_during_conda`` test marker to skip tests that are not supposed to run during conda build :pr:`3127`
        * Added ``skip_if_39`` test marker to skip tests that are not supposed to run during python 3.9 :pr:`3133`

.. warning::

    **Breaking Changes**
        * Renamed ``DelayedFeatureTransformer`` to ``TimeSeriesFeaturizer`` :pr:`3028`
        * ``ProphetRegressor`` now requires a datetime column in ``X`` represented by the ``date_index`` parameter :pr:`3104`
        * Renamed module ``evalml.data_checks.invalid_target_data_check`` to ``evalml.data_checks.invalid_targets_data_check`` :pr:`3122`
        * Removed unused ``EnsembleMissingPipelinesError`` exception definition :pr:`3131`


**v0.38.0 Nov. 27, 2021**
    * Enhancements
        * Added ``data_check_name`` attribute to the data check action class :pr:`3034`
        * Added ``NumWords`` and ``NumCharacters`` primitives to ``TextFeaturizer`` and renamed ``TextFeaturizer` to ``NaturalLanguageFeaturizer`` :pr:`3030`
        * Added support for ``scikit-learn > 1.0.0`` :pr:`3051`
        * Required the ``date_index`` parameter to be specified for time series problems  in ``AutoMLSearch`` :pr:`3041`
        * Allowed time series pipelines to predict on test datasets whose length is less than or equal to the ``forecast_horizon``. Also allowed the test set index to start at 0. :pr:`3071`
        * Enabled time series pipeline to predict on data with features that are not known-in-advanced :pr:`3094`
    * Fixes
        * Added in error message when fit and predict/predict_proba data types are different :pr:`3036`
        * Fixed bug where ensembling components could not get converted to JSON format :pr:`3049`
        * Fixed bug where components with tuned integer hyperparameters could not get converted to JSON format :pr:`3049`
        * Fixed bug where force plots were not displaying correct feature values :pr:`3044`
        * Included confusion matrix at the pipeline threshold for ``find_confusion_matrix_per_threshold`` :pr:`3080`
        * Fixed bug where One Hot Encoder would error out if a non-categorical feature had a missing value :pr:`3083`
        * Fixed bug where features created from categorical columns by ``Delayed Feature Transformer`` would be inferred as categorical :pr:`3083`
    * Changes
        * Delete ``predict_uses_y`` estimator attribute :pr:`3069`
        * Change ``DateTimeFeaturizer`` to use corresponding Featuretools primitives :pr:`3081`
        * Updated ``TargetDistributionDataCheck`` to return metadata details as floats rather strings :pr:`3085`
        * Removed dependency on ``psutil`` package :pr:`3093`
    * Documentation Changes
        * Updated docs to use data check action methods rather than manually cleaning data :pr:`3050`
    * Testing Changes
        * Updated integration tests to use ``make_pipeline_from_actions`` instead of private method :pr:`3047`


.. warning::

    **Breaking Changes**
        * Added ``data_check_name`` attribute to the data check action class :pr:`3034`
        * Renamed ``TextFeaturizer` to ``NaturalLanguageFeaturizer`` :pr:`3030`
        * Updated the ``Pipeline.graph_json`` function to return a dictionary of "from" and "to" edges instead of tuples :pr:`3049`
        * Delete ``predict_uses_y`` estimator attribute :pr:`3069`
        * Changed time series problems in ``AutoMLSearch`` to need a not-``None`` ``date_index`` :pr:`3041`
        * Changed the ``DelayedFeatureTransformer`` to throw a ``ValueError`` during fit if the ``date_index`` is ``None`` :pr:`3041`
        * Passing ``X=None`` to ``DelayedFeatureTransformer`` is deprecated :pr:`3041`


**v0.37.0 Nov. 9, 2021**
    * Enhancements
        * Added ``find_confusion_matrix_per_threshold`` to Model Understanding :pr:`2972`
        * Limit computationally-intensive models during ``AutoMLSearch`` for certain multiclass problems, allow for opt-in with parameter ``allow_long_running_models`` :pr:`2982`
        * Added support for stacked ensemble pipelines to prediction explanations module :pr:`2971`
        * Added integration tests for data checks and data checks actions workflow :pr:`2883`
        * Added a change in pipeline structure to handle categorical columns separately for pipelines in ``DefaultAlgorithm`` :pr:`2986`
        * Added an algorithm to ``DelayedFeatureTransformer`` to select better lags :pr:`3005`
        * Added test to ensure pickling pipelines preserves thresholds :pr:`3027`
        * Added AutoML function to access ensemble pipeline's input pipelines IDs :pr:`3011`
        * Added ability to define which class is "positive" for label encoder in binary classification case :pr:`3033`
    * Fixes
        * Fixed bug where ``Oversampler`` didn't consider boolean columns to be categorical :pr:`2980`
        * Fixed permutation importance failing when target is categorical :pr:`3017`
        * Updated estimator and pipelines' ``predict``, ``predict_proba``, ``transform``, ``inverse_transform`` methods to preserve input indices :pr:`2979`
        * Updated demo dataset link for daily min temperatures :pr:`3023`
    * Changes
        * Updated ``OutliersDataCheck`` and ``UniquenessDataCheck`` and allow for the suspension of the Nullable types error :pr:`3018`
    * Documentation Changes
        * Fixed cost benefit matrix demo formatting :pr:`2990`
        * Update ReadMe.md with new badge links and updated installation instructions for conda :pr:`2998`
        * Added more comprehensive doctests :pr:`3002`


**v0.36.0 Oct. 27, 2021**
    * Enhancements
        * Added LIME as an algorithm option for ``explain_predictions`` and ``explain_predictions_best_worst`` :pr:`2905`
        * Standardized data check messages and added default "rows" and "columns" to data check message details dictionary :pr:`2869`
        * Added ``rows_of_interest`` to pipeline utils :pr:`2908`
        * Added support for woodwork version ``0.8.2`` :pr:`2909`
        * Enhanced the ``DateTimeFeaturizer`` to handle ``NaNs`` in date features :pr:`2909`
        * Added support for woodwork logical types ``PostalCode``, ``SubRegionCode``, and ``CountryCode`` in model understanding tools :pr:`2946`
        * Added Vowpal Wabbit regressor and classifiers :pr:`2846`
        * Added `NoSplit` data splitter for future unsupervised learning searches :pr:`2958`
        * Added method to convert actions into a preprocessing pipeline :pr:`2968`
    * Fixes
        * Fixed bug where partial dependence was not respecting the ww schema :pr:`2929`
        * Fixed ``calculate_permutation_importance`` for datetimes on ``StandardScaler`` :pr:`2938`
        * Fixed ``SelectColumns`` to only select available features for feature selection in ``DefaultAlgorithm`` :pr:`2944`
        * Fixed ``DropColumns`` component not receiving parameters in ``DefaultAlgorithm`` :pr:`2945`
        * Fixed bug where trained binary thresholds were not being returned by ``get_pipeline`` or ``clone`` :pr:`2948`
        * Fixed bug where ``Oversampler`` selected ww logical categorical instead of ww semantic category :pr:`2946`
    * Changes
        * Changed ``make_pipeline`` function to place the ``DateTimeFeaturizer`` prior to the ``Imputer`` so that ``NaN`` dates can be imputed :pr:`2909`
        * Refactored ``OutliersDataCheck`` and ``HighlyNullDataCheck`` to add more descriptive metadata :pr:`2907`
        * Bumped minimum version of ``dask`` from 2021.2.0 to 2021.10.0 :pr:`2978`
    * Documentation Changes
        * Added back Future Release section to release notes :pr:`2927`
        * Updated CI to run doctest (docstring tests) and apply necessary fixes to docstrings :pr:`2933`
        * Added documentation for ``BinaryClassificationPipeline`` thresholding :pr:`2937`
    * Testing Changes
        * Fixed dependency checker to catch full names of packages :pr:`2930`
        * Refactored ``build_conda_pkg`` to work from a local recipe :pr:`2925`
        * Refactored component test for different environments :pr:`2957`

.. warning::

    **Breaking Changes**
        * Standardized data check messages and added default "rows" and "columns" to data check message details dictionary. This may change the number of messages returned from a data check. :pr:`2869`


**v0.35.0 Oct. 14, 2021**
    * Enhancements
        * Added human-readable pipeline explanations to model understanding :pr:`2861`
        * Updated to support Featuretools 1.0.0 and nlp-primitives 2.0.0 :pr:`2848`
    * Fixes
        * Fixed bug where ``long`` mode for the top level search method was not respected :pr:`2875`
        * Pinned ``cmdstan`` to ``0.28.0`` in ``cmdstan-builder`` to prevent future breaking of support for Prophet :pr:`2880`
        * Added ``Jarque-Bera`` to the ``TargetDistributionDataCheck`` :pr:`2891`
    * Changes
        * Updated pipelines to use a label encoder component instead of doing encoding on the pipeline level :pr:`2821`
        * Deleted scikit-learn ensembler :pr:`2819`
        * Refactored pipeline building logic out of ``AutoMLSearch`` and into ``IterativeAlgorithm`` :pr:`2854`
        * Refactored names for methods in ``ComponentGraph`` and ``PipelineBase`` :pr:`2902`
    * Documentation Changes
        * Updated ``install.ipynb`` to reflect flexibility for ``cmdstan`` version installation :pr:`2880`
        * Updated the conda section of our contributing guide :pr:`2899`
    * Testing Changes
        * Updated ``test_all_estimators`` to account for Prophet being allowed for Python 3.9 :pr:`2892`
        * Updated linux tests to use ``cmdstan-builder==0.0.8`` :pr:`2880`

.. warning::

    **Breaking Changes**
        * Updated pipelines to use a label encoder component instead of doing encoding on the pipeline level. This means that pipelines will no longer automatically encode non-numerical targets. Please use a label encoder if working with classification problems and non-numeric targets. :pr:`2821`
        * Deleted scikit-learn ensembler :pr:`2819`
        * ``IterativeAlgorithm`` now requires X, y, problem_type as required arguments as well as sampler_name, allowed_model_families, allowed_component_graphs, max_batches, and verbose as optional arguments :pr:`2854`
        * Changed method names of ``fit_features`` and ``compute_final_component_features`` to ``fit_and_transform_all_but_final`` and ``transform_all_but_final`` in ``ComponentGraph``, and ``compute_estimator_features`` to ``transform_all_but_final`` in pipeline classes :pr:`2902`

**v0.34.0 Sep. 30, 2021**
    * Enhancements
        * Updated to work with Woodwork 0.8.1 :pr:`2783`
        * Added validation that ``training_data`` and ``training_target`` are not ``None`` in prediction explanations :pr:`2787`
        * Added support for training-only components in pipelines and component graphs :pr:`2776`
        * Added default argument for the parameters value for ``ComponentGraph.instantiate`` :pr:`2796`
        * Added ``TIME_SERIES_REGRESSION`` to ``LightGBMRegressor's`` supported problem types :pr:`2793`
        * Provided a JSON representation of a pipeline's DAG structure :pr:`2812`
        * Added validation to holdout data passed to ``predict`` and ``predict_proba`` for time series :pr:`2804`
        * Added information about which row indices are outliers in ``OutliersDataCheck`` :pr:`2818`
        * Added verbose flag to top level ``search()`` method :pr:`2813`
        * Added support for linting jupyter notebooks and clearing the executed cells and empty cells :pr:`2829` :pr:`2837`
        * Added "DROP_ROWS" action to output of ``OutliersDataCheck.validate()`` :pr:`2820`
        * Added the ability of ``AutoMLSearch`` to accept a ``SequentialEngine`` instance as engine input :pr:`2838`
        * Added new label encoder component to EvalML :pr:`2853`
        * Added our own partial dependence implementation :pr:`2834`
    * Fixes
        * Fixed bug where ``calculate_permutation_importance`` was not calculating the right value for pipelines with target transformers :pr:`2782`
        * Fixed bug where transformed target values were not used in ``fit`` for time series pipelines :pr:`2780`
        * Fixed bug where ``score_pipelines`` method of ``AutoMLSearch`` would not work for time series problems :pr:`2786`
        * Removed ``TargetTransformer`` class :pr:`2833`
        * Added tests to verify ``ComponentGraph`` support by pipelines :pr:`2830`
        * Fixed incorrect parameter for baseline regression pipeline in ``AutoMLSearch`` :pr:`2847`
        * Fixed bug where the desired estimator family order was not respected in ``IterativeAlgorithm`` :pr:`2850`
    * Changes
        * Changed woodwork initialization to use partial schemas :pr:`2774`
        * Made ``Transformer.transform()`` an abstract method :pr:`2744`
        * Deleted ``EmptyDataChecks`` class :pr:`2794`
        * Removed data check for checking log distributions in ``make_pipeline`` :pr:`2806`
        * Changed the minimum ``woodwork`` version to 0.8.0 :pr:`2783`
        * Pinned ``woodwork`` version to 0.8.0 :pr:`2832`
        * Removed ``model_family`` attribute from ``ComponentBase`` and transformers :pr:`2828`
        * Limited ``scikit-learn`` until new features and errors can be addressed :pr:`2842`
        * Show DeprecationWarning when Sklearn Ensemblers are called :pr:`2859`
    * Testing Changes
        * Updated matched assertion message regarding monotonic indices in polynomial detrender tests :pr:`2811`
        * Added a test to make sure pip versions match conda versions :pr:`2851`

.. warning::

    **Breaking Changes**
        * Made ``Transformer.transform()`` an abstract method :pr:`2744`
        * Deleted ``EmptyDataChecks`` class :pr:`2794`
        * Removed data check for checking log distributions in ``make_pipeline`` :pr:`2806`


**v0.33.0 Sep. 15, 2021**
    * Fixes
        * Fixed bug where warnings during ``make_pipeline`` were not being raised to the user :pr:`2765`
    * Changes
        * Refactored and removed ``SamplerBase`` class :pr:`2775`
    * Documentation Changes
        * Added docstring linting packages ``pydocstyle`` and ``darglint`` to `make-lint` command :pr:`2670`


**v0.32.1 Sep. 10, 2021**
    * Enhancements
        * Added ``verbose`` flag to ``AutoMLSearch`` to run search in silent mode by default :pr:`2645`
        * Added label encoder to ``XGBoostClassifier`` to remove the warning :pr:`2701`
        * Set ``eval_metric`` to ``logloss`` for ``XGBoostClassifier`` :pr:`2741`
        * Added support for ``woodwork`` versions ``0.7.0`` and ``0.7.1`` :pr:`2743`
        * Changed ``explain_predictions`` functions to display original feature values :pr:`2759`
        * Added ``X_train`` and ``y_train`` to ``graph_prediction_vs_actual_over_time`` and ``get_prediction_vs_actual_over_time_data`` :pr:`2762`
        * Added ``forecast_horizon`` as a required parameter to time series pipelines and ``AutoMLSearch`` :pr:`2697`
        * Added ``predict_in_sample`` and ``predict_proba_in_sample`` methods to time series pipelines to predict on data where the target is known, e.g. cross-validation :pr:`2697`
    * Fixes
        * Fixed bug where ``_catch_warnings`` assumed all warnings were ``PipelineNotUsed`` :pr:`2753`
        * Fixed bug where ``Imputer.transform`` would erase ww typing information prior to handing data to the ``SimpleImputer`` :pr:`2752`
        * Fixed bug where ``Oversampler`` could not be copied :pr:`2755`
    * Changes
        * Deleted ``drop_nan_target_rows`` utility method :pr:`2737`
        * Removed default logging setup and debugging log file :pr:`2645`
        * Changed the default n_jobs value for ``XGBoostClassifier`` and ``XGBoostRegressor`` to 12 :pr:`2757`
        * Changed ``TimeSeriesBaselineEstimator`` to only work on a time series pipeline with a ``DelayedFeaturesTransformer`` :pr:`2697`
        * Added ``X_train`` and ``y_train`` as optional parameters to pipeline ``predict``, ``predict_proba``. Only used for time series pipelines :pr:`2697`
        * Added ``training_data`` and ``training_target`` as optional parameters to ``explain_predictions`` and ``explain_predictions_best_worst`` to support time series pipelines :pr:`2697`
        * Changed time series pipeline predictions to no longer output series/dataframes padded with NaNs. A prediction will be returned for every row in the `X` input :pr:`2697`
    * Documentation Changes
        * Specified installation steps for Prophet :pr:`2713`
        * Added documentation for data exploration on data check actions :pr:`2696`
        * Added a user guide entry for time series modelling :pr:`2697`
    * Testing Changes
        * Fixed flaky ``TargetDistributionDataCheck`` test for very_lognormal distribution :pr:`2748`

.. warning::

    **Breaking Changes**
        * Removed default logging setup and debugging log file :pr:`2645`
        * Added ``X_train`` and ``y_train`` to ``graph_prediction_vs_actual_over_time`` and ``get_prediction_vs_actual_over_time_data`` :pr:`2762`
        * Added ``forecast_horizon`` as a required parameter to time series pipelines and ``AutoMLSearch`` :pr:`2697`
        * Changed ``TimeSeriesBaselineEstimator`` to only work on a time series pipeline with a ``DelayedFeaturesTransformer`` :pr:`2697`
        * Added ``X_train`` and ``y_train`` as required parameters for ``predict`` and ``predict_proba`` in time series pipelines :pr:`2697`
        * Added ``training_data`` and ``training_target`` as required parameters to ``explain_predictions`` and ``explain_predictions_best_worst`` for time series pipelines :pr:`2697`

**v0.32.0 Aug. 31, 2021**
    * Enhancements
        * Allow string for ``engine`` parameter for ``AutoMLSearch``:pr:`2667`
        * Add ``ProphetRegressor`` to AutoML :pr:`2619`
        * Integrated ``DefaultAlgorithm`` into ``AutoMLSearch`` :pr:`2634`
        * Removed SVM "linear" and "precomputed" kernel hyperparameter options, and improved default parameters :pr:`2651`
        * Updated ``ComponentGraph`` initalization to raise ``ValueError`` when user attempts to use ``.y`` for a component that does not produce a tuple output :pr:`2662`
        * Updated to support Woodwork 0.6.0 :pr:`2690`
        * Updated pipeline ``graph()`` to distingush X and y edges :pr:`2654`
        * Added ``DropRowsTransformer`` component :pr:`2692`
        * Added ``DROP_ROWS`` to ``_make_component_list_from_actions`` and clean up metadata :pr:`2694`
        * Add new ensembler component :pr:`2653`
    * Fixes
        * Updated Oversampler logic to select best SMOTE based on component input instead of pipeline input :pr:`2695`
        * Added ability to explicitly close DaskEngine resources to improve runtime and reduce Dask warnings :pr:`2667`
        * Fixed partial dependence bug for ensemble pipelines :pr:`2714`
        * Updated ``TargetLeakageDataCheck`` to maintain user-selected logical types :pr:`2711`
    * Changes
        * Replaced ``SMOTEOversampler``, ``SMOTENOversampler`` and ``SMOTENCOversampler`` with consolidated ``Oversampler`` component :pr:`2695`
        * Removed ``LinearRegressor`` from the list of default ``AutoMLSearch`` estimators due to poor performance :pr:`2660`
    * Documentation Changes
        * Added user guide documentation for using ``ComponentGraph`` and added ``ComponentGraph`` to API reference :pr:`2673`
        * Updated documentation to make parallelization of AutoML clearer :pr:`2667`
    * Testing Changes
        * Removes the process-level parallelism from the ``test_cancel_job`` test :pr:`2666`
        * Installed numba 0.53 in windows CI to prevent problems installing version 0.54 :pr:`2710`

.. warning::

    **Breaking Changes**
        * Renamed the current top level ``search`` method to ``search_iterative`` and defined a new ``search`` method for the ``DefaultAlgorithm`` :pr:`2634`
        * Replaced ``SMOTEOversampler``, ``SMOTENOversampler`` and ``SMOTENCOversampler`` with consolidated ``Oversampler`` component :pr:`2695`
        * Removed ``LinearRegressor`` from the list of default ``AutoMLSearch`` estimators due to poor performance :pr:`2660`

**v0.31.0 Aug. 19, 2021**
    * Enhancements
        * Updated the high variance check in AutoMLSearch to be robust to a variety of objectives and cv scores :pr:`2622`
        * Use Woodwork's outlier detection for the ``OutliersDataCheck`` :pr:`2637`
        * Added ability to utilize instantiated components when creating a pipeline :pr:`2643`
        * Sped up the all Nan and unknown check in ``infer_feature_types`` :pr:`2661`
    * Fixes
    * Changes
        * Deleted ``_put_into_original_order`` helper function :pr:`2639`
        * Refactored time series pipeline code using a time series pipeline base class :pr:`2649`
        * Renamed ``dask_tests`` to ``parallel_tests`` :pr:`2657`
        * Removed commented out code in ``pipeline_meta.py`` :pr:`2659`
    * Documentation Changes
        * Add complete install command to README and Install section :pr:`2627`
        * Cleaned up documentation for ``MulticollinearityDataCheck`` :pr:`2664`
    * Testing Changes
        * Speed up CI by splitting Prophet tests into a separate workflow in GitHub :pr:`2644`

.. warning::

    **Breaking Changes**
        * ``TimeSeriesRegressionPipeline`` no longer inherits from ``TimeSeriesRegressionPipeline`` :pr:`2649`


**v0.30.2 Aug. 16, 2021**
    * Fixes
        * Updated changelog and version numbers to match the release.  Release 0.30.1 was release erroneously without a change to the version numbers.  0.30.2 replaces it.

**v0.30.1 Aug. 12, 2021**
    * Enhancements
        * Added ``DatetimeFormatDataCheck`` for time series problems :pr:`2603`
        * Added ``ProphetRegressor`` to estimators :pr:`2242`
        * Updated ``ComponentGraph`` to handle not calling samplers' transform during predict, and updated samplers' transform methods s.t. ``fit_transform`` is equivalent to ``fit(X, y).transform(X, y)`` :pr:`2583`
        * Updated ``ComponentGraph`` ``_validate_component_dict`` logic to be stricter about input values :pr:`2599`
        * Patched bug in ``xgboost`` estimators where predicting on a feature matrix of only booleans would throw an exception. :pr:`2602`
        * Updated ``ARIMARegressor`` to use relative forecasting to predict values :pr:`2613`
        * Added support for creating pipelines without an estimator as the final component and added ``transform(X, y)`` method to pipelines and component graphs :pr:`2625`
        * Updated to support Woodwork 0.5.1 :pr:`2610`
    * Fixes
        * Updated ``AutoMLSearch`` to drop ``ARIMARegressor`` from ``allowed_estimators`` if an incompatible frequency is detected :pr:`2632`
        * Updated ``get_best_sampler_for_data`` to consider all non-numeric datatypes as categorical for SMOTE :pr:`2590`
        * Fixed inconsistent test results from `TargetDistributionDataCheck` :pr:`2608`
        * Adopted vectorized pd.NA checking for Woodwork 0.5.1 support :pr:`2626`
        * Pinned upper version of astroid to 2.6.6 to keep ReadTheDocs working. :pr:`2638`
    * Changes
        * Renamed SMOTE samplers to SMOTE oversampler :pr:`2595`
        * Changed ``partial_dependence`` and ``graph_partial_dependence`` to raise a ``PartialDependenceError`` instead of ``ValueError``. This is not a breaking change because ``PartialDependenceError`` is a subclass of ``ValueError`` :pr:`2604`
        * Cleaned up code duplication in ``ComponentGraph`` :pr:`2612`
        * Stored predict_proba results in .x for intermediate estimators in ComponentGraph :pr:`2629`
    * Documentation Changes
        * To avoid local docs build error, only add warning disable and download headers on ReadTheDocs builds, not locally :pr:`2617`
    * Testing Changes
        * Updated partial_dependence tests to change the element-wise comparison per the Plotly 5.2.1 upgrade :pr:`2638`
        * Changed the lint CI job to only check against python 3.9 via the `-t` flag :pr:`2586`
        * Installed Prophet in linux nightlies test and fixed ``test_all_components`` :pr:`2598`
        * Refactored and fixed all ``make_pipeline`` tests to assert correct order and address new Woodwork Unknown type inference :pr:`2572`
        * Removed ``component_graphs`` as a global variable in ``test_component_graphs.py`` :pr:`2609`

.. warning::

    **Breaking Changes**
        * Renamed SMOTE samplers to SMOTE oversampler. Please use ``SMOTEOversampler``, ``SMOTENCOversampler``, ``SMOTENOversampler`` instead of ``SMOTESampler``, ``SMOTENCSampler``, and ``SMOTENSampler`` :pr:`2595`


**v0.30.0 Aug. 3, 2021**
    * Enhancements
        * Added ``LogTransformer`` and ``TargetDistributionDataCheck`` :pr:`2487`
        * Issue a warning to users when a pipeline parameter passed in isn't used in the pipeline :pr:`2564`
        * Added Gini coefficient as an objective :pr:`2544`
        * Added ``repr`` to ``ComponentGraph`` :pr:`2565`
        * Added components to extract features from ``URL`` and ``EmailAddress`` Logical Types :pr:`2550`
        * Added support for `NaN` values in ``TextFeaturizer`` :pr:`2532`
        * Added ``SelectByType`` transformer :pr:`2531`
        * Added separate thresholds for percent null rows and columns in ``HighlyNullDataCheck`` :pr:`2562`
        * Added support for `NaN` natural language values :pr:`2577`
    * Fixes
        * Raised error message for types ``URL``, ``NaturalLanguage``, and ``EmailAddress`` in ``partial_dependence`` :pr:`2573`
    * Changes
        * Updated ``PipelineBase`` implementation for creating pipelines from a list of components :pr:`2549`
        * Moved ``get_hyperparameter_ranges`` to ``PipelineBase`` class from automl/utils module :pr:`2546`
        * Renamed ``ComponentGraph``'s ``get_parents`` to ``get_inputs`` :pr:`2540`
        * Removed ``ComponentGraph.linearized_component_graph`` and ``ComponentGraph.from_list`` :pr:`2556`
        * Updated ``ComponentGraph`` to enforce requiring `.x` and `.y` inputs for each component in the graph :pr:`2563`
        * Renamed existing ensembler implementation from ``StackedEnsemblers`` to ``SklearnStackedEnsemblers`` :pr:`2578`
    * Documentation Changes
        * Added documentation for ``DaskEngine`` and ``CFEngine`` parallel engines :pr:`2560`
        * Improved detail of ``TextFeaturizer`` docstring and tutorial :pr:`2568`
    * Testing Changes
        * Added test that makes sure ``split_data`` does not shuffle for time series problems :pr:`2552`

.. warning::

    **Breaking Changes**
        * Moved ``get_hyperparameter_ranges`` to ``PipelineBase`` class from automl/utils module :pr:`2546`
        * Renamed ``ComponentGraph``'s ``get_parents`` to ``get_inputs`` :pr:`2540`
        * Removed ``ComponentGraph.linearized_component_graph`` and ``ComponentGraph.from_list`` :pr:`2556`
        * Updated ``ComponentGraph`` to enforce requiring `.x` and `.y` inputs for each component in the graph :pr:`2563`


**v0.29.0 Jul. 21, 2021**
    * Enhancements
        * Updated 1-way partial dependence support for datetime features :pr:`2454`
        * Added details on how to fix error caused by broken ww schema :pr:`2466`
        * Added ability to use built-in pickle for saving AutoMLSearch :pr:`2463`
        * Updated our components and component graphs to use latest features of ww 0.4.1, e.g. ``concat_columns`` and drop in-place. :pr:`2465`
        * Added new, concurrent.futures based engine for parallel AutoML :pr:`2506`
        * Added support for new Woodwork ``Unknown`` type in AutoMLSearch :pr:`2477`
        * Updated our components with an attribute that describes if they modify features or targets and can be used in list API for pipeline initialization :pr:`2504`
        * Updated ``ComponentGraph`` to accept X and y as inputs :pr:`2507`
        * Removed unused ``TARGET_BINARY_INVALID_VALUES`` from ``DataCheckMessageCode`` enum and fixed formatting of objective documentation :pr:`2520`
        * Added ``EvalMLAlgorithm`` :pr:`2525`
        * Added support for `NaN` values in ``TextFeaturizer`` :pr:`2532`
    * Fixes
        * Fixed ``FraudCost`` objective and reverted threshold optimization method for binary classification to ``Golden`` :pr:`2450`
        * Added custom exception message for partial dependence on features with scales that are too small :pr:`2455`
        * Ensures the typing for Ordinal and Datetime ltypes are passed through _retain_custom_types_and_initalize_woodwork :pr:`2461`
        * Updated to work with Pandas 1.3.0 :pr:`2442`
        * Updated to work with sktime 0.7.0 :pr:`2499`
    * Changes
        * Updated XGBoost dependency to ``>=1.4.2`` :pr:`2484`, :pr:`2498`
        * Added a ``DeprecationWarning`` about deprecating the list API for ``ComponentGraph`` :pr:`2488`
        * Updated ``make_pipeline`` for AutoML to create dictionaries, not lists, to initialize pipelines :pr:`2504`
        * No longer installing graphviz on windows in our CI pipelines because release 0.17 breaks windows 3.7 :pr:`2516`
    * Documentation Changes
        * Moved docstrings from ``__init__`` to class pages, added missing docstrings for missing classes, and updated missing default values :pr:`2452`
        * Build documentation with sphinx-autoapi :pr:`2458`
        * Change ``autoapi_ignore`` to only ignore files in ``evalml/tests/*`` :pr:`2530`
    * Testing Changes
        * Fixed flaky dask tests :pr:`2471`
        * Removed shellcheck action from ``build_conda_pkg`` action :pr:`2514`
        * Added a tmp_dir fixture that deletes its contents after tests run :pr:`2505`
        * Added a test that makes sure all pipelines in ``AutoMLSearch`` get the same data splits :pr:`2513`
        * Condensed warning output in test logs :pr:`2521`

.. warning::

    **Breaking Changes**
        * `NaN` values in the `Natural Language` type are no longer supported by the Imputer with the pandas upgrade. :pr:`2477`

**v0.28.0 Jul. 2, 2021**
    * Enhancements
        * Added support for showing a Individual Conditional Expectations plot when graphing Partial Dependence :pr:`2386`
        * Exposed ``thread_count`` for Catboost estimators as ``n_jobs`` parameter :pr:`2410`
        * Updated Objectives API to allow for sample weighting :pr:`2433`
    * Fixes
        * Deleted unreachable line from ``IterativeAlgorithm`` :pr:`2464`
    * Changes
        * Pinned Woodwork version between 0.4.1 and 0.4.2 :pr:`2460`
        * Updated psutils minimum version in requirements :pr:`2438`
        * Updated ``log_error_callback`` to not include filepath in logged message :pr:`2429`
    * Documentation Changes
        * Sped up docs :pr:`2430`
        * Removed mentions of ``DataTable`` and ``DataColumn`` from the docs :pr:`2445`
    * Testing Changes
        * Added slack integration for nightlies tests :pr:`2436`
        * Changed ``build_conda_pkg`` CI job to run only when dependencies are updates :pr:`2446`
        * Updated workflows to store pytest runtimes as test artifacts :pr:`2448`
        * Added ``AutoMLTestEnv`` test fixture for making it easy to mock automl tests :pr:`2406`

**v0.27.0 Jun. 22, 2021**
    * Enhancements
        * Adds force plots for prediction explanations :pr:`2157`
        * Removed self-reference from ``AutoMLSearch`` :pr:`2304`
        * Added support for nonlinear pipelines for ``generate_pipeline_code`` :pr:`2332`
        * Added ``inverse_transform`` method to pipelines :pr:`2256`
        * Add optional automatic update checker :pr:`2350`
        * Added ``search_order`` to ``AutoMLSearch``'s ``rankings`` and ``full_rankings`` tables :pr:`2345`
        * Updated threshold optimization method for binary classification :pr:`2315`
        * Updated demos to pull data from S3 instead of including demo data in package :pr:`2387`
        * Upgrade woodwork version to v0.4.1 :pr:`2379`
    * Fixes
        * Preserve user-specified woodwork types throughout pipeline fit/predict :pr:`2297`
        * Fixed ``ComponentGraph`` appending target to ``final_component_features`` if there is a component that returns both X and y :pr:`2358`
        * Fixed partial dependence graph method failing on multiclass problems when the class labels are numeric :pr:`2372`
        * Added ``thresholding_objective`` argument to ``AutoMLSearch`` for binary classification problems :pr:`2320`
        * Added change for ``k_neighbors`` parameter in SMOTE Oversamplers to automatically handle small samples :pr:`2375`
        * Changed naming for ``Logistic Regression Classifier`` file :pr:`2399`
        * Pinned pytest-timeout to fix minimum dependence checker :pr:`2425`
        * Replaced ``Elastic Net Classifier`` base class with ``Logistsic Regression`` to avoid ``NaN`` outputs :pr:`2420`
    * Changes
        * Cleaned up ``PipelineBase``'s ``component_graph`` and ``_component_graph`` attributes. Updated ``PipelineBase`` ``__repr__`` and added ``__eq__`` for ``ComponentGraph`` :pr:`2332`
        * Added and applied  ``black`` linting package to the EvalML repo in place of ``autopep8`` :pr:`2306`
        * Separated `custom_hyperparameters` from pipelines and added them as an argument to ``AutoMLSearch`` :pr:`2317`
        * Replaced `allowed_pipelines` with `allowed_component_graphs` :pr:`2364`
        * Removed private method ``_compute_features_during_fit`` from ``PipelineBase`` :pr:`2359`
        * Updated ``compute_order`` in ``ComponentGraph`` to be a read-only property :pr:`2408`
        * Unpinned PyZMQ version in requirements.txt :pr:`2389`
        * Uncapping LightGBM version in requirements.txt :pr:`2405`
        * Updated minimum version of plotly :pr:`2415`
        * Removed ``SensitivityLowAlert`` objective from core objectives :pr:`2418`
    * Documentation Changes
        * Fixed lead scoring weights in the demos documentation :pr:`2315`
        * Fixed start page code and description dataset naming discrepancy :pr:`2370`
    * Testing Changes
        * Update minimum unit tests to run on all pull requests :pr:`2314`
        * Pass token to authorize uploading of codecov reports :pr:`2344`
        * Add ``pytest-timeout``. All tests that run longer than 6 minutes will fail. :pr:`2374`
        * Separated the dask tests out into separate github action jobs to isolate dask failures. :pr:`2376`
        * Refactored dask tests :pr:`2377`
        * Added the combined dask/non-dask unit tests back and renamed the dask only unit tests. :pr:`2382`
        * Sped up unit tests and split into separate jobs :pr:`2365`
        * Change CI job names, run lint for python 3.9, run nightlies on python 3.8 at 3am EST :pr:`2395` :pr:`2398`
        * Set fail-fast to false for CI jobs that run for PRs :pr:`2402`

.. warning::

    **Breaking Changes**
        * `AutoMLSearch` will accept `allowed_component_graphs` instead of `allowed_pipelines` :pr:`2364`
        * Removed ``PipelineBase``'s ``_component_graph`` attribute. Updated ``PipelineBase`` ``__repr__`` and added ``__eq__`` for ``ComponentGraph`` :pr:`2332`
        * `pipeline_parameters` will no longer accept `skopt.space` variables since hyperparameter ranges will now be specified through `custom_hyperparameters` :pr:`2317`

**v0.25.0 Jun. 01, 2021**
    * Enhancements
        * Upgraded minimum woodwork to version 0.3.1. Previous versions will not be supported :pr:`2181`
        * Added a new callback parameter for ``explain_predictions_best_worst`` :pr:`2308`
    * Fixes
    * Changes
        * Deleted the ``return_pandas`` flag from our demo data loaders :pr:`2181`
        * Moved ``default_parameters`` to ``ComponentGraph`` from ``PipelineBase`` :pr:`2307`
    * Documentation Changes
        * Updated the release procedure documentation :pr:`2230`
    * Testing Changes
        * Ignoring ``test_saving_png_file`` while building conda package :pr:`2323`

.. warning::

    **Breaking Changes**
        * Deleted the ``return_pandas`` flag from our demo data loaders :pr:`2181`
        * Upgraded minimum woodwork to version 0.3.1. Previous versions will not be supported :pr:`2181`
        * Due to the weak-ref in woodwork, set the result of ``infer_feature_types`` to a variable before accessing woodwork :pr:`2181`

**v0.24.2 May. 24, 2021**
    * Enhancements
        * Added oversamplers to AutoMLSearch :pr:`2213` :pr:`2286`
        * Added dictionary input functionality for ``Undersampler`` component :pr:`2271`
        * Changed the default parameter values for ``Elastic Net Classifier`` and ``Elastic Net Regressor`` :pr:`2269`
        * Added dictionary input functionality for the Oversampler components :pr:`2288`
    * Fixes
        * Set default `n_jobs` to 1 for `StackedEnsembleClassifier` and `StackedEnsembleRegressor` until fix for text-based parallelism in sklearn stacking can be found :pr:`2295`
    * Changes
        * Updated ``start_iteration_callback`` to accept a pipeline instance instead of a pipeline class and no longer accept pipeline parameters as a parameter :pr:`2290`
        * Refactored ``calculate_permutation_importance`` method and add per-column permutation importance method :pr:`2302`
        * Updated logging information in ``AutoMLSearch.__init__`` to clarify pipeline generation :pr:`2263`
    * Documentation Changes
        * Minor changes to the release procedure :pr:`2230`
    * Testing Changes
        * Use codecov action to update coverage reports :pr:`2238`
        * Removed MarkupSafe dependency version pin from requirements.txt and moved instead into RTD docs build CI :pr:`2261`

.. warning::

    **Breaking Changes**
        * Updated ``start_iteration_callback`` to accept a pipeline instance instead of a pipeline class and no longer accept pipeline parameters as a parameter :pr:`2290`
        * Moved ``default_parameters`` to ``ComponentGraph`` from ``PipelineBase``. A pipeline's ``default_parameters`` is now accessible via ``pipeline.component_graph.default_parameters`` :pr:`2307`


**v0.24.1 May. 16, 2021**
    * Enhancements
        * Integrated ``ARIMARegressor`` into AutoML :pr:`2009`
        * Updated ``HighlyNullDataCheck`` to also perform a null row check :pr:`2222`
        * Set ``max_depth`` to 1 in calls to featuretools dfs :pr:`2231`
    * Fixes
        * Removed data splitter sampler calls during training :pr:`2253`
        * Set minimum required version for for pyzmq, colorama, and docutils :pr:`2254`
        * Changed BaseSampler to return None instead of y :pr:`2272`
    * Changes
        * Removed ensemble split and indices in ``AutoMLSearch`` :pr:`2260`
        * Updated pipeline ``repr()`` and ``generate_pipeline_code`` to return pipeline instances without generating custom pipeline class :pr:`2227`
    * Documentation Changes
        * Capped Sphinx version under 4.0.0 :pr:`2244`
    * Testing Changes
        * Change number of cores for pytest from 4 to 2 :pr:`2266`
        * Add minimum dependency checker to generate minimum requirement files :pr:`2267`
        * Add unit tests with minimum dependencies  :pr:`2277`


**v0.24.0 May. 04, 2021**
    * Enhancements
        * Added `date_index` as a required parameter for TimeSeries problems :pr:`2217`
        * Have the ``OneHotEncoder`` return the transformed columns as booleans rather than floats :pr:`2170`
        * Added Oversampler transformer component to EvalML :pr:`2079`
        * Added Undersampler to AutoMLSearch, as well as arguments ``_sampler_method`` and ``sampler_balanced_ratio`` :pr:`2128`
        * Updated prediction explanations functions to allow pipelines with XGBoost estimators :pr:`2162`
        * Added partial dependence for datetime columns :pr:`2180`
        * Update precision-recall curve with positive label index argument, and fix for 2d predicted probabilities :pr:`2090`
        * Add pct_null_rows to ``HighlyNullDataCheck`` :pr:`2211`
        * Added a standalone AutoML `search` method for convenience, which runs data checks and then runs automl :pr:`2152`
        * Make the first batch of AutoML have a predefined order, with linear models first and complex models last :pr:`2223` :pr:`2225`
        * Added sampling dictionary support to ``BalancedClassficationSampler`` :pr:`2235`
    * Fixes
        * Fixed partial dependence not respecting grid resolution parameter for numerical features :pr:`2180`
        * Enable prediction explanations for catboost for multiclass problems :pr:`2224`
    * Changes
        * Deleted baseline pipeline classes :pr:`2202`
        * Reverting user specified date feature PR :pr:`2155` until `pmdarima` installation fix is found :pr:`2214`
        * Updated pipeline API to accept component graph and other class attributes as instance parameters. Old pipeline API still works but will not be supported long-term. :pr:`2091`
        * Removed all old datasplitters from EvalML :pr:`2193`
        * Deleted ``make_pipeline_from_components`` :pr:`2218`
    * Documentation Changes
        * Renamed dataset to clarify that its gzipped but not a tarball :pr:`2183`
        * Updated documentation to use pipeline instances instead of pipeline subclasses :pr:`2195`
        * Updated contributing guide with a note about GitHub Actions permissions :pr:`2090`
        * Updated automl and model understanding user guides :pr:`2090`
    * Testing Changes
        * Use machineFL user token for dependency update bot, and add more reviewers :pr:`2189`


.. warning::

    **Breaking Changes**
        * All baseline pipeline classes (``BaselineBinaryPipeline``, ``BaselineMulticlassPipeline``, ``BaselineRegressionPipeline``, etc.) have been deleted :pr:`2202`
        * Updated pipeline API to accept component graph and other class attributes as instance parameters. Old pipeline API still works but will not be supported long-term. Pipelines can now be initialized by specifying the component graph as the first parameter, and then passing in optional arguments such as ``custom_name``, ``parameters``, etc. For example, ``BinaryClassificationPipeline(["Random Forest Classifier"], parameters={})``.  :pr:`2091`
        * Removed all old datasplitters from EvalML :pr:`2193`
        * Deleted utility method ``make_pipeline_from_components`` :pr:`2218`


**v0.23.0 Apr. 20, 2021**
    * Enhancements
        * Refactored ``EngineBase`` and ``SequentialEngine`` api. Adding ``DaskEngine`` :pr:`1975`.
        * Added optional ``engine`` argument to ``AutoMLSearch`` :pr:`1975`
        * Added a warning about how time series support is still in beta when a user passes in a time series problem to ``AutoMLSearch`` :pr:`2118`
        * Added ``NaturalLanguageNaNDataCheck`` data check :pr:`2122`
        * Added ValueError to ``partial_dependence`` to prevent users from computing partial dependence on columns with all NaNs :pr:`2120`
        * Added standard deviation of cv scores to rankings table :pr:`2154`
    * Fixes
        * Fixed ``BalancedClassificationDataCVSplit``, ``BalancedClassificationDataTVSplit``, and ``BalancedClassificationSampler`` to use ``minority:majority`` ratio instead of ``majority:minority`` :pr:`2077`
        * Fixed bug where two-way partial dependence plots with categorical variables were not working correctly :pr:`2117`
        * Fixed bug where ``hyperparameters`` were not displaying properly for pipelines with a list ``component_graph`` and duplicate components :pr:`2133`
        * Fixed bug where ``pipeline_parameters`` argument in ``AutoMLSearch`` was not applied to pipelines passed in as ``allowed_pipelines`` :pr:`2133`
        * Fixed bug where ``AutoMLSearch`` was not applying custom hyperparameters to pipelines with a list ``component_graph`` and duplicate components :pr:`2133`
    * Changes
        * Removed ``hyperparameter_ranges`` from Undersampler and renamed ``balanced_ratio`` to ``sampling_ratio`` for samplers :pr:`2113`
        * Renamed ``TARGET_BINARY_NOT_TWO_EXAMPLES_PER_CLASS`` data check message code to ``TARGET_MULTICLASS_NOT_TWO_EXAMPLES_PER_CLASS`` :pr:`2126`
        * Modified one-way partial dependence plots of categorical features to display data with a bar plot :pr:`2117`
        * Renamed ``score`` column for ``automl.rankings`` as ``mean_cv_score`` :pr:`2135`
        * Remove 'warning' from docs tool output :pr:`2031`
    * Documentation Changes
        * Fixed ``conf.py`` file :pr:`2112`
        * Added a sentence to the automl user guide stating that our support for time series problems is still in beta. :pr:`2118`
        * Fixed documentation demos :pr:`2139`
        * Update test badge in README to use GitHub Actions :pr:`2150`
    * Testing Changes
        * Fixed ``test_describe_pipeline`` for ``pandas`` ``v1.2.4`` :pr:`2129`
        * Added a GitHub Action for building the conda package :pr:`1870` :pr:`2148`


.. warning::

    **Breaking Changes**
        * Renamed ``balanced_ratio`` to ``sampling_ratio`` for the ``BalancedClassificationDataCVSplit``, ``BalancedClassificationDataTVSplit``, ``BalancedClassficationSampler``, and Undersampler :pr:`2113`
        * Deleted the "errors" key from automl results :pr:`1975`
        * Deleted the ``raise_and_save_error_callback`` and the ``log_and_save_error_callback`` :pr:`1975`
        * Fixed ``BalancedClassificationDataCVSplit``, ``BalancedClassificationDataTVSplit``, and ``BalancedClassificationSampler`` to use minority:majority ratio instead of majority:minority :pr:`2077`


**v0.22.0 Apr. 06, 2021**
    * Enhancements
        * Added a GitHub Action for ``linux_unit_tests``:pr:`2013`
        * Added recommended actions for ``InvalidTargetDataCheck``, updated ``_make_component_list_from_actions`` to address new action, and added ``TargetImputer`` component :pr:`1989`
        * Updated ``AutoMLSearch._check_for_high_variance`` to not emit ``RuntimeWarning`` :pr:`2024`
        * Added exception when pipeline passed to ``explain_predictions`` is a ``Stacked Ensemble`` pipeline :pr:`2033`
        * Added sensitivity at low alert rates as an objective :pr:`2001`
        * Added ``Undersampler`` transformer component :pr:`2030`
    * Fixes
        * Updated Engine's ``train_batch`` to apply undersampling :pr:`2038`
        * Fixed bug in where Time Series Classification pipelines were not encoding targets in ``predict`` and ``predict_proba`` :pr:`2040`
        * Fixed data splitting errors if target is float for classification problems :pr:`2050`
        * Pinned ``docutils`` to <0.17 to fix ReadtheDocs warning issues :pr:`2088`
    * Changes
        * Removed lists as acceptable hyperparameter ranges in ``AutoMLSearch`` :pr:`2028`
        * Renamed "details" to "metadata" for data check actions :pr:`2008`
    * Documentation Changes
        * Catch and suppress warnings in documentation :pr:`1991` :pr:`2097`
        * Change spacing in ``start.ipynb`` to provide clarity for ``AutoMLSearch`` :pr:`2078`
        * Fixed start code on README :pr:`2108`
    * Testing Changes


**v0.21.0 Mar. 24, 2021**
    * Enhancements
        * Changed ``AutoMLSearch`` to default ``optimize_thresholds`` to True :pr:`1943`
        * Added multiple oversampling and undersampling sampling methods as data splitters for imbalanced classification :pr:`1775`
        * Added params to balanced classification data splitters for visibility :pr:`1966`
        * Updated ``make_pipeline`` to not add ``Imputer`` if input data does not have numeric or categorical columns :pr:`1967`
        * Updated ``ClassImbalanceDataCheck`` to better handle multiclass imbalances :pr:`1986`
        * Added recommended actions for the output of data check's ``validate`` method :pr:`1968`
        * Added error message for ``partial_dependence`` when features are mostly the same value :pr:`1994`
        * Updated ``OneHotEncoder`` to drop one redundant feature by default for features with two categories :pr:`1997`
        * Added a ``PolynomialDecomposer`` component :pr:`1992`
        * Added ``DateTimeNaNDataCheck`` data check :pr:`2039`
    * Fixes
        * Changed best pipeline to train on the entire dataset rather than just ensemble indices for ensemble problems :pr:`2037`
        * Updated binary classification pipelines to use objective decision function during scoring of custom objectives :pr:`1934`
    * Changes
        * Removed ``data_checks`` parameter, ``data_check_results`` and data checks logic from ``AutoMLSearch`` :pr:`1935`
        * Deleted ``random_state`` argument :pr:`1985`
        * Updated Woodwork version requirement to ``v0.0.11`` :pr:`1996`
    * Documentation Changes
    * Testing Changes
        * Removed ``build_docs`` CI job in favor of RTD GH builder :pr:`1974`
        * Added tests to confirm support for Python 3.9 :pr:`1724`
        * Added tests to support Dask AutoML/Engine :pr:`1990`
        * Changed ``build_conda_pkg`` job to use ``latest_release_changes`` branch in the feedstock. :pr:`1979`

.. warning::

    **Breaking Changes**
        * Changed ``AutoMLSearch`` to default ``optimize_thresholds`` to True :pr:`1943`
        * Removed ``data_checks`` parameter, ``data_check_results`` and data checks logic from ``AutoMLSearch``. To run the data checks which were previously run by default in ``AutoMLSearch``, please call ``DefaultDataChecks().validate(X_train, y_train)`` or take a look at our documentation for more examples. :pr:`1935`
        * Deleted ``random_state`` argument :pr:`1985`

**v0.20.0 Mar. 10, 2021**
    * Enhancements
        * Added a GitHub Action for Detecting dependency changes :pr:`1933`
        * Create a separate CV split to train stacked ensembler on for AutoMLSearch :pr:`1814`
        * Added a GitHub Action for Linux unit tests :pr:`1846`
        * Added ``ARIMARegressor`` estimator :pr:`1894`
        * Added ``DataCheckAction`` class and ``DataCheckActionCode`` enum :pr:`1896`
        * Updated ``Woodwork`` requirement to ``v0.0.10`` :pr:`1900`
        * Added ``BalancedClassificationDataCVSplit`` and ``BalancedClassificationDataTVSplit`` to AutoMLSearch :pr:`1875`
        * Update default classification data splitter to use downsampling for highly imbalanced data :pr:`1875`
        * Updated ``describe_pipeline`` to return more information, including ``id`` of pipelines used for ensemble models :pr:`1909`
        * Added utility method to create list of components from a list of ``DataCheckAction`` :pr:`1907`
        * Updated ``validate`` method to include a ``action`` key in returned dictionary for all ``DataCheck``and ``DataChecks`` :pr:`1916`
        * Aggregating the shap values for predictions that we know the provenance of, e.g. OHE, text, and date-time. :pr:`1901`
        * Improved error message when custom objective is passed as a string in ``pipeline.score`` :pr:`1941`
        * Added ``score_pipelines`` and ``train_pipelines`` methods to ``AutoMLSearch`` :pr:`1913`
        * Added support for ``pandas`` version 1.2.0 :pr:`1708`
        * Added ``score_batch`` and ``train_batch`` abstact methods to ``EngineBase`` and implementations in ``SequentialEngine`` :pr:`1913`
        * Added ability to handle index columns in ``AutoMLSearch`` and ``DataChecks`` :pr:`2138`
    * Fixes
        * Removed CI check for ``check_dependencies_updated_linux`` :pr:`1950`
        * Added metaclass for time series pipelines and fix binary classification pipeline ``predict`` not using objective if it is passed as a named argument :pr:`1874`
        * Fixed stack trace in prediction explanation functions caused by mixed string/numeric pandas column names :pr:`1871`
        * Fixed stack trace caused by passing pipelines with duplicate names to ``AutoMLSearch`` :pr:`1932`
        * Fixed ``AutoMLSearch.get_pipelines`` returning pipelines with the same attributes :pr:`1958`
    * Changes
        * Reversed GitHub Action for Linux unit tests until a fix for report generation is found :pr:`1920`
        * Updated ``add_results`` in ``AutoMLAlgorithm`` to take in entire pipeline results dictionary from ``AutoMLSearch`` :pr:`1891`
        * Updated ``ClassImbalanceDataCheck`` to look for severe class imbalance scenarios :pr:`1905`
        * Deleted the ``explain_prediction`` function :pr:`1915`
        * Removed ``HighVarianceCVDataCheck`` and convered it to an ``AutoMLSearch`` method instead :pr:`1928`
        * Removed warning in ``InvalidTargetDataCheck`` returned when numeric binary classification targets are not (0, 1) :pr:`1959`
    * Documentation Changes
        * Updated ``model_understanding.ipynb`` to demo the two-way partial dependence capability :pr:`1919`
    * Testing Changes

.. warning::

    **Breaking Changes**
        * Deleted the ``explain_prediction`` function :pr:`1915`
        * Removed ``HighVarianceCVDataCheck`` and convered it to an ``AutoMLSearch`` method instead :pr:`1928`
        * Added ``score_batch`` and ``train_batch`` abstact methods to ``EngineBase``. These need to be implemented in Engine subclasses :pr:`1913`


**v0.19.0 Feb. 23, 2021**
    * Enhancements
        * Added a GitHub Action for Python windows unit tests :pr:`1844`
        * Added a GitHub Action for checking updated release notes :pr:`1849`
        * Added a GitHub Action for Python lint checks :pr:`1837`
        * Adjusted ``explain_prediction``, ``explain_predictions`` and ``explain_predictions_best_worst`` to handle timeseries problems. :pr:`1818`
        * Updated ``InvalidTargetDataCheck`` to check for mismatched indices in target and features :pr:`1816`
        * Updated ``Woodwork`` structures returned from components to support ``Woodwork`` logical type overrides set by the user :pr:`1784`
        * Updated estimators to keep track of input feature names during ``fit()`` :pr:`1794`
        * Updated ``visualize_decision_tree`` to include feature names in output :pr:`1813`
        * Added ``is_bounded_like_percentage`` property for objectives. If true, the ``calculate_percent_difference`` method will return the absolute difference rather than relative difference :pr:`1809`
        * Added full error traceback to AutoMLSearch logger file :pr:`1840`
        * Changed ``TargetEncoder`` to preserve custom indices in the data :pr:`1836`
        * Refactored ``explain_predictions`` and ``explain_predictions_best_worst`` to only compute features once for all rows that need to be explained :pr:`1843`
        * Added custom random undersampler data splitter for classification :pr:`1857`
        * Updated ``OutliersDataCheck`` implementation to calculate the probability of having no outliers :pr:`1855`
        * Added ``Engines`` pipeline processing API :pr:`1838`
    * Fixes
        * Changed EngineBase random_state arg to random_seed and same for user guide docs :pr:`1889`
    * Changes
        * Modified ``calculate_percent_difference`` so that division by 0 is now inf rather than nan :pr:`1809`
        * Removed ``text_columns`` parameter from ``LSA`` and ``TextFeaturizer`` components :pr:`1652`
        * Added ``random_seed`` as an argument to our automl/pipeline/component API. Using ``random_state`` will raise a warning :pr:`1798`
        * Added ``DataCheckError`` message in ``InvalidTargetDataCheck`` if input target is None and removed exception raised :pr:`1866`
    * Documentation Changes
    * Testing Changes
        * Added back coverage for ``_get_feature_provenance`` in ``TextFeaturizer`` after ``text_columns`` was removed :pr:`1842`
        * Pin graphviz version for windows builds :pr:`1847`
        * Unpin graphviz version for windows builds :pr:`1851`

.. warning::

    **Breaking Changes**
        * Added a deprecation warning to ``explain_prediction``. It will be deleted in the next release. :pr:`1860`


**v0.18.2 Feb. 10, 2021**
    * Enhancements
        * Added uniqueness score data check :pr:`1785`
        * Added "dataframe" output format for prediction explanations :pr:`1781`
        * Updated LightGBM estimators to handle ``pandas.MultiIndex`` :pr:`1770`
        * Sped up permutation importance for some pipelines :pr:`1762`
        * Added sparsity data check :pr:`1797`
        * Confirmed support for threshold tuning for binary time series classification problems :pr:`1803`
    * Fixes
    * Changes
    * Documentation Changes
        * Added section on conda to the contributing guide :pr:`1771`
        * Updated release process to reflect freezing `main` before perf tests :pr:`1787`
        * Moving some prs to the right section of the release notes :pr:`1789`
        * Tweak README.md. :pr:`1800`
        * Fixed back arrow on install page docs :pr:`1795`
        * Fixed docstring for `ClassImbalanceDataCheck.validate()` :pr:`1817`
    * Testing Changes

**v0.18.1 Feb. 1, 2021**
    * Enhancements
        * Added ``graph_t_sne`` as a visualization tool for high dimensional data :pr:`1731`
        * Added the ability to see the linear coefficients of features in linear models terms :pr:`1738`
        * Added support for ``scikit-learn`` ``v0.24.0`` :pr:`1733`
        * Added support for ``scipy`` ``v1.6.0`` :pr:`1752`
        * Added SVM Classifier and Regressor to estimators :pr:`1714` :pr:`1761`
    * Fixes
        * Addressed bug with ``partial_dependence`` and categorical data with more categories than grid resolution :pr:`1748`
        * Removed ``random_state`` arg from ``get_pipelines`` in ``AutoMLSearch`` :pr:`1719`
        * Pinned pyzmq at less than 22.0.0 till we add support :pr:`1756`
    * Changes
        * Updated components and pipelines to return ``Woodwork`` data structures :pr:`1668`
        * Updated ``clone()`` for pipelines and components to copy over random state automatically :pr:`1753`
        * Dropped support for Python version 3.6 :pr:`1751`
        * Removed deprecated ``verbose`` flag from ``AutoMLSearch`` parameters :pr:`1772`
    * Documentation Changes
        * Add Twitter and Github link to documentation toolbar :pr:`1754`
        * Added Open Graph info to documentation :pr:`1758`
    * Testing Changes

.. warning::

    **Breaking Changes**
        * Components and pipelines return ``Woodwork`` data structures instead of ``pandas`` data structures :pr:`1668`
        * Python 3.6 will not be actively supported due to discontinued support from EvalML dependencies.
        * Deprecated ``verbose`` flag is removed for ``AutoMLSearch`` :pr:`1772`


**v0.18.0 Jan. 26, 2021**
    * Enhancements
        * Added RMSLE, MSLE, and MAPE to core objectives while checking for negative target values in ``invalid_targets_data_check`` :pr:`1574`
        * Added validation checks for binary problems with regression-like datasets and multiclass problems without true multiclass targets in ``invalid_targets_data_check`` :pr:`1665`
        * Added time series support for ``make_pipeline`` :pr:`1566`
        * Added target name for output of pipeline ``predict`` method :pr:`1578`
        * Added multiclass check to ``InvalidTargetDataCheck`` for two examples per class :pr:`1596`
        * Added support for ``graphviz`` ``v0.16`` :pr:`1657`
        * Enhanced time series pipelines to accept empty features :pr:`1651`
        * Added KNN Classifier to estimators. :pr:`1650`
        * Added support for list inputs for objectives :pr:`1663`
        * Added support for ``AutoMLSearch`` to handle time series classification pipelines :pr:`1666`
        * Enhanced ``DelayedFeaturesTransformer`` to encode categorical features and targets before delaying them :pr:`1691`
        * Added 2-way dependence plots. :pr:`1690`
        * Added ability to directly iterate through components within Pipelines :pr:`1583`
    * Fixes
        * Fixed inconsistent attributes and added Exceptions to docs :pr:`1673`
        * Fixed ``TargetLeakageDataCheck`` to use Woodwork ``mutual_information`` rather than using Pandas' Pearson Correlation :pr:`1616`
        * Fixed thresholding for pipelines in ``AutoMLSearch`` to only threshold binary classification pipelines :pr:`1622` :pr:`1626`
        * Updated ``load_data`` to return Woodwork structures and update default parameter value for ``index`` to ``None`` :pr:`1610`
        * Pinned scipy at < 1.6.0 while we work on adding support :pr:`1629`
        * Fixed data check message formatting in ``AutoMLSearch`` :pr:`1633`
        * Addressed stacked ensemble component for ``scikit-learn`` v0.24 support by setting ``shuffle=True`` for default CV :pr:`1613`
        * Fixed bug where ``Imputer`` reset the index on ``X`` :pr:`1590`
        * Fixed ``AutoMLSearch`` stacktrace when a cutom objective was passed in as a primary objective or additional objective :pr:`1575`
        * Fixed custom index bug for ``MAPE`` objective :pr:`1641`
        * Fixed index bug for ``TextFeaturizer`` and ``LSA`` components :pr:`1644`
        * Limited ``load_fraud`` dataset loaded into ``automl.ipynb`` :pr:`1646`
        * ``add_to_rankings`` updates ``AutoMLSearch.best_pipeline`` when necessary :pr:`1647`
        * Fixed bug where time series baseline estimators were not receiving ``gap`` and ``max_delay`` in ``AutoMLSearch`` :pr:`1645`
        * Fixed jupyter notebooks to help the RTD buildtime :pr:`1654`
        * Added ``positive_only`` objectives to ``non_core_objectives`` :pr:`1661`
        * Fixed stacking argument ``n_jobs`` for IterativeAlgorithm :pr:`1706`
        * Updated CatBoost estimators to return self in ``.fit()`` rather than the underlying model for consistency :pr:`1701`
        * Added ability to initialize pipeline parameters in ``AutoMLSearch`` constructor :pr:`1676`
    * Changes
        * Added labeling to ``graph_confusion_matrix`` :pr:`1632`
        * Rerunning search for ``AutoMLSearch`` results in a message thrown rather than failing the search, and removed ``has_searched`` property :pr:`1647`
        * Changed tuner class to allow and ignore single parameter values as input :pr:`1686`
        * Capped LightGBM version limit to remove bug in docs :pr:`1711`
        * Removed support for `np.random.RandomState` in EvalML :pr:`1727`
    * Documentation Changes
        * Update Model Understanding in the user guide to include ``visualize_decision_tree`` :pr:`1678`
        * Updated docs to include information about ``AutoMLSearch`` callback parameters and methods :pr:`1577`
        * Updated docs to prompt users to install graphiz on Mac :pr:`1656`
        * Added ``infer_feature_types`` to the ``start.ipynb`` guide :pr:`1700`
        * Added multicollinearity data check to API reference and docs :pr:`1707`
    * Testing Changes

.. warning::

    **Breaking Changes**
        * Removed ``has_searched`` property from ``AutoMLSearch`` :pr:`1647`
        * Components and pipelines return ``Woodwork`` data structures instead of ``pandas`` data structures :pr:`1668`
        * Removed support for `np.random.RandomState` in EvalML. Rather than passing ``np.random.RandomState`` as component and pipeline random_state values, we use int random_seed :pr:`1727`


**v0.17.0 Dec. 29, 2020**
    * Enhancements
        * Added ``save_plot`` that allows for saving figures from different backends :pr:`1588`
        * Added ``LightGBM Regressor`` to regression components :pr:`1459`
        * Added ``visualize_decision_tree`` for tree visualization with ``decision_tree_data_from_estimator`` and ``decision_tree_data_from_pipeline`` to reformat tree structure output :pr:`1511`
        * Added `DFS Transformer` component into transformer components :pr:`1454`
        * Added ``MAPE`` to the standard metrics for time series problems and update objectives :pr:`1510`
        * Added ``graph_prediction_vs_actual_over_time`` and ``get_prediction_vs_actual_over_time_data`` to the model understanding module for time series problems :pr:`1483`
        * Added a ``ComponentGraph`` class that will support future pipelines as directed acyclic graphs :pr:`1415`
        * Updated data checks to accept ``Woodwork`` data structures :pr:`1481`
        * Added parameter to ``InvalidTargetDataCheck`` to show only top unique values rather than all unique values :pr:`1485`
        * Added multicollinearity data check :pr:`1515`
        * Added baseline pipeline and components for time series regression problems :pr:`1496`
        * Added more information to users about ensembling behavior in ``AutoMLSearch`` :pr:`1527`
        * Add woodwork support for more utility and graph methods :pr:`1544`
        * Changed ``DateTimeFeaturizer`` to encode features as int :pr:`1479`
        * Return trained pipelines from ``AutoMLSearch.best_pipeline`` :pr:`1547`
        * Added utility method so that users can set feature types without having to learn about Woodwork directly :pr:`1555`
        * Added Linear Discriminant Analysis transformer for dimensionality reduction :pr:`1331`
        * Added multiclass support for ``partial_dependence`` and ``graph_partial_dependence`` :pr:`1554`
        * Added ``TimeSeriesBinaryClassificationPipeline`` and ``TimeSeriesMulticlassClassificationPipeline`` classes :pr:`1528`
        * Added ``make_data_splitter`` method for easier automl data split customization :pr:`1568`
        * Integrated ``ComponentGraph`` class into Pipelines for full non-linear pipeline support :pr:`1543`
        * Update ``AutoMLSearch`` constructor to take training data instead of ``search`` and ``add_to_leaderboard`` :pr:`1597`
        * Update ``split_data`` helper args :pr:`1597`
        * Add problem type utils ``is_regression``, ``is_classification``, ``is_timeseries`` :pr:`1597`
        * Rename ``AutoMLSearch`` ``data_split`` arg to ``data_splitter`` :pr:`1569`
    * Fixes
        * Fix AutoML not passing CV folds to ``DefaultDataChecks`` for usage by ``ClassImbalanceDataCheck`` :pr:`1619`
        * Fix Windows CI jobs: install ``numba`` via conda, required for ``shap`` :pr:`1490`
        * Added custom-index support for `reset-index-get_prediction_vs_actual_over_time_data` :pr:`1494`
        * Fix ``generate_pipeline_code`` to account for boolean and None differences between Python and JSON :pr:`1524` :pr:`1531`
        * Set max value for plotly and xgboost versions while we debug CI failures with newer versions :pr:`1532`
        * Undo version pinning for plotly :pr:`1533`
        * Fix ReadTheDocs build by updating the version of ``setuptools`` :pr:`1561`
        * Set ``random_state`` of data splitter in AutoMLSearch to take int to keep consistency in the resulting splits :pr:`1579`
        * Pin sklearn version while we work on adding support :pr:`1594`
        * Pin pandas at <1.2.0 while we work on adding support :pr:`1609`
        * Pin graphviz at < 0.16 while we work on adding support :pr:`1609`
    * Changes
        * Reverting ``save_graph`` :pr:`1550` to resolve kaleido build issues :pr:`1585`
        * Update circleci badge to apply to ``main`` :pr:`1489`
        * Added script to generate github markdown for releases :pr:`1487`
        * Updated selection using pandas ``dtypes`` to selecting using Woodwork logical types :pr:`1551`
        * Updated dependencies to fix ``ImportError: cannot import name 'MaskedArray' from 'sklearn.utils.fixes'`` error and to address Woodwork and Featuretool dependencies :pr:`1540`
        * Made ``get_prediction_vs_actual_data()`` a public method :pr:`1553`
        * Updated ``Woodwork`` version requirement to v0.0.7 :pr:`1560`
        * Move data splitters from ``evalml.automl.data_splitters`` to ``evalml.preprocessing.data_splitters`` :pr:`1597`
        * Rename "# Testing" in automl log output to "# Validation" :pr:`1597`
    * Documentation Changes
        * Added partial dependence methods to API reference :pr:`1537`
        * Updated documentation for confusion matrix methods :pr:`1611`
    * Testing Changes
        * Set ``n_jobs=1`` in most unit tests to reduce memory :pr:`1505`

.. warning::

    **Breaking Changes**
        * Updated minimal dependencies: ``numpy>=1.19.1``, ``pandas>=1.1.0``, ``scikit-learn>=0.23.1``, ``scikit-optimize>=0.8.1``
        * Updated ``AutoMLSearch.best_pipeline`` to return a trained pipeline. Pass in ``train_best_pipeline=False`` to AutoMLSearch in order to return an untrained pipeline.
        * Pipeline component instances can no longer be iterated through using ``Pipeline.component_graph`` :pr:`1543`
        * Update ``AutoMLSearch`` constructor to take training data instead of ``search`` and ``add_to_leaderboard`` :pr:`1597`
        * Update ``split_data`` helper args :pr:`1597`
        * Move data splitters from ``evalml.automl.data_splitters`` to ``evalml.preprocessing.data_splitters`` :pr:`1597`
        * Rename ``AutoMLSearch`` ``data_split`` arg to ``data_splitter`` :pr:`1569`



**v0.16.1 Dec. 1, 2020**
    * Enhancements
        * Pin woodwork version to v0.0.6 to avoid breaking changes :pr:`1484`
        * Updated ``Woodwork`` to >=0.0.5 in ``core-requirements.txt`` :pr:`1473`
        * Removed ``copy_dataframe`` parameter for ``Woodwork``, updated ``Woodwork`` to >=0.0.6 in ``core-requirements.txt`` :pr:`1478`
        * Updated ``detect_problem_type`` to use ``pandas.api.is_numeric_dtype`` :pr:`1476`
    * Changes
        * Changed ``make clean`` to delete coverage reports as a convenience for developers :pr:`1464`
        * Set ``n_jobs=-1`` by default for stacked ensemble components :pr:`1472`
    * Documentation Changes
        * Updated pipeline and component documentation and demos to use ``Woodwork`` :pr:`1466`
    * Testing Changes
        * Update dependency update checker to use everything from core and optional dependencies :pr:`1480`


**v0.16.0 Nov. 24, 2020**
    * Enhancements
        * Updated pipelines and ``make_pipeline`` to accept ``Woodwork`` inputs :pr:`1393`
        * Updated components to accept ``Woodwork`` inputs :pr:`1423`
        * Added ability to freeze hyperparameters for ``AutoMLSearch`` :pr:`1284`
        * Added ``Target Encoder`` into transformer components :pr:`1401`
        * Added callback for error handling in ``AutoMLSearch`` :pr:`1403`
        * Added the index id to the ``explain_predictions_best_worst`` output to help users identify which rows in their data are included :pr:`1365`
        * The top_k features displayed in ``explain_predictions_*`` functions are now determined by the magnitude of shap values as opposed to the ``top_k`` largest and smallest shap values. :pr:`1374`
        * Added a problem type for time series regression :pr:`1386`
        * Added a ``is_defined_for_problem_type`` method to ``ObjectiveBase`` :pr:`1386`
        * Added a ``random_state`` parameter to ``make_pipeline_from_components`` function :pr:`1411`
        * Added ``DelayedFeaturesTransformer`` :pr:`1396`
        * Added a ``TimeSeriesRegressionPipeline`` class :pr:`1418`
        * Removed ``core-requirements.txt`` from the package distribution :pr:`1429`
        * Updated data check messages to include a `"code"` and `"details"` fields :pr:`1451`, :pr:`1462`
        * Added a ``TimeSeriesSplit`` data splitter for time series problems :pr:`1441`
        * Added a ``problem_configuration`` parameter to AutoMLSearch :pr:`1457`
    * Fixes
        * Fixed ``IndexError`` raised in ``AutoMLSearch`` when ``ensembling = True`` but only one pipeline to iterate over :pr:`1397`
        * Fixed stacked ensemble input bug and LightGBM warning and bug in ``AutoMLSearch`` :pr:`1388`
        * Updated enum classes to show possible enum values as attributes :pr:`1391`
        * Updated calls to ``Woodwork``'s ``to_pandas()`` to ``to_series()`` and ``to_dataframe()`` :pr:`1428`
        * Fixed bug in OHE where column names were not guaranteed to be unique :pr:`1349`
        * Fixed bug with percent improvement of ``ExpVariance`` objective on data with highly skewed target :pr:`1467`
        * Fix SimpleImputer error which occurs when all features are bool type :pr:`1215`
    * Changes
        * Changed ``OutliersDataCheck`` to return the list of columns, rather than rows, that contain outliers :pr:`1377`
        * Simplified and cleaned output for Code Generation :pr:`1371`
        * Reverted changes from :pr:`1337` :pr:`1409`
        * Updated data checks to return dictionary of warnings and errors instead of a list :pr:`1448`
        * Updated ``AutoMLSearch`` to pass ``Woodwork`` data structures to every pipeline (instead of pandas DataFrames) :pr:`1450`
        * Update ``AutoMLSearch`` to default to ``max_batches=1`` instead of ``max_iterations=5`` :pr:`1452`
        * Updated _evaluate_pipelines to consolidate side effects :pr:`1410`
    * Documentation Changes
        * Added description of CLA to contributing guide, updated description of draft PRs :pr:`1402`
        * Updated documentation to include all data checks, ``DataChecks``, and usage of data checks in AutoML :pr:`1412`
        * Updated docstrings from ``np.array`` to ``np.ndarray`` :pr:`1417`
        * Added section on stacking ensembles in AutoMLSearch documentation :pr:`1425`
    * Testing Changes
        * Removed ``category_encoders`` from test-requirements.txt :pr:`1373`
        * Tweak codecov.io settings again to avoid flakes :pr:`1413`
        * Modified ``make lint`` to check notebook versions in the docs :pr:`1431`
        * Modified ``make lint-fix`` to standardize notebook versions in the docs :pr:`1431`
        * Use new version of pull request Github Action for dependency check (:pr:`1443`)
        * Reduced number of workers for tests to 4 :pr:`1447`

.. warning::

    **Breaking Changes**
        * The ``top_k`` and ``top_k_features`` parameters in ``explain_predictions_*`` functions now return ``k`` features as opposed to ``2 * k`` features :pr:`1374`
        * Renamed ``problem_type`` to ``problem_types`` in ``RegressionObjective``, ``BinaryClassificationObjective``, and ``MulticlassClassificationObjective`` :pr:`1319`
        * Data checks now return a dictionary of warnings and errors instead of a list :pr:`1448`



**v0.15.0 Oct. 29, 2020**
    * Enhancements
        * Added stacked ensemble component classes (``StackedEnsembleClassifier``, ``StackedEnsembleRegressor``) :pr:`1134`
        * Added stacked ensemble components to ``AutoMLSearch`` :pr:`1253`
        * Added ``DecisionTreeClassifier`` and ``DecisionTreeRegressor`` to AutoML :pr:`1255`
        * Added ``graph_prediction_vs_actual`` in ``model_understanding`` for regression problems :pr:`1252`
        * Added parameter to ``OneHotEncoder`` to enable filtering for features to encode for :pr:`1249`
        * Added percent-better-than-baseline for all objectives to automl.results :pr:`1244`
        * Added ``HighVarianceCVDataCheck`` and replaced synonymous warning in ``AutoMLSearch`` :pr:`1254`
        * Added `PCA Transformer` component for dimensionality reduction :pr:`1270`
        * Added ``generate_pipeline_code`` and ``generate_component_code`` to allow for code generation given a pipeline or component instance :pr:`1306`
        * Added ``PCA Transformer`` component for dimensionality reduction :pr:`1270`
        * Updated ``AutoMLSearch`` to support ``Woodwork`` data structures :pr:`1299`
        * Added cv_folds to ``ClassImbalanceDataCheck`` and added this check to ``DefaultDataChecks`` :pr:`1333`
        * Make ``max_batches`` argument to ``AutoMLSearch.search`` public :pr:`1320`
        * Added text support to automl search :pr:`1062`
        * Added ``_pipelines_per_batch`` as a private argument to ``AutoMLSearch`` :pr:`1355`
    * Fixes
        * Fixed ML performance issue with ordered datasets: always shuffle data in automl's default CV splits :pr:`1265`
        * Fixed broken ``evalml info`` CLI command :pr:`1293`
        * Fixed ``boosting type='rf'`` for LightGBM Classifier, as well as ``num_leaves`` error :pr:`1302`
        * Fixed bug in ``explain_predictions_best_worst`` where a custom index in the target variable would cause a ``ValueError`` :pr:`1318`
        * Added stacked ensemble estimators to to ``evalml.pipelines.__init__`` file :pr:`1326`
        * Fixed bug in OHE where calls to transform were not deterministic if ``top_n`` was less than the number of categories in a column :pr:`1324`
        * Fixed LightGBM warning messages during AutoMLSearch :pr:`1342`
        * Fix warnings thrown during AutoMLSearch in ``HighVarianceCVDataCheck`` :pr:`1346`
        * Fixed bug where TrainingValidationSplit would return invalid location indices for dataframes with a custom index :pr:`1348`
        * Fixed bug where the AutoMLSearch ``random_state`` was not being passed to the created pipelines :pr:`1321`
    * Changes
        * Allow ``add_to_rankings`` to be called before AutoMLSearch is called :pr:`1250`
        * Removed Graphviz from test-requirements to add to requirements.txt :pr:`1327`
        * Removed ``max_pipelines`` parameter from ``AutoMLSearch`` :pr:`1264`
        * Include editable installs in all install make targets :pr:`1335`
        * Made pip dependencies `featuretools` and `nlp_primitives` core dependencies :pr:`1062`
        * Removed `PartOfSpeechCount` from `TextFeaturizer` transform primitives :pr:`1062`
        * Added warning for ``partial_dependency`` when the feature includes null values :pr:`1352`
    * Documentation Changes
        * Fixed and updated code blocks in Release Notes :pr:`1243`
        * Added DecisionTree estimators to API Reference :pr:`1246`
        * Changed class inheritance display to flow vertically :pr:`1248`
        * Updated cost-benefit tutorial to use a holdout/test set :pr:`1159`
        * Added ``evalml info`` command to documentation :pr:`1293`
        * Miscellaneous doc updates :pr:`1269`
        * Removed conda pre-release testing from the release process document :pr:`1282`
        * Updates to contributing guide :pr:`1310`
        * Added Alteryx footer to docs with Twitter and Github link :pr:`1312`
        * Added documentation for evalml installation for Python 3.6 :pr:`1322`
        * Added documentation changes to make the API Docs easier to understand :pr:`1323`
        * Fixed documentation for ``feature_importance`` :pr:`1353`
        * Added tutorial for running `AutoML` with text data :pr:`1357`
        * Added documentation for woodwork integration with automl search :pr:`1361`
    * Testing Changes
        * Added tests for ``jupyter_check`` to handle IPython :pr:`1256`
        * Cleaned up ``make_pipeline`` tests to test for all estimators :pr:`1257`
        * Added a test to check conda build after merge to main :pr:`1247`
        * Removed code that was lacking codecov for ``__main__.py`` and unnecessary :pr:`1293`
        * Codecov: round coverage up instead of down :pr:`1334`
        * Add DockerHub credentials to CI testing environment :pr:`1356`
        * Add DockerHub credentials to conda testing environment :pr:`1363`

.. warning::

    **Breaking Changes**
        * Renamed ``LabelLeakageDataCheck`` to ``TargetLeakageDataCheck`` :pr:`1319`
        * ``max_pipelines`` parameter has been removed from ``AutoMLSearch``. Please use ``max_iterations`` instead. :pr:`1264`
        * ``AutoMLSearch.search()`` will now log a warning if the input is not a ``Woodwork`` data structure (``pandas``, ``numpy``) :pr:`1299`
        * Make ``max_batches`` argument to ``AutoMLSearch.search`` public :pr:`1320`
        * Removed unused argument `feature_types` from AutoMLSearch.search :pr:`1062`

**v0.14.1 Sep. 29, 2020**
    * Enhancements
        * Updated partial dependence methods to support calculating numeric columns in a dataset with non-numeric columns :pr:`1150`
        * Added ``get_feature_names`` on ``OneHotEncoder`` :pr:`1193`
        * Added ``detect_problem_type`` to ``problem_type/utils.py`` to automatically detect the problem type given targets :pr:`1194`
        * Added LightGBM to ``AutoMLSearch`` :pr:`1199`
        * Updated ``scikit-learn`` and ``scikit-optimize`` to use latest versions - 0.23.2 and 0.8.1 respectively :pr:`1141`
        * Added ``__str__`` and ``__repr__`` for pipelines and components :pr:`1218`
        * Included internal target check for both training and validation data in ``AutoMLSearch`` :pr:`1226`
        * Added ``ProblemTypes.all_problem_types`` helper to get list of supported problem types :pr:`1219`
        * Added ``DecisionTreeClassifier`` and ``DecisionTreeRegressor`` classes :pr:`1223`
        * Added ``ProblemTypes.all_problem_types`` helper to get list of supported problem types :pr:`1219`
        * ``DataChecks`` can now be parametrized by passing a list of ``DataCheck`` classes and a parameter dictionary :pr:`1167`
        * Added first CV fold score as validation score in ``AutoMLSearch.rankings`` :pr:`1221`
        * Updated ``flake8`` configuration to enable linting on ``__init__.py`` files :pr:`1234`
        * Refined ``make_pipeline_from_components`` implementation :pr:`1204`
    * Fixes
        * Updated GitHub URL after migration to Alteryx GitHub org :pr:`1207`
        * Changed Problem Type enum to be more similar to the string name :pr:`1208`
        * Wrapped call to scikit-learn's partial dependence method in a ``try``/``finally`` block :pr:`1232`
    * Changes
        * Added ``allow_writing_files`` as a named argument to CatBoost estimators. :pr:`1202`
        * Added ``solver`` and ``multi_class`` as named arguments to ``LogisticRegressionClassifier`` :pr:`1202`
        * Replaced pipeline's ``._transform`` method to evaluate all the preprocessing steps of a pipeline with ``.compute_estimator_features`` :pr:`1231`
        * Changed default large dataset train/test splitting behavior :pr:`1205`
    * Documentation Changes
        * Included description of how to access the component instances and features for pipeline user guide :pr:`1163`
        * Updated API docs to refer to target as "target" instead of "labels" for non-classification tasks and minor docs cleanup :pr:`1160`
        * Added Class Imbalance Data Check to ``api_reference.rst`` :pr:`1190` :pr:`1200`
        * Added pipeline properties to API reference :pr:`1209`
        * Clarified what the objective parameter in AutoML is used for in AutoML API reference and AutoML user guide :pr:`1222`
        * Updated API docs to include ``skopt.space.Categorical`` option for component hyperparameter range definition :pr:`1228`
        * Added install documentation for ``libomp`` in order to use LightGBM on Mac :pr:`1233`
        * Improved description of ``max_iterations`` in documentation :pr:`1212`
        * Removed unused code from sphinx conf :pr:`1235`
    * Testing Changes

.. warning::

    **Breaking Changes**
        * ``DefaultDataChecks`` now accepts a ``problem_type`` parameter that must be specified :pr:`1167`
        * Pipeline's ``._transform`` method to evaluate all the preprocessing steps of a pipeline has been replaced with ``.compute_estimator_features`` :pr:`1231`
        * ``get_objectives`` has been renamed to ``get_core_objectives``. This function will now return a list of valid objective instances :pr:`1230`


**v0.13.2 Sep. 17, 2020**
    * Enhancements
        * Added ``output_format`` field to explain predictions functions :pr:`1107`
        * Modified ``get_objective`` and ``get_objectives`` to be able to return any objective in ``evalml.objectives`` :pr:`1132`
        * Added a ``return_instance`` boolean parameter to ``get_objective`` :pr:`1132`
        * Added ``ClassImbalanceDataCheck`` to determine whether target imbalance falls below a given threshold :pr:`1135`
        * Added label encoder to LightGBM for binary classification :pr:`1152`
        * Added labels for the row index of confusion matrix :pr:`1154`
        * Added ``AutoMLSearch`` object as another parameter in search callbacks :pr:`1156`
        * Added the corresponding probability threshold for each point displayed in ``graph_roc_curve`` :pr:`1161`
        * Added ``__eq__`` for ``ComponentBase`` and ``PipelineBase`` :pr:`1178`
        * Added support for multiclass classification for ``roc_curve`` :pr:`1164`
        * Added ``categories`` accessor to ``OneHotEncoder`` for listing the categories associated with a feature :pr:`1182`
        * Added utility function to create pipeline instances from a list of component instances :pr:`1176`
    * Fixes
        * Fixed XGBoost column names for partial dependence methods :pr:`1104`
        * Removed dead code validating column type from ``TextFeaturizer`` :pr:`1122`
        * Fixed issue where ``Imputer`` cannot fit when there is None in a categorical or boolean column :pr:`1144`
        * ``OneHotEncoder`` preserves the custom index in the input data :pr:`1146`
        * Fixed representation for ``ModelFamily`` :pr:`1165`
        * Removed duplicate ``nbsphinx`` dependency in ``dev-requirements.txt`` :pr:`1168`
        * Users can now pass in any valid kwargs to all estimators :pr:`1157`
        * Remove broken accessor ``OneHotEncoder.get_feature_names`` and unneeded base class :pr:`1179`
        * Removed LightGBM Estimator from AutoML models :pr:`1186`
    * Changes
        * Pinned ``scikit-optimize`` version to 0.7.4 :pr:`1136`
        * Removed ``tqdm`` as a dependency :pr:`1177`
        * Added lightgbm version 3.0.0 to ``latest_dependency_versions.txt`` :pr:`1185`
        * Rename ``max_pipelines`` to ``max_iterations`` :pr:`1169`
    * Documentation Changes
        * Fixed API docs for ``AutoMLSearch`` ``add_result_callback`` :pr:`1113`
        * Added a step to our release process for pushing our latest version to conda-forge :pr:`1118`
        * Added warning for missing ipywidgets dependency for using ``PipelineSearchPlots`` on Jupyterlab :pr:`1145`
        * Updated ``README.md`` example to load demo dataset :pr:`1151`
        * Swapped mapping of breast cancer targets in ``model_understanding.ipynb`` :pr:`1170`
    * Testing Changes
        * Added test confirming ``TextFeaturizer`` never outputs null values :pr:`1122`
        * Changed Python version of ``Update Dependencies`` action to 3.8.x :pr:`1137`
        * Fixed release notes check-in test for ``Update Dependencies`` actions :pr:`1172`

.. warning::

    **Breaking Changes**
        * ``get_objective`` will now return a class definition rather than an instance by default :pr:`1132`
        * Deleted ``OPTIONS`` dictionary in ``evalml.objectives.utils.py`` :pr:`1132`
        * If specifying an objective by string, the string must now match the objective's name field, case-insensitive :pr:`1132`
        * Passing "Cost Benefit Matrix", "Fraud Cost", "Lead Scoring", "Mean Squared Log Error",
            "Recall", "Recall Macro", "Recall Micro", "Recall Weighted", or "Root Mean Squared Log Error" to ``AutoMLSearch`` will now result in a ``ValueError``
            rather than an ``ObjectiveNotFoundError`` :pr:`1132`
        * Search callbacks ``start_iteration_callback`` and ``add_results_callback`` have changed to include a copy of the AutoMLSearch object as a third parameter :pr:`1156`
        * Deleted ``OneHotEncoder.get_feature_names`` method which had been broken for a while, in favor of pipelines' ``input_feature_names`` :pr:`1179`
        * Deleted empty base class ``CategoricalEncoder`` which ``OneHotEncoder`` component was inheriting from :pr:`1176`
        * Results from ``roc_curve`` will now return as a list of dictionaries with each dictionary representing a class :pr:`1164`
        * ``max_pipelines`` now raises a ``DeprecationWarning`` and will be removed in the next release. ``max_iterations`` should be used instead. :pr:`1169`


**v0.13.1 Aug. 25, 2020**
    * Enhancements
        * Added Cost-Benefit Matrix objective for binary classification :pr:`1038`
        * Split ``fill_value`` into ``categorical_fill_value`` and ``numeric_fill_value`` for Imputer :pr:`1019`
        * Added ``explain_predictions`` and ``explain_predictions_best_worst`` for explaining multiple predictions with SHAP :pr:`1016`
        * Added new LSA component for text featurization :pr:`1022`
        * Added guide on installing with conda :pr:`1041`
        * Added a “cost-benefit curve” util method to graph cost-benefit matrix scores vs. binary classification thresholds :pr:`1081`
        * Standardized error when calling transform/predict before fit for pipelines :pr:`1048`
        * Added ``percent_better_than_baseline`` to AutoML search rankings and full rankings table :pr:`1050`
        * Added one-way partial dependence and partial dependence plots :pr:`1079`
        * Added "Feature Value" column to prediction explanation reports. :pr:`1064`
        * Added LightGBM classification estimator :pr:`1082`, :pr:`1114`
        * Added ``max_batches`` parameter to ``AutoMLSearch`` :pr:`1087`
    * Fixes
        * Updated ``TextFeaturizer`` component to no longer require an internet connection to run :pr:`1022`
        * Fixed non-deterministic element of ``TextFeaturizer`` transformations :pr:`1022`
        * Added a StandardScaler to all ElasticNet pipelines :pr:`1065`
        * Updated cost-benefit matrix to normalize score :pr:`1099`
        * Fixed logic in ``calculate_percent_difference`` so that it can handle negative values :pr:`1100`
    * Changes
        * Added ``needs_fitting`` property to ``ComponentBase`` :pr:`1044`
        * Updated references to data types to use datatype lists defined in ``evalml.utils.gen_utils`` :pr:`1039`
        * Remove maximum version limit for SciPy dependency :pr:`1051`
        * Moved ``all_components`` and other component importers into runtime methods :pr:`1045`
        * Consolidated graphing utility methods under ``evalml.utils.graph_utils`` :pr:`1060`
        * Made slight tweaks to how ``TextFeaturizer`` uses ``featuretools``, and did some refactoring of that and of LSA :pr:`1090`
        * Changed ``show_all_features`` parameter into ``importance_threshold``, which allows for thresholding feature importance :pr:`1097`, :pr:`1103`
    * Documentation Changes
        * Update ``setup.py`` URL to point to the github repo :pr:`1037`
        * Added tutorial for using the cost-benefit matrix objective :pr:`1088`
        * Updated ``model_understanding.ipynb`` to include documentation for using plotly on Jupyter Lab :pr:`1108`
    * Testing Changes
        * Refactor CircleCI tests to use matrix jobs (:pr:`1043`)
        * Added a test to check that all test directories are included in evalml package :pr:`1054`


.. warning::

    **Breaking Changes**
        * ``confusion_matrix`` and ``normalize_confusion_matrix`` have been moved to ``evalml.utils`` :pr:`1038`
        * All graph utility methods previously under ``evalml.pipelines.graph_utils`` have been moved to ``evalml.utils.graph_utils`` :pr:`1060`


**v0.12.2 Aug. 6, 2020**
    * Enhancements
        * Add save/load method to components :pr:`1023`
        * Expose pickle ``protocol`` as optional arg to save/load :pr:`1023`
        * Updated estimators used in AutoML to include ExtraTrees and ElasticNet estimators :pr:`1030`
    * Fixes
    * Changes
        * Removed ``DeprecationWarning`` for ``SimpleImputer`` :pr:`1018`
    * Documentation Changes
        * Add note about version numbers to release process docs :pr:`1034`
    * Testing Changes
        * Test files are now included in the evalml package :pr:`1029`


**v0.12.0 Aug. 3, 2020**
    * Enhancements
        * Added string and categorical targets support for binary and multiclass pipelines and check for numeric targets for ``DetectLabelLeakage`` data check :pr:`932`
        * Added clear exception for regression pipelines if target datatype is string or categorical :pr:`960`
        * Added target column names and class labels in ``predict`` and ``predict_proba`` output for pipelines :pr:`951`
        * Added ``_compute_shap_values`` and ``normalize_values`` to ``pipelines/explanations`` module :pr:`958`
        * Added ``explain_prediction`` feature which explains single predictions with SHAP :pr:`974`
        * Added Imputer to allow different imputation strategies for numerical and categorical dtypes :pr:`991`
        * Added support for configuring logfile path using env var, and don't create logger if there are filesystem errors :pr:`975`
        * Updated catboost estimators' default parameters and automl hyperparameter ranges to speed up fit time :pr:`998`
    * Fixes
        * Fixed ReadtheDocs warning failure regarding embedded gif :pr:`943`
        * Removed incorrect parameter passed to pipeline classes in ``_add_baseline_pipelines`` :pr:`941`
        * Added universal error for calling ``predict``, ``predict_proba``, ``transform``, and ``feature_importances`` before fitting :pr:`969`, :pr:`994`
        * Made ``TextFeaturizer`` component and pip dependencies ``featuretools`` and ``nlp_primitives`` optional :pr:`976`
        * Updated imputation strategy in automl to no longer limit impute strategy to ``most_frequent`` for all features if there are any categorical columns :pr:`991`
        * Fixed ``UnboundLocalError`` for ``cv_pipeline`` when automl search errors :pr:`996`
        * Fixed ``Imputer`` to reset dataframe index to preserve behavior expected from  ``SimpleImputer`` :pr:`1009`
    * Changes
        * Moved ``get_estimators`` to ``evalml.pipelines.components.utils`` :pr:`934`
        * Modified Pipelines to raise ``PipelineScoreError`` when they encounter an error during scoring :pr:`936`
        * Moved ``evalml.model_families.list_model_families`` to ``evalml.pipelines.components.allowed_model_families`` :pr:`959`
        * Renamed ``DateTimeFeaturization`` to ``DateTimeFeaturizer`` :pr:`977`
        * Added check to stop search and raise an error if all pipelines in a batch return NaN scores :pr:`1015`
    * Documentation Changes
        * Updated ``README.md`` :pr:`963`
        * Reworded message when errors are returned from data checks in search :pr:`982`
        * Added section on understanding model predictions with ``explain_prediction`` to User Guide :pr:`981`
        * Added a section to the user guide and api reference about how XGBoost and CatBoost are not fully supported. :pr:`992`
        * Added custom components section in user guide :pr:`993`
        * Updated FAQ section formatting :pr:`997`
        * Updated release process documentation :pr:`1003`
    * Testing Changes
        * Moved ``predict_proba`` and ``predict`` tests regarding string / categorical targets to ``test_pipelines.py`` :pr:`972`
        * Fixed dependency update bot by updating python version to 3.7 to avoid frequent github version updates :pr:`1002`


.. warning::

    **Breaking Changes**
        * ``get_estimators`` has been moved to ``evalml.pipelines.components.utils`` (previously was under ``evalml.pipelines.utils``) :pr:`934`
        * Removed the ``raise_errors`` flag in AutoML search. All errors during pipeline evaluation will be caught and logged. :pr:`936`
        * ``evalml.model_families.list_model_families`` has been moved to ``evalml.pipelines.components.allowed_model_families`` :pr:`959`
        * ``TextFeaturizer``: the ``featuretools`` and ``nlp_primitives`` packages must be installed after installing evalml in order to use this component :pr:`976`
        * Renamed ``DateTimeFeaturization`` to ``DateTimeFeaturizer`` :pr:`977`


**v0.11.2 July 16, 2020**
    * Enhancements
        * Added ``NoVarianceDataCheck`` to ``DefaultDataChecks`` :pr:`893`
        * Added text processing and featurization component ``TextFeaturizer`` :pr:`913`, :pr:`924`
        * Added additional checks to ``InvalidTargetDataCheck`` to handle invalid target data types :pr:`929`
        * ``AutoMLSearch`` will now handle ``KeyboardInterrupt`` and prompt user for confirmation :pr:`915`
    * Fixes
        * Makes automl results a read-only property :pr:`919`
    * Changes
        * Deleted static pipelines and refactored tests involving static pipelines, removed ``all_pipelines()`` and ``get_pipelines()`` :pr:`904`
        * Moved ``list_model_families`` to ``evalml.model_family.utils`` :pr:`903`
        * Updated ``all_pipelines``, ``all_estimators``, ``all_components`` to use the same mechanism for dynamically generating their elements :pr:`898`
        * Rename ``master`` branch to ``main`` :pr:`918`
        * Add pypi release github action :pr:`923`
        * Updated ``AutoMLSearch.search`` stdout output and logging and removed tqdm progress bar :pr:`921`
        * Moved automl config checks previously in ``search()`` to init :pr:`933`
    * Documentation Changes
        * Reorganized and rewrote documentation :pr:`937`
        * Updated to use pydata sphinx theme :pr:`937`
        * Updated docs to use ``release_notes`` instead of ``changelog`` :pr:`942`
    * Testing Changes
        * Cleaned up fixture names and usages in tests :pr:`895`


.. warning::

    **Breaking Changes**
        * ``list_model_families`` has been moved to ``evalml.model_family.utils`` (previously was under ``evalml.pipelines.utils``) :pr:`903`
        * ``get_estimators`` has been moved to ``evalml.pipelines.components.utils`` (previously was under ``evalml.pipelines.utils``) :pr:`934`
        * Static pipeline definitions have been removed, but similar pipelines can still be constructed via creating an instance of ``PipelineBase`` :pr:`904`
        * ``all_pipelines()`` and ``get_pipelines()`` utility methods have been removed :pr:`904`


**v0.11.0 June 30, 2020**
    * Enhancements
        * Added multiclass support for ROC curve graphing :pr:`832`
        * Added preprocessing component to drop features whose percentage of NaN values exceeds a specified threshold :pr:`834`
        * Added data check to check for problematic target labels :pr:`814`
        * Added PerColumnImputer that allows imputation strategies per column :pr:`824`
        * Added transformer to drop specific columns :pr:`827`
        * Added support for ``categories``, ``handle_error``, and ``drop`` parameters in ``OneHotEncoder`` :pr:`830` :pr:`897`
        * Added preprocessing component to handle DateTime columns featurization :pr:`838`
        * Added ability to clone pipelines and components :pr:`842`
        * Define getter method for component ``parameters`` :pr:`847`
        * Added utility methods to calculate and graph permutation importances :pr:`860`, :pr:`880`
        * Added new utility functions necessary for generating dynamic preprocessing pipelines :pr:`852`
        * Added kwargs to all components :pr:`863`
        * Updated ``AutoSearchBase`` to use dynamically generated preprocessing pipelines :pr:`870`
        * Added SelectColumns transformer :pr:`873`
        * Added ability to evaluate additional pipelines for automl search :pr:`874`
        * Added ``default_parameters`` class property to components and pipelines :pr:`879`
        * Added better support for disabling data checks in automl search :pr:`892`
        * Added ability to save and load AutoML objects to file :pr:`888`
        * Updated ``AutoSearchBase.get_pipelines`` to return an untrained pipeline instance :pr:`876`
        * Saved learned binary classification thresholds in automl results cv data dict :pr:`876`
    * Fixes
        * Fixed bug where SimpleImputer cannot handle dropped columns :pr:`846`
        * Fixed bug where PerColumnImputer cannot handle dropped columns :pr:`855`
        * Enforce requirement that builtin components save all inputted values in their parameters dict :pr:`847`
        * Don't list base classes in ``all_components`` output :pr:`847`
        * Standardize all components to output pandas data structures, and accept either pandas or numpy :pr:`853`
        * Fixed rankings and full_rankings error when search has not been run :pr:`894`
    * Changes
        * Update ``all_pipelines`` and ``all_components`` to try initializing pipelines/components, and on failure exclude them :pr:`849`
        * Refactor ``handle_components`` to ``handle_components_class``, standardize to ``ComponentBase`` subclass instead of instance :pr:`850`
        * Refactor "blacklist"/"whitelist" to "allow"/"exclude" lists :pr:`854`
        * Replaced ``AutoClassificationSearch`` and ``AutoRegressionSearch`` with ``AutoMLSearch`` :pr:`871`
        * Renamed feature_importances and permutation_importances methods to use singular names (feature_importance and permutation_importance) :pr:`883`
        * Updated ``automl`` default data splitter to train/validation split for large datasets :pr:`877`
        * Added open source license, update some repo metadata :pr:`887`
        * Removed dead code in ``_get_preprocessing_components`` :pr:`896`
    * Documentation Changes
        * Fix some typos and update the EvalML logo :pr:`872`
    * Testing Changes
        * Update the changelog check job to expect the new branching pattern for the deps update bot :pr:`836`
        * Check that all components output pandas datastructures, and can accept either pandas or numpy :pr:`853`
        * Replaced ``AutoClassificationSearch`` and ``AutoRegressionSearch`` with ``AutoMLSearch`` :pr:`871`


.. warning::

    **Breaking Changes**
        * Pipelines' static ``component_graph`` field must contain either ``ComponentBase`` subclasses or ``str``, instead of ``ComponentBase`` subclass instances :pr:`850`
        * Rename ``handle_component`` to ``handle_component_class``. Now standardizes to ``ComponentBase`` subclasses instead of ``ComponentBase`` subclass instances :pr:`850`
        * Renamed automl's ``cv`` argument to ``data_split`` :pr:`877`
        * Pipelines' and classifiers' ``feature_importances`` is renamed ``feature_importance``, ``graph_feature_importances`` is renamed ``graph_feature_importance`` :pr:`883`
        * Passing ``data_checks=None`` to automl search will not perform any data checks as opposed to default checks. :pr:`892`
        * Pipelines to search for in AutoML are now determined automatically, rather than using the statically-defined pipeline classes. :pr:`870`
        * Updated ``AutoSearchBase.get_pipelines`` to return an untrained pipeline instance, instead of one which happened to be trained on the final cross-validation fold :pr:`876`


**v0.10.0 May 29, 2020**
    * Enhancements
        * Added baseline models for classification and regression, add functionality to calculate baseline models before searching in AutoML :pr:`746`
        * Port over highly-null guardrail as a data check and define ``DefaultDataChecks`` and ``DisableDataChecks`` classes :pr:`745`
        * Update ``Tuner`` classes to work directly with pipeline parameters dicts instead of flat parameter lists :pr:`779`
        * Add Elastic Net as a pipeline option :pr:`812`
        * Added new Pipeline option ``ExtraTrees`` :pr:`790`
        * Added precicion-recall curve metrics and plot for binary classification problems in ``evalml.pipeline.graph_utils`` :pr:`794`
        * Update the default automl algorithm to search in batches, starting with default parameters for each pipeline and iterating from there :pr:`793`
        * Added ``AutoMLAlgorithm`` class and ``IterativeAlgorithm`` impl, separated from ``AutoSearchBase`` :pr:`793`
    * Fixes
        * Update pipeline ``score`` to return ``nan`` score for any objective which throws an exception during scoring :pr:`787`
        * Fixed bug introduced in :pr:`787` where binary classification metrics requiring predicted probabilities error in scoring :pr:`798`
        * CatBoost and XGBoost classifiers and regressors can no longer have a learning rate of 0 :pr:`795`
    * Changes
        * Cleanup pipeline ``score`` code, and cleanup codecov :pr:`711`
        * Remove ``pass`` for abstract methods for codecov :pr:`730`
        * Added __str__ for AutoSearch object :pr:`675`
        * Add util methods to graph ROC and confusion matrix :pr:`720`
        * Refactor ``AutoBase`` to ``AutoSearchBase`` :pr:`758`
        * Updated AutoBase with ``data_checks`` parameter, removed previous ``detect_label_leakage`` parameter, and added functionality to run data checks before search in AutoML :pr:`765`
        * Updated our logger to use Python's logging utils :pr:`763`
        * Refactor most of ``AutoSearchBase._do_iteration`` impl into ``AutoSearchBase._evaluate`` :pr:`762`
        * Port over all guardrails to use the new DataCheck API :pr:`789`
        * Expanded ``import_or_raise`` to catch all exceptions :pr:`759`
        * Adds RMSE, MSLE, RMSLE as standard metrics :pr:`788`
        * Don't allow ``Recall`` to be used as an objective for AutoML :pr:`784`
        * Removed feature selection from pipelines :pr:`819`
        * Update default estimator parameters to make automl search faster and more accurate :pr:`793`
    * Documentation Changes
        * Add instructions to freeze ``master`` on ``release.md`` :pr:`726`
        * Update release instructions with more details :pr:`727` :pr:`733`
        * Add objective base classes to API reference :pr:`736`
        * Fix components API to match other modules :pr:`747`
    * Testing Changes
        * Delete codecov yml, use codecov.io's default :pr:`732`
        * Added unit tests for fraud cost, lead scoring, and standard metric objectives :pr:`741`
        * Update codecov client :pr:`782`
        * Updated AutoBase __str__ test to include no parameters case :pr:`783`
        * Added unit tests for ``ExtraTrees`` pipeline :pr:`790`
        * If codecov fails to upload, fail build :pr:`810`
        * Updated Python version of dependency action :pr:`816`
        * Update the dependency update bot to use a suffix when creating branches :pr:`817`

.. warning::

    **Breaking Changes**
        * The ``detect_label_leakage`` parameter for AutoML classes has been removed and replaced by a ``data_checks`` parameter :pr:`765`
        * Moved ROC and confusion matrix methods from ``evalml.pipeline.plot_utils`` to ``evalml.pipeline.graph_utils`` :pr:`720`
        * ``Tuner`` classes require a pipeline hyperparameter range dict as an init arg instead of a space definition :pr:`779`
        * ``Tuner.propose`` and ``Tuner.add`` work directly with pipeline parameters dicts instead of flat parameter lists :pr:`779`
        * ``PipelineBase.hyperparameters`` and ``custom_hyperparameters`` use pipeline parameters dict format instead of being represented as a flat list :pr:`779`
        * All guardrail functions previously under ``evalml.guardrails.utils`` will be removed and replaced by data checks :pr:`789`
        * ``Recall`` disallowed as an objective for AutoML :pr:`784`
        * ``AutoSearchBase`` parameter ``tuner`` has been renamed to ``tuner_class`` :pr:`793`
        * ``AutoSearchBase`` parameter ``possible_pipelines`` and ``possible_model_families`` have been renamed to ``allowed_pipelines`` and ``allowed_model_families`` :pr:`793`


**v0.9.0 Apr. 27, 2020**
    * Enhancements
        * Added ``Accuracy`` as an standard objective :pr:`624`
        * Added verbose parameter to load_fraud :pr:`560`
        * Added Balanced Accuracy metric for binary, multiclass :pr:`612` :pr:`661`
        * Added XGBoost regressor and XGBoost regression pipeline :pr:`666`
        * Added ``Accuracy`` metric for multiclass :pr:`672`
        * Added objective name in ``AutoBase.describe_pipeline`` :pr:`686`
        * Added ``DataCheck`` and ``DataChecks``, ``Message`` classes and relevant subclasses :pr:`739`
    * Fixes
        * Removed direct access to ``cls.component_graph`` :pr:`595`
        * Add testing files to .gitignore :pr:`625`
        * Remove circular dependencies from ``Makefile`` :pr:`637`
        * Add error case for ``normalize_confusion_matrix()`` :pr:`640`
        * Fixed ``XGBoostClassifier`` and ``XGBoostRegressor`` bug with feature names that contain [, ], or < :pr:`659`
        * Update ``make_pipeline_graph`` to not accidentally create empty file when testing if path is valid :pr:`649`
        * Fix pip installation warning about docsutils version, from boto dependency :pr:`664`
        * Removed zero division warning for F1/precision/recall metrics :pr:`671`
        * Fixed ``summary`` for pipelines without estimators :pr:`707`
    * Changes
        * Updated default objective for binary/multiclass classification to log loss :pr:`613`
        * Created classification and regression pipeline subclasses and removed objective as an attribute of pipeline classes :pr:`405`
        * Changed the output of ``score`` to return one dictionary :pr:`429`
        * Created binary and multiclass objective subclasses :pr:`504`
        * Updated objectives API :pr:`445`
        * Removed call to ``get_plot_data`` from AutoML :pr:`615`
        * Set ``raise_error`` to default to True for AutoML classes :pr:`638`
        * Remove unnecessary "u" prefixes on some unicode strings :pr:`641`
        * Changed one-hot encoder to return uint8 dtypes instead of ints :pr:`653`
        * Pipeline ``_name`` field changed to ``custom_name`` :pr:`650`
        * Removed ``graphs.py`` and moved methods into ``PipelineBase`` :pr:`657`, :pr:`665`
        * Remove s3fs as a dev dependency :pr:`664`
        * Changed requirements-parser to be a core dependency :pr:`673`
        * Replace ``supported_problem_types`` field on pipelines with ``problem_type`` attribute on base classes :pr:`678`
        * Changed AutoML to only show best results for a given pipeline template in ``rankings``, added ``full_rankings`` property to show all :pr:`682`
        * Update ``ModelFamily`` values: don't list xgboost/catboost as classifiers now that we have regression pipelines for them :pr:`677`
        * Changed AutoML's ``describe_pipeline`` to get problem type from pipeline instead :pr:`685`
        * Standardize ``import_or_raise`` error messages :pr:`683`
        * Updated argument order of objectives to align with sklearn's :pr:`698`
        * Renamed ``pipeline.feature_importance_graph`` to ``pipeline.graph_feature_importances`` :pr:`700`
        * Moved ROC and confusion matrix methods to ``evalml.pipelines.plot_utils`` :pr:`704`
        * Renamed ``MultiClassificationObjective`` to ``MulticlassClassificationObjective``, to align with pipeline naming scheme :pr:`715`
    * Documentation Changes
        * Fixed some sphinx warnings :pr:`593`
        * Fixed docstring for ``AutoClassificationSearch`` with correct command :pr:`599`
        * Limit readthedocs formats to pdf, not htmlzip and epub :pr:`594` :pr:`600`
        * Clean up objectives API documentation :pr:`605`
        * Fixed function on Exploring search results page :pr:`604`
        * Update release process doc :pr:`567`
        * ``AutoClassificationSearch`` and ``AutoRegressionSearch`` show inherited methods in API reference :pr:`651`
        * Fixed improperly formatted code in breaking changes for changelog :pr:`655`
        * Added configuration to treat Sphinx warnings as errors :pr:`660`
        * Removed separate plotting section for pipelines in API reference :pr:`657`, :pr:`665`
        * Have leads example notebook load S3 files using https, so we can delete s3fs dev dependency :pr:`664`
        * Categorized components in API reference and added descriptions for each category :pr:`663`
        * Fixed Sphinx warnings about ``BalancedAccuracy`` objective :pr:`669`
        * Updated API reference to include missing components and clean up pipeline docstrings :pr:`689`
        * Reorganize API ref, and clarify pipeline sub-titles :pr:`688`
        * Add and update preprocessing utils in API reference :pr:`687`
        * Added inheritance diagrams to API reference :pr:`695`
        * Documented which default objective AutoML optimizes for :pr:`699`
        * Create seperate install page :pr:`701`
        * Include more utils in API ref, like ``import_or_raise`` :pr:`704`
        * Add more color to pipeline documentation :pr:`705`
    * Testing Changes
        * Matched install commands of ``check_latest_dependencies`` test and it's GitHub action :pr:`578`
        * Added Github app to auto assign PR author as assignee :pr:`477`
        * Removed unneeded conda installation of xgboost in windows checkin tests :pr:`618`
        * Update graph tests to always use tmpfile dir :pr:`649`
        * Changelog checkin test workaround for release PRs: If 'future release' section is empty of PR refs, pass check :pr:`658`
        * Add changelog checkin test exception for ``dep-update`` branch :pr:`723`

.. warning::

    **Breaking Changes**

    * Pipelines will now no longer take an objective parameter during instantiation, and will no longer have an objective attribute.
    * ``fit()`` and ``predict()`` now use an optional ``objective`` parameter, which is only used in binary classification pipelines to fit for a specific objective.
    * ``score()`` will now use a required ``objectives`` parameter that is used to determine all the objectives to score on. This differs from the previous behavior, where the pipeline's objective was scored on regardless.
    * ``score()`` will now return one dictionary of all objective scores.
    * ``ROC`` and ``ConfusionMatrix`` plot methods via ``Auto(*).plot`` have been removed by :pr:`615` and are replaced by ``roc_curve`` and ``confusion_matrix`` in ``evamlm.pipelines.plot_utils`` in :pr:`704`
    * ``normalize_confusion_matrix`` has been moved to ``evalml.pipelines.plot_utils`` :pr:`704`
    * Pipelines ``_name`` field changed to ``custom_name``
    * Pipelines ``supported_problem_types`` field is removed because it is no longer necessary :pr:`678`
    * Updated argument order of objectives' ``objective_function`` to align with sklearn :pr:`698`
    * ``pipeline.feature_importance_graph`` has been renamed to ``pipeline.graph_feature_importances`` in :pr:`700`
    * Removed unsupported ``MSLE`` objective :pr:`704`


**v0.8.0 Apr. 1, 2020**
    * Enhancements
        * Add normalization option and information to confusion matrix :pr:`484`
        * Add util function to drop rows with NaN values :pr:`487`
        * Renamed ``PipelineBase.name`` as ``PipelineBase.summary`` and redefined ``PipelineBase.name`` as class property :pr:`491`
        * Added access to parameters in Pipelines with ``PipelineBase.parameters`` (used to be return of ``PipelineBase.describe``) :pr:`501`
        * Added ``fill_value`` parameter for ``SimpleImputer`` :pr:`509`
        * Added functionality to override component hyperparameters and made pipelines take hyperparemeters from components :pr:`516`
        * Allow ``numpy.random.RandomState`` for random_state parameters :pr:`556`
    * Fixes
        * Removed unused dependency ``matplotlib``, and move ``category_encoders`` to test reqs :pr:`572`
    * Changes
        * Undo version cap in XGBoost placed in :pr:`402` and allowed all released of XGBoost :pr:`407`
        * Support pandas 1.0.0 :pr:`486`
        * Made all references to the logger static :pr:`503`
        * Refactored ``model_type`` parameter for components and pipelines to ``model_family`` :pr:`507`
        * Refactored ``problem_types`` for pipelines and components into ``supported_problem_types`` :pr:`515`
        * Moved ``pipelines/utils.save_pipeline`` and ``pipelines/utils.load_pipeline`` to ``PipelineBase.save`` and ``PipelineBase.load`` :pr:`526`
        * Limit number of categories encoded by ``OneHotEncoder`` :pr:`517`
    * Documentation Changes
        * Updated API reference to remove ``PipelinePlot`` and added moved ``PipelineBase`` plotting methods :pr:`483`
        * Add code style and github issue guides :pr:`463` :pr:`512`
        * Updated API reference for to surface class variables for pipelines and components :pr:`537`
        * Fixed README documentation link :pr:`535`
        * Unhid PR references in changelog :pr:`656`
    * Testing Changes
        * Added automated dependency check PR :pr:`482`, :pr:`505`
        * Updated automated dependency check comment :pr:`497`
        * Have build_docs job use python executor, so that env vars are set properly :pr:`547`
        * Added simple test to make sure ``OneHotEncoder``'s top_n works with large number of categories :pr:`552`
        * Run windows unit tests on PRs :pr:`557`


.. warning::

    **Breaking Changes**

    * ``AutoClassificationSearch`` and ``AutoRegressionSearch``'s ``model_types`` parameter has been refactored into ``allowed_model_families``
    * ``ModelTypes`` enum has been changed to ``ModelFamily``
    * Components and Pipelines now have a ``model_family`` field instead of ``model_type``
    * ``get_pipelines`` utility function now accepts ``model_families`` as an argument instead of ``model_types``
    * ``PipelineBase.name`` no longer returns structure of pipeline and has been replaced by ``PipelineBase.summary``
    * ``PipelineBase.problem_types`` and ``Estimator.problem_types`` has been renamed to ``supported_problem_types``
    * ``pipelines/utils.save_pipeline`` and ``pipelines/utils.load_pipeline`` moved to ``PipelineBase.save`` and ``PipelineBase.load``


**v0.7.0 Mar. 9, 2020**
    * Enhancements
        * Added emacs buffers to .gitignore :pr:`350`
        * Add CatBoost (gradient-boosted trees) classification and regression components and pipelines :pr:`247`
        * Added Tuner abstract base class :pr:`351`
        * Added ``n_jobs`` as parameter for ``AutoClassificationSearch`` and ``AutoRegressionSearch`` :pr:`403`
        * Changed colors of confusion matrix to shades of blue and updated axis order to match scikit-learn's :pr:`426`
        * Added ``PipelineBase`` ``.graph`` and ``.feature_importance_graph`` methods, moved from previous location :pr:`423`
        * Added support for python 3.8 :pr:`462`
    * Fixes
        * Fixed ROC and confusion matrix plots not being calculated if user passed own additional_objectives :pr:`276`
        * Fixed ReadtheDocs ``FileNotFoundError`` exception for fraud dataset :pr:`439`
    * Changes
        * Added ``n_estimators`` as a tunable parameter for XGBoost :pr:`307`
        * Remove unused parameter ``ObjectiveBase.fit_needs_proba`` :pr:`320`
        * Remove extraneous parameter ``component_type`` from all components :pr:`361`
        * Remove unused ``rankings.csv`` file :pr:`397`
        * Downloaded demo and test datasets so unit tests can run offline :pr:`408`
        * Remove ``_needs_fitting`` attribute from Components :pr:`398`
        * Changed plot.feature_importance to show only non-zero feature importances by default, added optional parameter to show all :pr:`413`
        * Refactored ``PipelineBase`` to take in parameter dictionary and moved pipeline metadata to class attribute :pr:`421`
        * Dropped support for Python 3.5 :pr:`438`
        * Removed unused ``apply.py`` file :pr:`449`
        * Clean up ``requirements.txt`` to remove unused deps :pr:`451`
        * Support installation without all required dependencies :pr:`459`
    * Documentation Changes
        * Update release.md with instructions to release to internal license key :pr:`354`
    * Testing Changes
        * Added tests for utils (and moved current utils to gen_utils) :pr:`297`
        * Moved XGBoost install into it's own separate step on Windows using Conda :pr:`313`
        * Rewind pandas version to before 1.0.0, to diagnose test failures for that version :pr:`325`
        * Added dependency update checkin test :pr:`324`
        * Rewind XGBoost version to before 1.0.0 to diagnose test failures for that version :pr:`402`
        * Update dependency check to use a whitelist :pr:`417`
        * Update unit test jobs to not install dev deps :pr:`455`

.. warning::

    **Breaking Changes**

    * Python 3.5 will not be actively supported.

**v0.6.0 Dec. 16, 2019**
    * Enhancements
        * Added ability to create a plot of feature importances :pr:`133`
        * Add early stopping to AutoML using patience and tolerance parameters :pr:`241`
        * Added ROC and confusion matrix metrics and plot for classification problems and introduce PipelineSearchPlots class :pr:`242`
        * Enhanced AutoML results with search order :pr:`260`
        * Added utility function to show system and environment information :pr:`300`
    * Fixes
        * Lower botocore requirement :pr:`235`
        * Fixed decision_function calculation for ``FraudCost`` objective :pr:`254`
        * Fixed return value of ``Recall`` metrics :pr:`264`
        * Components return ``self`` on fit :pr:`289`
    * Changes
        * Renamed automl classes to ``AutoRegressionSearch`` and ``AutoClassificationSearch`` :pr:`287`
        * Updating demo datasets to retain column names :pr:`223`
        * Moving pipeline visualization to ``PipelinePlot`` class :pr:`228`
        * Standarizing inputs as ``pd.Dataframe`` / ``pd.Series`` :pr:`130`
        * Enforcing that pipelines must have an estimator as last component :pr:`277`
        * Added ``ipywidgets`` as a dependency in ``requirements.txt`` :pr:`278`
        * Added Random and Grid Search Tuners :pr:`240`
    * Documentation Changes
        * Adding class properties to API reference :pr:`244`
        * Fix and filter FutureWarnings from scikit-learn :pr:`249`, :pr:`257`
        * Adding Linear Regression to API reference and cleaning up some Sphinx warnings :pr:`227`
    * Testing Changes
        * Added support for testing on Windows with CircleCI :pr:`226`
        * Added support for doctests :pr:`233`

.. warning::

    **Breaking Changes**

    * The ``fit()`` method for ``AutoClassifier`` and ``AutoRegressor`` has been renamed to ``search()``.
    * ``AutoClassifier`` has been renamed to ``AutoClassificationSearch``
    * ``AutoRegressor`` has been renamed to ``AutoRegressionSearch``
    * ``AutoClassificationSearch.results`` and ``AutoRegressionSearch.results`` now is a dictionary with ``pipeline_results`` and ``search_order`` keys. ``pipeline_results`` can be used to access a dictionary that is identical to the old ``.results`` dictionary. Whereas, ``search_order`` returns a list of the search order in terms of ``pipeline_id``.
    * Pipelines now require an estimator as the last component in ``component_list``. Slicing pipelines now throws an ``NotImplementedError`` to avoid returning pipelines without an estimator.

**v0.5.2 Nov. 18, 2019**
    * Enhancements
        * Adding basic pipeline structure visualization :pr:`211`
    * Documentation Changes
        * Added notebooks to build process :pr:`212`

**v0.5.1 Nov. 15, 2019**
    * Enhancements
        * Added basic outlier detection guardrail :pr:`151`
        * Added basic ID column guardrail :pr:`135`
        * Added support for unlimited pipelines with a ``max_time`` limit :pr:`70`
        * Updated .readthedocs.yaml to successfully build :pr:`188`
    * Fixes
        * Removed MSLE from default additional objectives :pr:`203`
        * Fixed ``random_state`` passed in pipelines :pr:`204`
        * Fixed slow down in RFRegressor :pr:`206`
    * Changes
        * Pulled information for describe_pipeline from pipeline's new describe method :pr:`190`
        * Refactored pipelines :pr:`108`
        * Removed guardrails from Auto(*) :pr:`202`, :pr:`208`
    * Documentation Changes
        * Updated documentation to show ``max_time`` enhancements :pr:`189`
        * Updated release instructions for RTD :pr:`193`
        * Added notebooks to build process :pr:`212`
        * Added contributing instructions :pr:`213`
        * Added new content :pr:`222`

**v0.5.0 Oct. 29, 2019**
    * Enhancements
        * Added basic one hot encoding :pr:`73`
        * Use enums for model_type :pr:`110`
        * Support for splitting regression datasets :pr:`112`
        * Auto-infer multiclass classification :pr:`99`
        * Added support for other units in ``max_time`` :pr:`125`
        * Detect highly null columns :pr:`121`
        * Added additional regression objectives :pr:`100`
        * Show an interactive iteration vs. score plot when using fit() :pr:`134`
    * Fixes
        * Reordered ``describe_pipeline`` :pr:`94`
        * Added type check for ``model_type`` :pr:`109`
        * Fixed ``s`` units when setting string ``max_time`` :pr:`132`
        * Fix objectives not appearing in API documentation :pr:`150`
    * Changes
        * Reorganized tests :pr:`93`
        * Moved logging to its own module :pr:`119`
        * Show progress bar history :pr:`111`
        * Using ``cloudpickle`` instead of pickle to allow unloading of custom objectives :pr:`113`
        * Removed render.py :pr:`154`
    * Documentation Changes
        * Update release instructions :pr:`140`
        * Include additional_objectives parameter :pr:`124`
        * Added Changelog :pr:`136`
    * Testing Changes
        * Code coverage :pr:`90`
        * Added CircleCI tests for other Python versions :pr:`104`
        * Added doc notebooks as tests :pr:`139`
        * Test metadata for CircleCI and 2 core parallelism :pr:`137`

**v0.4.1 Sep. 16, 2019**
    * Enhancements
        * Added AutoML for classification and regressor using Autobase and Skopt :pr:`7` :pr:`9`
        * Implemented standard classification and regression metrics :pr:`7`
        * Added logistic regression, random forest, and XGBoost pipelines :pr:`7`
        * Implemented support for custom objectives :pr:`15`
        * Feature importance for pipelines :pr:`18`
        * Serialization for pipelines :pr:`19`
        * Allow fitting on objectives for optimal threshold :pr:`27`
        * Added detect label leakage :pr:`31`
        * Implemented callbacks :pr:`42`
        * Allow for multiclass classification :pr:`21`
        * Added support for additional objectives :pr:`79`
    * Fixes
        * Fixed feature selection in pipelines :pr:`13`
        * Made ``random_seed`` usage consistent :pr:`45`
    * Documentation Changes
        * Documentation Changes
        * Added docstrings :pr:`6`
        * Created notebooks for docs :pr:`6`
        * Initialized readthedocs EvalML :pr:`6`
        * Added favicon :pr:`38`
    * Testing Changes
        * Added testing for loading data :pr:`39`

**v0.2.0 Aug. 13, 2019**
    * Enhancements
        * Created fraud detection objective :pr:`4`

**v0.1.0 July. 31, 2019**
    * *First Release*
    * Enhancements
        * Added lead scoring objecitve :pr:`1`
        * Added basic classifier :pr:`1`
    * Documentation Changes
        * Initialized Sphinx for docs :pr:`1`<|MERGE_RESOLUTION|>--- conflicted
+++ resolved
@@ -5,11 +5,8 @@
         * Move black to regular dependency and use it for ``generate_pipeline_code`` :pr:`4005`
         * Implement ``generate_pipeline_example`` :pr:`4023`
         * Add new downcast utils for component-specific nullable type handling and begin implementation on objective and component base classes :pr:`4024`
-<<<<<<< HEAD
+        * Add nullable type incompatibility properties to the components that need them :pr:`4031`
         * Add ``get_evalml_requirements_file`` :pr:`4034`
-=======
-        * Add nullable type incompatibility properties to the components that need them :pr:`4031`
->>>>>>> 33eb2c6f
     * Fixes
     * Changes
         * Uncapped ``pmdarima`` and updated minimum version :pr:`4027`
