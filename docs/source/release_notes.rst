--- conflicted
+++ resolved
@@ -3,6 +3,7 @@
 **Future Releases**
     * Enhancements
         * Added support for stacked ensemble pipelines to prediction explanations module :pr:`2971`
+        * Added integration tests for data checks and data checks actions workflow :pr:`2883`
     * Fixes
         * Fixed bug where ``Oversampler`` didn't consider boolean columns to be categorical :pr:`2980`
     * Changes
@@ -43,12 +44,7 @@
     * Testing Changes
         * Fixed dependency checker to catch full names of packages :pr:`2930`
         * Refactored ``build_conda_pkg`` to work from a local recipe :pr:`2925`
-<<<<<<< HEAD
-        * Added integration tests for data checks and data checks actions workflow :pr:`2883`
-
-=======
         * Refactored component test for different environments :pr:`2957`
->>>>>>> ffb73347
 
 .. warning::
 
