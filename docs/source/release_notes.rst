Release Notes
-------------

**Future Releases**
    * Enhancements
        * Added Cost-Benefit Matrix objective for binary classification :pr:`1038`
        * Split `fill_value` into `categorical_fill_value` and `numeric_fill_value` for Imputer :pr:`1019`
        * Added `explain_predictions` and `explain_predictions_best_worst` for explaining multiple predictions with SHAP :pr:`1016`
        * Added new LSA component for text featurization :pr:`1022`
        * Added guide on installing with conda :pr:`1041`
        * Standardized error when calling transform/predict before fit for pipelines :pr:`1048`
        * Added `percent_better_than_baseline` to Automl search rankings and full rankings table :pr:`1050`
        * Added "Feature Value" column to prediction explanation reports. :pr:`1064`
<<<<<<< HEAD
        * Added LightGBM classification estimator :pr:`1082`
=======
        * Added `max_batches` parameter to AutoMLSearch :pr:`1087`
>>>>>>> 374945ca
    * Fixes
        * Updated TextFeaturizer component to no longer require an internet connection to run :pr:`1022`
        * Fixed non-deterministic element of TextFeaturizer transformations :pr:`1022`
        * Added a StandardScaler to all ElasticNet pipelines :pr:`1065`
    * Changes
        * Added `needs_fitting` property to ComponentBase :pr:`1044`
        * Updated references to data types to use datatype lists defined in `evalml.utils.gen_utils` :pr:`1039`
        * Remove maximum version limit for SciPy dependency :pr:`1051`
        * Moved `all_components` and other component importers into runtime methods :pr:`1045`
        * Consolidated graphing utility methods under `evalml.utils.graph_utils` :pr:`1060`
        * Made slight tweaks to how TextFeaturizer uses featuretools, and did some refactoring of that and of LSA :pr:`1090`
    * Documentation Changes
        * Update setup.py URL to point to the github repo :pr:`1037`
    * Testing Changes
        * Refactor CircleCI tests to use matrix jobs (:pr:`1043`)
        * Added a test to check that all test directories are included in evalml package :pr:`1054`


.. warning::

    **Breaking Changes**
        * ``confusion_matrix`` and ``normalize_confusion_matrix`` have been moved to `evalml.utils` :pr:`1038`
        * All graph utility methods previously under ``evalml.pipelines.graph_utils`` have been moved to ``evalml.utils.graph_utils`` :pr:`1060`


**v0.12.2 Aug. 6, 2020**
    * Enhancements
        * Add save/load method to components :pr:`1023`
        * Expose pickle `protocol` as optional arg to save/load :pr:`1023`
        * Updated estimators used in AutoML to include ExtraTrees and ElasticNet estimators :pr:`1030`
    * Fixes
    * Changes
        * Removed DeprecationWarning for SimpleImputer :pr:`1018`
    * Documentation Changes
        * Add note about version numbers to release process docs :pr:`1034`
    * Testing Changes
        * Test files are now included in the evalml package :pr:`1029`


**v0.12.0 Aug. 3, 2020**
    * Enhancements
        * Added string and categorical targets support for binary and multiclass pipelines and check for numeric targets for `DetectLabelLeakage` data check :pr:`932`
        * Added clear exception for regression pipelines if target datatype is string or categorical :pr:`960`
        * Added target column names and class labels in `predict` and `predict_proba` output for pipelines :pr:`951`
        * Added `_compute_shap_values` and `normalize_values` to `pipelines/explanations` module :pr:`958`
        * Added `explain_prediction` feature which explains single predictions with SHAP :pr:`974`
        * Added Imputer to allow different imputation strategies for numerical and categorical dtypes :pr:`991`
        * Added support for configuring logfile path using env var, and don't create logger if there are filesystem errors :pr:`975`
        * Updated catboost estimators' default parameters and automl hyperparameter ranges to speed up fit time :pr:`998`
    * Fixes
        * Fixed ReadtheDocs warning failure regarding embedded gif :pr:`943`
        * Removed incorrect parameter passed to pipeline classes in `_add_baseline_pipelines` :pr:`941`
        * Added universal error for calling `predict`, `predict_proba`, `transform`, and `feature_importances` before fitting :pr:`969`, :pr:`994`
        * Made `TextFeaturizer` component and pip dependencies `featuretools` and `nlp_primitives` optional :pr:`976`
        * Updated imputation strategy in automl to no longer limit impute strategy to `most_frequent` for all features if there are any categorical columns :pr:`991`
        * Fixed UnboundLocalError for`cv_pipeline` when automl search errors :pr:`996`
        * Fixed `Imputer` to reset dataframe index to preserve behavior expected from  `SimpleImputer` :pr:`1009`
    * Changes
        * Moved `get_estimators ` to `evalml.pipelines.components.utils` :pr:`934`
        * Modified Pipelines to raise `PipelineScoreError` when they encounter an error during scoring :pr:`936`
        * Moved `evalml.model_families.list_model_families` to `evalml.pipelines.components.allowed_model_families` :pr:`959`
        * Renamed `DateTimeFeaturization` to `DateTimeFeaturizer` :pr:`977`
        * Added check to stop search and raise an error if all pipelines in a batch return NaN scores :pr:`1015`
    * Documentation Changes
        * Update README.md :pr:`963`
        * Reworded message when errors are returned from data checks in search :pr:`982`
        * Added section on understanding model predictions with `explain_prediction` to User Guide :pr:`981`
        * Added a section to the user guide and api reference about how XGBoost and CatBoost are not fully supported. :pr:`992`
        * Added custom components section in user guide :pr:`993`
        * Update FAQ section formatting :pr:`997`
        * Update release process documentation :pr:`1003`
    * Testing Changes
        * Moved `predict_proba` and `predict` tests regarding string / categorical targets to `test_pipelines.py` :pr:`972`
        * Fix dependency update bot by updating python version to 3.7 to avoid frequent github version updates :pr:`1002`


.. warning::

    **Breaking Changes**
        * ``get_estimators`` has been moved to ``evalml.pipelines.components.utils`` (previously was under ``evalml.pipelines.utils``) :pr:`934`
        * Removed the ``raise_errors`` flag in AutoML search. All errors during pipeline evaluation will be caught and logged. :pr:`936`
        * ``evalml.model_families.list_model_families`` has been moved to `evalml.pipelines.components.allowed_model_families` :pr:`959`
        * ``TextFeaturizer``: the ``featuretools`` and ``nlp_primitives`` packages must be installed after installing evalml in order to use this component :pr:`976`
        * Renamed ``DateTimeFeaturization`` to ``DateTimeFeaturizer`` :pr:`977`


**v0.11.2 July 16, 2020**
    * Enhancements
        * Added `NoVarianceDataCheck` to `DefaultDataChecks` :pr:`893`
        * Added text processing and featurization component `TextFeaturizer` :pr:`913`, :pr:`924`
        * Added additional checks to InvalidTargetDataCheck to handle invalid target data types :pr:`929`
        * AutoMLSearch will now handle KeyboardInterrupt and prompt user for confirmation :pr:`915`
    * Fixes
        * Makes automl results a read-only property :pr:`919`
    * Changes
        * Deleted static pipelines and refactored tests involving static pipelines, removed `all_pipelines()` and `get_pipelines()` :pr:`904`
        * Moved `list_model_families` to `evalml.model_family.utils` :pr:`903`
        * Updated `all_pipelines`, `all_estimators`, `all_components` to use the same mechanism for dynamically generating their elements :pr:`898`
        * Rename `master` branch to `main` :pr:`918`
        * Add pypi release github action :pr:`923`
        * Updated AutoMLSearch.search stdout output and logging and removed tqdm progress bar :pr:`921`
        * Moved automl config checks previously in `search()` to init :pr:`933`
    * Documentation Changes
        * Reorganized and rewrote documentation :pr:`937`
        * Updated to use pydata sphinx theme :pr:`937`
        * Updated docs to use `release_notes` instead of `changelog` :pr:`942`
    * Testing Changes
        * Cleaned up fixture names and usages in tests :pr:`895`


.. warning::

    **Breaking Changes**
        * ``list_model_families`` has been moved to ``evalml.model_family.utils`` (previously was under ``evalml.pipelines.utils``) :pr:`903`
        * ``get_estimators`` has been moved to ``evalml.pipelines.components.utils`` (previously was under ``evalml.pipelines.utils``) :pr:`934`
        * Static pipeline definitions have been removed, but similar pipelines can still be constructed via creating an instance of PipelineBase :pr:`904`
        * ``all_pipelines()`` and ``get_pipelines()`` utility methods have been removed :pr:`904`


**v0.11.0 June 30, 2020**
    * Enhancements
        * Added multiclass support for ROC curve graphing :pr:`832`
        * Added preprocessing component to drop features whose percentage of NaN values exceeds a specified threshold :pr:`834`
        * Added data check to check for problematic target labels :pr:`814`
        * Added PerColumnImputer that allows imputation strategies per column :pr:`824`
        * Added transformer to drop specific columns :pr:`827`
        * Added support for `categories`, `handle_error`, and `drop` parameters in `OneHotEncoder` :pr:`830` :pr:`897`
        * Added preprocessing component to handle DateTime columns featurization :pr:`838`
        * Added ability to clone pipelines and components :pr:`842`
        * Define getter method for component `parameters` :pr:`847`
        * Added utility methods to calculate and graph permutation importances :pr:`860`, :pr:`880`
        * Added new utility functions necessary for generating dynamic preprocessing pipelines :pr:`852`
        * Added kwargs to all components :pr:`863`
        * Updated `AutoSearchBase` to use dynamically generated preprocessing pipelines :pr:`870`
        * Added SelectColumns transformer :pr:`873`
        * Added ability to evaluate additional pipelines for automl search :pr:`874`
        * Added `default_parameters` class property to components and pipelines :pr:`879`
        * Added better support for disabling data checks in automl search :pr:`892`
        * Added ability to save and load AutoML objects to file :pr:`888`
        * Updated `AutoSearchBase.get_pipelines` to return an untrained pipeline instance :pr:`876`
        * Saved learned binary classification thresholds in automl results cv data dict :pr:`876`
    * Fixes
        * Fixed bug where SimpleImputer cannot handle dropped columns :pr:`846`
        * Fixed bug where PerColumnImputer cannot handle dropped columns :pr:`855`
        * Enforce requirement that builtin components save all inputted values in their parameters dict :pr:`847`
        * Don't list base classes in `all_components` output :pr:`847`
        * Standardize all components to output pandas data structures, and accept either pandas or numpy :pr:`853`
        * Fixed rankings and full_rankings error when search has not been run :pr:`894`
    * Changes
        * Update `all_pipelines` and `all_components` to try initializing pipelines/components, and on failure exclude them :pr:`849`
        * Refactor `handle_components` to `handle_components_class`, standardize to `ComponentBase` subclass instead of instance :pr:`850`
        * Refactor "blacklist"/"whitelist" to "allow"/"exclude" lists :pr:`854`
        * Replaced `AutoClassificationSearch` and `AutoRegressionSearch` with `AutoMLSearch` :pr:`871`
        * Renamed feature_importances and permutation_importances methods to use singular names (feature_importance and permutation_importance) :pr:`883`
        * Updated `automl` default data splitter to train/validation split for large datasets :pr:`877`
        * Added open source license, update some repo metadata :pr:`887`
        * Removed dead code in `_get_preprocessing_components` :pr:`896`
    * Documentation Changes
        * Fix some typos and update the EvalML logo :pr:`872`
    * Testing Changes
        * Update the changelog check job to expect the new branching pattern for the deps update bot :pr:`836`
        * Check that all components output pandas datastructures, and can accept either pandas or numpy :pr:`853`
        * Replaced `AutoClassificationSearch` and `AutoRegressionSearch` with `AutoMLSearch` :pr:`871`


.. warning::

    **Breaking Changes**
        * Pipelines' static ``component_graph`` field must contain either ``ComponentBase`` subclasses or ``str``, instead of ``ComponentBase`` subclass instances :pr:`850`
        * Rename ``handle_component`` to ``handle_component_class``. Now standardizes to ``ComponentBase`` subclasses instead of ``ComponentBase`` subclass instances :pr:`850`
        * Renamed automl's ``cv`` argument to ``data_split`` :pr:`877`
        * Pipelines' and classifiers' ``feature_importances`` is renamed `feature_importance`, `graph_feature_importances` is renamed `graph_feature_importance` :pr:`883`
        * Passing ``data_checks=None`` to automl search will not perform any data checks as opposed to default checks. :pr:`892`
        * Pipelines to search for in AutoML are now determined automatically, rather than using the statically-defined pipeline classes. :pr:`870`
        * Updated ``AutoSearchBase.get_pipelines`` to return an untrained pipeline instance, instead of one which happened to be trained on the final cross-validation fold :pr:`876`


**v0.10.0 May 29, 2020**
    * Enhancements
        * Added baseline models for classification and regression, add functionality to calculate baseline models before searching in AutoML :pr:`746`
        * Port over highly-null guardrail as a data check and define `DefaultDataChecks` and `DisableDataChecks` classes :pr:`745`
        * Update `Tuner` classes to work directly with pipeline parameters dicts instead of flat parameter lists :pr:`779`
        * Add Elastic Net as a pipeline option :pr:`812`
        * Added new Pipeline option `ExtraTrees` :pr:`790`
        * Added precicion-recall curve metrics and plot for binary classification problems in `evalml.pipeline.graph_utils` :pr:`794`
        * Update the default automl algorithm to search in batches, starting with default parameters for each pipeline and iterating from there :pr:`793`
        * Added `AutoMLAlgorithm` class and `IterativeAlgorithm` impl, separated from `AutoSearchBase` :pr:`793`
    * Fixes
        * Update pipeline `score` to return `nan` score for any objective which throws an exception during scoring :pr:`787`
        * Fixed bug introduced in :pr:`787` where binary classification metrics requiring predicted probabilities error in scoring :pr:`798`
        * CatBoost and XGBoost classifiers and regressors can no longer have a learning rate of 0 :pr:`795`
    * Changes
        * Cleanup pipeline `score` code, and cleanup codecov :pr:`711`
        * Remove `pass` for abstract methods for codecov :pr:`730`
        * Added __str__ for AutoSearch object :pr:`675`
        * Add util methods to graph ROC and confusion matrix :pr:`720`
        * Refactor `AutoBase` to `AutoSearchBase` :pr:`758`
        * Updated AutoBase with `data_checks` parameter, removed previous `detect_label_leakage` parameter, and added functionality to run data checks before search in AutoML :pr:`765`
        * Updated our logger to use Python's logging utils :pr:`763`
        * Refactor most of `AutoSearchBase._do_iteration` impl into `AutoSearchBase._evaluate` :pr:`762`
        * Port over all guardrails to use the new DataCheck API :pr:`789`
        * Expanded `import_or_raise` to catch all exceptions :pr:`759`
        * Adds RMSE, MSLE, RMSLE as standard metrics :pr:`788`
        * Don't allow `Recall` to be used as an objective for AutoML :pr:`784`
        * Removed feature selection from pipelines :pr:`819`
        * Update default estimator parameters to make automl search faster and more accurate :pr:`793`
    * Documentation Changes
        * Add instructions to freeze `master` on `release.md` :pr:`726`
        * Update release instructions with more details :pr:`727` :pr:`733`
        * Add objective base classes to API reference :pr:`736`
        * Fix components API to match other modules :pr:`747`
    * Testing Changes
        * Delete codecov yml, use codecov.io's default :pr:`732`
        * Added unit tests for fraud cost, lead scoring, and standard metric objectives :pr:`741`
        * Update codecov client :pr:`782`
        * Updated AutoBase __str__ test to include no parameters case :pr:`783`
        * Added unit tests for `ExtraTrees` pipeline :pr:`790`
        * If codecov fails to upload, fail build :pr:`810`
        * Updated Python version of dependency action :pr:`816`
        * Update the dependency update bot to use a suffix when creating branches :pr:`817`

.. warning::

    **Breaking Changes**
        * The ``detect_label_leakage`` parameter for AutoML classes has been removed and replaced by a ``data_checks`` parameter :pr:`765`
        * Moved ROC and confusion matrix methods from ``evalml.pipeline.plot_utils`` to ``evalml.pipeline.graph_utils`` :pr:`720`
        * ``Tuner`` classes require a pipeline hyperparameter range dict as an init arg instead of a space definition :pr:`779`
        * ``Tuner.propose`` and ``Tuner.add`` work directly with pipeline parameters dicts instead of flat parameter lists :pr:`779`
        * ``PipelineBase.hyperparameters`` and ``custom_hyperparameters`` use pipeline parameters dict format instead of being represented as a flat list :pr:`779`
        * All guardrail functions previously under ``evalml.guardrails.utils`` will be removed and replaced by data checks :pr:`789`
        * `Recall` disallowed as an objective for AutoML :pr:`784`
        * ``AutoSearchBase`` parameter ``tuner`` has been renamed to ``tuner_class`` :pr:`793`
        * ``AutoSearchBase`` parameter ``possible_pipelines`` and ``possible_model_families`` have been renamed to ``allowed_pipelines`` and ``allowed_model_families`` :pr:`793`


**v0.9.0 Apr. 27, 2020**
    * Enhancements
        * Added accuracy as an standard objective :pr:`624`
        * Added verbose parameter to load_fraud :pr:`560`
        * Added Balanced Accuracy metric for binary, multiclass :pr:`612` :pr:`661`
        * Added XGBoost regressor and XGBoost regression pipeline :pr:`666`
        * Added Accuracy metric for multiclass :pr:`672`
        * Added objective name in `AutoBase.describe_pipeline` :pr:`686`
        * Added `DataCheck` and `DataChecks`, `Message` classes and relevant subclasses :pr:`739`
    * Fixes
        * Removed direct access to `cls.component_graph` :pr:`595`
        * Add testing files to .gitignore :pr:`625`
        * Remove circular dependencies from `Makefile` :pr:`637`
        * Add error case for `normalize_confusion_matrix()` :pr:`640`
        * Fixed XGBoostClassifier and XGBoostRegressor bug with feature names that contain [, ], or < :pr:`659`
        * Update make_pipeline_graph to not accidentally create empty file when testing if path is valid :pr:`649`
        * Fix pip installation warning about docsutils version, from boto dependency :pr:`664`
        * Removed zero division warning for F1/precision/recall metrics :pr:`671`
        * Fixed `summary` for pipelines without estimators :pr:`707`
    * Changes
        * Updated default objective for binary/multiseries classification to log loss :pr:`613`
        * Created classification and regression pipeline subclasses and removed objective as an attribute of pipeline classes :pr:`405`
        * Changed the output of `score` to return one dictionary :pr:`429`
        * Created binary and multiclass objective subclasses :pr:`504`
        * Updated objectives API :pr:`445`
        * Removed call to `get_plot_data` from AutoML :pr:`615`
        * Set `raise_error` to default to True for AutoML classes :pr:`638`
        * Remove unnecessary "u" prefixes on some unicode strings :pr:`641`
        * Changed one-hot encoder to return uint8 dtypes instead of ints :pr:`653`
        * Pipeline `_name` field changed to `custom_name` :pr:`650`
        * Removed `graphs.py` and moved methods into `PipelineBase` :pr:`657`, :pr:`665`
        * Remove s3fs as a dev dependency :pr:`664`
        * Changed requirements-parser to be a core dependency :pr:`673`
        * Replace `supported_problem_types` field on pipelines with `problem_type` attribute on base classes :pr:`678`
        * Changed AutoML to only show best results for a given pipeline template in `rankings`, added `full_rankings` property to show all :pr:`682`
        * Update `ModelFamily` values: don't list xgboost/catboost as classifiers now that we have regression pipelines for them :pr:`677`
        * Changed AutoML's `describe_pipeline` to get problem type from pipeline instead :pr:`685`
        * Standardize `import_or_raise` error messages :pr:`683`
        * Updated argument order of objectives to align with sklearn's :pr:`698`
        * Renamed `pipeline.feature_importance_graph` to `pipeline.graph_feature_importances` :pr:`700`
        * Moved ROC and confusion matrix methods to `evalml.pipelines.plot_utils` :pr:`704`
        * Renamed `MultiClassificationObjective` to `MulticlassClassificationObjective`, to align with pipeline naming scheme :pr:`715`
    * Documentation Changes
        * Fixed some sphinx warnings :pr:`593`
        * Fixed docstring for AutoClassificationSearch with correct command :pr:`599`
        * Limit readthedocs formats to pdf, not htmlzip and epub :pr:`594` :pr:`600`
        * Clean up objectives API documentation :pr:`605`
        * Fixed function on Exploring search results page :pr:`604`
        * Update release process doc :pr:`567`
        * AutoClassificationSearch and AutoRegressionSearch show inherited methods in API reference :pr:`651`
        * Fixed improperly formatted code in breaking changes for changelog :pr:`655`
        * Added configuration to treat Sphinx warnings as errors :pr:`660`
        * Removed separate plotting section for pipelines in API reference :pr:`657`, :pr:`665`
        * Have leads example notebook load S3 files using https, so we can delete s3fs dev dependency :pr:`664`
        * Categorized components in API reference and added descriptions for each category :pr:`663`
        * Fixed Sphinx warnings about BalancedAccuracy objective :pr:`669`
        * Updated API reference to include missing components and clean up pipeline docstrings :pr:`689`
        * Reorganize API ref, and clarify pipeline sub-titles :pr:`688`
        * Add and update preprocessing utils in API reference :pr:`687`
        * Added inheritance diagrams to API reference :pr:`695`
        * Documented which default objective AutoML optimizes for :pr:`699`
        * Create seperate install page :pr:`701`
        * Include more utils in API ref, like `import_or_raise` :pr:`704`
        * Add more color to pipeline documentation :pr:`705`
    * Testing Changes
        * Matched install commands of `check_latest_dependencies` test and it's GitHub action :pr:`578`
        * Added Github app to auto assign PR author as assignee :pr:`477`
        * Removed unneeded conda installation of xgboost in windows checkin tests :pr:`618`
        * Update graph tests to always use tmpfile dir :pr:`649`
        * Changelog checkin test workaround for release PRs: If 'future release' section is empty of PR refs, pass check :pr:`658`
        * Add changelog checkin test exception for `dep-update` branch :pr:`723`

.. warning::

    **Breaking Changes**

    * Pipelines will now no longer take an objective parameter during instantiation, and will no longer have an objective attribute.
    * ``fit()`` and ``predict()`` now use an optional ``objective`` parameter, which is only used in binary classification pipelines to fit for a specific objective.
    * ``score()`` will now use a required ``objectives`` parameter that is used to determine all the objectives to score on. This differs from the previous behavior, where the pipeline's objective was scored on regardless.
    * ``score()`` will now return one dictionary of all objective scores.
    * ``ROC`` and ``ConfusionMatrix`` plot methods via ``Auto(*).plot`` have been removed by :pr:`615` and are replaced by ``roc_curve`` and ``confusion_matrix`` in `evamlm.pipelines.plot_utils`` in :pr:`704`
    * ``normalize_confusion_matrix`` has been moved to ``evalml.pipelines.plot_utils`` :pr:`704`
    * Pipelines ``_name`` field changed to ``custom_name``
    * Pipelines ``supported_problem_types`` field is removed because it is no longer necessary :pr:`678`
    * Updated argument order of objectives' `objective_function` to align with sklearn :pr:`698`
    * `pipeline.feature_importance_graph` has been renamed to `pipeline.graph_feature_importances` in :pr:`700`
    * Removed unsupported ``MSLE`` objective :pr:`704`


**v0.8.0 Apr. 1, 2020**
    * Enhancements
        * Add normalization option and information to confusion matrix :pr:`484`
        * Add util function to drop rows with NaN values :pr:`487`
        * Renamed `PipelineBase.name` as `PipelineBase.summary` and redefined `PipelineBase.name` as class property :pr:`491`
        * Added access to parameters in Pipelines with `PipelineBase.parameters` (used to be return of `PipelineBase.describe`) :pr:`501`
        * Added `fill_value` parameter for SimpleImputer :pr:`509`
        * Added functionality to override component hyperparameters and made pipelines take hyperparemeters from components :pr:`516`
        * Allow numpy.random.RandomState for random_state parameters :pr:`556`
    * Fixes
        * Removed unused dependency `matplotlib`, and move `category_encoders` to test reqs :pr:`572`
    * Changes
        * Undo version cap in XGBoost placed in :pr:`402` and allowed all released of XGBoost :pr:`407`
        * Support pandas 1.0.0 :pr:`486`
        * Made all references to the logger static :pr:`503`
        * Refactored `model_type` parameter for components and pipelines to `model_family` :pr:`507`
        * Refactored `problem_types` for pipelines and components into `supported_problem_types` :pr:`515`
        * Moved `pipelines/utils.save_pipeline` and `pipelines/utils.load_pipeline` to `PipelineBase.save` and `PipelineBase.load` :pr:`526`
        * Limit number of categories encoded by OneHotEncoder :pr:`517`
    * Documentation Changes
        * Updated API reference to remove PipelinePlot and added moved PipelineBase plotting methods :pr:`483`
        * Add code style and github issue guides :pr:`463` :pr:`512`
        * Updated API reference for to surface class variables for pipelines and components :pr:`537`
        * Fixed README documentation link :pr:`535`
        * Unhid PR references in changelog :pr:`656`
    * Testing Changes
        * Added automated dependency check PR :pr:`482`, :pr:`505`
        * Updated automated dependency check comment :pr:`497`
        * Have build_docs job use python executor, so that env vars are set properly :pr:`547`
        * Added simple test to make sure OneHotEncoder's top_n works with large number of categories :pr:`552`
        * Run windows unit tests on PRs :pr:`557`


.. warning::

    **Breaking Changes**

    * ``AutoClassificationSearch`` and ``AutoRegressionSearch``'s ``model_types`` parameter has been refactored into ``allowed_model_families``
    * ``ModelTypes`` enum has been changed to ``ModelFamily``
    * Components and Pipelines now have a ``model_family`` field instead of ``model_type``
    * ``get_pipelines`` utility function now accepts ``model_families`` as an argument instead of ``model_types``
    * ``PipelineBase.name`` no longer returns structure of pipeline and has been replaced by ``PipelineBase.summary``
    * ``PipelineBase.problem_types`` and ``Estimator.problem_types`` has been renamed to ``supported_problem_types``
    * ``pipelines/utils.save_pipeline`` and ``pipelines/utils.load_pipeline`` moved to ``PipelineBase.save`` and ``PipelineBase.load``


**v0.7.0 Mar. 9, 2020**
    * Enhancements
        * Added emacs buffers to .gitignore :pr:`350`
        * Add CatBoost (gradient-boosted trees) classification and regression components and pipelines :pr:`247`
        * Added Tuner abstract base class :pr:`351`
        * Added n_jobs as parameter for AutoClassificationSearch and AutoRegressionSearch :pr:`403`
        * Changed colors of confusion matrix to shades of blue and updated axis order to match scikit-learn's :pr:`426`
        * Added PipelineBase graph and feature_importance_graph methods, moved from previous location :pr:`423`
        * Added support for python 3.8 :pr:`462`
    * Fixes
        * Fixed ROC and confusion matrix plots not being calculated if user passed own additional_objectives :pr:`276`
        * Fixed ReadtheDocs FileNotFoundError exception for fraud dataset :pr:`439`
    * Changes
        * Added n_estimators as a tunable parameter for XGBoost :pr:`307`
        * Remove unused parameter ObjectiveBase.fit_needs_proba :pr:`320`
        * Remove extraneous parameter component_type from all components :pr:`361`
        * Remove unused rankings.csv file :pr:`397`
        * Downloaded demo and test datasets so unit tests can run offline :pr:`408`
        * Remove `_needs_fitting` attribute from Components :pr:`398`
        * Changed plot.feature_importance to show only non-zero feature importances by default, added optional parameter to show all :pr:`413`
        * Refactored `PipelineBase` to take in parameter dictionary and moved pipeline metadata to class attribute :pr:`421`
        * Dropped support for Python 3.5 :pr:`438`
        * Removed unused `apply.py` file :pr:`449`
        * Clean up requirements.txt to remove unused deps :pr:`451`
        * Support installation without all required dependencies :pr:`459`
    * Documentation Changes
        * Update release.md with instructions to release to internal license key :pr:`354`
    * Testing Changes
        * Added tests for utils (and moved current utils to gen_utils) :pr:`297`
        * Moved XGBoost install into it's own separate step on Windows using Conda :pr:`313`
        * Rewind pandas version to before 1.0.0, to diagnose test failures for that version :pr:`325`
        * Added dependency update checkin test :pr:`324`
        * Rewind XGBoost version to before 1.0.0 to diagnose test failures for that version :pr:`402`
        * Update dependency check to use a whitelist :pr:`417`
        * Update unit test jobs to not install dev deps :pr:`455`

.. warning::

    **Breaking Changes**

    * Python 3.5 will not be actively supported.

**v0.6.0 Dec. 16, 2019**
    * Enhancements
        * Added ability to create a plot of feature importances :pr:`133`
        * Add early stopping to AutoML using patience and tolerance parameters :pr:`241`
        * Added ROC and confusion matrix metrics and plot for classification problems and introduce PipelineSearchPlots class :pr:`242`
        * Enhanced AutoML results with search order :pr:`260`
        * Added utility function to show system and environment information :pr:`300`
    * Fixes
        * Lower botocore requirement :pr:`235`
        * Fixed decision_function calculation for FraudCost objective :pr:`254`
        * Fixed return value of Recall metrics :pr:`264`
        * Components return `self` on fit :pr:`289`
    * Changes
        * Renamed automl classes to AutoRegressionSearch and AutoClassificationSearch :pr:`287`
        * Updating demo datasets to retain column names :pr:`223`
        * Moving pipeline visualization to PipelinePlots class :pr:`228`
        * Standarizing inputs as pd.Dataframe / pd.Series :pr:`130`
        * Enforcing that pipelines must have an estimator as last component :pr:`277`
        * Added ipywidgets as a dependency in requirements.txt :pr:`278`
        * Added Random and Grid Search Tuners :pr:`240`
    * Documentation Changes
        * Adding class properties to API reference :pr:`244`
        * Fix and filter FutureWarnings from scikit-learn :pr:`249`, :pr:`257`
        * Adding Linear Regression to API reference and cleaning up some Sphinx warnings :pr:`227`
    * Testing Changes
        * Added support for testing on Windows with CircleCI :pr:`226`
        * Added support for doctests :pr:`233`

.. warning::

    **Breaking Changes**

    * The ``fit()`` method for ``AutoClassifier`` and ``AutoRegressor`` has been renamed to ``search()``.
    * ``AutoClassifier`` has been renamed to ``AutoClassificationSearch``
    * ``AutoRegressor`` has been renamed to ``AutoRegressionSearch``
    * ``AutoClassificationSearch.results`` and ``AutoRegressionSearch.results`` now is a dictionary with ``pipeline_results`` and ``search_order`` keys. ``pipeline_results`` can be used to access a dictionary that is identical to the old ``.results`` dictionary. Whereas, ``search_order`` returns a list of the search order in terms of ``pipeline_id``.
    * Pipelines now require an estimator as the last component in ``component_list``. Slicing pipelines now throws an ``NotImplementedError`` to avoid returning pipelines without an estimator.

**v0.5.2 Nov. 18, 2019**
    * Enhancements
        * Adding basic pipeline structure visualization :pr:`211`
    * Documentation Changes
        * Added notebooks to build process :pr:`212`

**v0.5.1 Nov. 15, 2019**
    * Enhancements
        * Added basic outlier detection guardrail :pr:`151`
        * Added basic ID column guardrail :pr:`135`
        * Added support for unlimited pipelines with a max_time limit :pr:`70`
        * Updated .readthedocs.yaml to successfully build :pr:`188`
    * Fixes
        * Removed MSLE from default additional objectives :pr:`203`
        * Fixed random_state passed in pipelines :pr:`204`
        * Fixed slow down in RFRegressor :pr:`206`
    * Changes
        * Pulled information for describe_pipeline from pipeline's new describe method :pr:`190`
        * Refactored pipelines :pr:`108`
        * Removed guardrails from Auto(*) :pr:`202`, :pr:`208`
    * Documentation Changes
        * Updated documentation to show max_time enhancements :pr:`189`
        * Updated release instructions for RTD :pr:`193`
        * Added notebooks to build process :pr:`212`
        * Added contributing instructions :pr:`213`
        * Added new content :pr:`222`

**v0.5.0 Oct. 29, 2019**
    * Enhancements
        * Added basic one hot encoding :pr:`73`
        * Use enums for model_type :pr:`110`
        * Support for splitting regression datasets :pr:`112`
        * Auto-infer multiclass classification :pr:`99`
        * Added support for other units in max_time :pr:`125`
        * Detect highly null columns :pr:`121`
        * Added additional regression objectives :pr:`100`
        * Show an interactive iteration vs. score plot when using fit() :pr:`134`
    * Fixes
        * Reordered `describe_pipeline` :pr:`94`
        * Added type check for model_type :pr:`109`
        * Fixed `s` units when setting string max_time :pr:`132`
        * Fix objectives not appearing in API documentation :pr:`150`
    * Changes
        * Reorganized tests :pr:`93`
        * Moved logging to its own module :pr:`119`
        * Show progress bar history :pr:`111`
        * Using cloudpickle instead of pickle to allow unloading of custom objectives :pr:`113`
        * Removed render.py :pr:`154`
    * Documentation Changes
        * Update release instructions :pr:`140`
        * Include additional_objectives parameter :pr:`124`
        * Added Changelog :pr:`136`
    * Testing Changes
        * Code coverage :pr:`90`
        * Added CircleCI tests for other Python versions :pr:`104`
        * Added doc notebooks as tests :pr:`139`
        * Test metadata for CircleCI and 2 core parallelism :pr:`137`

**v0.4.1 Sep. 16, 2019**
    * Enhancements
        * Added AutoML for classification and regressor using Autobase and Skopt :pr:`7` :pr:`9`
        * Implemented standard classification and regression metrics :pr:`7`
        * Added logistic regression, random forest, and XGBoost pipelines :pr:`7`
        * Implemented support for custom objectives :pr:`15`
        * Feature importance for pipelines :pr:`18`
        * Serialization for pipelines :pr:`19`
        * Allow fitting on objectives for optimal threshold :pr:`27`
        * Added detect label leakage :pr:`31`
        * Implemented callbacks :pr:`42`
        * Allow for multiclass classification :pr:`21`
        * Added support for additional objectives :pr:`79`
    * Fixes
        * Fixed feature selection in pipelines :pr:`13`
        * Made random_seed usage consistent :pr:`45`
    * Documentation Changes
        * Documentation Changes
        * Added docstrings :pr:`6`
        * Created notebooks for docs :pr:`6`
        * Initialized readthedocs EvalML :pr:`6`
        * Added favicon :pr:`38`
    * Testing Changes
        * Added testing for loading data :pr:`39`

**v0.2.0 Aug. 13, 2019**
    * Enhancements
        * Created fraud detection objective :pr:`4`

**v0.1.0 July. 31, 2019**
    * *First Release*
    * Enhancements
        * Added lead scoring objecitve :pr:`1`
        * Added basic classifier :pr:`1`
    * Documentation Changes
        * Initialized Sphinx for docs :pr:`1`<|MERGE_RESOLUTION|>--- conflicted
+++ resolved
@@ -11,11 +11,8 @@
         * Standardized error when calling transform/predict before fit for pipelines :pr:`1048`
         * Added `percent_better_than_baseline` to Automl search rankings and full rankings table :pr:`1050`
         * Added "Feature Value" column to prediction explanation reports. :pr:`1064`
-<<<<<<< HEAD
         * Added LightGBM classification estimator :pr:`1082`
-=======
         * Added `max_batches` parameter to AutoMLSearch :pr:`1087`
->>>>>>> 374945ca
     * Fixes
         * Updated TextFeaturizer component to no longer require an internet connection to run :pr:`1022`
         * Fixed non-deterministic element of TextFeaturizer transformations :pr:`1022`
