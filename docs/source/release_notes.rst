--- conflicted
+++ resolved
@@ -21,11 +21,8 @@
         * Updated ``add_results`` in ``AutoMLAlgorithm`` to take in entire pipeline results dictionary from ``AutoMLSearch`` :pr:`1891`
         * Updated ``ClassImbalanceDataCheck`` to look for severe class imbalance scenarios :pr:`1905`
         * Deleted the ``explain_prediction`` function :pr:`1915`
-<<<<<<< HEAD
-        * Moved data check logic done in ``AutoMLSearch`` from ``search()`` to constructor :pr:`1935`
-=======
+        * Deleted data check code in ``AutoMLSearch`` :pr:`1935`
         * Removed ``HighVarianceCVDataCheck`` and convered it to an ``AutoMLSearch`` method instead :pr:`1928`
->>>>>>> 22e158e7
     * Documentation Changes
     * Testing Changes
 
