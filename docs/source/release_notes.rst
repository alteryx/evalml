﻿Release Notes
-------------
**Future Releases**
    * Enhancements
    * Fixes
    * Changes
        * Updated ``roc_curve()`` and ``conf_matrix()`` to work with IntegerNullable and BooleanNullable types. :pr:`3465`
<<<<<<< HEAD
        * Transitioned to use pyproject.toml and setup.cfg away from setup.py :pr:`3494`
=======
        * Changed ``ComponentGraph._transform_features`` to raise a ``PipelineError`` instead of a ``ValueError``. This is not a breaking change because ``PipelineError`` is a subclass of ``ValueError``. :pr:`3497`
>>>>>>> d272705b
    * Documentation Changes
        * Updated to install prophet extras in Read the Docs. :pr:`3509`
    * Testing Changes

.. warning::

    **Breaking Changes**
    

**v0.51.0 Apr. 28, 2022**
    * Enhancements
        * Updated ``make_pipeline_from_data_check_output`` to work with time series problems. :pr:`3454`
    * Fixes
        * Changed ``PipelineBase.graph_json()`` to return a python dictionary and renamed as ``graph_dict()``:pr:`3463`
    * Changes
        * Added ``vowpalwabbit`` to local recipe and remove ``is_using_conda`` pytest skip markers from relevant tests :pr:`3481`
    * Documentation Changes
        * Fixed broken link in contributing guide :pr:`3464`
        * Improved development instructions :pr:`3468`
        * Added the ``TimeSeriesRegularizer`` and ``TimeSeriesImputer`` to the timeseries section of the User Guide :pr:`3473`
        * Updated OSS slack link :pr:`3487`
        * Fix rendering of model understanding plotly charts in docs :pr:`3460`
    * Testing Changes
        * Updated unit tests to support woodwork 0.16.2 :pr:`3482`
        * Fix some unit tests after vowpal wabbit got added to conda recipe :pr:`3486`

.. warning::

    **Breaking Changes**
        * Renamed ``PipelineBase.graph_json()`` to ``PipelineBase.graph_dict()`` :pr:`3463`
        * Minimum supported woodwork version is now 0.16.2 :pr:`3482`

**v0.50.0 Apr. 12, 2022**
    * Enhancements
        * Added ``TimeSeriesImputer`` component :pr:`3374`
        * Replaced ``pipeline_parameters`` and ``custom_hyperparameters`` with ``search_parameters`` in ``AutoMLSearch`` :pr:`3373`, :pr:`3427`
        * Added ``TimeSeriesRegularizer`` to smooth uninferrable date ranges for time series problems :pr:`3376`
        * Enabled ensembling as a parameter for ``DefaultAlgorithm`` :pr:`3435`, :pr:`3444`
    * Fixes
        * Fix ``DefaultAlgorithm`` not handling Email and URL features :pr:`3419`
        * Added test to ensure ``LabelEncoder`` parameters preserved during ``AutoMLSearch`` :pr:`3326`
    * Changes
        * Updated ``DateTimeFormatDataCheck`` to use woodwork's ``infer_frequency`` function :pr:`3425`
        * Renamed ``graphs.py`` to ``visualizations.py`` :pr:`3439`
    * Documentation Changes
        * Updated the model understanding section of the user guide to include missing functions :pr:`3446`
        * Rearranged the user guide model understanding page for easier navigation :pr:`3457`
        * Update README text to Alteryx :pr:`3462`
    * Testing Changes

.. warning::

    **Breaking Changes**
        * Renamed ``graphs.py`` to ``visualizations.py`` :pr:`3439`
        * Replaced ``pipeline_parameters`` and ``custom_hyperparameters`` with ``search_parameters`` in ``AutoMLSearch`` :pr:`3373`

**v0.49.0 Mar. 31, 2022**
    * Enhancements
        * Added ``use_covariates`` parameter to ``ARIMARegressor`` :pr:`3407`
        * ``AutoMLSearch`` will set ``use_covariates`` to ``False`` for ARIMA when dataset is large :pr:`3407`
        * Add ability to retrieve logical types to a component in the graph via ``get_component_input_logical_types`` :pr:`3428`
        * Add ability to get logical types passed to the last component via ``last_component_input_logical_types`` :pr:`3428`
    * Fixes
        * Fix conda build after PR `3407` :pr:`3429`
    * Changes
        * Moved model understanding metrics from ``graph.py`` into a separate file :pr:`3417`
        * Unpin ``click`` dependency :pr:`3420`
        * For ``IterativeAlgorithm``, put time series algorithms first :pr:`3407`
        * Use ``prophet-prebuilt`` to install prophet in extras :pr:`3407` 

.. warning::

    **Breaking Changes**
        * Moved model understanding metrics from ``graph.py`` to ``metrics.py`` :pr:`3417`


**v0.48.0 Mar. 25, 2022**
    * Enhancements
        * Add support for oversampling in time series classification problems :pr:`3387`
    * Fixes
        * Fixed ``TimeSeriesFeaturizer`` to make it deterministic when creating and choosing columns :pr:`3384`
        * Fixed bug where Email/URL features with missing values would cause the imputer to error out :pr:`3388`
    * Changes
        * Update maintainers to add Frank :pr:`3382`
        * Allow woodwork version 0.14.0 to be installed :pr:`3381`
        * Moved partial dependence functions from ``graph.py`` to a separate file :pr:`3404`
        * Pin ``click`` at ``8.0.4`` due to incompatibility with ``black`` :pr:`3413`
    * Documentation Changes
        * Added automl user guide section covering search algorithms :pr:`3394`
        * Updated broken links and automated broken link detection :pr:`3398`
        * Upgraded nbconvert :pr:`3402`, :pr:`3411`
    * Testing Changes
        * Updated scheduled workflows to only run on Alteryx owned repos (:pr:`3395`)
        * Exclude documentation versions other than latest from broken link check :pr:`3401`

.. warning::

    **Breaking Changes**
        * Moved partial dependence functions from ``graph.py`` to ``partial_dependence.py`` :pr:`3404`


**v0.47.0 Mar. 16, 2022**
    * Enhancements
        * Added ``TimeSeriesFeaturizer`` into ARIMA-based pipelines :pr:`3313`
        * Added caching capability for ensemble training during ``AutoMLSearch`` :pr:`3257`
        * Added new error code for zero unique values in ``NoVarianceDataCheck`` :pr:`3372`
    * Fixes
        * Fixed ``get_pipelines`` to reset pipeline threshold for binary cases :pr:`3360`
    * Changes
        * Update maintainers :pr:`3365`
        * Revert pandas 1.3.0 compatibility patch :pr:`3378`
    * Documentation Changes
        * Fixed documentation links to point to correct pages :pr:`3358`
    * Testing Changes
        * Checkout main branch in build_conda_pkg job :pr:`3375`

**v0.46.0 Mar. 03, 2022**
    * Enhancements
        * Added ``test_size`` parameter to ``ClassImbalanceDataCheck`` :pr:`3341`
        * Make target optional for ``NoVarianceDataCheck`` :pr:`3339`
    * Changes
        * Removed ``python_version<3.9`` environment marker from sktime dependency :pr:`3332`
        * Updated ``DatetimeFormatDataCheck`` to return all messages and not return early if NaNs are detected :pr:`3354`
    * Documentation Changes
        * Added in-line tabs and copy-paste functionality to documentation, overhauled Install page :pr:`3353`

**v0.45.0 Feb. 17, 2022**
    * Enhancements
        * Added support for pandas >= 1.4.0 :pr:`3324`
        * Standardized feature importance for estimators :pr:`3305`
        * Replaced usage of private method with Woodwork's public ``get_subset_schema`` method :pr:`3325`
    * Changes
        * Added an ``is_cv`` property to the datasplitters used :pr:`3297`
        * Changed SimpleImputer to ignore Natural Language columns :pr:`3324`
        * Added drop NaN component to some time series pipelines :pr:`3310`
    * Documentation Changes
        * Update README.md with Alteryx link (:pr:`3319`)
        * Added formatting to the AutoML user guide to shorten result outputs :pr:`3328`
    * Testing Changes
        * Add auto approve dependency workflow schedule for every 30 mins :pr:`3312`

**v0.44.0 Feb. 04, 2022**
    * Enhancements
        * Updated ``DefaultAlgorithm`` to also limit estimator usage for long-running multiclass problems :pr:`3099`
        * Added ``make_pipeline_from_data_check_output()`` utility method :pr:`3277`
        * Updated ``AutoMLSearch`` to use ``DefaultAlgorithm`` as the default automl algorithm :pr:`3261`, :pr:`3304`
        * Added more specific data check errors to ``DatetimeFormatDataCheck`` :pr:`3288`
        * Added ``features`` as a parameter for ``AutoMLSearch`` and add ``DFSTransformer`` to pipelines when ``features`` are present :pr:`3309`
    * Fixes
        * Updated the binary classification pipeline's ``optimize_thresholds`` method to use Nelder-Mead :pr:`3280`
        * Fixed bug where feature importance on time series pipelines only showed 0 for time index :pr:`3285`
    * Changes
        * Removed ``DateTimeNaNDataCheck`` and ``NaturalLanguageNaNDataCheck`` in favor of ``NullDataCheck`` :pr:`3260`
        * Drop support for Python 3.7 :pr:`3291`
        * Updated minimum version of ``woodwork`` to ``v0.12.0`` :pr:`3290`
    * Documentation Changes
        * Update documentation and docstring for `validate_holdout_datasets` for time series problems :pr:`3278`
        * Fixed mistake in documentation where wrong objective was used for calculating percent-better-than-baseline :pr:`3285`


.. warning::

    **Breaking Changes**
        * Removed ``DateTimeNaNDataCheck`` and ``NaturalLanguageNaNDataCheck`` in favor of ``NullDataCheck`` :pr:`3260`
        * Dropped support for Python 3.7 :pr:`3291`


**v0.43.0 Jan. 25, 2022**
    * Enhancements
        * Updated new ``NullDataCheck`` to return a warning and suggest an action to impute columns with null values :pr:`3197`
        * Updated ``make_pipeline_from_actions`` to handle null column imputation :pr:`3237`
        * Updated data check actions API to return options instead of actions and add functionality to suggest and take action on columns with null values :pr:`3182`
    * Fixes
        * Fixed categorical data leaking into non-categorical sub-pipelines in ``DefaultAlgorithm`` :pr:`3209`
        * Fixed Python 3.9 installation for prophet by updating ``pmdarima`` version in requirements :pr:`3268`
        * Allowed DateTime columns to pass through PerColumnImputer without breaking :pr:`3267`
    * Changes
        * Updated ``DataCheck`` ``validate()`` output to return a dictionary instead of list for actions :pr:`3142`
        * Updated ``DataCheck`` ``validate()`` API to use the new ``DataCheckActionOption`` class instead of ``DataCheckAction`` :pr:`3152`
        * Uncapped numba version and removed it from requirements :pr:`3263`
        * Renamed ``HighlyNullDataCheck`` to ``NullDataCheck`` :pr:`3197`
        * Updated data check ``validate()`` output to return a list of warnings and errors instead of a dictionary :pr:`3244`
        * Capped ``pandas`` at < 1.4.0 :pr:`3274`
    * Testing Changes
        * Bumped minimum ``IPython`` version to 7.16.3 in ``test-requirements.txt`` based on dependabot feedback :pr:`3269`

.. warning::

    **Breaking Changes**
        * Renamed ``HighlyNullDataCheck`` to ``NullDataCheck`` :pr:`3197`
        * Updated data check ``validate()`` output to return a list of warnings and errors instead of a dictionary. See the Data Check or Data Check Actions pages (under User Guide) for examples. :pr:`3244`
        * Removed ``impute_all`` and ``default_impute_strategy`` parameters from the ``PerColumnImputer`` :pr:`3267`
        * Updated ``PerColumnImputer`` such that columns not specified in ``impute_strategies`` dict will not be imputed anymore :pr:`3267`


**v0.42.0 Jan. 18, 2022**
    * Enhancements
        * Required the separation of training and test data by ``gap`` + 1 units to be verified by ``time_index`` for time series problems :pr:`3208`
        * Added support for boolean features for ``ARIMARegressor`` :pr:`3187`
        * Updated dependency bot workflow to remove outdated description and add new configuration to delete branches automatically :pr:`3212`
        * Added ``n_obs`` and ``n_splits`` to ``TimeSeriesParametersDataCheck`` error details :pr:`3246`
    * Fixes
        * Fixed classification pipelines to only accept target data with the appropriate number of classes :pr:`3185`
        * Added support for time series in ``DefaultAlgorithm`` :pr:`3177`
        * Standardized names of featurization components :pr:`3192`
        * Removed empty cell in text_input.ipynb :pr:`3234`
        * Removed potential prediction explanations failure when pipelines predicted a class with probability 1 :pr:`3221`
        * Dropped NaNs before partial dependence grid generation :pr:`3235`
        * Allowed prediction explanations to be json-serializable :pr:`3262`
        * Fixed bug where ``InvalidTargetDataCheck`` would not check time series regression targets :pr:`3251`
        * Fixed bug in ``are_datasets_separated_by_gap_time_index`` :pr:`3256`
    * Changes
        * Raised lowest compatible numpy version to 1.21.0 to address security concerns :pr:`3207`
        * Changed the default objective to ``MedianAE`` from ``R2`` for time series regression :pr:`3205`
        * Removed all-nan Unknown to Double logical conversion in ``infer_feature_types`` :pr:`3196`
        * Checking the validity of holdout data for time series problems can be performed by calling ``pipelines.utils.validate_holdout_datasets`` prior to calling ``predict`` :pr:`3208`
    * Testing Changes
        * Update auto approve workflow trigger and delete branch after merge :pr:`3265`

.. warning::

    **Breaking Changes**
        * Renamed ``DateTime Featurizer Component`` to ``DateTime Featurizer`` and ``Natural Language Featurization Component`` to ``Natural Language Featurizer`` :pr:`3192`



**v0.41.0 Jan. 06, 2022**
    * Enhancements
        * Added string support for DataCheckActionCode :pr:`3167`
        * Added ``DataCheckActionOption`` class :pr:`3134`
        * Add issue templates for bugs, feature requests and documentation improvements for GitHub :pr:`3199`
    * Fixes
        * Fix bug where prediction explanations ``class_name`` was shown as float for boolean targets :pr:`3179`
        * Fixed bug in nightly linux tests :pr:`3189`
    * Changes
        * Removed usage of scikit-learn's ``LabelEncoder`` in favor of ours :pr:`3161`
        * Removed nullable types checking from ``infer_feature_types`` :pr:`3156`
        * Fixed ``mean_cv_data`` and ``validation_score`` values in AutoMLSearch.rankings to reflect cv score or ``NaN`` when appropriate :pr:`3162`
    * Documentation Changes
    * Testing Changes
        * Updated tests to use new pipeline API instead of defining custom pipeline classes :pr:`3172`
        * Add workflow to auto-merge dependency PRs if status checks pass :pr:`3184`

**v0.40.0 Dec. 22, 2021**
    * Enhancements
        * Added ``TimeSeriesSplittingDataCheck`` to ``DefaultDataChecks`` to verify adequate class representation in time series classification problems :pr:`3141`
        * Added the ability to accept serialized features and skip computation in ``DFSTransformer`` :pr:`3106`
        * Added support for known-in-advance features :pr:`3149`
        * Added Holt-Winters ``ExponentialSmoothingRegressor`` for time series regression problems :pr:`3157`
        * Required the separation of training and test data by ``gap`` + 1 units to be verified by ``time_index`` for time series problems :pr:`3160`
    * Fixes
        * Fixed error caused when tuning threshold for time series binary classification :pr:`3140`
    * Changes
        * ``TimeSeriesParametersDataCheck`` was added to ``DefaultDataChecks`` for time series problems :pr:`3139`
        * Renamed ``date_index`` to ``time_index`` in ``problem_configuration`` for time series problems :pr:`3137`
        * Updated ``nlp-primitives`` minimum version to 2.1.0 :pr:`3166`
        * Updated minimum version of ``woodwork`` to v0.11.0 :pr:`3171`
        * Revert `3160` until uninferrable frequency can be addressed earlier in the process :pr:`3198`
    * Documentation Changes
        * Added comments to provide clarity on doctests :pr:`3155`
    * Testing Changes
        * Parameterized tests in ``test_datasets.py`` :pr:`3145`

.. warning::

    **Breaking Changes**
        * Renamed ``date_index`` to ``time_index`` in ``problem_configuration`` for time series problems :pr:`3137`


**v0.39.0 Dec. 9, 2021**
    * Enhancements
        * Renamed ``DelayedFeatureTransformer`` to ``TimeSeriesFeaturizer`` and enhanced it to compute rolling features :pr:`3028`
        * Added ability to impute only specific columns in ``PerColumnImputer`` :pr:`3123`
        * Added ``TimeSeriesParametersDataCheck`` to verify the time series parameters are valid given the number of splits in cross validation :pr:`3111`
    * Fixes
        * Default parameters for ``RFRegressorSelectFromModel`` and ``RFClassifierSelectFromModel`` has been fixed to avoid selecting all features :pr:`3110`
    * Changes
        * Removed reliance on a datetime index for ``ARIMARegressor`` and ``ProphetRegressor`` :pr:`3104`
        * Included target leakage check when fitting ``ARIMARegressor`` to account for the lack of ``TimeSeriesFeaturizer`` in ``ARIMARegressor`` based pipelines :pr:`3104`
        * Cleaned up and refactored ``InvalidTargetDataCheck`` implementation and docstring :pr:`3122`
        * Removed indices information from the output of ``HighlyNullDataCheck``'s ``validate()`` method :pr:`3092`
        * Added ``ReplaceNullableTypes`` component to prepare for handling pandas nullable types. :pr:`3090`
        * Updated ``make_pipeline`` for handling pandas nullable types in preprocessing pipeline. :pr:`3129`
        * Removed unused ``EnsembleMissingPipelinesError`` exception definition :pr:`3131`
    * Documentation Changes
    * Testing Changes
        * Refactored tests to avoid using ``importorskip`` :pr:`3126`
        * Added ``skip_during_conda`` test marker to skip tests that are not supposed to run during conda build :pr:`3127`
        * Added ``skip_if_39`` test marker to skip tests that are not supposed to run during python 3.9 :pr:`3133`

.. warning::

    **Breaking Changes**
        * Renamed ``DelayedFeatureTransformer`` to ``TimeSeriesFeaturizer`` :pr:`3028`
        * ``ProphetRegressor`` now requires a datetime column in ``X`` represented by the ``date_index`` parameter :pr:`3104`
        * Renamed module ``evalml.data_checks.invalid_target_data_check`` to ``evalml.data_checks.invalid_targets_data_check`` :pr:`3122`
        * Removed unused ``EnsembleMissingPipelinesError`` exception definition :pr:`3131`


**v0.38.0 Nov. 27, 2021**
    * Enhancements
        * Added ``data_check_name`` attribute to the data check action class :pr:`3034`
        * Added ``NumWords`` and ``NumCharacters`` primitives to ``TextFeaturizer`` and renamed ``TextFeaturizer` to ``NaturalLanguageFeaturizer`` :pr:`3030`
        * Added support for ``scikit-learn > 1.0.0`` :pr:`3051`
        * Required the ``date_index`` parameter to be specified for time series problems  in ``AutoMLSearch`` :pr:`3041`
        * Allowed time series pipelines to predict on test datasets whose length is less than or equal to the ``forecast_horizon``. Also allowed the test set index to start at 0. :pr:`3071`
        * Enabled time series pipeline to predict on data with features that are not known-in-advanced :pr:`3094`
    * Fixes
        * Added in error message when fit and predict/predict_proba data types are different :pr:`3036`
        * Fixed bug where ensembling components could not get converted to JSON format :pr:`3049`
        * Fixed bug where components with tuned integer hyperparameters could not get converted to JSON format :pr:`3049`
        * Fixed bug where force plots were not displaying correct feature values :pr:`3044`
        * Included confusion matrix at the pipeline threshold for ``find_confusion_matrix_per_threshold`` :pr:`3080`
        * Fixed bug where One Hot Encoder would error out if a non-categorical feature had a missing value :pr:`3083`
        * Fixed bug where features created from categorical columns by ``Delayed Feature Transformer`` would be inferred as categorical :pr:`3083`
    * Changes
        * Delete ``predict_uses_y`` estimator attribute :pr:`3069`
        * Change ``DateTimeFeaturizer`` to use corresponding Featuretools primitives :pr:`3081`
        * Updated ``TargetDistributionDataCheck`` to return metadata details as floats rather strings :pr:`3085`
        * Removed dependency on ``psutil`` package :pr:`3093`
    * Documentation Changes
        * Updated docs to use data check action methods rather than manually cleaning data :pr:`3050`
    * Testing Changes
        * Updated integration tests to use ``make_pipeline_from_actions`` instead of private method :pr:`3047`


.. warning::

    **Breaking Changes**
        * Added ``data_check_name`` attribute to the data check action class :pr:`3034`
        * Renamed ``TextFeaturizer` to ``NaturalLanguageFeaturizer`` :pr:`3030`
        * Updated the ``Pipeline.graph_json`` function to return a dictionary of "from" and "to" edges instead of tuples :pr:`3049`
        * Delete ``predict_uses_y`` estimator attribute :pr:`3069`
        * Changed time series problems in ``AutoMLSearch`` to need a not-``None`` ``date_index`` :pr:`3041`
        * Changed the ``DelayedFeatureTransformer`` to throw a ``ValueError`` during fit if the ``date_index`` is ``None`` :pr:`3041`
        * Passing ``X=None`` to ``DelayedFeatureTransformer`` is deprecated :pr:`3041`


**v0.37.0 Nov. 9, 2021**
    * Enhancements
        * Added ``find_confusion_matrix_per_threshold`` to Model Understanding :pr:`2972`
        * Limit computationally-intensive models during ``AutoMLSearch`` for certain multiclass problems, allow for opt-in with parameter ``allow_long_running_models`` :pr:`2982`
        * Added support for stacked ensemble pipelines to prediction explanations module :pr:`2971`
        * Added integration tests for data checks and data checks actions workflow :pr:`2883`
        * Added a change in pipeline structure to handle categorical columns separately for pipelines in ``DefaultAlgorithm`` :pr:`2986`
        * Added an algorithm to ``DelayedFeatureTransformer`` to select better lags :pr:`3005`
        * Added test to ensure pickling pipelines preserves thresholds :pr:`3027`
        * Added AutoML function to access ensemble pipeline's input pipelines IDs :pr:`3011`
        * Added ability to define which class is "positive" for label encoder in binary classification case :pr:`3033`
    * Fixes
        * Fixed bug where ``Oversampler`` didn't consider boolean columns to be categorical :pr:`2980`
        * Fixed permutation importance failing when target is categorical :pr:`3017`
        * Updated estimator and pipelines' ``predict``, ``predict_proba``, ``transform``, ``inverse_transform`` methods to preserve input indices :pr:`2979`
        * Updated demo dataset link for daily min temperatures :pr:`3023`
    * Changes
        * Updated ``OutliersDataCheck`` and ``UniquenessDataCheck`` and allow for the suspension of the Nullable types error :pr:`3018`
    * Documentation Changes
        * Fixed cost benefit matrix demo formatting :pr:`2990`
        * Update ReadMe.md with new badge links and updated installation instructions for conda :pr:`2998`
        * Added more comprehensive doctests :pr:`3002`


**v0.36.0 Oct. 27, 2021**
    * Enhancements
        * Added LIME as an algorithm option for ``explain_predictions`` and ``explain_predictions_best_worst`` :pr:`2905`
        * Standardized data check messages and added default "rows" and "columns" to data check message details dictionary :pr:`2869`
        * Added ``rows_of_interest`` to pipeline utils :pr:`2908`
        * Added support for woodwork version ``0.8.2`` :pr:`2909`
        * Enhanced the ``DateTimeFeaturizer`` to handle ``NaNs`` in date features :pr:`2909`
        * Added support for woodwork logical types ``PostalCode``, ``SubRegionCode``, and ``CountryCode`` in model understanding tools :pr:`2946`
        * Added Vowpal Wabbit regressor and classifiers :pr:`2846`
        * Added `NoSplit` data splitter for future unsupervised learning searches :pr:`2958`
        * Added method to convert actions into a preprocessing pipeline :pr:`2968`
    * Fixes
        * Fixed bug where partial dependence was not respecting the ww schema :pr:`2929`
        * Fixed ``calculate_permutation_importance`` for datetimes on ``StandardScaler`` :pr:`2938`
        * Fixed ``SelectColumns`` to only select available features for feature selection in ``DefaultAlgorithm`` :pr:`2944`
        * Fixed ``DropColumns`` component not receiving parameters in ``DefaultAlgorithm`` :pr:`2945`
        * Fixed bug where trained binary thresholds were not being returned by ``get_pipeline`` or ``clone`` :pr:`2948`
        * Fixed bug where ``Oversampler`` selected ww logical categorical instead of ww semantic category :pr:`2946`
    * Changes
        * Changed ``make_pipeline`` function to place the ``DateTimeFeaturizer`` prior to the ``Imputer`` so that ``NaN`` dates can be imputed :pr:`2909`
        * Refactored ``OutliersDataCheck`` and ``HighlyNullDataCheck`` to add more descriptive metadata :pr:`2907`
        * Bumped minimum version of ``dask`` from 2021.2.0 to 2021.10.0 :pr:`2978`
    * Documentation Changes
        * Added back Future Release section to release notes :pr:`2927`
        * Updated CI to run doctest (docstring tests) and apply necessary fixes to docstrings :pr:`2933`
        * Added documentation for ``BinaryClassificationPipeline`` thresholding :pr:`2937`
    * Testing Changes
        * Fixed dependency checker to catch full names of packages :pr:`2930`
        * Refactored ``build_conda_pkg`` to work from a local recipe :pr:`2925`
        * Refactored component test for different environments :pr:`2957`

.. warning::

    **Breaking Changes**
        * Standardized data check messages and added default "rows" and "columns" to data check message details dictionary. This may change the number of messages returned from a data check. :pr:`2869`


**v0.35.0 Oct. 14, 2021**
    * Enhancements
        * Added human-readable pipeline explanations to model understanding :pr:`2861`
        * Updated to support Featuretools 1.0.0 and nlp-primitives 2.0.0 :pr:`2848`
    * Fixes
        * Fixed bug where ``long`` mode for the top level search method was not respected :pr:`2875`
        * Pinned ``cmdstan`` to ``0.28.0`` in ``cmdstan-builder`` to prevent future breaking of support for Prophet :pr:`2880`
        * Added ``Jarque-Bera`` to the ``TargetDistributionDataCheck`` :pr:`2891`
    * Changes
        * Updated pipelines to use a label encoder component instead of doing encoding on the pipeline level :pr:`2821`
        * Deleted scikit-learn ensembler :pr:`2819`
        * Refactored pipeline building logic out of ``AutoMLSearch`` and into ``IterativeAlgorithm`` :pr:`2854`
        * Refactored names for methods in ``ComponentGraph`` and ``PipelineBase`` :pr:`2902`
    * Documentation Changes
        * Updated ``install.ipynb`` to reflect flexibility for ``cmdstan`` version installation :pr:`2880`
        * Updated the conda section of our contributing guide :pr:`2899`
    * Testing Changes
        * Updated ``test_all_estimators`` to account for Prophet being allowed for Python 3.9 :pr:`2892`
        * Updated linux tests to use ``cmdstan-builder==0.0.8`` :pr:`2880`

.. warning::

    **Breaking Changes**
        * Updated pipelines to use a label encoder component instead of doing encoding on the pipeline level. This means that pipelines will no longer automatically encode non-numerical targets. Please use a label encoder if working with classification problems and non-numeric targets. :pr:`2821`
        * Deleted scikit-learn ensembler :pr:`2819`
        * ``IterativeAlgorithm`` now requires X, y, problem_type as required arguments as well as sampler_name, allowed_model_families, allowed_component_graphs, max_batches, and verbose as optional arguments :pr:`2854`
        * Changed method names of ``fit_features`` and ``compute_final_component_features`` to ``fit_and_transform_all_but_final`` and ``transform_all_but_final`` in ``ComponentGraph``, and ``compute_estimator_features`` to ``transform_all_but_final`` in pipeline classes :pr:`2902`

**v0.34.0 Sep. 30, 2021**
    * Enhancements
        * Updated to work with Woodwork 0.8.1 :pr:`2783`
        * Added validation that ``training_data`` and ``training_target`` are not ``None`` in prediction explanations :pr:`2787`
        * Added support for training-only components in pipelines and component graphs :pr:`2776`
        * Added default argument for the parameters value for ``ComponentGraph.instantiate`` :pr:`2796`
        * Added ``TIME_SERIES_REGRESSION`` to ``LightGBMRegressor's`` supported problem types :pr:`2793`
        * Provided a JSON representation of a pipeline's DAG structure :pr:`2812`
        * Added validation to holdout data passed to ``predict`` and ``predict_proba`` for time series :pr:`2804`
        * Added information about which row indices are outliers in ``OutliersDataCheck`` :pr:`2818`
        * Added verbose flag to top level ``search()`` method :pr:`2813`
        * Added support for linting jupyter notebooks and clearing the executed cells and empty cells :pr:`2829` :pr:`2837`
        * Added "DROP_ROWS" action to output of ``OutliersDataCheck.validate()`` :pr:`2820`
        * Added the ability of ``AutoMLSearch`` to accept a ``SequentialEngine`` instance as engine input :pr:`2838`
        * Added new label encoder component to EvalML :pr:`2853`
        * Added our own partial dependence implementation :pr:`2834`
    * Fixes
        * Fixed bug where ``calculate_permutation_importance`` was not calculating the right value for pipelines with target transformers :pr:`2782`
        * Fixed bug where transformed target values were not used in ``fit`` for time series pipelines :pr:`2780`
        * Fixed bug where ``score_pipelines`` method of ``AutoMLSearch`` would not work for time series problems :pr:`2786`
        * Removed ``TargetTransformer`` class :pr:`2833`
        * Added tests to verify ``ComponentGraph`` support by pipelines :pr:`2830`
        * Fixed incorrect parameter for baseline regression pipeline in ``AutoMLSearch`` :pr:`2847`
        * Fixed bug where the desired estimator family order was not respected in ``IterativeAlgorithm`` :pr:`2850`
    * Changes
        * Changed woodwork initialization to use partial schemas :pr:`2774`
        * Made ``Transformer.transform()`` an abstract method :pr:`2744`
        * Deleted ``EmptyDataChecks`` class :pr:`2794`
        * Removed data check for checking log distributions in ``make_pipeline`` :pr:`2806`
        * Changed the minimum ``woodwork`` version to 0.8.0 :pr:`2783`
        * Pinned ``woodwork`` version to 0.8.0 :pr:`2832`
        * Removed ``model_family`` attribute from ``ComponentBase`` and transformers :pr:`2828`
        * Limited ``scikit-learn`` until new features and errors can be addressed :pr:`2842`
        * Show DeprecationWarning when Sklearn Ensemblers are called :pr:`2859`
    * Testing Changes
        * Updated matched assertion message regarding monotonic indices in polynomial detrender tests :pr:`2811`
        * Added a test to make sure pip versions match conda versions :pr:`2851`

.. warning::

    **Breaking Changes**
        * Made ``Transformer.transform()`` an abstract method :pr:`2744`
        * Deleted ``EmptyDataChecks`` class :pr:`2794`
        * Removed data check for checking log distributions in ``make_pipeline`` :pr:`2806`


**v0.33.0 Sep. 15, 2021**
    * Enhancements
    * Fixes
        * Fixed bug where warnings during ``make_pipeline`` were not being raised to the user :pr:`2765`
    * Changes
        * Refactored and removed ``SamplerBase`` class :pr:`2775`
    * Documentation Changes
        * Added docstring linting packages ``pydocstyle`` and ``darglint`` to `make-lint` command :pr:`2670`
    * Testing Changes

.. warning::

    **Breaking Changes**


**v0.32.1 Sep. 10, 2021**
    * Enhancements
        * Added ``verbose`` flag to ``AutoMLSearch`` to run search in silent mode by default :pr:`2645`
        * Added label encoder to ``XGBoostClassifier`` to remove the warning :pr:`2701`
        * Set ``eval_metric`` to ``logloss`` for ``XGBoostClassifier`` :pr:`2741`
        * Added support for ``woodwork`` versions ``0.7.0`` and ``0.7.1`` :pr:`2743`
        * Changed ``explain_predictions`` functions to display original feature values :pr:`2759`
        * Added ``X_train`` and ``y_train`` to ``graph_prediction_vs_actual_over_time`` and ``get_prediction_vs_actual_over_time_data`` :pr:`2762`
        * Added ``forecast_horizon`` as a required parameter to time series pipelines and ``AutoMLSearch`` :pr:`2697`
        * Added ``predict_in_sample`` and ``predict_proba_in_sample`` methods to time series pipelines to predict on data where the target is known, e.g. cross-validation :pr:`2697`
    * Fixes
        * Fixed bug where ``_catch_warnings`` assumed all warnings were ``PipelineNotUsed`` :pr:`2753`
        * Fixed bug where ``Imputer.transform`` would erase ww typing information prior to handing data to the ``SimpleImputer`` :pr:`2752`
        * Fixed bug where ``Oversampler`` could not be copied :pr:`2755`
    * Changes
        * Deleted ``drop_nan_target_rows`` utility method :pr:`2737`
        * Removed default logging setup and debugging log file :pr:`2645`
        * Changed the default n_jobs value for ``XGBoostClassifier`` and ``XGBoostRegressor`` to 12 :pr:`2757`
        * Changed ``TimeSeriesBaselineEstimator`` to only work on a time series pipeline with a ``DelayedFeaturesTransformer`` :pr:`2697`
        * Added ``X_train`` and ``y_train`` as optional parameters to pipeline ``predict``, ``predict_proba``. Only used for time series pipelines :pr:`2697`
        * Added ``training_data`` and ``training_target`` as optional parameters to ``explain_predictions`` and ``explain_predictions_best_worst`` to support time series pipelines :pr:`2697`
        * Changed time series pipeline predictions to no longer output series/dataframes padded with NaNs. A prediction will be returned for every row in the `X` input :pr:`2697`
    * Documentation Changes
        * Specified installation steps for Prophet :pr:`2713`
        * Added documentation for data exploration on data check actions :pr:`2696`
        * Added a user guide entry for time series modelling :pr:`2697`
    * Testing Changes
        * Fixed flaky ``TargetDistributionDataCheck`` test for very_lognormal distribution :pr:`2748`

.. warning::

    **Breaking Changes**
        * Removed default logging setup and debugging log file :pr:`2645`
        * Added ``X_train`` and ``y_train`` to ``graph_prediction_vs_actual_over_time`` and ``get_prediction_vs_actual_over_time_data`` :pr:`2762`
        * Added ``forecast_horizon`` as a required parameter to time series pipelines and ``AutoMLSearch`` :pr:`2697`
        * Changed ``TimeSeriesBaselineEstimator`` to only work on a time series pipeline with a ``DelayedFeaturesTransformer`` :pr:`2697`
        * Added ``X_train`` and ``y_train`` as required parameters for ``predict`` and ``predict_proba`` in time series pipelines :pr:`2697`
        * Added ``training_data`` and ``training_target`` as required parameters to ``explain_predictions`` and ``explain_predictions_best_worst`` for time series pipelines :pr:`2697`

**v0.32.0 Aug. 31, 2021**
    * Enhancements
        * Allow string for ``engine`` parameter for ``AutoMLSearch``:pr:`2667`
        * Add ``ProphetRegressor`` to AutoML :pr:`2619`
        * Integrated ``DefaultAlgorithm`` into ``AutoMLSearch`` :pr:`2634`
        * Removed SVM "linear" and "precomputed" kernel hyperparameter options, and improved default parameters :pr:`2651`
        * Updated ``ComponentGraph`` initalization to raise ``ValueError`` when user attempts to use ``.y`` for a component that does not produce a tuple output :pr:`2662`
        * Updated to support Woodwork 0.6.0 :pr:`2690`
        * Updated pipeline ``graph()`` to distingush X and y edges :pr:`2654`
        * Added ``DropRowsTransformer`` component :pr:`2692`
        * Added ``DROP_ROWS`` to ``_make_component_list_from_actions`` and clean up metadata :pr:`2694`
        * Add new ensembler component :pr:`2653`
    * Fixes
        * Updated Oversampler logic to select best SMOTE based on component input instead of pipeline input :pr:`2695`
        * Added ability to explicitly close DaskEngine resources to improve runtime and reduce Dask warnings :pr:`2667`
        * Fixed partial dependence bug for ensemble pipelines :pr:`2714`
        * Updated ``TargetLeakageDataCheck`` to maintain user-selected logical types :pr:`2711`
    * Changes
        * Replaced ``SMOTEOversampler``, ``SMOTENOversampler`` and ``SMOTENCOversampler`` with consolidated ``Oversampler`` component :pr:`2695`
        * Removed ``LinearRegressor`` from the list of default ``AutoMLSearch`` estimators due to poor performance :pr:`2660`
    * Documentation Changes
        * Added user guide documentation for using ``ComponentGraph`` and added ``ComponentGraph`` to API reference :pr:`2673`
        * Updated documentation to make parallelization of AutoML clearer :pr:`2667`
    * Testing Changes
        * Removes the process-level parallelism from the ``test_cancel_job`` test :pr:`2666`
        * Installed numba 0.53 in windows CI to prevent problems installing version 0.54 :pr:`2710`

.. warning::

    **Breaking Changes**
        * Renamed the current top level ``search`` method to ``search_iterative`` and defined a new ``search`` method for the ``DefaultAlgorithm`` :pr:`2634`
        * Replaced ``SMOTEOversampler``, ``SMOTENOversampler`` and ``SMOTENCOversampler`` with consolidated ``Oversampler`` component :pr:`2695`
        * Removed ``LinearRegressor`` from the list of default ``AutoMLSearch`` estimators due to poor performance :pr:`2660`

**v0.31.0 Aug. 19, 2021**
    * Enhancements
        * Updated the high variance check in AutoMLSearch to be robust to a variety of objectives and cv scores :pr:`2622`
        * Use Woodwork's outlier detection for the ``OutliersDataCheck`` :pr:`2637`
        * Added ability to utilize instantiated components when creating a pipeline :pr:`2643`
        * Sped up the all Nan and unknown check in ``infer_feature_types`` :pr:`2661`
    * Fixes
    * Changes
        * Deleted ``_put_into_original_order`` helper function :pr:`2639`
        * Refactored time series pipeline code using a time series pipeline base class :pr:`2649`
        * Renamed ``dask_tests`` to ``parallel_tests`` :pr:`2657`
        * Removed commented out code in ``pipeline_meta.py`` :pr:`2659`
    * Documentation Changes
        * Add complete install command to README and Install section :pr:`2627`
        * Cleaned up documentation for ``MulticollinearityDataCheck`` :pr:`2664`
    * Testing Changes
        * Speed up CI by splitting Prophet tests into a separate workflow in GitHub :pr:`2644`

.. warning::

    **Breaking Changes**
        * ``TimeSeriesRegressionPipeline`` no longer inherits from ``TimeSeriesRegressionPipeline`` :pr:`2649`


**v0.30.2 Aug. 16, 2021**
    * Fixes
        * Updated changelog and version numbers to match the release.  Release 0.30.1 was release erroneously without a change to the version numbers.  0.30.2 replaces it.

**v0.30.1 Aug. 12, 2021**
    * Enhancements
        * Added ``DatetimeFormatDataCheck`` for time series problems :pr:`2603`
        * Added ``ProphetRegressor`` to estimators :pr:`2242`
        * Updated ``ComponentGraph`` to handle not calling samplers' transform during predict, and updated samplers' transform methods s.t. ``fit_transform`` is equivalent to ``fit(X, y).transform(X, y)`` :pr:`2583`
        * Updated ``ComponentGraph`` ``_validate_component_dict`` logic to be stricter about input values :pr:`2599`
        * Patched bug in ``xgboost`` estimators where predicting on a feature matrix of only booleans would throw an exception. :pr:`2602`
        * Updated ``ARIMARegressor`` to use relative forecasting to predict values :pr:`2613`
        * Added support for creating pipelines without an estimator as the final component and added ``transform(X, y)`` method to pipelines and component graphs :pr:`2625`
        * Updated to support Woodwork 0.5.1 :pr:`2610`
    * Fixes
        * Updated ``AutoMLSearch`` to drop ``ARIMARegressor`` from ``allowed_estimators`` if an incompatible frequency is detected :pr:`2632`
        * Updated ``get_best_sampler_for_data`` to consider all non-numeric datatypes as categorical for SMOTE :pr:`2590`
        * Fixed inconsistent test results from `TargetDistributionDataCheck` :pr:`2608`
        * Adopted vectorized pd.NA checking for Woodwork 0.5.1 support :pr:`2626`
        * Pinned upper version of astroid to 2.6.6 to keep ReadTheDocs working. :pr:`2638`
    * Changes
        * Renamed SMOTE samplers to SMOTE oversampler :pr:`2595`
        * Changed ``partial_dependence`` and ``graph_partial_dependence`` to raise a ``PartialDependenceError`` instead of ``ValueError``. This is not a breaking change because ``PartialDependenceError`` is a subclass of ``ValueError`` :pr:`2604`
        * Cleaned up code duplication in ``ComponentGraph`` :pr:`2612`
        * Stored predict_proba results in .x for intermediate estimators in ComponentGraph :pr:`2629`
    * Documentation Changes
        * To avoid local docs build error, only add warning disable and download headers on ReadTheDocs builds, not locally :pr:`2617`
    * Testing Changes
        * Updated partial_dependence tests to change the element-wise comparison per the Plotly 5.2.1 upgrade :pr:`2638`
        * Changed the lint CI job to only check against python 3.9 via the `-t` flag :pr:`2586`
        * Installed Prophet in linux nightlies test and fixed ``test_all_components`` :pr:`2598`
        * Refactored and fixed all ``make_pipeline`` tests to assert correct order and address new Woodwork Unknown type inference :pr:`2572`
        * Removed ``component_graphs`` as a global variable in ``test_component_graphs.py`` :pr:`2609`

.. warning::

    **Breaking Changes**
        * Renamed SMOTE samplers to SMOTE oversampler. Please use ``SMOTEOversampler``, ``SMOTENCOversampler``, ``SMOTENOversampler`` instead of ``SMOTESampler``, ``SMOTENCSampler``, and ``SMOTENSampler`` :pr:`2595`


**v0.30.0 Aug. 3, 2021**
    * Enhancements
        * Added ``LogTransformer`` and ``TargetDistributionDataCheck`` :pr:`2487`
        * Issue a warning to users when a pipeline parameter passed in isn't used in the pipeline :pr:`2564`
        * Added Gini coefficient as an objective :pr:`2544`
        * Added ``repr`` to ``ComponentGraph`` :pr:`2565`
        * Added components to extract features from ``URL`` and ``EmailAddress`` Logical Types :pr:`2550`
        * Added support for `NaN` values in ``TextFeaturizer`` :pr:`2532`
        * Added ``SelectByType`` transformer :pr:`2531`
        * Added separate thresholds for percent null rows and columns in ``HighlyNullDataCheck`` :pr:`2562`
        * Added support for `NaN` natural language values :pr:`2577`
    * Fixes
        * Raised error message for types ``URL``, ``NaturalLanguage``, and ``EmailAddress`` in ``partial_dependence`` :pr:`2573`
    * Changes
        * Updated ``PipelineBase`` implementation for creating pipelines from a list of components :pr:`2549`
        * Moved ``get_hyperparameter_ranges`` to ``PipelineBase`` class from automl/utils module :pr:`2546`
        * Renamed ``ComponentGraph``'s ``get_parents`` to ``get_inputs`` :pr:`2540`
        * Removed ``ComponentGraph.linearized_component_graph`` and ``ComponentGraph.from_list`` :pr:`2556`
        * Updated ``ComponentGraph`` to enforce requiring `.x` and `.y` inputs for each component in the graph :pr:`2563`
        * Renamed existing ensembler implementation from ``StackedEnsemblers`` to ``SklearnStackedEnsemblers`` :pr:`2578`
    * Documentation Changes
        * Added documentation for ``DaskEngine`` and ``CFEngine`` parallel engines :pr:`2560`
        * Improved detail of ``TextFeaturizer`` docstring and tutorial :pr:`2568`
    * Testing Changes
        * Added test that makes sure ``split_data`` does not shuffle for time series problems :pr:`2552`

.. warning::

    **Breaking Changes**
        * Moved ``get_hyperparameter_ranges`` to ``PipelineBase`` class from automl/utils module :pr:`2546`
        * Renamed ``ComponentGraph``'s ``get_parents`` to ``get_inputs`` :pr:`2540`
        * Removed ``ComponentGraph.linearized_component_graph`` and ``ComponentGraph.from_list`` :pr:`2556`
        * Updated ``ComponentGraph`` to enforce requiring `.x` and `.y` inputs for each component in the graph :pr:`2563`


**v0.29.0 Jul. 21, 2021**
    * Enhancements
        * Updated 1-way partial dependence support for datetime features :pr:`2454`
        * Added details on how to fix error caused by broken ww schema :pr:`2466`
        * Added ability to use built-in pickle for saving AutoMLSearch :pr:`2463`
        * Updated our components and component graphs to use latest features of ww 0.4.1, e.g. ``concat_columns`` and drop in-place. :pr:`2465`
        * Added new, concurrent.futures based engine for parallel AutoML :pr:`2506`
        * Added support for new Woodwork ``Unknown`` type in AutoMLSearch :pr:`2477`
        * Updated our components with an attribute that describes if they modify features or targets and can be used in list API for pipeline initialization :pr:`2504`
        * Updated ``ComponentGraph`` to accept X and y as inputs :pr:`2507`
        * Removed unused ``TARGET_BINARY_INVALID_VALUES`` from ``DataCheckMessageCode`` enum and fixed formatting of objective documentation :pr:`2520`
        * Added ``EvalMLAlgorithm`` :pr:`2525`
        * Added support for `NaN` values in ``TextFeaturizer`` :pr:`2532`
    * Fixes
        * Fixed ``FraudCost`` objective and reverted threshold optimization method for binary classification to ``Golden`` :pr:`2450`
        * Added custom exception message for partial dependence on features with scales that are too small :pr:`2455`
        * Ensures the typing for Ordinal and Datetime ltypes are passed through _retain_custom_types_and_initalize_woodwork :pr:`2461`
        * Updated to work with Pandas 1.3.0 :pr:`2442`
        * Updated to work with sktime 0.7.0 :pr:`2499`
    * Changes
        * Updated XGBoost dependency to ``>=1.4.2`` :pr:`2484`, :pr:`2498`
        * Added a ``DeprecationWarning`` about deprecating the list API for ``ComponentGraph`` :pr:`2488`
        * Updated ``make_pipeline`` for AutoML to create dictionaries, not lists, to initialize pipelines :pr:`2504`
        * No longer installing graphviz on windows in our CI pipelines because release 0.17 breaks windows 3.7 :pr:`2516`
    * Documentation Changes
        * Moved docstrings from ``__init__`` to class pages, added missing docstrings for missing classes, and updated missing default values :pr:`2452`
        * Build documentation with sphinx-autoapi :pr:`2458`
        * Change ``autoapi_ignore`` to only ignore files in ``evalml/tests/*`` :pr:`2530` 
    * Testing Changes
        * Fixed flaky dask tests :pr:`2471`
        * Removed shellcheck action from ``build_conda_pkg`` action :pr:`2514`
        * Added a tmp_dir fixture that deletes its contents after tests run :pr:`2505`
        * Added a test that makes sure all pipelines in ``AutoMLSearch`` get the same data splits :pr:`2513`
        * Condensed warning output in test logs :pr:`2521`

.. warning::

    **Breaking Changes**
        * `NaN` values in the `Natural Language` type are no longer supported by the Imputer with the pandas upgrade. :pr:`2477`

**v0.28.0 Jul. 2, 2021**
    * Enhancements
        * Added support for showing a Individual Conditional Expectations plot when graphing Partial Dependence :pr:`2386`
        * Exposed ``thread_count`` for Catboost estimators as ``n_jobs`` parameter :pr:`2410`
        * Updated Objectives API to allow for sample weighting :pr:`2433`
    * Fixes
        * Deleted unreachable line from ``IterativeAlgorithm`` :pr:`2464`
    * Changes
        * Pinned Woodwork version between 0.4.1 and 0.4.2 :pr:`2460`
        * Updated psutils minimum version in requirements :pr:`2438`
        * Updated ``log_error_callback`` to not include filepath in logged message :pr:`2429`
    * Documentation Changes
        * Sped up docs :pr:`2430`
        * Removed mentions of ``DataTable`` and ``DataColumn`` from the docs :pr:`2445`
    * Testing Changes
        * Added slack integration for nightlies tests :pr:`2436`
        * Changed ``build_conda_pkg`` CI job to run only when dependencies are updates :pr:`2446`
        * Updated workflows to store pytest runtimes as test artifacts :pr:`2448`
        * Added ``AutoMLTestEnv`` test fixture for making it easy to mock automl tests :pr:`2406`

**v0.27.0 Jun. 22, 2021**
    * Enhancements
        * Adds force plots for prediction explanations :pr:`2157`
        * Removed self-reference from ``AutoMLSearch`` :pr:`2304`
        * Added support for nonlinear pipelines for ``generate_pipeline_code`` :pr:`2332`
        * Added ``inverse_transform`` method to pipelines :pr:`2256`
        * Add optional automatic update checker :pr:`2350`
        * Added ``search_order`` to ``AutoMLSearch``'s ``rankings`` and ``full_rankings`` tables :pr:`2345`
        * Updated threshold optimization method for binary classification :pr:`2315`
        * Updated demos to pull data from S3 instead of including demo data in package :pr:`2387`
        * Upgrade woodwork version to v0.4.1 :pr:`2379`
    * Fixes
        * Preserve user-specified woodwork types throughout pipeline fit/predict :pr:`2297`
        * Fixed ``ComponentGraph`` appending target to ``final_component_features`` if there is a component that returns both X and y :pr:`2358`
        * Fixed partial dependence graph method failing on multiclass problems when the class labels are numeric :pr:`2372`
        * Added ``thresholding_objective`` argument to ``AutoMLSearch`` for binary classification problems :pr:`2320`
        * Added change for ``k_neighbors`` parameter in SMOTE Oversamplers to automatically handle small samples :pr:`2375`
        * Changed naming for ``Logistic Regression Classifier`` file :pr:`2399`
        * Pinned pytest-timeout to fix minimum dependence checker :pr:`2425`
        * Replaced ``Elastic Net Classifier`` base class with ``Logistsic Regression`` to avoid ``NaN`` outputs :pr:`2420`
    * Changes
        * Cleaned up ``PipelineBase``'s ``component_graph`` and ``_component_graph`` attributes. Updated ``PipelineBase`` ``__repr__`` and added ``__eq__`` for ``ComponentGraph`` :pr:`2332`
        * Added and applied  ``black`` linting package to the EvalML repo in place of ``autopep8`` :pr:`2306`
        * Separated `custom_hyperparameters` from pipelines and added them as an argument to ``AutoMLSearch`` :pr:`2317`
        * Replaced `allowed_pipelines` with `allowed_component_graphs` :pr:`2364`
        * Removed private method ``_compute_features_during_fit`` from ``PipelineBase`` :pr:`2359`
        * Updated ``compute_order`` in ``ComponentGraph`` to be a read-only property :pr:`2408`
        * Unpinned PyZMQ version in requirements.txt :pr:`2389` 
        * Uncapping LightGBM version in requirements.txt :pr:`2405`
        * Updated minimum version of plotly :pr:`2415`
        * Removed ``SensitivityLowAlert`` objective from core objectives :pr:`2418`
    * Documentation Changes
        * Fixed lead scoring weights in the demos documentation :pr:`2315`
        * Fixed start page code and description dataset naming discrepancy :pr:`2370`
    * Testing Changes
        * Update minimum unit tests to run on all pull requests :pr:`2314`
        * Pass token to authorize uploading of codecov reports :pr:`2344`
        * Add ``pytest-timeout``. All tests that run longer than 6 minutes will fail. :pr:`2374`
        * Separated the dask tests out into separate github action jobs to isolate dask failures. :pr:`2376`
        * Refactored dask tests :pr:`2377`
        * Added the combined dask/non-dask unit tests back and renamed the dask only unit tests. :pr:`2382`
        * Sped up unit tests and split into separate jobs :pr:`2365`
        * Change CI job names, run lint for python 3.9, run nightlies on python 3.8 at 3am EST :pr:`2395` :pr:`2398`
        * Set fail-fast to false for CI jobs that run for PRs :pr:`2402`

.. warning::

    **Breaking Changes**
        * `AutoMLSearch` will accept `allowed_component_graphs` instead of `allowed_pipelines` :pr:`2364`
        * Removed ``PipelineBase``'s ``_component_graph`` attribute. Updated ``PipelineBase`` ``__repr__`` and added ``__eq__`` for ``ComponentGraph`` :pr:`2332`
        * `pipeline_parameters` will no longer accept `skopt.space` variables since hyperparameter ranges will now be specified through `custom_hyperparameters` :pr:`2317`

**v0.25.0 Jun. 01, 2021**
    * Enhancements
        * Upgraded minimum woodwork to version 0.3.1. Previous versions will not be supported :pr:`2181`
        * Added a new callback parameter for ``explain_predictions_best_worst`` :pr:`2308`
    * Fixes
    * Changes
        * Deleted the ``return_pandas`` flag from our demo data loaders :pr:`2181`
        * Moved ``default_parameters`` to ``ComponentGraph`` from ``PipelineBase`` :pr:`2307`
    * Documentation Changes
        * Updated the release procedure documentation :pr:`2230`
    * Testing Changes
        * Ignoring ``test_saving_png_file`` while building conda package :pr:`2323`

.. warning::

    **Breaking Changes**
        * Deleted the ``return_pandas`` flag from our demo data loaders :pr:`2181`
        * Upgraded minimum woodwork to version 0.3.1. Previous versions will not be supported :pr:`2181`
        * Due to the weak-ref in woodwork, set the result of ``infer_feature_types`` to a variable before accessing woodwork :pr:`2181`

**v0.24.2 May. 24, 2021**
    * Enhancements
        * Added oversamplers to AutoMLSearch :pr:`2213` :pr:`2286`
        * Added dictionary input functionality for ``Undersampler`` component :pr:`2271`
        * Changed the default parameter values for ``Elastic Net Classifier`` and ``Elastic Net Regressor`` :pr:`2269`
        * Added dictionary input functionality for the Oversampler components :pr:`2288`
    * Fixes
        * Set default `n_jobs` to 1 for `StackedEnsembleClassifier` and `StackedEnsembleRegressor` until fix for text-based parallelism in sklearn stacking can be found :pr:`2295`
    * Changes
        * Updated ``start_iteration_callback`` to accept a pipeline instance instead of a pipeline class and no longer accept pipeline parameters as a parameter :pr:`2290`
        * Refactored ``calculate_permutation_importance`` method and add per-column permutation importance method :pr:`2302`
        * Updated logging information in ``AutoMLSearch.__init__`` to clarify pipeline generation :pr:`2263`
    * Documentation Changes
        * Minor changes to the release procedure :pr:`2230`
    * Testing Changes
        * Use codecov action to update coverage reports :pr:`2238`
        * Removed MarkupSafe dependency version pin from requirements.txt and moved instead into RTD docs build CI :pr:`2261`

.. warning::

    **Breaking Changes**
        * Updated ``start_iteration_callback`` to accept a pipeline instance instead of a pipeline class and no longer accept pipeline parameters as a parameter :pr:`2290`
        * Moved ``default_parameters`` to ``ComponentGraph`` from ``PipelineBase``. A pipeline's ``default_parameters`` is now accessible via ``pipeline.component_graph.default_parameters`` :pr:`2307`


**v0.24.1 May. 16, 2021**
    * Enhancements
        * Integrated ``ARIMARegressor`` into AutoML :pr:`2009`
        * Updated ``HighlyNullDataCheck`` to also perform a null row check :pr:`2222`
        * Set ``max_depth`` to 1 in calls to featuretools dfs :pr:`2231`
    * Fixes
        * Removed data splitter sampler calls during training :pr:`2253`
        * Set minimum required version for for pyzmq, colorama, and docutils :pr:`2254`
        * Changed BaseSampler to return None instead of y :pr:`2272`
    * Changes
        * Removed ensemble split and indices in ``AutoMLSearch`` :pr:`2260`
        * Updated pipeline ``repr()`` and ``generate_pipeline_code`` to return pipeline instances without generating custom pipeline class :pr:`2227`
    * Documentation Changes
        * Capped Sphinx version under 4.0.0 :pr:`2244`
    * Testing Changes
        * Change number of cores for pytest from 4 to 2 :pr:`2266`
        * Add minimum dependency checker to generate minimum requirement files :pr:`2267`
        * Add unit tests with minimum dependencies  :pr:`2277`


**v0.24.0 May. 04, 2021**
    * Enhancements
        * Added `date_index` as a required parameter for TimeSeries problems :pr:`2217`
        * Have the ``OneHotEncoder`` return the transformed columns as booleans rather than floats :pr:`2170`
        * Added Oversampler transformer component to EvalML :pr:`2079`
        * Added Undersampler to AutoMLSearch, as well as arguments ``_sampler_method`` and ``sampler_balanced_ratio`` :pr:`2128`
        * Updated prediction explanations functions to allow pipelines with XGBoost estimators :pr:`2162`
        * Added partial dependence for datetime columns :pr:`2180`
        * Update precision-recall curve with positive label index argument, and fix for 2d predicted probabilities :pr:`2090`
        * Add pct_null_rows to ``HighlyNullDataCheck`` :pr:`2211`
        * Added a standalone AutoML `search` method for convenience, which runs data checks and then runs automl :pr:`2152`
        * Make the first batch of AutoML have a predefined order, with linear models first and complex models last :pr:`2223` :pr:`2225`
        * Added sampling dictionary support to ``BalancedClassficationSampler`` :pr:`2235`
    * Fixes
        * Fixed partial dependence not respecting grid resolution parameter for numerical features :pr:`2180`
        * Enable prediction explanations for catboost for multiclass problems :pr:`2224`
    * Changes
        * Deleted baseline pipeline classes :pr:`2202`
        * Reverting user specified date feature PR :pr:`2155` until `pmdarima` installation fix is found :pr:`2214`
        * Updated pipeline API to accept component graph and other class attributes as instance parameters. Old pipeline API still works but will not be supported long-term. :pr:`2091`
        * Removed all old datasplitters from EvalML :pr:`2193`
        * Deleted ``make_pipeline_from_components`` :pr:`2218`
    * Documentation Changes
        * Renamed dataset to clarify that its gzipped but not a tarball :pr:`2183`
        * Updated documentation to use pipeline instances instead of pipeline subclasses :pr:`2195`
        * Updated contributing guide with a note about GitHub Actions permissions :pr:`2090`
        * Updated automl and model understanding user guides :pr:`2090`
    * Testing Changes
        * Use machineFL user token for dependency update bot, and add more reviewers :pr:`2189`


.. warning::

    **Breaking Changes**
        * All baseline pipeline classes (``BaselineBinaryPipeline``, ``BaselineMulticlassPipeline``, ``BaselineRegressionPipeline``, etc.) have been deleted :pr:`2202`
        * Updated pipeline API to accept component graph and other class attributes as instance parameters. Old pipeline API still works but will not be supported long-term. Pipelines can now be initialized by specifying the component graph as the first parameter, and then passing in optional arguments such as ``custom_name``, ``parameters``, etc. For example, ``BinaryClassificationPipeline(["Random Forest Classifier"], parameters={})``.  :pr:`2091`
        * Removed all old datasplitters from EvalML :pr:`2193`
        * Deleted utility method ``make_pipeline_from_components`` :pr:`2218`


**v0.23.0 Apr. 20, 2021**
    * Enhancements
        * Refactored ``EngineBase`` and ``SequentialEngine`` api. Adding ``DaskEngine`` :pr:`1975`.
        * Added optional ``engine`` argument to ``AutoMLSearch`` :pr:`1975`
        * Added a warning about how time series support is still in beta when a user passes in a time series problem to ``AutoMLSearch`` :pr:`2118`
        * Added ``NaturalLanguageNaNDataCheck`` data check :pr:`2122`
        * Added ValueError to ``partial_dependence`` to prevent users from computing partial dependence on columns with all NaNs :pr:`2120`
        * Added standard deviation of cv scores to rankings table :pr:`2154`
    * Fixes
        * Fixed ``BalancedClassificationDataCVSplit``, ``BalancedClassificationDataTVSplit``, and ``BalancedClassificationSampler`` to use ``minority:majority`` ratio instead of ``majority:minority`` :pr:`2077`
        * Fixed bug where two-way partial dependence plots with categorical variables were not working correctly :pr:`2117`
        * Fixed bug where ``hyperparameters`` were not displaying properly for pipelines with a list ``component_graph`` and duplicate components :pr:`2133`
        * Fixed bug where ``pipeline_parameters`` argument in ``AutoMLSearch`` was not applied to pipelines passed in as ``allowed_pipelines`` :pr:`2133`
        * Fixed bug where ``AutoMLSearch`` was not applying custom hyperparameters to pipelines with a list ``component_graph`` and duplicate components :pr:`2133`
    * Changes
        * Removed ``hyperparameter_ranges`` from Undersampler and renamed ``balanced_ratio`` to ``sampling_ratio`` for samplers :pr:`2113`
        * Renamed ``TARGET_BINARY_NOT_TWO_EXAMPLES_PER_CLASS`` data check message code to ``TARGET_MULTICLASS_NOT_TWO_EXAMPLES_PER_CLASS`` :pr:`2126`
        * Modified one-way partial dependence plots of categorical features to display data with a bar plot :pr:`2117`
        * Renamed ``score`` column for ``automl.rankings`` as ``mean_cv_score`` :pr:`2135`
        * Remove 'warning' from docs tool output :pr:`2031`
    * Documentation Changes
        * Fixed ``conf.py`` file :pr:`2112`
        * Added a sentence to the automl user guide stating that our support for time series problems is still in beta. :pr:`2118`
        * Fixed documentation demos :pr:`2139`
        * Update test badge in README to use GitHub Actions :pr:`2150`
    * Testing Changes
        * Fixed ``test_describe_pipeline`` for ``pandas`` ``v1.2.4`` :pr:`2129`
        * Added a GitHub Action for building the conda package :pr:`1870` :pr:`2148`


.. warning::

    **Breaking Changes**
        * Renamed ``balanced_ratio`` to ``sampling_ratio`` for the ``BalancedClassificationDataCVSplit``, ``BalancedClassificationDataTVSplit``, ``BalancedClassficationSampler``, and Undersampler :pr:`2113`
        * Deleted the "errors" key from automl results :pr:`1975`
        * Deleted the ``raise_and_save_error_callback`` and the ``log_and_save_error_callback`` :pr:`1975`
        * Fixed ``BalancedClassificationDataCVSplit``, ``BalancedClassificationDataTVSplit``, and ``BalancedClassificationSampler`` to use minority:majority ratio instead of majority:minority :pr:`2077`


**v0.22.0 Apr. 06, 2021**
    * Enhancements
        * Added a GitHub Action for ``linux_unit_tests``:pr:`2013`
        * Added recommended actions for ``InvalidTargetDataCheck``, updated ``_make_component_list_from_actions`` to address new action, and added ``TargetImputer`` component :pr:`1989`
        * Updated ``AutoMLSearch._check_for_high_variance`` to not emit ``RuntimeWarning`` :pr:`2024`
        * Added exception when pipeline passed to ``explain_predictions`` is a ``Stacked Ensemble`` pipeline :pr:`2033`
        * Added sensitivity at low alert rates as an objective :pr:`2001`
        * Added ``Undersampler`` transformer component :pr:`2030`
    * Fixes
        * Updated Engine's ``train_batch`` to apply undersampling :pr:`2038`
        * Fixed bug in where Time Series Classification pipelines were not encoding targets in ``predict`` and ``predict_proba`` :pr:`2040`
        * Fixed data splitting errors if target is float for classification problems :pr:`2050`
        * Pinned ``docutils`` to <0.17 to fix ReadtheDocs warning issues :pr:`2088`
    * Changes
        * Removed lists as acceptable hyperparameter ranges in ``AutoMLSearch`` :pr:`2028`
        * Renamed "details" to "metadata" for data check actions :pr:`2008`
    * Documentation Changes
        * Catch and suppress warnings in documentation :pr:`1991` :pr:`2097`
        * Change spacing in ``start.ipynb`` to provide clarity for ``AutoMLSearch`` :pr:`2078`
        * Fixed start code on README :pr:`2108`
    * Testing Changes


**v0.21.0 Mar. 24, 2021**
    * Enhancements
        * Changed ``AutoMLSearch`` to default ``optimize_thresholds`` to True :pr:`1943`
        * Added multiple oversampling and undersampling sampling methods as data splitters for imbalanced classification :pr:`1775`
        * Added params to balanced classification data splitters for visibility :pr:`1966`
        * Updated ``make_pipeline`` to not add ``Imputer`` if input data does not have numeric or categorical columns :pr:`1967`
        * Updated ``ClassImbalanceDataCheck`` to better handle multiclass imbalances :pr:`1986`
        * Added recommended actions for the output of data check's ``validate`` method :pr:`1968`
        * Added error message for ``partial_dependence`` when features are mostly the same value :pr:`1994`
        * Updated ``OneHotEncoder`` to drop one redundant feature by default for features with two categories :pr:`1997`
        * Added a ``PolynomialDetrender`` component :pr:`1992`
        * Added ``DateTimeNaNDataCheck`` data check :pr:`2039`
    * Fixes
        * Changed best pipeline to train on the entire dataset rather than just ensemble indices for ensemble problems :pr:`2037`
        * Updated binary classification pipelines to use objective decision function during scoring of custom objectives :pr:`1934`
    * Changes
        * Removed ``data_checks`` parameter, ``data_check_results`` and data checks logic from ``AutoMLSearch`` :pr:`1935`
        * Deleted ``random_state`` argument :pr:`1985`
        * Updated Woodwork version requirement to ``v0.0.11`` :pr:`1996`
    * Documentation Changes
    * Testing Changes
        * Removed ``build_docs`` CI job in favor of RTD GH builder :pr:`1974`
        * Added tests to confirm support for Python 3.9 :pr:`1724`
        * Added tests to support Dask AutoML/Engine :pr:`1990`
        * Changed ``build_conda_pkg`` job to use ``latest_release_changes`` branch in the feedstock. :pr:`1979`

.. warning::

    **Breaking Changes**
        * Changed ``AutoMLSearch`` to default ``optimize_thresholds`` to True :pr:`1943`
        * Removed ``data_checks`` parameter, ``data_check_results`` and data checks logic from ``AutoMLSearch``. To run the data checks which were previously run by default in ``AutoMLSearch``, please call ``DefaultDataChecks().validate(X_train, y_train)`` or take a look at our documentation for more examples. :pr:`1935`
        * Deleted ``random_state`` argument :pr:`1985`

**v0.20.0 Mar. 10, 2021**
    * Enhancements
        * Added a GitHub Action for Detecting dependency changes :pr:`1933`
        * Create a separate CV split to train stacked ensembler on for AutoMLSearch :pr:`1814`
        * Added a GitHub Action for Linux unit tests :pr:`1846`
        * Added ``ARIMARegressor`` estimator :pr:`1894`
        * Added ``DataCheckAction`` class and ``DataCheckActionCode`` enum :pr:`1896`
        * Updated ``Woodwork`` requirement to ``v0.0.10`` :pr:`1900`
        * Added ``BalancedClassificationDataCVSplit`` and ``BalancedClassificationDataTVSplit`` to AutoMLSearch :pr:`1875`
        * Update default classification data splitter to use downsampling for highly imbalanced data :pr:`1875`
        * Updated ``describe_pipeline`` to return more information, including ``id`` of pipelines used for ensemble models :pr:`1909`
        * Added utility method to create list of components from a list of ``DataCheckAction`` :pr:`1907`
        * Updated ``validate`` method to include a ``action`` key in returned dictionary for all ``DataCheck``and ``DataChecks`` :pr:`1916`
        * Aggregating the shap values for predictions that we know the provenance of, e.g. OHE, text, and date-time. :pr:`1901`
        * Improved error message when custom objective is passed as a string in ``pipeline.score`` :pr:`1941`
        * Added ``score_pipelines`` and ``train_pipelines`` methods to ``AutoMLSearch`` :pr:`1913`
        * Added support for ``pandas`` version 1.2.0 :pr:`1708`
        * Added ``score_batch`` and ``train_batch`` abstact methods to ``EngineBase`` and implementations in ``SequentialEngine`` :pr:`1913`
        * Added ability to handle index columns in ``AutoMLSearch`` and ``DataChecks`` :pr:`2138`
    * Fixes
        * Removed CI check for ``check_dependencies_updated_linux`` :pr:`1950`
        * Added metaclass for time series pipelines and fix binary classification pipeline ``predict`` not using objective if it is passed as a named argument :pr:`1874`
        * Fixed stack trace in prediction explanation functions caused by mixed string/numeric pandas column names :pr:`1871`
        * Fixed stack trace caused by passing pipelines with duplicate names to ``AutoMLSearch`` :pr:`1932`
        * Fixed ``AutoMLSearch.get_pipelines`` returning pipelines with the same attributes :pr:`1958`
    * Changes
        * Reversed GitHub Action for Linux unit tests until a fix for report generation is found :pr:`1920`
        * Updated ``add_results`` in ``AutoMLAlgorithm`` to take in entire pipeline results dictionary from ``AutoMLSearch`` :pr:`1891`
        * Updated ``ClassImbalanceDataCheck`` to look for severe class imbalance scenarios :pr:`1905`
        * Deleted the ``explain_prediction`` function :pr:`1915`
        * Removed ``HighVarianceCVDataCheck`` and convered it to an ``AutoMLSearch`` method instead :pr:`1928`
        * Removed warning in ``InvalidTargetDataCheck`` returned when numeric binary classification targets are not (0, 1) :pr:`1959`
    * Documentation Changes
        * Updated ``model_understanding.ipynb`` to demo the two-way partial dependence capability :pr:`1919`
    * Testing Changes

.. warning::

    **Breaking Changes**
        * Deleted the ``explain_prediction`` function :pr:`1915`
        * Removed ``HighVarianceCVDataCheck`` and convered it to an ``AutoMLSearch`` method instead :pr:`1928`
        * Added ``score_batch`` and ``train_batch`` abstact methods to ``EngineBase``. These need to be implemented in Engine subclasses :pr:`1913`


**v0.19.0 Feb. 23, 2021**
    * Enhancements
        * Added a GitHub Action for Python windows unit tests :pr:`1844`
        * Added a GitHub Action for checking updated release notes :pr:`1849`
        * Added a GitHub Action for Python lint checks :pr:`1837`
        * Adjusted ``explain_prediction``, ``explain_predictions`` and ``explain_predictions_best_worst`` to handle timeseries problems. :pr:`1818`
        * Updated ``InvalidTargetDataCheck`` to check for mismatched indices in target and features :pr:`1816`
        * Updated ``Woodwork`` structures returned from components to support ``Woodwork`` logical type overrides set by the user :pr:`1784`
        * Updated estimators to keep track of input feature names during ``fit()`` :pr:`1794`
        * Updated ``visualize_decision_tree`` to include feature names in output :pr:`1813`
        * Added ``is_bounded_like_percentage`` property for objectives. If true, the ``calculate_percent_difference`` method will return the absolute difference rather than relative difference :pr:`1809`
        * Added full error traceback to AutoMLSearch logger file :pr:`1840`
        * Changed ``TargetEncoder`` to preserve custom indices in the data :pr:`1836`
        * Refactored ``explain_predictions`` and ``explain_predictions_best_worst`` to only compute features once for all rows that need to be explained :pr:`1843`
        * Added custom random undersampler data splitter for classification :pr:`1857`
        * Updated ``OutliersDataCheck`` implementation to calculate the probability of having no outliers :pr:`1855`
        * Added ``Engines`` pipeline processing API :pr:`1838`
    * Fixes
        * Changed EngineBase random_state arg to random_seed and same for user guide docs :pr:`1889`
    * Changes
        * Modified ``calculate_percent_difference`` so that division by 0 is now inf rather than nan :pr:`1809`
        * Removed ``text_columns`` parameter from ``LSA`` and ``TextFeaturizer`` components :pr:`1652`
        * Added ``random_seed`` as an argument to our automl/pipeline/component API. Using ``random_state`` will raise a warning :pr:`1798`
        * Added ``DataCheckError`` message in ``InvalidTargetDataCheck`` if input target is None and removed exception raised :pr:`1866`
    * Documentation Changes
    * Testing Changes
        * Added back coverage for ``_get_feature_provenance`` in ``TextFeaturizer`` after ``text_columns`` was removed :pr:`1842`
        * Pin graphviz version for windows builds :pr:`1847`
        * Unpin graphviz version for windows builds :pr:`1851`

.. warning::

    **Breaking Changes**
        * Added a deprecation warning to ``explain_prediction``. It will be deleted in the next release. :pr:`1860`


**v0.18.2 Feb. 10, 2021**
    * Enhancements
        * Added uniqueness score data check :pr:`1785`
        * Added "dataframe" output format for prediction explanations :pr:`1781`
        * Updated LightGBM estimators to handle ``pandas.MultiIndex`` :pr:`1770`
        * Sped up permutation importance for some pipelines :pr:`1762`
        * Added sparsity data check :pr:`1797`
        * Confirmed support for threshold tuning for binary time series classification problems :pr:`1803`
    * Fixes
    * Changes
    * Documentation Changes
        * Added section on conda to the contributing guide :pr:`1771`
        * Updated release process to reflect freezing `main` before perf tests :pr:`1787`
        * Moving some prs to the right section of the release notes :pr:`1789`
        * Tweak README.md. :pr:`1800`
        * Fixed back arrow on install page docs :pr:`1795`
        * Fixed docstring for `ClassImbalanceDataCheck.validate()` :pr:`1817`
    * Testing Changes

**v0.18.1 Feb. 1, 2021**
    * Enhancements
        * Added ``graph_t_sne`` as a visualization tool for high dimensional data :pr:`1731`
        * Added the ability to see the linear coefficients of features in linear models terms :pr:`1738`
        * Added support for ``scikit-learn`` ``v0.24.0`` :pr:`1733`
        * Added support for ``scipy`` ``v1.6.0`` :pr:`1752`
        * Added SVM Classifier and Regressor to estimators :pr:`1714` :pr:`1761`
    * Fixes
        * Addressed bug with ``partial_dependence`` and categorical data with more categories than grid resolution :pr:`1748`
        * Removed ``random_state`` arg from ``get_pipelines`` in ``AutoMLSearch`` :pr:`1719`
        * Pinned pyzmq at less than 22.0.0 till we add support :pr:`1756`
    * Changes
        * Updated components and pipelines to return ``Woodwork`` data structures :pr:`1668`
        * Updated ``clone()`` for pipelines and components to copy over random state automatically :pr:`1753`
        * Dropped support for Python version 3.6 :pr:`1751`
        * Removed deprecated ``verbose`` flag from ``AutoMLSearch`` parameters :pr:`1772`
    * Documentation Changes
        * Add Twitter and Github link to documentation toolbar :pr:`1754`
        * Added Open Graph info to documentation :pr:`1758`
    * Testing Changes

.. warning::

    **Breaking Changes**
        * Components and pipelines return ``Woodwork`` data structures instead of ``pandas`` data structures :pr:`1668`
        * Python 3.6 will not be actively supported due to discontinued support from EvalML dependencies.
        * Deprecated ``verbose`` flag is removed for ``AutoMLSearch`` :pr:`1772`


**v0.18.0 Jan. 26, 2021**
    * Enhancements
        * Added RMSLE, MSLE, and MAPE to core objectives while checking for negative target values in ``invalid_targets_data_check`` :pr:`1574`
        * Added validation checks for binary problems with regression-like datasets and multiclass problems without true multiclass targets in ``invalid_targets_data_check`` :pr:`1665`
        * Added time series support for ``make_pipeline`` :pr:`1566`
        * Added target name for output of pipeline ``predict`` method :pr:`1578`
        * Added multiclass check to ``InvalidTargetDataCheck`` for two examples per class :pr:`1596`
        * Added support for ``graphviz`` ``v0.16`` :pr:`1657`
        * Enhanced time series pipelines to accept empty features :pr:`1651`
        * Added KNN Classifier to estimators. :pr:`1650`
        * Added support for list inputs for objectives :pr:`1663`
        * Added support for ``AutoMLSearch`` to handle time series classification pipelines :pr:`1666`
        * Enhanced ``DelayedFeaturesTransformer`` to encode categorical features and targets before delaying them :pr:`1691`
        * Added 2-way dependence plots. :pr:`1690`
        * Added ability to directly iterate through components within Pipelines :pr:`1583`
    * Fixes
        * Fixed inconsistent attributes and added Exceptions to docs :pr:`1673`
        * Fixed ``TargetLeakageDataCheck`` to use Woodwork ``mutual_information`` rather than using Pandas' Pearson Correlation :pr:`1616`
        * Fixed thresholding for pipelines in ``AutoMLSearch`` to only threshold binary classification pipelines :pr:`1622` :pr:`1626`
        * Updated ``load_data`` to return Woodwork structures and update default parameter value for ``index`` to ``None`` :pr:`1610`
        * Pinned scipy at < 1.6.0 while we work on adding support :pr:`1629`
        * Fixed data check message formatting in ``AutoMLSearch`` :pr:`1633`
        * Addressed stacked ensemble component for ``scikit-learn`` v0.24 support by setting ``shuffle=True`` for default CV :pr:`1613`
        * Fixed bug where ``Imputer`` reset the index on ``X`` :pr:`1590`
        * Fixed ``AutoMLSearch`` stacktrace when a cutom objective was passed in as a primary objective or additional objective :pr:`1575`
        * Fixed custom index bug for ``MAPE`` objective :pr:`1641`
        * Fixed index bug for ``TextFeaturizer`` and ``LSA`` components :pr:`1644`
        * Limited ``load_fraud`` dataset loaded into ``automl.ipynb`` :pr:`1646`
        * ``add_to_rankings`` updates ``AutoMLSearch.best_pipeline`` when necessary :pr:`1647`
        * Fixed bug where time series baseline estimators were not receiving ``gap`` and ``max_delay`` in ``AutoMLSearch`` :pr:`1645`
        * Fixed jupyter notebooks to help the RTD buildtime :pr:`1654`
        * Added ``positive_only`` objectives to ``non_core_objectives`` :pr:`1661`
        * Fixed stacking argument ``n_jobs`` for IterativeAlgorithm :pr:`1706`
        * Updated CatBoost estimators to return self in ``.fit()`` rather than the underlying model for consistency :pr:`1701`
        * Added ability to initialize pipeline parameters in ``AutoMLSearch`` constructor :pr:`1676`
    * Changes
        * Added labeling to ``graph_confusion_matrix`` :pr:`1632`
        * Rerunning search for ``AutoMLSearch`` results in a message thrown rather than failing the search, and removed ``has_searched`` property :pr:`1647`
        * Changed tuner class to allow and ignore single parameter values as input :pr:`1686`
        * Capped LightGBM version limit to remove bug in docs :pr:`1711`
        * Removed support for `np.random.RandomState` in EvalML :pr:`1727`
    * Documentation Changes
        * Update Model Understanding in the user guide to include ``visualize_decision_tree`` :pr:`1678`
        * Updated docs to include information about ``AutoMLSearch`` callback parameters and methods :pr:`1577`
        * Updated docs to prompt users to install graphiz on Mac :pr:`1656`
        * Added ``infer_feature_types`` to the ``start.ipynb`` guide :pr:`1700`
        * Added multicollinearity data check to API reference and docs :pr:`1707`
    * Testing Changes

.. warning::

    **Breaking Changes**
        * Removed ``has_searched`` property from ``AutoMLSearch`` :pr:`1647`
        * Components and pipelines return ``Woodwork`` data structures instead of ``pandas`` data structures :pr:`1668`
        * Removed support for `np.random.RandomState` in EvalML. Rather than passing ``np.random.RandomState`` as component and pipeline random_state values, we use int random_seed :pr:`1727`


**v0.17.0 Dec. 29, 2020**
    * Enhancements
        * Added ``save_plot`` that allows for saving figures from different backends :pr:`1588`
        * Added ``LightGBM Regressor`` to regression components :pr:`1459`
        * Added ``visualize_decision_tree`` for tree visualization with ``decision_tree_data_from_estimator`` and ``decision_tree_data_from_pipeline`` to reformat tree structure output :pr:`1511`
        * Added `DFS Transformer` component into transformer components :pr:`1454`
        * Added ``MAPE`` to the standard metrics for time series problems and update objectives :pr:`1510`
        * Added ``graph_prediction_vs_actual_over_time`` and ``get_prediction_vs_actual_over_time_data`` to the model understanding module for time series problems :pr:`1483`
        * Added a ``ComponentGraph`` class that will support future pipelines as directed acyclic graphs :pr:`1415`
        * Updated data checks to accept ``Woodwork`` data structures :pr:`1481`
        * Added parameter to ``InvalidTargetDataCheck`` to show only top unique values rather than all unique values :pr:`1485`
        * Added multicollinearity data check :pr:`1515`
        * Added baseline pipeline and components for time series regression problems :pr:`1496`
        * Added more information to users about ensembling behavior in ``AutoMLSearch`` :pr:`1527`
        * Add woodwork support for more utility and graph methods :pr:`1544`
        * Changed ``DateTimeFeaturizer`` to encode features as int :pr:`1479`
        * Return trained pipelines from ``AutoMLSearch.best_pipeline`` :pr:`1547`
        * Added utility method so that users can set feature types without having to learn about Woodwork directly :pr:`1555`
        * Added Linear Discriminant Analysis transformer for dimensionality reduction :pr:`1331`
        * Added multiclass support for ``partial_dependence`` and ``graph_partial_dependence`` :pr:`1554`
        * Added ``TimeSeriesBinaryClassificationPipeline`` and ``TimeSeriesMulticlassClassificationPipeline`` classes :pr:`1528`
        * Added ``make_data_splitter`` method for easier automl data split customization :pr:`1568`
        * Integrated ``ComponentGraph`` class into Pipelines for full non-linear pipeline support :pr:`1543`
        * Update ``AutoMLSearch`` constructor to take training data instead of ``search`` and ``add_to_leaderboard`` :pr:`1597`
        * Update ``split_data`` helper args :pr:`1597`
        * Add problem type utils ``is_regression``, ``is_classification``, ``is_timeseries`` :pr:`1597`
        * Rename ``AutoMLSearch`` ``data_split`` arg to ``data_splitter`` :pr:`1569`
    * Fixes
        * Fix AutoML not passing CV folds to ``DefaultDataChecks`` for usage by ``ClassImbalanceDataCheck`` :pr:`1619`
        * Fix Windows CI jobs: install ``numba`` via conda, required for ``shap`` :pr:`1490`
        * Added custom-index support for `reset-index-get_prediction_vs_actual_over_time_data` :pr:`1494`
        * Fix ``generate_pipeline_code`` to account for boolean and None differences between Python and JSON :pr:`1524` :pr:`1531`
        * Set max value for plotly and xgboost versions while we debug CI failures with newer versions :pr:`1532`
        * Undo version pinning for plotly :pr:`1533`
        * Fix ReadTheDocs build by updating the version of ``setuptools`` :pr:`1561`
        * Set ``random_state`` of data splitter in AutoMLSearch to take int to keep consistency in the resulting splits :pr:`1579`
        * Pin sklearn version while we work on adding support :pr:`1594`
        * Pin pandas at <1.2.0 while we work on adding support :pr:`1609`
        * Pin graphviz at < 0.16 while we work on adding support :pr:`1609`
    * Changes
        * Reverting ``save_graph`` :pr:`1550` to resolve kaleido build issues :pr:`1585`
        * Update circleci badge to apply to ``main`` :pr:`1489`
        * Added script to generate github markdown for releases :pr:`1487`
        * Updated selection using pandas ``dtypes`` to selecting using Woodwork logical types :pr:`1551`
        * Updated dependencies to fix ``ImportError: cannot import name 'MaskedArray' from 'sklearn.utils.fixes'`` error and to address Woodwork and Featuretool dependencies :pr:`1540`
        * Made ``get_prediction_vs_actual_data()`` a public method :pr:`1553`
        * Updated ``Woodwork`` version requirement to v0.0.7 :pr:`1560`
        * Move data splitters from ``evalml.automl.data_splitters`` to ``evalml.preprocessing.data_splitters`` :pr:`1597`
        * Rename "# Testing" in automl log output to "# Validation" :pr:`1597`
    * Documentation Changes
        * Added partial dependence methods to API reference :pr:`1537`
        * Updated documentation for confusion matrix methods :pr:`1611`
    * Testing Changes
        * Set ``n_jobs=1`` in most unit tests to reduce memory :pr:`1505`

.. warning::

    **Breaking Changes**
        * Updated minimal dependencies: ``numpy>=1.19.1``, ``pandas>=1.1.0``, ``scikit-learn>=0.23.1``, ``scikit-optimize>=0.8.1``
        * Updated ``AutoMLSearch.best_pipeline`` to return a trained pipeline. Pass in ``train_best_pipeline=False`` to AutoMLSearch in order to return an untrained pipeline.
        * Pipeline component instances can no longer be iterated through using ``Pipeline.component_graph`` :pr:`1543`
        * Update ``AutoMLSearch`` constructor to take training data instead of ``search`` and ``add_to_leaderboard`` :pr:`1597`
        * Update ``split_data`` helper args :pr:`1597`
        * Move data splitters from ``evalml.automl.data_splitters`` to ``evalml.preprocessing.data_splitters`` :pr:`1597`
        * Rename ``AutoMLSearch`` ``data_split`` arg to ``data_splitter`` :pr:`1569`



**v0.16.1 Dec. 1, 2020**
    * Enhancements
        * Pin woodwork version to v0.0.6 to avoid breaking changes :pr:`1484`
        * Updated ``Woodwork`` to >=0.0.5 in ``core-requirements.txt`` :pr:`1473`
        * Removed ``copy_dataframe`` parameter for ``Woodwork``, updated ``Woodwork`` to >=0.0.6 in ``core-requirements.txt`` :pr:`1478`
        * Updated ``detect_problem_type`` to use ``pandas.api.is_numeric_dtype`` :pr:`1476`
    * Changes
        * Changed ``make clean`` to delete coverage reports as a convenience for developers :pr:`1464`
        * Set ``n_jobs=-1`` by default for stacked ensemble components :pr:`1472`
    * Documentation Changes
        * Updated pipeline and component documentation and demos to use ``Woodwork`` :pr:`1466`
    * Testing Changes
        * Update dependency update checker to use everything from core and optional dependencies :pr:`1480`


**v0.16.0 Nov. 24, 2020**
    * Enhancements
        * Updated pipelines and ``make_pipeline`` to accept ``Woodwork`` inputs :pr:`1393`
        * Updated components to accept ``Woodwork`` inputs :pr:`1423`
        * Added ability to freeze hyperparameters for ``AutoMLSearch`` :pr:`1284`
        * Added ``Target Encoder`` into transformer components :pr:`1401`
        * Added callback for error handling in ``AutoMLSearch`` :pr:`1403`
        * Added the index id to the ``explain_predictions_best_worst`` output to help users identify which rows in their data are included :pr:`1365`
        * The top_k features displayed in ``explain_predictions_*`` functions are now determined by the magnitude of shap values as opposed to the ``top_k`` largest and smallest shap values. :pr:`1374`
        * Added a problem type for time series regression :pr:`1386`
        * Added a ``is_defined_for_problem_type`` method to ``ObjectiveBase`` :pr:`1386`
        * Added a ``random_state`` parameter to ``make_pipeline_from_components`` function :pr:`1411`
        * Added ``DelayedFeaturesTransformer`` :pr:`1396`
        * Added a ``TimeSeriesRegressionPipeline`` class :pr:`1418`
        * Removed ``core-requirements.txt`` from the package distribution :pr:`1429`
        * Updated data check messages to include a `"code"` and `"details"` fields :pr:`1451`, :pr:`1462`
        * Added a ``TimeSeriesSplit`` data splitter for time series problems :pr:`1441`
        * Added a ``problem_configuration`` parameter to AutoMLSearch :pr:`1457`
    * Fixes
        * Fixed ``IndexError`` raised in ``AutoMLSearch`` when ``ensembling = True`` but only one pipeline to iterate over :pr:`1397`
        * Fixed stacked ensemble input bug and LightGBM warning and bug in ``AutoMLSearch`` :pr:`1388`
        * Updated enum classes to show possible enum values as attributes :pr:`1391`
        * Updated calls to ``Woodwork``'s ``to_pandas()`` to ``to_series()`` and ``to_dataframe()`` :pr:`1428`
        * Fixed bug in OHE where column names were not guaranteed to be unique :pr:`1349`
        * Fixed bug with percent improvement of ``ExpVariance`` objective on data with highly skewed target :pr:`1467`
        * Fix SimpleImputer error which occurs when all features are bool type :pr:`1215`
    * Changes
        * Changed ``OutliersDataCheck`` to return the list of columns, rather than rows, that contain outliers :pr:`1377`
        * Simplified and cleaned output for Code Generation :pr:`1371`
        * Reverted changes from :pr:`1337` :pr:`1409`
        * Updated data checks to return dictionary of warnings and errors instead of a list :pr:`1448`
        * Updated ``AutoMLSearch`` to pass ``Woodwork`` data structures to every pipeline (instead of pandas DataFrames) :pr:`1450`
        * Update ``AutoMLSearch`` to default to ``max_batches=1`` instead of ``max_iterations=5`` :pr:`1452`
        * Updated _evaluate_pipelines to consolidate side effects :pr:`1410`
    * Documentation Changes
        * Added description of CLA to contributing guide, updated description of draft PRs :pr:`1402`
        * Updated documentation to include all data checks, ``DataChecks``, and usage of data checks in AutoML :pr:`1412`
        * Updated docstrings from ``np.array`` to ``np.ndarray`` :pr:`1417`
        * Added section on stacking ensembles in AutoMLSearch documentation :pr:`1425`
    * Testing Changes
        * Removed ``category_encoders`` from test-requirements.txt :pr:`1373`
        * Tweak codecov.io settings again to avoid flakes :pr:`1413`
        * Modified ``make lint`` to check notebook versions in the docs :pr:`1431`
        * Modified ``make lint-fix`` to standardize notebook versions in the docs :pr:`1431`
        * Use new version of pull request Github Action for dependency check (:pr:`1443`)
        * Reduced number of workers for tests to 4 :pr:`1447`

.. warning::

    **Breaking Changes**
        * The ``top_k`` and ``top_k_features`` parameters in ``explain_predictions_*`` functions now return ``k`` features as opposed to ``2 * k`` features :pr:`1374`
        * Renamed ``problem_type`` to ``problem_types`` in ``RegressionObjective``, ``BinaryClassificationObjective``, and ``MulticlassClassificationObjective`` :pr:`1319`
        * Data checks now return a dictionary of warnings and errors instead of a list :pr:`1448`



**v0.15.0 Oct. 29, 2020**
    * Enhancements
        * Added stacked ensemble component classes (``StackedEnsembleClassifier``, ``StackedEnsembleRegressor``) :pr:`1134`
        * Added stacked ensemble components to ``AutoMLSearch`` :pr:`1253`
        * Added ``DecisionTreeClassifier`` and ``DecisionTreeRegressor`` to AutoML :pr:`1255`
        * Added ``graph_prediction_vs_actual`` in ``model_understanding`` for regression problems :pr:`1252`
        * Added parameter to ``OneHotEncoder`` to enable filtering for features to encode for :pr:`1249`
        * Added percent-better-than-baseline for all objectives to automl.results :pr:`1244`
        * Added ``HighVarianceCVDataCheck`` and replaced synonymous warning in ``AutoMLSearch`` :pr:`1254`
        * Added `PCA Transformer` component for dimensionality reduction :pr:`1270`
        * Added ``generate_pipeline_code`` and ``generate_component_code`` to allow for code generation given a pipeline or component instance :pr:`1306`
        * Added ``PCA Transformer`` component for dimensionality reduction :pr:`1270`
        * Updated ``AutoMLSearch`` to support ``Woodwork`` data structures :pr:`1299`
        * Added cv_folds to ``ClassImbalanceDataCheck`` and added this check to ``DefaultDataChecks`` :pr:`1333`
        * Make ``max_batches`` argument to ``AutoMLSearch.search`` public :pr:`1320`
        * Added text support to automl search :pr:`1062`
        * Added ``_pipelines_per_batch`` as a private argument to ``AutoMLSearch`` :pr:`1355`
    * Fixes
        * Fixed ML performance issue with ordered datasets: always shuffle data in automl's default CV splits :pr:`1265`
        * Fixed broken ``evalml info`` CLI command :pr:`1293`
        * Fixed ``boosting type='rf'`` for LightGBM Classifier, as well as ``num_leaves`` error :pr:`1302`
        * Fixed bug in ``explain_predictions_best_worst`` where a custom index in the target variable would cause a ``ValueError`` :pr:`1318`
        * Added stacked ensemble estimators to to ``evalml.pipelines.__init__`` file :pr:`1326`
        * Fixed bug in OHE where calls to transform were not deterministic if ``top_n`` was less than the number of categories in a column :pr:`1324`
        * Fixed LightGBM warning messages during AutoMLSearch :pr:`1342`
        * Fix warnings thrown during AutoMLSearch in ``HighVarianceCVDataCheck`` :pr:`1346`
        * Fixed bug where TrainingValidationSplit would return invalid location indices for dataframes with a custom index :pr:`1348`
        * Fixed bug where the AutoMLSearch ``random_state`` was not being passed to the created pipelines :pr:`1321`
    * Changes
        * Allow ``add_to_rankings`` to be called before AutoMLSearch is called :pr:`1250`
        * Removed Graphviz from test-requirements to add to requirements.txt :pr:`1327`
        * Removed ``max_pipelines`` parameter from ``AutoMLSearch`` :pr:`1264`
        * Include editable installs in all install make targets :pr:`1335`
        * Made pip dependencies `featuretools` and `nlp_primitives` core dependencies :pr:`1062`
        * Removed `PartOfSpeechCount` from `TextFeaturizer` transform primitives :pr:`1062`
        * Added warning for ``partial_dependency`` when the feature includes null values :pr:`1352`
    * Documentation Changes
        * Fixed and updated code blocks in Release Notes :pr:`1243`
        * Added DecisionTree estimators to API Reference :pr:`1246`
        * Changed class inheritance display to flow vertically :pr:`1248`
        * Updated cost-benefit tutorial to use a holdout/test set :pr:`1159`
        * Added ``evalml info`` command to documentation :pr:`1293`
        * Miscellaneous doc updates :pr:`1269`
        * Removed conda pre-release testing from the release process document :pr:`1282`
        * Updates to contributing guide :pr:`1310`
        * Added Alteryx footer to docs with Twitter and Github link :pr:`1312`
        * Added documentation for evalml installation for Python 3.6 :pr:`1322`
        * Added documentation changes to make the API Docs easier to understand :pr:`1323`
        * Fixed documentation for ``feature_importance`` :pr:`1353`
        * Added tutorial for running `AutoML` with text data :pr:`1357`
        * Added documentation for woodwork integration with automl search :pr:`1361`
    * Testing Changes
        * Added tests for ``jupyter_check`` to handle IPython :pr:`1256`
        * Cleaned up ``make_pipeline`` tests to test for all estimators :pr:`1257`
        * Added a test to check conda build after merge to main :pr:`1247`
        * Removed code that was lacking codecov for ``__main__.py`` and unnecessary :pr:`1293`
        * Codecov: round coverage up instead of down :pr:`1334`
        * Add DockerHub credentials to CI testing environment :pr:`1356`
        * Add DockerHub credentials to conda testing environment :pr:`1363`

.. warning::

    **Breaking Changes**
        * Renamed ``LabelLeakageDataCheck`` to ``TargetLeakageDataCheck`` :pr:`1319`
        * ``max_pipelines`` parameter has been removed from ``AutoMLSearch``. Please use ``max_iterations`` instead. :pr:`1264`
        * ``AutoMLSearch.search()`` will now log a warning if the input is not a ``Woodwork`` data structure (``pandas``, ``numpy``) :pr:`1299`
        * Make ``max_batches`` argument to ``AutoMLSearch.search`` public :pr:`1320`
        * Removed unused argument `feature_types` from AutoMLSearch.search :pr:`1062`

**v0.14.1 Sep. 29, 2020**
    * Enhancements
        * Updated partial dependence methods to support calculating numeric columns in a dataset with non-numeric columns :pr:`1150`
        * Added ``get_feature_names`` on ``OneHotEncoder`` :pr:`1193`
        * Added ``detect_problem_type`` to ``problem_type/utils.py`` to automatically detect the problem type given targets :pr:`1194`
        * Added LightGBM to ``AutoMLSearch`` :pr:`1199`
        * Updated ``scikit-learn`` and ``scikit-optimize`` to use latest versions - 0.23.2 and 0.8.1 respectively :pr:`1141`
        * Added ``__str__`` and ``__repr__`` for pipelines and components :pr:`1218`
        * Included internal target check for both training and validation data in ``AutoMLSearch`` :pr:`1226`
        * Added ``ProblemTypes.all_problem_types`` helper to get list of supported problem types :pr:`1219`
        * Added ``DecisionTreeClassifier`` and ``DecisionTreeRegressor`` classes :pr:`1223`
        * Added ``ProblemTypes.all_problem_types`` helper to get list of supported problem types :pr:`1219`
        * ``DataChecks`` can now be parametrized by passing a list of ``DataCheck`` classes and a parameter dictionary :pr:`1167`
        * Added first CV fold score as validation score in ``AutoMLSearch.rankings`` :pr:`1221`
        * Updated ``flake8`` configuration to enable linting on ``__init__.py`` files :pr:`1234`
        * Refined ``make_pipeline_from_components`` implementation :pr:`1204`
    * Fixes
        * Updated GitHub URL after migration to Alteryx GitHub org :pr:`1207`
        * Changed Problem Type enum to be more similar to the string name :pr:`1208`
        * Wrapped call to scikit-learn's partial dependence method in a ``try``/``finally`` block :pr:`1232`
    * Changes
        * Added ``allow_writing_files`` as a named argument to CatBoost estimators. :pr:`1202`
        * Added ``solver`` and ``multi_class`` as named arguments to ``LogisticRegressionClassifier`` :pr:`1202`
        * Replaced pipeline's ``._transform`` method to evaluate all the preprocessing steps of a pipeline with ``.compute_estimator_features`` :pr:`1231`
        * Changed default large dataset train/test splitting behavior :pr:`1205`
    * Documentation Changes
        * Included description of how to access the component instances and features for pipeline user guide :pr:`1163`
        * Updated API docs to refer to target as "target" instead of "labels" for non-classification tasks and minor docs cleanup :pr:`1160`
        * Added Class Imbalance Data Check to ``api_reference.rst`` :pr:`1190` :pr:`1200`
        * Added pipeline properties to API reference :pr:`1209`
        * Clarified what the objective parameter in AutoML is used for in AutoML API reference and AutoML user guide :pr:`1222`
        * Updated API docs to include ``skopt.space.Categorical`` option for component hyperparameter range definition :pr:`1228`
        * Added install documentation for ``libomp`` in order to use LightGBM on Mac :pr:`1233`
        * Improved description of ``max_iterations`` in documentation :pr:`1212`
        * Removed unused code from sphinx conf :pr:`1235`
    * Testing Changes

.. warning::

    **Breaking Changes**
        * ``DefaultDataChecks`` now accepts a ``problem_type`` parameter that must be specified :pr:`1167`
        * Pipeline's ``._transform`` method to evaluate all the preprocessing steps of a pipeline has been replaced with ``.compute_estimator_features`` :pr:`1231`
        * ``get_objectives`` has been renamed to ``get_core_objectives``. This function will now return a list of valid objective instances :pr:`1230`


**v0.13.2 Sep. 17, 2020**
    * Enhancements
        * Added ``output_format`` field to explain predictions functions :pr:`1107`
        * Modified ``get_objective`` and ``get_objectives`` to be able to return any objective in ``evalml.objectives`` :pr:`1132`
        * Added a ``return_instance`` boolean parameter to ``get_objective`` :pr:`1132`
        * Added ``ClassImbalanceDataCheck`` to determine whether target imbalance falls below a given threshold :pr:`1135`
        * Added label encoder to LightGBM for binary classification :pr:`1152`
        * Added labels for the row index of confusion matrix :pr:`1154`
        * Added ``AutoMLSearch`` object as another parameter in search callbacks :pr:`1156`
        * Added the corresponding probability threshold for each point displayed in ``graph_roc_curve`` :pr:`1161`
        * Added ``__eq__`` for ``ComponentBase`` and ``PipelineBase`` :pr:`1178`
        * Added support for multiclass classification for ``roc_curve`` :pr:`1164`
        * Added ``categories`` accessor to ``OneHotEncoder`` for listing the categories associated with a feature :pr:`1182`
        * Added utility function to create pipeline instances from a list of component instances :pr:`1176`
    * Fixes
        * Fixed XGBoost column names for partial dependence methods :pr:`1104`
        * Removed dead code validating column type from ``TextFeaturizer`` :pr:`1122`
        * Fixed issue where ``Imputer`` cannot fit when there is None in a categorical or boolean column :pr:`1144`
        * ``OneHotEncoder`` preserves the custom index in the input data :pr:`1146`
        * Fixed representation for ``ModelFamily`` :pr:`1165`
        * Removed duplicate ``nbsphinx`` dependency in ``dev-requirements.txt`` :pr:`1168`
        * Users can now pass in any valid kwargs to all estimators :pr:`1157`
        * Remove broken accessor ``OneHotEncoder.get_feature_names`` and unneeded base class :pr:`1179`
        * Removed LightGBM Estimator from AutoML models :pr:`1186`
    * Changes
        * Pinned ``scikit-optimize`` version to 0.7.4 :pr:`1136`
        * Removed ``tqdm`` as a dependency :pr:`1177`
        * Added lightgbm version 3.0.0 to ``latest_dependency_versions.txt`` :pr:`1185`
        * Rename ``max_pipelines`` to ``max_iterations`` :pr:`1169`
    * Documentation Changes
        * Fixed API docs for ``AutoMLSearch`` ``add_result_callback`` :pr:`1113`
        * Added a step to our release process for pushing our latest version to conda-forge :pr:`1118`
        * Added warning for missing ipywidgets dependency for using ``PipelineSearchPlots`` on Jupyterlab :pr:`1145`
        * Updated ``README.md`` example to load demo dataset :pr:`1151`
        * Swapped mapping of breast cancer targets in ``model_understanding.ipynb`` :pr:`1170`
    * Testing Changes
        * Added test confirming ``TextFeaturizer`` never outputs null values :pr:`1122`
        * Changed Python version of ``Update Dependencies`` action to 3.8.x :pr:`1137`
        * Fixed release notes check-in test for ``Update Dependencies`` actions :pr:`1172`

.. warning::

    **Breaking Changes**
        * ``get_objective`` will now return a class definition rather than an instance by default :pr:`1132`
        * Deleted ``OPTIONS`` dictionary in ``evalml.objectives.utils.py`` :pr:`1132`
        * If specifying an objective by string, the string must now match the objective's name field, case-insensitive :pr:`1132`
        * Passing "Cost Benefit Matrix", "Fraud Cost", "Lead Scoring", "Mean Squared Log Error",
            "Recall", "Recall Macro", "Recall Micro", "Recall Weighted", or "Root Mean Squared Log Error" to ``AutoMLSearch`` will now result in a ``ValueError``
            rather than an ``ObjectiveNotFoundError`` :pr:`1132`
        * Search callbacks ``start_iteration_callback`` and ``add_results_callback`` have changed to include a copy of the AutoMLSearch object as a third parameter :pr:`1156`
        * Deleted ``OneHotEncoder.get_feature_names`` method which had been broken for a while, in favor of pipelines' ``input_feature_names`` :pr:`1179`
        * Deleted empty base class ``CategoricalEncoder`` which ``OneHotEncoder`` component was inheriting from :pr:`1176`
        * Results from ``roc_curve`` will now return as a list of dictionaries with each dictionary representing a class :pr:`1164`
        * ``max_pipelines`` now raises a ``DeprecationWarning`` and will be removed in the next release. ``max_iterations`` should be used instead. :pr:`1169`


**v0.13.1 Aug. 25, 2020**
    * Enhancements
        * Added Cost-Benefit Matrix objective for binary classification :pr:`1038`
        * Split ``fill_value`` into ``categorical_fill_value`` and ``numeric_fill_value`` for Imputer :pr:`1019`
        * Added ``explain_predictions`` and ``explain_predictions_best_worst`` for explaining multiple predictions with SHAP :pr:`1016`
        * Added new LSA component for text featurization :pr:`1022`
        * Added guide on installing with conda :pr:`1041`
        * Added a “cost-benefit curve” util method to graph cost-benefit matrix scores vs. binary classification thresholds :pr:`1081`
        * Standardized error when calling transform/predict before fit for pipelines :pr:`1048`
        * Added ``percent_better_than_baseline`` to AutoML search rankings and full rankings table :pr:`1050`
        * Added one-way partial dependence and partial dependence plots :pr:`1079`
        * Added "Feature Value" column to prediction explanation reports. :pr:`1064`
        * Added LightGBM classification estimator :pr:`1082`, :pr:`1114`
        * Added ``max_batches`` parameter to ``AutoMLSearch`` :pr:`1087`
    * Fixes
        * Updated ``TextFeaturizer`` component to no longer require an internet connection to run :pr:`1022`
        * Fixed non-deterministic element of ``TextFeaturizer`` transformations :pr:`1022`
        * Added a StandardScaler to all ElasticNet pipelines :pr:`1065`
        * Updated cost-benefit matrix to normalize score :pr:`1099`
        * Fixed logic in ``calculate_percent_difference`` so that it can handle negative values :pr:`1100`
    * Changes
        * Added ``needs_fitting`` property to ``ComponentBase`` :pr:`1044`
        * Updated references to data types to use datatype lists defined in ``evalml.utils.gen_utils`` :pr:`1039`
        * Remove maximum version limit for SciPy dependency :pr:`1051`
        * Moved ``all_components`` and other component importers into runtime methods :pr:`1045`
        * Consolidated graphing utility methods under ``evalml.utils.graph_utils`` :pr:`1060`
        * Made slight tweaks to how ``TextFeaturizer`` uses ``featuretools``, and did some refactoring of that and of LSA :pr:`1090`
        * Changed ``show_all_features`` parameter into ``importance_threshold``, which allows for thresholding feature importance :pr:`1097`, :pr:`1103`
    * Documentation Changes
        * Update ``setup.py`` URL to point to the github repo :pr:`1037`
        * Added tutorial for using the cost-benefit matrix objective :pr:`1088`
        * Updated ``model_understanding.ipynb`` to include documentation for using plotly on Jupyter Lab :pr:`1108`
    * Testing Changes
        * Refactor CircleCI tests to use matrix jobs (:pr:`1043`)
        * Added a test to check that all test directories are included in evalml package :pr:`1054`


.. warning::

    **Breaking Changes**
        * ``confusion_matrix`` and ``normalize_confusion_matrix`` have been moved to ``evalml.utils`` :pr:`1038`
        * All graph utility methods previously under ``evalml.pipelines.graph_utils`` have been moved to ``evalml.utils.graph_utils`` :pr:`1060`


**v0.12.2 Aug. 6, 2020**
    * Enhancements
        * Add save/load method to components :pr:`1023`
        * Expose pickle ``protocol`` as optional arg to save/load :pr:`1023`
        * Updated estimators used in AutoML to include ExtraTrees and ElasticNet estimators :pr:`1030`
    * Fixes
    * Changes
        * Removed ``DeprecationWarning`` for ``SimpleImputer`` :pr:`1018`
    * Documentation Changes
        * Add note about version numbers to release process docs :pr:`1034`
    * Testing Changes
        * Test files are now included in the evalml package :pr:`1029`


**v0.12.0 Aug. 3, 2020**
    * Enhancements
        * Added string and categorical targets support for binary and multiclass pipelines and check for numeric targets for ``DetectLabelLeakage`` data check :pr:`932`
        * Added clear exception for regression pipelines if target datatype is string or categorical :pr:`960`
        * Added target column names and class labels in ``predict`` and ``predict_proba`` output for pipelines :pr:`951`
        * Added ``_compute_shap_values`` and ``normalize_values`` to ``pipelines/explanations`` module :pr:`958`
        * Added ``explain_prediction`` feature which explains single predictions with SHAP :pr:`974`
        * Added Imputer to allow different imputation strategies for numerical and categorical dtypes :pr:`991`
        * Added support for configuring logfile path using env var, and don't create logger if there are filesystem errors :pr:`975`
        * Updated catboost estimators' default parameters and automl hyperparameter ranges to speed up fit time :pr:`998`
    * Fixes
        * Fixed ReadtheDocs warning failure regarding embedded gif :pr:`943`
        * Removed incorrect parameter passed to pipeline classes in ``_add_baseline_pipelines`` :pr:`941`
        * Added universal error for calling ``predict``, ``predict_proba``, ``transform``, and ``feature_importances`` before fitting :pr:`969`, :pr:`994`
        * Made ``TextFeaturizer`` component and pip dependencies ``featuretools`` and ``nlp_primitives`` optional :pr:`976`
        * Updated imputation strategy in automl to no longer limit impute strategy to ``most_frequent`` for all features if there are any categorical columns :pr:`991`
        * Fixed ``UnboundLocalError`` for ``cv_pipeline`` when automl search errors :pr:`996`
        * Fixed ``Imputer`` to reset dataframe index to preserve behavior expected from  ``SimpleImputer`` :pr:`1009`
    * Changes
        * Moved ``get_estimators`` to ``evalml.pipelines.components.utils`` :pr:`934`
        * Modified Pipelines to raise ``PipelineScoreError`` when they encounter an error during scoring :pr:`936`
        * Moved ``evalml.model_families.list_model_families`` to ``evalml.pipelines.components.allowed_model_families`` :pr:`959`
        * Renamed ``DateTimeFeaturization`` to ``DateTimeFeaturizer`` :pr:`977`
        * Added check to stop search and raise an error if all pipelines in a batch return NaN scores :pr:`1015`
    * Documentation Changes
        * Updated ``README.md`` :pr:`963`
        * Reworded message when errors are returned from data checks in search :pr:`982`
        * Added section on understanding model predictions with ``explain_prediction`` to User Guide :pr:`981`
        * Added a section to the user guide and api reference about how XGBoost and CatBoost are not fully supported. :pr:`992`
        * Added custom components section in user guide :pr:`993`
        * Updated FAQ section formatting :pr:`997`
        * Updated release process documentation :pr:`1003`
    * Testing Changes
        * Moved ``predict_proba`` and ``predict`` tests regarding string / categorical targets to ``test_pipelines.py`` :pr:`972`
        * Fixed dependency update bot by updating python version to 3.7 to avoid frequent github version updates :pr:`1002`


.. warning::

    **Breaking Changes**
        * ``get_estimators`` has been moved to ``evalml.pipelines.components.utils`` (previously was under ``evalml.pipelines.utils``) :pr:`934`
        * Removed the ``raise_errors`` flag in AutoML search. All errors during pipeline evaluation will be caught and logged. :pr:`936`
        * ``evalml.model_families.list_model_families`` has been moved to ``evalml.pipelines.components.allowed_model_families`` :pr:`959`
        * ``TextFeaturizer``: the ``featuretools`` and ``nlp_primitives`` packages must be installed after installing evalml in order to use this component :pr:`976`
        * Renamed ``DateTimeFeaturization`` to ``DateTimeFeaturizer`` :pr:`977`


**v0.11.2 July 16, 2020**
    * Enhancements
        * Added ``NoVarianceDataCheck`` to ``DefaultDataChecks`` :pr:`893`
        * Added text processing and featurization component ``TextFeaturizer`` :pr:`913`, :pr:`924`
        * Added additional checks to ``InvalidTargetDataCheck`` to handle invalid target data types :pr:`929`
        * ``AutoMLSearch`` will now handle ``KeyboardInterrupt`` and prompt user for confirmation :pr:`915`
    * Fixes
        * Makes automl results a read-only property :pr:`919`
    * Changes
        * Deleted static pipelines and refactored tests involving static pipelines, removed ``all_pipelines()`` and ``get_pipelines()`` :pr:`904`
        * Moved ``list_model_families`` to ``evalml.model_family.utils`` :pr:`903`
        * Updated ``all_pipelines``, ``all_estimators``, ``all_components`` to use the same mechanism for dynamically generating their elements :pr:`898`
        * Rename ``master`` branch to ``main`` :pr:`918`
        * Add pypi release github action :pr:`923`
        * Updated ``AutoMLSearch.search`` stdout output and logging and removed tqdm progress bar :pr:`921`
        * Moved automl config checks previously in ``search()`` to init :pr:`933`
    * Documentation Changes
        * Reorganized and rewrote documentation :pr:`937`
        * Updated to use pydata sphinx theme :pr:`937`
        * Updated docs to use ``release_notes`` instead of ``changelog`` :pr:`942`
    * Testing Changes
        * Cleaned up fixture names and usages in tests :pr:`895`


.. warning::

    **Breaking Changes**
        * ``list_model_families`` has been moved to ``evalml.model_family.utils`` (previously was under ``evalml.pipelines.utils``) :pr:`903`
        * ``get_estimators`` has been moved to ``evalml.pipelines.components.utils`` (previously was under ``evalml.pipelines.utils``) :pr:`934`
        * Static pipeline definitions have been removed, but similar pipelines can still be constructed via creating an instance of ``PipelineBase`` :pr:`904`
        * ``all_pipelines()`` and ``get_pipelines()`` utility methods have been removed :pr:`904`


**v0.11.0 June 30, 2020**
    * Enhancements
        * Added multiclass support for ROC curve graphing :pr:`832`
        * Added preprocessing component to drop features whose percentage of NaN values exceeds a specified threshold :pr:`834`
        * Added data check to check for problematic target labels :pr:`814`
        * Added PerColumnImputer that allows imputation strategies per column :pr:`824`
        * Added transformer to drop specific columns :pr:`827`
        * Added support for ``categories``, ``handle_error``, and ``drop`` parameters in ``OneHotEncoder`` :pr:`830` :pr:`897`
        * Added preprocessing component to handle DateTime columns featurization :pr:`838`
        * Added ability to clone pipelines and components :pr:`842`
        * Define getter method for component ``parameters`` :pr:`847`
        * Added utility methods to calculate and graph permutation importances :pr:`860`, :pr:`880`
        * Added new utility functions necessary for generating dynamic preprocessing pipelines :pr:`852`
        * Added kwargs to all components :pr:`863`
        * Updated ``AutoSearchBase`` to use dynamically generated preprocessing pipelines :pr:`870`
        * Added SelectColumns transformer :pr:`873`
        * Added ability to evaluate additional pipelines for automl search :pr:`874`
        * Added ``default_parameters`` class property to components and pipelines :pr:`879`
        * Added better support for disabling data checks in automl search :pr:`892`
        * Added ability to save and load AutoML objects to file :pr:`888`
        * Updated ``AutoSearchBase.get_pipelines`` to return an untrained pipeline instance :pr:`876`
        * Saved learned binary classification thresholds in automl results cv data dict :pr:`876`
    * Fixes
        * Fixed bug where SimpleImputer cannot handle dropped columns :pr:`846`
        * Fixed bug where PerColumnImputer cannot handle dropped columns :pr:`855`
        * Enforce requirement that builtin components save all inputted values in their parameters dict :pr:`847`
        * Don't list base classes in ``all_components`` output :pr:`847`
        * Standardize all components to output pandas data structures, and accept either pandas or numpy :pr:`853`
        * Fixed rankings and full_rankings error when search has not been run :pr:`894`
    * Changes
        * Update ``all_pipelines`` and ``all_components`` to try initializing pipelines/components, and on failure exclude them :pr:`849`
        * Refactor ``handle_components`` to ``handle_components_class``, standardize to ``ComponentBase`` subclass instead of instance :pr:`850`
        * Refactor "blacklist"/"whitelist" to "allow"/"exclude" lists :pr:`854`
        * Replaced ``AutoClassificationSearch`` and ``AutoRegressionSearch`` with ``AutoMLSearch`` :pr:`871`
        * Renamed feature_importances and permutation_importances methods to use singular names (feature_importance and permutation_importance) :pr:`883`
        * Updated ``automl`` default data splitter to train/validation split for large datasets :pr:`877`
        * Added open source license, update some repo metadata :pr:`887`
        * Removed dead code in ``_get_preprocessing_components`` :pr:`896`
    * Documentation Changes
        * Fix some typos and update the EvalML logo :pr:`872`
    * Testing Changes
        * Update the changelog check job to expect the new branching pattern for the deps update bot :pr:`836`
        * Check that all components output pandas datastructures, and can accept either pandas or numpy :pr:`853`
        * Replaced ``AutoClassificationSearch`` and ``AutoRegressionSearch`` with ``AutoMLSearch`` :pr:`871`


.. warning::

    **Breaking Changes**
        * Pipelines' static ``component_graph`` field must contain either ``ComponentBase`` subclasses or ``str``, instead of ``ComponentBase`` subclass instances :pr:`850`
        * Rename ``handle_component`` to ``handle_component_class``. Now standardizes to ``ComponentBase`` subclasses instead of ``ComponentBase`` subclass instances :pr:`850`
        * Renamed automl's ``cv`` argument to ``data_split`` :pr:`877`
        * Pipelines' and classifiers' ``feature_importances`` is renamed ``feature_importance``, ``graph_feature_importances`` is renamed ``graph_feature_importance`` :pr:`883`
        * Passing ``data_checks=None`` to automl search will not perform any data checks as opposed to default checks. :pr:`892`
        * Pipelines to search for in AutoML are now determined automatically, rather than using the statically-defined pipeline classes. :pr:`870`
        * Updated ``AutoSearchBase.get_pipelines`` to return an untrained pipeline instance, instead of one which happened to be trained on the final cross-validation fold :pr:`876`


**v0.10.0 May 29, 2020**
    * Enhancements
        * Added baseline models for classification and regression, add functionality to calculate baseline models before searching in AutoML :pr:`746`
        * Port over highly-null guardrail as a data check and define ``DefaultDataChecks`` and ``DisableDataChecks`` classes :pr:`745`
        * Update ``Tuner`` classes to work directly with pipeline parameters dicts instead of flat parameter lists :pr:`779`
        * Add Elastic Net as a pipeline option :pr:`812`
        * Added new Pipeline option ``ExtraTrees`` :pr:`790`
        * Added precicion-recall curve metrics and plot for binary classification problems in ``evalml.pipeline.graph_utils`` :pr:`794`
        * Update the default automl algorithm to search in batches, starting with default parameters for each pipeline and iterating from there :pr:`793`
        * Added ``AutoMLAlgorithm`` class and ``IterativeAlgorithm`` impl, separated from ``AutoSearchBase`` :pr:`793`
    * Fixes
        * Update pipeline ``score`` to return ``nan`` score for any objective which throws an exception during scoring :pr:`787`
        * Fixed bug introduced in :pr:`787` where binary classification metrics requiring predicted probabilities error in scoring :pr:`798`
        * CatBoost and XGBoost classifiers and regressors can no longer have a learning rate of 0 :pr:`795`
    * Changes
        * Cleanup pipeline ``score`` code, and cleanup codecov :pr:`711`
        * Remove ``pass`` for abstract methods for codecov :pr:`730`
        * Added __str__ for AutoSearch object :pr:`675`
        * Add util methods to graph ROC and confusion matrix :pr:`720`
        * Refactor ``AutoBase`` to ``AutoSearchBase`` :pr:`758`
        * Updated AutoBase with ``data_checks`` parameter, removed previous ``detect_label_leakage`` parameter, and added functionality to run data checks before search in AutoML :pr:`765`
        * Updated our logger to use Python's logging utils :pr:`763`
        * Refactor most of ``AutoSearchBase._do_iteration`` impl into ``AutoSearchBase._evaluate`` :pr:`762`
        * Port over all guardrails to use the new DataCheck API :pr:`789`
        * Expanded ``import_or_raise`` to catch all exceptions :pr:`759`
        * Adds RMSE, MSLE, RMSLE as standard metrics :pr:`788`
        * Don't allow ``Recall`` to be used as an objective for AutoML :pr:`784`
        * Removed feature selection from pipelines :pr:`819`
        * Update default estimator parameters to make automl search faster and more accurate :pr:`793`
    * Documentation Changes
        * Add instructions to freeze ``master`` on ``release.md`` :pr:`726`
        * Update release instructions with more details :pr:`727` :pr:`733`
        * Add objective base classes to API reference :pr:`736`
        * Fix components API to match other modules :pr:`747`
    * Testing Changes
        * Delete codecov yml, use codecov.io's default :pr:`732`
        * Added unit tests for fraud cost, lead scoring, and standard metric objectives :pr:`741`
        * Update codecov client :pr:`782`
        * Updated AutoBase __str__ test to include no parameters case :pr:`783`
        * Added unit tests for ``ExtraTrees`` pipeline :pr:`790`
        * If codecov fails to upload, fail build :pr:`810`
        * Updated Python version of dependency action :pr:`816`
        * Update the dependency update bot to use a suffix when creating branches :pr:`817`

.. warning::

    **Breaking Changes**
        * The ``detect_label_leakage`` parameter for AutoML classes has been removed and replaced by a ``data_checks`` parameter :pr:`765`
        * Moved ROC and confusion matrix methods from ``evalml.pipeline.plot_utils`` to ``evalml.pipeline.graph_utils`` :pr:`720`
        * ``Tuner`` classes require a pipeline hyperparameter range dict as an init arg instead of a space definition :pr:`779`
        * ``Tuner.propose`` and ``Tuner.add`` work directly with pipeline parameters dicts instead of flat parameter lists :pr:`779`
        * ``PipelineBase.hyperparameters`` and ``custom_hyperparameters`` use pipeline parameters dict format instead of being represented as a flat list :pr:`779`
        * All guardrail functions previously under ``evalml.guardrails.utils`` will be removed and replaced by data checks :pr:`789`
        * ``Recall`` disallowed as an objective for AutoML :pr:`784`
        * ``AutoSearchBase`` parameter ``tuner`` has been renamed to ``tuner_class`` :pr:`793`
        * ``AutoSearchBase`` parameter ``possible_pipelines`` and ``possible_model_families`` have been renamed to ``allowed_pipelines`` and ``allowed_model_families`` :pr:`793`


**v0.9.0 Apr. 27, 2020**
    * Enhancements
        * Added ``Accuracy`` as an standard objective :pr:`624`
        * Added verbose parameter to load_fraud :pr:`560`
        * Added Balanced Accuracy metric for binary, multiclass :pr:`612` :pr:`661`
        * Added XGBoost regressor and XGBoost regression pipeline :pr:`666`
        * Added ``Accuracy`` metric for multiclass :pr:`672`
        * Added objective name in ``AutoBase.describe_pipeline`` :pr:`686`
        * Added ``DataCheck`` and ``DataChecks``, ``Message`` classes and relevant subclasses :pr:`739`
    * Fixes
        * Removed direct access to ``cls.component_graph`` :pr:`595`
        * Add testing files to .gitignore :pr:`625`
        * Remove circular dependencies from ``Makefile`` :pr:`637`
        * Add error case for ``normalize_confusion_matrix()`` :pr:`640`
        * Fixed ``XGBoostClassifier`` and ``XGBoostRegressor`` bug with feature names that contain [, ], or < :pr:`659`
        * Update ``make_pipeline_graph`` to not accidentally create empty file when testing if path is valid :pr:`649`
        * Fix pip installation warning about docsutils version, from boto dependency :pr:`664`
        * Removed zero division warning for F1/precision/recall metrics :pr:`671`
        * Fixed ``summary`` for pipelines without estimators :pr:`707`
    * Changes
        * Updated default objective for binary/multiclass classification to log loss :pr:`613`
        * Created classification and regression pipeline subclasses and removed objective as an attribute of pipeline classes :pr:`405`
        * Changed the output of ``score`` to return one dictionary :pr:`429`
        * Created binary and multiclass objective subclasses :pr:`504`
        * Updated objectives API :pr:`445`
        * Removed call to ``get_plot_data`` from AutoML :pr:`615`
        * Set ``raise_error`` to default to True for AutoML classes :pr:`638`
        * Remove unnecessary "u" prefixes on some unicode strings :pr:`641`
        * Changed one-hot encoder to return uint8 dtypes instead of ints :pr:`653`
        * Pipeline ``_name`` field changed to ``custom_name`` :pr:`650`
        * Removed ``graphs.py`` and moved methods into ``PipelineBase`` :pr:`657`, :pr:`665`
        * Remove s3fs as a dev dependency :pr:`664`
        * Changed requirements-parser to be a core dependency :pr:`673`
        * Replace ``supported_problem_types`` field on pipelines with ``problem_type`` attribute on base classes :pr:`678`
        * Changed AutoML to only show best results for a given pipeline template in ``rankings``, added ``full_rankings`` property to show all :pr:`682`
        * Update ``ModelFamily`` values: don't list xgboost/catboost as classifiers now that we have regression pipelines for them :pr:`677`
        * Changed AutoML's ``describe_pipeline`` to get problem type from pipeline instead :pr:`685`
        * Standardize ``import_or_raise`` error messages :pr:`683`
        * Updated argument order of objectives to align with sklearn's :pr:`698`
        * Renamed ``pipeline.feature_importance_graph`` to ``pipeline.graph_feature_importances`` :pr:`700`
        * Moved ROC and confusion matrix methods to ``evalml.pipelines.plot_utils`` :pr:`704`
        * Renamed ``MultiClassificationObjective`` to ``MulticlassClassificationObjective``, to align with pipeline naming scheme :pr:`715`
    * Documentation Changes
        * Fixed some sphinx warnings :pr:`593`
        * Fixed docstring for ``AutoClassificationSearch`` with correct command :pr:`599`
        * Limit readthedocs formats to pdf, not htmlzip and epub :pr:`594` :pr:`600`
        * Clean up objectives API documentation :pr:`605`
        * Fixed function on Exploring search results page :pr:`604`
        * Update release process doc :pr:`567`
        * ``AutoClassificationSearch`` and ``AutoRegressionSearch`` show inherited methods in API reference :pr:`651`
        * Fixed improperly formatted code in breaking changes for changelog :pr:`655`
        * Added configuration to treat Sphinx warnings as errors :pr:`660`
        * Removed separate plotting section for pipelines in API reference :pr:`657`, :pr:`665`
        * Have leads example notebook load S3 files using https, so we can delete s3fs dev dependency :pr:`664`
        * Categorized components in API reference and added descriptions for each category :pr:`663`
        * Fixed Sphinx warnings about ``BalancedAccuracy`` objective :pr:`669`
        * Updated API reference to include missing components and clean up pipeline docstrings :pr:`689`
        * Reorganize API ref, and clarify pipeline sub-titles :pr:`688`
        * Add and update preprocessing utils in API reference :pr:`687`
        * Added inheritance diagrams to API reference :pr:`695`
        * Documented which default objective AutoML optimizes for :pr:`699`
        * Create seperate install page :pr:`701`
        * Include more utils in API ref, like ``import_or_raise`` :pr:`704`
        * Add more color to pipeline documentation :pr:`705`
    * Testing Changes
        * Matched install commands of ``check_latest_dependencies`` test and it's GitHub action :pr:`578`
        * Added Github app to auto assign PR author as assignee :pr:`477`
        * Removed unneeded conda installation of xgboost in windows checkin tests :pr:`618`
        * Update graph tests to always use tmpfile dir :pr:`649`
        * Changelog checkin test workaround for release PRs: If 'future release' section is empty of PR refs, pass check :pr:`658`
        * Add changelog checkin test exception for ``dep-update`` branch :pr:`723`

.. warning::

    **Breaking Changes**

    * Pipelines will now no longer take an objective parameter during instantiation, and will no longer have an objective attribute.
    * ``fit()`` and ``predict()`` now use an optional ``objective`` parameter, which is only used in binary classification pipelines to fit for a specific objective.
    * ``score()`` will now use a required ``objectives`` parameter that is used to determine all the objectives to score on. This differs from the previous behavior, where the pipeline's objective was scored on regardless.
    * ``score()`` will now return one dictionary of all objective scores.
    * ``ROC`` and ``ConfusionMatrix`` plot methods via ``Auto(*).plot`` have been removed by :pr:`615` and are replaced by ``roc_curve`` and ``confusion_matrix`` in ``evamlm.pipelines.plot_utils`` in :pr:`704`
    * ``normalize_confusion_matrix`` has been moved to ``evalml.pipelines.plot_utils`` :pr:`704`
    * Pipelines ``_name`` field changed to ``custom_name``
    * Pipelines ``supported_problem_types`` field is removed because it is no longer necessary :pr:`678`
    * Updated argument order of objectives' ``objective_function`` to align with sklearn :pr:`698`
    * ``pipeline.feature_importance_graph`` has been renamed to ``pipeline.graph_feature_importances`` in :pr:`700`
    * Removed unsupported ``MSLE`` objective :pr:`704`


**v0.8.0 Apr. 1, 2020**
    * Enhancements
        * Add normalization option and information to confusion matrix :pr:`484`
        * Add util function to drop rows with NaN values :pr:`487`
        * Renamed ``PipelineBase.name`` as ``PipelineBase.summary`` and redefined ``PipelineBase.name`` as class property :pr:`491`
        * Added access to parameters in Pipelines with ``PipelineBase.parameters`` (used to be return of ``PipelineBase.describe``) :pr:`501`
        * Added ``fill_value`` parameter for ``SimpleImputer`` :pr:`509`
        * Added functionality to override component hyperparameters and made pipelines take hyperparemeters from components :pr:`516`
        * Allow ``numpy.random.RandomState`` for random_state parameters :pr:`556`
    * Fixes
        * Removed unused dependency ``matplotlib``, and move ``category_encoders`` to test reqs :pr:`572`
    * Changes
        * Undo version cap in XGBoost placed in :pr:`402` and allowed all released of XGBoost :pr:`407`
        * Support pandas 1.0.0 :pr:`486`
        * Made all references to the logger static :pr:`503`
        * Refactored ``model_type`` parameter for components and pipelines to ``model_family`` :pr:`507`
        * Refactored ``problem_types`` for pipelines and components into ``supported_problem_types`` :pr:`515`
        * Moved ``pipelines/utils.save_pipeline`` and ``pipelines/utils.load_pipeline`` to ``PipelineBase.save`` and ``PipelineBase.load`` :pr:`526`
        * Limit number of categories encoded by ``OneHotEncoder`` :pr:`517`
    * Documentation Changes
        * Updated API reference to remove ``PipelinePlot`` and added moved ``PipelineBase`` plotting methods :pr:`483`
        * Add code style and github issue guides :pr:`463` :pr:`512`
        * Updated API reference for to surface class variables for pipelines and components :pr:`537`
        * Fixed README documentation link :pr:`535`
        * Unhid PR references in changelog :pr:`656`
    * Testing Changes
        * Added automated dependency check PR :pr:`482`, :pr:`505`
        * Updated automated dependency check comment :pr:`497`
        * Have build_docs job use python executor, so that env vars are set properly :pr:`547`
        * Added simple test to make sure ``OneHotEncoder``'s top_n works with large number of categories :pr:`552`
        * Run windows unit tests on PRs :pr:`557`


.. warning::

    **Breaking Changes**

    * ``AutoClassificationSearch`` and ``AutoRegressionSearch``'s ``model_types`` parameter has been refactored into ``allowed_model_families``
    * ``ModelTypes`` enum has been changed to ``ModelFamily``
    * Components and Pipelines now have a ``model_family`` field instead of ``model_type``
    * ``get_pipelines`` utility function now accepts ``model_families`` as an argument instead of ``model_types``
    * ``PipelineBase.name`` no longer returns structure of pipeline and has been replaced by ``PipelineBase.summary``
    * ``PipelineBase.problem_types`` and ``Estimator.problem_types`` has been renamed to ``supported_problem_types``
    * ``pipelines/utils.save_pipeline`` and ``pipelines/utils.load_pipeline`` moved to ``PipelineBase.save`` and ``PipelineBase.load``


**v0.7.0 Mar. 9, 2020**
    * Enhancements
        * Added emacs buffers to .gitignore :pr:`350`
        * Add CatBoost (gradient-boosted trees) classification and regression components and pipelines :pr:`247`
        * Added Tuner abstract base class :pr:`351`
        * Added ``n_jobs`` as parameter for ``AutoClassificationSearch`` and ``AutoRegressionSearch`` :pr:`403`
        * Changed colors of confusion matrix to shades of blue and updated axis order to match scikit-learn's :pr:`426`
        * Added ``PipelineBase`` ``.graph`` and ``.feature_importance_graph`` methods, moved from previous location :pr:`423`
        * Added support for python 3.8 :pr:`462`
    * Fixes
        * Fixed ROC and confusion matrix plots not being calculated if user passed own additional_objectives :pr:`276`
        * Fixed ReadtheDocs ``FileNotFoundError`` exception for fraud dataset :pr:`439`
    * Changes
        * Added ``n_estimators`` as a tunable parameter for XGBoost :pr:`307`
        * Remove unused parameter ``ObjectiveBase.fit_needs_proba`` :pr:`320`
        * Remove extraneous parameter ``component_type`` from all components :pr:`361`
        * Remove unused ``rankings.csv`` file :pr:`397`
        * Downloaded demo and test datasets so unit tests can run offline :pr:`408`
        * Remove ``_needs_fitting`` attribute from Components :pr:`398`
        * Changed plot.feature_importance to show only non-zero feature importances by default, added optional parameter to show all :pr:`413`
        * Refactored ``PipelineBase`` to take in parameter dictionary and moved pipeline metadata to class attribute :pr:`421`
        * Dropped support for Python 3.5 :pr:`438`
        * Removed unused ``apply.py`` file :pr:`449`
        * Clean up ``requirements.txt`` to remove unused deps :pr:`451`
        * Support installation without all required dependencies :pr:`459`
    * Documentation Changes
        * Update release.md with instructions to release to internal license key :pr:`354`
    * Testing Changes
        * Added tests for utils (and moved current utils to gen_utils) :pr:`297`
        * Moved XGBoost install into it's own separate step on Windows using Conda :pr:`313`
        * Rewind pandas version to before 1.0.0, to diagnose test failures for that version :pr:`325`
        * Added dependency update checkin test :pr:`324`
        * Rewind XGBoost version to before 1.0.0 to diagnose test failures for that version :pr:`402`
        * Update dependency check to use a whitelist :pr:`417`
        * Update unit test jobs to not install dev deps :pr:`455`

.. warning::

    **Breaking Changes**

    * Python 3.5 will not be actively supported.

**v0.6.0 Dec. 16, 2019**
    * Enhancements
        * Added ability to create a plot of feature importances :pr:`133`
        * Add early stopping to AutoML using patience and tolerance parameters :pr:`241`
        * Added ROC and confusion matrix metrics and plot for classification problems and introduce PipelineSearchPlots class :pr:`242`
        * Enhanced AutoML results with search order :pr:`260`
        * Added utility function to show system and environment information :pr:`300`
    * Fixes
        * Lower botocore requirement :pr:`235`
        * Fixed decision_function calculation for ``FraudCost`` objective :pr:`254`
        * Fixed return value of ``Recall`` metrics :pr:`264`
        * Components return ``self`` on fit :pr:`289`
    * Changes
        * Renamed automl classes to ``AutoRegressionSearch`` and ``AutoClassificationSearch`` :pr:`287`
        * Updating demo datasets to retain column names :pr:`223`
        * Moving pipeline visualization to ``PipelinePlot`` class :pr:`228`
        * Standarizing inputs as ``pd.Dataframe`` / ``pd.Series`` :pr:`130`
        * Enforcing that pipelines must have an estimator as last component :pr:`277`
        * Added ``ipywidgets`` as a dependency in ``requirements.txt`` :pr:`278`
        * Added Random and Grid Search Tuners :pr:`240`
    * Documentation Changes
        * Adding class properties to API reference :pr:`244`
        * Fix and filter FutureWarnings from scikit-learn :pr:`249`, :pr:`257`
        * Adding Linear Regression to API reference and cleaning up some Sphinx warnings :pr:`227`
    * Testing Changes
        * Added support for testing on Windows with CircleCI :pr:`226`
        * Added support for doctests :pr:`233`

.. warning::

    **Breaking Changes**

    * The ``fit()`` method for ``AutoClassifier`` and ``AutoRegressor`` has been renamed to ``search()``.
    * ``AutoClassifier`` has been renamed to ``AutoClassificationSearch``
    * ``AutoRegressor`` has been renamed to ``AutoRegressionSearch``
    * ``AutoClassificationSearch.results`` and ``AutoRegressionSearch.results`` now is a dictionary with ``pipeline_results`` and ``search_order`` keys. ``pipeline_results`` can be used to access a dictionary that is identical to the old ``.results`` dictionary. Whereas, ``search_order`` returns a list of the search order in terms of ``pipeline_id``.
    * Pipelines now require an estimator as the last component in ``component_list``. Slicing pipelines now throws an ``NotImplementedError`` to avoid returning pipelines without an estimator.

**v0.5.2 Nov. 18, 2019**
    * Enhancements
        * Adding basic pipeline structure visualization :pr:`211`
    * Documentation Changes
        * Added notebooks to build process :pr:`212`

**v0.5.1 Nov. 15, 2019**
    * Enhancements
        * Added basic outlier detection guardrail :pr:`151`
        * Added basic ID column guardrail :pr:`135`
        * Added support for unlimited pipelines with a ``max_time`` limit :pr:`70`
        * Updated .readthedocs.yaml to successfully build :pr:`188`
    * Fixes
        * Removed MSLE from default additional objectives :pr:`203`
        * Fixed ``random_state`` passed in pipelines :pr:`204`
        * Fixed slow down in RFRegressor :pr:`206`
    * Changes
        * Pulled information for describe_pipeline from pipeline's new describe method :pr:`190`
        * Refactored pipelines :pr:`108`
        * Removed guardrails from Auto(*) :pr:`202`, :pr:`208`
    * Documentation Changes
        * Updated documentation to show ``max_time`` enhancements :pr:`189`
        * Updated release instructions for RTD :pr:`193`
        * Added notebooks to build process :pr:`212`
        * Added contributing instructions :pr:`213`
        * Added new content :pr:`222`

**v0.5.0 Oct. 29, 2019**
    * Enhancements
        * Added basic one hot encoding :pr:`73`
        * Use enums for model_type :pr:`110`
        * Support for splitting regression datasets :pr:`112`
        * Auto-infer multiclass classification :pr:`99`
        * Added support for other units in ``max_time`` :pr:`125`
        * Detect highly null columns :pr:`121`
        * Added additional regression objectives :pr:`100`
        * Show an interactive iteration vs. score plot when using fit() :pr:`134`
    * Fixes
        * Reordered ``describe_pipeline`` :pr:`94`
        * Added type check for ``model_type`` :pr:`109`
        * Fixed ``s`` units when setting string ``max_time`` :pr:`132`
        * Fix objectives not appearing in API documentation :pr:`150`
    * Changes
        * Reorganized tests :pr:`93`
        * Moved logging to its own module :pr:`119`
        * Show progress bar history :pr:`111`
        * Using ``cloudpickle`` instead of pickle to allow unloading of custom objectives :pr:`113`
        * Removed render.py :pr:`154`
    * Documentation Changes
        * Update release instructions :pr:`140`
        * Include additional_objectives parameter :pr:`124`
        * Added Changelog :pr:`136`
    * Testing Changes
        * Code coverage :pr:`90`
        * Added CircleCI tests for other Python versions :pr:`104`
        * Added doc notebooks as tests :pr:`139`
        * Test metadata for CircleCI and 2 core parallelism :pr:`137`

**v0.4.1 Sep. 16, 2019**
    * Enhancements
        * Added AutoML for classification and regressor using Autobase and Skopt :pr:`7` :pr:`9`
        * Implemented standard classification and regression metrics :pr:`7`
        * Added logistic regression, random forest, and XGBoost pipelines :pr:`7`
        * Implemented support for custom objectives :pr:`15`
        * Feature importance for pipelines :pr:`18`
        * Serialization for pipelines :pr:`19`
        * Allow fitting on objectives for optimal threshold :pr:`27`
        * Added detect label leakage :pr:`31`
        * Implemented callbacks :pr:`42`
        * Allow for multiclass classification :pr:`21`
        * Added support for additional objectives :pr:`79`
    * Fixes
        * Fixed feature selection in pipelines :pr:`13`
        * Made ``random_seed`` usage consistent :pr:`45`
    * Documentation Changes
        * Documentation Changes
        * Added docstrings :pr:`6`
        * Created notebooks for docs :pr:`6`
        * Initialized readthedocs EvalML :pr:`6`
        * Added favicon :pr:`38`
    * Testing Changes
        * Added testing for loading data :pr:`39`

**v0.2.0 Aug. 13, 2019**
    * Enhancements
        * Created fraud detection objective :pr:`4`

**v0.1.0 July. 31, 2019**
    * *First Release*
    * Enhancements
        * Added lead scoring objecitve :pr:`1`
        * Added basic classifier :pr:`1`
    * Documentation Changes
        * Initialized Sphinx for docs :pr:`1`<|MERGE_RESOLUTION|>--- conflicted
+++ resolved
@@ -5,11 +5,8 @@
     * Fixes
     * Changes
         * Updated ``roc_curve()`` and ``conf_matrix()`` to work with IntegerNullable and BooleanNullable types. :pr:`3465`
-<<<<<<< HEAD
         * Transitioned to use pyproject.toml and setup.cfg away from setup.py :pr:`3494`
-=======
         * Changed ``ComponentGraph._transform_features`` to raise a ``PipelineError`` instead of a ``ValueError``. This is not a breaking change because ``PipelineError`` is a subclass of ``ValueError``. :pr:`3497`
->>>>>>> d272705b
     * Documentation Changes
         * Updated to install prophet extras in Read the Docs. :pr:`3509`
     * Testing Changes
