Release Notes
-------------
**Future Releases**
    * Enhancements
    * Fixes
        * Fixed bug where warnings during ``make_pipeline`` were not being raised to the user :pr:`2765`
    * Changes
<<<<<<< HEAD
        * Refactored and removed ``SamplerBase`` class :pr:`2775`
=======
        * Added docstring linting packages ``pydocstyle`` and ``darglint`` to `make-lint` command :pr:`2670`
    * Documentation Changes
>>>>>>> 27198716
    * Testing Changes

.. warning::

    **Breaking Changes**


**v0.32.1 Sep. 10, 2021**
    * Enhancements
        * Added ``verbose`` flag to ``AutoMLSearch`` to run search in silent mode by default :pr:`2645`
        * Added label encoder to ``XGBoostClassifier`` to remove the warning :pr:`2701`
        * Set ``eval_metric`` to ``logloss`` for ``XGBoostClassifier`` :pr:`2741`
        * Added support for ``woodwork`` versions ``0.7.0`` and ``0.7.1`` :pr:`2743`
        * Changed ``explain_predictions`` functions to display original feature values :pr:`2759`
        * Added ``X_train`` and ``y_train`` to ``graph_prediction_vs_actual_over_time`` and ``get_prediction_vs_actual_over_time_data`` :pr:`2762`
        * Added ``forecast_horizon`` as a required parameter to time series pipelines and ``AutoMLSearch`` :pr:`2697`
        * Added ``predict_in_sample`` and ``predict_proba_in_sample`` methods to time series pipelines to predict on data where the target is known, e.g. cross-validation :pr:`2697`
    * Fixes
        * Fixed bug where ``_catch_warnings`` assumed all warnings were ``PipelineNotUsed`` :pr:`2753`
        * Fixed bug where ``Imputer.transform`` would erase ww typing information prior to handing data to the ``SimpleImputer`` :pr:`2752`
        * Fixed bug where ``Oversampler`` could not be copied :pr:`2755`
    * Changes
        * Deleted ``drop_nan_target_rows`` utility method :pr:`2737`
        * Removed default logging setup and debugging log file :pr:`2645`
        * Changed the default n_jobs value for ``XGBoostClassifier`` and ``XGBoostRegressor`` to 12 :pr:`2757`
        * Changed ``TimeSeriesBaselineEstimator`` to only work on a time series pipeline with a ``DelayedFeaturesTransformer`` :pr:`2697`
        * Added ``X_train`` and ``y_train`` as optional parameters to pipeline ``predict``, ``predict_proba``. Only used for time series pipelines :pr:`2697`
        * Added ``training_data`` and ``training_target`` as optional parameters to ``explain_predictions`` and ``explain_predictions_best_worst`` to support time series pipelines :pr:`2697`
        * Changed time series pipeline predictions to no longer output series/dataframes padded with NaNs. A prediction will be returned for every row in the `X` input :pr:`2697`
    * Documentation Changes
        * Specified installation steps for Prophet :pr:`2713`
        * Added documentation for data exploration on data check actions :pr:`2696`
        * Added a user guide entry for time series modelling :pr:`2697`
    * Testing Changes
        * Fixed flaky ``TargetDistributionDataCheck`` test for very_lognormal distribution :pr:`2748`

.. warning::

    **Breaking Changes**
        * Removed default logging setup and debugging log file :pr:`2645`
        * Added ``X_train`` and ``y_train`` to ``graph_prediction_vs_actual_over_time`` and ``get_prediction_vs_actual_over_time_data`` :pr:`2762`
        * Added ``forecast_horizon`` as a required parameter to time series pipelines and ``AutoMLSearch`` :pr:`2697`
        * Changed ``TimeSeriesBaselineEstimator`` to only work on a time series pipeline with a ``DelayedFeaturesTransformer`` :pr:`2697`
        * Added ``X_train`` and ``y_train`` as required parameters for ``predict`` and ``predict_proba`` in time series pipelines :pr:`2697`
        * Added ``training_data`` and ``training_target`` as required parameters to ``explain_predictions`` and ``explain_predictions_best_worst`` for time series pipelines :pr:`2697`

**v0.32.0 Aug. 31, 2021**
    * Enhancements
        * Allow string for ``engine`` parameter for ``AutoMLSearch``:pr:`2667`
        * Add ``ProphetRegressor`` to AutoML :pr:`2619`
        * Integrated ``DefaultAlgorithm`` into ``AutoMLSearch`` :pr:`2634`
        * Removed SVM "linear" and "precomputed" kernel hyperparameter options, and improved default parameters :pr:`2651`
        * Updated ``ComponentGraph`` initalization to raise ``ValueError`` when user attempts to use ``.y`` for a component that does not produce a tuple output :pr:`2662`
        * Updated to support Woodwork 0.6.0 :pr:`2690`
        * Updated pipeline ``graph()`` to distingush X and y edges :pr:`2654`
        * Added ``DropRowsTransformer`` component :pr:`2692`
        * Added ``DROP_ROWS`` to ``_make_component_list_from_actions`` and clean up metadata :pr:`2694`
    * Fixes
        * Updated Oversampler logic to select best SMOTE based on component input instead of pipeline input :pr:`2695`
        * Added ability to explicitly close DaskEngine resources to improve runtime and reduce Dask warnings :pr:`2667`
        * Fixed partial dependence bug for ensemble pipelines :pr:`2714`
        * Updated ``TargetLeakageDataCheck`` to maintain user-selected logical types :pr:`2711`
    * Changes
        * Replaced ``SMOTEOversampler``, ``SMOTENOversampler`` and ``SMOTENCOversampler`` with consolidated ``Oversampler`` component :pr:`2695`
        * Removed ``LinearRegressor`` from the list of default ``AutoMLSearch`` estimators due to poor performance :pr:`2660`
    * Documentation Changes
        * Added user guide documentation for using ``ComponentGraph`` and added ``ComponentGraph`` to API reference :pr:`2673`
        * Updated documentation to make parallelization of AutoML clearer :pr:`2667`
    * Testing Changes
        * Removes the process-level parallelism from the ``test_cancel_job`` test :pr:`2666`
        * Installed numba 0.53 in windows CI to prevent problems installing version 0.54 :pr:`2710`

.. warning::

    **Breaking Changes**
        * Renamed the current top level ``search`` method to ``search_iterative`` and defined a new ``search`` method for the ``DefaultAlgorithm`` :pr:`2634`
        * Replaced ``SMOTEOversampler``, ``SMOTENOversampler`` and ``SMOTENCOversampler`` with consolidated ``Oversampler`` component :pr:`2695`
        * Removed ``LinearRegressor`` from the list of default ``AutoMLSearch`` estimators due to poor performance :pr:`2660`

**v0.31.0 Aug. 19, 2021**
    * Enhancements
        * Updated the high variance check in AutoMLSearch to be robust to a variety of objectives and cv scores :pr:`2622`
        * Use Woodwork's outlier detection for the ``OutliersDataCheck`` :pr:`2637`
        * Added ability to utilize instantiated components when creating a pipeline :pr:`2643`
        * Sped up the all Nan and unknown check in ``infer_feature_types`` :pr:`2661`
    * Fixes
    * Changes
        * Deleted ``_put_into_original_order`` helper function :pr:`2639`
        * Refactored time series pipeline code using a time series pipeline base class :pr:`2649`
        * Renamed ``dask_tests`` to ``parallel_tests`` :pr:`2657`
        * Removed commented out code in ``pipeline_meta.py`` :pr:`2659`
    * Documentation Changes
        * Add complete install command to README and Install section :pr:`2627`
        * Cleaned up documentation for ``MulticollinearityDataCheck`` :pr:`2664`
    * Testing Changes
        * Speed up CI by splitting Prophet tests into a separate workflow in GitHub :pr:`2644`

.. warning::

    **Breaking Changes**
        * ``TimeSeriesRegressionPipeline`` no longer inherits from ``TimeSeriesRegressionPipeline`` :pr:`2649`


**v0.30.2 Aug. 16, 2021**
    * Fixes
        * Updated changelog and version numbers to match the release.  Release 0.30.1 was release erroneously without a change to the version numbers.  0.30.2 replaces it.

**v0.30.1 Aug. 12, 2021**
    * Enhancements
        * Added ``DatetimeFormatDataCheck`` for time series problems :pr:`2603`
        * Added ``ProphetRegressor`` to estimators :pr:`2242`
        * Updated ``ComponentGraph`` to handle not calling samplers' transform during predict, and updated samplers' transform methods s.t. ``fit_transform`` is equivalent to ``fit(X, y).transform(X, y)`` :pr:`2583`
        * Updated ``ComponentGraph`` ``_validate_component_dict`` logic to be stricter about input values :pr:`2599`
        * Patched bug in ``xgboost`` estimators where predicting on a feature matrix of only booleans would throw an exception. :pr:`2602`
        * Updated ``ARIMARegressor`` to use relative forecasting to predict values :pr:`2613`
        * Added support for creating pipelines without an estimator as the final component and added ``transform(X, y)`` method to pipelines and component graphs :pr:`2625`
        * Updated to support Woodwork 0.5.1 :pr:`2610`
    * Fixes
        * Updated ``AutoMLSearch`` to drop ``ARIMARegressor`` from ``allowed_estimators`` if an incompatible frequency is detected :pr:`2632`
        * Updated ``get_best_sampler_for_data`` to consider all non-numeric datatypes as categorical for SMOTE :pr:`2590`
        * Fixed inconsistent test results from `TargetDistributionDataCheck` :pr:`2608`
        * Adopted vectorized pd.NA checking for Woodwork 0.5.1 support :pr:`2626`
        * Pinned upper version of astroid to 2.6.6 to keep ReadTheDocs working. :pr:`2638`
    * Changes
        * Renamed SMOTE samplers to SMOTE oversampler :pr:`2595`
        * Changed ``partial_dependence`` and ``graph_partial_dependence`` to raise a ``PartialDependenceError`` instead of ``ValueError``. This is not a breaking change because ``PartialDependenceError`` is a subclass of ``ValueError`` :pr:`2604`
        * Cleaned up code duplication in ``ComponentGraph`` :pr:`2612`
        * Stored predict_proba results in .x for intermediate estimators in ComponentGraph :pr:`2629`
    * Documentation Changes
        * To avoid local docs build error, only add warning disable and download headers on ReadTheDocs builds, not locally :pr:`2617`
    * Testing Changes
        * Updated partial_dependence tests to change the element-wise comparison per the Plotly 5.2.1 upgrade :pr:`2638`
        * Changed the lint CI job to only check against python 3.9 via the `-t` flag :pr:`2586`
        * Installed Prophet in linux nightlies test and fixed ``test_all_components`` :pr:`2598`
        * Refactored and fixed all ``make_pipeline`` tests to assert correct order and address new Woodwork Unknown type inference :pr:`2572`
        * Removed ``component_graphs`` as a global variable in ``test_component_graphs.py`` :pr:`2609`

.. warning::

    **Breaking Changes**
        * Renamed SMOTE samplers to SMOTE oversampler. Please use ``SMOTEOversampler``, ``SMOTENCOversampler``, ``SMOTENOversampler`` instead of ``SMOTESampler``, ``SMOTENCSampler``, and ``SMOTENSampler`` :pr:`2595`


**v0.30.0 Aug. 3, 2021**
    * Enhancements
        * Added ``LogTransformer`` and ``TargetDistributionDataCheck`` :pr:`2487`
        * Issue a warning to users when a pipeline parameter passed in isn't used in the pipeline :pr:`2564`
        * Added Gini coefficient as an objective :pr:`2544`
        * Added ``repr`` to ``ComponentGraph`` :pr:`2565`
        * Added components to extract features from ``URL`` and ``EmailAddress`` Logical Types :pr:`2550`
        * Added support for `NaN` values in ``TextFeaturizer`` :pr:`2532`
        * Added ``SelectByType`` transformer :pr:`2531`
        * Added separate thresholds for percent null rows and columns in ``HighlyNullDataCheck`` :pr:`2562`
        * Added support for `NaN` natural language values :pr:`2577`
    * Fixes
        * Raised error message for types ``URL``, ``NaturalLanguage``, and ``EmailAddress`` in ``partial_dependence`` :pr:`2573`
    * Changes
        * Updated ``PipelineBase`` implementation for creating pipelines from a list of components :pr:`2549`
        * Moved ``get_hyperparameter_ranges`` to ``PipelineBase`` class from automl/utils module :pr:`2546`
        * Renamed ``ComponentGraph``'s ``get_parents`` to ``get_inputs`` :pr:`2540`
        * Removed ``ComponentGraph.linearized_component_graph`` and ``ComponentGraph.from_list`` :pr:`2556`
        * Updated ``ComponentGraph`` to enforce requiring `.x` and `.y` inputs for each component in the graph :pr:`2563`
        * Renamed existing ensembler implementation from ``StackedEnsemblers`` to ``SklearnStackedEnsemblers`` :pr:`2578`
    * Documentation Changes
        * Added documentation for ``DaskEngine`` and ``CFEngine`` parallel engines :pr:`2560`
        * Improved detail of ``TextFeaturizer`` docstring and tutorial :pr:`2568`
    * Testing Changes
        * Added test that makes sure ``split_data`` does not shuffle for time series problems :pr:`2552`

.. warning::

    **Breaking Changes**
        * Moved ``get_hyperparameter_ranges`` to ``PipelineBase`` class from automl/utils module :pr:`2546`
        * Renamed ``ComponentGraph``'s ``get_parents`` to ``get_inputs`` :pr:`2540`
        * Removed ``ComponentGraph.linearized_component_graph`` and ``ComponentGraph.from_list`` :pr:`2556`
        * Updated ``ComponentGraph`` to enforce requiring `.x` and `.y` inputs for each component in the graph :pr:`2563`


**v0.29.0 Jul. 21, 2021**
    * Enhancements
        * Updated 1-way partial dependence support for datetime features :pr:`2454`
        * Added details on how to fix error caused by broken ww schema :pr:`2466`
        * Added ability to use built-in pickle for saving AutoMLSearch :pr:`2463`
        * Updated our components and component graphs to use latest features of ww 0.4.1, e.g. ``concat_columns`` and drop in-place. :pr:`2465`
        * Added new, concurrent.futures based engine for parallel AutoML :pr:`2506`
        * Added support for new Woodwork ``Unknown`` type in AutoMLSearch :pr:`2477`
        * Updated our components with an attribute that describes if they modify features or targets and can be used in list API for pipeline initialization :pr:`2504`
        * Updated ``ComponentGraph`` to accept X and y as inputs :pr:`2507`
        * Removed unused ``TARGET_BINARY_INVALID_VALUES`` from ``DataCheckMessageCode`` enum and fixed formatting of objective documentation :pr:`2520`
        * Added ``EvalMLAlgorithm`` :pr:`2525`
        * Added support for `NaN` values in ``TextFeaturizer`` :pr:`2532`
    * Fixes
        * Fixed ``FraudCost`` objective and reverted threshold optimization method for binary classification to ``Golden`` :pr:`2450`
        * Added custom exception message for partial dependence on features with scales that are too small :pr:`2455`
        * Ensures the typing for Ordinal and Datetime ltypes are passed through _retain_custom_types_and_initalize_woodwork :pr:`2461`
        * Updated to work with Pandas 1.3.0 :pr:`2442`
        * Updated to work with sktime 0.7.0 :pr:`2499`
    * Changes
        * Updated XGBoost dependency to ``>=1.4.2`` :pr:`2484`, :pr:`2498`
        * Added a ``DeprecationWarning`` about deprecating the list API for ``ComponentGraph`` :pr:`2488`
        * Updated ``make_pipeline`` for AutoML to create dictionaries, not lists, to initialize pipelines :pr:`2504`
        * No longer installing graphviz on windows in our CI pipelines because release 0.17 breaks windows 3.7 :pr:`2516`
    * Documentation Changes
        * Moved docstrings from ``__init__`` to class pages, added missing docstrings for missing classes, and updated missing default values :pr:`2452`
        * Build documentation with sphinx-autoapi :pr:`2458`
        * Change ``autoapi_ignore`` to only ignore files in ``evalml/tests/*`` :pr:`2530` 
    * Testing Changes
        * Fixed flaky dask tests :pr:`2471`
        * Removed shellcheck action from ``build_conda_pkg`` action :pr:`2514`
        * Added a tmp_dir fixture that deletes its contents after tests run :pr:`2505`
        * Added a test that makes sure all pipelines in ``AutoMLSearch`` get the same data splits :pr:`2513`
        * Condensed warning output in test logs :pr:`2521`

.. warning::

    **Breaking Changes**
        * `NaN` values in the `Natural Language` type are no longer supported by the Imputer with the pandas upgrade. :pr:`2477`

**v0.28.0 Jul. 2, 2021**
    * Enhancements
        * Added support for showing a Individual Conditional Expectations plot when graphing Partial Dependence :pr:`2386`
        * Exposed ``thread_count`` for Catboost estimators as ``n_jobs`` parameter :pr:`2410`
        * Updated Objectives API to allow for sample weighting :pr:`2433`
    * Fixes
        * Deleted unreachable line from ``IterativeAlgorithm`` :pr:`2464`
    * Changes
        * Pinned Woodwork version between 0.4.1 and 0.4.2 :pr:`2460`
        * Updated psutils minimum version in requirements :pr:`2438`
        * Updated ``log_error_callback`` to not include filepath in logged message :pr:`2429`
    * Documentation Changes
        * Sped up docs :pr:`2430`
        * Removed mentions of ``DataTable`` and ``DataColumn`` from the docs :pr:`2445`
    * Testing Changes
        * Added slack integration for nightlies tests :pr:`2436`
        * Changed ``build_conda_pkg`` CI job to run only when dependencies are updates :pr:`2446`
        * Updated workflows to store pytest runtimes as test artifacts :pr:`2448`
        * Added ``AutoMLTestEnv`` test fixture for making it easy to mock automl tests :pr:`2406`

**v0.27.0 Jun. 22, 2021**
    * Enhancements
        * Adds force plots for prediction explanations :pr:`2157`
        * Removed self-reference from ``AutoMLSearch`` :pr:`2304`
        * Added support for nonlinear pipelines for ``generate_pipeline_code`` :pr:`2332`
        * Added ``inverse_transform`` method to pipelines :pr:`2256`
        * Add optional automatic update checker :pr:`2350`
        * Added ``search_order`` to ``AutoMLSearch``'s ``rankings`` and ``full_rankings`` tables :pr:`2345`
        * Updated threshold optimization method for binary classification :pr:`2315`
        * Updated demos to pull data from S3 instead of including demo data in package :pr:`2387`
        * Upgrade woodwork version to v0.4.1 :pr:`2379`
    * Fixes
        * Preserve user-specified woodwork types throughout pipeline fit/predict :pr:`2297`
        * Fixed ``ComponentGraph`` appending target to ``final_component_features`` if there is a component that returns both X and y :pr:`2358`
        * Fixed partial dependence graph method failing on multiclass problems when the class labels are numeric :pr:`2372`
        * Added ``thresholding_objective`` argument to ``AutoMLSearch`` for binary classification problems :pr:`2320`
        * Added change for ``k_neighbors`` parameter in SMOTE Oversamplers to automatically handle small samples :pr:`2375`
        * Changed naming for ``Logistic Regression Classifier`` file :pr:`2399`
        * Pinned pytest-timeout to fix minimum dependence checker :pr:`2425`
        * Replaced ``Elastic Net Classifier`` base class with ``Logistsic Regression`` to avoid ``NaN`` outputs :pr:`2420`
    * Changes
        * Cleaned up ``PipelineBase``'s ``component_graph`` and ``_component_graph`` attributes. Updated ``PipelineBase`` ``__repr__`` and added ``__eq__`` for ``ComponentGraph`` :pr:`2332`
        * Added and applied  ``black`` linting package to the EvalML repo in place of ``autopep8`` :pr:`2306`
        * Separated `custom_hyperparameters` from pipelines and added them as an argument to ``AutoMLSearch`` :pr:`2317`
        * Replaced `allowed_pipelines` with `allowed_component_graphs` :pr:`2364`
        * Removed private method ``_compute_features_during_fit`` from ``PipelineBase`` :pr:`2359`
        * Updated ``compute_order`` in ``ComponentGraph`` to be a read-only property :pr:`2408`
        * Unpinned PyZMQ version in requirements.txt :pr:`2389` 
        * Uncapping LightGBM version in requirements.txt :pr:`2405`
        * Updated minimum version of plotly :pr:`2415`
        * Removed ``SensitivityLowAlert`` objective from core objectives :pr:`2418`
    * Documentation Changes
        * Fixed lead scoring weights in the demos documentation :pr:`2315`
        * Fixed start page code and description dataset naming discrepancy :pr:`2370`
    * Testing Changes
        * Update minimum unit tests to run on all pull requests :pr:`2314`
        * Pass token to authorize uploading of codecov reports :pr:`2344`
        * Add ``pytest-timeout``. All tests that run longer than 6 minutes will fail. :pr:`2374`
        * Separated the dask tests out into separate github action jobs to isolate dask failures. :pr:`2376`
        * Refactored dask tests :pr:`2377`
        * Added the combined dask/non-dask unit tests back and renamed the dask only unit tests. :pr:`2382`
        * Sped up unit tests and split into separate jobs :pr:`2365`
        * Change CI job names, run lint for python 3.9, run nightlies on python 3.8 at 3am EST :pr:`2395` :pr:`2398`
        * Set fail-fast to false for CI jobs that run for PRs :pr:`2402`

.. warning::

    **Breaking Changes**
        * `AutoMLSearch` will accept `allowed_component_graphs` instead of `allowed_pipelines` :pr:`2364`
        * Removed ``PipelineBase``'s ``_component_graph`` attribute. Updated ``PipelineBase`` ``__repr__`` and added ``__eq__`` for ``ComponentGraph`` :pr:`2332`
        * `pipeline_parameters` will no longer accept `skopt.space` variables since hyperparameter ranges will now be specified through `custom_hyperparameters` :pr:`2317`

**v0.25.0 Jun. 01, 2021**
    * Enhancements
        * Upgraded minimum woodwork to version 0.3.1. Previous versions will not be supported :pr:`2181`
        * Added a new callback parameter for ``explain_predictions_best_worst`` :pr:`2308`
    * Fixes
    * Changes
        * Deleted the ``return_pandas`` flag from our demo data loaders :pr:`2181`
        * Moved ``default_parameters`` to ``ComponentGraph`` from ``PipelineBase`` :pr:`2307`
    * Documentation Changes
        * Updated the release procedure documentation :pr:`2230`
    * Testing Changes
        * Ignoring ``test_saving_png_file`` while building conda package :pr:`2323`

.. warning::

    **Breaking Changes**
        * Deleted the ``return_pandas`` flag from our demo data loaders :pr:`2181`
        * Upgraded minimum woodwork to version 0.3.1. Previous versions will not be supported :pr:`2181`
        * Due to the weak-ref in woodwork, set the result of ``infer_feature_types`` to a variable before accessing woodwork :pr:`2181`

**v0.24.2 May. 24, 2021**
    * Enhancements
        * Added oversamplers to AutoMLSearch :pr:`2213` :pr:`2286`
        * Added dictionary input functionality for ``Undersampler`` component :pr:`2271`
        * Changed the default parameter values for ``Elastic Net Classifier`` and ``Elastic Net Regressor`` :pr:`2269`
        * Added dictionary input functionality for the Oversampler components :pr:`2288`
    * Fixes
        * Set default `n_jobs` to 1 for `StackedEnsembleClassifier` and `StackedEnsembleRegressor` until fix for text-based parallelism in sklearn stacking can be found :pr:`2295`
    * Changes
        * Updated ``start_iteration_callback`` to accept a pipeline instance instead of a pipeline class and no longer accept pipeline parameters as a parameter :pr:`2290`
        * Refactored ``calculate_permutation_importance`` method and add per-column permutation importance method :pr:`2302`
        * Updated logging information in ``AutoMLSearch.__init__`` to clarify pipeline generation :pr:`2263`
    * Documentation Changes
        * Minor changes to the release procedure :pr:`2230`
    * Testing Changes
        * Use codecov action to update coverage reports :pr:`2238`
        * Removed MarkupSafe dependency version pin from requirements.txt and moved instead into RTD docs build CI :pr:`2261`

.. warning::

    **Breaking Changes**
        * Updated ``start_iteration_callback`` to accept a pipeline instance instead of a pipeline class and no longer accept pipeline parameters as a parameter :pr:`2290`
        * Moved ``default_parameters`` to ``ComponentGraph`` from ``PipelineBase``. A pipeline's ``default_parameters`` is now accessible via ``pipeline.component_graph.default_parameters`` :pr:`2307`


**v0.24.1 May. 16, 2021**
    * Enhancements
        * Integrated ``ARIMARegressor`` into AutoML :pr:`2009`
        * Updated ``HighlyNullDataCheck`` to also perform a null row check :pr:`2222`
        * Set ``max_depth`` to 1 in calls to featuretools dfs :pr:`2231`
    * Fixes
        * Removed data splitter sampler calls during training :pr:`2253`
        * Set minimum required version for for pyzmq, colorama, and docutils :pr:`2254`
        * Changed BaseSampler to return None instead of y :pr:`2272`
    * Changes
        * Removed ensemble split and indices in ``AutoMLSearch`` :pr:`2260`
        * Updated pipeline ``repr()`` and ``generate_pipeline_code`` to return pipeline instances without generating custom pipeline class :pr:`2227`
    * Documentation Changes
        * Capped Sphinx version under 4.0.0 :pr:`2244`
    * Testing Changes
        * Change number of cores for pytest from 4 to 2 :pr:`2266`
        * Add minimum dependency checker to generate minimum requirement files :pr:`2267`
        * Add unit tests with minimum dependencies  :pr:`2277`


**v0.24.0 May. 04, 2021**
    * Enhancements
        * Added `date_index` as a required parameter for TimeSeries problems :pr:`2217`
        * Have the ``OneHotEncoder`` return the transformed columns as booleans rather than floats :pr:`2170`
        * Added Oversampler transformer component to EvalML :pr:`2079`
        * Added Undersampler to AutoMLSearch, as well as arguments ``_sampler_method`` and ``sampler_balanced_ratio`` :pr:`2128`
        * Updated prediction explanations functions to allow pipelines with XGBoost estimators :pr:`2162`
        * Added partial dependence for datetime columns :pr:`2180`
        * Update precision-recall curve with positive label index argument, and fix for 2d predicted probabilities :pr:`2090`
        * Add pct_null_rows to ``HighlyNullDataCheck`` :pr:`2211`
        * Added a standalone AutoML `search` method for convenience, which runs data checks and then runs automl :pr:`2152`
        * Make the first batch of AutoML have a predefined order, with linear models first and complex models last :pr:`2223` :pr:`2225`
        * Added sampling dictionary support to ``BalancedClassficationSampler`` :pr:`2235`
    * Fixes
        * Fixed partial dependence not respecting grid resolution parameter for numerical features :pr:`2180`
        * Enable prediction explanations for catboost for multiclass problems :pr:`2224`
    * Changes
        * Deleted baseline pipeline classes :pr:`2202`
        * Reverting user specified date feature PR :pr:`2155` until `pmdarima` installation fix is found :pr:`2214`
        * Updated pipeline API to accept component graph and other class attributes as instance parameters. Old pipeline API still works but will not be supported long-term. :pr:`2091`
        * Removed all old datasplitters from EvalML :pr:`2193`
        * Deleted ``make_pipeline_from_components`` :pr:`2218`
    * Documentation Changes
        * Renamed dataset to clarify that its gzipped but not a tarball :pr:`2183`
        * Updated documentation to use pipeline instances instead of pipeline subclasses :pr:`2195`
        * Updated contributing guide with a note about GitHub Actions permissions :pr:`2090`
        * Updated automl and model understanding user guides :pr:`2090`
    * Testing Changes
        * Use machineFL user token for dependency update bot, and add more reviewers :pr:`2189`


.. warning::

    **Breaking Changes**
        * All baseline pipeline classes (``BaselineBinaryPipeline``, ``BaselineMulticlassPipeline``, ``BaselineRegressionPipeline``, etc.) have been deleted :pr:`2202`
        * Updated pipeline API to accept component graph and other class attributes as instance parameters. Old pipeline API still works but will not be supported long-term. Pipelines can now be initialized by specifying the component graph as the first parameter, and then passing in optional arguments such as ``custom_name``, ``parameters``, etc. For example, ``BinaryClassificationPipeline(["Random Forest Classifier"], parameters={})``.  :pr:`2091`
        * Removed all old datasplitters from EvalML :pr:`2193`
        * Deleted utility method ``make_pipeline_from_components`` :pr:`2218`


**v0.23.0 Apr. 20, 2021**
    * Enhancements
        * Refactored ``EngineBase`` and ``SequentialEngine`` api. Adding ``DaskEngine`` :pr:`1975`.
        * Added optional ``engine`` argument to ``AutoMLSearch`` :pr:`1975`
        * Added a warning about how time series support is still in beta when a user passes in a time series problem to ``AutoMLSearch`` :pr:`2118`
        * Added ``NaturalLanguageNaNDataCheck`` data check :pr:`2122`
        * Added ValueError to ``partial_dependence`` to prevent users from computing partial dependence on columns with all NaNs :pr:`2120`
        * Added standard deviation of cv scores to rankings table :pr:`2154`
    * Fixes
        * Fixed ``BalancedClassificationDataCVSplit``, ``BalancedClassificationDataTVSplit``, and ``BalancedClassificationSampler`` to use ``minority:majority`` ratio instead of ``majority:minority`` :pr:`2077`
        * Fixed bug where two-way partial dependence plots with categorical variables were not working correctly :pr:`2117`
        * Fixed bug where ``hyperparameters`` were not displaying properly for pipelines with a list ``component_graph`` and duplicate components :pr:`2133`
        * Fixed bug where ``pipeline_parameters`` argument in ``AutoMLSearch`` was not applied to pipelines passed in as ``allowed_pipelines`` :pr:`2133`
        * Fixed bug where ``AutoMLSearch`` was not applying custom hyperparameters to pipelines with a list ``component_graph`` and duplicate components :pr:`2133`
    * Changes
        * Removed ``hyperparameter_ranges`` from Undersampler and renamed ``balanced_ratio`` to ``sampling_ratio`` for samplers :pr:`2113`
        * Renamed ``TARGET_BINARY_NOT_TWO_EXAMPLES_PER_CLASS`` data check message code to ``TARGET_MULTICLASS_NOT_TWO_EXAMPLES_PER_CLASS`` :pr:`2126`
        * Modified one-way partial dependence plots of categorical features to display data with a bar plot :pr:`2117`
        * Renamed ``score`` column for ``automl.rankings`` as ``mean_cv_score`` :pr:`2135`
        * Remove 'warning' from docs tool output :pr:`2031`
    * Documentation Changes
        * Fixed ``conf.py`` file :pr:`2112`
        * Added a sentence to the automl user guide stating that our support for time series problems is still in beta. :pr:`2118`
        * Fixed documentation demos :pr:`2139`
        * Update test badge in README to use GitHub Actions :pr:`2150`
    * Testing Changes
        * Fixed ``test_describe_pipeline`` for ``pandas`` ``v1.2.4`` :pr:`2129`
        * Added a GitHub Action for building the conda package :pr:`1870` :pr:`2148`


.. warning::

    **Breaking Changes**
        * Renamed ``balanced_ratio`` to ``sampling_ratio`` for the ``BalancedClassificationDataCVSplit``, ``BalancedClassificationDataTVSplit``, ``BalancedClassficationSampler``, and Undersampler :pr:`2113`
        * Deleted the "errors" key from automl results :pr:`1975`
        * Deleted the ``raise_and_save_error_callback`` and the ``log_and_save_error_callback`` :pr:`1975`
        * Fixed ``BalancedClassificationDataCVSplit``, ``BalancedClassificationDataTVSplit``, and ``BalancedClassificationSampler`` to use minority:majority ratio instead of majority:minority :pr:`2077`


**v0.22.0 Apr. 06, 2021**
    * Enhancements
        * Added a GitHub Action for ``linux_unit_tests``:pr:`2013`
        * Added recommended actions for ``InvalidTargetDataCheck``, updated ``_make_component_list_from_actions`` to address new action, and added ``TargetImputer`` component :pr:`1989`
        * Updated ``AutoMLSearch._check_for_high_variance`` to not emit ``RuntimeWarning`` :pr:`2024`
        * Added exception when pipeline passed to ``explain_predictions`` is a ``Stacked Ensemble`` pipeline :pr:`2033`
        * Added sensitivity at low alert rates as an objective :pr:`2001`
        * Added ``Undersampler`` transformer component :pr:`2030`
    * Fixes
        * Updated Engine's ``train_batch`` to apply undersampling :pr:`2038`
        * Fixed bug in where Time Series Classification pipelines were not encoding targets in ``predict`` and ``predict_proba`` :pr:`2040`
        * Fixed data splitting errors if target is float for classification problems :pr:`2050`
        * Pinned ``docutils`` to <0.17 to fix ReadtheDocs warning issues :pr:`2088`
    * Changes
        * Removed lists as acceptable hyperparameter ranges in ``AutoMLSearch`` :pr:`2028`
        * Renamed "details" to "metadata" for data check actions :pr:`2008`
    * Documentation Changes
        * Catch and suppress warnings in documentation :pr:`1991` :pr:`2097`
        * Change spacing in ``start.ipynb`` to provide clarity for ``AutoMLSearch`` :pr:`2078`
        * Fixed start code on README :pr:`2108`
    * Testing Changes


**v0.21.0 Mar. 24, 2021**
    * Enhancements
        * Changed ``AutoMLSearch`` to default ``optimize_thresholds`` to True :pr:`1943`
        * Added multiple oversampling and undersampling sampling methods as data splitters for imbalanced classification :pr:`1775`
        * Added params to balanced classification data splitters for visibility :pr:`1966`
        * Updated ``make_pipeline`` to not add ``Imputer`` if input data does not have numeric or categorical columns :pr:`1967`
        * Updated ``ClassImbalanceDataCheck`` to better handle multiclass imbalances :pr:`1986`
        * Added recommended actions for the output of data check's ``validate`` method :pr:`1968`
        * Added error message for ``partial_dependence`` when features are mostly the same value :pr:`1994`
        * Updated ``OneHotEncoder`` to drop one redundant feature by default for features with two categories :pr:`1997`
        * Added a ``PolynomialDetrender`` component :pr:`1992`
        * Added ``DateTimeNaNDataCheck`` data check :pr:`2039`
    * Fixes
        * Changed best pipeline to train on the entire dataset rather than just ensemble indices for ensemble problems :pr:`2037`
        * Updated binary classification pipelines to use objective decision function during scoring of custom objectives :pr:`1934`
    * Changes
        * Removed ``data_checks`` parameter, ``data_check_results`` and data checks logic from ``AutoMLSearch`` :pr:`1935`
        * Deleted ``random_state`` argument :pr:`1985`
        * Updated Woodwork version requirement to ``v0.0.11`` :pr:`1996`
    * Documentation Changes
    * Testing Changes
        * Removed ``build_docs`` CI job in favor of RTD GH builder :pr:`1974`
        * Added tests to confirm support for Python 3.9 :pr:`1724`
        * Added tests to support Dask AutoML/Engine :pr:`1990`
        * Changed ``build_conda_pkg`` job to use ``latest_release_changes`` branch in the feedstock. :pr:`1979`

.. warning::

    **Breaking Changes**
        * Changed ``AutoMLSearch`` to default ``optimize_thresholds`` to True :pr:`1943`
        * Removed ``data_checks`` parameter, ``data_check_results`` and data checks logic from ``AutoMLSearch``. To run the data checks which were previously run by default in ``AutoMLSearch``, please call ``DefaultDataChecks().validate(X_train, y_train)`` or take a look at our documentation for more examples. :pr:`1935`
        * Deleted ``random_state`` argument :pr:`1985`

**v0.20.0 Mar. 10, 2021**
    * Enhancements
        * Added a GitHub Action for Detecting dependency changes :pr:`1933`
        * Create a separate CV split to train stacked ensembler on for AutoMLSearch :pr:`1814`
        * Added a GitHub Action for Linux unit tests :pr:`1846`
        * Added ``ARIMARegressor`` estimator :pr:`1894`
        * Added ``DataCheckAction`` class and ``DataCheckActionCode`` enum :pr:`1896`
        * Updated ``Woodwork`` requirement to ``v0.0.10`` :pr:`1900`
        * Added ``BalancedClassificationDataCVSplit`` and ``BalancedClassificationDataTVSplit`` to AutoMLSearch :pr:`1875`
        * Update default classification data splitter to use downsampling for highly imbalanced data :pr:`1875`
        * Updated ``describe_pipeline`` to return more information, including ``id`` of pipelines used for ensemble models :pr:`1909`
        * Added utility method to create list of components from a list of ``DataCheckAction`` :pr:`1907`
        * Updated ``validate`` method to include a ``action`` key in returned dictionary for all ``DataCheck``and ``DataChecks`` :pr:`1916`
        * Aggregating the shap values for predictions that we know the provenance of, e.g. OHE, text, and date-time. :pr:`1901`
        * Improved error message when custom objective is passed as a string in ``pipeline.score`` :pr:`1941`
        * Added ``score_pipelines`` and ``train_pipelines`` methods to ``AutoMLSearch`` :pr:`1913`
        * Added support for ``pandas`` version 1.2.0 :pr:`1708`
        * Added ``score_batch`` and ``train_batch`` abstact methods to ``EngineBase`` and implementations in ``SequentialEngine`` :pr:`1913`
        * Added ability to handle index columns in ``AutoMLSearch`` and ``DataChecks`` :pr:`2138`
    * Fixes
        * Removed CI check for ``check_dependencies_updated_linux`` :pr:`1950`
        * Added metaclass for time series pipelines and fix binary classification pipeline ``predict`` not using objective if it is passed as a named argument :pr:`1874`
        * Fixed stack trace in prediction explanation functions caused by mixed string/numeric pandas column names :pr:`1871`
        * Fixed stack trace caused by passing pipelines with duplicate names to ``AutoMLSearch`` :pr:`1932`
        * Fixed ``AutoMLSearch.get_pipelines`` returning pipelines with the same attributes :pr:`1958`
    * Changes
        * Reversed GitHub Action for Linux unit tests until a fix for report generation is found :pr:`1920`
        * Updated ``add_results`` in ``AutoMLAlgorithm`` to take in entire pipeline results dictionary from ``AutoMLSearch`` :pr:`1891`
        * Updated ``ClassImbalanceDataCheck`` to look for severe class imbalance scenarios :pr:`1905`
        * Deleted the ``explain_prediction`` function :pr:`1915`
        * Removed ``HighVarianceCVDataCheck`` and convered it to an ``AutoMLSearch`` method instead :pr:`1928`
        * Removed warning in ``InvalidTargetDataCheck`` returned when numeric binary classification targets are not (0, 1) :pr:`1959`
    * Documentation Changes
        * Updated ``model_understanding.ipynb`` to demo the two-way partial dependence capability :pr:`1919`
    * Testing Changes

.. warning::

    **Breaking Changes**
        * Deleted the ``explain_prediction`` function :pr:`1915`
        * Removed ``HighVarianceCVDataCheck`` and convered it to an ``AutoMLSearch`` method instead :pr:`1928`
        * Added ``score_batch`` and ``train_batch`` abstact methods to ``EngineBase``. These need to be implemented in Engine subclasses :pr:`1913`


**v0.19.0 Feb. 23, 2021**
    * Enhancements
        * Added a GitHub Action for Python windows unit tests :pr:`1844`
        * Added a GitHub Action for checking updated release notes :pr:`1849`
        * Added a GitHub Action for Python lint checks :pr:`1837`
        * Adjusted ``explain_prediction``, ``explain_predictions`` and ``explain_predictions_best_worst`` to handle timeseries problems. :pr:`1818`
        * Updated ``InvalidTargetDataCheck`` to check for mismatched indices in target and features :pr:`1816`
        * Updated ``Woodwork`` structures returned from components to support ``Woodwork`` logical type overrides set by the user :pr:`1784`
        * Updated estimators to keep track of input feature names during ``fit()`` :pr:`1794`
        * Updated ``visualize_decision_tree`` to include feature names in output :pr:`1813`
        * Added ``is_bounded_like_percentage`` property for objectives. If true, the ``calculate_percent_difference`` method will return the absolute difference rather than relative difference :pr:`1809`
        * Added full error traceback to AutoMLSearch logger file :pr:`1840`
        * Changed ``TargetEncoder`` to preserve custom indices in the data :pr:`1836`
        * Refactored ``explain_predictions`` and ``explain_predictions_best_worst`` to only compute features once for all rows that need to be explained :pr:`1843`
        * Added custom random undersampler data splitter for classification :pr:`1857`
        * Updated ``OutliersDataCheck`` implementation to calculate the probability of having no outliers :pr:`1855`
        * Added ``Engines`` pipeline processing API :pr:`1838`
    * Fixes
        * Changed EngineBase random_state arg to random_seed and same for user guide docs :pr:`1889`
    * Changes
        * Modified ``calculate_percent_difference`` so that division by 0 is now inf rather than nan :pr:`1809`
        * Removed ``text_columns`` parameter from ``LSA`` and ``TextFeaturizer`` components :pr:`1652`
        * Added ``random_seed`` as an argument to our automl/pipeline/component API. Using ``random_state`` will raise a warning :pr:`1798`
        * Added ``DataCheckError`` message in ``InvalidTargetDataCheck`` if input target is None and removed exception raised :pr:`1866`
    * Documentation Changes
    * Testing Changes
        * Added back coverage for ``_get_feature_provenance`` in ``TextFeaturizer`` after ``text_columns`` was removed :pr:`1842`
        * Pin graphviz version for windows builds :pr:`1847`
        * Unpin graphviz version for windows builds :pr:`1851`

.. warning::

    **Breaking Changes**
        * Added a deprecation warning to ``explain_prediction``. It will be deleted in the next release. :pr:`1860`


**v0.18.2 Feb. 10, 2021**
    * Enhancements
        * Added uniqueness score data check :pr:`1785`
        * Added "dataframe" output format for prediction explanations :pr:`1781`
        * Updated LightGBM estimators to handle ``pandas.MultiIndex`` :pr:`1770`
        * Sped up permutation importance for some pipelines :pr:`1762`
        * Added sparsity data check :pr:`1797`
        * Confirmed support for threshold tuning for binary time series classification problems :pr:`1803`
    * Fixes
    * Changes
    * Documentation Changes
        * Added section on conda to the contributing guide :pr:`1771`
        * Updated release process to reflect freezing `main` before perf tests :pr:`1787`
        * Moving some prs to the right section of the release notes :pr:`1789`
        * Tweak README.md. :pr:`1800`
        * Fixed back arrow on install page docs :pr:`1795`
        * Fixed docstring for `ClassImbalanceDataCheck.validate()` :pr:`1817`
    * Testing Changes

**v0.18.1 Feb. 1, 2021**
    * Enhancements
        * Added ``graph_t_sne`` as a visualization tool for high dimensional data :pr:`1731`
        * Added the ability to see the linear coefficients of features in linear models terms :pr:`1738`
        * Added support for ``scikit-learn`` ``v0.24.0`` :pr:`1733`
        * Added support for ``scipy`` ``v1.6.0`` :pr:`1752`
        * Added SVM Classifier and Regressor to estimators :pr:`1714` :pr:`1761`
    * Fixes
        * Addressed bug with ``partial_dependence`` and categorical data with more categories than grid resolution :pr:`1748`
        * Removed ``random_state`` arg from ``get_pipelines`` in ``AutoMLSearch`` :pr:`1719`
        * Pinned pyzmq at less than 22.0.0 till we add support :pr:`1756`
    * Changes
        * Updated components and pipelines to return ``Woodwork`` data structures :pr:`1668`
        * Updated ``clone()`` for pipelines and components to copy over random state automatically :pr:`1753`
        * Dropped support for Python version 3.6 :pr:`1751`
        * Removed deprecated ``verbose`` flag from ``AutoMLSearch`` parameters :pr:`1772`
    * Documentation Changes
        * Add Twitter and Github link to documentation toolbar :pr:`1754`
        * Added Open Graph info to documentation :pr:`1758`
    * Testing Changes

.. warning::

    **Breaking Changes**
        * Components and pipelines return ``Woodwork`` data structures instead of ``pandas`` data structures :pr:`1668`
        * Python 3.6 will not be actively supported due to discontinued support from EvalML dependencies.
        * Deprecated ``verbose`` flag is removed for ``AutoMLSearch`` :pr:`1772`


**v0.18.0 Jan. 26, 2021**
    * Enhancements
        * Added RMSLE, MSLE, and MAPE to core objectives while checking for negative target values in ``invalid_targets_data_check`` :pr:`1574`
        * Added validation checks for binary problems with regression-like datasets and multiclass problems without true multiclass targets in ``invalid_targets_data_check`` :pr:`1665`
        * Added time series support for ``make_pipeline`` :pr:`1566`
        * Added target name for output of pipeline ``predict`` method :pr:`1578`
        * Added multiclass check to ``InvalidTargetDataCheck`` for two examples per class :pr:`1596`
        * Added support for ``graphviz`` ``v0.16`` :pr:`1657`
        * Enhanced time series pipelines to accept empty features :pr:`1651`
        * Added KNN Classifier to estimators. :pr:`1650`
        * Added support for list inputs for objectives :pr:`1663`
        * Added support for ``AutoMLSearch`` to handle time series classification pipelines :pr:`1666`
        * Enhanced ``DelayedFeaturesTransformer`` to encode categorical features and targets before delaying them :pr:`1691`
        * Added 2-way dependence plots. :pr:`1690`
        * Added ability to directly iterate through components within Pipelines :pr:`1583`
    * Fixes
        * Fixed inconsistent attributes and added Exceptions to docs :pr:`1673`
        * Fixed ``TargetLeakageDataCheck`` to use Woodwork ``mutual_information`` rather than using Pandas' Pearson Correlation :pr:`1616`
        * Fixed thresholding for pipelines in ``AutoMLSearch`` to only threshold binary classification pipelines :pr:`1622` :pr:`1626`
        * Updated ``load_data`` to return Woodwork structures and update default parameter value for ``index`` to ``None`` :pr:`1610`
        * Pinned scipy at < 1.6.0 while we work on adding support :pr:`1629`
        * Fixed data check message formatting in ``AutoMLSearch`` :pr:`1633`
        * Addressed stacked ensemble component for ``scikit-learn`` v0.24 support by setting ``shuffle=True`` for default CV :pr:`1613`
        * Fixed bug where ``Imputer`` reset the index on ``X`` :pr:`1590`
        * Fixed ``AutoMLSearch`` stacktrace when a cutom objective was passed in as a primary objective or additional objective :pr:`1575`
        * Fixed custom index bug for ``MAPE`` objective :pr:`1641`
        * Fixed index bug for ``TextFeaturizer`` and ``LSA`` components :pr:`1644`
        * Limited ``load_fraud`` dataset loaded into ``automl.ipynb`` :pr:`1646`
        * ``add_to_rankings`` updates ``AutoMLSearch.best_pipeline`` when necessary :pr:`1647`
        * Fixed bug where time series baseline estimators were not receiving ``gap`` and ``max_delay`` in ``AutoMLSearch`` :pr:`1645`
        * Fixed jupyter notebooks to help the RTD buildtime :pr:`1654`
        * Added ``positive_only`` objectives to ``non_core_objectives`` :pr:`1661`
        * Fixed stacking argument ``n_jobs`` for IterativeAlgorithm :pr:`1706`
        * Updated CatBoost estimators to return self in ``.fit()`` rather than the underlying model for consistency :pr:`1701`
        * Added ability to initialize pipeline parameters in ``AutoMLSearch`` constructor :pr:`1676`
    * Changes
        * Added labeling to ``graph_confusion_matrix`` :pr:`1632`
        * Rerunning search for ``AutoMLSearch`` results in a message thrown rather than failing the search, and removed ``has_searched`` property :pr:`1647`
        * Changed tuner class to allow and ignore single parameter values as input :pr:`1686`
        * Capped LightGBM version limit to remove bug in docs :pr:`1711`
        * Removed support for `np.random.RandomState` in EvalML :pr:`1727`
    * Documentation Changes
        * Update Model Understanding in the user guide to include ``visualize_decision_tree`` :pr:`1678`
        * Updated docs to include information about ``AutoMLSearch`` callback parameters and methods :pr:`1577`
        * Updated docs to prompt users to install graphiz on Mac :pr:`1656`
        * Added ``infer_feature_types`` to the ``start.ipynb`` guide :pr:`1700`
        * Added multicollinearity data check to API reference and docs :pr:`1707`
    * Testing Changes

.. warning::

    **Breaking Changes**
        * Removed ``has_searched`` property from ``AutoMLSearch`` :pr:`1647`
        * Components and pipelines return ``Woodwork`` data structures instead of ``pandas`` data structures :pr:`1668`
        * Removed support for `np.random.RandomState` in EvalML. Rather than passing ``np.random.RandomState`` as component and pipeline random_state values, we use int random_seed :pr:`1727`


**v0.17.0 Dec. 29, 2020**
    * Enhancements
        * Added ``save_plot`` that allows for saving figures from different backends :pr:`1588`
        * Added ``LightGBM Regressor`` to regression components :pr:`1459`
        * Added ``visualize_decision_tree`` for tree visualization with ``decision_tree_data_from_estimator`` and ``decision_tree_data_from_pipeline`` to reformat tree structure output :pr:`1511`
        * Added `DFS Transformer` component into transformer components :pr:`1454`
        * Added ``MAPE`` to the standard metrics for time series problems and update objectives :pr:`1510`
        * Added ``graph_prediction_vs_actual_over_time`` and ``get_prediction_vs_actual_over_time_data`` to the model understanding module for time series problems :pr:`1483`
        * Added a ``ComponentGraph`` class that will support future pipelines as directed acyclic graphs :pr:`1415`
        * Updated data checks to accept ``Woodwork`` data structures :pr:`1481`
        * Added parameter to ``InvalidTargetDataCheck`` to show only top unique values rather than all unique values :pr:`1485`
        * Added multicollinearity data check :pr:`1515`
        * Added baseline pipeline and components for time series regression problems :pr:`1496`
        * Added more information to users about ensembling behavior in ``AutoMLSearch`` :pr:`1527`
        * Add woodwork support for more utility and graph methods :pr:`1544`
        * Changed ``DateTimeFeaturizer`` to encode features as int :pr:`1479`
        * Return trained pipelines from ``AutoMLSearch.best_pipeline`` :pr:`1547`
        * Added utility method so that users can set feature types without having to learn about Woodwork directly :pr:`1555`
        * Added Linear Discriminant Analysis transformer for dimensionality reduction :pr:`1331`
        * Added multiclass support for ``partial_dependence`` and ``graph_partial_dependence`` :pr:`1554`
        * Added ``TimeSeriesBinaryClassificationPipeline`` and ``TimeSeriesMulticlassClassificationPipeline`` classes :pr:`1528`
        * Added ``make_data_splitter`` method for easier automl data split customization :pr:`1568`
        * Integrated ``ComponentGraph`` class into Pipelines for full non-linear pipeline support :pr:`1543`
        * Update ``AutoMLSearch`` constructor to take training data instead of ``search`` and ``add_to_leaderboard`` :pr:`1597`
        * Update ``split_data`` helper args :pr:`1597`
        * Add problem type utils ``is_regression``, ``is_classification``, ``is_timeseries`` :pr:`1597`
        * Rename ``AutoMLSearch`` ``data_split`` arg to ``data_splitter`` :pr:`1569`
    * Fixes
        * Fix AutoML not passing CV folds to ``DefaultDataChecks`` for usage by ``ClassImbalanceDataCheck`` :pr:`1619`
        * Fix Windows CI jobs: install ``numba`` via conda, required for ``shap`` :pr:`1490`
        * Added custom-index support for `reset-index-get_prediction_vs_actual_over_time_data` :pr:`1494`
        * Fix ``generate_pipeline_code`` to account for boolean and None differences between Python and JSON :pr:`1524` :pr:`1531`
        * Set max value for plotly and xgboost versions while we debug CI failures with newer versions :pr:`1532`
        * Undo version pinning for plotly :pr:`1533`
        * Fix ReadTheDocs build by updating the version of ``setuptools`` :pr:`1561`
        * Set ``random_state`` of data splitter in AutoMLSearch to take int to keep consistency in the resulting splits :pr:`1579`
        * Pin sklearn version while we work on adding support :pr:`1594`
        * Pin pandas at <1.2.0 while we work on adding support :pr:`1609`
        * Pin graphviz at < 0.16 while we work on adding support :pr:`1609`
    * Changes
        * Reverting ``save_graph`` :pr:`1550` to resolve kaleido build issues :pr:`1585`
        * Update circleci badge to apply to ``main`` :pr:`1489`
        * Added script to generate github markdown for releases :pr:`1487`
        * Updated selection using pandas ``dtypes`` to selecting using Woodwork logical types :pr:`1551`
        * Updated dependencies to fix ``ImportError: cannot import name 'MaskedArray' from 'sklearn.utils.fixes'`` error and to address Woodwork and Featuretool dependencies :pr:`1540`
        * Made ``get_prediction_vs_actual_data()`` a public method :pr:`1553`
        * Updated ``Woodwork`` version requirement to v0.0.7 :pr:`1560`
        * Move data splitters from ``evalml.automl.data_splitters`` to ``evalml.preprocessing.data_splitters`` :pr:`1597`
        * Rename "# Testing" in automl log output to "# Validation" :pr:`1597`
    * Documentation Changes
        * Added partial dependence methods to API reference :pr:`1537`
        * Updated documentation for confusion matrix methods :pr:`1611`
    * Testing Changes
        * Set ``n_jobs=1`` in most unit tests to reduce memory :pr:`1505`

.. warning::

    **Breaking Changes**
        * Updated minimal dependencies: ``numpy>=1.19.1``, ``pandas>=1.1.0``, ``scikit-learn>=0.23.1``, ``scikit-optimize>=0.8.1``
        * Updated ``AutoMLSearch.best_pipeline`` to return a trained pipeline. Pass in ``train_best_pipeline=False`` to AutoMLSearch in order to return an untrained pipeline.
        * Pipeline component instances can no longer be iterated through using ``Pipeline.component_graph`` :pr:`1543`
        * Update ``AutoMLSearch`` constructor to take training data instead of ``search`` and ``add_to_leaderboard`` :pr:`1597`
        * Update ``split_data`` helper args :pr:`1597`
        * Move data splitters from ``evalml.automl.data_splitters`` to ``evalml.preprocessing.data_splitters`` :pr:`1597`
        * Rename ``AutoMLSearch`` ``data_split`` arg to ``data_splitter`` :pr:`1569`



**v0.16.1 Dec. 1, 2020**
    * Enhancements
        * Pin woodwork version to v0.0.6 to avoid breaking changes :pr:`1484`
        * Updated ``Woodwork`` to >=0.0.5 in ``core-requirements.txt`` :pr:`1473`
        * Removed ``copy_dataframe`` parameter for ``Woodwork``, updated ``Woodwork`` to >=0.0.6 in ``core-requirements.txt`` :pr:`1478`
        * Updated ``detect_problem_type`` to use ``pandas.api.is_numeric_dtype`` :pr:`1476`
    * Changes
        * Changed ``make clean`` to delete coverage reports as a convenience for developers :pr:`1464`
        * Set ``n_jobs=-1`` by default for stacked ensemble components :pr:`1472`
    * Documentation Changes
        * Updated pipeline and component documentation and demos to use ``Woodwork`` :pr:`1466`
    * Testing Changes
        * Update dependency update checker to use everything from core and optional dependencies :pr:`1480`


**v0.16.0 Nov. 24, 2020**
    * Enhancements
        * Updated pipelines and ``make_pipeline`` to accept ``Woodwork`` inputs :pr:`1393`
        * Updated components to accept ``Woodwork`` inputs :pr:`1423`
        * Added ability to freeze hyperparameters for ``AutoMLSearch`` :pr:`1284`
        * Added ``Target Encoder`` into transformer components :pr:`1401`
        * Added callback for error handling in ``AutoMLSearch`` :pr:`1403`
        * Added the index id to the ``explain_predictions_best_worst`` output to help users identify which rows in their data are included :pr:`1365`
        * The top_k features displayed in ``explain_predictions_*`` functions are now determined by the magnitude of shap values as opposed to the ``top_k`` largest and smallest shap values. :pr:`1374`
        * Added a problem type for time series regression :pr:`1386`
        * Added a ``is_defined_for_problem_type`` method to ``ObjectiveBase`` :pr:`1386`
        * Added a ``random_state`` parameter to ``make_pipeline_from_components`` function :pr:`1411`
        * Added ``DelayedFeaturesTransformer`` :pr:`1396`
        * Added a ``TimeSeriesRegressionPipeline`` class :pr:`1418`
        * Removed ``core-requirements.txt`` from the package distribution :pr:`1429`
        * Updated data check messages to include a `"code"` and `"details"` fields :pr:`1451`, :pr:`1462`
        * Added a ``TimeSeriesSplit`` data splitter for time series problems :pr:`1441`
        * Added a ``problem_configuration`` parameter to AutoMLSearch :pr:`1457`
    * Fixes
        * Fixed ``IndexError`` raised in ``AutoMLSearch`` when ``ensembling = True`` but only one pipeline to iterate over :pr:`1397`
        * Fixed stacked ensemble input bug and LightGBM warning and bug in ``AutoMLSearch`` :pr:`1388`
        * Updated enum classes to show possible enum values as attributes :pr:`1391`
        * Updated calls to ``Woodwork``'s ``to_pandas()`` to ``to_series()`` and ``to_dataframe()`` :pr:`1428`
        * Fixed bug in OHE where column names were not guaranteed to be unique :pr:`1349`
        * Fixed bug with percent improvement of ``ExpVariance`` objective on data with highly skewed target :pr:`1467`
        * Fix SimpleImputer error which occurs when all features are bool type :pr:`1215`
    * Changes
        * Changed ``OutliersDataCheck`` to return the list of columns, rather than rows, that contain outliers :pr:`1377`
        * Simplified and cleaned output for Code Generation :pr:`1371`
        * Reverted changes from :pr:`1337` :pr:`1409`
        * Updated data checks to return dictionary of warnings and errors instead of a list :pr:`1448`
        * Updated ``AutoMLSearch`` to pass ``Woodwork`` data structures to every pipeline (instead of pandas DataFrames) :pr:`1450`
        * Update ``AutoMLSearch`` to default to ``max_batches=1`` instead of ``max_iterations=5`` :pr:`1452`
        * Updated _evaluate_pipelines to consolidate side effects :pr:`1410`
    * Documentation Changes
        * Added description of CLA to contributing guide, updated description of draft PRs :pr:`1402`
        * Updated documentation to include all data checks, ``DataChecks``, and usage of data checks in AutoML :pr:`1412`
        * Updated docstrings from ``np.array`` to ``np.ndarray`` :pr:`1417`
        * Added section on stacking ensembles in AutoMLSearch documentation :pr:`1425`
    * Testing Changes
        * Removed ``category_encoders`` from test-requirements.txt :pr:`1373`
        * Tweak codecov.io settings again to avoid flakes :pr:`1413`
        * Modified ``make lint`` to check notebook versions in the docs :pr:`1431`
        * Modified ``make lint-fix`` to standardize notebook versions in the docs :pr:`1431`
        * Use new version of pull request Github Action for dependency check (:pr:`1443`)
        * Reduced number of workers for tests to 4 :pr:`1447`

.. warning::

    **Breaking Changes**
        * The ``top_k`` and ``top_k_features`` parameters in ``explain_predictions_*`` functions now return ``k`` features as opposed to ``2 * k`` features :pr:`1374`
        * Renamed ``problem_type`` to ``problem_types`` in ``RegressionObjective``, ``BinaryClassificationObjective``, and ``MulticlassClassificationObjective`` :pr:`1319`
        * Data checks now return a dictionary of warnings and errors instead of a list :pr:`1448`



**v0.15.0 Oct. 29, 2020**
    * Enhancements
        * Added stacked ensemble component classes (``StackedEnsembleClassifier``, ``StackedEnsembleRegressor``) :pr:`1134`
        * Added stacked ensemble components to ``AutoMLSearch`` :pr:`1253`
        * Added ``DecisionTreeClassifier`` and ``DecisionTreeRegressor`` to AutoML :pr:`1255`
        * Added ``graph_prediction_vs_actual`` in ``model_understanding`` for regression problems :pr:`1252`
        * Added parameter to ``OneHotEncoder`` to enable filtering for features to encode for :pr:`1249`
        * Added percent-better-than-baseline for all objectives to automl.results :pr:`1244`
        * Added ``HighVarianceCVDataCheck`` and replaced synonymous warning in ``AutoMLSearch`` :pr:`1254`
        * Added `PCA Transformer` component for dimensionality reduction :pr:`1270`
        * Added ``generate_pipeline_code`` and ``generate_component_code`` to allow for code generation given a pipeline or component instance :pr:`1306`
        * Added ``PCA Transformer`` component for dimensionality reduction :pr:`1270`
        * Updated ``AutoMLSearch`` to support ``Woodwork`` data structures :pr:`1299`
        * Added cv_folds to ``ClassImbalanceDataCheck`` and added this check to ``DefaultDataChecks`` :pr:`1333`
        * Make ``max_batches`` argument to ``AutoMLSearch.search`` public :pr:`1320`
        * Added text support to automl search :pr:`1062`
        * Added ``_pipelines_per_batch`` as a private argument to ``AutoMLSearch`` :pr:`1355`
    * Fixes
        * Fixed ML performance issue with ordered datasets: always shuffle data in automl's default CV splits :pr:`1265`
        * Fixed broken ``evalml info`` CLI command :pr:`1293`
        * Fixed ``boosting type='rf'`` for LightGBM Classifier, as well as ``num_leaves`` error :pr:`1302`
        * Fixed bug in ``explain_predictions_best_worst`` where a custom index in the target variable would cause a ``ValueError`` :pr:`1318`
        * Added stacked ensemble estimators to to ``evalml.pipelines.__init__`` file :pr:`1326`
        * Fixed bug in OHE where calls to transform were not deterministic if ``top_n`` was less than the number of categories in a column :pr:`1324`
        * Fixed LightGBM warning messages during AutoMLSearch :pr:`1342`
        * Fix warnings thrown during AutoMLSearch in ``HighVarianceCVDataCheck`` :pr:`1346`
        * Fixed bug where TrainingValidationSplit would return invalid location indices for dataframes with a custom index :pr:`1348`
        * Fixed bug where the AutoMLSearch ``random_state`` was not being passed to the created pipelines :pr:`1321`
    * Changes
        * Allow ``add_to_rankings`` to be called before AutoMLSearch is called :pr:`1250`
        * Removed Graphviz from test-requirements to add to requirements.txt :pr:`1327`
        * Removed ``max_pipelines`` parameter from ``AutoMLSearch`` :pr:`1264`
        * Include editable installs in all install make targets :pr:`1335`
        * Made pip dependencies `featuretools` and `nlp_primitives` core dependencies :pr:`1062`
        * Removed `PartOfSpeechCount` from `TextFeaturizer` transform primitives :pr:`1062`
        * Added warning for ``partial_dependency`` when the feature includes null values :pr:`1352`
    * Documentation Changes
        * Fixed and updated code blocks in Release Notes :pr:`1243`
        * Added DecisionTree estimators to API Reference :pr:`1246`
        * Changed class inheritance display to flow vertically :pr:`1248`
        * Updated cost-benefit tutorial to use a holdout/test set :pr:`1159`
        * Added ``evalml info`` command to documentation :pr:`1293`
        * Miscellaneous doc updates :pr:`1269`
        * Removed conda pre-release testing from the release process document :pr:`1282`
        * Updates to contributing guide :pr:`1310`
        * Added Alteryx footer to docs with Twitter and Github link :pr:`1312`
        * Added documentation for evalml installation for Python 3.6 :pr:`1322`
        * Added documentation changes to make the API Docs easier to understand :pr:`1323`
        * Fixed documentation for ``feature_importance`` :pr:`1353`
        * Added tutorial for running `AutoML` with text data :pr:`1357`
        * Added documentation for woodwork integration with automl search :pr:`1361`
    * Testing Changes
        * Added tests for ``jupyter_check`` to handle IPython :pr:`1256`
        * Cleaned up ``make_pipeline`` tests to test for all estimators :pr:`1257`
        * Added a test to check conda build after merge to main :pr:`1247`
        * Removed code that was lacking codecov for ``__main__.py`` and unnecessary :pr:`1293`
        * Codecov: round coverage up instead of down :pr:`1334`
        * Add DockerHub credentials to CI testing environment :pr:`1356`
        * Add DockerHub credentials to conda testing environment :pr:`1363`

.. warning::

    **Breaking Changes**
        * Renamed ``LabelLeakageDataCheck`` to ``TargetLeakageDataCheck`` :pr:`1319`
        * ``max_pipelines`` parameter has been removed from ``AutoMLSearch``. Please use ``max_iterations`` instead. :pr:`1264`
        * ``AutoMLSearch.search()`` will now log a warning if the input is not a ``Woodwork`` data structure (``pandas``, ``numpy``) :pr:`1299`
        * Make ``max_batches`` argument to ``AutoMLSearch.search`` public :pr:`1320`
        * Removed unused argument `feature_types` from AutoMLSearch.search :pr:`1062`

**v0.14.1 Sep. 29, 2020**
    * Enhancements
        * Updated partial dependence methods to support calculating numeric columns in a dataset with non-numeric columns :pr:`1150`
        * Added ``get_feature_names`` on ``OneHotEncoder`` :pr:`1193`
        * Added ``detect_problem_type`` to ``problem_type/utils.py`` to automatically detect the problem type given targets :pr:`1194`
        * Added LightGBM to ``AutoMLSearch`` :pr:`1199`
        * Updated ``scikit-learn`` and ``scikit-optimize`` to use latest versions - 0.23.2 and 0.8.1 respectively :pr:`1141`
        * Added ``__str__`` and ``__repr__`` for pipelines and components :pr:`1218`
        * Included internal target check for both training and validation data in ``AutoMLSearch`` :pr:`1226`
        * Added ``ProblemTypes.all_problem_types`` helper to get list of supported problem types :pr:`1219`
        * Added ``DecisionTreeClassifier`` and ``DecisionTreeRegressor`` classes :pr:`1223`
        * Added ``ProblemTypes.all_problem_types`` helper to get list of supported problem types :pr:`1219`
        * ``DataChecks`` can now be parametrized by passing a list of ``DataCheck`` classes and a parameter dictionary :pr:`1167`
        * Added first CV fold score as validation score in ``AutoMLSearch.rankings`` :pr:`1221`
        * Updated ``flake8`` configuration to enable linting on ``__init__.py`` files :pr:`1234`
        * Refined ``make_pipeline_from_components`` implementation :pr:`1204`
    * Fixes
        * Updated GitHub URL after migration to Alteryx GitHub org :pr:`1207`
        * Changed Problem Type enum to be more similar to the string name :pr:`1208`
        * Wrapped call to scikit-learn's partial dependence method in a ``try``/``finally`` block :pr:`1232`
    * Changes
        * Added ``allow_writing_files`` as a named argument to CatBoost estimators. :pr:`1202`
        * Added ``solver`` and ``multi_class`` as named arguments to ``LogisticRegressionClassifier`` :pr:`1202`
        * Replaced pipeline's ``._transform`` method to evaluate all the preprocessing steps of a pipeline with ``.compute_estimator_features`` :pr:`1231`
        * Changed default large dataset train/test splitting behavior :pr:`1205`
    * Documentation Changes
        * Included description of how to access the component instances and features for pipeline user guide :pr:`1163`
        * Updated API docs to refer to target as "target" instead of "labels" for non-classification tasks and minor docs cleanup :pr:`1160`
        * Added Class Imbalance Data Check to ``api_reference.rst`` :pr:`1190` :pr:`1200`
        * Added pipeline properties to API reference :pr:`1209`
        * Clarified what the objective parameter in AutoML is used for in AutoML API reference and AutoML user guide :pr:`1222`
        * Updated API docs to include ``skopt.space.Categorical`` option for component hyperparameter range definition :pr:`1228`
        * Added install documentation for ``libomp`` in order to use LightGBM on Mac :pr:`1233`
        * Improved description of ``max_iterations`` in documentation :pr:`1212`
        * Removed unused code from sphinx conf :pr:`1235`
    * Testing Changes

.. warning::

    **Breaking Changes**
        * ``DefaultDataChecks`` now accepts a ``problem_type`` parameter that must be specified :pr:`1167`
        * Pipeline's ``._transform`` method to evaluate all the preprocessing steps of a pipeline has been replaced with ``.compute_estimator_features`` :pr:`1231`
        * ``get_objectives`` has been renamed to ``get_core_objectives``. This function will now return a list of valid objective instances :pr:`1230`


**v0.13.2 Sep. 17, 2020**
    * Enhancements
        * Added ``output_format`` field to explain predictions functions :pr:`1107`
        * Modified ``get_objective`` and ``get_objectives`` to be able to return any objective in ``evalml.objectives`` :pr:`1132`
        * Added a ``return_instance`` boolean parameter to ``get_objective`` :pr:`1132`
        * Added ``ClassImbalanceDataCheck`` to determine whether target imbalance falls below a given threshold :pr:`1135`
        * Added label encoder to LightGBM for binary classification :pr:`1152`
        * Added labels for the row index of confusion matrix :pr:`1154`
        * Added ``AutoMLSearch`` object as another parameter in search callbacks :pr:`1156`
        * Added the corresponding probability threshold for each point displayed in ``graph_roc_curve`` :pr:`1161`
        * Added ``__eq__`` for ``ComponentBase`` and ``PipelineBase`` :pr:`1178`
        * Added support for multiclass classification for ``roc_curve`` :pr:`1164`
        * Added ``categories`` accessor to ``OneHotEncoder`` for listing the categories associated with a feature :pr:`1182`
        * Added utility function to create pipeline instances from a list of component instances :pr:`1176`
    * Fixes
        * Fixed XGBoost column names for partial dependence methods :pr:`1104`
        * Removed dead code validating column type from ``TextFeaturizer`` :pr:`1122`
        * Fixed issue where ``Imputer`` cannot fit when there is None in a categorical or boolean column :pr:`1144`
        * ``OneHotEncoder`` preserves the custom index in the input data :pr:`1146`
        * Fixed representation for ``ModelFamily`` :pr:`1165`
        * Removed duplicate ``nbsphinx`` dependency in ``dev-requirements.txt`` :pr:`1168`
        * Users can now pass in any valid kwargs to all estimators :pr:`1157`
        * Remove broken accessor ``OneHotEncoder.get_feature_names`` and unneeded base class :pr:`1179`
        * Removed LightGBM Estimator from AutoML models :pr:`1186`
    * Changes
        * Pinned ``scikit-optimize`` version to 0.7.4 :pr:`1136`
        * Removed ``tqdm`` as a dependency :pr:`1177`
        * Added lightgbm version 3.0.0 to ``latest_dependency_versions.txt`` :pr:`1185`
        * Rename ``max_pipelines`` to ``max_iterations`` :pr:`1169`
    * Documentation Changes
        * Fixed API docs for ``AutoMLSearch`` ``add_result_callback`` :pr:`1113`
        * Added a step to our release process for pushing our latest version to conda-forge :pr:`1118`
        * Added warning for missing ipywidgets dependency for using ``PipelineSearchPlots`` on Jupyterlab :pr:`1145`
        * Updated ``README.md`` example to load demo dataset :pr:`1151`
        * Swapped mapping of breast cancer targets in ``model_understanding.ipynb`` :pr:`1170`
    * Testing Changes
        * Added test confirming ``TextFeaturizer`` never outputs null values :pr:`1122`
        * Changed Python version of ``Update Dependencies`` action to 3.8.x :pr:`1137`
        * Fixed release notes check-in test for ``Update Dependencies`` actions :pr:`1172`

.. warning::

    **Breaking Changes**
        * ``get_objective`` will now return a class definition rather than an instance by default :pr:`1132`
        * Deleted ``OPTIONS`` dictionary in ``evalml.objectives.utils.py`` :pr:`1132`
        * If specifying an objective by string, the string must now match the objective's name field, case-insensitive :pr:`1132`
        * Passing "Cost Benefit Matrix", "Fraud Cost", "Lead Scoring", "Mean Squared Log Error",
            "Recall", "Recall Macro", "Recall Micro", "Recall Weighted", or "Root Mean Squared Log Error" to ``AutoMLSearch`` will now result in a ``ValueError``
            rather than an ``ObjectiveNotFoundError`` :pr:`1132`
        * Search callbacks ``start_iteration_callback`` and ``add_results_callback`` have changed to include a copy of the AutoMLSearch object as a third parameter :pr:`1156`
        * Deleted ``OneHotEncoder.get_feature_names`` method which had been broken for a while, in favor of pipelines' ``input_feature_names`` :pr:`1179`
        * Deleted empty base class ``CategoricalEncoder`` which ``OneHotEncoder`` component was inheriting from :pr:`1176`
        * Results from ``roc_curve`` will now return as a list of dictionaries with each dictionary representing a class :pr:`1164`
        * ``max_pipelines`` now raises a ``DeprecationWarning`` and will be removed in the next release. ``max_iterations`` should be used instead. :pr:`1169`


**v0.13.1 Aug. 25, 2020**
    * Enhancements
        * Added Cost-Benefit Matrix objective for binary classification :pr:`1038`
        * Split ``fill_value`` into ``categorical_fill_value`` and ``numeric_fill_value`` for Imputer :pr:`1019`
        * Added ``explain_predictions`` and ``explain_predictions_best_worst`` for explaining multiple predictions with SHAP :pr:`1016`
        * Added new LSA component for text featurization :pr:`1022`
        * Added guide on installing with conda :pr:`1041`
        * Added a “cost-benefit curve” util method to graph cost-benefit matrix scores vs. binary classification thresholds :pr:`1081`
        * Standardized error when calling transform/predict before fit for pipelines :pr:`1048`
        * Added ``percent_better_than_baseline`` to AutoML search rankings and full rankings table :pr:`1050`
        * Added one-way partial dependence and partial dependence plots :pr:`1079`
        * Added "Feature Value" column to prediction explanation reports. :pr:`1064`
        * Added LightGBM classification estimator :pr:`1082`, :pr:`1114`
        * Added ``max_batches`` parameter to ``AutoMLSearch`` :pr:`1087`
    * Fixes
        * Updated ``TextFeaturizer`` component to no longer require an internet connection to run :pr:`1022`
        * Fixed non-deterministic element of ``TextFeaturizer`` transformations :pr:`1022`
        * Added a StandardScaler to all ElasticNet pipelines :pr:`1065`
        * Updated cost-benefit matrix to normalize score :pr:`1099`
        * Fixed logic in ``calculate_percent_difference`` so that it can handle negative values :pr:`1100`
    * Changes
        * Added ``needs_fitting`` property to ``ComponentBase`` :pr:`1044`
        * Updated references to data types to use datatype lists defined in ``evalml.utils.gen_utils`` :pr:`1039`
        * Remove maximum version limit for SciPy dependency :pr:`1051`
        * Moved ``all_components`` and other component importers into runtime methods :pr:`1045`
        * Consolidated graphing utility methods under ``evalml.utils.graph_utils`` :pr:`1060`
        * Made slight tweaks to how ``TextFeaturizer`` uses ``featuretools``, and did some refactoring of that and of LSA :pr:`1090`
        * Changed ``show_all_features`` parameter into ``importance_threshold``, which allows for thresholding feature importance :pr:`1097`, :pr:`1103`
    * Documentation Changes
        * Update ``setup.py`` URL to point to the github repo :pr:`1037`
        * Added tutorial for using the cost-benefit matrix objective :pr:`1088`
        * Updated ``model_understanding.ipynb`` to include documentation for using plotly on Jupyter Lab :pr:`1108`
    * Testing Changes
        * Refactor CircleCI tests to use matrix jobs (:pr:`1043`)
        * Added a test to check that all test directories are included in evalml package :pr:`1054`


.. warning::

    **Breaking Changes**
        * ``confusion_matrix`` and ``normalize_confusion_matrix`` have been moved to ``evalml.utils`` :pr:`1038`
        * All graph utility methods previously under ``evalml.pipelines.graph_utils`` have been moved to ``evalml.utils.graph_utils`` :pr:`1060`


**v0.12.2 Aug. 6, 2020**
    * Enhancements
        * Add save/load method to components :pr:`1023`
        * Expose pickle ``protocol`` as optional arg to save/load :pr:`1023`
        * Updated estimators used in AutoML to include ExtraTrees and ElasticNet estimators :pr:`1030`
    * Fixes
    * Changes
        * Removed ``DeprecationWarning`` for ``SimpleImputer`` :pr:`1018`
    * Documentation Changes
        * Add note about version numbers to release process docs :pr:`1034`
    * Testing Changes
        * Test files are now included in the evalml package :pr:`1029`


**v0.12.0 Aug. 3, 2020**
    * Enhancements
        * Added string and categorical targets support for binary and multiclass pipelines and check for numeric targets for ``DetectLabelLeakage`` data check :pr:`932`
        * Added clear exception for regression pipelines if target datatype is string or categorical :pr:`960`
        * Added target column names and class labels in ``predict`` and ``predict_proba`` output for pipelines :pr:`951`
        * Added ``_compute_shap_values`` and ``normalize_values`` to ``pipelines/explanations`` module :pr:`958`
        * Added ``explain_prediction`` feature which explains single predictions with SHAP :pr:`974`
        * Added Imputer to allow different imputation strategies for numerical and categorical dtypes :pr:`991`
        * Added support for configuring logfile path using env var, and don't create logger if there are filesystem errors :pr:`975`
        * Updated catboost estimators' default parameters and automl hyperparameter ranges to speed up fit time :pr:`998`
    * Fixes
        * Fixed ReadtheDocs warning failure regarding embedded gif :pr:`943`
        * Removed incorrect parameter passed to pipeline classes in ``_add_baseline_pipelines`` :pr:`941`
        * Added universal error for calling ``predict``, ``predict_proba``, ``transform``, and ``feature_importances`` before fitting :pr:`969`, :pr:`994`
        * Made ``TextFeaturizer`` component and pip dependencies ``featuretools`` and ``nlp_primitives`` optional :pr:`976`
        * Updated imputation strategy in automl to no longer limit impute strategy to ``most_frequent`` for all features if there are any categorical columns :pr:`991`
        * Fixed ``UnboundLocalError`` for ``cv_pipeline`` when automl search errors :pr:`996`
        * Fixed ``Imputer`` to reset dataframe index to preserve behavior expected from  ``SimpleImputer`` :pr:`1009`
    * Changes
        * Moved ``get_estimators`` to ``evalml.pipelines.components.utils`` :pr:`934`
        * Modified Pipelines to raise ``PipelineScoreError`` when they encounter an error during scoring :pr:`936`
        * Moved ``evalml.model_families.list_model_families`` to ``evalml.pipelines.components.allowed_model_families`` :pr:`959`
        * Renamed ``DateTimeFeaturization`` to ``DateTimeFeaturizer`` :pr:`977`
        * Added check to stop search and raise an error if all pipelines in a batch return NaN scores :pr:`1015`
    * Documentation Changes
        * Updated ``README.md`` :pr:`963`
        * Reworded message when errors are returned from data checks in search :pr:`982`
        * Added section on understanding model predictions with ``explain_prediction`` to User Guide :pr:`981`
        * Added a section to the user guide and api reference about how XGBoost and CatBoost are not fully supported. :pr:`992`
        * Added custom components section in user guide :pr:`993`
        * Updated FAQ section formatting :pr:`997`
        * Updated release process documentation :pr:`1003`
    * Testing Changes
        * Moved ``predict_proba`` and ``predict`` tests regarding string / categorical targets to ``test_pipelines.py`` :pr:`972`
        * Fixed dependency update bot by updating python version to 3.7 to avoid frequent github version updates :pr:`1002`


.. warning::

    **Breaking Changes**
        * ``get_estimators`` has been moved to ``evalml.pipelines.components.utils`` (previously was under ``evalml.pipelines.utils``) :pr:`934`
        * Removed the ``raise_errors`` flag in AutoML search. All errors during pipeline evaluation will be caught and logged. :pr:`936`
        * ``evalml.model_families.list_model_families`` has been moved to ``evalml.pipelines.components.allowed_model_families`` :pr:`959`
        * ``TextFeaturizer``: the ``featuretools`` and ``nlp_primitives`` packages must be installed after installing evalml in order to use this component :pr:`976`
        * Renamed ``DateTimeFeaturization`` to ``DateTimeFeaturizer`` :pr:`977`


**v0.11.2 July 16, 2020**
    * Enhancements
        * Added ``NoVarianceDataCheck`` to ``DefaultDataChecks`` :pr:`893`
        * Added text processing and featurization component ``TextFeaturizer`` :pr:`913`, :pr:`924`
        * Added additional checks to ``InvalidTargetDataCheck`` to handle invalid target data types :pr:`929`
        * ``AutoMLSearch`` will now handle ``KeyboardInterrupt`` and prompt user for confirmation :pr:`915`
    * Fixes
        * Makes automl results a read-only property :pr:`919`
    * Changes
        * Deleted static pipelines and refactored tests involving static pipelines, removed ``all_pipelines()`` and ``get_pipelines()`` :pr:`904`
        * Moved ``list_model_families`` to ``evalml.model_family.utils`` :pr:`903`
        * Updated ``all_pipelines``, ``all_estimators``, ``all_components`` to use the same mechanism for dynamically generating their elements :pr:`898`
        * Rename ``master`` branch to ``main`` :pr:`918`
        * Add pypi release github action :pr:`923`
        * Updated ``AutoMLSearch.search`` stdout output and logging and removed tqdm progress bar :pr:`921`
        * Moved automl config checks previously in ``search()`` to init :pr:`933`
    * Documentation Changes
        * Reorganized and rewrote documentation :pr:`937`
        * Updated to use pydata sphinx theme :pr:`937`
        * Updated docs to use ``release_notes`` instead of ``changelog`` :pr:`942`
    * Testing Changes
        * Cleaned up fixture names and usages in tests :pr:`895`


.. warning::

    **Breaking Changes**
        * ``list_model_families`` has been moved to ``evalml.model_family.utils`` (previously was under ``evalml.pipelines.utils``) :pr:`903`
        * ``get_estimators`` has been moved to ``evalml.pipelines.components.utils`` (previously was under ``evalml.pipelines.utils``) :pr:`934`
        * Static pipeline definitions have been removed, but similar pipelines can still be constructed via creating an instance of ``PipelineBase`` :pr:`904`
        * ``all_pipelines()`` and ``get_pipelines()`` utility methods have been removed :pr:`904`


**v0.11.0 June 30, 2020**
    * Enhancements
        * Added multiclass support for ROC curve graphing :pr:`832`
        * Added preprocessing component to drop features whose percentage of NaN values exceeds a specified threshold :pr:`834`
        * Added data check to check for problematic target labels :pr:`814`
        * Added PerColumnImputer that allows imputation strategies per column :pr:`824`
        * Added transformer to drop specific columns :pr:`827`
        * Added support for ``categories``, ``handle_error``, and ``drop`` parameters in ``OneHotEncoder`` :pr:`830` :pr:`897`
        * Added preprocessing component to handle DateTime columns featurization :pr:`838`
        * Added ability to clone pipelines and components :pr:`842`
        * Define getter method for component ``parameters`` :pr:`847`
        * Added utility methods to calculate and graph permutation importances :pr:`860`, :pr:`880`
        * Added new utility functions necessary for generating dynamic preprocessing pipelines :pr:`852`
        * Added kwargs to all components :pr:`863`
        * Updated ``AutoSearchBase`` to use dynamically generated preprocessing pipelines :pr:`870`
        * Added SelectColumns transformer :pr:`873`
        * Added ability to evaluate additional pipelines for automl search :pr:`874`
        * Added ``default_parameters`` class property to components and pipelines :pr:`879`
        * Added better support for disabling data checks in automl search :pr:`892`
        * Added ability to save and load AutoML objects to file :pr:`888`
        * Updated ``AutoSearchBase.get_pipelines`` to return an untrained pipeline instance :pr:`876`
        * Saved learned binary classification thresholds in automl results cv data dict :pr:`876`
    * Fixes
        * Fixed bug where SimpleImputer cannot handle dropped columns :pr:`846`
        * Fixed bug where PerColumnImputer cannot handle dropped columns :pr:`855`
        * Enforce requirement that builtin components save all inputted values in their parameters dict :pr:`847`
        * Don't list base classes in ``all_components`` output :pr:`847`
        * Standardize all components to output pandas data structures, and accept either pandas or numpy :pr:`853`
        * Fixed rankings and full_rankings error when search has not been run :pr:`894`
    * Changes
        * Update ``all_pipelines`` and ``all_components`` to try initializing pipelines/components, and on failure exclude them :pr:`849`
        * Refactor ``handle_components`` to ``handle_components_class``, standardize to ``ComponentBase`` subclass instead of instance :pr:`850`
        * Refactor "blacklist"/"whitelist" to "allow"/"exclude" lists :pr:`854`
        * Replaced ``AutoClassificationSearch`` and ``AutoRegressionSearch`` with ``AutoMLSearch`` :pr:`871`
        * Renamed feature_importances and permutation_importances methods to use singular names (feature_importance and permutation_importance) :pr:`883`
        * Updated ``automl`` default data splitter to train/validation split for large datasets :pr:`877`
        * Added open source license, update some repo metadata :pr:`887`
        * Removed dead code in ``_get_preprocessing_components`` :pr:`896`
    * Documentation Changes
        * Fix some typos and update the EvalML logo :pr:`872`
    * Testing Changes
        * Update the changelog check job to expect the new branching pattern for the deps update bot :pr:`836`
        * Check that all components output pandas datastructures, and can accept either pandas or numpy :pr:`853`
        * Replaced ``AutoClassificationSearch`` and ``AutoRegressionSearch`` with ``AutoMLSearch`` :pr:`871`


.. warning::

    **Breaking Changes**
        * Pipelines' static ``component_graph`` field must contain either ``ComponentBase`` subclasses or ``str``, instead of ``ComponentBase`` subclass instances :pr:`850`
        * Rename ``handle_component`` to ``handle_component_class``. Now standardizes to ``ComponentBase`` subclasses instead of ``ComponentBase`` subclass instances :pr:`850`
        * Renamed automl's ``cv`` argument to ``data_split`` :pr:`877`
        * Pipelines' and classifiers' ``feature_importances`` is renamed ``feature_importance``, ``graph_feature_importances`` is renamed ``graph_feature_importance`` :pr:`883`
        * Passing ``data_checks=None`` to automl search will not perform any data checks as opposed to default checks. :pr:`892`
        * Pipelines to search for in AutoML are now determined automatically, rather than using the statically-defined pipeline classes. :pr:`870`
        * Updated ``AutoSearchBase.get_pipelines`` to return an untrained pipeline instance, instead of one which happened to be trained on the final cross-validation fold :pr:`876`


**v0.10.0 May 29, 2020**
    * Enhancements
        * Added baseline models for classification and regression, add functionality to calculate baseline models before searching in AutoML :pr:`746`
        * Port over highly-null guardrail as a data check and define ``DefaultDataChecks`` and ``DisableDataChecks`` classes :pr:`745`
        * Update ``Tuner`` classes to work directly with pipeline parameters dicts instead of flat parameter lists :pr:`779`
        * Add Elastic Net as a pipeline option :pr:`812`
        * Added new Pipeline option ``ExtraTrees`` :pr:`790`
        * Added precicion-recall curve metrics and plot for binary classification problems in ``evalml.pipeline.graph_utils`` :pr:`794`
        * Update the default automl algorithm to search in batches, starting with default parameters for each pipeline and iterating from there :pr:`793`
        * Added ``AutoMLAlgorithm`` class and ``IterativeAlgorithm`` impl, separated from ``AutoSearchBase`` :pr:`793`
    * Fixes
        * Update pipeline ``score`` to return ``nan`` score for any objective which throws an exception during scoring :pr:`787`
        * Fixed bug introduced in :pr:`787` where binary classification metrics requiring predicted probabilities error in scoring :pr:`798`
        * CatBoost and XGBoost classifiers and regressors can no longer have a learning rate of 0 :pr:`795`
    * Changes
        * Cleanup pipeline ``score`` code, and cleanup codecov :pr:`711`
        * Remove ``pass`` for abstract methods for codecov :pr:`730`
        * Added __str__ for AutoSearch object :pr:`675`
        * Add util methods to graph ROC and confusion matrix :pr:`720`
        * Refactor ``AutoBase`` to ``AutoSearchBase`` :pr:`758`
        * Updated AutoBase with ``data_checks`` parameter, removed previous ``detect_label_leakage`` parameter, and added functionality to run data checks before search in AutoML :pr:`765`
        * Updated our logger to use Python's logging utils :pr:`763`
        * Refactor most of ``AutoSearchBase._do_iteration`` impl into ``AutoSearchBase._evaluate`` :pr:`762`
        * Port over all guardrails to use the new DataCheck API :pr:`789`
        * Expanded ``import_or_raise`` to catch all exceptions :pr:`759`
        * Adds RMSE, MSLE, RMSLE as standard metrics :pr:`788`
        * Don't allow ``Recall`` to be used as an objective for AutoML :pr:`784`
        * Removed feature selection from pipelines :pr:`819`
        * Update default estimator parameters to make automl search faster and more accurate :pr:`793`
    * Documentation Changes
        * Add instructions to freeze ``master`` on ``release.md`` :pr:`726`
        * Update release instructions with more details :pr:`727` :pr:`733`
        * Add objective base classes to API reference :pr:`736`
        * Fix components API to match other modules :pr:`747`
    * Testing Changes
        * Delete codecov yml, use codecov.io's default :pr:`732`
        * Added unit tests for fraud cost, lead scoring, and standard metric objectives :pr:`741`
        * Update codecov client :pr:`782`
        * Updated AutoBase __str__ test to include no parameters case :pr:`783`
        * Added unit tests for ``ExtraTrees`` pipeline :pr:`790`
        * If codecov fails to upload, fail build :pr:`810`
        * Updated Python version of dependency action :pr:`816`
        * Update the dependency update bot to use a suffix when creating branches :pr:`817`

.. warning::

    **Breaking Changes**
        * The ``detect_label_leakage`` parameter for AutoML classes has been removed and replaced by a ``data_checks`` parameter :pr:`765`
        * Moved ROC and confusion matrix methods from ``evalml.pipeline.plot_utils`` to ``evalml.pipeline.graph_utils`` :pr:`720`
        * ``Tuner`` classes require a pipeline hyperparameter range dict as an init arg instead of a space definition :pr:`779`
        * ``Tuner.propose`` and ``Tuner.add`` work directly with pipeline parameters dicts instead of flat parameter lists :pr:`779`
        * ``PipelineBase.hyperparameters`` and ``custom_hyperparameters`` use pipeline parameters dict format instead of being represented as a flat list :pr:`779`
        * All guardrail functions previously under ``evalml.guardrails.utils`` will be removed and replaced by data checks :pr:`789`
        * ``Recall`` disallowed as an objective for AutoML :pr:`784`
        * ``AutoSearchBase`` parameter ``tuner`` has been renamed to ``tuner_class`` :pr:`793`
        * ``AutoSearchBase`` parameter ``possible_pipelines`` and ``possible_model_families`` have been renamed to ``allowed_pipelines`` and ``allowed_model_families`` :pr:`793`


**v0.9.0 Apr. 27, 2020**
    * Enhancements
        * Added ``Accuracy`` as an standard objective :pr:`624`
        * Added verbose parameter to load_fraud :pr:`560`
        * Added Balanced Accuracy metric for binary, multiclass :pr:`612` :pr:`661`
        * Added XGBoost regressor and XGBoost regression pipeline :pr:`666`
        * Added ``Accuracy`` metric for multiclass :pr:`672`
        * Added objective name in ``AutoBase.describe_pipeline`` :pr:`686`
        * Added ``DataCheck`` and ``DataChecks``, ``Message`` classes and relevant subclasses :pr:`739`
    * Fixes
        * Removed direct access to ``cls.component_graph`` :pr:`595`
        * Add testing files to .gitignore :pr:`625`
        * Remove circular dependencies from ``Makefile`` :pr:`637`
        * Add error case for ``normalize_confusion_matrix()`` :pr:`640`
        * Fixed ``XGBoostClassifier`` and ``XGBoostRegressor`` bug with feature names that contain [, ], or < :pr:`659`
        * Update ``make_pipeline_graph`` to not accidentally create empty file when testing if path is valid :pr:`649`
        * Fix pip installation warning about docsutils version, from boto dependency :pr:`664`
        * Removed zero division warning for F1/precision/recall metrics :pr:`671`
        * Fixed ``summary`` for pipelines without estimators :pr:`707`
    * Changes
        * Updated default objective for binary/multiclass classification to log loss :pr:`613`
        * Created classification and regression pipeline subclasses and removed objective as an attribute of pipeline classes :pr:`405`
        * Changed the output of ``score`` to return one dictionary :pr:`429`
        * Created binary and multiclass objective subclasses :pr:`504`
        * Updated objectives API :pr:`445`
        * Removed call to ``get_plot_data`` from AutoML :pr:`615`
        * Set ``raise_error`` to default to True for AutoML classes :pr:`638`
        * Remove unnecessary "u" prefixes on some unicode strings :pr:`641`
        * Changed one-hot encoder to return uint8 dtypes instead of ints :pr:`653`
        * Pipeline ``_name`` field changed to ``custom_name`` :pr:`650`
        * Removed ``graphs.py`` and moved methods into ``PipelineBase`` :pr:`657`, :pr:`665`
        * Remove s3fs as a dev dependency :pr:`664`
        * Changed requirements-parser to be a core dependency :pr:`673`
        * Replace ``supported_problem_types`` field on pipelines with ``problem_type`` attribute on base classes :pr:`678`
        * Changed AutoML to only show best results for a given pipeline template in ``rankings``, added ``full_rankings`` property to show all :pr:`682`
        * Update ``ModelFamily`` values: don't list xgboost/catboost as classifiers now that we have regression pipelines for them :pr:`677`
        * Changed AutoML's ``describe_pipeline`` to get problem type from pipeline instead :pr:`685`
        * Standardize ``import_or_raise`` error messages :pr:`683`
        * Updated argument order of objectives to align with sklearn's :pr:`698`
        * Renamed ``pipeline.feature_importance_graph`` to ``pipeline.graph_feature_importances`` :pr:`700`
        * Moved ROC and confusion matrix methods to ``evalml.pipelines.plot_utils`` :pr:`704`
        * Renamed ``MultiClassificationObjective`` to ``MulticlassClassificationObjective``, to align with pipeline naming scheme :pr:`715`
    * Documentation Changes
        * Fixed some sphinx warnings :pr:`593`
        * Fixed docstring for ``AutoClassificationSearch`` with correct command :pr:`599`
        * Limit readthedocs formats to pdf, not htmlzip and epub :pr:`594` :pr:`600`
        * Clean up objectives API documentation :pr:`605`
        * Fixed function on Exploring search results page :pr:`604`
        * Update release process doc :pr:`567`
        * ``AutoClassificationSearch`` and ``AutoRegressionSearch`` show inherited methods in API reference :pr:`651`
        * Fixed improperly formatted code in breaking changes for changelog :pr:`655`
        * Added configuration to treat Sphinx warnings as errors :pr:`660`
        * Removed separate plotting section for pipelines in API reference :pr:`657`, :pr:`665`
        * Have leads example notebook load S3 files using https, so we can delete s3fs dev dependency :pr:`664`
        * Categorized components in API reference and added descriptions for each category :pr:`663`
        * Fixed Sphinx warnings about ``BalancedAccuracy`` objective :pr:`669`
        * Updated API reference to include missing components and clean up pipeline docstrings :pr:`689`
        * Reorganize API ref, and clarify pipeline sub-titles :pr:`688`
        * Add and update preprocessing utils in API reference :pr:`687`
        * Added inheritance diagrams to API reference :pr:`695`
        * Documented which default objective AutoML optimizes for :pr:`699`
        * Create seperate install page :pr:`701`
        * Include more utils in API ref, like ``import_or_raise`` :pr:`704`
        * Add more color to pipeline documentation :pr:`705`
    * Testing Changes
        * Matched install commands of ``check_latest_dependencies`` test and it's GitHub action :pr:`578`
        * Added Github app to auto assign PR author as assignee :pr:`477`
        * Removed unneeded conda installation of xgboost in windows checkin tests :pr:`618`
        * Update graph tests to always use tmpfile dir :pr:`649`
        * Changelog checkin test workaround for release PRs: If 'future release' section is empty of PR refs, pass check :pr:`658`
        * Add changelog checkin test exception for ``dep-update`` branch :pr:`723`

.. warning::

    **Breaking Changes**

    * Pipelines will now no longer take an objective parameter during instantiation, and will no longer have an objective attribute.
    * ``fit()`` and ``predict()`` now use an optional ``objective`` parameter, which is only used in binary classification pipelines to fit for a specific objective.
    * ``score()`` will now use a required ``objectives`` parameter that is used to determine all the objectives to score on. This differs from the previous behavior, where the pipeline's objective was scored on regardless.
    * ``score()`` will now return one dictionary of all objective scores.
    * ``ROC`` and ``ConfusionMatrix`` plot methods via ``Auto(*).plot`` have been removed by :pr:`615` and are replaced by ``roc_curve`` and ``confusion_matrix`` in ``evamlm.pipelines.plot_utils`` in :pr:`704`
    * ``normalize_confusion_matrix`` has been moved to ``evalml.pipelines.plot_utils`` :pr:`704`
    * Pipelines ``_name`` field changed to ``custom_name``
    * Pipelines ``supported_problem_types`` field is removed because it is no longer necessary :pr:`678`
    * Updated argument order of objectives' ``objective_function`` to align with sklearn :pr:`698`
    * ``pipeline.feature_importance_graph`` has been renamed to ``pipeline.graph_feature_importances`` in :pr:`700`
    * Removed unsupported ``MSLE`` objective :pr:`704`


**v0.8.0 Apr. 1, 2020**
    * Enhancements
        * Add normalization option and information to confusion matrix :pr:`484`
        * Add util function to drop rows with NaN values :pr:`487`
        * Renamed ``PipelineBase.name`` as ``PipelineBase.summary`` and redefined ``PipelineBase.name`` as class property :pr:`491`
        * Added access to parameters in Pipelines with ``PipelineBase.parameters`` (used to be return of ``PipelineBase.describe``) :pr:`501`
        * Added ``fill_value`` parameter for ``SimpleImputer`` :pr:`509`
        * Added functionality to override component hyperparameters and made pipelines take hyperparemeters from components :pr:`516`
        * Allow ``numpy.random.RandomState`` for random_state parameters :pr:`556`
    * Fixes
        * Removed unused dependency ``matplotlib``, and move ``category_encoders`` to test reqs :pr:`572`
    * Changes
        * Undo version cap in XGBoost placed in :pr:`402` and allowed all released of XGBoost :pr:`407`
        * Support pandas 1.0.0 :pr:`486`
        * Made all references to the logger static :pr:`503`
        * Refactored ``model_type`` parameter for components and pipelines to ``model_family`` :pr:`507`
        * Refactored ``problem_types`` for pipelines and components into ``supported_problem_types`` :pr:`515`
        * Moved ``pipelines/utils.save_pipeline`` and ``pipelines/utils.load_pipeline`` to ``PipelineBase.save`` and ``PipelineBase.load`` :pr:`526`
        * Limit number of categories encoded by ``OneHotEncoder`` :pr:`517`
    * Documentation Changes
        * Updated API reference to remove ``PipelinePlot`` and added moved ``PipelineBase`` plotting methods :pr:`483`
        * Add code style and github issue guides :pr:`463` :pr:`512`
        * Updated API reference for to surface class variables for pipelines and components :pr:`537`
        * Fixed README documentation link :pr:`535`
        * Unhid PR references in changelog :pr:`656`
    * Testing Changes
        * Added automated dependency check PR :pr:`482`, :pr:`505`
        * Updated automated dependency check comment :pr:`497`
        * Have build_docs job use python executor, so that env vars are set properly :pr:`547`
        * Added simple test to make sure ``OneHotEncoder``'s top_n works with large number of categories :pr:`552`
        * Run windows unit tests on PRs :pr:`557`


.. warning::

    **Breaking Changes**

    * ``AutoClassificationSearch`` and ``AutoRegressionSearch``'s ``model_types`` parameter has been refactored into ``allowed_model_families``
    * ``ModelTypes`` enum has been changed to ``ModelFamily``
    * Components and Pipelines now have a ``model_family`` field instead of ``model_type``
    * ``get_pipelines`` utility function now accepts ``model_families`` as an argument instead of ``model_types``
    * ``PipelineBase.name`` no longer returns structure of pipeline and has been replaced by ``PipelineBase.summary``
    * ``PipelineBase.problem_types`` and ``Estimator.problem_types`` has been renamed to ``supported_problem_types``
    * ``pipelines/utils.save_pipeline`` and ``pipelines/utils.load_pipeline`` moved to ``PipelineBase.save`` and ``PipelineBase.load``


**v0.7.0 Mar. 9, 2020**
    * Enhancements
        * Added emacs buffers to .gitignore :pr:`350`
        * Add CatBoost (gradient-boosted trees) classification and regression components and pipelines :pr:`247`
        * Added Tuner abstract base class :pr:`351`
        * Added ``n_jobs`` as parameter for ``AutoClassificationSearch`` and ``AutoRegressionSearch`` :pr:`403`
        * Changed colors of confusion matrix to shades of blue and updated axis order to match scikit-learn's :pr:`426`
        * Added ``PipelineBase`` ``.graph`` and ``.feature_importance_graph`` methods, moved from previous location :pr:`423`
        * Added support for python 3.8 :pr:`462`
    * Fixes
        * Fixed ROC and confusion matrix plots not being calculated if user passed own additional_objectives :pr:`276`
        * Fixed ReadtheDocs ``FileNotFoundError`` exception for fraud dataset :pr:`439`
    * Changes
        * Added ``n_estimators`` as a tunable parameter for XGBoost :pr:`307`
        * Remove unused parameter ``ObjectiveBase.fit_needs_proba`` :pr:`320`
        * Remove extraneous parameter ``component_type`` from all components :pr:`361`
        * Remove unused ``rankings.csv`` file :pr:`397`
        * Downloaded demo and test datasets so unit tests can run offline :pr:`408`
        * Remove ``_needs_fitting`` attribute from Components :pr:`398`
        * Changed plot.feature_importance to show only non-zero feature importances by default, added optional parameter to show all :pr:`413`
        * Refactored ``PipelineBase`` to take in parameter dictionary and moved pipeline metadata to class attribute :pr:`421`
        * Dropped support for Python 3.5 :pr:`438`
        * Removed unused ``apply.py`` file :pr:`449`
        * Clean up ``requirements.txt`` to remove unused deps :pr:`451`
        * Support installation without all required dependencies :pr:`459`
    * Documentation Changes
        * Update release.md with instructions to release to internal license key :pr:`354`
    * Testing Changes
        * Added tests for utils (and moved current utils to gen_utils) :pr:`297`
        * Moved XGBoost install into it's own separate step on Windows using Conda :pr:`313`
        * Rewind pandas version to before 1.0.0, to diagnose test failures for that version :pr:`325`
        * Added dependency update checkin test :pr:`324`
        * Rewind XGBoost version to before 1.0.0 to diagnose test failures for that version :pr:`402`
        * Update dependency check to use a whitelist :pr:`417`
        * Update unit test jobs to not install dev deps :pr:`455`

.. warning::

    **Breaking Changes**

    * Python 3.5 will not be actively supported.

**v0.6.0 Dec. 16, 2019**
    * Enhancements
        * Added ability to create a plot of feature importances :pr:`133`
        * Add early stopping to AutoML using patience and tolerance parameters :pr:`241`
        * Added ROC and confusion matrix metrics and plot for classification problems and introduce PipelineSearchPlots class :pr:`242`
        * Enhanced AutoML results with search order :pr:`260`
        * Added utility function to show system and environment information :pr:`300`
    * Fixes
        * Lower botocore requirement :pr:`235`
        * Fixed decision_function calculation for ``FraudCost`` objective :pr:`254`
        * Fixed return value of ``Recall`` metrics :pr:`264`
        * Components return ``self`` on fit :pr:`289`
    * Changes
        * Renamed automl classes to ``AutoRegressionSearch`` and ``AutoClassificationSearch`` :pr:`287`
        * Updating demo datasets to retain column names :pr:`223`
        * Moving pipeline visualization to ``PipelinePlot`` class :pr:`228`
        * Standarizing inputs as ``pd.Dataframe`` / ``pd.Series`` :pr:`130`
        * Enforcing that pipelines must have an estimator as last component :pr:`277`
        * Added ``ipywidgets`` as a dependency in ``requirements.txt`` :pr:`278`
        * Added Random and Grid Search Tuners :pr:`240`
    * Documentation Changes
        * Adding class properties to API reference :pr:`244`
        * Fix and filter FutureWarnings from scikit-learn :pr:`249`, :pr:`257`
        * Adding Linear Regression to API reference and cleaning up some Sphinx warnings :pr:`227`
    * Testing Changes
        * Added support for testing on Windows with CircleCI :pr:`226`
        * Added support for doctests :pr:`233`

.. warning::

    **Breaking Changes**

    * The ``fit()`` method for ``AutoClassifier`` and ``AutoRegressor`` has been renamed to ``search()``.
    * ``AutoClassifier`` has been renamed to ``AutoClassificationSearch``
    * ``AutoRegressor`` has been renamed to ``AutoRegressionSearch``
    * ``AutoClassificationSearch.results`` and ``AutoRegressionSearch.results`` now is a dictionary with ``pipeline_results`` and ``search_order`` keys. ``pipeline_results`` can be used to access a dictionary that is identical to the old ``.results`` dictionary. Whereas, ``search_order`` returns a list of the search order in terms of ``pipeline_id``.
    * Pipelines now require an estimator as the last component in ``component_list``. Slicing pipelines now throws an ``NotImplementedError`` to avoid returning pipelines without an estimator.

**v0.5.2 Nov. 18, 2019**
    * Enhancements
        * Adding basic pipeline structure visualization :pr:`211`
    * Documentation Changes
        * Added notebooks to build process :pr:`212`

**v0.5.1 Nov. 15, 2019**
    * Enhancements
        * Added basic outlier detection guardrail :pr:`151`
        * Added basic ID column guardrail :pr:`135`
        * Added support for unlimited pipelines with a ``max_time`` limit :pr:`70`
        * Updated .readthedocs.yaml to successfully build :pr:`188`
    * Fixes
        * Removed MSLE from default additional objectives :pr:`203`
        * Fixed ``random_state`` passed in pipelines :pr:`204`
        * Fixed slow down in RFRegressor :pr:`206`
    * Changes
        * Pulled information for describe_pipeline from pipeline's new describe method :pr:`190`
        * Refactored pipelines :pr:`108`
        * Removed guardrails from Auto(*) :pr:`202`, :pr:`208`
    * Documentation Changes
        * Updated documentation to show ``max_time`` enhancements :pr:`189`
        * Updated release instructions for RTD :pr:`193`
        * Added notebooks to build process :pr:`212`
        * Added contributing instructions :pr:`213`
        * Added new content :pr:`222`

**v0.5.0 Oct. 29, 2019**
    * Enhancements
        * Added basic one hot encoding :pr:`73`
        * Use enums for model_type :pr:`110`
        * Support for splitting regression datasets :pr:`112`
        * Auto-infer multiclass classification :pr:`99`
        * Added support for other units in ``max_time`` :pr:`125`
        * Detect highly null columns :pr:`121`
        * Added additional regression objectives :pr:`100`
        * Show an interactive iteration vs. score plot when using fit() :pr:`134`
    * Fixes
        * Reordered ``describe_pipeline`` :pr:`94`
        * Added type check for ``model_type`` :pr:`109`
        * Fixed ``s`` units when setting string ``max_time`` :pr:`132`
        * Fix objectives not appearing in API documentation :pr:`150`
    * Changes
        * Reorganized tests :pr:`93`
        * Moved logging to its own module :pr:`119`
        * Show progress bar history :pr:`111`
        * Using ``cloudpickle`` instead of pickle to allow unloading of custom objectives :pr:`113`
        * Removed render.py :pr:`154`
    * Documentation Changes
        * Update release instructions :pr:`140`
        * Include additional_objectives parameter :pr:`124`
        * Added Changelog :pr:`136`
    * Testing Changes
        * Code coverage :pr:`90`
        * Added CircleCI tests for other Python versions :pr:`104`
        * Added doc notebooks as tests :pr:`139`
        * Test metadata for CircleCI and 2 core parallelism :pr:`137`

**v0.4.1 Sep. 16, 2019**
    * Enhancements
        * Added AutoML for classification and regressor using Autobase and Skopt :pr:`7` :pr:`9`
        * Implemented standard classification and regression metrics :pr:`7`
        * Added logistic regression, random forest, and XGBoost pipelines :pr:`7`
        * Implemented support for custom objectives :pr:`15`
        * Feature importance for pipelines :pr:`18`
        * Serialization for pipelines :pr:`19`
        * Allow fitting on objectives for optimal threshold :pr:`27`
        * Added detect label leakage :pr:`31`
        * Implemented callbacks :pr:`42`
        * Allow for multiclass classification :pr:`21`
        * Added support for additional objectives :pr:`79`
    * Fixes
        * Fixed feature selection in pipelines :pr:`13`
        * Made ``random_seed`` usage consistent :pr:`45`
    * Documentation Changes
        * Documentation Changes
        * Added docstrings :pr:`6`
        * Created notebooks for docs :pr:`6`
        * Initialized readthedocs EvalML :pr:`6`
        * Added favicon :pr:`38`
    * Testing Changes
        * Added testing for loading data :pr:`39`

**v0.2.0 Aug. 13, 2019**
    * Enhancements
        * Created fraud detection objective :pr:`4`

**v0.1.0 July. 31, 2019**
    * *First Release*
    * Enhancements
        * Added lead scoring objecitve :pr:`1`
        * Added basic classifier :pr:`1`
    * Documentation Changes
        * Initialized Sphinx for docs :pr:`1`<|MERGE_RESOLUTION|>--- conflicted
+++ resolved
@@ -5,12 +5,9 @@
     * Fixes
         * Fixed bug where warnings during ``make_pipeline`` were not being raised to the user :pr:`2765`
     * Changes
-<<<<<<< HEAD
         * Refactored and removed ``SamplerBase`` class :pr:`2775`
-=======
+    * Documentation Changes
         * Added docstring linting packages ``pydocstyle`` and ``darglint`` to `make-lint` command :pr:`2670`
-    * Documentation Changes
->>>>>>> 27198716
     * Testing Changes
 
 .. warning::
