--- conflicted
+++ resolved
@@ -5,12 +5,9 @@
         * Added ``data_check_name`` attribute to the data check action class :pr:`3034`
         * Added ``NumWords`` and ``NumCharacters`` primitives to ``TextFeaturizer`` and renamed ``TextFeaturizer` to ``NaturalLanguageFeaturizer`` :pr:`3030`
     * Fixes
-<<<<<<< HEAD
         * Added in error message when fit and predict/predict_proba data types are different :pr:`3036`
-=======
         * Fixed bug where ensembling components could not get converted to JSON format :pr:`3049`
         * Fixed bug where components with tuned integer hyperparameters could not get converted to JSON format :pr:`3049`
->>>>>>> 51c89141
     * Changes
         * Delete ``predict_uses_y`` estimator attribute :pr:`3069`
     * Documentation Changes
