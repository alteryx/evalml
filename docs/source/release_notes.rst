--- conflicted
+++ resolved
@@ -4,6 +4,7 @@
     * Enhancements
         * Removed SVM "linear" and "precomputed" kernel hyperparameter options, and improved default parameters :pr:`2651`
         * Updated ``ComponentGraph`` initalization to raise ``ValueError`` when user attempts to use ``.y`` for a component that does not produce a tuple output :pr:`2662`
+        * Updated pipeline ``graph()`` to label edges with X, y or both :pr:`2654`
     * Fixes
     * Changes
         * Removed ``LinearRegressor`` from the list of default ``AutoMLSearch`` estimators due to poor performance :pr:`2660`
@@ -21,12 +22,8 @@
     * Enhancements
         * Updated the high variance check in AutoMLSearch to be robust to a variety of objectives and cv scores :pr:`2622`
         * Use Woodwork's outlier detection for the ``OutliersDataCheck`` :pr:`2637`
-<<<<<<< HEAD
-        * Updated pipeline ``graph()`` to label edges with X, y or both :pr:`2654`
-=======
         * Added ability to utilize instantiated components when creating a pipeline :pr:`2643`
         * Sped up the all Nan and unknown check in ``infer_feature_types`` :pr:`2661`
->>>>>>> 7eccf6e6
     * Fixes
     * Changes
         * Deleted ``_put_into_original_order`` helper function :pr:`2639`
