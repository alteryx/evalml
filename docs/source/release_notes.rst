Release Notes
-------------
**Future Releases**
    * Enhancements
    * Fixes
        * Fixed bug where ``Oversampler`` didn't consider boolean columns to be categorical :pr:`2980`
    * Changes
    * Documentation Changes
        * Fixed cost benefit matrix demo formatting :pr:`2990`
    * Testing Changes

.. warning::

    **Breaking Changes**

**v0.36.0 Oct. 27, 2021**
    * Enhancements
        * Added LIME as an algorithm option for ``explain_predictions`` and ``explain_predictions_best_worst`` :pr:`2905`
        * Standardized data check messages and added default "rows" and "columns" to data check message details dictionary :pr:`2869`
        * Added ``rows_of_interest`` to pipeline utils :pr:`2908`
        * Added support for woodwork version ``0.8.2`` :pr:`2909`
        * Enhanced the ``DateTimeFeaturizer`` to handle ``NaNs`` in date features :pr:`2909`
        * Added support for woodwork logical types ``PostalCode``, ``SubRegionCode``, and ``CountryCode`` in model understanding tools :pr:`2946`
        * Added Vowpal Wabbit regressor and classifiers :pr:`2846`
<<<<<<< HEAD
        * Added `NoSplit` data splitter for future unsupervised learning searches :pr:`2958`
=======
        * Added method to convert actions into a preprocessing pipeline :pr:`2968`
>>>>>>> 6d16f962
    * Fixes
        * Fixed bug where partial dependence was not respecting the ww schema :pr:`2929`
        * Fixed ``calculate_permutation_importance`` for datetimes on ``StandardScaler`` :pr:`2938`
        * Fixed ``SelectColumns`` to only select available features for feature selection in ``DefaultAlgorithm`` :pr:`2944`
        * Fixed ``DropColumns`` component not receiving parameters in ``DefaultAlgorithm`` :pr:`2945`
        * Fixed bug where trained binary thresholds were not being returned by ``get_pipeline`` or ``clone`` :pr:`2948`
        * Fixed bug where ``Oversampler`` selected ww logical categorical instead of ww semantic category :pr:`2946`
    * Changes
        * Changed ``make_pipeline`` function to place the ``DateTimeFeaturizer`` prior to the ``Imputer`` so that ``NaN`` dates can be imputed :pr:`2909`
        * Refactored ``OutliersDataCheck`` and ``HighlyNullDataCheck`` to add more descriptive metadata :pr:`2907`
        * Bumped minimum version of ``dask`` from 2021.2.0 to 2021.10.0 :pr:`2978`
    * Documentation Changes
        * Added back Future Release section to release notes :pr:`2927`
        * Updated CI to run doctest (docstring tests) and apply necessary fixes to docstrings :pr:`2933`
        * Added documentation for ``BinaryClassificationPipeline`` thresholding :pr:`2937`
    * Testing Changes
        * Fixed dependency checker to catch full names of packages :pr:`2930`
        * Refactored ``build_conda_pkg`` to work from a local recipe :pr:`2925`
        * Refactored component test for different environments :pr:`2957`

.. warning::

    **Breaking Changes**
        * Standardized data check messages and added default "rows" and "columns" to data check message details dictionary. This may change the number of messages returned from a data check. :pr:`2869`


**v0.35.0 Oct. 14, 2021**
    * Enhancements
        * Added human-readable pipeline explanations to model understanding :pr:`2861`
        * Updated to support Featuretools 1.0.0 and nlp-primitives 2.0.0 :pr:`2848`
    * Fixes
        * Fixed bug where ``long`` mode for the top level search method was not respected :pr:`2875`
        * Pinned ``cmdstan`` to ``0.28.0`` in ``cmdstan-builder`` to prevent future breaking of support for Prophet :pr:`2880`
        * Added ``Jarque-Bera`` to the ``TargetDistributionDataCheck`` :pr:`2891`
    * Changes
        * Updated pipelines to use a label encoder component instead of doing encoding on the pipeline level :pr:`2821`
        * Deleted scikit-learn ensembler :pr:`2819`
        * Refactored pipeline building logic out of ``AutoMLSearch`` and into ``IterativeAlgorithm`` :pr:`2854`
        * Refactored names for methods in ``ComponentGraph`` and ``PipelineBase`` :pr:`2902`
    * Documentation Changes
        * Updated ``install.ipynb`` to reflect flexibility for ``cmdstan`` version installation :pr:`2880`
        * Updated the conda section of our contributing guide :pr:`2899`
    * Testing Changes
        * Updated ``test_all_estimators`` to account for Prophet being allowed for Python 3.9 :pr:`2892`
        * Updated linux tests to use ``cmdstan-builder==0.0.8`` :pr:`2880`

.. warning::

    **Breaking Changes**
        * Updated pipelines to use a label encoder component instead of doing encoding on the pipeline level. This means that pipelines will no longer automatically encode non-numerical targets. Please use a label encoder if working with classification problems and non-numeric targets. :pr:`2821`
        * Deleted scikit-learn ensembler :pr:`2819`
        * ``IterativeAlgorithm`` now requires X, y, problem_type as required arguments as well as sampler_name, allowed_model_families, allowed_component_graphs, max_batches, and verbose as optional arguments :pr:`2854`
        * Changed method names of ``fit_features`` and ``compute_final_component_features`` to ``fit_and_transform_all_but_final`` and ``transform_all_but_final`` in ``ComponentGraph``, and ``compute_estimator_features`` to ``transform_all_but_final`` in pipeline classes :pr:`2902`

**v0.34.0 Sep. 30, 2021**
    * Enhancements
        * Updated to work with Woodwork 0.8.1 :pr:`2783`
        * Added validation that ``training_data`` and ``training_target`` are not ``None`` in prediction explanations :pr:`2787`
        * Added support for training-only components in pipelines and component graphs :pr:`2776`
        * Added default argument for the parameters value for ``ComponentGraph.instantiate`` :pr:`2796`
        * Added ``TIME_SERIES_REGRESSION`` to ``LightGBMRegressor's`` supported problem types :pr:`2793`
        * Provided a JSON representation of a pipeline's DAG structure :pr:`2812`
        * Added validation to holdout data passed to ``predict`` and ``predict_proba`` for time series :pr:`2804`
        * Added information about which row indices are outliers in ``OutliersDataCheck`` :pr:`2818`
        * Added verbose flag to top level ``search()`` method :pr:`2813`
        * Added support for linting jupyter notebooks and clearing the executed cells and empty cells :pr:`2829` :pr:`2837`
        * Added "DROP_ROWS" action to output of ``OutliersDataCheck.validate()`` :pr:`2820`
        * Added the ability of ``AutoMLSearch`` to accept a ``SequentialEngine`` instance as engine input :pr:`2838`
        * Added new label encoder component to EvalML :pr:`2853`
        * Added our own partial dependence implementation :pr:`2834`
    * Fixes
        * Fixed bug where ``calculate_permutation_importance`` was not calculating the right value for pipelines with target transformers :pr:`2782`
        * Fixed bug where transformed target values were not used in ``fit`` for time series pipelines :pr:`2780`
        * Fixed bug where ``score_pipelines`` method of ``AutoMLSearch`` would not work for time series problems :pr:`2786`
        * Removed ``TargetTransformer`` class :pr:`2833`
        * Added tests to verify ``ComponentGraph`` support by pipelines :pr:`2830`
        * Fixed incorrect parameter for baseline regression pipeline in ``AutoMLSearch`` :pr:`2847`
        * Fixed bug where the desired estimator family order was not respected in ``IterativeAlgorithm`` :pr:`2850`
    * Changes
        * Changed woodwork initialization to use partial schemas :pr:`2774`
        * Made ``Transformer.transform()`` an abstract method :pr:`2744`
        * Deleted ``EmptyDataChecks`` class :pr:`2794`
        * Removed data check for checking log distributions in ``make_pipeline`` :pr:`2806`
        * Changed the minimum ``woodwork`` version to 0.8.0 :pr:`2783`
        * Pinned ``woodwork`` version to 0.8.0 :pr:`2832`
        * Removed ``model_family`` attribute from ``ComponentBase`` and transformers :pr:`2828`
        * Limited ``scikit-learn`` until new features and errors can be addressed :pr:`2842`
        * Show DeprecationWarning when Sklearn Ensemblers are called :pr:`2859`
    * Testing Changes
        * Updated matched assertion message regarding monotonic indices in polynomial detrender tests :pr:`2811`
        * Added a test to make sure pip versions match conda versions :pr:`2851`

.. warning::

    **Breaking Changes**
        * Made ``Transformer.transform()`` an abstract method :pr:`2744`
        * Deleted ``EmptyDataChecks`` class :pr:`2794`
        * Removed data check for checking log distributions in ``make_pipeline`` :pr:`2806`


**v0.33.0 Sep. 15, 2021**
    * Enhancements
    * Fixes
        * Fixed bug where warnings during ``make_pipeline`` were not being raised to the user :pr:`2765`
    * Changes
        * Refactored and removed ``SamplerBase`` class :pr:`2775`
    * Documentation Changes
        * Added docstring linting packages ``pydocstyle`` and ``darglint`` to `make-lint` command :pr:`2670`
    * Testing Changes

.. warning::

    **Breaking Changes**


**v0.32.1 Sep. 10, 2021**
    * Enhancements
        * Added ``verbose`` flag to ``AutoMLSearch`` to run search in silent mode by default :pr:`2645`
        * Added label encoder to ``XGBoostClassifier`` to remove the warning :pr:`2701`
        * Set ``eval_metric`` to ``logloss`` for ``XGBoostClassifier`` :pr:`2741`
        * Added support for ``woodwork`` versions ``0.7.0`` and ``0.7.1`` :pr:`2743`
        * Changed ``explain_predictions`` functions to display original feature values :pr:`2759`
        * Added ``X_train`` and ``y_train`` to ``graph_prediction_vs_actual_over_time`` and ``get_prediction_vs_actual_over_time_data`` :pr:`2762`
        * Added ``forecast_horizon`` as a required parameter to time series pipelines and ``AutoMLSearch`` :pr:`2697`
        * Added ``predict_in_sample`` and ``predict_proba_in_sample`` methods to time series pipelines to predict on data where the target is known, e.g. cross-validation :pr:`2697`
    * Fixes
        * Fixed bug where ``_catch_warnings`` assumed all warnings were ``PipelineNotUsed`` :pr:`2753`
        * Fixed bug where ``Imputer.transform`` would erase ww typing information prior to handing data to the ``SimpleImputer`` :pr:`2752`
        * Fixed bug where ``Oversampler`` could not be copied :pr:`2755`
    * Changes
        * Deleted ``drop_nan_target_rows`` utility method :pr:`2737`
        * Removed default logging setup and debugging log file :pr:`2645`
        * Changed the default n_jobs value for ``XGBoostClassifier`` and ``XGBoostRegressor`` to 12 :pr:`2757`
        * Changed ``TimeSeriesBaselineEstimator`` to only work on a time series pipeline with a ``DelayedFeaturesTransformer`` :pr:`2697`
        * Added ``X_train`` and ``y_train`` as optional parameters to pipeline ``predict``, ``predict_proba``. Only used for time series pipelines :pr:`2697`
        * Added ``training_data`` and ``training_target`` as optional parameters to ``explain_predictions`` and ``explain_predictions_best_worst`` to support time series pipelines :pr:`2697`
        * Changed time series pipeline predictions to no longer output series/dataframes padded with NaNs. A prediction will be returned for every row in the `X` input :pr:`2697`
    * Documentation Changes
        * Specified installation steps for Prophet :pr:`2713`
        * Added documentation for data exploration on data check actions :pr:`2696`
        * Added a user guide entry for time series modelling :pr:`2697`
    * Testing Changes
        * Fixed flaky ``TargetDistributionDataCheck`` test for very_lognormal distribution :pr:`2748`

.. warning::

    **Breaking Changes**
        * Removed default logging setup and debugging log file :pr:`2645`
        * Added ``X_train`` and ``y_train`` to ``graph_prediction_vs_actual_over_time`` and ``get_prediction_vs_actual_over_time_data`` :pr:`2762`
        * Added ``forecast_horizon`` as a required parameter to time series pipelines and ``AutoMLSearch`` :pr:`2697`
        * Changed ``TimeSeriesBaselineEstimator`` to only work on a time series pipeline with a ``DelayedFeaturesTransformer`` :pr:`2697`
        * Added ``X_train`` and ``y_train`` as required parameters for ``predict`` and ``predict_proba`` in time series pipelines :pr:`2697`
        * Added ``training_data`` and ``training_target`` as required parameters to ``explain_predictions`` and ``explain_predictions_best_worst`` for time series pipelines :pr:`2697`

**v0.32.0 Aug. 31, 2021**
    * Enhancements
        * Allow string for ``engine`` parameter for ``AutoMLSearch``:pr:`2667`
        * Add ``ProphetRegressor`` to AutoML :pr:`2619`
        * Integrated ``DefaultAlgorithm`` into ``AutoMLSearch`` :pr:`2634`
        * Removed SVM "linear" and "precomputed" kernel hyperparameter options, and improved default parameters :pr:`2651`
        * Updated ``ComponentGraph`` initalization to raise ``ValueError`` when user attempts to use ``.y`` for a component that does not produce a tuple output :pr:`2662`
        * Updated to support Woodwork 0.6.0 :pr:`2690`
        * Updated pipeline ``graph()`` to distingush X and y edges :pr:`2654`
        * Added ``DropRowsTransformer`` component :pr:`2692`
        * Added ``DROP_ROWS`` to ``_make_component_list_from_actions`` and clean up metadata :pr:`2694`
        * Add new ensembler component :pr:`2653`
    * Fixes
        * Updated Oversampler logic to select best SMOTE based on component input instead of pipeline input :pr:`2695`
        * Added ability to explicitly close DaskEngine resources to improve runtime and reduce Dask warnings :pr:`2667`
        * Fixed partial dependence bug for ensemble pipelines :pr:`2714`
        * Updated ``TargetLeakageDataCheck`` to maintain user-selected logical types :pr:`2711`
    * Changes
        * Replaced ``SMOTEOversampler``, ``SMOTENOversampler`` and ``SMOTENCOversampler`` with consolidated ``Oversampler`` component :pr:`2695`
        * Removed ``LinearRegressor`` from the list of default ``AutoMLSearch`` estimators due to poor performance :pr:`2660`
    * Documentation Changes
        * Added user guide documentation for using ``ComponentGraph`` and added ``ComponentGraph`` to API reference :pr:`2673`
        * Updated documentation to make parallelization of AutoML clearer :pr:`2667`
    * Testing Changes
        * Removes the process-level parallelism from the ``test_cancel_job`` test :pr:`2666`
        * Installed numba 0.53 in windows CI to prevent problems installing version 0.54 :pr:`2710`

.. warning::

    **Breaking Changes**
        * Renamed the current top level ``search`` method to ``search_iterative`` and defined a new ``search`` method for the ``DefaultAlgorithm`` :pr:`2634`
        * Replaced ``SMOTEOversampler``, ``SMOTENOversampler`` and ``SMOTENCOversampler`` with consolidated ``Oversampler`` component :pr:`2695`
        * Removed ``LinearRegressor`` from the list of default ``AutoMLSearch`` estimators due to poor performance :pr:`2660`

**v0.31.0 Aug. 19, 2021**
    * Enhancements
        * Updated the high variance check in AutoMLSearch to be robust to a variety of objectives and cv scores :pr:`2622`
        * Use Woodwork's outlier detection for the ``OutliersDataCheck`` :pr:`2637`
        * Added ability to utilize instantiated components when creating a pipeline :pr:`2643`
        * Sped up the all Nan and unknown check in ``infer_feature_types`` :pr:`2661`
    * Fixes
    * Changes
        * Deleted ``_put_into_original_order`` helper function :pr:`2639`
        * Refactored time series pipeline code using a time series pipeline base class :pr:`2649`
        * Renamed ``dask_tests`` to ``parallel_tests`` :pr:`2657`
        * Removed commented out code in ``pipeline_meta.py`` :pr:`2659`
    * Documentation Changes
        * Add complete install command to README and Install section :pr:`2627`
        * Cleaned up documentation for ``MulticollinearityDataCheck`` :pr:`2664`
    * Testing Changes
        * Speed up CI by splitting Prophet tests into a separate workflow in GitHub :pr:`2644`

.. warning::

    **Breaking Changes**
        * ``TimeSeriesRegressionPipeline`` no longer inherits from ``TimeSeriesRegressionPipeline`` :pr:`2649`


**v0.30.2 Aug. 16, 2021**
    * Fixes
        * Updated changelog and version numbers to match the release.  Release 0.30.1 was release erroneously without a change to the version numbers.  0.30.2 replaces it.

**v0.30.1 Aug. 12, 2021**
    * Enhancements
        * Added ``DatetimeFormatDataCheck`` for time series problems :pr:`2603`
        * Added ``ProphetRegressor`` to estimators :pr:`2242`
        * Updated ``ComponentGraph`` to handle not calling samplers' transform during predict, and updated samplers' transform methods s.t. ``fit_transform`` is equivalent to ``fit(X, y).transform(X, y)`` :pr:`2583`
        * Updated ``ComponentGraph`` ``_validate_component_dict`` logic to be stricter about input values :pr:`2599`
        * Patched bug in ``xgboost`` estimators where predicting on a feature matrix of only booleans would throw an exception. :pr:`2602`
        * Updated ``ARIMARegressor`` to use relative forecasting to predict values :pr:`2613`
        * Added support for creating pipelines without an estimator as the final component and added ``transform(X, y)`` method to pipelines and component graphs :pr:`2625`
        * Updated to support Woodwork 0.5.1 :pr:`2610`
    * Fixes
        * Updated ``AutoMLSearch`` to drop ``ARIMARegressor`` from ``allowed_estimators`` if an incompatible frequency is detected :pr:`2632`
        * Updated ``get_best_sampler_for_data`` to consider all non-numeric datatypes as categorical for SMOTE :pr:`2590`
        * Fixed inconsistent test results from `TargetDistributionDataCheck` :pr:`2608`
        * Adopted vectorized pd.NA checking for Woodwork 0.5.1 support :pr:`2626`
        * Pinned upper version of astroid to 2.6.6 to keep ReadTheDocs working. :pr:`2638`
    * Changes
        * Renamed SMOTE samplers to SMOTE oversampler :pr:`2595`
        * Changed ``partial_dependence`` and ``graph_partial_dependence`` to raise a ``PartialDependenceError`` instead of ``ValueError``. This is not a breaking change because ``PartialDependenceError`` is a subclass of ``ValueError`` :pr:`2604`
        * Cleaned up code duplication in ``ComponentGraph`` :pr:`2612`
        * Stored predict_proba results in .x for intermediate estimators in ComponentGraph :pr:`2629`
    * Documentation Changes
        * To avoid local docs build error, only add warning disable and download headers on ReadTheDocs builds, not locally :pr:`2617`
    * Testing Changes
        * Updated partial_dependence tests to change the element-wise comparison per the Plotly 5.2.1 upgrade :pr:`2638`
        * Changed the lint CI job to only check against python 3.9 via the `-t` flag :pr:`2586`
        * Installed Prophet in linux nightlies test and fixed ``test_all_components`` :pr:`2598`
        * Refactored and fixed all ``make_pipeline`` tests to assert correct order and address new Woodwork Unknown type inference :pr:`2572`
        * Removed ``component_graphs`` as a global variable in ``test_component_graphs.py`` :pr:`2609`

.. warning::

    **Breaking Changes**
        * Renamed SMOTE samplers to SMOTE oversampler. Please use ``SMOTEOversampler``, ``SMOTENCOversampler``, ``SMOTENOversampler`` instead of ``SMOTESampler``, ``SMOTENCSampler``, and ``SMOTENSampler`` :pr:`2595`


**v0.30.0 Aug. 3, 2021**
    * Enhancements
        * Added ``LogTransformer`` and ``TargetDistributionDataCheck`` :pr:`2487`
        * Issue a warning to users when a pipeline parameter passed in isn't used in the pipeline :pr:`2564`
        * Added Gini coefficient as an objective :pr:`2544`
        * Added ``repr`` to ``ComponentGraph`` :pr:`2565`
        * Added components to extract features from ``URL`` and ``EmailAddress`` Logical Types :pr:`2550`
        * Added support for `NaN` values in ``TextFeaturizer`` :pr:`2532`
        * Added ``SelectByType`` transformer :pr:`2531`
        * Added separate thresholds for percent null rows and columns in ``HighlyNullDataCheck`` :pr:`2562`
        * Added support for `NaN` natural language values :pr:`2577`
    * Fixes
        * Raised error message for types ``URL``, ``NaturalLanguage``, and ``EmailAddress`` in ``partial_dependence`` :pr:`2573`
    * Changes
        * Updated ``PipelineBase`` implementation for creating pipelines from a list of components :pr:`2549`
        * Moved ``get_hyperparameter_ranges`` to ``PipelineBase`` class from automl/utils module :pr:`2546`
        * Renamed ``ComponentGraph``'s ``get_parents`` to ``get_inputs`` :pr:`2540`
        * Removed ``ComponentGraph.linearized_component_graph`` and ``ComponentGraph.from_list`` :pr:`2556`
        * Updated ``ComponentGraph`` to enforce requiring `.x` and `.y` inputs for each component in the graph :pr:`2563`
        * Renamed existing ensembler implementation from ``StackedEnsemblers`` to ``SklearnStackedEnsemblers`` :pr:`2578`
    * Documentation Changes
        * Added documentation for ``DaskEngine`` and ``CFEngine`` parallel engines :pr:`2560`
        * Improved detail of ``TextFeaturizer`` docstring and tutorial :pr:`2568`
    * Testing Changes
        * Added test that makes sure ``split_data`` does not shuffle for time series problems :pr:`2552`

.. warning::

    **Breaking Changes**
        * Moved ``get_hyperparameter_ranges`` to ``PipelineBase`` class from automl/utils module :pr:`2546`
        * Renamed ``ComponentGraph``'s ``get_parents`` to ``get_inputs`` :pr:`2540`
        * Removed ``ComponentGraph.linearized_component_graph`` and ``ComponentGraph.from_list`` :pr:`2556`
        * Updated ``ComponentGraph`` to enforce requiring `.x` and `.y` inputs for each component in the graph :pr:`2563`


**v0.29.0 Jul. 21, 2021**
    * Enhancements
        * Updated 1-way partial dependence support for datetime features :pr:`2454`
        * Added details on how to fix error caused by broken ww schema :pr:`2466`
        * Added ability to use built-in pickle for saving AutoMLSearch :pr:`2463`
        * Updated our components and component graphs to use latest features of ww 0.4.1, e.g. ``concat_columns`` and drop in-place. :pr:`2465`
        * Added new, concurrent.futures based engine for parallel AutoML :pr:`2506`
        * Added support for new Woodwork ``Unknown`` type in AutoMLSearch :pr:`2477`
        * Updated our components with an attribute that describes if they modify features or targets and can be used in list API for pipeline initialization :pr:`2504`
        * Updated ``ComponentGraph`` to accept X and y as inputs :pr:`2507`
        * Removed unused ``TARGET_BINARY_INVALID_VALUES`` from ``DataCheckMessageCode`` enum and fixed formatting of objective documentation :pr:`2520`
        * Added ``EvalMLAlgorithm`` :pr:`2525`
        * Added support for `NaN` values in ``TextFeaturizer`` :pr:`2532`
    * Fixes
        * Fixed ``FraudCost`` objective and reverted threshold optimization method for binary classification to ``Golden`` :pr:`2450`
        * Added custom exception message for partial dependence on features with scales that are too small :pr:`2455`
        * Ensures the typing for Ordinal and Datetime ltypes are passed through _retain_custom_types_and_initalize_woodwork :pr:`2461`
        * Updated to work with Pandas 1.3.0 :pr:`2442`
        * Updated to work with sktime 0.7.0 :pr:`2499`
    * Changes
        * Updated XGBoost dependency to ``>=1.4.2`` :pr:`2484`, :pr:`2498`
        * Added a ``DeprecationWarning`` about deprecating the list API for ``ComponentGraph`` :pr:`2488`
        * Updated ``make_pipeline`` for AutoML to create dictionaries, not lists, to initialize pipelines :pr:`2504`
        * No longer installing graphviz on windows in our CI pipelines because release 0.17 breaks windows 3.7 :pr:`2516`
    * Documentation Changes
        * Moved docstrings from ``__init__`` to class pages, added missing docstrings for missing classes, and updated missing default values :pr:`2452`
        * Build documentation with sphinx-autoapi :pr:`2458`
        * Change ``autoapi_ignore`` to only ignore files in ``evalml/tests/*`` :pr:`2530` 
    * Testing Changes
        * Fixed flaky dask tests :pr:`2471`
        * Removed shellcheck action from ``build_conda_pkg`` action :pr:`2514`
        * Added a tmp_dir fixture that deletes its contents after tests run :pr:`2505`
        * Added a test that makes sure all pipelines in ``AutoMLSearch`` get the same data splits :pr:`2513`
        * Condensed warning output in test logs :pr:`2521`

.. warning::

    **Breaking Changes**
        * `NaN` values in the `Natural Language` type are no longer supported by the Imputer with the pandas upgrade. :pr:`2477`

**v0.28.0 Jul. 2, 2021**
    * Enhancements
        * Added support for showing a Individual Conditional Expectations plot when graphing Partial Dependence :pr:`2386`
        * Exposed ``thread_count`` for Catboost estimators as ``n_jobs`` parameter :pr:`2410`
        * Updated Objectives API to allow for sample weighting :pr:`2433`
    * Fixes
        * Deleted unreachable line from ``IterativeAlgorithm`` :pr:`2464`
    * Changes
        * Pinned Woodwork version between 0.4.1 and 0.4.2 :pr:`2460`
        * Updated psutils minimum version in requirements :pr:`2438`
        * Updated ``log_error_callback`` to not include filepath in logged message :pr:`2429`
    * Documentation Changes
        * Sped up docs :pr:`2430`
        * Removed mentions of ``DataTable`` and ``DataColumn`` from the docs :pr:`2445`
    * Testing Changes
        * Added slack integration for nightlies tests :pr:`2436`
        * Changed ``build_conda_pkg`` CI job to run only when dependencies are updates :pr:`2446`
        * Updated workflows to store pytest runtimes as test artifacts :pr:`2448`
        * Added ``AutoMLTestEnv`` test fixture for making it easy to mock automl tests :pr:`2406`

**v0.27.0 Jun. 22, 2021**
    * Enhancements
        * Adds force plots for prediction explanations :pr:`2157`
        * Removed self-reference from ``AutoMLSearch`` :pr:`2304`
        * Added support for nonlinear pipelines for ``generate_pipeline_code`` :pr:`2332`
        * Added ``inverse_transform`` method to pipelines :pr:`2256`
        * Add optional automatic update checker :pr:`2350`
        * Added ``search_order`` to ``AutoMLSearch``'s ``rankings`` and ``full_rankings`` tables :pr:`2345`
        * Updated threshold optimization method for binary classification :pr:`2315`
        * Updated demos to pull data from S3 instead of including demo data in package :pr:`2387`
        * Upgrade woodwork version to v0.4.1 :pr:`2379`
    * Fixes
        * Preserve user-specified woodwork types throughout pipeline fit/predict :pr:`2297`
        * Fixed ``ComponentGraph`` appending target to ``final_component_features`` if there is a component that returns both X and y :pr:`2358`
        * Fixed partial dependence graph method failing on multiclass problems when the class labels are numeric :pr:`2372`
        * Added ``thresholding_objective`` argument to ``AutoMLSearch`` for binary classification problems :pr:`2320`
        * Added change for ``k_neighbors`` parameter in SMOTE Oversamplers to automatically handle small samples :pr:`2375`
        * Changed naming for ``Logistic Regression Classifier`` file :pr:`2399`
        * Pinned pytest-timeout to fix minimum dependence checker :pr:`2425`
        * Replaced ``Elastic Net Classifier`` base class with ``Logistsic Regression`` to avoid ``NaN`` outputs :pr:`2420`
    * Changes
        * Cleaned up ``PipelineBase``'s ``component_graph`` and ``_component_graph`` attributes. Updated ``PipelineBase`` ``__repr__`` and added ``__eq__`` for ``ComponentGraph`` :pr:`2332`
        * Added and applied  ``black`` linting package to the EvalML repo in place of ``autopep8`` :pr:`2306`
        * Separated `custom_hyperparameters` from pipelines and added them as an argument to ``AutoMLSearch`` :pr:`2317`
        * Replaced `allowed_pipelines` with `allowed_component_graphs` :pr:`2364`
        * Removed private method ``_compute_features_during_fit`` from ``PipelineBase`` :pr:`2359`
        * Updated ``compute_order`` in ``ComponentGraph`` to be a read-only property :pr:`2408`
        * Unpinned PyZMQ version in requirements.txt :pr:`2389` 
        * Uncapping LightGBM version in requirements.txt :pr:`2405`
        * Updated minimum version of plotly :pr:`2415`
        * Removed ``SensitivityLowAlert`` objective from core objectives :pr:`2418`
    * Documentation Changes
        * Fixed lead scoring weights in the demos documentation :pr:`2315`
        * Fixed start page code and description dataset naming discrepancy :pr:`2370`
    * Testing Changes
        * Update minimum unit tests to run on all pull requests :pr:`2314`
        * Pass token to authorize uploading of codecov reports :pr:`2344`
        * Add ``pytest-timeout``. All tests that run longer than 6 minutes will fail. :pr:`2374`
        * Separated the dask tests out into separate github action jobs to isolate dask failures. :pr:`2376`
        * Refactored dask tests :pr:`2377`
        * Added the combined dask/non-dask unit tests back and renamed the dask only unit tests. :pr:`2382`
        * Sped up unit tests and split into separate jobs :pr:`2365`
        * Change CI job names, run lint for python 3.9, run nightlies on python 3.8 at 3am EST :pr:`2395` :pr:`2398`
        * Set fail-fast to false for CI jobs that run for PRs :pr:`2402`

.. warning::

    **Breaking Changes**
        * `AutoMLSearch` will accept `allowed_component_graphs` instead of `allowed_pipelines` :pr:`2364`
        * Removed ``PipelineBase``'s ``_component_graph`` attribute. Updated ``PipelineBase`` ``__repr__`` and added ``__eq__`` for ``ComponentGraph`` :pr:`2332`
        * `pipeline_parameters` will no longer accept `skopt.space` variables since hyperparameter ranges will now be specified through `custom_hyperparameters` :pr:`2317`

**v0.25.0 Jun. 01, 2021**
    * Enhancements
        * Upgraded minimum woodwork to version 0.3.1. Previous versions will not be supported :pr:`2181`
        * Added a new callback parameter for ``explain_predictions_best_worst`` :pr:`2308`
    * Fixes
    * Changes
        * Deleted the ``return_pandas`` flag from our demo data loaders :pr:`2181`
        * Moved ``default_parameters`` to ``ComponentGraph`` from ``PipelineBase`` :pr:`2307`
    * Documentation Changes
        * Updated the release procedure documentation :pr:`2230`
    * Testing Changes
        * Ignoring ``test_saving_png_file`` while building conda package :pr:`2323`

.. warning::

    **Breaking Changes**
        * Deleted the ``return_pandas`` flag from our demo data loaders :pr:`2181`
        * Upgraded minimum woodwork to version 0.3.1. Previous versions will not be supported :pr:`2181`
        * Due to the weak-ref in woodwork, set the result of ``infer_feature_types`` to a variable before accessing woodwork :pr:`2181`

**v0.24.2 May. 24, 2021**
    * Enhancements
        * Added oversamplers to AutoMLSearch :pr:`2213` :pr:`2286`
        * Added dictionary input functionality for ``Undersampler`` component :pr:`2271`
        * Changed the default parameter values for ``Elastic Net Classifier`` and ``Elastic Net Regressor`` :pr:`2269`
        * Added dictionary input functionality for the Oversampler components :pr:`2288`
    * Fixes
        * Set default `n_jobs` to 1 for `StackedEnsembleClassifier` and `StackedEnsembleRegressor` until fix for text-based parallelism in sklearn stacking can be found :pr:`2295`
    * Changes
        * Updated ``start_iteration_callback`` to accept a pipeline instance instead of a pipeline class and no longer accept pipeline parameters as a parameter :pr:`2290`
        * Refactored ``calculate_permutation_importance`` method and add per-column permutation importance method :pr:`2302`
        * Updated logging information in ``AutoMLSearch.__init__`` to clarify pipeline generation :pr:`2263`
    * Documentation Changes
        * Minor changes to the release procedure :pr:`2230`
    * Testing Changes
        * Use codecov action to update coverage reports :pr:`2238`
        * Removed MarkupSafe dependency version pin from requirements.txt and moved instead into RTD docs build CI :pr:`2261`

.. warning::

    **Breaking Changes**
        * Updated ``start_iteration_callback`` to accept a pipeline instance instead of a pipeline class and no longer accept pipeline parameters as a parameter :pr:`2290`
        * Moved ``default_parameters`` to ``ComponentGraph`` from ``PipelineBase``. A pipeline's ``default_parameters`` is now accessible via ``pipeline.component_graph.default_parameters`` :pr:`2307`


**v0.24.1 May. 16, 2021**
    * Enhancements
        * Integrated ``ARIMARegressor`` into AutoML :pr:`2009`
        * Updated ``HighlyNullDataCheck`` to also perform a null row check :pr:`2222`
        * Set ``max_depth`` to 1 in calls to featuretools dfs :pr:`2231`
    * Fixes
        * Removed data splitter sampler calls during training :pr:`2253`
        * Set minimum required version for for pyzmq, colorama, and docutils :pr:`2254`
        * Changed BaseSampler to return None instead of y :pr:`2272`
    * Changes
        * Removed ensemble split and indices in ``AutoMLSearch`` :pr:`2260`
        * Updated pipeline ``repr()`` and ``generate_pipeline_code`` to return pipeline instances without generating custom pipeline class :pr:`2227`
    * Documentation Changes
        * Capped Sphinx version under 4.0.0 :pr:`2244`
    * Testing Changes
        * Change number of cores for pytest from 4 to 2 :pr:`2266`
        * Add minimum dependency checker to generate minimum requirement files :pr:`2267`
        * Add unit tests with minimum dependencies  :pr:`2277`


**v0.24.0 May. 04, 2021**
    * Enhancements
        * Added `date_index` as a required parameter for TimeSeries problems :pr:`2217`
        * Have the ``OneHotEncoder`` return the transformed columns as booleans rather than floats :pr:`2170`
        * Added Oversampler transformer component to EvalML :pr:`2079`
        * Added Undersampler to AutoMLSearch, as well as arguments ``_sampler_method`` and ``sampler_balanced_ratio`` :pr:`2128`
        * Updated prediction explanations functions to allow pipelines with XGBoost estimators :pr:`2162`
        * Added partial dependence for datetime columns :pr:`2180`
        * Update precision-recall curve with positive label index argument, and fix for 2d predicted probabilities :pr:`2090`
        * Add pct_null_rows to ``HighlyNullDataCheck`` :pr:`2211`
        * Added a standalone AutoML `search` method for convenience, which runs data checks and then runs automl :pr:`2152`
        * Make the first batch of AutoML have a predefined order, with linear models first and complex models last :pr:`2223` :pr:`2225`
        * Added sampling dictionary support to ``BalancedClassficationSampler`` :pr:`2235`
    * Fixes
        * Fixed partial dependence not respecting grid resolution parameter for numerical features :pr:`2180`
        * Enable prediction explanations for catboost for multiclass problems :pr:`2224`
    * Changes
        * Deleted baseline pipeline classes :pr:`2202`
        * Reverting user specified date feature PR :pr:`2155` until `pmdarima` installation fix is found :pr:`2214`
        * Updated pipeline API to accept component graph and other class attributes as instance parameters. Old pipeline API still works but will not be supported long-term. :pr:`2091`
        * Removed all old datasplitters from EvalML :pr:`2193`
        * Deleted ``make_pipeline_from_components`` :pr:`2218`
    * Documentation Changes
        * Renamed dataset to clarify that its gzipped but not a tarball :pr:`2183`
        * Updated documentation to use pipeline instances instead of pipeline subclasses :pr:`2195`
        * Updated contributing guide with a note about GitHub Actions permissions :pr:`2090`
        * Updated automl and model understanding user guides :pr:`2090`
    * Testing Changes
        * Use machineFL user token for dependency update bot, and add more reviewers :pr:`2189`


.. warning::

    **Breaking Changes**
        * All baseline pipeline classes (``BaselineBinaryPipeline``, ``BaselineMulticlassPipeline``, ``BaselineRegressionPipeline``, etc.) have been deleted :pr:`2202`
        * Updated pipeline API to accept component graph and other class attributes as instance parameters. Old pipeline API still works but will not be supported long-term. Pipelines can now be initialized by specifying the component graph as the first parameter, and then passing in optional arguments such as ``custom_name``, ``parameters``, etc. For example, ``BinaryClassificationPipeline(["Random Forest Classifier"], parameters={})``.  :pr:`2091`
        * Removed all old datasplitters from EvalML :pr:`2193`
        * Deleted utility method ``make_pipeline_from_components`` :pr:`2218`


**v0.23.0 Apr. 20, 2021**
    * Enhancements
        * Refactored ``EngineBase`` and ``SequentialEngine`` api. Adding ``DaskEngine`` :pr:`1975`.
        * Added optional ``engine`` argument to ``AutoMLSearch`` :pr:`1975`
        * Added a warning about how time series support is still in beta when a user passes in a time series problem to ``AutoMLSearch`` :pr:`2118`
        * Added ``NaturalLanguageNaNDataCheck`` data check :pr:`2122`
        * Added ValueError to ``partial_dependence`` to prevent users from computing partial dependence on columns with all NaNs :pr:`2120`
        * Added standard deviation of cv scores to rankings table :pr:`2154`
    * Fixes
        * Fixed ``BalancedClassificationDataCVSplit``, ``BalancedClassificationDataTVSplit``, and ``BalancedClassificationSampler`` to use ``minority:majority`` ratio instead of ``majority:minority`` :pr:`2077`
        * Fixed bug where two-way partial dependence plots with categorical variables were not working correctly :pr:`2117`
        * Fixed bug where ``hyperparameters`` were not displaying properly for pipelines with a list ``component_graph`` and duplicate components :pr:`2133`
        * Fixed bug where ``pipeline_parameters`` argument in ``AutoMLSearch`` was not applied to pipelines passed in as ``allowed_pipelines`` :pr:`2133`
        * Fixed bug where ``AutoMLSearch`` was not applying custom hyperparameters to pipelines with a list ``component_graph`` and duplicate components :pr:`2133`
    * Changes
        * Removed ``hyperparameter_ranges`` from Undersampler and renamed ``balanced_ratio`` to ``sampling_ratio`` for samplers :pr:`2113`
        * Renamed ``TARGET_BINARY_NOT_TWO_EXAMPLES_PER_CLASS`` data check message code to ``TARGET_MULTICLASS_NOT_TWO_EXAMPLES_PER_CLASS`` :pr:`2126`
        * Modified one-way partial dependence plots of categorical features to display data with a bar plot :pr:`2117`
        * Renamed ``score`` column for ``automl.rankings`` as ``mean_cv_score`` :pr:`2135`
        * Remove 'warning' from docs tool output :pr:`2031`
    * Documentation Changes
        * Fixed ``conf.py`` file :pr:`2112`
        * Added a sentence to the automl user guide stating that our support for time series problems is still in beta. :pr:`2118`
        * Fixed documentation demos :pr:`2139`
        * Update test badge in README to use GitHub Actions :pr:`2150`
    * Testing Changes
        * Fixed ``test_describe_pipeline`` for ``pandas`` ``v1.2.4`` :pr:`2129`
        * Added a GitHub Action for building the conda package :pr:`1870` :pr:`2148`


.. warning::

    **Breaking Changes**
        * Renamed ``balanced_ratio`` to ``sampling_ratio`` for the ``BalancedClassificationDataCVSplit``, ``BalancedClassificationDataTVSplit``, ``BalancedClassficationSampler``, and Undersampler :pr:`2113`
        * Deleted the "errors" key from automl results :pr:`1975`
        * Deleted the ``raise_and_save_error_callback`` and the ``log_and_save_error_callback`` :pr:`1975`
        * Fixed ``BalancedClassificationDataCVSplit``, ``BalancedClassificationDataTVSplit``, and ``BalancedClassificationSampler`` to use minority:majority ratio instead of majority:minority :pr:`2077`


**v0.22.0 Apr. 06, 2021**
    * Enhancements
        * Added a GitHub Action for ``linux_unit_tests``:pr:`2013`
        * Added recommended actions for ``InvalidTargetDataCheck``, updated ``_make_component_list_from_actions`` to address new action, and added ``TargetImputer`` component :pr:`1989`
        * Updated ``AutoMLSearch._check_for_high_variance`` to not emit ``RuntimeWarning`` :pr:`2024`
        * Added exception when pipeline passed to ``explain_predictions`` is a ``Stacked Ensemble`` pipeline :pr:`2033`
        * Added sensitivity at low alert rates as an objective :pr:`2001`
        * Added ``Undersampler`` transformer component :pr:`2030`
    * Fixes
        * Updated Engine's ``train_batch`` to apply undersampling :pr:`2038`
        * Fixed bug in where Time Series Classification pipelines were not encoding targets in ``predict`` and ``predict_proba`` :pr:`2040`
        * Fixed data splitting errors if target is float for classification problems :pr:`2050`
        * Pinned ``docutils`` to <0.17 to fix ReadtheDocs warning issues :pr:`2088`
    * Changes
        * Removed lists as acceptable hyperparameter ranges in ``AutoMLSearch`` :pr:`2028`
        * Renamed "details" to "metadata" for data check actions :pr:`2008`
    * Documentation Changes
        * Catch and suppress warnings in documentation :pr:`1991` :pr:`2097`
        * Change spacing in ``start.ipynb`` to provide clarity for ``AutoMLSearch`` :pr:`2078`
        * Fixed start code on README :pr:`2108`
    * Testing Changes


**v0.21.0 Mar. 24, 2021**
    * Enhancements
        * Changed ``AutoMLSearch`` to default ``optimize_thresholds`` to True :pr:`1943`
        * Added multiple oversampling and undersampling sampling methods as data splitters for imbalanced classification :pr:`1775`
        * Added params to balanced classification data splitters for visibility :pr:`1966`
        * Updated ``make_pipeline`` to not add ``Imputer`` if input data does not have numeric or categorical columns :pr:`1967`
        * Updated ``ClassImbalanceDataCheck`` to better handle multiclass imbalances :pr:`1986`
        * Added recommended actions for the output of data check's ``validate`` method :pr:`1968`
        * Added error message for ``partial_dependence`` when features are mostly the same value :pr:`1994`
        * Updated ``OneHotEncoder`` to drop one redundant feature by default for features with two categories :pr:`1997`
        * Added a ``PolynomialDetrender`` component :pr:`1992`
        * Added ``DateTimeNaNDataCheck`` data check :pr:`2039`
    * Fixes
        * Changed best pipeline to train on the entire dataset rather than just ensemble indices for ensemble problems :pr:`2037`
        * Updated binary classification pipelines to use objective decision function during scoring of custom objectives :pr:`1934`
    * Changes
        * Removed ``data_checks`` parameter, ``data_check_results`` and data checks logic from ``AutoMLSearch`` :pr:`1935`
        * Deleted ``random_state`` argument :pr:`1985`
        * Updated Woodwork version requirement to ``v0.0.11`` :pr:`1996`
    * Documentation Changes
    * Testing Changes
        * Removed ``build_docs`` CI job in favor of RTD GH builder :pr:`1974`
        * Added tests to confirm support for Python 3.9 :pr:`1724`
        * Added tests to support Dask AutoML/Engine :pr:`1990`
        * Changed ``build_conda_pkg`` job to use ``latest_release_changes`` branch in the feedstock. :pr:`1979`

.. warning::

    **Breaking Changes**
        * Changed ``AutoMLSearch`` to default ``optimize_thresholds`` to True :pr:`1943`
        * Removed ``data_checks`` parameter, ``data_check_results`` and data checks logic from ``AutoMLSearch``. To run the data checks which were previously run by default in ``AutoMLSearch``, please call ``DefaultDataChecks().validate(X_train, y_train)`` or take a look at our documentation for more examples. :pr:`1935`
        * Deleted ``random_state`` argument :pr:`1985`

**v0.20.0 Mar. 10, 2021**
    * Enhancements
        * Added a GitHub Action for Detecting dependency changes :pr:`1933`
        * Create a separate CV split to train stacked ensembler on for AutoMLSearch :pr:`1814`
        * Added a GitHub Action for Linux unit tests :pr:`1846`
        * Added ``ARIMARegressor`` estimator :pr:`1894`
        * Added ``DataCheckAction`` class and ``DataCheckActionCode`` enum :pr:`1896`
        * Updated ``Woodwork`` requirement to ``v0.0.10`` :pr:`1900`
        * Added ``BalancedClassificationDataCVSplit`` and ``BalancedClassificationDataTVSplit`` to AutoMLSearch :pr:`1875`
        * Update default classification data splitter to use downsampling for highly imbalanced data :pr:`1875`
        * Updated ``describe_pipeline`` to return more information, including ``id`` of pipelines used for ensemble models :pr:`1909`
        * Added utility method to create list of components from a list of ``DataCheckAction`` :pr:`1907`
        * Updated ``validate`` method to include a ``action`` key in returned dictionary for all ``DataCheck``and ``DataChecks`` :pr:`1916`
        * Aggregating the shap values for predictions that we know the provenance of, e.g. OHE, text, and date-time. :pr:`1901`
        * Improved error message when custom objective is passed as a string in ``pipeline.score`` :pr:`1941`
        * Added ``score_pipelines`` and ``train_pipelines`` methods to ``AutoMLSearch`` :pr:`1913`
        * Added support for ``pandas`` version 1.2.0 :pr:`1708`
        * Added ``score_batch`` and ``train_batch`` abstact methods to ``EngineBase`` and implementations in ``SequentialEngine`` :pr:`1913`
        * Added ability to handle index columns in ``AutoMLSearch`` and ``DataChecks`` :pr:`2138`
    * Fixes
        * Removed CI check for ``check_dependencies_updated_linux`` :pr:`1950`
        * Added metaclass for time series pipelines and fix binary classification pipeline ``predict`` not using objective if it is passed as a named argument :pr:`1874`
        * Fixed stack trace in prediction explanation functions caused by mixed string/numeric pandas column names :pr:`1871`
        * Fixed stack trace caused by passing pipelines with duplicate names to ``AutoMLSearch`` :pr:`1932`
        * Fixed ``AutoMLSearch.get_pipelines`` returning pipelines with the same attributes :pr:`1958`
    * Changes
        * Reversed GitHub Action for Linux unit tests until a fix for report generation is found :pr:`1920`
        * Updated ``add_results`` in ``AutoMLAlgorithm`` to take in entire pipeline results dictionary from ``AutoMLSearch`` :pr:`1891`
        * Updated ``ClassImbalanceDataCheck`` to look for severe class imbalance scenarios :pr:`1905`
        * Deleted the ``explain_prediction`` function :pr:`1915`
        * Removed ``HighVarianceCVDataCheck`` and convered it to an ``AutoMLSearch`` method instead :pr:`1928`
        * Removed warning in ``InvalidTargetDataCheck`` returned when numeric binary classification targets are not (0, 1) :pr:`1959`
    * Documentation Changes
        * Updated ``model_understanding.ipynb`` to demo the two-way partial dependence capability :pr:`1919`
    * Testing Changes

.. warning::

    **Breaking Changes**
        * Deleted the ``explain_prediction`` function :pr:`1915`
        * Removed ``HighVarianceCVDataCheck`` and convered it to an ``AutoMLSearch`` method instead :pr:`1928`
        * Added ``score_batch`` and ``train_batch`` abstact methods to ``EngineBase``. These need to be implemented in Engine subclasses :pr:`1913`


**v0.19.0 Feb. 23, 2021**
    * Enhancements
        * Added a GitHub Action for Python windows unit tests :pr:`1844`
        * Added a GitHub Action for checking updated release notes :pr:`1849`
        * Added a GitHub Action for Python lint checks :pr:`1837`
        * Adjusted ``explain_prediction``, ``explain_predictions`` and ``explain_predictions_best_worst`` to handle timeseries problems. :pr:`1818`
        * Updated ``InvalidTargetDataCheck`` to check for mismatched indices in target and features :pr:`1816`
        * Updated ``Woodwork`` structures returned from components to support ``Woodwork`` logical type overrides set by the user :pr:`1784`
        * Updated estimators to keep track of input feature names during ``fit()`` :pr:`1794`
        * Updated ``visualize_decision_tree`` to include feature names in output :pr:`1813`
        * Added ``is_bounded_like_percentage`` property for objectives. If true, the ``calculate_percent_difference`` method will return the absolute difference rather than relative difference :pr:`1809`
        * Added full error traceback to AutoMLSearch logger file :pr:`1840`
        * Changed ``TargetEncoder`` to preserve custom indices in the data :pr:`1836`
        * Refactored ``explain_predictions`` and ``explain_predictions_best_worst`` to only compute features once for all rows that need to be explained :pr:`1843`
        * Added custom random undersampler data splitter for classification :pr:`1857`
        * Updated ``OutliersDataCheck`` implementation to calculate the probability of having no outliers :pr:`1855`
        * Added ``Engines`` pipeline processing API :pr:`1838`
    * Fixes
        * Changed EngineBase random_state arg to random_seed and same for user guide docs :pr:`1889`
    * Changes
        * Modified ``calculate_percent_difference`` so that division by 0 is now inf rather than nan :pr:`1809`
        * Removed ``text_columns`` parameter from ``LSA`` and ``TextFeaturizer`` components :pr:`1652`
        * Added ``random_seed`` as an argument to our automl/pipeline/component API. Using ``random_state`` will raise a warning :pr:`1798`
        * Added ``DataCheckError`` message in ``InvalidTargetDataCheck`` if input target is None and removed exception raised :pr:`1866`
    * Documentation Changes
    * Testing Changes
        * Added back coverage for ``_get_feature_provenance`` in ``TextFeaturizer`` after ``text_columns`` was removed :pr:`1842`
        * Pin graphviz version for windows builds :pr:`1847`
        * Unpin graphviz version for windows builds :pr:`1851`

.. warning::

    **Breaking Changes**
        * Added a deprecation warning to ``explain_prediction``. It will be deleted in the next release. :pr:`1860`


**v0.18.2 Feb. 10, 2021**
    * Enhancements
        * Added uniqueness score data check :pr:`1785`
        * Added "dataframe" output format for prediction explanations :pr:`1781`
        * Updated LightGBM estimators to handle ``pandas.MultiIndex`` :pr:`1770`
        * Sped up permutation importance for some pipelines :pr:`1762`
        * Added sparsity data check :pr:`1797`
        * Confirmed support for threshold tuning for binary time series classification problems :pr:`1803`
    * Fixes
    * Changes
    * Documentation Changes
        * Added section on conda to the contributing guide :pr:`1771`
        * Updated release process to reflect freezing `main` before perf tests :pr:`1787`
        * Moving some prs to the right section of the release notes :pr:`1789`
        * Tweak README.md. :pr:`1800`
        * Fixed back arrow on install page docs :pr:`1795`
        * Fixed docstring for `ClassImbalanceDataCheck.validate()` :pr:`1817`
    * Testing Changes

**v0.18.1 Feb. 1, 2021**
    * Enhancements
        * Added ``graph_t_sne`` as a visualization tool for high dimensional data :pr:`1731`
        * Added the ability to see the linear coefficients of features in linear models terms :pr:`1738`
        * Added support for ``scikit-learn`` ``v0.24.0`` :pr:`1733`
        * Added support for ``scipy`` ``v1.6.0`` :pr:`1752`
        * Added SVM Classifier and Regressor to estimators :pr:`1714` :pr:`1761`
    * Fixes
        * Addressed bug with ``partial_dependence`` and categorical data with more categories than grid resolution :pr:`1748`
        * Removed ``random_state`` arg from ``get_pipelines`` in ``AutoMLSearch`` :pr:`1719`
        * Pinned pyzmq at less than 22.0.0 till we add support :pr:`1756`
    * Changes
        * Updated components and pipelines to return ``Woodwork`` data structures :pr:`1668`
        * Updated ``clone()`` for pipelines and components to copy over random state automatically :pr:`1753`
        * Dropped support for Python version 3.6 :pr:`1751`
        * Removed deprecated ``verbose`` flag from ``AutoMLSearch`` parameters :pr:`1772`
    * Documentation Changes
        * Add Twitter and Github link to documentation toolbar :pr:`1754`
        * Added Open Graph info to documentation :pr:`1758`
    * Testing Changes

.. warning::

    **Breaking Changes**
        * Components and pipelines return ``Woodwork`` data structures instead of ``pandas`` data structures :pr:`1668`
        * Python 3.6 will not be actively supported due to discontinued support from EvalML dependencies.
        * Deprecated ``verbose`` flag is removed for ``AutoMLSearch`` :pr:`1772`


**v0.18.0 Jan. 26, 2021**
    * Enhancements
        * Added RMSLE, MSLE, and MAPE to core objectives while checking for negative target values in ``invalid_targets_data_check`` :pr:`1574`
        * Added validation checks for binary problems with regression-like datasets and multiclass problems without true multiclass targets in ``invalid_targets_data_check`` :pr:`1665`
        * Added time series support for ``make_pipeline`` :pr:`1566`
        * Added target name for output of pipeline ``predict`` method :pr:`1578`
        * Added multiclass check to ``InvalidTargetDataCheck`` for two examples per class :pr:`1596`
        * Added support for ``graphviz`` ``v0.16`` :pr:`1657`
        * Enhanced time series pipelines to accept empty features :pr:`1651`
        * Added KNN Classifier to estimators. :pr:`1650`
        * Added support for list inputs for objectives :pr:`1663`
        * Added support for ``AutoMLSearch`` to handle time series classification pipelines :pr:`1666`
        * Enhanced ``DelayedFeaturesTransformer`` to encode categorical features and targets before delaying them :pr:`1691`
        * Added 2-way dependence plots. :pr:`1690`
        * Added ability to directly iterate through components within Pipelines :pr:`1583`
    * Fixes
        * Fixed inconsistent attributes and added Exceptions to docs :pr:`1673`
        * Fixed ``TargetLeakageDataCheck`` to use Woodwork ``mutual_information`` rather than using Pandas' Pearson Correlation :pr:`1616`
        * Fixed thresholding for pipelines in ``AutoMLSearch`` to only threshold binary classification pipelines :pr:`1622` :pr:`1626`
        * Updated ``load_data`` to return Woodwork structures and update default parameter value for ``index`` to ``None`` :pr:`1610`
        * Pinned scipy at < 1.6.0 while we work on adding support :pr:`1629`
        * Fixed data check message formatting in ``AutoMLSearch`` :pr:`1633`
        * Addressed stacked ensemble component for ``scikit-learn`` v0.24 support by setting ``shuffle=True`` for default CV :pr:`1613`
        * Fixed bug where ``Imputer`` reset the index on ``X`` :pr:`1590`
        * Fixed ``AutoMLSearch`` stacktrace when a cutom objective was passed in as a primary objective or additional objective :pr:`1575`
        * Fixed custom index bug for ``MAPE`` objective :pr:`1641`
        * Fixed index bug for ``TextFeaturizer`` and ``LSA`` components :pr:`1644`
        * Limited ``load_fraud`` dataset loaded into ``automl.ipynb`` :pr:`1646`
        * ``add_to_rankings`` updates ``AutoMLSearch.best_pipeline`` when necessary :pr:`1647`
        * Fixed bug where time series baseline estimators were not receiving ``gap`` and ``max_delay`` in ``AutoMLSearch`` :pr:`1645`
        * Fixed jupyter notebooks to help the RTD buildtime :pr:`1654`
        * Added ``positive_only`` objectives to ``non_core_objectives`` :pr:`1661`
        * Fixed stacking argument ``n_jobs`` for IterativeAlgorithm :pr:`1706`
        * Updated CatBoost estimators to return self in ``.fit()`` rather than the underlying model for consistency :pr:`1701`
        * Added ability to initialize pipeline parameters in ``AutoMLSearch`` constructor :pr:`1676`
    * Changes
        * Added labeling to ``graph_confusion_matrix`` :pr:`1632`
        * Rerunning search for ``AutoMLSearch`` results in a message thrown rather than failing the search, and removed ``has_searched`` property :pr:`1647`
        * Changed tuner class to allow and ignore single parameter values as input :pr:`1686`
        * Capped LightGBM version limit to remove bug in docs :pr:`1711`
        * Removed support for `np.random.RandomState` in EvalML :pr:`1727`
    * Documentation Changes
        * Update Model Understanding in the user guide to include ``visualize_decision_tree`` :pr:`1678`
        * Updated docs to include information about ``AutoMLSearch`` callback parameters and methods :pr:`1577`
        * Updated docs to prompt users to install graphiz on Mac :pr:`1656`
        * Added ``infer_feature_types`` to the ``start.ipynb`` guide :pr:`1700`
        * Added multicollinearity data check to API reference and docs :pr:`1707`
    * Testing Changes

.. warning::

    **Breaking Changes**
        * Removed ``has_searched`` property from ``AutoMLSearch`` :pr:`1647`
        * Components and pipelines return ``Woodwork`` data structures instead of ``pandas`` data structures :pr:`1668`
        * Removed support for `np.random.RandomState` in EvalML. Rather than passing ``np.random.RandomState`` as component and pipeline random_state values, we use int random_seed :pr:`1727`


**v0.17.0 Dec. 29, 2020**
    * Enhancements
        * Added ``save_plot`` that allows for saving figures from different backends :pr:`1588`
        * Added ``LightGBM Regressor`` to regression components :pr:`1459`
        * Added ``visualize_decision_tree`` for tree visualization with ``decision_tree_data_from_estimator`` and ``decision_tree_data_from_pipeline`` to reformat tree structure output :pr:`1511`
        * Added `DFS Transformer` component into transformer components :pr:`1454`
        * Added ``MAPE`` to the standard metrics for time series problems and update objectives :pr:`1510`
        * Added ``graph_prediction_vs_actual_over_time`` and ``get_prediction_vs_actual_over_time_data`` to the model understanding module for time series problems :pr:`1483`
        * Added a ``ComponentGraph`` class that will support future pipelines as directed acyclic graphs :pr:`1415`
        * Updated data checks to accept ``Woodwork`` data structures :pr:`1481`
        * Added parameter to ``InvalidTargetDataCheck`` to show only top unique values rather than all unique values :pr:`1485`
        * Added multicollinearity data check :pr:`1515`
        * Added baseline pipeline and components for time series regression problems :pr:`1496`
        * Added more information to users about ensembling behavior in ``AutoMLSearch`` :pr:`1527`
        * Add woodwork support for more utility and graph methods :pr:`1544`
        * Changed ``DateTimeFeaturizer`` to encode features as int :pr:`1479`
        * Return trained pipelines from ``AutoMLSearch.best_pipeline`` :pr:`1547`
        * Added utility method so that users can set feature types without having to learn about Woodwork directly :pr:`1555`
        * Added Linear Discriminant Analysis transformer for dimensionality reduction :pr:`1331`
        * Added multiclass support for ``partial_dependence`` and ``graph_partial_dependence`` :pr:`1554`
        * Added ``TimeSeriesBinaryClassificationPipeline`` and ``TimeSeriesMulticlassClassificationPipeline`` classes :pr:`1528`
        * Added ``make_data_splitter`` method for easier automl data split customization :pr:`1568`
        * Integrated ``ComponentGraph`` class into Pipelines for full non-linear pipeline support :pr:`1543`
        * Update ``AutoMLSearch`` constructor to take training data instead of ``search`` and ``add_to_leaderboard`` :pr:`1597`
        * Update ``split_data`` helper args :pr:`1597`
        * Add problem type utils ``is_regression``, ``is_classification``, ``is_timeseries`` :pr:`1597`
        * Rename ``AutoMLSearch`` ``data_split`` arg to ``data_splitter`` :pr:`1569`
    * Fixes
        * Fix AutoML not passing CV folds to ``DefaultDataChecks`` for usage by ``ClassImbalanceDataCheck`` :pr:`1619`
        * Fix Windows CI jobs: install ``numba`` via conda, required for ``shap`` :pr:`1490`
        * Added custom-index support for `reset-index-get_prediction_vs_actual_over_time_data` :pr:`1494`
        * Fix ``generate_pipeline_code`` to account for boolean and None differences between Python and JSON :pr:`1524` :pr:`1531`
        * Set max value for plotly and xgboost versions while we debug CI failures with newer versions :pr:`1532`
        * Undo version pinning for plotly :pr:`1533`
        * Fix ReadTheDocs build by updating the version of ``setuptools`` :pr:`1561`
        * Set ``random_state`` of data splitter in AutoMLSearch to take int to keep consistency in the resulting splits :pr:`1579`
        * Pin sklearn version while we work on adding support :pr:`1594`
        * Pin pandas at <1.2.0 while we work on adding support :pr:`1609`
        * Pin graphviz at < 0.16 while we work on adding support :pr:`1609`
    * Changes
        * Reverting ``save_graph`` :pr:`1550` to resolve kaleido build issues :pr:`1585`
        * Update circleci badge to apply to ``main`` :pr:`1489`
        * Added script to generate github markdown for releases :pr:`1487`
        * Updated selection using pandas ``dtypes`` to selecting using Woodwork logical types :pr:`1551`
        * Updated dependencies to fix ``ImportError: cannot import name 'MaskedArray' from 'sklearn.utils.fixes'`` error and to address Woodwork and Featuretool dependencies :pr:`1540`
        * Made ``get_prediction_vs_actual_data()`` a public method :pr:`1553`
        * Updated ``Woodwork`` version requirement to v0.0.7 :pr:`1560`
        * Move data splitters from ``evalml.automl.data_splitters`` to ``evalml.preprocessing.data_splitters`` :pr:`1597`
        * Rename "# Testing" in automl log output to "# Validation" :pr:`1597`
    * Documentation Changes
        * Added partial dependence methods to API reference :pr:`1537`
        * Updated documentation for confusion matrix methods :pr:`1611`
    * Testing Changes
        * Set ``n_jobs=1`` in most unit tests to reduce memory :pr:`1505`

.. warning::

    **Breaking Changes**
        * Updated minimal dependencies: ``numpy>=1.19.1``, ``pandas>=1.1.0``, ``scikit-learn>=0.23.1``, ``scikit-optimize>=0.8.1``
        * Updated ``AutoMLSearch.best_pipeline`` to return a trained pipeline. Pass in ``train_best_pipeline=False`` to AutoMLSearch in order to return an untrained pipeline.
        * Pipeline component instances can no longer be iterated through using ``Pipeline.component_graph`` :pr:`1543`
        * Update ``AutoMLSearch`` constructor to take training data instead of ``search`` and ``add_to_leaderboard`` :pr:`1597`
        * Update ``split_data`` helper args :pr:`1597`
        * Move data splitters from ``evalml.automl.data_splitters`` to ``evalml.preprocessing.data_splitters`` :pr:`1597`
        * Rename ``AutoMLSearch`` ``data_split`` arg to ``data_splitter`` :pr:`1569`



**v0.16.1 Dec. 1, 2020**
    * Enhancements
        * Pin woodwork version to v0.0.6 to avoid breaking changes :pr:`1484`
        * Updated ``Woodwork`` to >=0.0.5 in ``core-requirements.txt`` :pr:`1473`
        * Removed ``copy_dataframe`` parameter for ``Woodwork``, updated ``Woodwork`` to >=0.0.6 in ``core-requirements.txt`` :pr:`1478`
        * Updated ``detect_problem_type`` to use ``pandas.api.is_numeric_dtype`` :pr:`1476`
    * Changes
        * Changed ``make clean`` to delete coverage reports as a convenience for developers :pr:`1464`
        * Set ``n_jobs=-1`` by default for stacked ensemble components :pr:`1472`
    * Documentation Changes
        * Updated pipeline and component documentation and demos to use ``Woodwork`` :pr:`1466`
    * Testing Changes
        * Update dependency update checker to use everything from core and optional dependencies :pr:`1480`


**v0.16.0 Nov. 24, 2020**
    * Enhancements
        * Updated pipelines and ``make_pipeline`` to accept ``Woodwork`` inputs :pr:`1393`
        * Updated components to accept ``Woodwork`` inputs :pr:`1423`
        * Added ability to freeze hyperparameters for ``AutoMLSearch`` :pr:`1284`
        * Added ``Target Encoder`` into transformer components :pr:`1401`
        * Added callback for error handling in ``AutoMLSearch`` :pr:`1403`
        * Added the index id to the ``explain_predictions_best_worst`` output to help users identify which rows in their data are included :pr:`1365`
        * The top_k features displayed in ``explain_predictions_*`` functions are now determined by the magnitude of shap values as opposed to the ``top_k`` largest and smallest shap values. :pr:`1374`
        * Added a problem type for time series regression :pr:`1386`
        * Added a ``is_defined_for_problem_type`` method to ``ObjectiveBase`` :pr:`1386`
        * Added a ``random_state`` parameter to ``make_pipeline_from_components`` function :pr:`1411`
        * Added ``DelayedFeaturesTransformer`` :pr:`1396`
        * Added a ``TimeSeriesRegressionPipeline`` class :pr:`1418`
        * Removed ``core-requirements.txt`` from the package distribution :pr:`1429`
        * Updated data check messages to include a `"code"` and `"details"` fields :pr:`1451`, :pr:`1462`
        * Added a ``TimeSeriesSplit`` data splitter for time series problems :pr:`1441`
        * Added a ``problem_configuration`` parameter to AutoMLSearch :pr:`1457`
    * Fixes
        * Fixed ``IndexError`` raised in ``AutoMLSearch`` when ``ensembling = True`` but only one pipeline to iterate over :pr:`1397`
        * Fixed stacked ensemble input bug and LightGBM warning and bug in ``AutoMLSearch`` :pr:`1388`
        * Updated enum classes to show possible enum values as attributes :pr:`1391`
        * Updated calls to ``Woodwork``'s ``to_pandas()`` to ``to_series()`` and ``to_dataframe()`` :pr:`1428`
        * Fixed bug in OHE where column names were not guaranteed to be unique :pr:`1349`
        * Fixed bug with percent improvement of ``ExpVariance`` objective on data with highly skewed target :pr:`1467`
        * Fix SimpleImputer error which occurs when all features are bool type :pr:`1215`
    * Changes
        * Changed ``OutliersDataCheck`` to return the list of columns, rather than rows, that contain outliers :pr:`1377`
        * Simplified and cleaned output for Code Generation :pr:`1371`
        * Reverted changes from :pr:`1337` :pr:`1409`
        * Updated data checks to return dictionary of warnings and errors instead of a list :pr:`1448`
        * Updated ``AutoMLSearch`` to pass ``Woodwork`` data structures to every pipeline (instead of pandas DataFrames) :pr:`1450`
        * Update ``AutoMLSearch`` to default to ``max_batches=1`` instead of ``max_iterations=5`` :pr:`1452`
        * Updated _evaluate_pipelines to consolidate side effects :pr:`1410`
    * Documentation Changes
        * Added description of CLA to contributing guide, updated description of draft PRs :pr:`1402`
        * Updated documentation to include all data checks, ``DataChecks``, and usage of data checks in AutoML :pr:`1412`
        * Updated docstrings from ``np.array`` to ``np.ndarray`` :pr:`1417`
        * Added section on stacking ensembles in AutoMLSearch documentation :pr:`1425`
    * Testing Changes
        * Removed ``category_encoders`` from test-requirements.txt :pr:`1373`
        * Tweak codecov.io settings again to avoid flakes :pr:`1413`
        * Modified ``make lint`` to check notebook versions in the docs :pr:`1431`
        * Modified ``make lint-fix`` to standardize notebook versions in the docs :pr:`1431`
        * Use new version of pull request Github Action for dependency check (:pr:`1443`)
        * Reduced number of workers for tests to 4 :pr:`1447`

.. warning::

    **Breaking Changes**
        * The ``top_k`` and ``top_k_features`` parameters in ``explain_predictions_*`` functions now return ``k`` features as opposed to ``2 * k`` features :pr:`1374`
        * Renamed ``problem_type`` to ``problem_types`` in ``RegressionObjective``, ``BinaryClassificationObjective``, and ``MulticlassClassificationObjective`` :pr:`1319`
        * Data checks now return a dictionary of warnings and errors instead of a list :pr:`1448`



**v0.15.0 Oct. 29, 2020**
    * Enhancements
        * Added stacked ensemble component classes (``StackedEnsembleClassifier``, ``StackedEnsembleRegressor``) :pr:`1134`
        * Added stacked ensemble components to ``AutoMLSearch`` :pr:`1253`
        * Added ``DecisionTreeClassifier`` and ``DecisionTreeRegressor`` to AutoML :pr:`1255`
        * Added ``graph_prediction_vs_actual`` in ``model_understanding`` for regression problems :pr:`1252`
        * Added parameter to ``OneHotEncoder`` to enable filtering for features to encode for :pr:`1249`
        * Added percent-better-than-baseline for all objectives to automl.results :pr:`1244`
        * Added ``HighVarianceCVDataCheck`` and replaced synonymous warning in ``AutoMLSearch`` :pr:`1254`
        * Added `PCA Transformer` component for dimensionality reduction :pr:`1270`
        * Added ``generate_pipeline_code`` and ``generate_component_code`` to allow for code generation given a pipeline or component instance :pr:`1306`
        * Added ``PCA Transformer`` component for dimensionality reduction :pr:`1270`
        * Updated ``AutoMLSearch`` to support ``Woodwork`` data structures :pr:`1299`
        * Added cv_folds to ``ClassImbalanceDataCheck`` and added this check to ``DefaultDataChecks`` :pr:`1333`
        * Make ``max_batches`` argument to ``AutoMLSearch.search`` public :pr:`1320`
        * Added text support to automl search :pr:`1062`
        * Added ``_pipelines_per_batch`` as a private argument to ``AutoMLSearch`` :pr:`1355`
    * Fixes
        * Fixed ML performance issue with ordered datasets: always shuffle data in automl's default CV splits :pr:`1265`
        * Fixed broken ``evalml info`` CLI command :pr:`1293`
        * Fixed ``boosting type='rf'`` for LightGBM Classifier, as well as ``num_leaves`` error :pr:`1302`
        * Fixed bug in ``explain_predictions_best_worst`` where a custom index in the target variable would cause a ``ValueError`` :pr:`1318`
        * Added stacked ensemble estimators to to ``evalml.pipelines.__init__`` file :pr:`1326`
        * Fixed bug in OHE where calls to transform were not deterministic if ``top_n`` was less than the number of categories in a column :pr:`1324`
        * Fixed LightGBM warning messages during AutoMLSearch :pr:`1342`
        * Fix warnings thrown during AutoMLSearch in ``HighVarianceCVDataCheck`` :pr:`1346`
        * Fixed bug where TrainingValidationSplit would return invalid location indices for dataframes with a custom index :pr:`1348`
        * Fixed bug where the AutoMLSearch ``random_state`` was not being passed to the created pipelines :pr:`1321`
    * Changes
        * Allow ``add_to_rankings`` to be called before AutoMLSearch is called :pr:`1250`
        * Removed Graphviz from test-requirements to add to requirements.txt :pr:`1327`
        * Removed ``max_pipelines`` parameter from ``AutoMLSearch`` :pr:`1264`
        * Include editable installs in all install make targets :pr:`1335`
        * Made pip dependencies `featuretools` and `nlp_primitives` core dependencies :pr:`1062`
        * Removed `PartOfSpeechCount` from `TextFeaturizer` transform primitives :pr:`1062`
        * Added warning for ``partial_dependency`` when the feature includes null values :pr:`1352`
    * Documentation Changes
        * Fixed and updated code blocks in Release Notes :pr:`1243`
        * Added DecisionTree estimators to API Reference :pr:`1246`
        * Changed class inheritance display to flow vertically :pr:`1248`
        * Updated cost-benefit tutorial to use a holdout/test set :pr:`1159`
        * Added ``evalml info`` command to documentation :pr:`1293`
        * Miscellaneous doc updates :pr:`1269`
        * Removed conda pre-release testing from the release process document :pr:`1282`
        * Updates to contributing guide :pr:`1310`
        * Added Alteryx footer to docs with Twitter and Github link :pr:`1312`
        * Added documentation for evalml installation for Python 3.6 :pr:`1322`
        * Added documentation changes to make the API Docs easier to understand :pr:`1323`
        * Fixed documentation for ``feature_importance`` :pr:`1353`
        * Added tutorial for running `AutoML` with text data :pr:`1357`
        * Added documentation for woodwork integration with automl search :pr:`1361`
    * Testing Changes
        * Added tests for ``jupyter_check`` to handle IPython :pr:`1256`
        * Cleaned up ``make_pipeline`` tests to test for all estimators :pr:`1257`
        * Added a test to check conda build after merge to main :pr:`1247`
        * Removed code that was lacking codecov for ``__main__.py`` and unnecessary :pr:`1293`
        * Codecov: round coverage up instead of down :pr:`1334`
        * Add DockerHub credentials to CI testing environment :pr:`1356`
        * Add DockerHub credentials to conda testing environment :pr:`1363`

.. warning::

    **Breaking Changes**
        * Renamed ``LabelLeakageDataCheck`` to ``TargetLeakageDataCheck`` :pr:`1319`
        * ``max_pipelines`` parameter has been removed from ``AutoMLSearch``. Please use ``max_iterations`` instead. :pr:`1264`
        * ``AutoMLSearch.search()`` will now log a warning if the input is not a ``Woodwork`` data structure (``pandas``, ``numpy``) :pr:`1299`
        * Make ``max_batches`` argument to ``AutoMLSearch.search`` public :pr:`1320`
        * Removed unused argument `feature_types` from AutoMLSearch.search :pr:`1062`

**v0.14.1 Sep. 29, 2020**
    * Enhancements
        * Updated partial dependence methods to support calculating numeric columns in a dataset with non-numeric columns :pr:`1150`
        * Added ``get_feature_names`` on ``OneHotEncoder`` :pr:`1193`
        * Added ``detect_problem_type`` to ``problem_type/utils.py`` to automatically detect the problem type given targets :pr:`1194`
        * Added LightGBM to ``AutoMLSearch`` :pr:`1199`
        * Updated ``scikit-learn`` and ``scikit-optimize`` to use latest versions - 0.23.2 and 0.8.1 respectively :pr:`1141`
        * Added ``__str__`` and ``__repr__`` for pipelines and components :pr:`1218`
        * Included internal target check for both training and validation data in ``AutoMLSearch`` :pr:`1226`
        * Added ``ProblemTypes.all_problem_types`` helper to get list of supported problem types :pr:`1219`
        * Added ``DecisionTreeClassifier`` and ``DecisionTreeRegressor`` classes :pr:`1223`
        * Added ``ProblemTypes.all_problem_types`` helper to get list of supported problem types :pr:`1219`
        * ``DataChecks`` can now be parametrized by passing a list of ``DataCheck`` classes and a parameter dictionary :pr:`1167`
        * Added first CV fold score as validation score in ``AutoMLSearch.rankings`` :pr:`1221`
        * Updated ``flake8`` configuration to enable linting on ``__init__.py`` files :pr:`1234`
        * Refined ``make_pipeline_from_components`` implementation :pr:`1204`
    * Fixes
        * Updated GitHub URL after migration to Alteryx GitHub org :pr:`1207`
        * Changed Problem Type enum to be more similar to the string name :pr:`1208`
        * Wrapped call to scikit-learn's partial dependence method in a ``try``/``finally`` block :pr:`1232`
    * Changes
        * Added ``allow_writing_files`` as a named argument to CatBoost estimators. :pr:`1202`
        * Added ``solver`` and ``multi_class`` as named arguments to ``LogisticRegressionClassifier`` :pr:`1202`
        * Replaced pipeline's ``._transform`` method to evaluate all the preprocessing steps of a pipeline with ``.compute_estimator_features`` :pr:`1231`
        * Changed default large dataset train/test splitting behavior :pr:`1205`
    * Documentation Changes
        * Included description of how to access the component instances and features for pipeline user guide :pr:`1163`
        * Updated API docs to refer to target as "target" instead of "labels" for non-classification tasks and minor docs cleanup :pr:`1160`
        * Added Class Imbalance Data Check to ``api_reference.rst`` :pr:`1190` :pr:`1200`
        * Added pipeline properties to API reference :pr:`1209`
        * Clarified what the objective parameter in AutoML is used for in AutoML API reference and AutoML user guide :pr:`1222`
        * Updated API docs to include ``skopt.space.Categorical`` option for component hyperparameter range definition :pr:`1228`
        * Added install documentation for ``libomp`` in order to use LightGBM on Mac :pr:`1233`
        * Improved description of ``max_iterations`` in documentation :pr:`1212`
        * Removed unused code from sphinx conf :pr:`1235`
    * Testing Changes

.. warning::

    **Breaking Changes**
        * ``DefaultDataChecks`` now accepts a ``problem_type`` parameter that must be specified :pr:`1167`
        * Pipeline's ``._transform`` method to evaluate all the preprocessing steps of a pipeline has been replaced with ``.compute_estimator_features`` :pr:`1231`
        * ``get_objectives`` has been renamed to ``get_core_objectives``. This function will now return a list of valid objective instances :pr:`1230`


**v0.13.2 Sep. 17, 2020**
    * Enhancements
        * Added ``output_format`` field to explain predictions functions :pr:`1107`
        * Modified ``get_objective`` and ``get_objectives`` to be able to return any objective in ``evalml.objectives`` :pr:`1132`
        * Added a ``return_instance`` boolean parameter to ``get_objective`` :pr:`1132`
        * Added ``ClassImbalanceDataCheck`` to determine whether target imbalance falls below a given threshold :pr:`1135`
        * Added label encoder to LightGBM for binary classification :pr:`1152`
        * Added labels for the row index of confusion matrix :pr:`1154`
        * Added ``AutoMLSearch`` object as another parameter in search callbacks :pr:`1156`
        * Added the corresponding probability threshold for each point displayed in ``graph_roc_curve`` :pr:`1161`
        * Added ``__eq__`` for ``ComponentBase`` and ``PipelineBase`` :pr:`1178`
        * Added support for multiclass classification for ``roc_curve`` :pr:`1164`
        * Added ``categories`` accessor to ``OneHotEncoder`` for listing the categories associated with a feature :pr:`1182`
        * Added utility function to create pipeline instances from a list of component instances :pr:`1176`
    * Fixes
        * Fixed XGBoost column names for partial dependence methods :pr:`1104`
        * Removed dead code validating column type from ``TextFeaturizer`` :pr:`1122`
        * Fixed issue where ``Imputer`` cannot fit when there is None in a categorical or boolean column :pr:`1144`
        * ``OneHotEncoder`` preserves the custom index in the input data :pr:`1146`
        * Fixed representation for ``ModelFamily`` :pr:`1165`
        * Removed duplicate ``nbsphinx`` dependency in ``dev-requirements.txt`` :pr:`1168`
        * Users can now pass in any valid kwargs to all estimators :pr:`1157`
        * Remove broken accessor ``OneHotEncoder.get_feature_names`` and unneeded base class :pr:`1179`
        * Removed LightGBM Estimator from AutoML models :pr:`1186`
    * Changes
        * Pinned ``scikit-optimize`` version to 0.7.4 :pr:`1136`
        * Removed ``tqdm`` as a dependency :pr:`1177`
        * Added lightgbm version 3.0.0 to ``latest_dependency_versions.txt`` :pr:`1185`
        * Rename ``max_pipelines`` to ``max_iterations`` :pr:`1169`
    * Documentation Changes
        * Fixed API docs for ``AutoMLSearch`` ``add_result_callback`` :pr:`1113`
        * Added a step to our release process for pushing our latest version to conda-forge :pr:`1118`
        * Added warning for missing ipywidgets dependency for using ``PipelineSearchPlots`` on Jupyterlab :pr:`1145`
        * Updated ``README.md`` example to load demo dataset :pr:`1151`
        * Swapped mapping of breast cancer targets in ``model_understanding.ipynb`` :pr:`1170`
    * Testing Changes
        * Added test confirming ``TextFeaturizer`` never outputs null values :pr:`1122`
        * Changed Python version of ``Update Dependencies`` action to 3.8.x :pr:`1137`
        * Fixed release notes check-in test for ``Update Dependencies`` actions :pr:`1172`

.. warning::

    **Breaking Changes**
        * ``get_objective`` will now return a class definition rather than an instance by default :pr:`1132`
        * Deleted ``OPTIONS`` dictionary in ``evalml.objectives.utils.py`` :pr:`1132`
        * If specifying an objective by string, the string must now match the objective's name field, case-insensitive :pr:`1132`
        * Passing "Cost Benefit Matrix", "Fraud Cost", "Lead Scoring", "Mean Squared Log Error",
            "Recall", "Recall Macro", "Recall Micro", "Recall Weighted", or "Root Mean Squared Log Error" to ``AutoMLSearch`` will now result in a ``ValueError``
            rather than an ``ObjectiveNotFoundError`` :pr:`1132`
        * Search callbacks ``start_iteration_callback`` and ``add_results_callback`` have changed to include a copy of the AutoMLSearch object as a third parameter :pr:`1156`
        * Deleted ``OneHotEncoder.get_feature_names`` method which had been broken for a while, in favor of pipelines' ``input_feature_names`` :pr:`1179`
        * Deleted empty base class ``CategoricalEncoder`` which ``OneHotEncoder`` component was inheriting from :pr:`1176`
        * Results from ``roc_curve`` will now return as a list of dictionaries with each dictionary representing a class :pr:`1164`
        * ``max_pipelines`` now raises a ``DeprecationWarning`` and will be removed in the next release. ``max_iterations`` should be used instead. :pr:`1169`


**v0.13.1 Aug. 25, 2020**
    * Enhancements
        * Added Cost-Benefit Matrix objective for binary classification :pr:`1038`
        * Split ``fill_value`` into ``categorical_fill_value`` and ``numeric_fill_value`` for Imputer :pr:`1019`
        * Added ``explain_predictions`` and ``explain_predictions_best_worst`` for explaining multiple predictions with SHAP :pr:`1016`
        * Added new LSA component for text featurization :pr:`1022`
        * Added guide on installing with conda :pr:`1041`
        * Added a “cost-benefit curve” util method to graph cost-benefit matrix scores vs. binary classification thresholds :pr:`1081`
        * Standardized error when calling transform/predict before fit for pipelines :pr:`1048`
        * Added ``percent_better_than_baseline`` to AutoML search rankings and full rankings table :pr:`1050`
        * Added one-way partial dependence and partial dependence plots :pr:`1079`
        * Added "Feature Value" column to prediction explanation reports. :pr:`1064`
        * Added LightGBM classification estimator :pr:`1082`, :pr:`1114`
        * Added ``max_batches`` parameter to ``AutoMLSearch`` :pr:`1087`
    * Fixes
        * Updated ``TextFeaturizer`` component to no longer require an internet connection to run :pr:`1022`
        * Fixed non-deterministic element of ``TextFeaturizer`` transformations :pr:`1022`
        * Added a StandardScaler to all ElasticNet pipelines :pr:`1065`
        * Updated cost-benefit matrix to normalize score :pr:`1099`
        * Fixed logic in ``calculate_percent_difference`` so that it can handle negative values :pr:`1100`
    * Changes
        * Added ``needs_fitting`` property to ``ComponentBase`` :pr:`1044`
        * Updated references to data types to use datatype lists defined in ``evalml.utils.gen_utils`` :pr:`1039`
        * Remove maximum version limit for SciPy dependency :pr:`1051`
        * Moved ``all_components`` and other component importers into runtime methods :pr:`1045`
        * Consolidated graphing utility methods under ``evalml.utils.graph_utils`` :pr:`1060`
        * Made slight tweaks to how ``TextFeaturizer`` uses ``featuretools``, and did some refactoring of that and of LSA :pr:`1090`
        * Changed ``show_all_features`` parameter into ``importance_threshold``, which allows for thresholding feature importance :pr:`1097`, :pr:`1103`
    * Documentation Changes
        * Update ``setup.py`` URL to point to the github repo :pr:`1037`
        * Added tutorial for using the cost-benefit matrix objective :pr:`1088`
        * Updated ``model_understanding.ipynb`` to include documentation for using plotly on Jupyter Lab :pr:`1108`
    * Testing Changes
        * Refactor CircleCI tests to use matrix jobs (:pr:`1043`)
        * Added a test to check that all test directories are included in evalml package :pr:`1054`


.. warning::

    **Breaking Changes**
        * ``confusion_matrix`` and ``normalize_confusion_matrix`` have been moved to ``evalml.utils`` :pr:`1038`
        * All graph utility methods previously under ``evalml.pipelines.graph_utils`` have been moved to ``evalml.utils.graph_utils`` :pr:`1060`


**v0.12.2 Aug. 6, 2020**
    * Enhancements
        * Add save/load method to components :pr:`1023`
        * Expose pickle ``protocol`` as optional arg to save/load :pr:`1023`
        * Updated estimators used in AutoML to include ExtraTrees and ElasticNet estimators :pr:`1030`
    * Fixes
    * Changes
        * Removed ``DeprecationWarning`` for ``SimpleImputer`` :pr:`1018`
    * Documentation Changes
        * Add note about version numbers to release process docs :pr:`1034`
    * Testing Changes
        * Test files are now included in the evalml package :pr:`1029`


**v0.12.0 Aug. 3, 2020**
    * Enhancements
        * Added string and categorical targets support for binary and multiclass pipelines and check for numeric targets for ``DetectLabelLeakage`` data check :pr:`932`
        * Added clear exception for regression pipelines if target datatype is string or categorical :pr:`960`
        * Added target column names and class labels in ``predict`` and ``predict_proba`` output for pipelines :pr:`951`
        * Added ``_compute_shap_values`` and ``normalize_values`` to ``pipelines/explanations`` module :pr:`958`
        * Added ``explain_prediction`` feature which explains single predictions with SHAP :pr:`974`
        * Added Imputer to allow different imputation strategies for numerical and categorical dtypes :pr:`991`
        * Added support for configuring logfile path using env var, and don't create logger if there are filesystem errors :pr:`975`
        * Updated catboost estimators' default parameters and automl hyperparameter ranges to speed up fit time :pr:`998`
    * Fixes
        * Fixed ReadtheDocs warning failure regarding embedded gif :pr:`943`
        * Removed incorrect parameter passed to pipeline classes in ``_add_baseline_pipelines`` :pr:`941`
        * Added universal error for calling ``predict``, ``predict_proba``, ``transform``, and ``feature_importances`` before fitting :pr:`969`, :pr:`994`
        * Made ``TextFeaturizer`` component and pip dependencies ``featuretools`` and ``nlp_primitives`` optional :pr:`976`
        * Updated imputation strategy in automl to no longer limit impute strategy to ``most_frequent`` for all features if there are any categorical columns :pr:`991`
        * Fixed ``UnboundLocalError`` for ``cv_pipeline`` when automl search errors :pr:`996`
        * Fixed ``Imputer`` to reset dataframe index to preserve behavior expected from  ``SimpleImputer`` :pr:`1009`
    * Changes
        * Moved ``get_estimators`` to ``evalml.pipelines.components.utils`` :pr:`934`
        * Modified Pipelines to raise ``PipelineScoreError`` when they encounter an error during scoring :pr:`936`
        * Moved ``evalml.model_families.list_model_families`` to ``evalml.pipelines.components.allowed_model_families`` :pr:`959`
        * Renamed ``DateTimeFeaturization`` to ``DateTimeFeaturizer`` :pr:`977`
        * Added check to stop search and raise an error if all pipelines in a batch return NaN scores :pr:`1015`
    * Documentation Changes
        * Updated ``README.md`` :pr:`963`
        * Reworded message when errors are returned from data checks in search :pr:`982`
        * Added section on understanding model predictions with ``explain_prediction`` to User Guide :pr:`981`
        * Added a section to the user guide and api reference about how XGBoost and CatBoost are not fully supported. :pr:`992`
        * Added custom components section in user guide :pr:`993`
        * Updated FAQ section formatting :pr:`997`
        * Updated release process documentation :pr:`1003`
    * Testing Changes
        * Moved ``predict_proba`` and ``predict`` tests regarding string / categorical targets to ``test_pipelines.py`` :pr:`972`
        * Fixed dependency update bot by updating python version to 3.7 to avoid frequent github version updates :pr:`1002`


.. warning::

    **Breaking Changes**
        * ``get_estimators`` has been moved to ``evalml.pipelines.components.utils`` (previously was under ``evalml.pipelines.utils``) :pr:`934`
        * Removed the ``raise_errors`` flag in AutoML search. All errors during pipeline evaluation will be caught and logged. :pr:`936`
        * ``evalml.model_families.list_model_families`` has been moved to ``evalml.pipelines.components.allowed_model_families`` :pr:`959`
        * ``TextFeaturizer``: the ``featuretools`` and ``nlp_primitives`` packages must be installed after installing evalml in order to use this component :pr:`976`
        * Renamed ``DateTimeFeaturization`` to ``DateTimeFeaturizer`` :pr:`977`


**v0.11.2 July 16, 2020**
    * Enhancements
        * Added ``NoVarianceDataCheck`` to ``DefaultDataChecks`` :pr:`893`
        * Added text processing and featurization component ``TextFeaturizer`` :pr:`913`, :pr:`924`
        * Added additional checks to ``InvalidTargetDataCheck`` to handle invalid target data types :pr:`929`
        * ``AutoMLSearch`` will now handle ``KeyboardInterrupt`` and prompt user for confirmation :pr:`915`
    * Fixes
        * Makes automl results a read-only property :pr:`919`
    * Changes
        * Deleted static pipelines and refactored tests involving static pipelines, removed ``all_pipelines()`` and ``get_pipelines()`` :pr:`904`
        * Moved ``list_model_families`` to ``evalml.model_family.utils`` :pr:`903`
        * Updated ``all_pipelines``, ``all_estimators``, ``all_components`` to use the same mechanism for dynamically generating their elements :pr:`898`
        * Rename ``master`` branch to ``main`` :pr:`918`
        * Add pypi release github action :pr:`923`
        * Updated ``AutoMLSearch.search`` stdout output and logging and removed tqdm progress bar :pr:`921`
        * Moved automl config checks previously in ``search()`` to init :pr:`933`
    * Documentation Changes
        * Reorganized and rewrote documentation :pr:`937`
        * Updated to use pydata sphinx theme :pr:`937`
        * Updated docs to use ``release_notes`` instead of ``changelog`` :pr:`942`
    * Testing Changes
        * Cleaned up fixture names and usages in tests :pr:`895`


.. warning::

    **Breaking Changes**
        * ``list_model_families`` has been moved to ``evalml.model_family.utils`` (previously was under ``evalml.pipelines.utils``) :pr:`903`
        * ``get_estimators`` has been moved to ``evalml.pipelines.components.utils`` (previously was under ``evalml.pipelines.utils``) :pr:`934`
        * Static pipeline definitions have been removed, but similar pipelines can still be constructed via creating an instance of ``PipelineBase`` :pr:`904`
        * ``all_pipelines()`` and ``get_pipelines()`` utility methods have been removed :pr:`904`


**v0.11.0 June 30, 2020**
    * Enhancements
        * Added multiclass support for ROC curve graphing :pr:`832`
        * Added preprocessing component to drop features whose percentage of NaN values exceeds a specified threshold :pr:`834`
        * Added data check to check for problematic target labels :pr:`814`
        * Added PerColumnImputer that allows imputation strategies per column :pr:`824`
        * Added transformer to drop specific columns :pr:`827`
        * Added support for ``categories``, ``handle_error``, and ``drop`` parameters in ``OneHotEncoder`` :pr:`830` :pr:`897`
        * Added preprocessing component to handle DateTime columns featurization :pr:`838`
        * Added ability to clone pipelines and components :pr:`842`
        * Define getter method for component ``parameters`` :pr:`847`
        * Added utility methods to calculate and graph permutation importances :pr:`860`, :pr:`880`
        * Added new utility functions necessary for generating dynamic preprocessing pipelines :pr:`852`
        * Added kwargs to all components :pr:`863`
        * Updated ``AutoSearchBase`` to use dynamically generated preprocessing pipelines :pr:`870`
        * Added SelectColumns transformer :pr:`873`
        * Added ability to evaluate additional pipelines for automl search :pr:`874`
        * Added ``default_parameters`` class property to components and pipelines :pr:`879`
        * Added better support for disabling data checks in automl search :pr:`892`
        * Added ability to save and load AutoML objects to file :pr:`888`
        * Updated ``AutoSearchBase.get_pipelines`` to return an untrained pipeline instance :pr:`876`
        * Saved learned binary classification thresholds in automl results cv data dict :pr:`876`
    * Fixes
        * Fixed bug where SimpleImputer cannot handle dropped columns :pr:`846`
        * Fixed bug where PerColumnImputer cannot handle dropped columns :pr:`855`
        * Enforce requirement that builtin components save all inputted values in their parameters dict :pr:`847`
        * Don't list base classes in ``all_components`` output :pr:`847`
        * Standardize all components to output pandas data structures, and accept either pandas or numpy :pr:`853`
        * Fixed rankings and full_rankings error when search has not been run :pr:`894`
    * Changes
        * Update ``all_pipelines`` and ``all_components`` to try initializing pipelines/components, and on failure exclude them :pr:`849`
        * Refactor ``handle_components`` to ``handle_components_class``, standardize to ``ComponentBase`` subclass instead of instance :pr:`850`
        * Refactor "blacklist"/"whitelist" to "allow"/"exclude" lists :pr:`854`
        * Replaced ``AutoClassificationSearch`` and ``AutoRegressionSearch`` with ``AutoMLSearch`` :pr:`871`
        * Renamed feature_importances and permutation_importances methods to use singular names (feature_importance and permutation_importance) :pr:`883`
        * Updated ``automl`` default data splitter to train/validation split for large datasets :pr:`877`
        * Added open source license, update some repo metadata :pr:`887`
        * Removed dead code in ``_get_preprocessing_components`` :pr:`896`
    * Documentation Changes
        * Fix some typos and update the EvalML logo :pr:`872`
    * Testing Changes
        * Update the changelog check job to expect the new branching pattern for the deps update bot :pr:`836`
        * Check that all components output pandas datastructures, and can accept either pandas or numpy :pr:`853`
        * Replaced ``AutoClassificationSearch`` and ``AutoRegressionSearch`` with ``AutoMLSearch`` :pr:`871`


.. warning::

    **Breaking Changes**
        * Pipelines' static ``component_graph`` field must contain either ``ComponentBase`` subclasses or ``str``, instead of ``ComponentBase`` subclass instances :pr:`850`
        * Rename ``handle_component`` to ``handle_component_class``. Now standardizes to ``ComponentBase`` subclasses instead of ``ComponentBase`` subclass instances :pr:`850`
        * Renamed automl's ``cv`` argument to ``data_split`` :pr:`877`
        * Pipelines' and classifiers' ``feature_importances`` is renamed ``feature_importance``, ``graph_feature_importances`` is renamed ``graph_feature_importance`` :pr:`883`
        * Passing ``data_checks=None`` to automl search will not perform any data checks as opposed to default checks. :pr:`892`
        * Pipelines to search for in AutoML are now determined automatically, rather than using the statically-defined pipeline classes. :pr:`870`
        * Updated ``AutoSearchBase.get_pipelines`` to return an untrained pipeline instance, instead of one which happened to be trained on the final cross-validation fold :pr:`876`


**v0.10.0 May 29, 2020**
    * Enhancements
        * Added baseline models for classification and regression, add functionality to calculate baseline models before searching in AutoML :pr:`746`
        * Port over highly-null guardrail as a data check and define ``DefaultDataChecks`` and ``DisableDataChecks`` classes :pr:`745`
        * Update ``Tuner`` classes to work directly with pipeline parameters dicts instead of flat parameter lists :pr:`779`
        * Add Elastic Net as a pipeline option :pr:`812`
        * Added new Pipeline option ``ExtraTrees`` :pr:`790`
        * Added precicion-recall curve metrics and plot for binary classification problems in ``evalml.pipeline.graph_utils`` :pr:`794`
        * Update the default automl algorithm to search in batches, starting with default parameters for each pipeline and iterating from there :pr:`793`
        * Added ``AutoMLAlgorithm`` class and ``IterativeAlgorithm`` impl, separated from ``AutoSearchBase`` :pr:`793`
    * Fixes
        * Update pipeline ``score`` to return ``nan`` score for any objective which throws an exception during scoring :pr:`787`
        * Fixed bug introduced in :pr:`787` where binary classification metrics requiring predicted probabilities error in scoring :pr:`798`
        * CatBoost and XGBoost classifiers and regressors can no longer have a learning rate of 0 :pr:`795`
    * Changes
        * Cleanup pipeline ``score`` code, and cleanup codecov :pr:`711`
        * Remove ``pass`` for abstract methods for codecov :pr:`730`
        * Added __str__ for AutoSearch object :pr:`675`
        * Add util methods to graph ROC and confusion matrix :pr:`720`
        * Refactor ``AutoBase`` to ``AutoSearchBase`` :pr:`758`
        * Updated AutoBase with ``data_checks`` parameter, removed previous ``detect_label_leakage`` parameter, and added functionality to run data checks before search in AutoML :pr:`765`
        * Updated our logger to use Python's logging utils :pr:`763`
        * Refactor most of ``AutoSearchBase._do_iteration`` impl into ``AutoSearchBase._evaluate`` :pr:`762`
        * Port over all guardrails to use the new DataCheck API :pr:`789`
        * Expanded ``import_or_raise`` to catch all exceptions :pr:`759`
        * Adds RMSE, MSLE, RMSLE as standard metrics :pr:`788`
        * Don't allow ``Recall`` to be used as an objective for AutoML :pr:`784`
        * Removed feature selection from pipelines :pr:`819`
        * Update default estimator parameters to make automl search faster and more accurate :pr:`793`
    * Documentation Changes
        * Add instructions to freeze ``master`` on ``release.md`` :pr:`726`
        * Update release instructions with more details :pr:`727` :pr:`733`
        * Add objective base classes to API reference :pr:`736`
        * Fix components API to match other modules :pr:`747`
    * Testing Changes
        * Delete codecov yml, use codecov.io's default :pr:`732`
        * Added unit tests for fraud cost, lead scoring, and standard metric objectives :pr:`741`
        * Update codecov client :pr:`782`
        * Updated AutoBase __str__ test to include no parameters case :pr:`783`
        * Added unit tests for ``ExtraTrees`` pipeline :pr:`790`
        * If codecov fails to upload, fail build :pr:`810`
        * Updated Python version of dependency action :pr:`816`
        * Update the dependency update bot to use a suffix when creating branches :pr:`817`

.. warning::

    **Breaking Changes**
        * The ``detect_label_leakage`` parameter for AutoML classes has been removed and replaced by a ``data_checks`` parameter :pr:`765`
        * Moved ROC and confusion matrix methods from ``evalml.pipeline.plot_utils`` to ``evalml.pipeline.graph_utils`` :pr:`720`
        * ``Tuner`` classes require a pipeline hyperparameter range dict as an init arg instead of a space definition :pr:`779`
        * ``Tuner.propose`` and ``Tuner.add`` work directly with pipeline parameters dicts instead of flat parameter lists :pr:`779`
        * ``PipelineBase.hyperparameters`` and ``custom_hyperparameters`` use pipeline parameters dict format instead of being represented as a flat list :pr:`779`
        * All guardrail functions previously under ``evalml.guardrails.utils`` will be removed and replaced by data checks :pr:`789`
        * ``Recall`` disallowed as an objective for AutoML :pr:`784`
        * ``AutoSearchBase`` parameter ``tuner`` has been renamed to ``tuner_class`` :pr:`793`
        * ``AutoSearchBase`` parameter ``possible_pipelines`` and ``possible_model_families`` have been renamed to ``allowed_pipelines`` and ``allowed_model_families`` :pr:`793`


**v0.9.0 Apr. 27, 2020**
    * Enhancements
        * Added ``Accuracy`` as an standard objective :pr:`624`
        * Added verbose parameter to load_fraud :pr:`560`
        * Added Balanced Accuracy metric for binary, multiclass :pr:`612` :pr:`661`
        * Added XGBoost regressor and XGBoost regression pipeline :pr:`666`
        * Added ``Accuracy`` metric for multiclass :pr:`672`
        * Added objective name in ``AutoBase.describe_pipeline`` :pr:`686`
        * Added ``DataCheck`` and ``DataChecks``, ``Message`` classes and relevant subclasses :pr:`739`
    * Fixes
        * Removed direct access to ``cls.component_graph`` :pr:`595`
        * Add testing files to .gitignore :pr:`625`
        * Remove circular dependencies from ``Makefile`` :pr:`637`
        * Add error case for ``normalize_confusion_matrix()`` :pr:`640`
        * Fixed ``XGBoostClassifier`` and ``XGBoostRegressor`` bug with feature names that contain [, ], or < :pr:`659`
        * Update ``make_pipeline_graph`` to not accidentally create empty file when testing if path is valid :pr:`649`
        * Fix pip installation warning about docsutils version, from boto dependency :pr:`664`
        * Removed zero division warning for F1/precision/recall metrics :pr:`671`
        * Fixed ``summary`` for pipelines without estimators :pr:`707`
    * Changes
        * Updated default objective for binary/multiclass classification to log loss :pr:`613`
        * Created classification and regression pipeline subclasses and removed objective as an attribute of pipeline classes :pr:`405`
        * Changed the output of ``score`` to return one dictionary :pr:`429`
        * Created binary and multiclass objective subclasses :pr:`504`
        * Updated objectives API :pr:`445`
        * Removed call to ``get_plot_data`` from AutoML :pr:`615`
        * Set ``raise_error`` to default to True for AutoML classes :pr:`638`
        * Remove unnecessary "u" prefixes on some unicode strings :pr:`641`
        * Changed one-hot encoder to return uint8 dtypes instead of ints :pr:`653`
        * Pipeline ``_name`` field changed to ``custom_name`` :pr:`650`
        * Removed ``graphs.py`` and moved methods into ``PipelineBase`` :pr:`657`, :pr:`665`
        * Remove s3fs as a dev dependency :pr:`664`
        * Changed requirements-parser to be a core dependency :pr:`673`
        * Replace ``supported_problem_types`` field on pipelines with ``problem_type`` attribute on base classes :pr:`678`
        * Changed AutoML to only show best results for a given pipeline template in ``rankings``, added ``full_rankings`` property to show all :pr:`682`
        * Update ``ModelFamily`` values: don't list xgboost/catboost as classifiers now that we have regression pipelines for them :pr:`677`
        * Changed AutoML's ``describe_pipeline`` to get problem type from pipeline instead :pr:`685`
        * Standardize ``import_or_raise`` error messages :pr:`683`
        * Updated argument order of objectives to align with sklearn's :pr:`698`
        * Renamed ``pipeline.feature_importance_graph`` to ``pipeline.graph_feature_importances`` :pr:`700`
        * Moved ROC and confusion matrix methods to ``evalml.pipelines.plot_utils`` :pr:`704`
        * Renamed ``MultiClassificationObjective`` to ``MulticlassClassificationObjective``, to align with pipeline naming scheme :pr:`715`
    * Documentation Changes
        * Fixed some sphinx warnings :pr:`593`
        * Fixed docstring for ``AutoClassificationSearch`` with correct command :pr:`599`
        * Limit readthedocs formats to pdf, not htmlzip and epub :pr:`594` :pr:`600`
        * Clean up objectives API documentation :pr:`605`
        * Fixed function on Exploring search results page :pr:`604`
        * Update release process doc :pr:`567`
        * ``AutoClassificationSearch`` and ``AutoRegressionSearch`` show inherited methods in API reference :pr:`651`
        * Fixed improperly formatted code in breaking changes for changelog :pr:`655`
        * Added configuration to treat Sphinx warnings as errors :pr:`660`
        * Removed separate plotting section for pipelines in API reference :pr:`657`, :pr:`665`
        * Have leads example notebook load S3 files using https, so we can delete s3fs dev dependency :pr:`664`
        * Categorized components in API reference and added descriptions for each category :pr:`663`
        * Fixed Sphinx warnings about ``BalancedAccuracy`` objective :pr:`669`
        * Updated API reference to include missing components and clean up pipeline docstrings :pr:`689`
        * Reorganize API ref, and clarify pipeline sub-titles :pr:`688`
        * Add and update preprocessing utils in API reference :pr:`687`
        * Added inheritance diagrams to API reference :pr:`695`
        * Documented which default objective AutoML optimizes for :pr:`699`
        * Create seperate install page :pr:`701`
        * Include more utils in API ref, like ``import_or_raise`` :pr:`704`
        * Add more color to pipeline documentation :pr:`705`
    * Testing Changes
        * Matched install commands of ``check_latest_dependencies`` test and it's GitHub action :pr:`578`
        * Added Github app to auto assign PR author as assignee :pr:`477`
        * Removed unneeded conda installation of xgboost in windows checkin tests :pr:`618`
        * Update graph tests to always use tmpfile dir :pr:`649`
        * Changelog checkin test workaround for release PRs: If 'future release' section is empty of PR refs, pass check :pr:`658`
        * Add changelog checkin test exception for ``dep-update`` branch :pr:`723`

.. warning::

    **Breaking Changes**

    * Pipelines will now no longer take an objective parameter during instantiation, and will no longer have an objective attribute.
    * ``fit()`` and ``predict()`` now use an optional ``objective`` parameter, which is only used in binary classification pipelines to fit for a specific objective.
    * ``score()`` will now use a required ``objectives`` parameter that is used to determine all the objectives to score on. This differs from the previous behavior, where the pipeline's objective was scored on regardless.
    * ``score()`` will now return one dictionary of all objective scores.
    * ``ROC`` and ``ConfusionMatrix`` plot methods via ``Auto(*).plot`` have been removed by :pr:`615` and are replaced by ``roc_curve`` and ``confusion_matrix`` in ``evamlm.pipelines.plot_utils`` in :pr:`704`
    * ``normalize_confusion_matrix`` has been moved to ``evalml.pipelines.plot_utils`` :pr:`704`
    * Pipelines ``_name`` field changed to ``custom_name``
    * Pipelines ``supported_problem_types`` field is removed because it is no longer necessary :pr:`678`
    * Updated argument order of objectives' ``objective_function`` to align with sklearn :pr:`698`
    * ``pipeline.feature_importance_graph`` has been renamed to ``pipeline.graph_feature_importances`` in :pr:`700`
    * Removed unsupported ``MSLE`` objective :pr:`704`


**v0.8.0 Apr. 1, 2020**
    * Enhancements
        * Add normalization option and information to confusion matrix :pr:`484`
        * Add util function to drop rows with NaN values :pr:`487`
        * Renamed ``PipelineBase.name`` as ``PipelineBase.summary`` and redefined ``PipelineBase.name`` as class property :pr:`491`
        * Added access to parameters in Pipelines with ``PipelineBase.parameters`` (used to be return of ``PipelineBase.describe``) :pr:`501`
        * Added ``fill_value`` parameter for ``SimpleImputer`` :pr:`509`
        * Added functionality to override component hyperparameters and made pipelines take hyperparemeters from components :pr:`516`
        * Allow ``numpy.random.RandomState`` for random_state parameters :pr:`556`
    * Fixes
        * Removed unused dependency ``matplotlib``, and move ``category_encoders`` to test reqs :pr:`572`
    * Changes
        * Undo version cap in XGBoost placed in :pr:`402` and allowed all released of XGBoost :pr:`407`
        * Support pandas 1.0.0 :pr:`486`
        * Made all references to the logger static :pr:`503`
        * Refactored ``model_type`` parameter for components and pipelines to ``model_family`` :pr:`507`
        * Refactored ``problem_types`` for pipelines and components into ``supported_problem_types`` :pr:`515`
        * Moved ``pipelines/utils.save_pipeline`` and ``pipelines/utils.load_pipeline`` to ``PipelineBase.save`` and ``PipelineBase.load`` :pr:`526`
        * Limit number of categories encoded by ``OneHotEncoder`` :pr:`517`
    * Documentation Changes
        * Updated API reference to remove ``PipelinePlot`` and added moved ``PipelineBase`` plotting methods :pr:`483`
        * Add code style and github issue guides :pr:`463` :pr:`512`
        * Updated API reference for to surface class variables for pipelines and components :pr:`537`
        * Fixed README documentation link :pr:`535`
        * Unhid PR references in changelog :pr:`656`
    * Testing Changes
        * Added automated dependency check PR :pr:`482`, :pr:`505`
        * Updated automated dependency check comment :pr:`497`
        * Have build_docs job use python executor, so that env vars are set properly :pr:`547`
        * Added simple test to make sure ``OneHotEncoder``'s top_n works with large number of categories :pr:`552`
        * Run windows unit tests on PRs :pr:`557`


.. warning::

    **Breaking Changes**

    * ``AutoClassificationSearch`` and ``AutoRegressionSearch``'s ``model_types`` parameter has been refactored into ``allowed_model_families``
    * ``ModelTypes`` enum has been changed to ``ModelFamily``
    * Components and Pipelines now have a ``model_family`` field instead of ``model_type``
    * ``get_pipelines`` utility function now accepts ``model_families`` as an argument instead of ``model_types``
    * ``PipelineBase.name`` no longer returns structure of pipeline and has been replaced by ``PipelineBase.summary``
    * ``PipelineBase.problem_types`` and ``Estimator.problem_types`` has been renamed to ``supported_problem_types``
    * ``pipelines/utils.save_pipeline`` and ``pipelines/utils.load_pipeline`` moved to ``PipelineBase.save`` and ``PipelineBase.load``


**v0.7.0 Mar. 9, 2020**
    * Enhancements
        * Added emacs buffers to .gitignore :pr:`350`
        * Add CatBoost (gradient-boosted trees) classification and regression components and pipelines :pr:`247`
        * Added Tuner abstract base class :pr:`351`
        * Added ``n_jobs`` as parameter for ``AutoClassificationSearch`` and ``AutoRegressionSearch`` :pr:`403`
        * Changed colors of confusion matrix to shades of blue and updated axis order to match scikit-learn's :pr:`426`
        * Added ``PipelineBase`` ``.graph`` and ``.feature_importance_graph`` methods, moved from previous location :pr:`423`
        * Added support for python 3.8 :pr:`462`
    * Fixes
        * Fixed ROC and confusion matrix plots not being calculated if user passed own additional_objectives :pr:`276`
        * Fixed ReadtheDocs ``FileNotFoundError`` exception for fraud dataset :pr:`439`
    * Changes
        * Added ``n_estimators`` as a tunable parameter for XGBoost :pr:`307`
        * Remove unused parameter ``ObjectiveBase.fit_needs_proba`` :pr:`320`
        * Remove extraneous parameter ``component_type`` from all components :pr:`361`
        * Remove unused ``rankings.csv`` file :pr:`397`
        * Downloaded demo and test datasets so unit tests can run offline :pr:`408`
        * Remove ``_needs_fitting`` attribute from Components :pr:`398`
        * Changed plot.feature_importance to show only non-zero feature importances by default, added optional parameter to show all :pr:`413`
        * Refactored ``PipelineBase`` to take in parameter dictionary and moved pipeline metadata to class attribute :pr:`421`
        * Dropped support for Python 3.5 :pr:`438`
        * Removed unused ``apply.py`` file :pr:`449`
        * Clean up ``requirements.txt`` to remove unused deps :pr:`451`
        * Support installation without all required dependencies :pr:`459`
    * Documentation Changes
        * Update release.md with instructions to release to internal license key :pr:`354`
    * Testing Changes
        * Added tests for utils (and moved current utils to gen_utils) :pr:`297`
        * Moved XGBoost install into it's own separate step on Windows using Conda :pr:`313`
        * Rewind pandas version to before 1.0.0, to diagnose test failures for that version :pr:`325`
        * Added dependency update checkin test :pr:`324`
        * Rewind XGBoost version to before 1.0.0 to diagnose test failures for that version :pr:`402`
        * Update dependency check to use a whitelist :pr:`417`
        * Update unit test jobs to not install dev deps :pr:`455`

.. warning::

    **Breaking Changes**

    * Python 3.5 will not be actively supported.

**v0.6.0 Dec. 16, 2019**
    * Enhancements
        * Added ability to create a plot of feature importances :pr:`133`
        * Add early stopping to AutoML using patience and tolerance parameters :pr:`241`
        * Added ROC and confusion matrix metrics and plot for classification problems and introduce PipelineSearchPlots class :pr:`242`
        * Enhanced AutoML results with search order :pr:`260`
        * Added utility function to show system and environment information :pr:`300`
    * Fixes
        * Lower botocore requirement :pr:`235`
        * Fixed decision_function calculation for ``FraudCost`` objective :pr:`254`
        * Fixed return value of ``Recall`` metrics :pr:`264`
        * Components return ``self`` on fit :pr:`289`
    * Changes
        * Renamed automl classes to ``AutoRegressionSearch`` and ``AutoClassificationSearch`` :pr:`287`
        * Updating demo datasets to retain column names :pr:`223`
        * Moving pipeline visualization to ``PipelinePlot`` class :pr:`228`
        * Standarizing inputs as ``pd.Dataframe`` / ``pd.Series`` :pr:`130`
        * Enforcing that pipelines must have an estimator as last component :pr:`277`
        * Added ``ipywidgets`` as a dependency in ``requirements.txt`` :pr:`278`
        * Added Random and Grid Search Tuners :pr:`240`
    * Documentation Changes
        * Adding class properties to API reference :pr:`244`
        * Fix and filter FutureWarnings from scikit-learn :pr:`249`, :pr:`257`
        * Adding Linear Regression to API reference and cleaning up some Sphinx warnings :pr:`227`
    * Testing Changes
        * Added support for testing on Windows with CircleCI :pr:`226`
        * Added support for doctests :pr:`233`

.. warning::

    **Breaking Changes**

    * The ``fit()`` method for ``AutoClassifier`` and ``AutoRegressor`` has been renamed to ``search()``.
    * ``AutoClassifier`` has been renamed to ``AutoClassificationSearch``
    * ``AutoRegressor`` has been renamed to ``AutoRegressionSearch``
    * ``AutoClassificationSearch.results`` and ``AutoRegressionSearch.results`` now is a dictionary with ``pipeline_results`` and ``search_order`` keys. ``pipeline_results`` can be used to access a dictionary that is identical to the old ``.results`` dictionary. Whereas, ``search_order`` returns a list of the search order in terms of ``pipeline_id``.
    * Pipelines now require an estimator as the last component in ``component_list``. Slicing pipelines now throws an ``NotImplementedError`` to avoid returning pipelines without an estimator.

**v0.5.2 Nov. 18, 2019**
    * Enhancements
        * Adding basic pipeline structure visualization :pr:`211`
    * Documentation Changes
        * Added notebooks to build process :pr:`212`

**v0.5.1 Nov. 15, 2019**
    * Enhancements
        * Added basic outlier detection guardrail :pr:`151`
        * Added basic ID column guardrail :pr:`135`
        * Added support for unlimited pipelines with a ``max_time`` limit :pr:`70`
        * Updated .readthedocs.yaml to successfully build :pr:`188`
    * Fixes
        * Removed MSLE from default additional objectives :pr:`203`
        * Fixed ``random_state`` passed in pipelines :pr:`204`
        * Fixed slow down in RFRegressor :pr:`206`
    * Changes
        * Pulled information for describe_pipeline from pipeline's new describe method :pr:`190`
        * Refactored pipelines :pr:`108`
        * Removed guardrails from Auto(*) :pr:`202`, :pr:`208`
    * Documentation Changes
        * Updated documentation to show ``max_time`` enhancements :pr:`189`
        * Updated release instructions for RTD :pr:`193`
        * Added notebooks to build process :pr:`212`
        * Added contributing instructions :pr:`213`
        * Added new content :pr:`222`

**v0.5.0 Oct. 29, 2019**
    * Enhancements
        * Added basic one hot encoding :pr:`73`
        * Use enums for model_type :pr:`110`
        * Support for splitting regression datasets :pr:`112`
        * Auto-infer multiclass classification :pr:`99`
        * Added support for other units in ``max_time`` :pr:`125`
        * Detect highly null columns :pr:`121`
        * Added additional regression objectives :pr:`100`
        * Show an interactive iteration vs. score plot when using fit() :pr:`134`
    * Fixes
        * Reordered ``describe_pipeline`` :pr:`94`
        * Added type check for ``model_type`` :pr:`109`
        * Fixed ``s`` units when setting string ``max_time`` :pr:`132`
        * Fix objectives not appearing in API documentation :pr:`150`
    * Changes
        * Reorganized tests :pr:`93`
        * Moved logging to its own module :pr:`119`
        * Show progress bar history :pr:`111`
        * Using ``cloudpickle`` instead of pickle to allow unloading of custom objectives :pr:`113`
        * Removed render.py :pr:`154`
    * Documentation Changes
        * Update release instructions :pr:`140`
        * Include additional_objectives parameter :pr:`124`
        * Added Changelog :pr:`136`
    * Testing Changes
        * Code coverage :pr:`90`
        * Added CircleCI tests for other Python versions :pr:`104`
        * Added doc notebooks as tests :pr:`139`
        * Test metadata for CircleCI and 2 core parallelism :pr:`137`

**v0.4.1 Sep. 16, 2019**
    * Enhancements
        * Added AutoML for classification and regressor using Autobase and Skopt :pr:`7` :pr:`9`
        * Implemented standard classification and regression metrics :pr:`7`
        * Added logistic regression, random forest, and XGBoost pipelines :pr:`7`
        * Implemented support for custom objectives :pr:`15`
        * Feature importance for pipelines :pr:`18`
        * Serialization for pipelines :pr:`19`
        * Allow fitting on objectives for optimal threshold :pr:`27`
        * Added detect label leakage :pr:`31`
        * Implemented callbacks :pr:`42`
        * Allow for multiclass classification :pr:`21`
        * Added support for additional objectives :pr:`79`
    * Fixes
        * Fixed feature selection in pipelines :pr:`13`
        * Made ``random_seed`` usage consistent :pr:`45`
    * Documentation Changes
        * Documentation Changes
        * Added docstrings :pr:`6`
        * Created notebooks for docs :pr:`6`
        * Initialized readthedocs EvalML :pr:`6`
        * Added favicon :pr:`38`
    * Testing Changes
        * Added testing for loading data :pr:`39`

**v0.2.0 Aug. 13, 2019**
    * Enhancements
        * Created fraud detection objective :pr:`4`

**v0.1.0 July. 31, 2019**
    * *First Release*
    * Enhancements
        * Added lead scoring objecitve :pr:`1`
        * Added basic classifier :pr:`1`
    * Documentation Changes
        * Initialized Sphinx for docs :pr:`1`<|MERGE_RESOLUTION|>--- conflicted
+++ resolved
@@ -22,11 +22,8 @@
         * Enhanced the ``DateTimeFeaturizer`` to handle ``NaNs`` in date features :pr:`2909`
         * Added support for woodwork logical types ``PostalCode``, ``SubRegionCode``, and ``CountryCode`` in model understanding tools :pr:`2946`
         * Added Vowpal Wabbit regressor and classifiers :pr:`2846`
-<<<<<<< HEAD
         * Added `NoSplit` data splitter for future unsupervised learning searches :pr:`2958`
-=======
         * Added method to convert actions into a preprocessing pipeline :pr:`2968`
->>>>>>> 6d16f962
     * Fixes
         * Fixed bug where partial dependence was not respecting the ww schema :pr:`2929`
         * Fixed ``calculate_permutation_importance`` for datetimes on ``StandardScaler`` :pr:`2938`
