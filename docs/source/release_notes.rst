Release Notes
-------------

**Future Releases**
    * Enhancements
    * Fixes
        * Updated ``Woodwork`` to >=0.0.5 in ``core-requirements.txt`` :pr:`1473`
<<<<<<< HEAD
        * Removed ``copy_dataframe`` parameter for ``Woodwork``, updated ``Woodwork`` to >=0.0.6 in ``core-requirements.txt`` :pr:`1478`
=======
        * Updated ``detect_problem_type`` to use ``pandas.api.is_numeric_dtype`` :pr:`1476`
>>>>>>> 314cb63f
    * Changes
        * Changed ``make clean`` to delete coverage reports as a convenience for developers :pr:`1464`
    * Documentation Changes
    * Testing Changes


**v0.16.0 Nov. 24, 2020**
    * Enhancements
        * Updated pipelines and ``make_pipeline`` to accept ``Woodwork`` inputs :pr:`1393`
        * Updated components to accept ``Woodwork`` inputs :pr:`1423`
        * Added ability to freeze hyperparameters for ``AutoMLSearch`` :pr:`1284`
        * Added ``Target Encoder`` into transformer components :pr:`1401`
        * Added callback for error handling in ``AutoMLSearch`` :pr:`1403`
        * Added the index id to the ``explain_predictions_best_worst`` output to help users identify which rows in their data are included :pr:`1365`
        * The top_k features displayed in ``explain_predictions_*`` functions are now determined by the magnitude of shap values as opposed to the ``top_k`` largest and smallest shap values. :pr:`1374`
        * Added a problem type for time series regression :pr:`1386`
        * Added a ``is_defined_for_problem_type`` method to ``ObjectiveBase`` :pr:`1386`
        * Added a ``random_state`` parameter to ``make_pipeline_from_components`` function :pr:`1411`
        * Added ``DelayedFeaturesTransformer`` :pr:`1396`
        * Added a ``TimeSeriesRegressionPipeline`` class :pr:`1418`
        * Removed ``core-requirements.txt`` from the package distribution :pr:`1429`
        * Updated data check messages to include a `"code"` and `"details"` fields :pr:`1451`, :pr:`1462`
        * Added a ``TimeSeriesSplit`` data splitter for time series problems :pr:`1441`
        * Added a ``problem_configuration`` parameter to AutoMLSearch :pr:`1457`
    * Fixes
        * Fixed ``IndexError`` raised in ``AutoMLSearch`` when ``ensembling = True`` but only one pipeline to iterate over :pr:`1397`
        * Fixed stacked ensemble input bug and LightGBM warning and bug in ``AutoMLSearch`` :pr:`1388`
        * Updated enum classes to show possible enum values as attributes :pr:`1391`
        * Updated calls to ``Woodwork``'s ``to_pandas()`` to ``to_series()`` and ``to_dataframe()`` :pr:`1428`
        * Fixed bug in OHE where column names were not guaranteed to be unique :pr:`1349`
        * Fixed bug with percent improvement of ``ExpVariance`` objective on data with highly skewed target :pr:`1467`
    * Changes
        * Changed ``OutliersDataCheck`` to return the list of columns, rather than rows, that contain outliers :pr:`1377`
        * Simplified and cleaned output for Code Generation :pr:`1371`
        * Reverted changes from :pr:`1337` :pr:`1409`
        * Updated data checks to return dictionary of warnings and errors instead of a list :pr:`1448`
        * Updated ``AutoMLSearch`` to pass ``Woodwork`` data structures to every pipeline (instead of pandas DataFrames) :pr:`1450`
        * Update ``AutoMLSearch`` to default to ``max_batches=1`` instead of ``max_iterations=5`` :pr:`1452`
    * Documentation Changes
        * Added description of CLA to contributing guide, updated description of draft PRs :pr:`1402`
        * Updated documentation to include all data checks, ``DataChecks``, and usage of data checks in AutoML :pr:`1412`
        * Updated docstrings from ``np.array`` to ``np.ndarray`` :pr:`1417`
        * Added section on stacking ensembles in AutoMLSearch documentation :pr:`1425`
    * Testing Changes
        * Removed ``category_encoders`` from test-requirements.txt :pr:`1373`
        * Tweak codecov.io settings again to avoid flakes :pr:`1413`
        * Modified ``make lint`` to check notebook versions in the docs :pr:`1431`
        * Modified ``make lint-fix`` to standardize notebook versions in the docs :pr:`1431`
        * Use new version of pull request Github Action for dependency check (:pr:`1443`)
        * Reduced number of workers for tests to 4 :pr:`1447`

.. warning::

    **Breaking Changes**
        * The ``top_k`` and ``top_k_features`` parameters in ``explain_predictions_*`` functions now return ``k`` features as opposed to ``2 * k`` features :pr:`1374`
        * Renamed ``problem_type`` to ``problem_types`` in ``RegressionObjective``, ``BinaryClassificationObjective``, and ``MulticlassClassificationObjective`` :pr:`1319`
        * Data checks now return a dictionary of warnings and errors instead of a list :pr:`1448`



**v0.15.0 Oct. 29, 2020**
    * Enhancements
        * Added stacked ensemble component classes (``StackedEnsembleClassifier``, ``StackedEnsembleRegressor``) :pr:`1134`
        * Added stacked ensemble components to ``AutoMLSearch`` :pr:`1253`
        * Added ``DecisionTreeClassifier`` and ``DecisionTreeRegressor`` to AutoML :pr:`1255`
        * Added ``graph_prediction_vs_actual`` in ``model_understanding`` for regression problems :pr:`1252`
        * Added parameter to ``OneHotEncoder`` to enable filtering for features to encode for :pr:`1249`
        * Added percent-better-than-baseline for all objectives to automl.results :pr:`1244`
        * Added ``HighVarianceCVDataCheck`` and replaced synonymous warning in ``AutoMLSearch`` :pr:`1254`
        * Added `PCA Transformer` component for dimensionality reduction :pr:`1270`
        * Added ``generate_pipeline_code`` and ``generate_component_code`` to allow for code generation given a pipeline or component instance :pr:`1306`
        * Added ``PCA Transformer`` component for dimensionality reduction :pr:`1270`
        * Updated ``AutoMLSearch`` to support ``Woodwork`` data structures :pr:`1299`
        * Added cv_folds to ``ClassImbalanceDataCheck`` and added this check to ``DefaultDataChecks`` :pr:`1333`
        * Make ``max_batches`` argument to ``AutoMLSearch.search`` public :pr:`1320`
        * Added text support to automl search :pr:`1062`
        * Added ``_pipelines_per_batch`` as a private argument to ``AutoMLSearch`` :pr:`1355`
    * Fixes
        * Fixed ML performance issue with ordered datasets: always shuffle data in automl's default CV splits :pr:`1265`
        * Fixed broken ``evalml info`` CLI command :pr:`1293`
        * Fixed ``boosting type='rf'`` for LightGBM Classifier, as well as ``num_leaves`` error :pr:`1302`
        * Fixed bug in ``explain_predictions_best_worst`` where a custom index in the target variable would cause a ``ValueError`` :pr:`1318`
        * Added stacked ensemble estimators to to ``evalml.pipelines.__init__`` file :pr:`1326`
        * Fixed bug in OHE where calls to transform were not deterministic if ``top_n`` was less than the number of categories in a column :pr:`1324`
        * Fixed LightGBM warning messages during AutoMLSearch :pr:`1342`
        * Fix warnings thrown during AutoMLSearch in ``HighVarianceCVDataCheck`` :pr:`1346`
        * Fixed bug where TrainingValidationSplit would return invalid location indices for dataframes with a custom index :pr:`1348`
        * Fixed bug where the AutoMLSearch ``random_state`` was not being passed to the created pipelines :pr:`1321`
    * Changes
        * Allow ``add_to_rankings`` to be called before AutoMLSearch is called :pr:`1250`
        * Removed Graphviz from test-requirements to add to requirements.txt :pr:`1327`
        * Removed ``max_pipelines`` parameter from ``AutoMLSearch`` :pr:`1264`
        * Include editable installs in all install make targets :pr:`1335`
        * Made pip dependencies `featuretools` and `nlp_primitives` core dependencies :pr:`1062`
        * Removed `PartOfSpeechCount` from `TextFeaturizer` transform primitives :pr:`1062`
        * Added warning for ``partial_dependency`` when the feature includes null values :pr:`1352`
    * Documentation Changes
        * Fixed and updated code blocks in Release Notes :pr:`1243`
        * Added DecisionTree estimators to API Reference :pr:`1246`
        * Changed class inheritance display to flow vertically :pr:`1248`
        * Updated cost-benefit tutorial to use a holdout/test set :pr:`1159`
        * Added ``evalml info`` command to documentation :pr:`1293`
        * Miscellaneous doc updates :pr:`1269`
        * Removed conda pre-release testing from the release process document :pr:`1282`
        * Updates to contributing guide :pr:`1310`
        * Added Alteryx footer to docs with Twitter and Github link :pr:`1312`
        * Added documentation for evalml installation for Python 3.6 :pr:`1322`
        * Added documentation changes to make the API Docs easier to understand :pr:`1323`
        * Fixed documentation for ``feature_importance`` :pr:`1353`
        * Added tutorial for running `AutoML` with text data :pr:`1357`
        * Added documentation for woodwork integration with automl search :pr:`1361`
    * Testing Changes
        * Added tests for ``jupyter_check`` to handle IPython :pr:`1256`
        * Cleaned up ``make_pipeline`` tests to test for all estimators :pr:`1257`
        * Added a test to check conda build after merge to main :pr:`1247`
        * Removed code that was lacking codecov for ``__main__.py`` and unnecessary :pr:`1293`
        * Codecov: round coverage up instead of down :pr:`1334`
        * Add DockerHub credentials to CI testing environment :pr:`1356`
        * Add DockerHub credentials to conda testing environment :pr:`1363`

.. warning::

    **Breaking Changes**
        * Renamed ``LabelLeakageDataCheck`` to ``TargetLeakageDataCheck`` :pr:`1319`
        * ``max_pipelines`` parameter has been removed from ``AutoMLSearch``. Please use ``max_iterations`` instead. :pr:`1264`
        * ``AutoMLSearch.search()`` will now log a warning if the input is not a ``Woodwork`` data structure (``pandas``, ``numpy``) :pr:`1299`
        * Make ``max_batches`` argument to ``AutoMLSearch.search`` public :pr:`1320`
        * Removed unused argument `feature_types` from AutoMLSearch.search :pr:`1062`

**v0.14.1 Sep. 29, 2020**
    * Enhancements
        * Updated partial dependence methods to support calculating numeric columns in a dataset with non-numeric columns :pr:`1150`
        * Added ``get_feature_names`` on ``OneHotEncoder`` :pr:`1193`
        * Added ``detect_problem_type`` to ``problem_type/utils.py`` to automatically detect the problem type given targets :pr:`1194`
        * Added LightGBM to ``AutoMLSearch`` :pr:`1199`
        * Updated ``scikit-learn`` and ``scikit-optimize`` to use latest versions - 0.23.2 and 0.8.1 respectively :pr:`1141`
        * Added ``__str__`` and ``__repr__`` for pipelines and components :pr:`1218`
        * Included internal target check for both training and validation data in ``AutoMLSearch`` :pr:`1226`
        * Added ``ProblemTypes.all_problem_types`` helper to get list of supported problem types :pr:`1219`
        * Added ``DecisionTreeClassifier`` and ``DecisionTreeRegressor`` classes :pr:`1223`
        * Added ``ProblemTypes.all_problem_types`` helper to get list of supported problem types :pr:`1219`
        * ``DataChecks`` can now be parametrized by passing a list of ``DataCheck`` classes and a parameter dictionary :pr:`1167`
        * Added first CV fold score as validation score in ``AutoMLSearch.rankings`` :pr:`1221`
        * Updated ``flake8`` configuration to enable linting on ``__init__.py`` files :pr:`1234`
        * Refined ``make_pipeline_from_components`` implementation :pr:`1204`
    * Fixes
        * Updated GitHub URL after migration to Alteryx GitHub org :pr:`1207`
        * Changed Problem Type enum to be more similar to the string name :pr:`1208`
        * Wrapped call to scikit-learn's partial dependence method in a ``try``/``finally`` block :pr:`1232`
    * Changes
        * Added ``allow_writing_files`` as a named argument to CatBoost estimators. :pr:`1202`
        * Added ``solver`` and ``multi_class`` as named arguments to ``LogisticRegressionClassifier`` :pr:`1202`
        * Replaced pipeline's ``._transform`` method to evaluate all the preprocessing steps of a pipeline with ``.compute_estimator_features`` :pr:`1231`
        * Changed default large dataset train/test splitting behavior :pr:`1205`
    * Documentation Changes
        * Included description of how to access the component instances and features for pipeline user guide :pr:`1163`
        * Updated API docs to refer to target as "target" instead of "labels" for non-classification tasks and minor docs cleanup :pr:`1160`
        * Added Class Imbalance Data Check to ``api_reference.rst`` :pr:`1190` :pr:`1200`
        * Added pipeline properties to API reference :pr:`1209`
        * Clarified what the objective parameter in AutoML is used for in AutoML API reference and AutoML user guide :pr:`1222`
        * Updated API docs to include ``skopt.space.Categorical`` option for component hyperparameter range definition :pr:`1228`
        * Added install documentation for ``libomp`` in order to use LightGBM on Mac :pr:`1233`
        * Improved description of ``max_iterations`` in documentation :pr:`1212`
        * Removed unused code from sphinx conf :pr:`1235`
    * Testing Changes

.. warning::

    **Breaking Changes**
        * ``DefaultDataChecks`` now accepts a ``problem_type`` parameter that must be specified :pr:`1167`
        * Pipeline's ``._transform`` method to evaluate all the preprocessing steps of a pipeline has been replaced with ``.compute_estimator_features`` :pr:`1231`
        * ``get_objectives`` has been renamed to ``get_core_objectives``. This function will now return a list of valid objective instances :pr:`1230`


**v0.13.2 Sep. 17, 2020**
    * Enhancements
        * Added ``output_format`` field to explain predictions functions :pr:`1107`
        * Modified ``get_objective`` and ``get_objectives`` to be able to return any objective in ``evalml.objectives`` :pr:`1132`
        * Added a ``return_instance`` boolean parameter to ``get_objective`` :pr:`1132`
        * Added ``ClassImbalanceDataCheck`` to determine whether target imbalance falls below a given threshold :pr:`1135`
        * Added label encoder to LightGBM for binary classification :pr:`1152`
        * Added labels for the row index of confusion matrix :pr:`1154`
        * Added ``AutoMLSearch`` object as another parameter in search callbacks :pr:`1156`
        * Added the corresponding probability threshold for each point displayed in ``graph_roc_curve`` :pr:`1161`
        * Added ``__eq__`` for ``ComponentBase`` and ``PipelineBase`` :pr:`1178`
        * Added support for multiclass classification for ``roc_curve`` :pr:`1164`
        * Added ``categories`` accessor to ``OneHotEncoder`` for listing the categories associated with a feature :pr:`1182`
        * Added utility function to create pipeline instances from a list of component instances :pr:`1176`
    * Fixes
        * Fixed XGBoost column names for partial dependence methods :pr:`1104`
        * Removed dead code validating column type from ``TextFeaturizer`` :pr:`1122`
        * Fixed issue where ``Imputer`` cannot fit when there is None in a categorical or boolean column :pr:`1144`
        * ``OneHotEncoder`` preserves the custom index in the input data :pr:`1146`
        * Fixed representation for ``ModelFamily`` :pr:`1165`
        * Removed duplicate ``nbsphinx`` dependency in ``dev-requirements.txt`` :pr:`1168`
        * Users can now pass in any valid kwargs to all estimators :pr:`1157`
        * Remove broken accessor ``OneHotEncoder.get_feature_names`` and unneeded base class :pr:`1179`
        * Removed LightGBM Estimator from AutoML models :pr:`1186`
    * Changes
        * Pinned ``scikit-optimize`` version to 0.7.4 :pr:`1136`
        * Removed ``tqdm`` as a dependency :pr:`1177`
        * Added lightgbm version 3.0.0 to ``latest_dependency_versions.txt`` :pr:`1185`
        * Rename ``max_pipelines`` to ``max_iterations`` :pr:`1169`
    * Documentation Changes
        * Fixed API docs for ``AutoMLSearch`` ``add_result_callback`` :pr:`1113`
        * Added a step to our release process for pushing our latest version to conda-forge :pr:`1118`
        * Added warning for missing ipywidgets dependency for using ``PipelineSearchPlots`` on Jupyterlab :pr:`1145`
        * Updated ``README.md`` example to load demo dataset :pr:`1151`
        * Swapped mapping of breast cancer targets in ``model_understanding.ipynb`` :pr:`1170`
    * Testing Changes
        * Added test confirming ``TextFeaturizer`` never outputs null values :pr:`1122`
        * Changed Python version of ``Update Dependencies`` action to 3.8.x :pr:`1137`
        * Fixed release notes check-in test for ``Update Dependencies`` actions :pr:`1172`

.. warning::

    **Breaking Changes**
        * ``get_objective`` will now return a class definition rather than an instance by default :pr:`1132`
        * Deleted ``OPTIONS`` dictionary in ``evalml.objectives.utils.py`` :pr:`1132`
        * If specifying an objective by string, the string must now match the objective's name field, case-insensitive :pr:`1132`
        * Passing "Cost Benefit Matrix", "Fraud Cost", "Lead Scoring", "Mean Squared Log Error",
            "Recall", "Recall Macro", "Recall Micro", "Recall Weighted", or "Root Mean Squared Log Error" to ``AutoMLSearch`` will now result in a ``ValueError``
            rather than an ``ObjectiveNotFoundError`` :pr:`1132`
        * Search callbacks ``start_iteration_callback`` and ``add_results_callback`` have changed to include a copy of the AutoMLSearch object as a third parameter :pr:`1156`
        * Deleted ``OneHotEncoder.get_feature_names`` method which had been broken for a while, in favor of pipelines' ``input_feature_names`` :pr:`1179`
        * Deleted empty base class ``CategoricalEncoder`` which ``OneHotEncoder`` component was inheriting from :pr:`1176`
        * Results from ``roc_curve`` will now return as a list of dictionaries with each dictionary representing a class :pr:`1164`
        * ``max_pipelines`` now raises a ``DeprecationWarning`` and will be removed in the next release. ``max_iterations`` should be used instead. :pr:`1169`


**v0.13.1 Aug. 25, 2020**
    * Enhancements
        * Added Cost-Benefit Matrix objective for binary classification :pr:`1038`
        * Split ``fill_value`` into ``categorical_fill_value`` and ``numeric_fill_value`` for Imputer :pr:`1019`
        * Added ``explain_predictions`` and ``explain_predictions_best_worst`` for explaining multiple predictions with SHAP :pr:`1016`
        * Added new LSA component for text featurization :pr:`1022`
        * Added guide on installing with conda :pr:`1041`
        * Added a “cost-benefit curve” util method to graph cost-benefit matrix scores vs. binary classification thresholds :pr:`1081`
        * Standardized error when calling transform/predict before fit for pipelines :pr:`1048`
        * Added ``percent_better_than_baseline`` to AutoML search rankings and full rankings table :pr:`1050`
        * Added one-way partial dependence and partial dependence plots :pr:`1079`
        * Added "Feature Value" column to prediction explanation reports. :pr:`1064`
        * Added LightGBM classification estimator :pr:`1082`, :pr:`1114`
        * Added ``max_batches`` parameter to ``AutoMLSearch`` :pr:`1087`
    * Fixes
        * Updated ``TextFeaturizer`` component to no longer require an internet connection to run :pr:`1022`
        * Fixed non-deterministic element of ``TextFeaturizer`` transformations :pr:`1022`
        * Added a StandardScaler to all ElasticNet pipelines :pr:`1065`
        * Updated cost-benefit matrix to normalize score :pr:`1099`
        * Fixed logic in ``calculate_percent_difference`` so that it can handle negative values :pr:`1100`
    * Changes
        * Added ``needs_fitting`` property to ``ComponentBase`` :pr:`1044`
        * Updated references to data types to use datatype lists defined in ``evalml.utils.gen_utils`` :pr:`1039`
        * Remove maximum version limit for SciPy dependency :pr:`1051`
        * Moved ``all_components`` and other component importers into runtime methods :pr:`1045`
        * Consolidated graphing utility methods under ``evalml.utils.graph_utils`` :pr:`1060`
        * Made slight tweaks to how ``TextFeaturizer`` uses ``featuretools``, and did some refactoring of that and of LSA :pr:`1090`
        * Changed ``show_all_features`` parameter into ``importance_threshold``, which allows for thresholding feature importance :pr:`1097`, :pr:`1103`
    * Documentation Changes
        * Update ``setup.py`` URL to point to the github repo :pr:`1037`
        * Added tutorial for using the cost-benefit matrix objective :pr:`1088`
        * Updated ``model_understanding.ipynb`` to include documentation for using plotly on Jupyter Lab :pr:`1108`
    * Testing Changes
        * Refactor CircleCI tests to use matrix jobs (:pr:`1043`)
        * Added a test to check that all test directories are included in evalml package :pr:`1054`


.. warning::

    **Breaking Changes**
        * ``confusion_matrix`` and ``normalize_confusion_matrix`` have been moved to ``evalml.utils`` :pr:`1038`
        * All graph utility methods previously under ``evalml.pipelines.graph_utils`` have been moved to ``evalml.utils.graph_utils`` :pr:`1060`


**v0.12.2 Aug. 6, 2020**
    * Enhancements
        * Add save/load method to components :pr:`1023`
        * Expose pickle ``protocol`` as optional arg to save/load :pr:`1023`
        * Updated estimators used in AutoML to include ExtraTrees and ElasticNet estimators :pr:`1030`
    * Fixes
    * Changes
        * Removed ``DeprecationWarning`` for ``SimpleImputer`` :pr:`1018`
    * Documentation Changes
        * Add note about version numbers to release process docs :pr:`1034`
    * Testing Changes
        * Test files are now included in the evalml package :pr:`1029`


**v0.12.0 Aug. 3, 2020**
    * Enhancements
        * Added string and categorical targets support for binary and multiclass pipelines and check for numeric targets for ``DetectLabelLeakage`` data check :pr:`932`
        * Added clear exception for regression pipelines if target datatype is string or categorical :pr:`960`
        * Added target column names and class labels in ``predict`` and ``predict_proba`` output for pipelines :pr:`951`
        * Added ``_compute_shap_values`` and ``normalize_values`` to ``pipelines/explanations`` module :pr:`958`
        * Added ``explain_prediction`` feature which explains single predictions with SHAP :pr:`974`
        * Added Imputer to allow different imputation strategies for numerical and categorical dtypes :pr:`991`
        * Added support for configuring logfile path using env var, and don't create logger if there are filesystem errors :pr:`975`
        * Updated catboost estimators' default parameters and automl hyperparameter ranges to speed up fit time :pr:`998`
    * Fixes
        * Fixed ReadtheDocs warning failure regarding embedded gif :pr:`943`
        * Removed incorrect parameter passed to pipeline classes in ``_add_baseline_pipelines`` :pr:`941`
        * Added universal error for calling ``predict``, ``predict_proba``, ``transform``, and ``feature_importances`` before fitting :pr:`969`, :pr:`994`
        * Made ``TextFeaturizer`` component and pip dependencies ``featuretools`` and ``nlp_primitives`` optional :pr:`976`
        * Updated imputation strategy in automl to no longer limit impute strategy to ``most_frequent`` for all features if there are any categorical columns :pr:`991`
        * Fixed ``UnboundLocalError`` for ``cv_pipeline`` when automl search errors :pr:`996`
        * Fixed ``Imputer`` to reset dataframe index to preserve behavior expected from  ``SimpleImputer`` :pr:`1009`
    * Changes
        * Moved ``get_estimators`` to ``evalml.pipelines.components.utils`` :pr:`934`
        * Modified Pipelines to raise ``PipelineScoreError`` when they encounter an error during scoring :pr:`936`
        * Moved ``evalml.model_families.list_model_families`` to ``evalml.pipelines.components.allowed_model_families`` :pr:`959`
        * Renamed ``DateTimeFeaturization`` to ``DateTimeFeaturizer`` :pr:`977`
        * Added check to stop search and raise an error if all pipelines in a batch return NaN scores :pr:`1015`
    * Documentation Changes
        * Updated ``README.md`` :pr:`963`
        * Reworded message when errors are returned from data checks in search :pr:`982`
        * Added section on understanding model predictions with ``explain_prediction`` to User Guide :pr:`981`
        * Added a section to the user guide and api reference about how XGBoost and CatBoost are not fully supported. :pr:`992`
        * Added custom components section in user guide :pr:`993`
        * Updated FAQ section formatting :pr:`997`
        * Updated release process documentation :pr:`1003`
    * Testing Changes
        * Moved ``predict_proba`` and ``predict`` tests regarding string / categorical targets to ``test_pipelines.py`` :pr:`972`
        * Fixed dependency update bot by updating python version to 3.7 to avoid frequent github version updates :pr:`1002`


.. warning::

    **Breaking Changes**
        * ``get_estimators`` has been moved to ``evalml.pipelines.components.utils`` (previously was under ``evalml.pipelines.utils``) :pr:`934`
        * Removed the ``raise_errors`` flag in AutoML search. All errors during pipeline evaluation will be caught and logged. :pr:`936`
        * ``evalml.model_families.list_model_families`` has been moved to ``evalml.pipelines.components.allowed_model_families`` :pr:`959`
        * ``TextFeaturizer``: the ``featuretools`` and ``nlp_primitives`` packages must be installed after installing evalml in order to use this component :pr:`976`
        * Renamed ``DateTimeFeaturization`` to ``DateTimeFeaturizer`` :pr:`977`


**v0.11.2 July 16, 2020**
    * Enhancements
        * Added ``NoVarianceDataCheck`` to ``DefaultDataChecks`` :pr:`893`
        * Added text processing and featurization component ``TextFeaturizer`` :pr:`913`, :pr:`924`
        * Added additional checks to ``InvalidTargetDataCheck`` to handle invalid target data types :pr:`929`
        * ``AutoMLSearch`` will now handle ``KeyboardInterrupt`` and prompt user for confirmation :pr:`915`
    * Fixes
        * Makes automl results a read-only property :pr:`919`
    * Changes
        * Deleted static pipelines and refactored tests involving static pipelines, removed ``all_pipelines()`` and ``get_pipelines()`` :pr:`904`
        * Moved ``list_model_families`` to ``evalml.model_family.utils`` :pr:`903`
        * Updated ``all_pipelines``, ``all_estimators``, ``all_components`` to use the same mechanism for dynamically generating their elements :pr:`898`
        * Rename ``master`` branch to ``main`` :pr:`918`
        * Add pypi release github action :pr:`923`
        * Updated ``AutoMLSearch.search`` stdout output and logging and removed tqdm progress bar :pr:`921`
        * Moved automl config checks previously in ``search()`` to init :pr:`933`
    * Documentation Changes
        * Reorganized and rewrote documentation :pr:`937`
        * Updated to use pydata sphinx theme :pr:`937`
        * Updated docs to use ``release_notes`` instead of ``changelog`` :pr:`942`
    * Testing Changes
        * Cleaned up fixture names and usages in tests :pr:`895`


.. warning::

    **Breaking Changes**
        * ``list_model_families`` has been moved to ``evalml.model_family.utils`` (previously was under ``evalml.pipelines.utils``) :pr:`903`
        * ``get_estimators`` has been moved to ``evalml.pipelines.components.utils`` (previously was under ``evalml.pipelines.utils``) :pr:`934`
        * Static pipeline definitions have been removed, but similar pipelines can still be constructed via creating an instance of ``PipelineBase`` :pr:`904`
        * ``all_pipelines()`` and ``get_pipelines()`` utility methods have been removed :pr:`904`


**v0.11.0 June 30, 2020**
    * Enhancements
        * Added multiclass support for ROC curve graphing :pr:`832`
        * Added preprocessing component to drop features whose percentage of NaN values exceeds a specified threshold :pr:`834`
        * Added data check to check for problematic target labels :pr:`814`
        * Added PerColumnImputer that allows imputation strategies per column :pr:`824`
        * Added transformer to drop specific columns :pr:`827`
        * Added support for ``categories``, ``handle_error``, and ``drop`` parameters in ``OneHotEncoder`` :pr:`830` :pr:`897`
        * Added preprocessing component to handle DateTime columns featurization :pr:`838`
        * Added ability to clone pipelines and components :pr:`842`
        * Define getter method for component ``parameters`` :pr:`847`
        * Added utility methods to calculate and graph permutation importances :pr:`860`, :pr:`880`
        * Added new utility functions necessary for generating dynamic preprocessing pipelines :pr:`852`
        * Added kwargs to all components :pr:`863`
        * Updated ``AutoSearchBase`` to use dynamically generated preprocessing pipelines :pr:`870`
        * Added SelectColumns transformer :pr:`873`
        * Added ability to evaluate additional pipelines for automl search :pr:`874`
        * Added ``default_parameters`` class property to components and pipelines :pr:`879`
        * Added better support for disabling data checks in automl search :pr:`892`
        * Added ability to save and load AutoML objects to file :pr:`888`
        * Updated ``AutoSearchBase.get_pipelines`` to return an untrained pipeline instance :pr:`876`
        * Saved learned binary classification thresholds in automl results cv data dict :pr:`876`
    * Fixes
        * Fixed bug where SimpleImputer cannot handle dropped columns :pr:`846`
        * Fixed bug where PerColumnImputer cannot handle dropped columns :pr:`855`
        * Enforce requirement that builtin components save all inputted values in their parameters dict :pr:`847`
        * Don't list base classes in ``all_components`` output :pr:`847`
        * Standardize all components to output pandas data structures, and accept either pandas or numpy :pr:`853`
        * Fixed rankings and full_rankings error when search has not been run :pr:`894`
    * Changes
        * Update ``all_pipelines`` and ``all_components`` to try initializing pipelines/components, and on failure exclude them :pr:`849`
        * Refactor ``handle_components`` to ``handle_components_class``, standardize to ``ComponentBase`` subclass instead of instance :pr:`850`
        * Refactor "blacklist"/"whitelist" to "allow"/"exclude" lists :pr:`854`
        * Replaced ``AutoClassificationSearch`` and ``AutoRegressionSearch`` with ``AutoMLSearch`` :pr:`871`
        * Renamed feature_importances and permutation_importances methods to use singular names (feature_importance and permutation_importance) :pr:`883`
        * Updated ``automl`` default data splitter to train/validation split for large datasets :pr:`877`
        * Added open source license, update some repo metadata :pr:`887`
        * Removed dead code in ``_get_preprocessing_components`` :pr:`896`
    * Documentation Changes
        * Fix some typos and update the EvalML logo :pr:`872`
    * Testing Changes
        * Update the changelog check job to expect the new branching pattern for the deps update bot :pr:`836`
        * Check that all components output pandas datastructures, and can accept either pandas or numpy :pr:`853`
        * Replaced ``AutoClassificationSearch`` and ``AutoRegressionSearch`` with ``AutoMLSearch`` :pr:`871`


.. warning::

    **Breaking Changes**
        * Pipelines' static ``component_graph`` field must contain either ``ComponentBase`` subclasses or ``str``, instead of ``ComponentBase`` subclass instances :pr:`850`
        * Rename ``handle_component`` to ``handle_component_class``. Now standardizes to ``ComponentBase`` subclasses instead of ``ComponentBase`` subclass instances :pr:`850`
        * Renamed automl's ``cv`` argument to ``data_split`` :pr:`877`
        * Pipelines' and classifiers' ``feature_importances`` is renamed ``feature_importance``, ``graph_feature_importances`` is renamed ``graph_feature_importance`` :pr:`883`
        * Passing ``data_checks=None`` to automl search will not perform any data checks as opposed to default checks. :pr:`892`
        * Pipelines to search for in AutoML are now determined automatically, rather than using the statically-defined pipeline classes. :pr:`870`
        * Updated ``AutoSearchBase.get_pipelines`` to return an untrained pipeline instance, instead of one which happened to be trained on the final cross-validation fold :pr:`876`


**v0.10.0 May 29, 2020**
    * Enhancements
        * Added baseline models for classification and regression, add functionality to calculate baseline models before searching in AutoML :pr:`746`
        * Port over highly-null guardrail as a data check and define ``DefaultDataChecks`` and ``DisableDataChecks`` classes :pr:`745`
        * Update ``Tuner`` classes to work directly with pipeline parameters dicts instead of flat parameter lists :pr:`779`
        * Add Elastic Net as a pipeline option :pr:`812`
        * Added new Pipeline option ``ExtraTrees`` :pr:`790`
        * Added precicion-recall curve metrics and plot for binary classification problems in ``evalml.pipeline.graph_utils`` :pr:`794`
        * Update the default automl algorithm to search in batches, starting with default parameters for each pipeline and iterating from there :pr:`793`
        * Added ``AutoMLAlgorithm`` class and ``IterativeAlgorithm`` impl, separated from ``AutoSearchBase`` :pr:`793`
    * Fixes
        * Update pipeline ``score`` to return ``nan`` score for any objective which throws an exception during scoring :pr:`787`
        * Fixed bug introduced in :pr:`787` where binary classification metrics requiring predicted probabilities error in scoring :pr:`798`
        * CatBoost and XGBoost classifiers and regressors can no longer have a learning rate of 0 :pr:`795`
    * Changes
        * Cleanup pipeline ``score`` code, and cleanup codecov :pr:`711`
        * Remove ``pass`` for abstract methods for codecov :pr:`730`
        * Added __str__ for AutoSearch object :pr:`675`
        * Add util methods to graph ROC and confusion matrix :pr:`720`
        * Refactor ``AutoBase`` to ``AutoSearchBase`` :pr:`758`
        * Updated AutoBase with ``data_checks`` parameter, removed previous ``detect_label_leakage`` parameter, and added functionality to run data checks before search in AutoML :pr:`765`
        * Updated our logger to use Python's logging utils :pr:`763`
        * Refactor most of ``AutoSearchBase._do_iteration`` impl into ``AutoSearchBase._evaluate`` :pr:`762`
        * Port over all guardrails to use the new DataCheck API :pr:`789`
        * Expanded ``import_or_raise`` to catch all exceptions :pr:`759`
        * Adds RMSE, MSLE, RMSLE as standard metrics :pr:`788`
        * Don't allow ``Recall`` to be used as an objective for AutoML :pr:`784`
        * Removed feature selection from pipelines :pr:`819`
        * Update default estimator parameters to make automl search faster and more accurate :pr:`793`
    * Documentation Changes
        * Add instructions to freeze ``master`` on ``release.md`` :pr:`726`
        * Update release instructions with more details :pr:`727` :pr:`733`
        * Add objective base classes to API reference :pr:`736`
        * Fix components API to match other modules :pr:`747`
    * Testing Changes
        * Delete codecov yml, use codecov.io's default :pr:`732`
        * Added unit tests for fraud cost, lead scoring, and standard metric objectives :pr:`741`
        * Update codecov client :pr:`782`
        * Updated AutoBase __str__ test to include no parameters case :pr:`783`
        * Added unit tests for ``ExtraTrees`` pipeline :pr:`790`
        * If codecov fails to upload, fail build :pr:`810`
        * Updated Python version of dependency action :pr:`816`
        * Update the dependency update bot to use a suffix when creating branches :pr:`817`

.. warning::

    **Breaking Changes**
        * The ``detect_label_leakage`` parameter for AutoML classes has been removed and replaced by a ``data_checks`` parameter :pr:`765`
        * Moved ROC and confusion matrix methods from ``evalml.pipeline.plot_utils`` to ``evalml.pipeline.graph_utils`` :pr:`720`
        * ``Tuner`` classes require a pipeline hyperparameter range dict as an init arg instead of a space definition :pr:`779`
        * ``Tuner.propose`` and ``Tuner.add`` work directly with pipeline parameters dicts instead of flat parameter lists :pr:`779`
        * ``PipelineBase.hyperparameters`` and ``custom_hyperparameters`` use pipeline parameters dict format instead of being represented as a flat list :pr:`779`
        * All guardrail functions previously under ``evalml.guardrails.utils`` will be removed and replaced by data checks :pr:`789`
        * ``Recall`` disallowed as an objective for AutoML :pr:`784`
        * ``AutoSearchBase`` parameter ``tuner`` has been renamed to ``tuner_class`` :pr:`793`
        * ``AutoSearchBase`` parameter ``possible_pipelines`` and ``possible_model_families`` have been renamed to ``allowed_pipelines`` and ``allowed_model_families`` :pr:`793`


**v0.9.0 Apr. 27, 2020**
    * Enhancements
        * Added ``Accuracy`` as an standard objective :pr:`624`
        * Added verbose parameter to load_fraud :pr:`560`
        * Added Balanced Accuracy metric for binary, multiclass :pr:`612` :pr:`661`
        * Added XGBoost regressor and XGBoost regression pipeline :pr:`666`
        * Added ``Accuracy`` metric for multiclass :pr:`672`
        * Added objective name in ``AutoBase.describe_pipeline`` :pr:`686`
        * Added ``DataCheck`` and ``DataChecks``, ``Message`` classes and relevant subclasses :pr:`739`
    * Fixes
        * Removed direct access to ``cls.component_graph`` :pr:`595`
        * Add testing files to .gitignore :pr:`625`
        * Remove circular dependencies from ``Makefile`` :pr:`637`
        * Add error case for ``normalize_confusion_matrix()`` :pr:`640`
        * Fixed ``XGBoostClassifier`` and ``XGBoostRegressor`` bug with feature names that contain [, ], or < :pr:`659`
        * Update ``make_pipeline_graph`` to not accidentally create empty file when testing if path is valid :pr:`649`
        * Fix pip installation warning about docsutils version, from boto dependency :pr:`664`
        * Removed zero division warning for F1/precision/recall metrics :pr:`671`
        * Fixed ``summary`` for pipelines without estimators :pr:`707`
    * Changes
        * Updated default objective for binary/multiclass classification to log loss :pr:`613`
        * Created classification and regression pipeline subclasses and removed objective as an attribute of pipeline classes :pr:`405`
        * Changed the output of ``score`` to return one dictionary :pr:`429`
        * Created binary and multiclass objective subclasses :pr:`504`
        * Updated objectives API :pr:`445`
        * Removed call to ``get_plot_data`` from AutoML :pr:`615`
        * Set ``raise_error`` to default to True for AutoML classes :pr:`638`
        * Remove unnecessary "u" prefixes on some unicode strings :pr:`641`
        * Changed one-hot encoder to return uint8 dtypes instead of ints :pr:`653`
        * Pipeline ``_name`` field changed to ``custom_name`` :pr:`650`
        * Removed ``graphs.py`` and moved methods into ``PipelineBase`` :pr:`657`, :pr:`665`
        * Remove s3fs as a dev dependency :pr:`664`
        * Changed requirements-parser to be a core dependency :pr:`673`
        * Replace ``supported_problem_types`` field on pipelines with ``problem_type`` attribute on base classes :pr:`678`
        * Changed AutoML to only show best results for a given pipeline template in ``rankings``, added ``full_rankings`` property to show all :pr:`682`
        * Update ``ModelFamily`` values: don't list xgboost/catboost as classifiers now that we have regression pipelines for them :pr:`677`
        * Changed AutoML's ``describe_pipeline`` to get problem type from pipeline instead :pr:`685`
        * Standardize ``import_or_raise`` error messages :pr:`683`
        * Updated argument order of objectives to align with sklearn's :pr:`698`
        * Renamed ``pipeline.feature_importance_graph`` to ``pipeline.graph_feature_importances`` :pr:`700`
        * Moved ROC and confusion matrix methods to ``evalml.pipelines.plot_utils`` :pr:`704`
        * Renamed ``MultiClassificationObjective`` to ``MulticlassClassificationObjective``, to align with pipeline naming scheme :pr:`715`
    * Documentation Changes
        * Fixed some sphinx warnings :pr:`593`
        * Fixed docstring for ``AutoClassificationSearch`` with correct command :pr:`599`
        * Limit readthedocs formats to pdf, not htmlzip and epub :pr:`594` :pr:`600`
        * Clean up objectives API documentation :pr:`605`
        * Fixed function on Exploring search results page :pr:`604`
        * Update release process doc :pr:`567`
        * ``AutoClassificationSearch`` and ``AutoRegressionSearch`` show inherited methods in API reference :pr:`651`
        * Fixed improperly formatted code in breaking changes for changelog :pr:`655`
        * Added configuration to treat Sphinx warnings as errors :pr:`660`
        * Removed separate plotting section for pipelines in API reference :pr:`657`, :pr:`665`
        * Have leads example notebook load S3 files using https, so we can delete s3fs dev dependency :pr:`664`
        * Categorized components in API reference and added descriptions for each category :pr:`663`
        * Fixed Sphinx warnings about ``BalancedAccuracy`` objective :pr:`669`
        * Updated API reference to include missing components and clean up pipeline docstrings :pr:`689`
        * Reorganize API ref, and clarify pipeline sub-titles :pr:`688`
        * Add and update preprocessing utils in API reference :pr:`687`
        * Added inheritance diagrams to API reference :pr:`695`
        * Documented which default objective AutoML optimizes for :pr:`699`
        * Create seperate install page :pr:`701`
        * Include more utils in API ref, like ``import_or_raise`` :pr:`704`
        * Add more color to pipeline documentation :pr:`705`
    * Testing Changes
        * Matched install commands of ``check_latest_dependencies`` test and it's GitHub action :pr:`578`
        * Added Github app to auto assign PR author as assignee :pr:`477`
        * Removed unneeded conda installation of xgboost in windows checkin tests :pr:`618`
        * Update graph tests to always use tmpfile dir :pr:`649`
        * Changelog checkin test workaround for release PRs: If 'future release' section is empty of PR refs, pass check :pr:`658`
        * Add changelog checkin test exception for ``dep-update`` branch :pr:`723`

.. warning::

    **Breaking Changes**

    * Pipelines will now no longer take an objective parameter during instantiation, and will no longer have an objective attribute.
    * ``fit()`` and ``predict()`` now use an optional ``objective`` parameter, which is only used in binary classification pipelines to fit for a specific objective.
    * ``score()`` will now use a required ``objectives`` parameter that is used to determine all the objectives to score on. This differs from the previous behavior, where the pipeline's objective was scored on regardless.
    * ``score()`` will now return one dictionary of all objective scores.
    * ``ROC`` and ``ConfusionMatrix`` plot methods via ``Auto(*).plot`` have been removed by :pr:`615` and are replaced by ``roc_curve`` and ``confusion_matrix`` in ``evamlm.pipelines.plot_utils`` in :pr:`704`
    * ``normalize_confusion_matrix`` has been moved to ``evalml.pipelines.plot_utils`` :pr:`704`
    * Pipelines ``_name`` field changed to ``custom_name``
    * Pipelines ``supported_problem_types`` field is removed because it is no longer necessary :pr:`678`
    * Updated argument order of objectives' ``objective_function`` to align with sklearn :pr:`698`
    * ``pipeline.feature_importance_graph`` has been renamed to ``pipeline.graph_feature_importances`` in :pr:`700`
    * Removed unsupported ``MSLE`` objective :pr:`704`


**v0.8.0 Apr. 1, 2020**
    * Enhancements
        * Add normalization option and information to confusion matrix :pr:`484`
        * Add util function to drop rows with NaN values :pr:`487`
        * Renamed ``PipelineBase.name`` as ``PipelineBase.summary`` and redefined ``PipelineBase.name`` as class property :pr:`491`
        * Added access to parameters in Pipelines with ``PipelineBase.parameters`` (used to be return of ``PipelineBase.describe``) :pr:`501`
        * Added ``fill_value`` parameter for ``SimpleImputer`` :pr:`509`
        * Added functionality to override component hyperparameters and made pipelines take hyperparemeters from components :pr:`516`
        * Allow ``numpy.random.RandomState`` for random_state parameters :pr:`556`
    * Fixes
        * Removed unused dependency ``matplotlib``, and move ``category_encoders`` to test reqs :pr:`572`
    * Changes
        * Undo version cap in XGBoost placed in :pr:`402` and allowed all released of XGBoost :pr:`407`
        * Support pandas 1.0.0 :pr:`486`
        * Made all references to the logger static :pr:`503`
        * Refactored ``model_type`` parameter for components and pipelines to ``model_family`` :pr:`507`
        * Refactored ``problem_types`` for pipelines and components into ``supported_problem_types`` :pr:`515`
        * Moved ``pipelines/utils.save_pipeline`` and ``pipelines/utils.load_pipeline`` to ``PipelineBase.save`` and ``PipelineBase.load`` :pr:`526`
        * Limit number of categories encoded by ``OneHotEncoder`` :pr:`517`
    * Documentation Changes
        * Updated API reference to remove ``PipelinePlot`` and added moved ``PipelineBase`` plotting methods :pr:`483`
        * Add code style and github issue guides :pr:`463` :pr:`512`
        * Updated API reference for to surface class variables for pipelines and components :pr:`537`
        * Fixed README documentation link :pr:`535`
        * Unhid PR references in changelog :pr:`656`
    * Testing Changes
        * Added automated dependency check PR :pr:`482`, :pr:`505`
        * Updated automated dependency check comment :pr:`497`
        * Have build_docs job use python executor, so that env vars are set properly :pr:`547`
        * Added simple test to make sure ``OneHotEncoder``'s top_n works with large number of categories :pr:`552`
        * Run windows unit tests on PRs :pr:`557`


.. warning::

    **Breaking Changes**

    * ``AutoClassificationSearch`` and ``AutoRegressionSearch``'s ``model_types`` parameter has been refactored into ``allowed_model_families``
    * ``ModelTypes`` enum has been changed to ``ModelFamily``
    * Components and Pipelines now have a ``model_family`` field instead of ``model_type``
    * ``get_pipelines`` utility function now accepts ``model_families`` as an argument instead of ``model_types``
    * ``PipelineBase.name`` no longer returns structure of pipeline and has been replaced by ``PipelineBase.summary``
    * ``PipelineBase.problem_types`` and ``Estimator.problem_types`` has been renamed to ``supported_problem_types``
    * ``pipelines/utils.save_pipeline`` and ``pipelines/utils.load_pipeline`` moved to ``PipelineBase.save`` and ``PipelineBase.load``


**v0.7.0 Mar. 9, 2020**
    * Enhancements
        * Added emacs buffers to .gitignore :pr:`350`
        * Add CatBoost (gradient-boosted trees) classification and regression components and pipelines :pr:`247`
        * Added Tuner abstract base class :pr:`351`
        * Added ``n_jobs`` as parameter for ``AutoClassificationSearch`` and ``AutoRegressionSearch`` :pr:`403`
        * Changed colors of confusion matrix to shades of blue and updated axis order to match scikit-learn's :pr:`426`
        * Added ``PipelineBase`` ``.graph`` and ``.feature_importance_graph`` methods, moved from previous location :pr:`423`
        * Added support for python 3.8 :pr:`462`
    * Fixes
        * Fixed ROC and confusion matrix plots not being calculated if user passed own additional_objectives :pr:`276`
        * Fixed ReadtheDocs ``FileNotFoundError`` exception for fraud dataset :pr:`439`
    * Changes
        * Added ``n_estimators`` as a tunable parameter for XGBoost :pr:`307`
        * Remove unused parameter ``ObjectiveBase.fit_needs_proba`` :pr:`320`
        * Remove extraneous parameter ``component_type`` from all components :pr:`361`
        * Remove unused ``rankings.csv`` file :pr:`397`
        * Downloaded demo and test datasets so unit tests can run offline :pr:`408`
        * Remove ``_needs_fitting`` attribute from Components :pr:`398`
        * Changed plot.feature_importance to show only non-zero feature importances by default, added optional parameter to show all :pr:`413`
        * Refactored ``PipelineBase`` to take in parameter dictionary and moved pipeline metadata to class attribute :pr:`421`
        * Dropped support for Python 3.5 :pr:`438`
        * Removed unused ``apply.py`` file :pr:`449`
        * Clean up ``requirements.txt`` to remove unused deps :pr:`451`
        * Support installation without all required dependencies :pr:`459`
    * Documentation Changes
        * Update release.md with instructions to release to internal license key :pr:`354`
    * Testing Changes
        * Added tests for utils (and moved current utils to gen_utils) :pr:`297`
        * Moved XGBoost install into it's own separate step on Windows using Conda :pr:`313`
        * Rewind pandas version to before 1.0.0, to diagnose test failures for that version :pr:`325`
        * Added dependency update checkin test :pr:`324`
        * Rewind XGBoost version to before 1.0.0 to diagnose test failures for that version :pr:`402`
        * Update dependency check to use a whitelist :pr:`417`
        * Update unit test jobs to not install dev deps :pr:`455`

.. warning::

    **Breaking Changes**

    * Python 3.5 will not be actively supported.

**v0.6.0 Dec. 16, 2019**
    * Enhancements
        * Added ability to create a plot of feature importances :pr:`133`
        * Add early stopping to AutoML using patience and tolerance parameters :pr:`241`
        * Added ROC and confusion matrix metrics and plot for classification problems and introduce PipelineSearchPlots class :pr:`242`
        * Enhanced AutoML results with search order :pr:`260`
        * Added utility function to show system and environment information :pr:`300`
    * Fixes
        * Lower botocore requirement :pr:`235`
        * Fixed decision_function calculation for ``FraudCost`` objective :pr:`254`
        * Fixed return value of ``Recall`` metrics :pr:`264`
        * Components return ``self`` on fit :pr:`289`
    * Changes
        * Renamed automl classes to ``AutoRegressionSearch`` and ``AutoClassificationSearch`` :pr:`287`
        * Updating demo datasets to retain column names :pr:`223`
        * Moving pipeline visualization to ``PipelinePlot`` class :pr:`228`
        * Standarizing inputs as ``pd.Dataframe`` / ``pd.Series`` :pr:`130`
        * Enforcing that pipelines must have an estimator as last component :pr:`277`
        * Added ``ipywidgets`` as a dependency in ``requirements.txt`` :pr:`278`
        * Added Random and Grid Search Tuners :pr:`240`
    * Documentation Changes
        * Adding class properties to API reference :pr:`244`
        * Fix and filter FutureWarnings from scikit-learn :pr:`249`, :pr:`257`
        * Adding Linear Regression to API reference and cleaning up some Sphinx warnings :pr:`227`
    * Testing Changes
        * Added support for testing on Windows with CircleCI :pr:`226`
        * Added support for doctests :pr:`233`

.. warning::

    **Breaking Changes**

    * The ``fit()`` method for ``AutoClassifier`` and ``AutoRegressor`` has been renamed to ``search()``.
    * ``AutoClassifier`` has been renamed to ``AutoClassificationSearch``
    * ``AutoRegressor`` has been renamed to ``AutoRegressionSearch``
    * ``AutoClassificationSearch.results`` and ``AutoRegressionSearch.results`` now is a dictionary with ``pipeline_results`` and ``search_order`` keys. ``pipeline_results`` can be used to access a dictionary that is identical to the old ``.results`` dictionary. Whereas, ``search_order`` returns a list of the search order in terms of ``pipeline_id``.
    * Pipelines now require an estimator as the last component in ``component_list``. Slicing pipelines now throws an ``NotImplementedError`` to avoid returning pipelines without an estimator.

**v0.5.2 Nov. 18, 2019**
    * Enhancements
        * Adding basic pipeline structure visualization :pr:`211`
    * Documentation Changes
        * Added notebooks to build process :pr:`212`

**v0.5.1 Nov. 15, 2019**
    * Enhancements
        * Added basic outlier detection guardrail :pr:`151`
        * Added basic ID column guardrail :pr:`135`
        * Added support for unlimited pipelines with a ``max_time`` limit :pr:`70`
        * Updated .readthedocs.yaml to successfully build :pr:`188`
    * Fixes
        * Removed MSLE from default additional objectives :pr:`203`
        * Fixed ``random_state`` passed in pipelines :pr:`204`
        * Fixed slow down in RFRegressor :pr:`206`
    * Changes
        * Pulled information for describe_pipeline from pipeline's new describe method :pr:`190`
        * Refactored pipelines :pr:`108`
        * Removed guardrails from Auto(*) :pr:`202`, :pr:`208`
    * Documentation Changes
        * Updated documentation to show ``max_time`` enhancements :pr:`189`
        * Updated release instructions for RTD :pr:`193`
        * Added notebooks to build process :pr:`212`
        * Added contributing instructions :pr:`213`
        * Added new content :pr:`222`

**v0.5.0 Oct. 29, 2019**
    * Enhancements
        * Added basic one hot encoding :pr:`73`
        * Use enums for model_type :pr:`110`
        * Support for splitting regression datasets :pr:`112`
        * Auto-infer multiclass classification :pr:`99`
        * Added support for other units in ``max_time`` :pr:`125`
        * Detect highly null columns :pr:`121`
        * Added additional regression objectives :pr:`100`
        * Show an interactive iteration vs. score plot when using fit() :pr:`134`
    * Fixes
        * Reordered ``describe_pipeline`` :pr:`94`
        * Added type check for ``model_type`` :pr:`109`
        * Fixed ``s`` units when setting string ``max_time`` :pr:`132`
        * Fix objectives not appearing in API documentation :pr:`150`
    * Changes
        * Reorganized tests :pr:`93`
        * Moved logging to its own module :pr:`119`
        * Show progress bar history :pr:`111`
        * Using ``cloudpickle`` instead of pickle to allow unloading of custom objectives :pr:`113`
        * Removed render.py :pr:`154`
    * Documentation Changes
        * Update release instructions :pr:`140`
        * Include additional_objectives parameter :pr:`124`
        * Added Changelog :pr:`136`
    * Testing Changes
        * Code coverage :pr:`90`
        * Added CircleCI tests for other Python versions :pr:`104`
        * Added doc notebooks as tests :pr:`139`
        * Test metadata for CircleCI and 2 core parallelism :pr:`137`

**v0.4.1 Sep. 16, 2019**
    * Enhancements
        * Added AutoML for classification and regressor using Autobase and Skopt :pr:`7` :pr:`9`
        * Implemented standard classification and regression metrics :pr:`7`
        * Added logistic regression, random forest, and XGBoost pipelines :pr:`7`
        * Implemented support for custom objectives :pr:`15`
        * Feature importance for pipelines :pr:`18`
        * Serialization for pipelines :pr:`19`
        * Allow fitting on objectives for optimal threshold :pr:`27`
        * Added detect label leakage :pr:`31`
        * Implemented callbacks :pr:`42`
        * Allow for multiclass classification :pr:`21`
        * Added support for additional objectives :pr:`79`
    * Fixes
        * Fixed feature selection in pipelines :pr:`13`
        * Made ``random_seed`` usage consistent :pr:`45`
    * Documentation Changes
        * Documentation Changes
        * Added docstrings :pr:`6`
        * Created notebooks for docs :pr:`6`
        * Initialized readthedocs EvalML :pr:`6`
        * Added favicon :pr:`38`
    * Testing Changes
        * Added testing for loading data :pr:`39`

**v0.2.0 Aug. 13, 2019**
    * Enhancements
        * Created fraud detection objective :pr:`4`

**v0.1.0 July. 31, 2019**
    * *First Release*
    * Enhancements
        * Added lead scoring objecitve :pr:`1`
        * Added basic classifier :pr:`1`
    * Documentation Changes
        * Initialized Sphinx for docs :pr:`1`<|MERGE_RESOLUTION|>--- conflicted
+++ resolved
@@ -5,11 +5,8 @@
     * Enhancements
     * Fixes
         * Updated ``Woodwork`` to >=0.0.5 in ``core-requirements.txt`` :pr:`1473`
-<<<<<<< HEAD
         * Removed ``copy_dataframe`` parameter for ``Woodwork``, updated ``Woodwork`` to >=0.0.6 in ``core-requirements.txt`` :pr:`1478`
-=======
         * Updated ``detect_problem_type`` to use ``pandas.api.is_numeric_dtype`` :pr:`1476`
->>>>>>> 314cb63f
     * Changes
         * Changed ``make clean`` to delete coverage reports as a convenience for developers :pr:`1464`
     * Documentation Changes
