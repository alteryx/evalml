--- conflicted
+++ resolved
@@ -2,11 +2,7 @@
 -------------
 **Future Releases**
     * Enhancements
-<<<<<<< HEAD
         * Updated to run with Woodwork >= 0.17.2 :pr:`3626`
-        * Add ``exclude_featurizers`` parameter to ``AutoMLSearch`` to specify featurizers that should be excluded from all pipelines :pr:`3631`
-=======
->>>>>>> 6f82c82f
     * Fixes
         * Added support for BooleanNullable columns in EvalML pipelines and imputer :pr:`3678`
     * Changes
