--- conflicted
+++ resolved
@@ -18,11 +18,8 @@
         * Changed ``DateTimeFeaturizer`` to encode features as int :pr:`1479`
         * Added `Linear Discriminant Analysis Transformer` component for dimensionality reduction :pr:`1331`
         * Added multiclass support for ``partial_dependence`` and ``graph_partial_dependence`` :pr:`1554`
-<<<<<<< HEAD
         * Added target name for output of pipeline `predict` method :pr:`1578`
-=======
         * Added ``TimeSeriesBinaryClassificationPipeline`` and ``TimeSeriesMulticlassClassificationPipeline`` classes :pr:`1528`
->>>>>>> 913919c0
     * Fixes
         * Fix Windows CI jobs: install ``numba`` via conda, required for ``shap`` :pr:`1490`
         * Added custom-index support for `reset-index-get_prediction_vs_actual_over_time_data` :pr:`1494`
