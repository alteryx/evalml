Release Notes
-------------

**Future Releases**
    * Enhancements
        * Updated pipelines and ``make_pipeline`` to accept Woodwork DataTables :pr:`1393`
        * Added ability to freeze hyperparameters for ``AutoMLSearch`` :pr:`1284`
        * Added callback for error handling in ``AutoMLSearch`` :pr:`1403`
        * Added the index id to the ``explain_predictions_best_worst`` output to help users identify which rows in their data are included :pr:`1365`
        * The top_k features displayed in ``explain_predictions_*`` functions are now determined by the magnitude of shap values as opposed to the ``top_k`` largest and smallest shap values. :pr:`1374`
        * Added a problem type for time series regression :pr:`1386`
        * Added a ``is_defined_for_problem_type`` method to ``ObjectiveBase`` :pr:`1386`
        * Added a ``random_state`` parameter to ``make_pipeline_from_components`` function :pr:`1411`
    * Fixes
<<<<<<< HEAD
        * Fixed ``IndexError`` raised in ``AutoMLSearch`` when ``ensembling = True`` but only one pipeline to iterate over :pr:`1397`
=======
        * Fixed stacked ensemble input bug and LightGBM warning and bug in AutoMLSearch :pr:`1388`
>>>>>>> cf508017
        * Updated enum classes to show possible enum values as attributes :pr:`1391`
    * Changes
        * Changed ``OutliersDataCheck`` to return the list of columns, rather than rows, that contain outliers :pr:`1377`
        * Simplified and cleaned output for Code Generation :pr:`1371`
        * Reverted changes from :pr:`1337` :pr:`1409`
    * Documentation Changes
        * Added description of CLA to contributing guide, updated description of draft PRs :pr:`1402`
    * Testing Changes
        * Removed ``category_encoders`` from test-requirements.txt :pr:`1373`
        * Tweak codecov.io settings again to avoid flakes :pr:`1413`

.. warning::

    **Breaking Changes**
        * The ``top_k`` and ``top_k_features`` parameters in ``explain_predictions_*`` functions now return ``k`` features as opposed to ``2 * k`` features :pr:`1374`
        * Renamed ``problem_type`` to ``problem_types`` in ``RegressionObjective``, ``BinaryClassificationObjective``, and ``MulticlassClassificationObjective`` :pr:`1319`

**v0.15.0 Oct. 29, 2020**
    * Enhancements
        * Added stacked ensemble component classes (``StackedEnsembleClassifier``, ``StackedEnsembleRegressor``) :pr:`1134`
        * Added stacked ensemble components to ``AutoMLSearch`` :pr:`1253`
        * Added ``DecisionTreeClassifier`` and ``DecisionTreeRegressor`` to AutoML :pr:`1255`
        * Added ``graph_prediction_vs_actual`` in ``model_understanding`` for regression problems :pr:`1252`
        * Added parameter to ``OneHotEncoder`` to enable filtering for features to encode for :pr:`1249`
        * Added percent-better-than-baseline for all objectives to automl.results :pr:`1244`
        * Added ``HighVarianceCVDataCheck`` and replaced synonymous warning in ``AutoMLSearch`` :pr:`1254`
        * Added `PCA Transformer` component for dimensionality reduction :pr:`1270`
        * Added ``generate_pipeline_code`` and ``generate_component_code`` to allow for code generation given a pipeline or component instance :pr:`1306`
        * Added ``PCA Transformer`` component for dimensionality reduction :pr:`1270`
        * Updated ``AutoMLSearch`` to support ``Woodwork`` data structures :pr:`1299`
        * Added cv_folds to ``ClassImbalanceDataCheck`` and added this check to ``DefaultDataChecks`` :pr:`1333`
        * Make ``max_batches`` argument to ``AutoMLSearch.search`` public :pr:`1320`
        * Added text support to automl search :pr:`1062`
        * Added ``_pipelines_per_batch`` as a private argument to ``AutoMLSearch`` :pr:`1355`
    * Fixes
        * Fixed ML performance issue with ordered datasets: always shuffle data in automl's default CV splits :pr:`1265`
        * Fixed broken ``evalml info`` CLI command :pr:`1293`
        * Fixed ``boosting type='rf'`` for LightGBM Classifier, as well as ``num_leaves`` error :pr:`1302`
        * Fixed bug in ``explain_predictions_best_worst`` where a custom index in the target variable would cause a ``ValueError`` :pr:`1318`
        * Added stacked ensemble estimators to to ``evalml.pipelines.__init__`` file :pr:`1326`
        * Fixed bug in OHE where calls to transform were not deterministic if ``top_n`` was less than the number of categories in a column :pr:`1324`
        * Fixed LightGBM warning messages during AutoMLSearch :pr:`1342`
        * Fix warnings thrown during AutoMLSearch in ``HighVarianceCVDataCheck`` :pr:`1346`
        * Fixed bug where TrainingValidationSplit would return invalid location indices for dataframes with a custom index :pr:`1348`
        * Fixed bug where the AutoMLSearch ``random_state`` was not being passed to the created pipelines :pr:`1321`
    * Changes
        * Allow ``add_to_rankings`` to be called before AutoMLSearch is called :pr:`1250`
        * Removed Graphviz from test-requirements to add to requirements.txt :pr:`1327`
        * Removed ``max_pipelines`` parameter from ``AutoMLSearch`` :pr:`1264`
        * Include editable installs in all install make targets :pr:`1335`
        * Made pip dependencies `featuretools` and `nlp_primitives` core dependencies :pr:`1062`
        * Removed `PartOfSpeechCount` from `TextFeaturizer` transform primitives :pr:`1062`
        * Added warning for ``partial_dependency`` when the feature includes null values :pr:`1352`
    * Documentation Changes
        * Fixed and updated code blocks in Release Notes :pr:`1243`
        * Added DecisionTree estimators to API Reference :pr:`1246`
        * Changed class inheritance display to flow vertically :pr:`1248`
        * Updated cost-benefit tutorial to use a holdout/test set :pr:`1159`
        * Added ``evalml info`` command to documentation :pr:`1293`
        * Miscellaneous doc updates :pr:`1269`
        * Removed conda pre-release testing from the release process document :pr:`1282`
        * Updates to contributing guide :pr:`1310`
        * Added Alteryx footer to docs with Twitter and Github link :pr:`1312`
        * Added documentation for evalml installation for Python 3.6 :pr:`1322`
        * Added documentation changes to make the API Docs easier to understand :pr:`1323`
        * Fixed documentation for ``feature_importance`` :pr:`1353`
        * Added tutorial for running `AutoML` with text data :pr:`1357`
        * Added documentation for woodwork integration with automl search :pr:`1361`
    * Testing Changes
        * Added tests for ``jupyter_check`` to handle IPython :pr:`1256`
        * Cleaned up ``make_pipeline`` tests to test for all estimators :pr:`1257`
        * Added a test to check conda build after merge to main :pr:`1247`
        * Removed code that was lacking codecov for ``__main__.py`` and unnecessary :pr:`1293`
        * Codecov: round coverage up instead of down :pr:`1334`
        * Add DockerHub credentials to CI testing environment :pr:`1356`
        * Add DockerHub credentials to conda testing environment :pr:`1363`

.. warning::

    **Breaking Changes**
        * Renamed ``LabelLeakageDataCheck`` to ``TargetLeakageDataCheck`` :pr:`1319`
        * ``max_pipelines`` parameter has been removed from ``AutoMLSearch``. Please use ``max_iterations`` instead. :pr:`1264`
        * ``AutoMLSearch.search()`` will now log a warning if the input is not a ``Woodwork`` data structure (``pandas``, ``numpy``) :pr:`1299`
        * Make ``max_batches`` argument to ``AutoMLSearch.search`` public :pr:`1320`
        * Removed unused argument `feature_types` from AutoMLSearch.search :pr:`1062`

**v0.14.1 Sep. 29, 2020**
    * Enhancements
        * Updated partial dependence methods to support calculating numeric columns in a dataset with non-numeric columns :pr:`1150`
        * Added ``get_feature_names`` on ``OneHotEncoder`` :pr:`1193`
        * Added ``detect_problem_type`` to ``problem_type/utils.py`` to automatically detect the problem type given targets :pr:`1194`
        * Added LightGBM to ``AutoMLSearch`` :pr:`1199`
        * Updated ``scikit-learn`` and ``scikit-optimize`` to use latest versions - 0.23.2 and 0.8.1 respectively :pr:`1141`
        * Added ``__str__`` and ``__repr__`` for pipelines and components :pr:`1218`
        * Included internal target check for both training and validation data in ``AutoMLSearch`` :pr:`1226`
        * Added ``ProblemTypes.all_problem_types`` helper to get list of supported problem types :pr:`1219`
        * Added ``DecisionTreeClassifier`` and ``DecisionTreeRegressor`` classes :pr:`1223`
        * Added ``ProblemTypes.all_problem_types`` helper to get list of supported problem types :pr:`1219`
        * ``DataChecks`` can now be parametrized by passing a list of ``DataCheck`` classes and a parameter dictionary :pr:`1167`
        * Added first CV fold score as validation score in ``AutoMLSearch.rankings`` :pr:`1221`
        * Updated ``flake8`` configuration to enable linting on ``__init__.py`` files :pr:`1234`
        * Refined ``make_pipeline_from_components`` implementation :pr:`1204`
    * Fixes
        * Updated GitHub URL after migration to Alteryx GitHub org :pr:`1207`
        * Changed Problem Type enum to be more similar to the string name :pr:`1208`
        * Wrapped call to scikit-learn's partial dependence method in a ``try``/``finally`` block :pr:`1232`
    * Changes
        * Added ``allow_writing_files`` as a named argument to CatBoost estimators. :pr:`1202`
        * Added ``solver`` and ``multi_class`` as named arguments to ``LogisticRegressionClassifier`` :pr:`1202`
        * Replaced pipeline's ``._transform`` method to evaluate all the preprocessing steps of a pipeline with ``.compute_estimator_features`` :pr:`1231`
        * Changed default large dataset train/test splitting behavior :pr:`1205`
    * Documentation Changes
        * Included description of how to access the component instances and features for pipeline user guide :pr:`1163`
        * Updated API docs to refer to target as "target" instead of "labels" for non-classification tasks and minor docs cleanup :pr:`1160`
        * Added Class Imbalance Data Check to ``api_reference.rst`` :pr:`1190` :pr:`1200`
        * Added pipeline properties to API reference :pr:`1209`
        * Clarified what the objective parameter in AutoML is used for in AutoML API reference and AutoML user guide :pr:`1222`
        * Updated API docs to include ``skopt.space.Categorical`` option for component hyperparameter range definition :pr:`1228`
        * Added install documentation for ``libomp`` in order to use LightGBM on Mac :pr:`1233`
        * Improved description of ``max_iterations`` in documentation :pr:`1212`
        * Removed unused code from sphinx conf :pr:`1235`
    * Testing Changes

.. warning::

    **Breaking Changes**
        * ``DefaultDataChecks`` now accepts a ``problem_type`` parameter that must be specified :pr:`1167`
        * Pipeline's ``._transform`` method to evaluate all the preprocessing steps of a pipeline has been replaced with ``.compute_estimator_features`` :pr:`1231`
        * ``get_objectives`` has been renamed to ``get_core_objectives``. This function will now return a list of valid objective instances :pr:`1230`


**v0.13.2 Sep. 17, 2020**
    * Enhancements
        * Added ``output_format`` field to explain predictions functions :pr:`1107`
        * Modified ``get_objective`` and ``get_objectives`` to be able to return any objective in ``evalml.objectives`` :pr:`1132`
        * Added a ``return_instance`` boolean parameter to ``get_objective`` :pr:`1132`
        * Added ``ClassImbalanceDataCheck`` to determine whether target imbalance falls below a given threshold :pr:`1135`
        * Added label encoder to LightGBM for binary classification :pr:`1152`
        * Added labels for the row index of confusion matrix :pr:`1154`
        * Added ``AutoMLSearch`` object as another parameter in search callbacks :pr:`1156`
        * Added the corresponding probability threshold for each point displayed in ``graph_roc_curve`` :pr:`1161`
        * Added ``__eq__`` for ``ComponentBase`` and ``PipelineBase`` :pr:`1178`
        * Added support for multiclass classification for ``roc_curve`` :pr:`1164`
        * Added ``categories`` accessor to ``OneHotEncoder`` for listing the categories associated with a feature :pr:`1182`
        * Added utility function to create pipeline instances from a list of component instances :pr:`1176`
    * Fixes
        * Fixed XGBoost column names for partial dependence methods :pr:`1104`
        * Removed dead code validating column type from ``TextFeaturizer`` :pr:`1122`
        * Fixed issue where ``Imputer`` cannot fit when there is None in a categorical or boolean column :pr:`1144`
        * ``OneHotEncoder`` preserves the custom index in the input data :pr:`1146`
        * Fixed representation for ``ModelFamily`` :pr:`1165`
        * Removed duplicate ``nbsphinx`` dependency in ``dev-requirements.txt`` :pr:`1168`
        * Users can now pass in any valid kwargs to all estimators :pr:`1157`
        * Remove broken accessor ``OneHotEncoder.get_feature_names`` and unneeded base class :pr:`1179`
        * Removed LightGBM Estimator from AutoML models :pr:`1186`
    * Changes
        * Pinned ``scikit-optimize`` version to 0.7.4 :pr:`1136`
        * Removed ``tqdm`` as a dependency :pr:`1177`
        * Added lightgbm version 3.0.0 to ``latest_dependency_versions.txt`` :pr:`1185`
        * Rename ``max_pipelines`` to ``max_iterations`` :pr:`1169`
    * Documentation Changes
        * Fixed API docs for ``AutoMLSearch`` ``add_result_callback`` :pr:`1113`
        * Added a step to our release process for pushing our latest version to conda-forge :pr:`1118`
        * Added warning for missing ipywidgets dependency for using ``PipelineSearchPlots`` on Jupyterlab :pr:`1145`
        * Updated ``README.md`` example to load demo dataset :pr:`1151`
        * Swapped mapping of breast cancer targets in ``model_understanding.ipynb`` :pr:`1170`
    * Testing Changes
        * Added test confirming ``TextFeaturizer`` never outputs null values :pr:`1122`
        * Changed Python version of ``Update Dependencies`` action to 3.8.x :pr:`1137`
        * Fixed release notes check-in test for ``Update Dependencies`` actions :pr:`1172`

.. warning::

    **Breaking Changes**
        * ``get_objective`` will now return a class definition rather than an instance by default :pr:`1132`
        * Deleted ``OPTIONS`` dictionary in ``evalml.objectives.utils.py`` :pr:`1132`
        * If specifying an objective by string, the string must now match the objective's name field, case-insensitive :pr:`1132`
        * Passing "Cost Benefit Matrix", "Fraud Cost", "Lead Scoring", "Mean Squared Log Error",
            "Recall", "Recall Macro", "Recall Micro", "Recall Weighted", or "Root Mean Squared Log Error" to ``AutoMLSearch`` will now result in a ``ValueError``
            rather than an ``ObjectiveNotFoundError`` :pr:`1132`
        * Search callbacks ``start_iteration_callback`` and ``add_results_callback`` have changed to include a copy of the AutoMLSearch object as a third parameter :pr:`1156`
        * Deleted ``OneHotEncoder.get_feature_names`` method which had been broken for a while, in favor of pipelines' ``input_feature_names`` :pr:`1179`
        * Deleted empty base class ``CategoricalEncoder`` which ``OneHotEncoder`` component was inheriting from :pr:`1176`
        * Results from ``roc_curve`` will now return as a list of dictionaries with each dictionary representing a class :pr:`1164`
        * ``max_pipelines`` now raises a ``DeprecationWarning`` and will be removed in the next release. ``max_iterations`` should be used instead. :pr:`1169`


**v0.13.1 Aug. 25, 2020**
    * Enhancements
        * Added Cost-Benefit Matrix objective for binary classification :pr:`1038`
        * Split ``fill_value`` into ``categorical_fill_value`` and ``numeric_fill_value`` for Imputer :pr:`1019`
        * Added ``explain_predictions`` and ``explain_predictions_best_worst`` for explaining multiple predictions with SHAP :pr:`1016`
        * Added new LSA component for text featurization :pr:`1022`
        * Added guide on installing with conda :pr:`1041`
        * Added a “cost-benefit curve” util method to graph cost-benefit matrix scores vs. binary classification thresholds :pr:`1081`
        * Standardized error when calling transform/predict before fit for pipelines :pr:`1048`
        * Added ``percent_better_than_baseline`` to AutoML search rankings and full rankings table :pr:`1050`
        * Added one-way partial dependence and partial dependence plots :pr:`1079`
        * Added "Feature Value" column to prediction explanation reports. :pr:`1064`
        * Added LightGBM classification estimator :pr:`1082`, :pr:`1114`
        * Added ``max_batches`` parameter to ``AutoMLSearch`` :pr:`1087`
    * Fixes
        * Updated ``TextFeaturizer`` component to no longer require an internet connection to run :pr:`1022`
        * Fixed non-deterministic element of ``TextFeaturizer`` transformations :pr:`1022`
        * Added a StandardScaler to all ElasticNet pipelines :pr:`1065`
        * Updated cost-benefit matrix to normalize score :pr:`1099`
        * Fixed logic in ``calculate_percent_difference`` so that it can handle negative values :pr:`1100`
    * Changes
        * Added ``needs_fitting`` property to ``ComponentBase`` :pr:`1044`
        * Updated references to data types to use datatype lists defined in ``evalml.utils.gen_utils`` :pr:`1039`
        * Remove maximum version limit for SciPy dependency :pr:`1051`
        * Moved ``all_components`` and other component importers into runtime methods :pr:`1045`
        * Consolidated graphing utility methods under ``evalml.utils.graph_utils`` :pr:`1060`
        * Made slight tweaks to how ``TextFeaturizer`` uses ``featuretools``, and did some refactoring of that and of LSA :pr:`1090`
        * Changed ``show_all_features`` parameter into ``importance_threshold``, which allows for thresholding feature importance :pr:`1097`, :pr:`1103`
    * Documentation Changes
        * Update ``setup.py`` URL to point to the github repo :pr:`1037`
        * Added tutorial for using the cost-benefit matrix objective :pr:`1088`
        * Updated ``model_understanding.ipynb`` to include documentation for using plotly on Jupyter Lab :pr:`1108`
    * Testing Changes
        * Refactor CircleCI tests to use matrix jobs (:pr:`1043`)
        * Added a test to check that all test directories are included in evalml package :pr:`1054`


.. warning::

    **Breaking Changes**
        * ``confusion_matrix`` and ``normalize_confusion_matrix`` have been moved to ``evalml.utils`` :pr:`1038`
        * All graph utility methods previously under ``evalml.pipelines.graph_utils`` have been moved to ``evalml.utils.graph_utils`` :pr:`1060`


**v0.12.2 Aug. 6, 2020**
    * Enhancements
        * Add save/load method to components :pr:`1023`
        * Expose pickle ``protocol`` as optional arg to save/load :pr:`1023`
        * Updated estimators used in AutoML to include ExtraTrees and ElasticNet estimators :pr:`1030`
    * Fixes
    * Changes
        * Removed ``DeprecationWarning`` for ``SimpleImputer`` :pr:`1018`
    * Documentation Changes
        * Add note about version numbers to release process docs :pr:`1034`
    * Testing Changes
        * Test files are now included in the evalml package :pr:`1029`


**v0.12.0 Aug. 3, 2020**
    * Enhancements
        * Added string and categorical targets support for binary and multiclass pipelines and check for numeric targets for ``DetectLabelLeakage`` data check :pr:`932`
        * Added clear exception for regression pipelines if target datatype is string or categorical :pr:`960`
        * Added target column names and class labels in ``predict`` and ``predict_proba`` output for pipelines :pr:`951`
        * Added ``_compute_shap_values`` and ``normalize_values`` to ``pipelines/explanations`` module :pr:`958`
        * Added ``explain_prediction`` feature which explains single predictions with SHAP :pr:`974`
        * Added Imputer to allow different imputation strategies for numerical and categorical dtypes :pr:`991`
        * Added support for configuring logfile path using env var, and don't create logger if there are filesystem errors :pr:`975`
        * Updated catboost estimators' default parameters and automl hyperparameter ranges to speed up fit time :pr:`998`
    * Fixes
        * Fixed ReadtheDocs warning failure regarding embedded gif :pr:`943`
        * Removed incorrect parameter passed to pipeline classes in ``_add_baseline_pipelines`` :pr:`941`
        * Added universal error for calling ``predict``, ``predict_proba``, ``transform``, and ``feature_importances`` before fitting :pr:`969`, :pr:`994`
        * Made ``TextFeaturizer`` component and pip dependencies ``featuretools`` and ``nlp_primitives`` optional :pr:`976`
        * Updated imputation strategy in automl to no longer limit impute strategy to ``most_frequent`` for all features if there are any categorical columns :pr:`991`
        * Fixed ``UnboundLocalError`` for ``cv_pipeline`` when automl search errors :pr:`996`
        * Fixed ``Imputer`` to reset dataframe index to preserve behavior expected from  ``SimpleImputer`` :pr:`1009`
    * Changes
        * Moved ``get_estimators`` to ``evalml.pipelines.components.utils`` :pr:`934`
        * Modified Pipelines to raise ``PipelineScoreError`` when they encounter an error during scoring :pr:`936`
        * Moved ``evalml.model_families.list_model_families`` to ``evalml.pipelines.components.allowed_model_families`` :pr:`959`
        * Renamed ``DateTimeFeaturization`` to ``DateTimeFeaturizer`` :pr:`977`
        * Added check to stop search and raise an error if all pipelines in a batch return NaN scores :pr:`1015`
    * Documentation Changes
        * Updated ``README.md`` :pr:`963`
        * Reworded message when errors are returned from data checks in search :pr:`982`
        * Added section on understanding model predictions with ``explain_prediction`` to User Guide :pr:`981`
        * Added a section to the user guide and api reference about how XGBoost and CatBoost are not fully supported. :pr:`992`
        * Added custom components section in user guide :pr:`993`
        * Updated FAQ section formatting :pr:`997`
        * Updated release process documentation :pr:`1003`
    * Testing Changes
        * Moved ``predict_proba`` and ``predict`` tests regarding string / categorical targets to ``test_pipelines.py`` :pr:`972`
        * Fixed dependency update bot by updating python version to 3.7 to avoid frequent github version updates :pr:`1002`


.. warning::

    **Breaking Changes**
        * ``get_estimators`` has been moved to ``evalml.pipelines.components.utils`` (previously was under ``evalml.pipelines.utils``) :pr:`934`
        * Removed the ``raise_errors`` flag in AutoML search. All errors during pipeline evaluation will be caught and logged. :pr:`936`
        * ``evalml.model_families.list_model_families`` has been moved to ``evalml.pipelines.components.allowed_model_families`` :pr:`959`
        * ``TextFeaturizer``: the ``featuretools`` and ``nlp_primitives`` packages must be installed after installing evalml in order to use this component :pr:`976`
        * Renamed ``DateTimeFeaturization`` to ``DateTimeFeaturizer`` :pr:`977`


**v0.11.2 July 16, 2020**
    * Enhancements
        * Added ``NoVarianceDataCheck`` to ``DefaultDataChecks`` :pr:`893`
        * Added text processing and featurization component ``TextFeaturizer`` :pr:`913`, :pr:`924`
        * Added additional checks to ``InvalidTargetDataCheck`` to handle invalid target data types :pr:`929`
        * ``AutoMLSearch`` will now handle ``KeyboardInterrupt`` and prompt user for confirmation :pr:`915`
    * Fixes
        * Makes automl results a read-only property :pr:`919`
    * Changes
        * Deleted static pipelines and refactored tests involving static pipelines, removed ``all_pipelines()`` and ``get_pipelines()`` :pr:`904`
        * Moved ``list_model_families`` to ``evalml.model_family.utils`` :pr:`903`
        * Updated ``all_pipelines``, ``all_estimators``, ``all_components`` to use the same mechanism for dynamically generating their elements :pr:`898`
        * Rename ``master`` branch to ``main`` :pr:`918`
        * Add pypi release github action :pr:`923`
        * Updated ``AutoMLSearch.search`` stdout output and logging and removed tqdm progress bar :pr:`921`
        * Moved automl config checks previously in ``search()`` to init :pr:`933`
    * Documentation Changes
        * Reorganized and rewrote documentation :pr:`937`
        * Updated to use pydata sphinx theme :pr:`937`
        * Updated docs to use ``release_notes`` instead of ``changelog`` :pr:`942`
    * Testing Changes
        * Cleaned up fixture names and usages in tests :pr:`895`


.. warning::

    **Breaking Changes**
        * ``list_model_families`` has been moved to ``evalml.model_family.utils`` (previously was under ``evalml.pipelines.utils``) :pr:`903`
        * ``get_estimators`` has been moved to ``evalml.pipelines.components.utils`` (previously was under ``evalml.pipelines.utils``) :pr:`934`
        * Static pipeline definitions have been removed, but similar pipelines can still be constructed via creating an instance of ``PipelineBase`` :pr:`904`
        * ``all_pipelines()`` and ``get_pipelines()`` utility methods have been removed :pr:`904`


**v0.11.0 June 30, 2020**
    * Enhancements
        * Added multiclass support for ROC curve graphing :pr:`832`
        * Added preprocessing component to drop features whose percentage of NaN values exceeds a specified threshold :pr:`834`
        * Added data check to check for problematic target labels :pr:`814`
        * Added PerColumnImputer that allows imputation strategies per column :pr:`824`
        * Added transformer to drop specific columns :pr:`827`
        * Added support for ``categories``, ``handle_error``, and ``drop`` parameters in ``OneHotEncoder`` :pr:`830` :pr:`897`
        * Added preprocessing component to handle DateTime columns featurization :pr:`838`
        * Added ability to clone pipelines and components :pr:`842`
        * Define getter method for component ``parameters`` :pr:`847`
        * Added utility methods to calculate and graph permutation importances :pr:`860`, :pr:`880`
        * Added new utility functions necessary for generating dynamic preprocessing pipelines :pr:`852`
        * Added kwargs to all components :pr:`863`
        * Updated ``AutoSearchBase`` to use dynamically generated preprocessing pipelines :pr:`870`
        * Added SelectColumns transformer :pr:`873`
        * Added ability to evaluate additional pipelines for automl search :pr:`874`
        * Added ``default_parameters`` class property to components and pipelines :pr:`879`
        * Added better support for disabling data checks in automl search :pr:`892`
        * Added ability to save and load AutoML objects to file :pr:`888`
        * Updated ``AutoSearchBase.get_pipelines`` to return an untrained pipeline instance :pr:`876`
        * Saved learned binary classification thresholds in automl results cv data dict :pr:`876`
    * Fixes
        * Fixed bug where SimpleImputer cannot handle dropped columns :pr:`846`
        * Fixed bug where PerColumnImputer cannot handle dropped columns :pr:`855`
        * Enforce requirement that builtin components save all inputted values in their parameters dict :pr:`847`
        * Don't list base classes in ``all_components`` output :pr:`847`
        * Standardize all components to output pandas data structures, and accept either pandas or numpy :pr:`853`
        * Fixed rankings and full_rankings error when search has not been run :pr:`894`
    * Changes
        * Update ``all_pipelines`` and ``all_components`` to try initializing pipelines/components, and on failure exclude them :pr:`849`
        * Refactor ``handle_components`` to ``handle_components_class``, standardize to ``ComponentBase`` subclass instead of instance :pr:`850`
        * Refactor "blacklist"/"whitelist" to "allow"/"exclude" lists :pr:`854`
        * Replaced ``AutoClassificationSearch`` and ``AutoRegressionSearch`` with ``AutoMLSearch`` :pr:`871`
        * Renamed feature_importances and permutation_importances methods to use singular names (feature_importance and permutation_importance) :pr:`883`
        * Updated ``automl`` default data splitter to train/validation split for large datasets :pr:`877`
        * Added open source license, update some repo metadata :pr:`887`
        * Removed dead code in ``_get_preprocessing_components`` :pr:`896`
    * Documentation Changes
        * Fix some typos and update the EvalML logo :pr:`872`
    * Testing Changes
        * Update the changelog check job to expect the new branching pattern for the deps update bot :pr:`836`
        * Check that all components output pandas datastructures, and can accept either pandas or numpy :pr:`853`
        * Replaced ``AutoClassificationSearch`` and ``AutoRegressionSearch`` with ``AutoMLSearch`` :pr:`871`


.. warning::

    **Breaking Changes**
        * Pipelines' static ``component_graph`` field must contain either ``ComponentBase`` subclasses or ``str``, instead of ``ComponentBase`` subclass instances :pr:`850`
        * Rename ``handle_component`` to ``handle_component_class``. Now standardizes to ``ComponentBase`` subclasses instead of ``ComponentBase`` subclass instances :pr:`850`
        * Renamed automl's ``cv`` argument to ``data_split`` :pr:`877`
        * Pipelines' and classifiers' ``feature_importances`` is renamed ``feature_importance``, ``graph_feature_importances`` is renamed ``graph_feature_importance`` :pr:`883`
        * Passing ``data_checks=None`` to automl search will not perform any data checks as opposed to default checks. :pr:`892`
        * Pipelines to search for in AutoML are now determined automatically, rather than using the statically-defined pipeline classes. :pr:`870`
        * Updated ``AutoSearchBase.get_pipelines`` to return an untrained pipeline instance, instead of one which happened to be trained on the final cross-validation fold :pr:`876`


**v0.10.0 May 29, 2020**
    * Enhancements
        * Added baseline models for classification and regression, add functionality to calculate baseline models before searching in AutoML :pr:`746`
        * Port over highly-null guardrail as a data check and define ``DefaultDataChecks`` and ``DisableDataChecks`` classes :pr:`745`
        * Update ``Tuner`` classes to work directly with pipeline parameters dicts instead of flat parameter lists :pr:`779`
        * Add Elastic Net as a pipeline option :pr:`812`
        * Added new Pipeline option ``ExtraTrees`` :pr:`790`
        * Added precicion-recall curve metrics and plot for binary classification problems in ``evalml.pipeline.graph_utils`` :pr:`794`
        * Update the default automl algorithm to search in batches, starting with default parameters for each pipeline and iterating from there :pr:`793`
        * Added ``AutoMLAlgorithm`` class and ``IterativeAlgorithm`` impl, separated from ``AutoSearchBase`` :pr:`793`
    * Fixes
        * Update pipeline ``score`` to return ``nan`` score for any objective which throws an exception during scoring :pr:`787`
        * Fixed bug introduced in :pr:`787` where binary classification metrics requiring predicted probabilities error in scoring :pr:`798`
        * CatBoost and XGBoost classifiers and regressors can no longer have a learning rate of 0 :pr:`795`
    * Changes
        * Cleanup pipeline ``score`` code, and cleanup codecov :pr:`711`
        * Remove ``pass`` for abstract methods for codecov :pr:`730`
        * Added __str__ for AutoSearch object :pr:`675`
        * Add util methods to graph ROC and confusion matrix :pr:`720`
        * Refactor ``AutoBase`` to ``AutoSearchBase`` :pr:`758`
        * Updated AutoBase with ``data_checks`` parameter, removed previous ``detect_label_leakage`` parameter, and added functionality to run data checks before search in AutoML :pr:`765`
        * Updated our logger to use Python's logging utils :pr:`763`
        * Refactor most of ``AutoSearchBase._do_iteration`` impl into ``AutoSearchBase._evaluate`` :pr:`762`
        * Port over all guardrails to use the new DataCheck API :pr:`789`
        * Expanded ``import_or_raise`` to catch all exceptions :pr:`759`
        * Adds RMSE, MSLE, RMSLE as standard metrics :pr:`788`
        * Don't allow ``Recall`` to be used as an objective for AutoML :pr:`784`
        * Removed feature selection from pipelines :pr:`819`
        * Update default estimator parameters to make automl search faster and more accurate :pr:`793`
    * Documentation Changes
        * Add instructions to freeze ``master`` on ``release.md`` :pr:`726`
        * Update release instructions with more details :pr:`727` :pr:`733`
        * Add objective base classes to API reference :pr:`736`
        * Fix components API to match other modules :pr:`747`
    * Testing Changes
        * Delete codecov yml, use codecov.io's default :pr:`732`
        * Added unit tests for fraud cost, lead scoring, and standard metric objectives :pr:`741`
        * Update codecov client :pr:`782`
        * Updated AutoBase __str__ test to include no parameters case :pr:`783`
        * Added unit tests for ``ExtraTrees`` pipeline :pr:`790`
        * If codecov fails to upload, fail build :pr:`810`
        * Updated Python version of dependency action :pr:`816`
        * Update the dependency update bot to use a suffix when creating branches :pr:`817`

.. warning::

    **Breaking Changes**
        * The ``detect_label_leakage`` parameter for AutoML classes has been removed and replaced by a ``data_checks`` parameter :pr:`765`
        * Moved ROC and confusion matrix methods from ``evalml.pipeline.plot_utils`` to ``evalml.pipeline.graph_utils`` :pr:`720`
        * ``Tuner`` classes require a pipeline hyperparameter range dict as an init arg instead of a space definition :pr:`779`
        * ``Tuner.propose`` and ``Tuner.add`` work directly with pipeline parameters dicts instead of flat parameter lists :pr:`779`
        * ``PipelineBase.hyperparameters`` and ``custom_hyperparameters`` use pipeline parameters dict format instead of being represented as a flat list :pr:`779`
        * All guardrail functions previously under ``evalml.guardrails.utils`` will be removed and replaced by data checks :pr:`789`
        * ``Recall`` disallowed as an objective for AutoML :pr:`784`
        * ``AutoSearchBase`` parameter ``tuner`` has been renamed to ``tuner_class`` :pr:`793`
        * ``AutoSearchBase`` parameter ``possible_pipelines`` and ``possible_model_families`` have been renamed to ``allowed_pipelines`` and ``allowed_model_families`` :pr:`793`


**v0.9.0 Apr. 27, 2020**
    * Enhancements
        * Added ``Accuracy`` as an standard objective :pr:`624`
        * Added verbose parameter to load_fraud :pr:`560`
        * Added Balanced Accuracy metric for binary, multiclass :pr:`612` :pr:`661`
        * Added XGBoost regressor and XGBoost regression pipeline :pr:`666`
        * Added ``Accuracy`` metric for multiclass :pr:`672`
        * Added objective name in ``AutoBase.describe_pipeline`` :pr:`686`
        * Added ``DataCheck`` and ``DataChecks``, ``Message`` classes and relevant subclasses :pr:`739`
    * Fixes
        * Removed direct access to ``cls.component_graph`` :pr:`595`
        * Add testing files to .gitignore :pr:`625`
        * Remove circular dependencies from ``Makefile`` :pr:`637`
        * Add error case for ``normalize_confusion_matrix()`` :pr:`640`
        * Fixed ``XGBoostClassifier`` and ``XGBoostRegressor`` bug with feature names that contain [, ], or < :pr:`659`
        * Update ``make_pipeline_graph`` to not accidentally create empty file when testing if path is valid :pr:`649`
        * Fix pip installation warning about docsutils version, from boto dependency :pr:`664`
        * Removed zero division warning for F1/precision/recall metrics :pr:`671`
        * Fixed ``summary`` for pipelines without estimators :pr:`707`
    * Changes
        * Updated default objective for binary/multiclass classification to log loss :pr:`613`
        * Created classification and regression pipeline subclasses and removed objective as an attribute of pipeline classes :pr:`405`
        * Changed the output of ``score`` to return one dictionary :pr:`429`
        * Created binary and multiclass objective subclasses :pr:`504`
        * Updated objectives API :pr:`445`
        * Removed call to ``get_plot_data`` from AutoML :pr:`615`
        * Set ``raise_error`` to default to True for AutoML classes :pr:`638`
        * Remove unnecessary "u" prefixes on some unicode strings :pr:`641`
        * Changed one-hot encoder to return uint8 dtypes instead of ints :pr:`653`
        * Pipeline ``_name`` field changed to ``custom_name`` :pr:`650`
        * Removed ``graphs.py`` and moved methods into ``PipelineBase`` :pr:`657`, :pr:`665`
        * Remove s3fs as a dev dependency :pr:`664`
        * Changed requirements-parser to be a core dependency :pr:`673`
        * Replace ``supported_problem_types`` field on pipelines with ``problem_type`` attribute on base classes :pr:`678`
        * Changed AutoML to only show best results for a given pipeline template in ``rankings``, added ``full_rankings`` property to show all :pr:`682`
        * Update ``ModelFamily`` values: don't list xgboost/catboost as classifiers now that we have regression pipelines for them :pr:`677`
        * Changed AutoML's ``describe_pipeline`` to get problem type from pipeline instead :pr:`685`
        * Standardize ``import_or_raise`` error messages :pr:`683`
        * Updated argument order of objectives to align with sklearn's :pr:`698`
        * Renamed ``pipeline.feature_importance_graph`` to ``pipeline.graph_feature_importances`` :pr:`700`
        * Moved ROC and confusion matrix methods to ``evalml.pipelines.plot_utils`` :pr:`704`
        * Renamed ``MultiClassificationObjective`` to ``MulticlassClassificationObjective``, to align with pipeline naming scheme :pr:`715`
    * Documentation Changes
        * Fixed some sphinx warnings :pr:`593`
        * Fixed docstring for ``AutoClassificationSearch`` with correct command :pr:`599`
        * Limit readthedocs formats to pdf, not htmlzip and epub :pr:`594` :pr:`600`
        * Clean up objectives API documentation :pr:`605`
        * Fixed function on Exploring search results page :pr:`604`
        * Update release process doc :pr:`567`
        * ``AutoClassificationSearch`` and ``AutoRegressionSearch`` show inherited methods in API reference :pr:`651`
        * Fixed improperly formatted code in breaking changes for changelog :pr:`655`
        * Added configuration to treat Sphinx warnings as errors :pr:`660`
        * Removed separate plotting section for pipelines in API reference :pr:`657`, :pr:`665`
        * Have leads example notebook load S3 files using https, so we can delete s3fs dev dependency :pr:`664`
        * Categorized components in API reference and added descriptions for each category :pr:`663`
        * Fixed Sphinx warnings about ``BalancedAccuracy`` objective :pr:`669`
        * Updated API reference to include missing components and clean up pipeline docstrings :pr:`689`
        * Reorganize API ref, and clarify pipeline sub-titles :pr:`688`
        * Add and update preprocessing utils in API reference :pr:`687`
        * Added inheritance diagrams to API reference :pr:`695`
        * Documented which default objective AutoML optimizes for :pr:`699`
        * Create seperate install page :pr:`701`
        * Include more utils in API ref, like ``import_or_raise`` :pr:`704`
        * Add more color to pipeline documentation :pr:`705`
    * Testing Changes
        * Matched install commands of ``check_latest_dependencies`` test and it's GitHub action :pr:`578`
        * Added Github app to auto assign PR author as assignee :pr:`477`
        * Removed unneeded conda installation of xgboost in windows checkin tests :pr:`618`
        * Update graph tests to always use tmpfile dir :pr:`649`
        * Changelog checkin test workaround for release PRs: If 'future release' section is empty of PR refs, pass check :pr:`658`
        * Add changelog checkin test exception for ``dep-update`` branch :pr:`723`

.. warning::

    **Breaking Changes**

    * Pipelines will now no longer take an objective parameter during instantiation, and will no longer have an objective attribute.
    * ``fit()`` and ``predict()`` now use an optional ``objective`` parameter, which is only used in binary classification pipelines to fit for a specific objective.
    * ``score()`` will now use a required ``objectives`` parameter that is used to determine all the objectives to score on. This differs from the previous behavior, where the pipeline's objective was scored on regardless.
    * ``score()`` will now return one dictionary of all objective scores.
    * ``ROC`` and ``ConfusionMatrix`` plot methods via ``Auto(*).plot`` have been removed by :pr:`615` and are replaced by ``roc_curve`` and ``confusion_matrix`` in ``evamlm.pipelines.plot_utils`` in :pr:`704`
    * ``normalize_confusion_matrix`` has been moved to ``evalml.pipelines.plot_utils`` :pr:`704`
    * Pipelines ``_name`` field changed to ``custom_name``
    * Pipelines ``supported_problem_types`` field is removed because it is no longer necessary :pr:`678`
    * Updated argument order of objectives' ``objective_function`` to align with sklearn :pr:`698`
    * ``pipeline.feature_importance_graph`` has been renamed to ``pipeline.graph_feature_importances`` in :pr:`700`
    * Removed unsupported ``MSLE`` objective :pr:`704`


**v0.8.0 Apr. 1, 2020**
    * Enhancements
        * Add normalization option and information to confusion matrix :pr:`484`
        * Add util function to drop rows with NaN values :pr:`487`
        * Renamed ``PipelineBase.name`` as ``PipelineBase.summary`` and redefined ``PipelineBase.name`` as class property :pr:`491`
        * Added access to parameters in Pipelines with ``PipelineBase.parameters`` (used to be return of ``PipelineBase.describe``) :pr:`501`
        * Added ``fill_value`` parameter for ``SimpleImputer`` :pr:`509`
        * Added functionality to override component hyperparameters and made pipelines take hyperparemeters from components :pr:`516`
        * Allow ``numpy.random.RandomState`` for random_state parameters :pr:`556`
    * Fixes
        * Removed unused dependency ``matplotlib``, and move ``category_encoders`` to test reqs :pr:`572`
    * Changes
        * Undo version cap in XGBoost placed in :pr:`402` and allowed all released of XGBoost :pr:`407`
        * Support pandas 1.0.0 :pr:`486`
        * Made all references to the logger static :pr:`503`
        * Refactored ``model_type`` parameter for components and pipelines to ``model_family`` :pr:`507`
        * Refactored ``problem_types`` for pipelines and components into ``supported_problem_types`` :pr:`515`
        * Moved ``pipelines/utils.save_pipeline`` and ``pipelines/utils.load_pipeline`` to ``PipelineBase.save`` and ``PipelineBase.load`` :pr:`526`
        * Limit number of categories encoded by ``OneHotEncoder`` :pr:`517`
    * Documentation Changes
        * Updated API reference to remove ``PipelinePlot`` and added moved ``PipelineBase`` plotting methods :pr:`483`
        * Add code style and github issue guides :pr:`463` :pr:`512`
        * Updated API reference for to surface class variables for pipelines and components :pr:`537`
        * Fixed README documentation link :pr:`535`
        * Unhid PR references in changelog :pr:`656`
    * Testing Changes
        * Added automated dependency check PR :pr:`482`, :pr:`505`
        * Updated automated dependency check comment :pr:`497`
        * Have build_docs job use python executor, so that env vars are set properly :pr:`547`
        * Added simple test to make sure ``OneHotEncoder``'s top_n works with large number of categories :pr:`552`
        * Run windows unit tests on PRs :pr:`557`


.. warning::

    **Breaking Changes**

    * ``AutoClassificationSearch`` and ``AutoRegressionSearch``'s ``model_types`` parameter has been refactored into ``allowed_model_families``
    * ``ModelTypes`` enum has been changed to ``ModelFamily``
    * Components and Pipelines now have a ``model_family`` field instead of ``model_type``
    * ``get_pipelines`` utility function now accepts ``model_families`` as an argument instead of ``model_types``
    * ``PipelineBase.name`` no longer returns structure of pipeline and has been replaced by ``PipelineBase.summary``
    * ``PipelineBase.problem_types`` and ``Estimator.problem_types`` has been renamed to ``supported_problem_types``
    * ``pipelines/utils.save_pipeline`` and ``pipelines/utils.load_pipeline`` moved to ``PipelineBase.save`` and ``PipelineBase.load``


**v0.7.0 Mar. 9, 2020**
    * Enhancements
        * Added emacs buffers to .gitignore :pr:`350`
        * Add CatBoost (gradient-boosted trees) classification and regression components and pipelines :pr:`247`
        * Added Tuner abstract base class :pr:`351`
        * Added ``n_jobs`` as parameter for ``AutoClassificationSearch`` and ``AutoRegressionSearch`` :pr:`403`
        * Changed colors of confusion matrix to shades of blue and updated axis order to match scikit-learn's :pr:`426`
        * Added ``PipelineBase`` ``.graph`` and ``.feature_importance_graph`` methods, moved from previous location :pr:`423`
        * Added support for python 3.8 :pr:`462`
    * Fixes
        * Fixed ROC and confusion matrix plots not being calculated if user passed own additional_objectives :pr:`276`
        * Fixed ReadtheDocs ``FileNotFoundError`` exception for fraud dataset :pr:`439`
    * Changes
        * Added ``n_estimators`` as a tunable parameter for XGBoost :pr:`307`
        * Remove unused parameter ``ObjectiveBase.fit_needs_proba`` :pr:`320`
        * Remove extraneous parameter ``component_type`` from all components :pr:`361`
        * Remove unused ``rankings.csv`` file :pr:`397`
        * Downloaded demo and test datasets so unit tests can run offline :pr:`408`
        * Remove ``_needs_fitting`` attribute from Components :pr:`398`
        * Changed plot.feature_importance to show only non-zero feature importances by default, added optional parameter to show all :pr:`413`
        * Refactored ``PipelineBase`` to take in parameter dictionary and moved pipeline metadata to class attribute :pr:`421`
        * Dropped support for Python 3.5 :pr:`438`
        * Removed unused ``apply.py`` file :pr:`449`
        * Clean up ``requirements.txt`` to remove unused deps :pr:`451`
        * Support installation without all required dependencies :pr:`459`
    * Documentation Changes
        * Update release.md with instructions to release to internal license key :pr:`354`
    * Testing Changes
        * Added tests for utils (and moved current utils to gen_utils) :pr:`297`
        * Moved XGBoost install into it's own separate step on Windows using Conda :pr:`313`
        * Rewind pandas version to before 1.0.0, to diagnose test failures for that version :pr:`325`
        * Added dependency update checkin test :pr:`324`
        * Rewind XGBoost version to before 1.0.0 to diagnose test failures for that version :pr:`402`
        * Update dependency check to use a whitelist :pr:`417`
        * Update unit test jobs to not install dev deps :pr:`455`

.. warning::

    **Breaking Changes**

    * Python 3.5 will not be actively supported.

**v0.6.0 Dec. 16, 2019**
    * Enhancements
        * Added ability to create a plot of feature importances :pr:`133`
        * Add early stopping to AutoML using patience and tolerance parameters :pr:`241`
        * Added ROC and confusion matrix metrics and plot for classification problems and introduce PipelineSearchPlots class :pr:`242`
        * Enhanced AutoML results with search order :pr:`260`
        * Added utility function to show system and environment information :pr:`300`
    * Fixes
        * Lower botocore requirement :pr:`235`
        * Fixed decision_function calculation for ``FraudCost`` objective :pr:`254`
        * Fixed return value of ``Recall`` metrics :pr:`264`
        * Components return ``self`` on fit :pr:`289`
    * Changes
        * Renamed automl classes to ``AutoRegressionSearch`` and ``AutoClassificationSearch`` :pr:`287`
        * Updating demo datasets to retain column names :pr:`223`
        * Moving pipeline visualization to ``PipelinePlot`` class :pr:`228`
        * Standarizing inputs as ``pd.Dataframe`` / ``pd.Series`` :pr:`130`
        * Enforcing that pipelines must have an estimator as last component :pr:`277`
        * Added ``ipywidgets`` as a dependency in ``requirements.txt`` :pr:`278`
        * Added Random and Grid Search Tuners :pr:`240`
    * Documentation Changes
        * Adding class properties to API reference :pr:`244`
        * Fix and filter FutureWarnings from scikit-learn :pr:`249`, :pr:`257`
        * Adding Linear Regression to API reference and cleaning up some Sphinx warnings :pr:`227`
    * Testing Changes
        * Added support for testing on Windows with CircleCI :pr:`226`
        * Added support for doctests :pr:`233`

.. warning::

    **Breaking Changes**

    * The ``fit()`` method for ``AutoClassifier`` and ``AutoRegressor`` has been renamed to ``search()``.
    * ``AutoClassifier`` has been renamed to ``AutoClassificationSearch``
    * ``AutoRegressor`` has been renamed to ``AutoRegressionSearch``
    * ``AutoClassificationSearch.results`` and ``AutoRegressionSearch.results`` now is a dictionary with ``pipeline_results`` and ``search_order`` keys. ``pipeline_results`` can be used to access a dictionary that is identical to the old ``.results`` dictionary. Whereas, ``search_order`` returns a list of the search order in terms of ``pipeline_id``.
    * Pipelines now require an estimator as the last component in ``component_list``. Slicing pipelines now throws an ``NotImplementedError`` to avoid returning pipelines without an estimator.

**v0.5.2 Nov. 18, 2019**
    * Enhancements
        * Adding basic pipeline structure visualization :pr:`211`
    * Documentation Changes
        * Added notebooks to build process :pr:`212`

**v0.5.1 Nov. 15, 2019**
    * Enhancements
        * Added basic outlier detection guardrail :pr:`151`
        * Added basic ID column guardrail :pr:`135`
        * Added support for unlimited pipelines with a ``max_time`` limit :pr:`70`
        * Updated .readthedocs.yaml to successfully build :pr:`188`
    * Fixes
        * Removed MSLE from default additional objectives :pr:`203`
        * Fixed ``random_state`` passed in pipelines :pr:`204`
        * Fixed slow down in RFRegressor :pr:`206`
    * Changes
        * Pulled information for describe_pipeline from pipeline's new describe method :pr:`190`
        * Refactored pipelines :pr:`108`
        * Removed guardrails from Auto(*) :pr:`202`, :pr:`208`
    * Documentation Changes
        * Updated documentation to show ``max_time`` enhancements :pr:`189`
        * Updated release instructions for RTD :pr:`193`
        * Added notebooks to build process :pr:`212`
        * Added contributing instructions :pr:`213`
        * Added new content :pr:`222`

**v0.5.0 Oct. 29, 2019**
    * Enhancements
        * Added basic one hot encoding :pr:`73`
        * Use enums for model_type :pr:`110`
        * Support for splitting regression datasets :pr:`112`
        * Auto-infer multiclass classification :pr:`99`
        * Added support for other units in ``max_time`` :pr:`125`
        * Detect highly null columns :pr:`121`
        * Added additional regression objectives :pr:`100`
        * Show an interactive iteration vs. score plot when using fit() :pr:`134`
    * Fixes
        * Reordered ``describe_pipeline`` :pr:`94`
        * Added type check for ``model_type`` :pr:`109`
        * Fixed ``s`` units when setting string ``max_time`` :pr:`132`
        * Fix objectives not appearing in API documentation :pr:`150`
    * Changes
        * Reorganized tests :pr:`93`
        * Moved logging to its own module :pr:`119`
        * Show progress bar history :pr:`111`
        * Using ``cloudpickle`` instead of pickle to allow unloading of custom objectives :pr:`113`
        * Removed render.py :pr:`154`
    * Documentation Changes
        * Update release instructions :pr:`140`
        * Include additional_objectives parameter :pr:`124`
        * Added Changelog :pr:`136`
    * Testing Changes
        * Code coverage :pr:`90`
        * Added CircleCI tests for other Python versions :pr:`104`
        * Added doc notebooks as tests :pr:`139`
        * Test metadata for CircleCI and 2 core parallelism :pr:`137`

**v0.4.1 Sep. 16, 2019**
    * Enhancements
        * Added AutoML for classification and regressor using Autobase and Skopt :pr:`7` :pr:`9`
        * Implemented standard classification and regression metrics :pr:`7`
        * Added logistic regression, random forest, and XGBoost pipelines :pr:`7`
        * Implemented support for custom objectives :pr:`15`
        * Feature importance for pipelines :pr:`18`
        * Serialization for pipelines :pr:`19`
        * Allow fitting on objectives for optimal threshold :pr:`27`
        * Added detect label leakage :pr:`31`
        * Implemented callbacks :pr:`42`
        * Allow for multiclass classification :pr:`21`
        * Added support for additional objectives :pr:`79`
    * Fixes
        * Fixed feature selection in pipelines :pr:`13`
        * Made ``random_seed`` usage consistent :pr:`45`
    * Documentation Changes
        * Documentation Changes
        * Added docstrings :pr:`6`
        * Created notebooks for docs :pr:`6`
        * Initialized readthedocs EvalML :pr:`6`
        * Added favicon :pr:`38`
    * Testing Changes
        * Added testing for loading data :pr:`39`

**v0.2.0 Aug. 13, 2019**
    * Enhancements
        * Created fraud detection objective :pr:`4`

**v0.1.0 July. 31, 2019**
    * *First Release*
    * Enhancements
        * Added lead scoring objecitve :pr:`1`
        * Added basic classifier :pr:`1`
    * Documentation Changes
        * Initialized Sphinx for docs :pr:`1`<|MERGE_RESOLUTION|>--- conflicted
+++ resolved
@@ -12,11 +12,8 @@
         * Added a ``is_defined_for_problem_type`` method to ``ObjectiveBase`` :pr:`1386`
         * Added a ``random_state`` parameter to ``make_pipeline_from_components`` function :pr:`1411`
     * Fixes
-<<<<<<< HEAD
         * Fixed ``IndexError`` raised in ``AutoMLSearch`` when ``ensembling = True`` but only one pipeline to iterate over :pr:`1397`
-=======
-        * Fixed stacked ensemble input bug and LightGBM warning and bug in AutoMLSearch :pr:`1388`
->>>>>>> cf508017
+        * Fixed stacked ensemble input bug and LightGBM warning and bug in ``AutoMLSearch`` :pr:`1388`
         * Updated enum classes to show possible enum values as attributes :pr:`1391`
     * Changes
         * Changed ``OutliersDataCheck`` to return the list of columns, rather than rows, that contain outliers :pr:`1377`
