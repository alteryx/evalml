﻿Release Notes
-------------
**Future Releases**
    * Enhancements
        * Required the separation of training and test data by ``gap`` + 1 units to be verified by ``time_index`` for time series problems :pr:`3208`
        * Added support for boolean features for ``ARIMARegressor`` :pr:`3187`
        * Updated new ``NullDataCheck`` to return a warning and suggest an action to impute columns with null values :pr:`3197`
        * Updated dependency bot workflow to remove outdated description and add new configuration to delete branches automatically :pr:`3212`
        * Added ``n_obs`` and ``n_splits`` to ``TimeSeriesParametersDataCheck`` error details :pr:`3246`
    * Fixes
        * Fixed classification pipelines to only accept target data with the appropriate number of classes :pr:`3185`
        * Added support for time series in ``DefaultAlgorithm`` :pr:`3177`
        * Standardized names of featurization components :pr:`3192`
        * Removed empty cell in text_input.ipynb :pr:`3234`
        * Removed potential prediction explanations failure when pipelines predicted a class with probability 1 :pr:`3221`
        * Dropped NaNs before partial dependence grid generation :pr:`3235`
    * Changes
        * Raised lowest compatible numpy version to 1.21.0 to address security concerns :pr:`3207`
        * Changed the default objective to ``MedianAE`` from ``R2`` for time series regression :pr:`3205`
        * Removed all-nan Unknown to Double logical conversion in ``infer_feature_types`` :pr:`3196`
        * Renamed ``HighlyNullDataCheck`` to ``NullDataCheck`` :pr:`3197`
<<<<<<< HEAD
        * Flattened data check ``validate()`` output :pr:`3244`
=======
        * Checking the validity of holdout data for time series problems can be performed by calling ``pipelines.utils.validate_holdout_datasets`` prior to calling ``predict`` :pr:`3208`
>>>>>>> 556c437e
    * Documentation Changes
    * Testing Changes

.. warning::

    **Breaking Changes**
        * Renamed ``DateTime Featurizer Component`` to ``DateTime Featurizer`` and ``Natural Language Featurization Component`` to ``Natural Language Featurizer`` :pr:`3192`
        * Renamed ``HighlyNullDataCheck`` to ``NullDataCheck`` :pr:`3197`
        * Flattened data check ``validate()`` output. See documentation for examples. :pr:`3244`



**v0.41.0 Jan. 06, 2022**
    * Enhancements
        * Added string support for DataCheckActionCode :pr:`3167`
        * Added ``DataCheckActionOption`` class :pr:`3134`
        * Add issue templates for bugs, feature requests and documentation improvements for GitHub :pr:`3199`
    * Fixes
        * Fix bug where prediction explanations ``class_name`` was shown as float for boolean targets :pr:`3179`
        * Fixed bug in nightly linux tests :pr:`3189`
    * Changes
        * Removed usage of scikit-learn's ``LabelEncoder`` in favor of ours :pr:`3161`
        * Removed nullable types checking from ``infer_feature_types`` :pr:`3156`
        * Fixed ``mean_cv_data`` and ``validation_score`` values in AutoMLSearch.rankings to reflect cv score or ``NaN`` when appropriate :pr:`3162`
        * Updated ``DataCheck`` ``validate()`` output to return a dictionary instead of list for actions :pr:`3142`
        * Updated validate() API to use the new ``DataCheckActionOption`` class instead of ``DataCheckAction`` :pr:`3152`
    * Documentation Changes
    * Testing Changes
        * Updated tests to use new pipeline API instead of defining custom pipeline classes :pr:`3172`
        * Add workflow to auto-merge dependency PRs if status checks pass :pr:`3184`

**v0.40.0 Dec. 22, 2021**
    * Enhancements
        * Added ``TimeSeriesSplittingDataCheck`` to ``DefaultDataChecks`` to verify adequate class representation in time series classification problems :pr:`3141`
        * Added the ability to accept serialized features and skip computation in ``DFSTransformer`` :pr:`3106`
        * Added support for known-in-advance features :pr:`3149`
        * Added Holt-Winters ``ExponentialSmoothingRegressor`` for time series regression problems :pr:`3157`
        * Required the separation of training and test data by ``gap`` + 1 units to be verified by ``time_index`` for time series problems :pr:`3160`
    * Fixes
        * Fixed error caused when tuning threshold for time series binary classification :pr:`3140`
    * Changes
        * ``TimeSeriesParametersDataCheck`` was added to ``DefaultDataChecks`` for time series problems :pr:`3139`
        * Renamed ``date_index`` to ``time_index`` in ``problem_configuration`` for time series problems :pr:`3137`
        * Updated ``nlp-primitives`` minimum version to 2.1.0 :pr:`3166`
        * Updated minimum version of ``woodwork`` to v0.11.0 :pr:`3171`
        * Revert `3160` until uninferrable frequency can be addressed earlier in the process :pr:`3198`
    * Documentation Changes
        * Added comments to provide clarity on doctests :pr:`3155`
    * Testing Changes
        * Parameterized tests in ``test_datasets.py`` :pr:`3145`

.. warning::

    **Breaking Changes**
        * Renamed ``date_index`` to ``time_index`` in ``problem_configuration`` for time series problems :pr:`3137`


**v0.39.0 Dec. 9, 2021**
    * Enhancements
        * Renamed ``DelayedFeatureTransformer`` to ``TimeSeriesFeaturizer`` and enhanced it to compute rolling features :pr:`3028`
        * Added ability to impute only specific columns in ``PerColumnImputer`` :pr:`3123`
        * Added ``TimeSeriesParametersDataCheck`` to verify the time series parameters are valid given the number of splits in cross validation :pr:`3111`
    * Fixes
        * Default parameters for ``RFRegressorSelectFromModel`` and ``RFClassifierSelectFromModel`` has been fixed to avoid selecting all features :pr:`3110`
    * Changes
        * Removed reliance on a datetime index for ``ARIMARegressor`` and ``ProphetRegressor`` :pr:`3104`
        * Included target leakage check when fitting ``ARIMARegressor`` to account for the lack of ``TimeSeriesFeaturizer`` in ``ARIMARegressor`` based pipelines :pr:`3104`
        * Cleaned up and refactored ``InvalidTargetDataCheck`` implementation and docstring :pr:`3122`
        * Removed indices information from the output of ``HighlyNullDataCheck``'s ``validate()`` method :pr:`3092`
        * Added ``ReplaceNullableTypes`` component to prepare for handling pandas nullable types. :pr:`3090`
        * Updated ``make_pipeline`` for handling pandas nullable types in preprocessing pipeline. :pr:`3129`
        * Removed unused ``EnsembleMissingPipelinesError`` exception definition :pr:`3131`
    * Documentation Changes
    * Testing Changes
        * Refactored tests to avoid using ``importorskip`` :pr:`3126`
        * Added ``skip_during_conda`` test marker to skip tests that are not supposed to run during conda build :pr:`3127`
        * Added ``skip_if_39`` test marker to skip tests that are not supposed to run during python 3.9 :pr:`3133`

.. warning::

    **Breaking Changes**
        * Renamed ``DelayedFeatureTransformer`` to ``TimeSeriesFeaturizer`` :pr:`3028`
        * ``ProphetRegressor`` now requires a datetime column in ``X`` represented by the ``date_index`` parameter :pr:`3104`
        * Renamed module ``evalml.data_checks.invalid_target_data_check`` to ``evalml.data_checks.invalid_targets_data_check`` :pr:`3122`
        * Removed unused ``EnsembleMissingPipelinesError`` exception definition :pr:`3131`


**v0.38.0 Nov. 27, 2021**
    * Enhancements
        * Added ``data_check_name`` attribute to the data check action class :pr:`3034`
        * Added ``NumWords`` and ``NumCharacters`` primitives to ``TextFeaturizer`` and renamed ``TextFeaturizer` to ``NaturalLanguageFeaturizer`` :pr:`3030`
        * Added support for ``scikit-learn > 1.0.0`` :pr:`3051`
        * Required the ``date_index`` parameter to be specified for time series problems  in ``AutoMLSearch`` :pr:`3041`
        * Allowed time series pipelines to predict on test datasets whose length is less than or equal to the ``forecast_horizon``. Also allowed the test set index to start at 0. :pr:`3071`
        * Enabled time series pipeline to predict on data with features that are not known-in-advanced :pr:`3094`
    * Fixes
        * Added in error message when fit and predict/predict_proba data types are different :pr:`3036`
        * Fixed bug where ensembling components could not get converted to JSON format :pr:`3049`
        * Fixed bug where components with tuned integer hyperparameters could not get converted to JSON format :pr:`3049`
        * Fixed bug where force plots were not displaying correct feature values :pr:`3044`
        * Included confusion matrix at the pipeline threshold for ``find_confusion_matrix_per_threshold`` :pr:`3080`
        * Fixed bug where One Hot Encoder would error out if a non-categorical feature had a missing value :pr:`3083`
        * Fixed bug where features created from categorical columns by ``Delayed Feature Transformer`` would be inferred as categorical :pr:`3083`
    * Changes
        * Delete ``predict_uses_y`` estimator attribute :pr:`3069`
        * Change ``DateTimeFeaturizer`` to use corresponding Featuretools primitives :pr:`3081`
        * Updated ``TargetDistributionDataCheck`` to return metadata details as floats rather strings :pr:`3085`
        * Removed dependency on ``psutil`` package :pr:`3093`
    * Documentation Changes
        * Updated docs to use data check action methods rather than manually cleaning data :pr:`3050`
    * Testing Changes
        * Updated integration tests to use ``make_pipeline_from_actions`` instead of private method :pr:`3047`


.. warning::

    **Breaking Changes**
        * Added ``data_check_name`` attribute to the data check action class :pr:`3034`
        * Renamed ``TextFeaturizer` to ``NaturalLanguageFeaturizer`` :pr:`3030`
        * Updated the ``Pipeline.graph_json`` function to return a dictionary of "from" and "to" edges instead of tuples :pr:`3049`
        * Delete ``predict_uses_y`` estimator attribute :pr:`3069`
        * Changed time series problems in ``AutoMLSearch`` to need a not-``None`` ``date_index`` :pr:`3041`
        * Changed the ``DelayedFeatureTransformer`` to throw a ``ValueError`` during fit if the ``date_index`` is ``None`` :pr:`3041`
        * Passing ``X=None`` to ``DelayedFeatureTransformer`` is deprecated :pr:`3041`


**v0.37.0 Nov. 9, 2021**
    * Enhancements
        * Added ``find_confusion_matrix_per_threshold`` to Model Understanding :pr:`2972`
        * Limit computationally-intensive models during ``AutoMLSearch`` for certain multiclass problems, allow for opt-in with parameter ``allow_long_running_models`` :pr:`2982`
        * Added support for stacked ensemble pipelines to prediction explanations module :pr:`2971`
        * Added integration tests for data checks and data checks actions workflow :pr:`2883`
        * Added a change in pipeline structure to handle categorical columns separately for pipelines in ``DefaultAlgorithm`` :pr:`2986`
        * Added an algorithm to ``DelayedFeatureTransformer`` to select better lags :pr:`3005`
        * Added test to ensure pickling pipelines preserves thresholds :pr:`3027`
        * Added AutoML function to access ensemble pipeline's input pipelines IDs :pr:`3011`
        * Added ability to define which class is "positive" for label encoder in binary classification case :pr:`3033`
    * Fixes
        * Fixed bug where ``Oversampler`` didn't consider boolean columns to be categorical :pr:`2980`
        * Fixed permutation importance failing when target is categorical :pr:`3017`
        * Updated estimator and pipelines' ``predict``, ``predict_proba``, ``transform``, ``inverse_transform`` methods to preserve input indices :pr:`2979`
        * Updated demo dataset link for daily min temperatures :pr:`3023`
    * Changes
        * Updated ``OutliersDataCheck`` and ``UniquenessDataCheck`` and allow for the suspension of the Nullable types error :pr:`3018`
    * Documentation Changes
        * Fixed cost benefit matrix demo formatting :pr:`2990`
        * Update ReadMe.md with new badge links and updated installation instructions for conda :pr:`2998`
        * Added more comprehensive doctests :pr:`3002`


**v0.36.0 Oct. 27, 2021**
    * Enhancements
        * Added LIME as an algorithm option for ``explain_predictions`` and ``explain_predictions_best_worst`` :pr:`2905`
        * Standardized data check messages and added default "rows" and "columns" to data check message details dictionary :pr:`2869`
        * Added ``rows_of_interest`` to pipeline utils :pr:`2908`
        * Added support for woodwork version ``0.8.2`` :pr:`2909`
        * Enhanced the ``DateTimeFeaturizer`` to handle ``NaNs`` in date features :pr:`2909`
        * Added support for woodwork logical types ``PostalCode``, ``SubRegionCode``, and ``CountryCode`` in model understanding tools :pr:`2946`
        * Added Vowpal Wabbit regressor and classifiers :pr:`2846`
        * Added `NoSplit` data splitter for future unsupervised learning searches :pr:`2958`
        * Added method to convert actions into a preprocessing pipeline :pr:`2968`
    * Fixes
        * Fixed bug where partial dependence was not respecting the ww schema :pr:`2929`
        * Fixed ``calculate_permutation_importance`` for datetimes on ``StandardScaler`` :pr:`2938`
        * Fixed ``SelectColumns`` to only select available features for feature selection in ``DefaultAlgorithm`` :pr:`2944`
        * Fixed ``DropColumns`` component not receiving parameters in ``DefaultAlgorithm`` :pr:`2945`
        * Fixed bug where trained binary thresholds were not being returned by ``get_pipeline`` or ``clone`` :pr:`2948`
        * Fixed bug where ``Oversampler`` selected ww logical categorical instead of ww semantic category :pr:`2946`
    * Changes
        * Changed ``make_pipeline`` function to place the ``DateTimeFeaturizer`` prior to the ``Imputer`` so that ``NaN`` dates can be imputed :pr:`2909`
        * Refactored ``OutliersDataCheck`` and ``HighlyNullDataCheck`` to add more descriptive metadata :pr:`2907`
        * Bumped minimum version of ``dask`` from 2021.2.0 to 2021.10.0 :pr:`2978`
    * Documentation Changes
        * Added back Future Release section to release notes :pr:`2927`
        * Updated CI to run doctest (docstring tests) and apply necessary fixes to docstrings :pr:`2933`
        * Added documentation for ``BinaryClassificationPipeline`` thresholding :pr:`2937`
    * Testing Changes
        * Fixed dependency checker to catch full names of packages :pr:`2930`
        * Refactored ``build_conda_pkg`` to work from a local recipe :pr:`2925`
        * Refactored component test for different environments :pr:`2957`

.. warning::

    **Breaking Changes**
        * Standardized data check messages and added default "rows" and "columns" to data check message details dictionary. This may change the number of messages returned from a data check. :pr:`2869`


**v0.35.0 Oct. 14, 2021**
    * Enhancements
        * Added human-readable pipeline explanations to model understanding :pr:`2861`
        * Updated to support Featuretools 1.0.0 and nlp-primitives 2.0.0 :pr:`2848`
    * Fixes
        * Fixed bug where ``long`` mode for the top level search method was not respected :pr:`2875`
        * Pinned ``cmdstan`` to ``0.28.0`` in ``cmdstan-builder`` to prevent future breaking of support for Prophet :pr:`2880`
        * Added ``Jarque-Bera`` to the ``TargetDistributionDataCheck`` :pr:`2891`
    * Changes
        * Updated pipelines to use a label encoder component instead of doing encoding on the pipeline level :pr:`2821`
        * Deleted scikit-learn ensembler :pr:`2819`
        * Refactored pipeline building logic out of ``AutoMLSearch`` and into ``IterativeAlgorithm`` :pr:`2854`
        * Refactored names for methods in ``ComponentGraph`` and ``PipelineBase`` :pr:`2902`
    * Documentation Changes
        * Updated ``install.ipynb`` to reflect flexibility for ``cmdstan`` version installation :pr:`2880`
        * Updated the conda section of our contributing guide :pr:`2899`
    * Testing Changes
        * Updated ``test_all_estimators`` to account for Prophet being allowed for Python 3.9 :pr:`2892`
        * Updated linux tests to use ``cmdstan-builder==0.0.8`` :pr:`2880`

.. warning::

    **Breaking Changes**
        * Updated pipelines to use a label encoder component instead of doing encoding on the pipeline level. This means that pipelines will no longer automatically encode non-numerical targets. Please use a label encoder if working with classification problems and non-numeric targets. :pr:`2821`
        * Deleted scikit-learn ensembler :pr:`2819`
        * ``IterativeAlgorithm`` now requires X, y, problem_type as required arguments as well as sampler_name, allowed_model_families, allowed_component_graphs, max_batches, and verbose as optional arguments :pr:`2854`
        * Changed method names of ``fit_features`` and ``compute_final_component_features`` to ``fit_and_transform_all_but_final`` and ``transform_all_but_final`` in ``ComponentGraph``, and ``compute_estimator_features`` to ``transform_all_but_final`` in pipeline classes :pr:`2902`

**v0.34.0 Sep. 30, 2021**
    * Enhancements
        * Updated to work with Woodwork 0.8.1 :pr:`2783`
        * Added validation that ``training_data`` and ``training_target`` are not ``None`` in prediction explanations :pr:`2787`
        * Added support for training-only components in pipelines and component graphs :pr:`2776`
        * Added default argument for the parameters value for ``ComponentGraph.instantiate`` :pr:`2796`
        * Added ``TIME_SERIES_REGRESSION`` to ``LightGBMRegressor's`` supported problem types :pr:`2793`
        * Provided a JSON representation of a pipeline's DAG structure :pr:`2812`
        * Added validation to holdout data passed to ``predict`` and ``predict_proba`` for time series :pr:`2804`
        * Added information about which row indices are outliers in ``OutliersDataCheck`` :pr:`2818`
        * Added verbose flag to top level ``search()`` method :pr:`2813`
        * Added support for linting jupyter notebooks and clearing the executed cells and empty cells :pr:`2829` :pr:`2837`
        * Added "DROP_ROWS" action to output of ``OutliersDataCheck.validate()`` :pr:`2820`
        * Added the ability of ``AutoMLSearch`` to accept a ``SequentialEngine`` instance as engine input :pr:`2838`
        * Added new label encoder component to EvalML :pr:`2853`
        * Added our own partial dependence implementation :pr:`2834`
    * Fixes
        * Fixed bug where ``calculate_permutation_importance`` was not calculating the right value for pipelines with target transformers :pr:`2782`
        * Fixed bug where transformed target values were not used in ``fit`` for time series pipelines :pr:`2780`
        * Fixed bug where ``score_pipelines`` method of ``AutoMLSearch`` would not work for time series problems :pr:`2786`
        * Removed ``TargetTransformer`` class :pr:`2833`
        * Added tests to verify ``ComponentGraph`` support by pipelines :pr:`2830`
        * Fixed incorrect parameter for baseline regression pipeline in ``AutoMLSearch`` :pr:`2847`
        * Fixed bug where the desired estimator family order was not respected in ``IterativeAlgorithm`` :pr:`2850`
    * Changes
        * Changed woodwork initialization to use partial schemas :pr:`2774`
        * Made ``Transformer.transform()`` an abstract method :pr:`2744`
        * Deleted ``EmptyDataChecks`` class :pr:`2794`
        * Removed data check for checking log distributions in ``make_pipeline`` :pr:`2806`
        * Changed the minimum ``woodwork`` version to 0.8.0 :pr:`2783`
        * Pinned ``woodwork`` version to 0.8.0 :pr:`2832`
        * Removed ``model_family`` attribute from ``ComponentBase`` and transformers :pr:`2828`
        * Limited ``scikit-learn`` until new features and errors can be addressed :pr:`2842`
        * Show DeprecationWarning when Sklearn Ensemblers are called :pr:`2859`
    * Testing Changes
        * Updated matched assertion message regarding monotonic indices in polynomial detrender tests :pr:`2811`
        * Added a test to make sure pip versions match conda versions :pr:`2851`

.. warning::

    **Breaking Changes**
        * Made ``Transformer.transform()`` an abstract method :pr:`2744`
        * Deleted ``EmptyDataChecks`` class :pr:`2794`
        * Removed data check for checking log distributions in ``make_pipeline`` :pr:`2806`


**v0.33.0 Sep. 15, 2021**
    * Enhancements
    * Fixes
        * Fixed bug where warnings during ``make_pipeline`` were not being raised to the user :pr:`2765`
    * Changes
        * Refactored and removed ``SamplerBase`` class :pr:`2775`
    * Documentation Changes
        * Added docstring linting packages ``pydocstyle`` and ``darglint`` to `make-lint` command :pr:`2670`
    * Testing Changes

.. warning::

    **Breaking Changes**


**v0.32.1 Sep. 10, 2021**
    * Enhancements
        * Added ``verbose`` flag to ``AutoMLSearch`` to run search in silent mode by default :pr:`2645`
        * Added label encoder to ``XGBoostClassifier`` to remove the warning :pr:`2701`
        * Set ``eval_metric`` to ``logloss`` for ``XGBoostClassifier`` :pr:`2741`
        * Added support for ``woodwork`` versions ``0.7.0`` and ``0.7.1`` :pr:`2743`
        * Changed ``explain_predictions`` functions to display original feature values :pr:`2759`
        * Added ``X_train`` and ``y_train`` to ``graph_prediction_vs_actual_over_time`` and ``get_prediction_vs_actual_over_time_data`` :pr:`2762`
        * Added ``forecast_horizon`` as a required parameter to time series pipelines and ``AutoMLSearch`` :pr:`2697`
        * Added ``predict_in_sample`` and ``predict_proba_in_sample`` methods to time series pipelines to predict on data where the target is known, e.g. cross-validation :pr:`2697`
    * Fixes
        * Fixed bug where ``_catch_warnings`` assumed all warnings were ``PipelineNotUsed`` :pr:`2753`
        * Fixed bug where ``Imputer.transform`` would erase ww typing information prior to handing data to the ``SimpleImputer`` :pr:`2752`
        * Fixed bug where ``Oversampler`` could not be copied :pr:`2755`
    * Changes
        * Deleted ``drop_nan_target_rows`` utility method :pr:`2737`
        * Removed default logging setup and debugging log file :pr:`2645`
        * Changed the default n_jobs value for ``XGBoostClassifier`` and ``XGBoostRegressor`` to 12 :pr:`2757`
        * Changed ``TimeSeriesBaselineEstimator`` to only work on a time series pipeline with a ``DelayedFeaturesTransformer`` :pr:`2697`
        * Added ``X_train`` and ``y_train`` as optional parameters to pipeline ``predict``, ``predict_proba``. Only used for time series pipelines :pr:`2697`
        * Added ``training_data`` and ``training_target`` as optional parameters to ``explain_predictions`` and ``explain_predictions_best_worst`` to support time series pipelines :pr:`2697`
        * Changed time series pipeline predictions to no longer output series/dataframes padded with NaNs. A prediction will be returned for every row in the `X` input :pr:`2697`
    * Documentation Changes
        * Specified installation steps for Prophet :pr:`2713`
        * Added documentation for data exploration on data check actions :pr:`2696`
        * Added a user guide entry for time series modelling :pr:`2697`
    * Testing Changes
        * Fixed flaky ``TargetDistributionDataCheck`` test for very_lognormal distribution :pr:`2748`

.. warning::

    **Breaking Changes**
        * Removed default logging setup and debugging log file :pr:`2645`
        * Added ``X_train`` and ``y_train`` to ``graph_prediction_vs_actual_over_time`` and ``get_prediction_vs_actual_over_time_data`` :pr:`2762`
        * Added ``forecast_horizon`` as a required parameter to time series pipelines and ``AutoMLSearch`` :pr:`2697`
        * Changed ``TimeSeriesBaselineEstimator`` to only work on a time series pipeline with a ``DelayedFeaturesTransformer`` :pr:`2697`
        * Added ``X_train`` and ``y_train`` as required parameters for ``predict`` and ``predict_proba`` in time series pipelines :pr:`2697`
        * Added ``training_data`` and ``training_target`` as required parameters to ``explain_predictions`` and ``explain_predictions_best_worst`` for time series pipelines :pr:`2697`

**v0.32.0 Aug. 31, 2021**
    * Enhancements
        * Allow string for ``engine`` parameter for ``AutoMLSearch``:pr:`2667`
        * Add ``ProphetRegressor`` to AutoML :pr:`2619`
        * Integrated ``DefaultAlgorithm`` into ``AutoMLSearch`` :pr:`2634`
        * Removed SVM "linear" and "precomputed" kernel hyperparameter options, and improved default parameters :pr:`2651`
        * Updated ``ComponentGraph`` initalization to raise ``ValueError`` when user attempts to use ``.y`` for a component that does not produce a tuple output :pr:`2662`
        * Updated to support Woodwork 0.6.0 :pr:`2690`
        * Updated pipeline ``graph()`` to distingush X and y edges :pr:`2654`
        * Added ``DropRowsTransformer`` component :pr:`2692`
        * Added ``DROP_ROWS`` to ``_make_component_list_from_actions`` and clean up metadata :pr:`2694`
        * Add new ensembler component :pr:`2653`
    * Fixes
        * Updated Oversampler logic to select best SMOTE based on component input instead of pipeline input :pr:`2695`
        * Added ability to explicitly close DaskEngine resources to improve runtime and reduce Dask warnings :pr:`2667`
        * Fixed partial dependence bug for ensemble pipelines :pr:`2714`
        * Updated ``TargetLeakageDataCheck`` to maintain user-selected logical types :pr:`2711`
    * Changes
        * Replaced ``SMOTEOversampler``, ``SMOTENOversampler`` and ``SMOTENCOversampler`` with consolidated ``Oversampler`` component :pr:`2695`
        * Removed ``LinearRegressor`` from the list of default ``AutoMLSearch`` estimators due to poor performance :pr:`2660`
    * Documentation Changes
        * Added user guide documentation for using ``ComponentGraph`` and added ``ComponentGraph`` to API reference :pr:`2673`
        * Updated documentation to make parallelization of AutoML clearer :pr:`2667`
    * Testing Changes
        * Removes the process-level parallelism from the ``test_cancel_job`` test :pr:`2666`
        * Installed numba 0.53 in windows CI to prevent problems installing version 0.54 :pr:`2710`

.. warning::

    **Breaking Changes**
        * Renamed the current top level ``search`` method to ``search_iterative`` and defined a new ``search`` method for the ``DefaultAlgorithm`` :pr:`2634`
        * Replaced ``SMOTEOversampler``, ``SMOTENOversampler`` and ``SMOTENCOversampler`` with consolidated ``Oversampler`` component :pr:`2695`
        * Removed ``LinearRegressor`` from the list of default ``AutoMLSearch`` estimators due to poor performance :pr:`2660`

**v0.31.0 Aug. 19, 2021**
    * Enhancements
        * Updated the high variance check in AutoMLSearch to be robust to a variety of objectives and cv scores :pr:`2622`
        * Use Woodwork's outlier detection for the ``OutliersDataCheck`` :pr:`2637`
        * Added ability to utilize instantiated components when creating a pipeline :pr:`2643`
        * Sped up the all Nan and unknown check in ``infer_feature_types`` :pr:`2661`
    * Fixes
    * Changes
        * Deleted ``_put_into_original_order`` helper function :pr:`2639`
        * Refactored time series pipeline code using a time series pipeline base class :pr:`2649`
        * Renamed ``dask_tests`` to ``parallel_tests`` :pr:`2657`
        * Removed commented out code in ``pipeline_meta.py`` :pr:`2659`
    * Documentation Changes
        * Add complete install command to README and Install section :pr:`2627`
        * Cleaned up documentation for ``MulticollinearityDataCheck`` :pr:`2664`
    * Testing Changes
        * Speed up CI by splitting Prophet tests into a separate workflow in GitHub :pr:`2644`

.. warning::

    **Breaking Changes**
        * ``TimeSeriesRegressionPipeline`` no longer inherits from ``TimeSeriesRegressionPipeline`` :pr:`2649`


**v0.30.2 Aug. 16, 2021**
    * Fixes
        * Updated changelog and version numbers to match the release.  Release 0.30.1 was release erroneously without a change to the version numbers.  0.30.2 replaces it.

**v0.30.1 Aug. 12, 2021**
    * Enhancements
        * Added ``DatetimeFormatDataCheck`` for time series problems :pr:`2603`
        * Added ``ProphetRegressor`` to estimators :pr:`2242`
        * Updated ``ComponentGraph`` to handle not calling samplers' transform during predict, and updated samplers' transform methods s.t. ``fit_transform`` is equivalent to ``fit(X, y).transform(X, y)`` :pr:`2583`
        * Updated ``ComponentGraph`` ``_validate_component_dict`` logic to be stricter about input values :pr:`2599`
        * Patched bug in ``xgboost`` estimators where predicting on a feature matrix of only booleans would throw an exception. :pr:`2602`
        * Updated ``ARIMARegressor`` to use relative forecasting to predict values :pr:`2613`
        * Added support for creating pipelines without an estimator as the final component and added ``transform(X, y)`` method to pipelines and component graphs :pr:`2625`
        * Updated to support Woodwork 0.5.1 :pr:`2610`
    * Fixes
        * Updated ``AutoMLSearch`` to drop ``ARIMARegressor`` from ``allowed_estimators`` if an incompatible frequency is detected :pr:`2632`
        * Updated ``get_best_sampler_for_data`` to consider all non-numeric datatypes as categorical for SMOTE :pr:`2590`
        * Fixed inconsistent test results from `TargetDistributionDataCheck` :pr:`2608`
        * Adopted vectorized pd.NA checking for Woodwork 0.5.1 support :pr:`2626`
        * Pinned upper version of astroid to 2.6.6 to keep ReadTheDocs working. :pr:`2638`
    * Changes
        * Renamed SMOTE samplers to SMOTE oversampler :pr:`2595`
        * Changed ``partial_dependence`` and ``graph_partial_dependence`` to raise a ``PartialDependenceError`` instead of ``ValueError``. This is not a breaking change because ``PartialDependenceError`` is a subclass of ``ValueError`` :pr:`2604`
        * Cleaned up code duplication in ``ComponentGraph`` :pr:`2612`
        * Stored predict_proba results in .x for intermediate estimators in ComponentGraph :pr:`2629`
    * Documentation Changes
        * To avoid local docs build error, only add warning disable and download headers on ReadTheDocs builds, not locally :pr:`2617`
    * Testing Changes
        * Updated partial_dependence tests to change the element-wise comparison per the Plotly 5.2.1 upgrade :pr:`2638`
        * Changed the lint CI job to only check against python 3.9 via the `-t` flag :pr:`2586`
        * Installed Prophet in linux nightlies test and fixed ``test_all_components`` :pr:`2598`
        * Refactored and fixed all ``make_pipeline`` tests to assert correct order and address new Woodwork Unknown type inference :pr:`2572`
        * Removed ``component_graphs`` as a global variable in ``test_component_graphs.py`` :pr:`2609`

.. warning::

    **Breaking Changes**
        * Renamed SMOTE samplers to SMOTE oversampler. Please use ``SMOTEOversampler``, ``SMOTENCOversampler``, ``SMOTENOversampler`` instead of ``SMOTESampler``, ``SMOTENCSampler``, and ``SMOTENSampler`` :pr:`2595`


**v0.30.0 Aug. 3, 2021**
    * Enhancements
        * Added ``LogTransformer`` and ``TargetDistributionDataCheck`` :pr:`2487`
        * Issue a warning to users when a pipeline parameter passed in isn't used in the pipeline :pr:`2564`
        * Added Gini coefficient as an objective :pr:`2544`
        * Added ``repr`` to ``ComponentGraph`` :pr:`2565`
        * Added components to extract features from ``URL`` and ``EmailAddress`` Logical Types :pr:`2550`
        * Added support for `NaN` values in ``TextFeaturizer`` :pr:`2532`
        * Added ``SelectByType`` transformer :pr:`2531`
        * Added separate thresholds for percent null rows and columns in ``HighlyNullDataCheck`` :pr:`2562`
        * Added support for `NaN` natural language values :pr:`2577`
    * Fixes
        * Raised error message for types ``URL``, ``NaturalLanguage``, and ``EmailAddress`` in ``partial_dependence`` :pr:`2573`
    * Changes
        * Updated ``PipelineBase`` implementation for creating pipelines from a list of components :pr:`2549`
        * Moved ``get_hyperparameter_ranges`` to ``PipelineBase`` class from automl/utils module :pr:`2546`
        * Renamed ``ComponentGraph``'s ``get_parents`` to ``get_inputs`` :pr:`2540`
        * Removed ``ComponentGraph.linearized_component_graph`` and ``ComponentGraph.from_list`` :pr:`2556`
        * Updated ``ComponentGraph`` to enforce requiring `.x` and `.y` inputs for each component in the graph :pr:`2563`
        * Renamed existing ensembler implementation from ``StackedEnsemblers`` to ``SklearnStackedEnsemblers`` :pr:`2578`
    * Documentation Changes
        * Added documentation for ``DaskEngine`` and ``CFEngine`` parallel engines :pr:`2560`
        * Improved detail of ``TextFeaturizer`` docstring and tutorial :pr:`2568`
    * Testing Changes
        * Added test that makes sure ``split_data`` does not shuffle for time series problems :pr:`2552`

.. warning::

    **Breaking Changes**
        * Moved ``get_hyperparameter_ranges`` to ``PipelineBase`` class from automl/utils module :pr:`2546`
        * Renamed ``ComponentGraph``'s ``get_parents`` to ``get_inputs`` :pr:`2540`
        * Removed ``ComponentGraph.linearized_component_graph`` and ``ComponentGraph.from_list`` :pr:`2556`
        * Updated ``ComponentGraph`` to enforce requiring `.x` and `.y` inputs for each component in the graph :pr:`2563`


**v0.29.0 Jul. 21, 2021**
    * Enhancements
        * Updated 1-way partial dependence support for datetime features :pr:`2454`
        * Added details on how to fix error caused by broken ww schema :pr:`2466`
        * Added ability to use built-in pickle for saving AutoMLSearch :pr:`2463`
        * Updated our components and component graphs to use latest features of ww 0.4.1, e.g. ``concat_columns`` and drop in-place. :pr:`2465`
        * Added new, concurrent.futures based engine for parallel AutoML :pr:`2506`
        * Added support for new Woodwork ``Unknown`` type in AutoMLSearch :pr:`2477`
        * Updated our components with an attribute that describes if they modify features or targets and can be used in list API for pipeline initialization :pr:`2504`
        * Updated ``ComponentGraph`` to accept X and y as inputs :pr:`2507`
        * Removed unused ``TARGET_BINARY_INVALID_VALUES`` from ``DataCheckMessageCode`` enum and fixed formatting of objective documentation :pr:`2520`
        * Added ``EvalMLAlgorithm`` :pr:`2525`
        * Added support for `NaN` values in ``TextFeaturizer`` :pr:`2532`
    * Fixes
        * Fixed ``FraudCost`` objective and reverted threshold optimization method for binary classification to ``Golden`` :pr:`2450`
        * Added custom exception message for partial dependence on features with scales that are too small :pr:`2455`
        * Ensures the typing for Ordinal and Datetime ltypes are passed through _retain_custom_types_and_initalize_woodwork :pr:`2461`
        * Updated to work with Pandas 1.3.0 :pr:`2442`
        * Updated to work with sktime 0.7.0 :pr:`2499`
    * Changes
        * Updated XGBoost dependency to ``>=1.4.2`` :pr:`2484`, :pr:`2498`
        * Added a ``DeprecationWarning`` about deprecating the list API for ``ComponentGraph`` :pr:`2488`
        * Updated ``make_pipeline`` for AutoML to create dictionaries, not lists, to initialize pipelines :pr:`2504`
        * No longer installing graphviz on windows in our CI pipelines because release 0.17 breaks windows 3.7 :pr:`2516`
    * Documentation Changes
        * Moved docstrings from ``__init__`` to class pages, added missing docstrings for missing classes, and updated missing default values :pr:`2452`
        * Build documentation with sphinx-autoapi :pr:`2458`
        * Change ``autoapi_ignore`` to only ignore files in ``evalml/tests/*`` :pr:`2530` 
    * Testing Changes
        * Fixed flaky dask tests :pr:`2471`
        * Removed shellcheck action from ``build_conda_pkg`` action :pr:`2514`
        * Added a tmp_dir fixture that deletes its contents after tests run :pr:`2505`
        * Added a test that makes sure all pipelines in ``AutoMLSearch`` get the same data splits :pr:`2513`
        * Condensed warning output in test logs :pr:`2521`

.. warning::

    **Breaking Changes**
        * `NaN` values in the `Natural Language` type are no longer supported by the Imputer with the pandas upgrade. :pr:`2477`

**v0.28.0 Jul. 2, 2021**
    * Enhancements
        * Added support for showing a Individual Conditional Expectations plot when graphing Partial Dependence :pr:`2386`
        * Exposed ``thread_count`` for Catboost estimators as ``n_jobs`` parameter :pr:`2410`
        * Updated Objectives API to allow for sample weighting :pr:`2433`
    * Fixes
        * Deleted unreachable line from ``IterativeAlgorithm`` :pr:`2464`
    * Changes
        * Pinned Woodwork version between 0.4.1 and 0.4.2 :pr:`2460`
        * Updated psutils minimum version in requirements :pr:`2438`
        * Updated ``log_error_callback`` to not include filepath in logged message :pr:`2429`
    * Documentation Changes
        * Sped up docs :pr:`2430`
        * Removed mentions of ``DataTable`` and ``DataColumn`` from the docs :pr:`2445`
    * Testing Changes
        * Added slack integration for nightlies tests :pr:`2436`
        * Changed ``build_conda_pkg`` CI job to run only when dependencies are updates :pr:`2446`
        * Updated workflows to store pytest runtimes as test artifacts :pr:`2448`
        * Added ``AutoMLTestEnv`` test fixture for making it easy to mock automl tests :pr:`2406`

**v0.27.0 Jun. 22, 2021**
    * Enhancements
        * Adds force plots for prediction explanations :pr:`2157`
        * Removed self-reference from ``AutoMLSearch`` :pr:`2304`
        * Added support for nonlinear pipelines for ``generate_pipeline_code`` :pr:`2332`
        * Added ``inverse_transform`` method to pipelines :pr:`2256`
        * Add optional automatic update checker :pr:`2350`
        * Added ``search_order`` to ``AutoMLSearch``'s ``rankings`` and ``full_rankings`` tables :pr:`2345`
        * Updated threshold optimization method for binary classification :pr:`2315`
        * Updated demos to pull data from S3 instead of including demo data in package :pr:`2387`
        * Upgrade woodwork version to v0.4.1 :pr:`2379`
    * Fixes
        * Preserve user-specified woodwork types throughout pipeline fit/predict :pr:`2297`
        * Fixed ``ComponentGraph`` appending target to ``final_component_features`` if there is a component that returns both X and y :pr:`2358`
        * Fixed partial dependence graph method failing on multiclass problems when the class labels are numeric :pr:`2372`
        * Added ``thresholding_objective`` argument to ``AutoMLSearch`` for binary classification problems :pr:`2320`
        * Added change for ``k_neighbors`` parameter in SMOTE Oversamplers to automatically handle small samples :pr:`2375`
        * Changed naming for ``Logistic Regression Classifier`` file :pr:`2399`
        * Pinned pytest-timeout to fix minimum dependence checker :pr:`2425`
        * Replaced ``Elastic Net Classifier`` base class with ``Logistsic Regression`` to avoid ``NaN`` outputs :pr:`2420`
    * Changes
        * Cleaned up ``PipelineBase``'s ``component_graph`` and ``_component_graph`` attributes. Updated ``PipelineBase`` ``__repr__`` and added ``__eq__`` for ``ComponentGraph`` :pr:`2332`
        * Added and applied  ``black`` linting package to the EvalML repo in place of ``autopep8`` :pr:`2306`
        * Separated `custom_hyperparameters` from pipelines and added them as an argument to ``AutoMLSearch`` :pr:`2317`
        * Replaced `allowed_pipelines` with `allowed_component_graphs` :pr:`2364`
        * Removed private method ``_compute_features_during_fit`` from ``PipelineBase`` :pr:`2359`
        * Updated ``compute_order`` in ``ComponentGraph`` to be a read-only property :pr:`2408`
        * Unpinned PyZMQ version in requirements.txt :pr:`2389` 
        * Uncapping LightGBM version in requirements.txt :pr:`2405`
        * Updated minimum version of plotly :pr:`2415`
        * Removed ``SensitivityLowAlert`` objective from core objectives :pr:`2418`
    * Documentation Changes
        * Fixed lead scoring weights in the demos documentation :pr:`2315`
        * Fixed start page code and description dataset naming discrepancy :pr:`2370`
    * Testing Changes
        * Update minimum unit tests to run on all pull requests :pr:`2314`
        * Pass token to authorize uploading of codecov reports :pr:`2344`
        * Add ``pytest-timeout``. All tests that run longer than 6 minutes will fail. :pr:`2374`
        * Separated the dask tests out into separate github action jobs to isolate dask failures. :pr:`2376`
        * Refactored dask tests :pr:`2377`
        * Added the combined dask/non-dask unit tests back and renamed the dask only unit tests. :pr:`2382`
        * Sped up unit tests and split into separate jobs :pr:`2365`
        * Change CI job names, run lint for python 3.9, run nightlies on python 3.8 at 3am EST :pr:`2395` :pr:`2398`
        * Set fail-fast to false for CI jobs that run for PRs :pr:`2402`

.. warning::

    **Breaking Changes**
        * `AutoMLSearch` will accept `allowed_component_graphs` instead of `allowed_pipelines` :pr:`2364`
        * Removed ``PipelineBase``'s ``_component_graph`` attribute. Updated ``PipelineBase`` ``__repr__`` and added ``__eq__`` for ``ComponentGraph`` :pr:`2332`
        * `pipeline_parameters` will no longer accept `skopt.space` variables since hyperparameter ranges will now be specified through `custom_hyperparameters` :pr:`2317`

**v0.25.0 Jun. 01, 2021**
    * Enhancements
        * Upgraded minimum woodwork to version 0.3.1. Previous versions will not be supported :pr:`2181`
        * Added a new callback parameter for ``explain_predictions_best_worst`` :pr:`2308`
    * Fixes
    * Changes
        * Deleted the ``return_pandas`` flag from our demo data loaders :pr:`2181`
        * Moved ``default_parameters`` to ``ComponentGraph`` from ``PipelineBase`` :pr:`2307`
    * Documentation Changes
        * Updated the release procedure documentation :pr:`2230`
    * Testing Changes
        * Ignoring ``test_saving_png_file`` while building conda package :pr:`2323`

.. warning::

    **Breaking Changes**
        * Deleted the ``return_pandas`` flag from our demo data loaders :pr:`2181`
        * Upgraded minimum woodwork to version 0.3.1. Previous versions will not be supported :pr:`2181`
        * Due to the weak-ref in woodwork, set the result of ``infer_feature_types`` to a variable before accessing woodwork :pr:`2181`

**v0.24.2 May. 24, 2021**
    * Enhancements
        * Added oversamplers to AutoMLSearch :pr:`2213` :pr:`2286`
        * Added dictionary input functionality for ``Undersampler`` component :pr:`2271`
        * Changed the default parameter values for ``Elastic Net Classifier`` and ``Elastic Net Regressor`` :pr:`2269`
        * Added dictionary input functionality for the Oversampler components :pr:`2288`
    * Fixes
        * Set default `n_jobs` to 1 for `StackedEnsembleClassifier` and `StackedEnsembleRegressor` until fix for text-based parallelism in sklearn stacking can be found :pr:`2295`
    * Changes
        * Updated ``start_iteration_callback`` to accept a pipeline instance instead of a pipeline class and no longer accept pipeline parameters as a parameter :pr:`2290`
        * Refactored ``calculate_permutation_importance`` method and add per-column permutation importance method :pr:`2302`
        * Updated logging information in ``AutoMLSearch.__init__`` to clarify pipeline generation :pr:`2263`
    * Documentation Changes
        * Minor changes to the release procedure :pr:`2230`
    * Testing Changes
        * Use codecov action to update coverage reports :pr:`2238`
        * Removed MarkupSafe dependency version pin from requirements.txt and moved instead into RTD docs build CI :pr:`2261`

.. warning::

    **Breaking Changes**
        * Updated ``start_iteration_callback`` to accept a pipeline instance instead of a pipeline class and no longer accept pipeline parameters as a parameter :pr:`2290`
        * Moved ``default_parameters`` to ``ComponentGraph`` from ``PipelineBase``. A pipeline's ``default_parameters`` is now accessible via ``pipeline.component_graph.default_parameters`` :pr:`2307`


**v0.24.1 May. 16, 2021**
    * Enhancements
        * Integrated ``ARIMARegressor`` into AutoML :pr:`2009`
        * Updated ``HighlyNullDataCheck`` to also perform a null row check :pr:`2222`
        * Set ``max_depth`` to 1 in calls to featuretools dfs :pr:`2231`
    * Fixes
        * Removed data splitter sampler calls during training :pr:`2253`
        * Set minimum required version for for pyzmq, colorama, and docutils :pr:`2254`
        * Changed BaseSampler to return None instead of y :pr:`2272`
    * Changes
        * Removed ensemble split and indices in ``AutoMLSearch`` :pr:`2260`
        * Updated pipeline ``repr()`` and ``generate_pipeline_code`` to return pipeline instances without generating custom pipeline class :pr:`2227`
    * Documentation Changes
        * Capped Sphinx version under 4.0.0 :pr:`2244`
    * Testing Changes
        * Change number of cores for pytest from 4 to 2 :pr:`2266`
        * Add minimum dependency checker to generate minimum requirement files :pr:`2267`
        * Add unit tests with minimum dependencies  :pr:`2277`


**v0.24.0 May. 04, 2021**
    * Enhancements
        * Added `date_index` as a required parameter for TimeSeries problems :pr:`2217`
        * Have the ``OneHotEncoder`` return the transformed columns as booleans rather than floats :pr:`2170`
        * Added Oversampler transformer component to EvalML :pr:`2079`
        * Added Undersampler to AutoMLSearch, as well as arguments ``_sampler_method`` and ``sampler_balanced_ratio`` :pr:`2128`
        * Updated prediction explanations functions to allow pipelines with XGBoost estimators :pr:`2162`
        * Added partial dependence for datetime columns :pr:`2180`
        * Update precision-recall curve with positive label index argument, and fix for 2d predicted probabilities :pr:`2090`
        * Add pct_null_rows to ``HighlyNullDataCheck`` :pr:`2211`
        * Added a standalone AutoML `search` method for convenience, which runs data checks and then runs automl :pr:`2152`
        * Make the first batch of AutoML have a predefined order, with linear models first and complex models last :pr:`2223` :pr:`2225`
        * Added sampling dictionary support to ``BalancedClassficationSampler`` :pr:`2235`
    * Fixes
        * Fixed partial dependence not respecting grid resolution parameter for numerical features :pr:`2180`
        * Enable prediction explanations for catboost for multiclass problems :pr:`2224`
    * Changes
        * Deleted baseline pipeline classes :pr:`2202`
        * Reverting user specified date feature PR :pr:`2155` until `pmdarima` installation fix is found :pr:`2214`
        * Updated pipeline API to accept component graph and other class attributes as instance parameters. Old pipeline API still works but will not be supported long-term. :pr:`2091`
        * Removed all old datasplitters from EvalML :pr:`2193`
        * Deleted ``make_pipeline_from_components`` :pr:`2218`
    * Documentation Changes
        * Renamed dataset to clarify that its gzipped but not a tarball :pr:`2183`
        * Updated documentation to use pipeline instances instead of pipeline subclasses :pr:`2195`
        * Updated contributing guide with a note about GitHub Actions permissions :pr:`2090`
        * Updated automl and model understanding user guides :pr:`2090`
    * Testing Changes
        * Use machineFL user token for dependency update bot, and add more reviewers :pr:`2189`


.. warning::

    **Breaking Changes**
        * All baseline pipeline classes (``BaselineBinaryPipeline``, ``BaselineMulticlassPipeline``, ``BaselineRegressionPipeline``, etc.) have been deleted :pr:`2202`
        * Updated pipeline API to accept component graph and other class attributes as instance parameters. Old pipeline API still works but will not be supported long-term. Pipelines can now be initialized by specifying the component graph as the first parameter, and then passing in optional arguments such as ``custom_name``, ``parameters``, etc. For example, ``BinaryClassificationPipeline(["Random Forest Classifier"], parameters={})``.  :pr:`2091`
        * Removed all old datasplitters from EvalML :pr:`2193`
        * Deleted utility method ``make_pipeline_from_components`` :pr:`2218`


**v0.23.0 Apr. 20, 2021**
    * Enhancements
        * Refactored ``EngineBase`` and ``SequentialEngine`` api. Adding ``DaskEngine`` :pr:`1975`.
        * Added optional ``engine`` argument to ``AutoMLSearch`` :pr:`1975`
        * Added a warning about how time series support is still in beta when a user passes in a time series problem to ``AutoMLSearch`` :pr:`2118`
        * Added ``NaturalLanguageNaNDataCheck`` data check :pr:`2122`
        * Added ValueError to ``partial_dependence`` to prevent users from computing partial dependence on columns with all NaNs :pr:`2120`
        * Added standard deviation of cv scores to rankings table :pr:`2154`
    * Fixes
        * Fixed ``BalancedClassificationDataCVSplit``, ``BalancedClassificationDataTVSplit``, and ``BalancedClassificationSampler`` to use ``minority:majority`` ratio instead of ``majority:minority`` :pr:`2077`
        * Fixed bug where two-way partial dependence plots with categorical variables were not working correctly :pr:`2117`
        * Fixed bug where ``hyperparameters`` were not displaying properly for pipelines with a list ``component_graph`` and duplicate components :pr:`2133`
        * Fixed bug where ``pipeline_parameters`` argument in ``AutoMLSearch`` was not applied to pipelines passed in as ``allowed_pipelines`` :pr:`2133`
        * Fixed bug where ``AutoMLSearch`` was not applying custom hyperparameters to pipelines with a list ``component_graph`` and duplicate components :pr:`2133`
    * Changes
        * Removed ``hyperparameter_ranges`` from Undersampler and renamed ``balanced_ratio`` to ``sampling_ratio`` for samplers :pr:`2113`
        * Renamed ``TARGET_BINARY_NOT_TWO_EXAMPLES_PER_CLASS`` data check message code to ``TARGET_MULTICLASS_NOT_TWO_EXAMPLES_PER_CLASS`` :pr:`2126`
        * Modified one-way partial dependence plots of categorical features to display data with a bar plot :pr:`2117`
        * Renamed ``score`` column for ``automl.rankings`` as ``mean_cv_score`` :pr:`2135`
        * Remove 'warning' from docs tool output :pr:`2031`
    * Documentation Changes
        * Fixed ``conf.py`` file :pr:`2112`
        * Added a sentence to the automl user guide stating that our support for time series problems is still in beta. :pr:`2118`
        * Fixed documentation demos :pr:`2139`
        * Update test badge in README to use GitHub Actions :pr:`2150`
    * Testing Changes
        * Fixed ``test_describe_pipeline`` for ``pandas`` ``v1.2.4`` :pr:`2129`
        * Added a GitHub Action for building the conda package :pr:`1870` :pr:`2148`


.. warning::

    **Breaking Changes**
        * Renamed ``balanced_ratio`` to ``sampling_ratio`` for the ``BalancedClassificationDataCVSplit``, ``BalancedClassificationDataTVSplit``, ``BalancedClassficationSampler``, and Undersampler :pr:`2113`
        * Deleted the "errors" key from automl results :pr:`1975`
        * Deleted the ``raise_and_save_error_callback`` and the ``log_and_save_error_callback`` :pr:`1975`
        * Fixed ``BalancedClassificationDataCVSplit``, ``BalancedClassificationDataTVSplit``, and ``BalancedClassificationSampler`` to use minority:majority ratio instead of majority:minority :pr:`2077`


**v0.22.0 Apr. 06, 2021**
    * Enhancements
        * Added a GitHub Action for ``linux_unit_tests``:pr:`2013`
        * Added recommended actions for ``InvalidTargetDataCheck``, updated ``_make_component_list_from_actions`` to address new action, and added ``TargetImputer`` component :pr:`1989`
        * Updated ``AutoMLSearch._check_for_high_variance`` to not emit ``RuntimeWarning`` :pr:`2024`
        * Added exception when pipeline passed to ``explain_predictions`` is a ``Stacked Ensemble`` pipeline :pr:`2033`
        * Added sensitivity at low alert rates as an objective :pr:`2001`
        * Added ``Undersampler`` transformer component :pr:`2030`
    * Fixes
        * Updated Engine's ``train_batch`` to apply undersampling :pr:`2038`
        * Fixed bug in where Time Series Classification pipelines were not encoding targets in ``predict`` and ``predict_proba`` :pr:`2040`
        * Fixed data splitting errors if target is float for classification problems :pr:`2050`
        * Pinned ``docutils`` to <0.17 to fix ReadtheDocs warning issues :pr:`2088`
    * Changes
        * Removed lists as acceptable hyperparameter ranges in ``AutoMLSearch`` :pr:`2028`
        * Renamed "details" to "metadata" for data check actions :pr:`2008`
    * Documentation Changes
        * Catch and suppress warnings in documentation :pr:`1991` :pr:`2097`
        * Change spacing in ``start.ipynb`` to provide clarity for ``AutoMLSearch`` :pr:`2078`
        * Fixed start code on README :pr:`2108`
    * Testing Changes


**v0.21.0 Mar. 24, 2021**
    * Enhancements
        * Changed ``AutoMLSearch`` to default ``optimize_thresholds`` to True :pr:`1943`
        * Added multiple oversampling and undersampling sampling methods as data splitters for imbalanced classification :pr:`1775`
        * Added params to balanced classification data splitters for visibility :pr:`1966`
        * Updated ``make_pipeline`` to not add ``Imputer`` if input data does not have numeric or categorical columns :pr:`1967`
        * Updated ``ClassImbalanceDataCheck`` to better handle multiclass imbalances :pr:`1986`
        * Added recommended actions for the output of data check's ``validate`` method :pr:`1968`
        * Added error message for ``partial_dependence`` when features are mostly the same value :pr:`1994`
        * Updated ``OneHotEncoder`` to drop one redundant feature by default for features with two categories :pr:`1997`
        * Added a ``PolynomialDetrender`` component :pr:`1992`
        * Added ``DateTimeNaNDataCheck`` data check :pr:`2039`
    * Fixes
        * Changed best pipeline to train on the entire dataset rather than just ensemble indices for ensemble problems :pr:`2037`
        * Updated binary classification pipelines to use objective decision function during scoring of custom objectives :pr:`1934`
    * Changes
        * Removed ``data_checks`` parameter, ``data_check_results`` and data checks logic from ``AutoMLSearch`` :pr:`1935`
        * Deleted ``random_state`` argument :pr:`1985`
        * Updated Woodwork version requirement to ``v0.0.11`` :pr:`1996`
    * Documentation Changes
    * Testing Changes
        * Removed ``build_docs`` CI job in favor of RTD GH builder :pr:`1974`
        * Added tests to confirm support for Python 3.9 :pr:`1724`
        * Added tests to support Dask AutoML/Engine :pr:`1990`
        * Changed ``build_conda_pkg`` job to use ``latest_release_changes`` branch in the feedstock. :pr:`1979`

.. warning::

    **Breaking Changes**
        * Changed ``AutoMLSearch`` to default ``optimize_thresholds`` to True :pr:`1943`
        * Removed ``data_checks`` parameter, ``data_check_results`` and data checks logic from ``AutoMLSearch``. To run the data checks which were previously run by default in ``AutoMLSearch``, please call ``DefaultDataChecks().validate(X_train, y_train)`` or take a look at our documentation for more examples. :pr:`1935`
        * Deleted ``random_state`` argument :pr:`1985`

**v0.20.0 Mar. 10, 2021**
    * Enhancements
        * Added a GitHub Action for Detecting dependency changes :pr:`1933`
        * Create a separate CV split to train stacked ensembler on for AutoMLSearch :pr:`1814`
        * Added a GitHub Action for Linux unit tests :pr:`1846`
        * Added ``ARIMARegressor`` estimator :pr:`1894`
        * Added ``DataCheckAction`` class and ``DataCheckActionCode`` enum :pr:`1896`
        * Updated ``Woodwork`` requirement to ``v0.0.10`` :pr:`1900`
        * Added ``BalancedClassificationDataCVSplit`` and ``BalancedClassificationDataTVSplit`` to AutoMLSearch :pr:`1875`
        * Update default classification data splitter to use downsampling for highly imbalanced data :pr:`1875`
        * Updated ``describe_pipeline`` to return more information, including ``id`` of pipelines used for ensemble models :pr:`1909`
        * Added utility method to create list of components from a list of ``DataCheckAction`` :pr:`1907`
        * Updated ``validate`` method to include a ``action`` key in returned dictionary for all ``DataCheck``and ``DataChecks`` :pr:`1916`
        * Aggregating the shap values for predictions that we know the provenance of, e.g. OHE, text, and date-time. :pr:`1901`
        * Improved error message when custom objective is passed as a string in ``pipeline.score`` :pr:`1941`
        * Added ``score_pipelines`` and ``train_pipelines`` methods to ``AutoMLSearch`` :pr:`1913`
        * Added support for ``pandas`` version 1.2.0 :pr:`1708`
        * Added ``score_batch`` and ``train_batch`` abstact methods to ``EngineBase`` and implementations in ``SequentialEngine`` :pr:`1913`
        * Added ability to handle index columns in ``AutoMLSearch`` and ``DataChecks`` :pr:`2138`
    * Fixes
        * Removed CI check for ``check_dependencies_updated_linux`` :pr:`1950`
        * Added metaclass for time series pipelines and fix binary classification pipeline ``predict`` not using objective if it is passed as a named argument :pr:`1874`
        * Fixed stack trace in prediction explanation functions caused by mixed string/numeric pandas column names :pr:`1871`
        * Fixed stack trace caused by passing pipelines with duplicate names to ``AutoMLSearch`` :pr:`1932`
        * Fixed ``AutoMLSearch.get_pipelines`` returning pipelines with the same attributes :pr:`1958`
    * Changes
        * Reversed GitHub Action for Linux unit tests until a fix for report generation is found :pr:`1920`
        * Updated ``add_results`` in ``AutoMLAlgorithm`` to take in entire pipeline results dictionary from ``AutoMLSearch`` :pr:`1891`
        * Updated ``ClassImbalanceDataCheck`` to look for severe class imbalance scenarios :pr:`1905`
        * Deleted the ``explain_prediction`` function :pr:`1915`
        * Removed ``HighVarianceCVDataCheck`` and convered it to an ``AutoMLSearch`` method instead :pr:`1928`
        * Removed warning in ``InvalidTargetDataCheck`` returned when numeric binary classification targets are not (0, 1) :pr:`1959`
    * Documentation Changes
        * Updated ``model_understanding.ipynb`` to demo the two-way partial dependence capability :pr:`1919`
    * Testing Changes

.. warning::

    **Breaking Changes**
        * Deleted the ``explain_prediction`` function :pr:`1915`
        * Removed ``HighVarianceCVDataCheck`` and convered it to an ``AutoMLSearch`` method instead :pr:`1928`
        * Added ``score_batch`` and ``train_batch`` abstact methods to ``EngineBase``. These need to be implemented in Engine subclasses :pr:`1913`


**v0.19.0 Feb. 23, 2021**
    * Enhancements
        * Added a GitHub Action for Python windows unit tests :pr:`1844`
        * Added a GitHub Action for checking updated release notes :pr:`1849`
        * Added a GitHub Action for Python lint checks :pr:`1837`
        * Adjusted ``explain_prediction``, ``explain_predictions`` and ``explain_predictions_best_worst`` to handle timeseries problems. :pr:`1818`
        * Updated ``InvalidTargetDataCheck`` to check for mismatched indices in target and features :pr:`1816`
        * Updated ``Woodwork`` structures returned from components to support ``Woodwork`` logical type overrides set by the user :pr:`1784`
        * Updated estimators to keep track of input feature names during ``fit()`` :pr:`1794`
        * Updated ``visualize_decision_tree`` to include feature names in output :pr:`1813`
        * Added ``is_bounded_like_percentage`` property for objectives. If true, the ``calculate_percent_difference`` method will return the absolute difference rather than relative difference :pr:`1809`
        * Added full error traceback to AutoMLSearch logger file :pr:`1840`
        * Changed ``TargetEncoder`` to preserve custom indices in the data :pr:`1836`
        * Refactored ``explain_predictions`` and ``explain_predictions_best_worst`` to only compute features once for all rows that need to be explained :pr:`1843`
        * Added custom random undersampler data splitter for classification :pr:`1857`
        * Updated ``OutliersDataCheck`` implementation to calculate the probability of having no outliers :pr:`1855`
        * Added ``Engines`` pipeline processing API :pr:`1838`
    * Fixes
        * Changed EngineBase random_state arg to random_seed and same for user guide docs :pr:`1889`
    * Changes
        * Modified ``calculate_percent_difference`` so that division by 0 is now inf rather than nan :pr:`1809`
        * Removed ``text_columns`` parameter from ``LSA`` and ``TextFeaturizer`` components :pr:`1652`
        * Added ``random_seed`` as an argument to our automl/pipeline/component API. Using ``random_state`` will raise a warning :pr:`1798`
        * Added ``DataCheckError`` message in ``InvalidTargetDataCheck`` if input target is None and removed exception raised :pr:`1866`
    * Documentation Changes
    * Testing Changes
        * Added back coverage for ``_get_feature_provenance`` in ``TextFeaturizer`` after ``text_columns`` was removed :pr:`1842`
        * Pin graphviz version for windows builds :pr:`1847`
        * Unpin graphviz version for windows builds :pr:`1851`

.. warning::

    **Breaking Changes**
        * Added a deprecation warning to ``explain_prediction``. It will be deleted in the next release. :pr:`1860`


**v0.18.2 Feb. 10, 2021**
    * Enhancements
        * Added uniqueness score data check :pr:`1785`
        * Added "dataframe" output format for prediction explanations :pr:`1781`
        * Updated LightGBM estimators to handle ``pandas.MultiIndex`` :pr:`1770`
        * Sped up permutation importance for some pipelines :pr:`1762`
        * Added sparsity data check :pr:`1797`
        * Confirmed support for threshold tuning for binary time series classification problems :pr:`1803`
    * Fixes
    * Changes
    * Documentation Changes
        * Added section on conda to the contributing guide :pr:`1771`
        * Updated release process to reflect freezing `main` before perf tests :pr:`1787`
        * Moving some prs to the right section of the release notes :pr:`1789`
        * Tweak README.md. :pr:`1800`
        * Fixed back arrow on install page docs :pr:`1795`
        * Fixed docstring for `ClassImbalanceDataCheck.validate()` :pr:`1817`
    * Testing Changes

**v0.18.1 Feb. 1, 2021**
    * Enhancements
        * Added ``graph_t_sne`` as a visualization tool for high dimensional data :pr:`1731`
        * Added the ability to see the linear coefficients of features in linear models terms :pr:`1738`
        * Added support for ``scikit-learn`` ``v0.24.0`` :pr:`1733`
        * Added support for ``scipy`` ``v1.6.0`` :pr:`1752`
        * Added SVM Classifier and Regressor to estimators :pr:`1714` :pr:`1761`
    * Fixes
        * Addressed bug with ``partial_dependence`` and categorical data with more categories than grid resolution :pr:`1748`
        * Removed ``random_state`` arg from ``get_pipelines`` in ``AutoMLSearch`` :pr:`1719`
        * Pinned pyzmq at less than 22.0.0 till we add support :pr:`1756`
    * Changes
        * Updated components and pipelines to return ``Woodwork`` data structures :pr:`1668`
        * Updated ``clone()`` for pipelines and components to copy over random state automatically :pr:`1753`
        * Dropped support for Python version 3.6 :pr:`1751`
        * Removed deprecated ``verbose`` flag from ``AutoMLSearch`` parameters :pr:`1772`
    * Documentation Changes
        * Add Twitter and Github link to documentation toolbar :pr:`1754`
        * Added Open Graph info to documentation :pr:`1758`
    * Testing Changes

.. warning::

    **Breaking Changes**
        * Components and pipelines return ``Woodwork`` data structures instead of ``pandas`` data structures :pr:`1668`
        * Python 3.6 will not be actively supported due to discontinued support from EvalML dependencies.
        * Deprecated ``verbose`` flag is removed for ``AutoMLSearch`` :pr:`1772`


**v0.18.0 Jan. 26, 2021**
    * Enhancements
        * Added RMSLE, MSLE, and MAPE to core objectives while checking for negative target values in ``invalid_targets_data_check`` :pr:`1574`
        * Added validation checks for binary problems with regression-like datasets and multiclass problems without true multiclass targets in ``invalid_targets_data_check`` :pr:`1665`
        * Added time series support for ``make_pipeline`` :pr:`1566`
        * Added target name for output of pipeline ``predict`` method :pr:`1578`
        * Added multiclass check to ``InvalidTargetDataCheck`` for two examples per class :pr:`1596`
        * Added support for ``graphviz`` ``v0.16`` :pr:`1657`
        * Enhanced time series pipelines to accept empty features :pr:`1651`
        * Added KNN Classifier to estimators. :pr:`1650`
        * Added support for list inputs for objectives :pr:`1663`
        * Added support for ``AutoMLSearch`` to handle time series classification pipelines :pr:`1666`
        * Enhanced ``DelayedFeaturesTransformer`` to encode categorical features and targets before delaying them :pr:`1691`
        * Added 2-way dependence plots. :pr:`1690`
        * Added ability to directly iterate through components within Pipelines :pr:`1583`
    * Fixes
        * Fixed inconsistent attributes and added Exceptions to docs :pr:`1673`
        * Fixed ``TargetLeakageDataCheck`` to use Woodwork ``mutual_information`` rather than using Pandas' Pearson Correlation :pr:`1616`
        * Fixed thresholding for pipelines in ``AutoMLSearch`` to only threshold binary classification pipelines :pr:`1622` :pr:`1626`
        * Updated ``load_data`` to return Woodwork structures and update default parameter value for ``index`` to ``None`` :pr:`1610`
        * Pinned scipy at < 1.6.0 while we work on adding support :pr:`1629`
        * Fixed data check message formatting in ``AutoMLSearch`` :pr:`1633`
        * Addressed stacked ensemble component for ``scikit-learn`` v0.24 support by setting ``shuffle=True`` for default CV :pr:`1613`
        * Fixed bug where ``Imputer`` reset the index on ``X`` :pr:`1590`
        * Fixed ``AutoMLSearch`` stacktrace when a cutom objective was passed in as a primary objective or additional objective :pr:`1575`
        * Fixed custom index bug for ``MAPE`` objective :pr:`1641`
        * Fixed index bug for ``TextFeaturizer`` and ``LSA`` components :pr:`1644`
        * Limited ``load_fraud`` dataset loaded into ``automl.ipynb`` :pr:`1646`
        * ``add_to_rankings`` updates ``AutoMLSearch.best_pipeline`` when necessary :pr:`1647`
        * Fixed bug where time series baseline estimators were not receiving ``gap`` and ``max_delay`` in ``AutoMLSearch`` :pr:`1645`
        * Fixed jupyter notebooks to help the RTD buildtime :pr:`1654`
        * Added ``positive_only`` objectives to ``non_core_objectives`` :pr:`1661`
        * Fixed stacking argument ``n_jobs`` for IterativeAlgorithm :pr:`1706`
        * Updated CatBoost estimators to return self in ``.fit()`` rather than the underlying model for consistency :pr:`1701`
        * Added ability to initialize pipeline parameters in ``AutoMLSearch`` constructor :pr:`1676`
    * Changes
        * Added labeling to ``graph_confusion_matrix`` :pr:`1632`
        * Rerunning search for ``AutoMLSearch`` results in a message thrown rather than failing the search, and removed ``has_searched`` property :pr:`1647`
        * Changed tuner class to allow and ignore single parameter values as input :pr:`1686`
        * Capped LightGBM version limit to remove bug in docs :pr:`1711`
        * Removed support for `np.random.RandomState` in EvalML :pr:`1727`
    * Documentation Changes
        * Update Model Understanding in the user guide to include ``visualize_decision_tree`` :pr:`1678`
        * Updated docs to include information about ``AutoMLSearch`` callback parameters and methods :pr:`1577`
        * Updated docs to prompt users to install graphiz on Mac :pr:`1656`
        * Added ``infer_feature_types`` to the ``start.ipynb`` guide :pr:`1700`
        * Added multicollinearity data check to API reference and docs :pr:`1707`
    * Testing Changes

.. warning::

    **Breaking Changes**
        * Removed ``has_searched`` property from ``AutoMLSearch`` :pr:`1647`
        * Components and pipelines return ``Woodwork`` data structures instead of ``pandas`` data structures :pr:`1668`
        * Removed support for `np.random.RandomState` in EvalML. Rather than passing ``np.random.RandomState`` as component and pipeline random_state values, we use int random_seed :pr:`1727`


**v0.17.0 Dec. 29, 2020**
    * Enhancements
        * Added ``save_plot`` that allows for saving figures from different backends :pr:`1588`
        * Added ``LightGBM Regressor`` to regression components :pr:`1459`
        * Added ``visualize_decision_tree`` for tree visualization with ``decision_tree_data_from_estimator`` and ``decision_tree_data_from_pipeline`` to reformat tree structure output :pr:`1511`
        * Added `DFS Transformer` component into transformer components :pr:`1454`
        * Added ``MAPE`` to the standard metrics for time series problems and update objectives :pr:`1510`
        * Added ``graph_prediction_vs_actual_over_time`` and ``get_prediction_vs_actual_over_time_data`` to the model understanding module for time series problems :pr:`1483`
        * Added a ``ComponentGraph`` class that will support future pipelines as directed acyclic graphs :pr:`1415`
        * Updated data checks to accept ``Woodwork`` data structures :pr:`1481`
        * Added parameter to ``InvalidTargetDataCheck`` to show only top unique values rather than all unique values :pr:`1485`
        * Added multicollinearity data check :pr:`1515`
        * Added baseline pipeline and components for time series regression problems :pr:`1496`
        * Added more information to users about ensembling behavior in ``AutoMLSearch`` :pr:`1527`
        * Add woodwork support for more utility and graph methods :pr:`1544`
        * Changed ``DateTimeFeaturizer`` to encode features as int :pr:`1479`
        * Return trained pipelines from ``AutoMLSearch.best_pipeline`` :pr:`1547`
        * Added utility method so that users can set feature types without having to learn about Woodwork directly :pr:`1555`
        * Added Linear Discriminant Analysis transformer for dimensionality reduction :pr:`1331`
        * Added multiclass support for ``partial_dependence`` and ``graph_partial_dependence`` :pr:`1554`
        * Added ``TimeSeriesBinaryClassificationPipeline`` and ``TimeSeriesMulticlassClassificationPipeline`` classes :pr:`1528`
        * Added ``make_data_splitter`` method for easier automl data split customization :pr:`1568`
        * Integrated ``ComponentGraph`` class into Pipelines for full non-linear pipeline support :pr:`1543`
        * Update ``AutoMLSearch`` constructor to take training data instead of ``search`` and ``add_to_leaderboard`` :pr:`1597`
        * Update ``split_data`` helper args :pr:`1597`
        * Add problem type utils ``is_regression``, ``is_classification``, ``is_timeseries`` :pr:`1597`
        * Rename ``AutoMLSearch`` ``data_split`` arg to ``data_splitter`` :pr:`1569`
    * Fixes
        * Fix AutoML not passing CV folds to ``DefaultDataChecks`` for usage by ``ClassImbalanceDataCheck`` :pr:`1619`
        * Fix Windows CI jobs: install ``numba`` via conda, required for ``shap`` :pr:`1490`
        * Added custom-index support for `reset-index-get_prediction_vs_actual_over_time_data` :pr:`1494`
        * Fix ``generate_pipeline_code`` to account for boolean and None differences between Python and JSON :pr:`1524` :pr:`1531`
        * Set max value for plotly and xgboost versions while we debug CI failures with newer versions :pr:`1532`
        * Undo version pinning for plotly :pr:`1533`
        * Fix ReadTheDocs build by updating the version of ``setuptools`` :pr:`1561`
        * Set ``random_state`` of data splitter in AutoMLSearch to take int to keep consistency in the resulting splits :pr:`1579`
        * Pin sklearn version while we work on adding support :pr:`1594`
        * Pin pandas at <1.2.0 while we work on adding support :pr:`1609`
        * Pin graphviz at < 0.16 while we work on adding support :pr:`1609`
    * Changes
        * Reverting ``save_graph`` :pr:`1550` to resolve kaleido build issues :pr:`1585`
        * Update circleci badge to apply to ``main`` :pr:`1489`
        * Added script to generate github markdown for releases :pr:`1487`
        * Updated selection using pandas ``dtypes`` to selecting using Woodwork logical types :pr:`1551`
        * Updated dependencies to fix ``ImportError: cannot import name 'MaskedArray' from 'sklearn.utils.fixes'`` error and to address Woodwork and Featuretool dependencies :pr:`1540`
        * Made ``get_prediction_vs_actual_data()`` a public method :pr:`1553`
        * Updated ``Woodwork`` version requirement to v0.0.7 :pr:`1560`
        * Move data splitters from ``evalml.automl.data_splitters`` to ``evalml.preprocessing.data_splitters`` :pr:`1597`
        * Rename "# Testing" in automl log output to "# Validation" :pr:`1597`
    * Documentation Changes
        * Added partial dependence methods to API reference :pr:`1537`
        * Updated documentation for confusion matrix methods :pr:`1611`
    * Testing Changes
        * Set ``n_jobs=1`` in most unit tests to reduce memory :pr:`1505`

.. warning::

    **Breaking Changes**
        * Updated minimal dependencies: ``numpy>=1.19.1``, ``pandas>=1.1.0``, ``scikit-learn>=0.23.1``, ``scikit-optimize>=0.8.1``
        * Updated ``AutoMLSearch.best_pipeline`` to return a trained pipeline. Pass in ``train_best_pipeline=False`` to AutoMLSearch in order to return an untrained pipeline.
        * Pipeline component instances can no longer be iterated through using ``Pipeline.component_graph`` :pr:`1543`
        * Update ``AutoMLSearch`` constructor to take training data instead of ``search`` and ``add_to_leaderboard`` :pr:`1597`
        * Update ``split_data`` helper args :pr:`1597`
        * Move data splitters from ``evalml.automl.data_splitters`` to ``evalml.preprocessing.data_splitters`` :pr:`1597`
        * Rename ``AutoMLSearch`` ``data_split`` arg to ``data_splitter`` :pr:`1569`



**v0.16.1 Dec. 1, 2020**
    * Enhancements
        * Pin woodwork version to v0.0.6 to avoid breaking changes :pr:`1484`
        * Updated ``Woodwork`` to >=0.0.5 in ``core-requirements.txt`` :pr:`1473`
        * Removed ``copy_dataframe`` parameter for ``Woodwork``, updated ``Woodwork`` to >=0.0.6 in ``core-requirements.txt`` :pr:`1478`
        * Updated ``detect_problem_type`` to use ``pandas.api.is_numeric_dtype`` :pr:`1476`
    * Changes
        * Changed ``make clean`` to delete coverage reports as a convenience for developers :pr:`1464`
        * Set ``n_jobs=-1`` by default for stacked ensemble components :pr:`1472`
    * Documentation Changes
        * Updated pipeline and component documentation and demos to use ``Woodwork`` :pr:`1466`
    * Testing Changes
        * Update dependency update checker to use everything from core and optional dependencies :pr:`1480`


**v0.16.0 Nov. 24, 2020**
    * Enhancements
        * Updated pipelines and ``make_pipeline`` to accept ``Woodwork`` inputs :pr:`1393`
        * Updated components to accept ``Woodwork`` inputs :pr:`1423`
        * Added ability to freeze hyperparameters for ``AutoMLSearch`` :pr:`1284`
        * Added ``Target Encoder`` into transformer components :pr:`1401`
        * Added callback for error handling in ``AutoMLSearch`` :pr:`1403`
        * Added the index id to the ``explain_predictions_best_worst`` output to help users identify which rows in their data are included :pr:`1365`
        * The top_k features displayed in ``explain_predictions_*`` functions are now determined by the magnitude of shap values as opposed to the ``top_k`` largest and smallest shap values. :pr:`1374`
        * Added a problem type for time series regression :pr:`1386`
        * Added a ``is_defined_for_problem_type`` method to ``ObjectiveBase`` :pr:`1386`
        * Added a ``random_state`` parameter to ``make_pipeline_from_components`` function :pr:`1411`
        * Added ``DelayedFeaturesTransformer`` :pr:`1396`
        * Added a ``TimeSeriesRegressionPipeline`` class :pr:`1418`
        * Removed ``core-requirements.txt`` from the package distribution :pr:`1429`
        * Updated data check messages to include a `"code"` and `"details"` fields :pr:`1451`, :pr:`1462`
        * Added a ``TimeSeriesSplit`` data splitter for time series problems :pr:`1441`
        * Added a ``problem_configuration`` parameter to AutoMLSearch :pr:`1457`
    * Fixes
        * Fixed ``IndexError`` raised in ``AutoMLSearch`` when ``ensembling = True`` but only one pipeline to iterate over :pr:`1397`
        * Fixed stacked ensemble input bug and LightGBM warning and bug in ``AutoMLSearch`` :pr:`1388`
        * Updated enum classes to show possible enum values as attributes :pr:`1391`
        * Updated calls to ``Woodwork``'s ``to_pandas()`` to ``to_series()`` and ``to_dataframe()`` :pr:`1428`
        * Fixed bug in OHE where column names were not guaranteed to be unique :pr:`1349`
        * Fixed bug with percent improvement of ``ExpVariance`` objective on data with highly skewed target :pr:`1467`
        * Fix SimpleImputer error which occurs when all features are bool type :pr:`1215`
    * Changes
        * Changed ``OutliersDataCheck`` to return the list of columns, rather than rows, that contain outliers :pr:`1377`
        * Simplified and cleaned output for Code Generation :pr:`1371`
        * Reverted changes from :pr:`1337` :pr:`1409`
        * Updated data checks to return dictionary of warnings and errors instead of a list :pr:`1448`
        * Updated ``AutoMLSearch`` to pass ``Woodwork`` data structures to every pipeline (instead of pandas DataFrames) :pr:`1450`
        * Update ``AutoMLSearch`` to default to ``max_batches=1`` instead of ``max_iterations=5`` :pr:`1452`
        * Updated _evaluate_pipelines to consolidate side effects :pr:`1410`
    * Documentation Changes
        * Added description of CLA to contributing guide, updated description of draft PRs :pr:`1402`
        * Updated documentation to include all data checks, ``DataChecks``, and usage of data checks in AutoML :pr:`1412`
        * Updated docstrings from ``np.array`` to ``np.ndarray`` :pr:`1417`
        * Added section on stacking ensembles in AutoMLSearch documentation :pr:`1425`
    * Testing Changes
        * Removed ``category_encoders`` from test-requirements.txt :pr:`1373`
        * Tweak codecov.io settings again to avoid flakes :pr:`1413`
        * Modified ``make lint`` to check notebook versions in the docs :pr:`1431`
        * Modified ``make lint-fix`` to standardize notebook versions in the docs :pr:`1431`
        * Use new version of pull request Github Action for dependency check (:pr:`1443`)
        * Reduced number of workers for tests to 4 :pr:`1447`

.. warning::

    **Breaking Changes**
        * The ``top_k`` and ``top_k_features`` parameters in ``explain_predictions_*`` functions now return ``k`` features as opposed to ``2 * k`` features :pr:`1374`
        * Renamed ``problem_type`` to ``problem_types`` in ``RegressionObjective``, ``BinaryClassificationObjective``, and ``MulticlassClassificationObjective`` :pr:`1319`
        * Data checks now return a dictionary of warnings and errors instead of a list :pr:`1448`



**v0.15.0 Oct. 29, 2020**
    * Enhancements
        * Added stacked ensemble component classes (``StackedEnsembleClassifier``, ``StackedEnsembleRegressor``) :pr:`1134`
        * Added stacked ensemble components to ``AutoMLSearch`` :pr:`1253`
        * Added ``DecisionTreeClassifier`` and ``DecisionTreeRegressor`` to AutoML :pr:`1255`
        * Added ``graph_prediction_vs_actual`` in ``model_understanding`` for regression problems :pr:`1252`
        * Added parameter to ``OneHotEncoder`` to enable filtering for features to encode for :pr:`1249`
        * Added percent-better-than-baseline for all objectives to automl.results :pr:`1244`
        * Added ``HighVarianceCVDataCheck`` and replaced synonymous warning in ``AutoMLSearch`` :pr:`1254`
        * Added `PCA Transformer` component for dimensionality reduction :pr:`1270`
        * Added ``generate_pipeline_code`` and ``generate_component_code`` to allow for code generation given a pipeline or component instance :pr:`1306`
        * Added ``PCA Transformer`` component for dimensionality reduction :pr:`1270`
        * Updated ``AutoMLSearch`` to support ``Woodwork`` data structures :pr:`1299`
        * Added cv_folds to ``ClassImbalanceDataCheck`` and added this check to ``DefaultDataChecks`` :pr:`1333`
        * Make ``max_batches`` argument to ``AutoMLSearch.search`` public :pr:`1320`
        * Added text support to automl search :pr:`1062`
        * Added ``_pipelines_per_batch`` as a private argument to ``AutoMLSearch`` :pr:`1355`
    * Fixes
        * Fixed ML performance issue with ordered datasets: always shuffle data in automl's default CV splits :pr:`1265`
        * Fixed broken ``evalml info`` CLI command :pr:`1293`
        * Fixed ``boosting type='rf'`` for LightGBM Classifier, as well as ``num_leaves`` error :pr:`1302`
        * Fixed bug in ``explain_predictions_best_worst`` where a custom index in the target variable would cause a ``ValueError`` :pr:`1318`
        * Added stacked ensemble estimators to to ``evalml.pipelines.__init__`` file :pr:`1326`
        * Fixed bug in OHE where calls to transform were not deterministic if ``top_n`` was less than the number of categories in a column :pr:`1324`
        * Fixed LightGBM warning messages during AutoMLSearch :pr:`1342`
        * Fix warnings thrown during AutoMLSearch in ``HighVarianceCVDataCheck`` :pr:`1346`
        * Fixed bug where TrainingValidationSplit would return invalid location indices for dataframes with a custom index :pr:`1348`
        * Fixed bug where the AutoMLSearch ``random_state`` was not being passed to the created pipelines :pr:`1321`
    * Changes
        * Allow ``add_to_rankings`` to be called before AutoMLSearch is called :pr:`1250`
        * Removed Graphviz from test-requirements to add to requirements.txt :pr:`1327`
        * Removed ``max_pipelines`` parameter from ``AutoMLSearch`` :pr:`1264`
        * Include editable installs in all install make targets :pr:`1335`
        * Made pip dependencies `featuretools` and `nlp_primitives` core dependencies :pr:`1062`
        * Removed `PartOfSpeechCount` from `TextFeaturizer` transform primitives :pr:`1062`
        * Added warning for ``partial_dependency`` when the feature includes null values :pr:`1352`
    * Documentation Changes
        * Fixed and updated code blocks in Release Notes :pr:`1243`
        * Added DecisionTree estimators to API Reference :pr:`1246`
        * Changed class inheritance display to flow vertically :pr:`1248`
        * Updated cost-benefit tutorial to use a holdout/test set :pr:`1159`
        * Added ``evalml info`` command to documentation :pr:`1293`
        * Miscellaneous doc updates :pr:`1269`
        * Removed conda pre-release testing from the release process document :pr:`1282`
        * Updates to contributing guide :pr:`1310`
        * Added Alteryx footer to docs with Twitter and Github link :pr:`1312`
        * Added documentation for evalml installation for Python 3.6 :pr:`1322`
        * Added documentation changes to make the API Docs easier to understand :pr:`1323`
        * Fixed documentation for ``feature_importance`` :pr:`1353`
        * Added tutorial for running `AutoML` with text data :pr:`1357`
        * Added documentation for woodwork integration with automl search :pr:`1361`
    * Testing Changes
        * Added tests for ``jupyter_check`` to handle IPython :pr:`1256`
        * Cleaned up ``make_pipeline`` tests to test for all estimators :pr:`1257`
        * Added a test to check conda build after merge to main :pr:`1247`
        * Removed code that was lacking codecov for ``__main__.py`` and unnecessary :pr:`1293`
        * Codecov: round coverage up instead of down :pr:`1334`
        * Add DockerHub credentials to CI testing environment :pr:`1356`
        * Add DockerHub credentials to conda testing environment :pr:`1363`

.. warning::

    **Breaking Changes**
        * Renamed ``LabelLeakageDataCheck`` to ``TargetLeakageDataCheck`` :pr:`1319`
        * ``max_pipelines`` parameter has been removed from ``AutoMLSearch``. Please use ``max_iterations`` instead. :pr:`1264`
        * ``AutoMLSearch.search()`` will now log a warning if the input is not a ``Woodwork`` data structure (``pandas``, ``numpy``) :pr:`1299`
        * Make ``max_batches`` argument to ``AutoMLSearch.search`` public :pr:`1320`
        * Removed unused argument `feature_types` from AutoMLSearch.search :pr:`1062`

**v0.14.1 Sep. 29, 2020**
    * Enhancements
        * Updated partial dependence methods to support calculating numeric columns in a dataset with non-numeric columns :pr:`1150`
        * Added ``get_feature_names`` on ``OneHotEncoder`` :pr:`1193`
        * Added ``detect_problem_type`` to ``problem_type/utils.py`` to automatically detect the problem type given targets :pr:`1194`
        * Added LightGBM to ``AutoMLSearch`` :pr:`1199`
        * Updated ``scikit-learn`` and ``scikit-optimize`` to use latest versions - 0.23.2 and 0.8.1 respectively :pr:`1141`
        * Added ``__str__`` and ``__repr__`` for pipelines and components :pr:`1218`
        * Included internal target check for both training and validation data in ``AutoMLSearch`` :pr:`1226`
        * Added ``ProblemTypes.all_problem_types`` helper to get list of supported problem types :pr:`1219`
        * Added ``DecisionTreeClassifier`` and ``DecisionTreeRegressor`` classes :pr:`1223`
        * Added ``ProblemTypes.all_problem_types`` helper to get list of supported problem types :pr:`1219`
        * ``DataChecks`` can now be parametrized by passing a list of ``DataCheck`` classes and a parameter dictionary :pr:`1167`
        * Added first CV fold score as validation score in ``AutoMLSearch.rankings`` :pr:`1221`
        * Updated ``flake8`` configuration to enable linting on ``__init__.py`` files :pr:`1234`
        * Refined ``make_pipeline_from_components`` implementation :pr:`1204`
    * Fixes
        * Updated GitHub URL after migration to Alteryx GitHub org :pr:`1207`
        * Changed Problem Type enum to be more similar to the string name :pr:`1208`
        * Wrapped call to scikit-learn's partial dependence method in a ``try``/``finally`` block :pr:`1232`
    * Changes
        * Added ``allow_writing_files`` as a named argument to CatBoost estimators. :pr:`1202`
        * Added ``solver`` and ``multi_class`` as named arguments to ``LogisticRegressionClassifier`` :pr:`1202`
        * Replaced pipeline's ``._transform`` method to evaluate all the preprocessing steps of a pipeline with ``.compute_estimator_features`` :pr:`1231`
        * Changed default large dataset train/test splitting behavior :pr:`1205`
    * Documentation Changes
        * Included description of how to access the component instances and features for pipeline user guide :pr:`1163`
        * Updated API docs to refer to target as "target" instead of "labels" for non-classification tasks and minor docs cleanup :pr:`1160`
        * Added Class Imbalance Data Check to ``api_reference.rst`` :pr:`1190` :pr:`1200`
        * Added pipeline properties to API reference :pr:`1209`
        * Clarified what the objective parameter in AutoML is used for in AutoML API reference and AutoML user guide :pr:`1222`
        * Updated API docs to include ``skopt.space.Categorical`` option for component hyperparameter range definition :pr:`1228`
        * Added install documentation for ``libomp`` in order to use LightGBM on Mac :pr:`1233`
        * Improved description of ``max_iterations`` in documentation :pr:`1212`
        * Removed unused code from sphinx conf :pr:`1235`
    * Testing Changes

.. warning::

    **Breaking Changes**
        * ``DefaultDataChecks`` now accepts a ``problem_type`` parameter that must be specified :pr:`1167`
        * Pipeline's ``._transform`` method to evaluate all the preprocessing steps of a pipeline has been replaced with ``.compute_estimator_features`` :pr:`1231`
        * ``get_objectives`` has been renamed to ``get_core_objectives``. This function will now return a list of valid objective instances :pr:`1230`


**v0.13.2 Sep. 17, 2020**
    * Enhancements
        * Added ``output_format`` field to explain predictions functions :pr:`1107`
        * Modified ``get_objective`` and ``get_objectives`` to be able to return any objective in ``evalml.objectives`` :pr:`1132`
        * Added a ``return_instance`` boolean parameter to ``get_objective`` :pr:`1132`
        * Added ``ClassImbalanceDataCheck`` to determine whether target imbalance falls below a given threshold :pr:`1135`
        * Added label encoder to LightGBM for binary classification :pr:`1152`
        * Added labels for the row index of confusion matrix :pr:`1154`
        * Added ``AutoMLSearch`` object as another parameter in search callbacks :pr:`1156`
        * Added the corresponding probability threshold for each point displayed in ``graph_roc_curve`` :pr:`1161`
        * Added ``__eq__`` for ``ComponentBase`` and ``PipelineBase`` :pr:`1178`
        * Added support for multiclass classification for ``roc_curve`` :pr:`1164`
        * Added ``categories`` accessor to ``OneHotEncoder`` for listing the categories associated with a feature :pr:`1182`
        * Added utility function to create pipeline instances from a list of component instances :pr:`1176`
    * Fixes
        * Fixed XGBoost column names for partial dependence methods :pr:`1104`
        * Removed dead code validating column type from ``TextFeaturizer`` :pr:`1122`
        * Fixed issue where ``Imputer`` cannot fit when there is None in a categorical or boolean column :pr:`1144`
        * ``OneHotEncoder`` preserves the custom index in the input data :pr:`1146`
        * Fixed representation for ``ModelFamily`` :pr:`1165`
        * Removed duplicate ``nbsphinx`` dependency in ``dev-requirements.txt`` :pr:`1168`
        * Users can now pass in any valid kwargs to all estimators :pr:`1157`
        * Remove broken accessor ``OneHotEncoder.get_feature_names`` and unneeded base class :pr:`1179`
        * Removed LightGBM Estimator from AutoML models :pr:`1186`
    * Changes
        * Pinned ``scikit-optimize`` version to 0.7.4 :pr:`1136`
        * Removed ``tqdm`` as a dependency :pr:`1177`
        * Added lightgbm version 3.0.0 to ``latest_dependency_versions.txt`` :pr:`1185`
        * Rename ``max_pipelines`` to ``max_iterations`` :pr:`1169`
    * Documentation Changes
        * Fixed API docs for ``AutoMLSearch`` ``add_result_callback`` :pr:`1113`
        * Added a step to our release process for pushing our latest version to conda-forge :pr:`1118`
        * Added warning for missing ipywidgets dependency for using ``PipelineSearchPlots`` on Jupyterlab :pr:`1145`
        * Updated ``README.md`` example to load demo dataset :pr:`1151`
        * Swapped mapping of breast cancer targets in ``model_understanding.ipynb`` :pr:`1170`
    * Testing Changes
        * Added test confirming ``TextFeaturizer`` never outputs null values :pr:`1122`
        * Changed Python version of ``Update Dependencies`` action to 3.8.x :pr:`1137`
        * Fixed release notes check-in test for ``Update Dependencies`` actions :pr:`1172`

.. warning::

    **Breaking Changes**
        * ``get_objective`` will now return a class definition rather than an instance by default :pr:`1132`
        * Deleted ``OPTIONS`` dictionary in ``evalml.objectives.utils.py`` :pr:`1132`
        * If specifying an objective by string, the string must now match the objective's name field, case-insensitive :pr:`1132`
        * Passing "Cost Benefit Matrix", "Fraud Cost", "Lead Scoring", "Mean Squared Log Error",
            "Recall", "Recall Macro", "Recall Micro", "Recall Weighted", or "Root Mean Squared Log Error" to ``AutoMLSearch`` will now result in a ``ValueError``
            rather than an ``ObjectiveNotFoundError`` :pr:`1132`
        * Search callbacks ``start_iteration_callback`` and ``add_results_callback`` have changed to include a copy of the AutoMLSearch object as a third parameter :pr:`1156`
        * Deleted ``OneHotEncoder.get_feature_names`` method which had been broken for a while, in favor of pipelines' ``input_feature_names`` :pr:`1179`
        * Deleted empty base class ``CategoricalEncoder`` which ``OneHotEncoder`` component was inheriting from :pr:`1176`
        * Results from ``roc_curve`` will now return as a list of dictionaries with each dictionary representing a class :pr:`1164`
        * ``max_pipelines`` now raises a ``DeprecationWarning`` and will be removed in the next release. ``max_iterations`` should be used instead. :pr:`1169`


**v0.13.1 Aug. 25, 2020**
    * Enhancements
        * Added Cost-Benefit Matrix objective for binary classification :pr:`1038`
        * Split ``fill_value`` into ``categorical_fill_value`` and ``numeric_fill_value`` for Imputer :pr:`1019`
        * Added ``explain_predictions`` and ``explain_predictions_best_worst`` for explaining multiple predictions with SHAP :pr:`1016`
        * Added new LSA component for text featurization :pr:`1022`
        * Added guide on installing with conda :pr:`1041`
        * Added a “cost-benefit curve” util method to graph cost-benefit matrix scores vs. binary classification thresholds :pr:`1081`
        * Standardized error when calling transform/predict before fit for pipelines :pr:`1048`
        * Added ``percent_better_than_baseline`` to AutoML search rankings and full rankings table :pr:`1050`
        * Added one-way partial dependence and partial dependence plots :pr:`1079`
        * Added "Feature Value" column to prediction explanation reports. :pr:`1064`
        * Added LightGBM classification estimator :pr:`1082`, :pr:`1114`
        * Added ``max_batches`` parameter to ``AutoMLSearch`` :pr:`1087`
    * Fixes
        * Updated ``TextFeaturizer`` component to no longer require an internet connection to run :pr:`1022`
        * Fixed non-deterministic element of ``TextFeaturizer`` transformations :pr:`1022`
        * Added a StandardScaler to all ElasticNet pipelines :pr:`1065`
        * Updated cost-benefit matrix to normalize score :pr:`1099`
        * Fixed logic in ``calculate_percent_difference`` so that it can handle negative values :pr:`1100`
    * Changes
        * Added ``needs_fitting`` property to ``ComponentBase`` :pr:`1044`
        * Updated references to data types to use datatype lists defined in ``evalml.utils.gen_utils`` :pr:`1039`
        * Remove maximum version limit for SciPy dependency :pr:`1051`
        * Moved ``all_components`` and other component importers into runtime methods :pr:`1045`
        * Consolidated graphing utility methods under ``evalml.utils.graph_utils`` :pr:`1060`
        * Made slight tweaks to how ``TextFeaturizer`` uses ``featuretools``, and did some refactoring of that and of LSA :pr:`1090`
        * Changed ``show_all_features`` parameter into ``importance_threshold``, which allows for thresholding feature importance :pr:`1097`, :pr:`1103`
    * Documentation Changes
        * Update ``setup.py`` URL to point to the github repo :pr:`1037`
        * Added tutorial for using the cost-benefit matrix objective :pr:`1088`
        * Updated ``model_understanding.ipynb`` to include documentation for using plotly on Jupyter Lab :pr:`1108`
    * Testing Changes
        * Refactor CircleCI tests to use matrix jobs (:pr:`1043`)
        * Added a test to check that all test directories are included in evalml package :pr:`1054`


.. warning::

    **Breaking Changes**
        * ``confusion_matrix`` and ``normalize_confusion_matrix`` have been moved to ``evalml.utils`` :pr:`1038`
        * All graph utility methods previously under ``evalml.pipelines.graph_utils`` have been moved to ``evalml.utils.graph_utils`` :pr:`1060`


**v0.12.2 Aug. 6, 2020**
    * Enhancements
        * Add save/load method to components :pr:`1023`
        * Expose pickle ``protocol`` as optional arg to save/load :pr:`1023`
        * Updated estimators used in AutoML to include ExtraTrees and ElasticNet estimators :pr:`1030`
    * Fixes
    * Changes
        * Removed ``DeprecationWarning`` for ``SimpleImputer`` :pr:`1018`
    * Documentation Changes
        * Add note about version numbers to release process docs :pr:`1034`
    * Testing Changes
        * Test files are now included in the evalml package :pr:`1029`


**v0.12.0 Aug. 3, 2020**
    * Enhancements
        * Added string and categorical targets support for binary and multiclass pipelines and check for numeric targets for ``DetectLabelLeakage`` data check :pr:`932`
        * Added clear exception for regression pipelines if target datatype is string or categorical :pr:`960`
        * Added target column names and class labels in ``predict`` and ``predict_proba`` output for pipelines :pr:`951`
        * Added ``_compute_shap_values`` and ``normalize_values`` to ``pipelines/explanations`` module :pr:`958`
        * Added ``explain_prediction`` feature which explains single predictions with SHAP :pr:`974`
        * Added Imputer to allow different imputation strategies for numerical and categorical dtypes :pr:`991`
        * Added support for configuring logfile path using env var, and don't create logger if there are filesystem errors :pr:`975`
        * Updated catboost estimators' default parameters and automl hyperparameter ranges to speed up fit time :pr:`998`
    * Fixes
        * Fixed ReadtheDocs warning failure regarding embedded gif :pr:`943`
        * Removed incorrect parameter passed to pipeline classes in ``_add_baseline_pipelines`` :pr:`941`
        * Added universal error for calling ``predict``, ``predict_proba``, ``transform``, and ``feature_importances`` before fitting :pr:`969`, :pr:`994`
        * Made ``TextFeaturizer`` component and pip dependencies ``featuretools`` and ``nlp_primitives`` optional :pr:`976`
        * Updated imputation strategy in automl to no longer limit impute strategy to ``most_frequent`` for all features if there are any categorical columns :pr:`991`
        * Fixed ``UnboundLocalError`` for ``cv_pipeline`` when automl search errors :pr:`996`
        * Fixed ``Imputer`` to reset dataframe index to preserve behavior expected from  ``SimpleImputer`` :pr:`1009`
    * Changes
        * Moved ``get_estimators`` to ``evalml.pipelines.components.utils`` :pr:`934`
        * Modified Pipelines to raise ``PipelineScoreError`` when they encounter an error during scoring :pr:`936`
        * Moved ``evalml.model_families.list_model_families`` to ``evalml.pipelines.components.allowed_model_families`` :pr:`959`
        * Renamed ``DateTimeFeaturization`` to ``DateTimeFeaturizer`` :pr:`977`
        * Added check to stop search and raise an error if all pipelines in a batch return NaN scores :pr:`1015`
    * Documentation Changes
        * Updated ``README.md`` :pr:`963`
        * Reworded message when errors are returned from data checks in search :pr:`982`
        * Added section on understanding model predictions with ``explain_prediction`` to User Guide :pr:`981`
        * Added a section to the user guide and api reference about how XGBoost and CatBoost are not fully supported. :pr:`992`
        * Added custom components section in user guide :pr:`993`
        * Updated FAQ section formatting :pr:`997`
        * Updated release process documentation :pr:`1003`
    * Testing Changes
        * Moved ``predict_proba`` and ``predict`` tests regarding string / categorical targets to ``test_pipelines.py`` :pr:`972`
        * Fixed dependency update bot by updating python version to 3.7 to avoid frequent github version updates :pr:`1002`


.. warning::

    **Breaking Changes**
        * ``get_estimators`` has been moved to ``evalml.pipelines.components.utils`` (previously was under ``evalml.pipelines.utils``) :pr:`934`
        * Removed the ``raise_errors`` flag in AutoML search. All errors during pipeline evaluation will be caught and logged. :pr:`936`
        * ``evalml.model_families.list_model_families`` has been moved to ``evalml.pipelines.components.allowed_model_families`` :pr:`959`
        * ``TextFeaturizer``: the ``featuretools`` and ``nlp_primitives`` packages must be installed after installing evalml in order to use this component :pr:`976`
        * Renamed ``DateTimeFeaturization`` to ``DateTimeFeaturizer`` :pr:`977`


**v0.11.2 July 16, 2020**
    * Enhancements
        * Added ``NoVarianceDataCheck`` to ``DefaultDataChecks`` :pr:`893`
        * Added text processing and featurization component ``TextFeaturizer`` :pr:`913`, :pr:`924`
        * Added additional checks to ``InvalidTargetDataCheck`` to handle invalid target data types :pr:`929`
        * ``AutoMLSearch`` will now handle ``KeyboardInterrupt`` and prompt user for confirmation :pr:`915`
    * Fixes
        * Makes automl results a read-only property :pr:`919`
    * Changes
        * Deleted static pipelines and refactored tests involving static pipelines, removed ``all_pipelines()`` and ``get_pipelines()`` :pr:`904`
        * Moved ``list_model_families`` to ``evalml.model_family.utils`` :pr:`903`
        * Updated ``all_pipelines``, ``all_estimators``, ``all_components`` to use the same mechanism for dynamically generating their elements :pr:`898`
        * Rename ``master`` branch to ``main`` :pr:`918`
        * Add pypi release github action :pr:`923`
        * Updated ``AutoMLSearch.search`` stdout output and logging and removed tqdm progress bar :pr:`921`
        * Moved automl config checks previously in ``search()`` to init :pr:`933`
    * Documentation Changes
        * Reorganized and rewrote documentation :pr:`937`
        * Updated to use pydata sphinx theme :pr:`937`
        * Updated docs to use ``release_notes`` instead of ``changelog`` :pr:`942`
    * Testing Changes
        * Cleaned up fixture names and usages in tests :pr:`895`


.. warning::

    **Breaking Changes**
        * ``list_model_families`` has been moved to ``evalml.model_family.utils`` (previously was under ``evalml.pipelines.utils``) :pr:`903`
        * ``get_estimators`` has been moved to ``evalml.pipelines.components.utils`` (previously was under ``evalml.pipelines.utils``) :pr:`934`
        * Static pipeline definitions have been removed, but similar pipelines can still be constructed via creating an instance of ``PipelineBase`` :pr:`904`
        * ``all_pipelines()`` and ``get_pipelines()`` utility methods have been removed :pr:`904`


**v0.11.0 June 30, 2020**
    * Enhancements
        * Added multiclass support for ROC curve graphing :pr:`832`
        * Added preprocessing component to drop features whose percentage of NaN values exceeds a specified threshold :pr:`834`
        * Added data check to check for problematic target labels :pr:`814`
        * Added PerColumnImputer that allows imputation strategies per column :pr:`824`
        * Added transformer to drop specific columns :pr:`827`
        * Added support for ``categories``, ``handle_error``, and ``drop`` parameters in ``OneHotEncoder`` :pr:`830` :pr:`897`
        * Added preprocessing component to handle DateTime columns featurization :pr:`838`
        * Added ability to clone pipelines and components :pr:`842`
        * Define getter method for component ``parameters`` :pr:`847`
        * Added utility methods to calculate and graph permutation importances :pr:`860`, :pr:`880`
        * Added new utility functions necessary for generating dynamic preprocessing pipelines :pr:`852`
        * Added kwargs to all components :pr:`863`
        * Updated ``AutoSearchBase`` to use dynamically generated preprocessing pipelines :pr:`870`
        * Added SelectColumns transformer :pr:`873`
        * Added ability to evaluate additional pipelines for automl search :pr:`874`
        * Added ``default_parameters`` class property to components and pipelines :pr:`879`
        * Added better support for disabling data checks in automl search :pr:`892`
        * Added ability to save and load AutoML objects to file :pr:`888`
        * Updated ``AutoSearchBase.get_pipelines`` to return an untrained pipeline instance :pr:`876`
        * Saved learned binary classification thresholds in automl results cv data dict :pr:`876`
    * Fixes
        * Fixed bug where SimpleImputer cannot handle dropped columns :pr:`846`
        * Fixed bug where PerColumnImputer cannot handle dropped columns :pr:`855`
        * Enforce requirement that builtin components save all inputted values in their parameters dict :pr:`847`
        * Don't list base classes in ``all_components`` output :pr:`847`
        * Standardize all components to output pandas data structures, and accept either pandas or numpy :pr:`853`
        * Fixed rankings and full_rankings error when search has not been run :pr:`894`
    * Changes
        * Update ``all_pipelines`` and ``all_components`` to try initializing pipelines/components, and on failure exclude them :pr:`849`
        * Refactor ``handle_components`` to ``handle_components_class``, standardize to ``ComponentBase`` subclass instead of instance :pr:`850`
        * Refactor "blacklist"/"whitelist" to "allow"/"exclude" lists :pr:`854`
        * Replaced ``AutoClassificationSearch`` and ``AutoRegressionSearch`` with ``AutoMLSearch`` :pr:`871`
        * Renamed feature_importances and permutation_importances methods to use singular names (feature_importance and permutation_importance) :pr:`883`
        * Updated ``automl`` default data splitter to train/validation split for large datasets :pr:`877`
        * Added open source license, update some repo metadata :pr:`887`
        * Removed dead code in ``_get_preprocessing_components`` :pr:`896`
    * Documentation Changes
        * Fix some typos and update the EvalML logo :pr:`872`
    * Testing Changes
        * Update the changelog check job to expect the new branching pattern for the deps update bot :pr:`836`
        * Check that all components output pandas datastructures, and can accept either pandas or numpy :pr:`853`
        * Replaced ``AutoClassificationSearch`` and ``AutoRegressionSearch`` with ``AutoMLSearch`` :pr:`871`


.. warning::

    **Breaking Changes**
        * Pipelines' static ``component_graph`` field must contain either ``ComponentBase`` subclasses or ``str``, instead of ``ComponentBase`` subclass instances :pr:`850`
        * Rename ``handle_component`` to ``handle_component_class``. Now standardizes to ``ComponentBase`` subclasses instead of ``ComponentBase`` subclass instances :pr:`850`
        * Renamed automl's ``cv`` argument to ``data_split`` :pr:`877`
        * Pipelines' and classifiers' ``feature_importances`` is renamed ``feature_importance``, ``graph_feature_importances`` is renamed ``graph_feature_importance`` :pr:`883`
        * Passing ``data_checks=None`` to automl search will not perform any data checks as opposed to default checks. :pr:`892`
        * Pipelines to search for in AutoML are now determined automatically, rather than using the statically-defined pipeline classes. :pr:`870`
        * Updated ``AutoSearchBase.get_pipelines`` to return an untrained pipeline instance, instead of one which happened to be trained on the final cross-validation fold :pr:`876`


**v0.10.0 May 29, 2020**
    * Enhancements
        * Added baseline models for classification and regression, add functionality to calculate baseline models before searching in AutoML :pr:`746`
        * Port over highly-null guardrail as a data check and define ``DefaultDataChecks`` and ``DisableDataChecks`` classes :pr:`745`
        * Update ``Tuner`` classes to work directly with pipeline parameters dicts instead of flat parameter lists :pr:`779`
        * Add Elastic Net as a pipeline option :pr:`812`
        * Added new Pipeline option ``ExtraTrees`` :pr:`790`
        * Added precicion-recall curve metrics and plot for binary classification problems in ``evalml.pipeline.graph_utils`` :pr:`794`
        * Update the default automl algorithm to search in batches, starting with default parameters for each pipeline and iterating from there :pr:`793`
        * Added ``AutoMLAlgorithm`` class and ``IterativeAlgorithm`` impl, separated from ``AutoSearchBase`` :pr:`793`
    * Fixes
        * Update pipeline ``score`` to return ``nan`` score for any objective which throws an exception during scoring :pr:`787`
        * Fixed bug introduced in :pr:`787` where binary classification metrics requiring predicted probabilities error in scoring :pr:`798`
        * CatBoost and XGBoost classifiers and regressors can no longer have a learning rate of 0 :pr:`795`
    * Changes
        * Cleanup pipeline ``score`` code, and cleanup codecov :pr:`711`
        * Remove ``pass`` for abstract methods for codecov :pr:`730`
        * Added __str__ for AutoSearch object :pr:`675`
        * Add util methods to graph ROC and confusion matrix :pr:`720`
        * Refactor ``AutoBase`` to ``AutoSearchBase`` :pr:`758`
        * Updated AutoBase with ``data_checks`` parameter, removed previous ``detect_label_leakage`` parameter, and added functionality to run data checks before search in AutoML :pr:`765`
        * Updated our logger to use Python's logging utils :pr:`763`
        * Refactor most of ``AutoSearchBase._do_iteration`` impl into ``AutoSearchBase._evaluate`` :pr:`762`
        * Port over all guardrails to use the new DataCheck API :pr:`789`
        * Expanded ``import_or_raise`` to catch all exceptions :pr:`759`
        * Adds RMSE, MSLE, RMSLE as standard metrics :pr:`788`
        * Don't allow ``Recall`` to be used as an objective for AutoML :pr:`784`
        * Removed feature selection from pipelines :pr:`819`
        * Update default estimator parameters to make automl search faster and more accurate :pr:`793`
    * Documentation Changes
        * Add instructions to freeze ``master`` on ``release.md`` :pr:`726`
        * Update release instructions with more details :pr:`727` :pr:`733`
        * Add objective base classes to API reference :pr:`736`
        * Fix components API to match other modules :pr:`747`
    * Testing Changes
        * Delete codecov yml, use codecov.io's default :pr:`732`
        * Added unit tests for fraud cost, lead scoring, and standard metric objectives :pr:`741`
        * Update codecov client :pr:`782`
        * Updated AutoBase __str__ test to include no parameters case :pr:`783`
        * Added unit tests for ``ExtraTrees`` pipeline :pr:`790`
        * If codecov fails to upload, fail build :pr:`810`
        * Updated Python version of dependency action :pr:`816`
        * Update the dependency update bot to use a suffix when creating branches :pr:`817`

.. warning::

    **Breaking Changes**
        * The ``detect_label_leakage`` parameter for AutoML classes has been removed and replaced by a ``data_checks`` parameter :pr:`765`
        * Moved ROC and confusion matrix methods from ``evalml.pipeline.plot_utils`` to ``evalml.pipeline.graph_utils`` :pr:`720`
        * ``Tuner`` classes require a pipeline hyperparameter range dict as an init arg instead of a space definition :pr:`779`
        * ``Tuner.propose`` and ``Tuner.add`` work directly with pipeline parameters dicts instead of flat parameter lists :pr:`779`
        * ``PipelineBase.hyperparameters`` and ``custom_hyperparameters`` use pipeline parameters dict format instead of being represented as a flat list :pr:`779`
        * All guardrail functions previously under ``evalml.guardrails.utils`` will be removed and replaced by data checks :pr:`789`
        * ``Recall`` disallowed as an objective for AutoML :pr:`784`
        * ``AutoSearchBase`` parameter ``tuner`` has been renamed to ``tuner_class`` :pr:`793`
        * ``AutoSearchBase`` parameter ``possible_pipelines`` and ``possible_model_families`` have been renamed to ``allowed_pipelines`` and ``allowed_model_families`` :pr:`793`


**v0.9.0 Apr. 27, 2020**
    * Enhancements
        * Added ``Accuracy`` as an standard objective :pr:`624`
        * Added verbose parameter to load_fraud :pr:`560`
        * Added Balanced Accuracy metric for binary, multiclass :pr:`612` :pr:`661`
        * Added XGBoost regressor and XGBoost regression pipeline :pr:`666`
        * Added ``Accuracy`` metric for multiclass :pr:`672`
        * Added objective name in ``AutoBase.describe_pipeline`` :pr:`686`
        * Added ``DataCheck`` and ``DataChecks``, ``Message`` classes and relevant subclasses :pr:`739`
    * Fixes
        * Removed direct access to ``cls.component_graph`` :pr:`595`
        * Add testing files to .gitignore :pr:`625`
        * Remove circular dependencies from ``Makefile`` :pr:`637`
        * Add error case for ``normalize_confusion_matrix()`` :pr:`640`
        * Fixed ``XGBoostClassifier`` and ``XGBoostRegressor`` bug with feature names that contain [, ], or < :pr:`659`
        * Update ``make_pipeline_graph`` to not accidentally create empty file when testing if path is valid :pr:`649`
        * Fix pip installation warning about docsutils version, from boto dependency :pr:`664`
        * Removed zero division warning for F1/precision/recall metrics :pr:`671`
        * Fixed ``summary`` for pipelines without estimators :pr:`707`
    * Changes
        * Updated default objective for binary/multiclass classification to log loss :pr:`613`
        * Created classification and regression pipeline subclasses and removed objective as an attribute of pipeline classes :pr:`405`
        * Changed the output of ``score`` to return one dictionary :pr:`429`
        * Created binary and multiclass objective subclasses :pr:`504`
        * Updated objectives API :pr:`445`
        * Removed call to ``get_plot_data`` from AutoML :pr:`615`
        * Set ``raise_error`` to default to True for AutoML classes :pr:`638`
        * Remove unnecessary "u" prefixes on some unicode strings :pr:`641`
        * Changed one-hot encoder to return uint8 dtypes instead of ints :pr:`653`
        * Pipeline ``_name`` field changed to ``custom_name`` :pr:`650`
        * Removed ``graphs.py`` and moved methods into ``PipelineBase`` :pr:`657`, :pr:`665`
        * Remove s3fs as a dev dependency :pr:`664`
        * Changed requirements-parser to be a core dependency :pr:`673`
        * Replace ``supported_problem_types`` field on pipelines with ``problem_type`` attribute on base classes :pr:`678`
        * Changed AutoML to only show best results for a given pipeline template in ``rankings``, added ``full_rankings`` property to show all :pr:`682`
        * Update ``ModelFamily`` values: don't list xgboost/catboost as classifiers now that we have regression pipelines for them :pr:`677`
        * Changed AutoML's ``describe_pipeline`` to get problem type from pipeline instead :pr:`685`
        * Standardize ``import_or_raise`` error messages :pr:`683`
        * Updated argument order of objectives to align with sklearn's :pr:`698`
        * Renamed ``pipeline.feature_importance_graph`` to ``pipeline.graph_feature_importances`` :pr:`700`
        * Moved ROC and confusion matrix methods to ``evalml.pipelines.plot_utils`` :pr:`704`
        * Renamed ``MultiClassificationObjective`` to ``MulticlassClassificationObjective``, to align with pipeline naming scheme :pr:`715`
    * Documentation Changes
        * Fixed some sphinx warnings :pr:`593`
        * Fixed docstring for ``AutoClassificationSearch`` with correct command :pr:`599`
        * Limit readthedocs formats to pdf, not htmlzip and epub :pr:`594` :pr:`600`
        * Clean up objectives API documentation :pr:`605`
        * Fixed function on Exploring search results page :pr:`604`
        * Update release process doc :pr:`567`
        * ``AutoClassificationSearch`` and ``AutoRegressionSearch`` show inherited methods in API reference :pr:`651`
        * Fixed improperly formatted code in breaking changes for changelog :pr:`655`
        * Added configuration to treat Sphinx warnings as errors :pr:`660`
        * Removed separate plotting section for pipelines in API reference :pr:`657`, :pr:`665`
        * Have leads example notebook load S3 files using https, so we can delete s3fs dev dependency :pr:`664`
        * Categorized components in API reference and added descriptions for each category :pr:`663`
        * Fixed Sphinx warnings about ``BalancedAccuracy`` objective :pr:`669`
        * Updated API reference to include missing components and clean up pipeline docstrings :pr:`689`
        * Reorganize API ref, and clarify pipeline sub-titles :pr:`688`
        * Add and update preprocessing utils in API reference :pr:`687`
        * Added inheritance diagrams to API reference :pr:`695`
        * Documented which default objective AutoML optimizes for :pr:`699`
        * Create seperate install page :pr:`701`
        * Include more utils in API ref, like ``import_or_raise`` :pr:`704`
        * Add more color to pipeline documentation :pr:`705`
    * Testing Changes
        * Matched install commands of ``check_latest_dependencies`` test and it's GitHub action :pr:`578`
        * Added Github app to auto assign PR author as assignee :pr:`477`
        * Removed unneeded conda installation of xgboost in windows checkin tests :pr:`618`
        * Update graph tests to always use tmpfile dir :pr:`649`
        * Changelog checkin test workaround for release PRs: If 'future release' section is empty of PR refs, pass check :pr:`658`
        * Add changelog checkin test exception for ``dep-update`` branch :pr:`723`

.. warning::

    **Breaking Changes**

    * Pipelines will now no longer take an objective parameter during instantiation, and will no longer have an objective attribute.
    * ``fit()`` and ``predict()`` now use an optional ``objective`` parameter, which is only used in binary classification pipelines to fit for a specific objective.
    * ``score()`` will now use a required ``objectives`` parameter that is used to determine all the objectives to score on. This differs from the previous behavior, where the pipeline's objective was scored on regardless.
    * ``score()`` will now return one dictionary of all objective scores.
    * ``ROC`` and ``ConfusionMatrix`` plot methods via ``Auto(*).plot`` have been removed by :pr:`615` and are replaced by ``roc_curve`` and ``confusion_matrix`` in ``evamlm.pipelines.plot_utils`` in :pr:`704`
    * ``normalize_confusion_matrix`` has been moved to ``evalml.pipelines.plot_utils`` :pr:`704`
    * Pipelines ``_name`` field changed to ``custom_name``
    * Pipelines ``supported_problem_types`` field is removed because it is no longer necessary :pr:`678`
    * Updated argument order of objectives' ``objective_function`` to align with sklearn :pr:`698`
    * ``pipeline.feature_importance_graph`` has been renamed to ``pipeline.graph_feature_importances`` in :pr:`700`
    * Removed unsupported ``MSLE`` objective :pr:`704`


**v0.8.0 Apr. 1, 2020**
    * Enhancements
        * Add normalization option and information to confusion matrix :pr:`484`
        * Add util function to drop rows with NaN values :pr:`487`
        * Renamed ``PipelineBase.name`` as ``PipelineBase.summary`` and redefined ``PipelineBase.name`` as class property :pr:`491`
        * Added access to parameters in Pipelines with ``PipelineBase.parameters`` (used to be return of ``PipelineBase.describe``) :pr:`501`
        * Added ``fill_value`` parameter for ``SimpleImputer`` :pr:`509`
        * Added functionality to override component hyperparameters and made pipelines take hyperparemeters from components :pr:`516`
        * Allow ``numpy.random.RandomState`` for random_state parameters :pr:`556`
    * Fixes
        * Removed unused dependency ``matplotlib``, and move ``category_encoders`` to test reqs :pr:`572`
    * Changes
        * Undo version cap in XGBoost placed in :pr:`402` and allowed all released of XGBoost :pr:`407`
        * Support pandas 1.0.0 :pr:`486`
        * Made all references to the logger static :pr:`503`
        * Refactored ``model_type`` parameter for components and pipelines to ``model_family`` :pr:`507`
        * Refactored ``problem_types`` for pipelines and components into ``supported_problem_types`` :pr:`515`
        * Moved ``pipelines/utils.save_pipeline`` and ``pipelines/utils.load_pipeline`` to ``PipelineBase.save`` and ``PipelineBase.load`` :pr:`526`
        * Limit number of categories encoded by ``OneHotEncoder`` :pr:`517`
    * Documentation Changes
        * Updated API reference to remove ``PipelinePlot`` and added moved ``PipelineBase`` plotting methods :pr:`483`
        * Add code style and github issue guides :pr:`463` :pr:`512`
        * Updated API reference for to surface class variables for pipelines and components :pr:`537`
        * Fixed README documentation link :pr:`535`
        * Unhid PR references in changelog :pr:`656`
    * Testing Changes
        * Added automated dependency check PR :pr:`482`, :pr:`505`
        * Updated automated dependency check comment :pr:`497`
        * Have build_docs job use python executor, so that env vars are set properly :pr:`547`
        * Added simple test to make sure ``OneHotEncoder``'s top_n works with large number of categories :pr:`552`
        * Run windows unit tests on PRs :pr:`557`


.. warning::

    **Breaking Changes**

    * ``AutoClassificationSearch`` and ``AutoRegressionSearch``'s ``model_types`` parameter has been refactored into ``allowed_model_families``
    * ``ModelTypes`` enum has been changed to ``ModelFamily``
    * Components and Pipelines now have a ``model_family`` field instead of ``model_type``
    * ``get_pipelines`` utility function now accepts ``model_families`` as an argument instead of ``model_types``
    * ``PipelineBase.name`` no longer returns structure of pipeline and has been replaced by ``PipelineBase.summary``
    * ``PipelineBase.problem_types`` and ``Estimator.problem_types`` has been renamed to ``supported_problem_types``
    * ``pipelines/utils.save_pipeline`` and ``pipelines/utils.load_pipeline`` moved to ``PipelineBase.save`` and ``PipelineBase.load``


**v0.7.0 Mar. 9, 2020**
    * Enhancements
        * Added emacs buffers to .gitignore :pr:`350`
        * Add CatBoost (gradient-boosted trees) classification and regression components and pipelines :pr:`247`
        * Added Tuner abstract base class :pr:`351`
        * Added ``n_jobs`` as parameter for ``AutoClassificationSearch`` and ``AutoRegressionSearch`` :pr:`403`
        * Changed colors of confusion matrix to shades of blue and updated axis order to match scikit-learn's :pr:`426`
        * Added ``PipelineBase`` ``.graph`` and ``.feature_importance_graph`` methods, moved from previous location :pr:`423`
        * Added support for python 3.8 :pr:`462`
    * Fixes
        * Fixed ROC and confusion matrix plots not being calculated if user passed own additional_objectives :pr:`276`
        * Fixed ReadtheDocs ``FileNotFoundError`` exception for fraud dataset :pr:`439`
    * Changes
        * Added ``n_estimators`` as a tunable parameter for XGBoost :pr:`307`
        * Remove unused parameter ``ObjectiveBase.fit_needs_proba`` :pr:`320`
        * Remove extraneous parameter ``component_type`` from all components :pr:`361`
        * Remove unused ``rankings.csv`` file :pr:`397`
        * Downloaded demo and test datasets so unit tests can run offline :pr:`408`
        * Remove ``_needs_fitting`` attribute from Components :pr:`398`
        * Changed plot.feature_importance to show only non-zero feature importances by default, added optional parameter to show all :pr:`413`
        * Refactored ``PipelineBase`` to take in parameter dictionary and moved pipeline metadata to class attribute :pr:`421`
        * Dropped support for Python 3.5 :pr:`438`
        * Removed unused ``apply.py`` file :pr:`449`
        * Clean up ``requirements.txt`` to remove unused deps :pr:`451`
        * Support installation without all required dependencies :pr:`459`
    * Documentation Changes
        * Update release.md with instructions to release to internal license key :pr:`354`
    * Testing Changes
        * Added tests for utils (and moved current utils to gen_utils) :pr:`297`
        * Moved XGBoost install into it's own separate step on Windows using Conda :pr:`313`
        * Rewind pandas version to before 1.0.0, to diagnose test failures for that version :pr:`325`
        * Added dependency update checkin test :pr:`324`
        * Rewind XGBoost version to before 1.0.0 to diagnose test failures for that version :pr:`402`
        * Update dependency check to use a whitelist :pr:`417`
        * Update unit test jobs to not install dev deps :pr:`455`

.. warning::

    **Breaking Changes**

    * Python 3.5 will not be actively supported.

**v0.6.0 Dec. 16, 2019**
    * Enhancements
        * Added ability to create a plot of feature importances :pr:`133`
        * Add early stopping to AutoML using patience and tolerance parameters :pr:`241`
        * Added ROC and confusion matrix metrics and plot for classification problems and introduce PipelineSearchPlots class :pr:`242`
        * Enhanced AutoML results with search order :pr:`260`
        * Added utility function to show system and environment information :pr:`300`
    * Fixes
        * Lower botocore requirement :pr:`235`
        * Fixed decision_function calculation for ``FraudCost`` objective :pr:`254`
        * Fixed return value of ``Recall`` metrics :pr:`264`
        * Components return ``self`` on fit :pr:`289`
    * Changes
        * Renamed automl classes to ``AutoRegressionSearch`` and ``AutoClassificationSearch`` :pr:`287`
        * Updating demo datasets to retain column names :pr:`223`
        * Moving pipeline visualization to ``PipelinePlot`` class :pr:`228`
        * Standarizing inputs as ``pd.Dataframe`` / ``pd.Series`` :pr:`130`
        * Enforcing that pipelines must have an estimator as last component :pr:`277`
        * Added ``ipywidgets`` as a dependency in ``requirements.txt`` :pr:`278`
        * Added Random and Grid Search Tuners :pr:`240`
    * Documentation Changes
        * Adding class properties to API reference :pr:`244`
        * Fix and filter FutureWarnings from scikit-learn :pr:`249`, :pr:`257`
        * Adding Linear Regression to API reference and cleaning up some Sphinx warnings :pr:`227`
    * Testing Changes
        * Added support for testing on Windows with CircleCI :pr:`226`
        * Added support for doctests :pr:`233`

.. warning::

    **Breaking Changes**

    * The ``fit()`` method for ``AutoClassifier`` and ``AutoRegressor`` has been renamed to ``search()``.
    * ``AutoClassifier`` has been renamed to ``AutoClassificationSearch``
    * ``AutoRegressor`` has been renamed to ``AutoRegressionSearch``
    * ``AutoClassificationSearch.results`` and ``AutoRegressionSearch.results`` now is a dictionary with ``pipeline_results`` and ``search_order`` keys. ``pipeline_results`` can be used to access a dictionary that is identical to the old ``.results`` dictionary. Whereas, ``search_order`` returns a list of the search order in terms of ``pipeline_id``.
    * Pipelines now require an estimator as the last component in ``component_list``. Slicing pipelines now throws an ``NotImplementedError`` to avoid returning pipelines without an estimator.

**v0.5.2 Nov. 18, 2019**
    * Enhancements
        * Adding basic pipeline structure visualization :pr:`211`
    * Documentation Changes
        * Added notebooks to build process :pr:`212`

**v0.5.1 Nov. 15, 2019**
    * Enhancements
        * Added basic outlier detection guardrail :pr:`151`
        * Added basic ID column guardrail :pr:`135`
        * Added support for unlimited pipelines with a ``max_time`` limit :pr:`70`
        * Updated .readthedocs.yaml to successfully build :pr:`188`
    * Fixes
        * Removed MSLE from default additional objectives :pr:`203`
        * Fixed ``random_state`` passed in pipelines :pr:`204`
        * Fixed slow down in RFRegressor :pr:`206`
    * Changes
        * Pulled information for describe_pipeline from pipeline's new describe method :pr:`190`
        * Refactored pipelines :pr:`108`
        * Removed guardrails from Auto(*) :pr:`202`, :pr:`208`
    * Documentation Changes
        * Updated documentation to show ``max_time`` enhancements :pr:`189`
        * Updated release instructions for RTD :pr:`193`
        * Added notebooks to build process :pr:`212`
        * Added contributing instructions :pr:`213`
        * Added new content :pr:`222`

**v0.5.0 Oct. 29, 2019**
    * Enhancements
        * Added basic one hot encoding :pr:`73`
        * Use enums for model_type :pr:`110`
        * Support for splitting regression datasets :pr:`112`
        * Auto-infer multiclass classification :pr:`99`
        * Added support for other units in ``max_time`` :pr:`125`
        * Detect highly null columns :pr:`121`
        * Added additional regression objectives :pr:`100`
        * Show an interactive iteration vs. score plot when using fit() :pr:`134`
    * Fixes
        * Reordered ``describe_pipeline`` :pr:`94`
        * Added type check for ``model_type`` :pr:`109`
        * Fixed ``s`` units when setting string ``max_time`` :pr:`132`
        * Fix objectives not appearing in API documentation :pr:`150`
    * Changes
        * Reorganized tests :pr:`93`
        * Moved logging to its own module :pr:`119`
        * Show progress bar history :pr:`111`
        * Using ``cloudpickle`` instead of pickle to allow unloading of custom objectives :pr:`113`
        * Removed render.py :pr:`154`
    * Documentation Changes
        * Update release instructions :pr:`140`
        * Include additional_objectives parameter :pr:`124`
        * Added Changelog :pr:`136`
    * Testing Changes
        * Code coverage :pr:`90`
        * Added CircleCI tests for other Python versions :pr:`104`
        * Added doc notebooks as tests :pr:`139`
        * Test metadata for CircleCI and 2 core parallelism :pr:`137`

**v0.4.1 Sep. 16, 2019**
    * Enhancements
        * Added AutoML for classification and regressor using Autobase and Skopt :pr:`7` :pr:`9`
        * Implemented standard classification and regression metrics :pr:`7`
        * Added logistic regression, random forest, and XGBoost pipelines :pr:`7`
        * Implemented support for custom objectives :pr:`15`
        * Feature importance for pipelines :pr:`18`
        * Serialization for pipelines :pr:`19`
        * Allow fitting on objectives for optimal threshold :pr:`27`
        * Added detect label leakage :pr:`31`
        * Implemented callbacks :pr:`42`
        * Allow for multiclass classification :pr:`21`
        * Added support for additional objectives :pr:`79`
    * Fixes
        * Fixed feature selection in pipelines :pr:`13`
        * Made ``random_seed`` usage consistent :pr:`45`
    * Documentation Changes
        * Documentation Changes
        * Added docstrings :pr:`6`
        * Created notebooks for docs :pr:`6`
        * Initialized readthedocs EvalML :pr:`6`
        * Added favicon :pr:`38`
    * Testing Changes
        * Added testing for loading data :pr:`39`

**v0.2.0 Aug. 13, 2019**
    * Enhancements
        * Created fraud detection objective :pr:`4`

**v0.1.0 July. 31, 2019**
    * *First Release*
    * Enhancements
        * Added lead scoring objecitve :pr:`1`
        * Added basic classifier :pr:`1`
    * Documentation Changes
        * Initialized Sphinx for docs :pr:`1`<|MERGE_RESOLUTION|>--- conflicted
+++ resolved
@@ -19,11 +19,8 @@
         * Changed the default objective to ``MedianAE`` from ``R2`` for time series regression :pr:`3205`
         * Removed all-nan Unknown to Double logical conversion in ``infer_feature_types`` :pr:`3196`
         * Renamed ``HighlyNullDataCheck`` to ``NullDataCheck`` :pr:`3197`
-<<<<<<< HEAD
         * Flattened data check ``validate()`` output :pr:`3244`
-=======
         * Checking the validity of holdout data for time series problems can be performed by calling ``pipelines.utils.validate_holdout_datasets`` prior to calling ``predict`` :pr:`3208`
->>>>>>> 556c437e
     * Documentation Changes
     * Testing Changes
 
