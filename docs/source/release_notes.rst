Release Notes
-------------

**Future Releases**
    * Enhancements
        * Added `get_feature_names` on `OneHotEncoder` :pr:`1193`
        * Added LightGBM to AutoMLSearch :pr:`1199`
        * Updates scikit-learn and scikit-optimize to use latest versions - 0.23.2 and 0.8.1 respectively :pr:`1141`
    * Fixes
        * Updated GitHub URL after migration to Alteryx GitHub org :pr:`1207`
        * Changed Problem Type enum to be more similar to the string name :pr:`1208`
    * Changes
    * Documentation Changes
<<<<<<< HEAD
        * Updated cost-benefit tutorial to use a holdout/test set :pr:`1159`
=======
        * Included description of how to access the component instances and features for pipeline user guide :pr:`1163`
        * Updated API docs to refer to target as "target" instead of "labels" for non-classification tasks and minor docs cleanup :pr:`1160`
        * Added Class Imbalance Data Check to `api_reference.rst` :pr:`1190` :pr:`1200`
        * Add pipeline properties to API reference :pr:`1209`
>>>>>>> d754a6aa
    * Testing Changes


**v0.13.2 Sep. 17, 2020**
    * Enhancements
        * Added `output_format` field to explain predictions functions :pr:`1107`
        * Modified `get_objective` and `get_objectives` to be able to return any objective in `evalml.objectives` :pr:`1132`
        * Added a `return_instance` boolean parameter to `get_objective` :pr:`1132`
        * Added `ClassImbalanceDataCheck` to determine whether target imbalance falls below a given threshold :pr:`1135`
        * Added label encoder to lightGBM for binary classification :pr:`1152`
        * Added labels for the row index of confusion matrix :pr:`1154`
        * Added AutoMLSearch object as another parameter in search callbacks :pr:`1156`
        * Added the corresponding probability threshold for each point displayed in `graph_roc_curve` :pr:`1161`
        * Added `__eq__` for `ComponentBase` and `PipelineBase` :pr:`1178`
        * Added support for multiclass classification for `roc_curve` :pr:`1164`
        * Added `categories` accessor to `OneHotEncoder` for listing the categories associated with a feature :pr:`1182`
        * Added utility function to create pipeline instances from a list of component instances :pr:`1176`
    * Fixes
        * Fixed XGBoost column names for partial dependence methods :pr:`1104`
        * Removed dead code validating column type from `TextFeaturizer` :pr:`1122`
        * Fixed issue where Imputer cannot fit when there is None in a categorical or boolean column :pr:`1144`
        * OneHotEncoder preserves the custom index in the input data :pr:`1146`
        * Fixed representation for `ModelFamily` :pr:`1165`
        * Removed duplicate `nbsphinx` dependency in `dev-requirements.txt` :pr:`1168`
        * Users can now pass in any valid kwargs to all estimators :pr:`1157`
        * Remove broken accessor `OneHotEncoder.get_feature_names` and unneeded base class :pr:`1179`
        * Removed LightGBM Estimator from AutoML models :pr:`1186`
    * Changes
        * Pinned scikit-optimize version to 0.7.4 :pr:`1136`
        * Removed tqdm as a dependency :pr:`1177`
        * Added lightgbm version 3.0.0 to latest_dependency_versions.txt :pr:`1185`
        * Rename `max_pipelines` to `max_iterations` :pr:`1169`
    * Documentation Changes
        * Fixed API docs for `AutoMLSearch` `add_result_callback` :pr:`1113`
        * Added a step to our release process for pushing our latest version to conda-forge :pr:`1118`
        * Added warning for missing ipywidgets dependency for using `PipelineSearchPlots` on Jupyterlab :pr:`1145`
        * Updated README.md example to load demo dataset :pr:`1151` 
        * Updated README.md example to load demo dataset :pr:`1151`
        * Swapped mapping of breast cancer targets in `model_understanding.ipynb` :pr:`1170`
    * Testing Changes
        * Added test confirming `TextFeaturizer` never outputs null values :pr:`1122`
        * Changed Python version of `Update Dependencies` action to 3.8.x :pr:`1137`
        * Fixed release notes check-in test for `Update Dependencies` actions :pr:`1172`

.. warning::

    **Breaking Changes**
        * `get_objective` will now return a class definition rather than an instance by default :pr:`1132`
        * Deleted `OPTIONS` dictionary in `evalml.objectives.utils.py` :pr:`1132`
        * If specifying an objective by string, the string must now match the objective's name field, case-insensitive :pr:`1132`
        * Passing "Cost Benefit Matrix", "Fraud Cost", "Lead Scoring", "Mean Squared Log Error",
            "Recall", "Recall Macro", "Recall Micro", "Recall Weighted", or "Root Mean Squared Log Error" to `AutoMLSearch` will now result in a `ValueError`
            rather than an `ObjectiveNotFoundError` :pr:`1132`
        * Search callbacks `start_iteration_callback` and `add_results_callback` have changed to include a copy of the AutoMLSearch object as a third parameter :pr:`1156`
        * Deleted `OneHotEncoder.get_feature_names` method which had been broken for a while, in favor of pipelines' `input_feature_names` :pr:`1179`
        * Deleted empty base class `CategoricalEncoder` which `OneHotEncoder` component was inheriting from :pr:`1176`
        * Results from `roc_curve` will now return as a list of dictionaries with each dictionary representing a class :pr:`1164`
        * `max_pipelines` now raises a `DeprecationWarning' and will be removed in the next release. `max_iterations` should be used instead. :pr:`1169`


**v0.13.1 Aug. 25, 2020**
    * Enhancements
        * Added Cost-Benefit Matrix objective for binary classification :pr:`1038`
        * Split `fill_value` into `categorical_fill_value` and `numeric_fill_value` for Imputer :pr:`1019`
        * Added `explain_predictions` and `explain_predictions_best_worst` for explaining multiple predictions with SHAP :pr:`1016`
        * Added new LSA component for text featurization :pr:`1022`
        * Added guide on installing with conda :pr:`1041`
        * Added a “cost-benefit curve” util method to graph cost-benefit matrix scores vs. binary classification thresholds :pr:`1081`
        * Standardized error when calling transform/predict before fit for pipelines :pr:`1048`
        * Added `percent_better_than_baseline` to Automl search rankings and full rankings table :pr:`1050`
        * Added one-way partial dependence and partial dependence plots :pr:`1079`
        * Added "Feature Value" column to prediction explanation reports. :pr:`1064`
        * Added LightGBM classification estimator :pr:`1082`, :pr:`1114`
        * Added `max_batches` parameter to AutoMLSearch :pr:`1087`
    * Fixes
        * Updated TextFeaturizer component to no longer require an internet connection to run :pr:`1022`
        * Fixed non-deterministic element of TextFeaturizer transformations :pr:`1022`
        * Added a StandardScaler to all ElasticNet pipelines :pr:`1065`
        * Updated cost-benefit matrix to normalize score :pr:`1099`
        * Fixed logic in `calculate_percent_difference` so that it can handle negative values :pr:`1100`
    * Changes
        * Added `needs_fitting` property to ComponentBase :pr:`1044`
        * Updated references to data types to use datatype lists defined in `evalml.utils.gen_utils` :pr:`1039`
        * Remove maximum version limit for SciPy dependency :pr:`1051`
        * Moved `all_components` and other component importers into runtime methods :pr:`1045`
        * Consolidated graphing utility methods under `evalml.utils.graph_utils` :pr:`1060`
        * Made slight tweaks to how TextFeaturizer uses featuretools, and did some refactoring of that and of LSA :pr:`1090`
        * Changed `show_all_features` parameter into `importance_threshold`, which allows for thresholding feature importance :pr:`1097`, :pr:`1103`
    * Documentation Changes
        * Update setup.py URL to point to the github repo :pr:`1037`
        * Added tutorial for using the cost-benefit matrix objective :pr:`1088`
        * Updated `model_understanding.ipynb` to include documentation for using plotly on Jupyter Lab :pr:`1108`
    * Testing Changes
        * Refactor CircleCI tests to use matrix jobs (:pr:`1043`)
        * Added a test to check that all test directories are included in evalml package :pr:`1054`


.. warning::

    **Breaking Changes**
        * ``confusion_matrix`` and ``normalize_confusion_matrix`` have been moved to `evalml.utils` :pr:`1038`
        * All graph utility methods previously under ``evalml.pipelines.graph_utils`` have been moved to ``evalml.utils.graph_utils`` :pr:`1060`


**v0.12.2 Aug. 6, 2020**
    * Enhancements
        * Add save/load method to components :pr:`1023`
        * Expose pickle `protocol` as optional arg to save/load :pr:`1023`
        * Updated estimators used in AutoML to include ExtraTrees and ElasticNet estimators :pr:`1030`
    * Fixes
    * Changes
        * Removed DeprecationWarning for SimpleImputer :pr:`1018`
    * Documentation Changes
        * Add note about version numbers to release process docs :pr:`1034`
    * Testing Changes
        * Test files are now included in the evalml package :pr:`1029`


**v0.12.0 Aug. 3, 2020**
    * Enhancements
        * Added string and categorical targets support for binary and multiclass pipelines and check for numeric targets for `DetectLabelLeakage` data check :pr:`932`
        * Added clear exception for regression pipelines if target datatype is string or categorical :pr:`960`
        * Added target column names and class labels in `predict` and `predict_proba` output for pipelines :pr:`951`
        * Added `_compute_shap_values` and `normalize_values` to `pipelines/explanations` module :pr:`958`
        * Added `explain_prediction` feature which explains single predictions with SHAP :pr:`974`
        * Added Imputer to allow different imputation strategies for numerical and categorical dtypes :pr:`991`
        * Added support for configuring logfile path using env var, and don't create logger if there are filesystem errors :pr:`975`
        * Updated catboost estimators' default parameters and automl hyperparameter ranges to speed up fit time :pr:`998`
    * Fixes
        * Fixed ReadtheDocs warning failure regarding embedded gif :pr:`943`
        * Removed incorrect parameter passed to pipeline classes in `_add_baseline_pipelines` :pr:`941`
        * Added universal error for calling `predict`, `predict_proba`, `transform`, and `feature_importances` before fitting :pr:`969`, :pr:`994`
        * Made `TextFeaturizer` component and pip dependencies `featuretools` and `nlp_primitives` optional :pr:`976`
        * Updated imputation strategy in automl to no longer limit impute strategy to `most_frequent` for all features if there are any categorical columns :pr:`991`
        * Fixed UnboundLocalError for`cv_pipeline` when automl search errors :pr:`996`
        * Fixed `Imputer` to reset dataframe index to preserve behavior expected from  `SimpleImputer` :pr:`1009`
    * Changes
        * Moved `get_estimators ` to `evalml.pipelines.components.utils` :pr:`934`
        * Modified Pipelines to raise `PipelineScoreError` when they encounter an error during scoring :pr:`936`
        * Moved `evalml.model_families.list_model_families` to `evalml.pipelines.components.allowed_model_families` :pr:`959`
        * Renamed `DateTimeFeaturization` to `DateTimeFeaturizer` :pr:`977`
        * Added check to stop search and raise an error if all pipelines in a batch return NaN scores :pr:`1015`
    * Documentation Changes
        * Update README.md :pr:`963`
        * Reworded message when errors are returned from data checks in search :pr:`982`
        * Added section on understanding model predictions with `explain_prediction` to User Guide :pr:`981`
        * Added a section to the user guide and api reference about how XGBoost and CatBoost are not fully supported. :pr:`992`
        * Added custom components section in user guide :pr:`993`
        * Update FAQ section formatting :pr:`997`
        * Update release process documentation :pr:`1003`
    * Testing Changes
        * Moved `predict_proba` and `predict` tests regarding string / categorical targets to `test_pipelines.py` :pr:`972`
        * Fix dependency update bot by updating python version to 3.7 to avoid frequent github version updates :pr:`1002`


.. warning::

    **Breaking Changes**
        * ``get_estimators`` has been moved to ``evalml.pipelines.components.utils`` (previously was under ``evalml.pipelines.utils``) :pr:`934`
        * Removed the ``raise_errors`` flag in AutoML search. All errors during pipeline evaluation will be caught and logged. :pr:`936`
        * ``evalml.model_families.list_model_families`` has been moved to `evalml.pipelines.components.allowed_model_families` :pr:`959`
        * ``TextFeaturizer``: the ``featuretools`` and ``nlp_primitives`` packages must be installed after installing evalml in order to use this component :pr:`976`
        * Renamed ``DateTimeFeaturization`` to ``DateTimeFeaturizer`` :pr:`977`


**v0.11.2 July 16, 2020**
    * Enhancements
        * Added `NoVarianceDataCheck` to `DefaultDataChecks` :pr:`893`
        * Added text processing and featurization component `TextFeaturizer` :pr:`913`, :pr:`924`
        * Added additional checks to InvalidTargetDataCheck to handle invalid target data types :pr:`929`
        * AutoMLSearch will now handle KeyboardInterrupt and prompt user for confirmation :pr:`915`
    * Fixes
        * Makes automl results a read-only property :pr:`919`
    * Changes
        * Deleted static pipelines and refactored tests involving static pipelines, removed `all_pipelines()` and `get_pipelines()` :pr:`904`
        * Moved `list_model_families` to `evalml.model_family.utils` :pr:`903`
        * Updated `all_pipelines`, `all_estimators`, `all_components` to use the same mechanism for dynamically generating their elements :pr:`898`
        * Rename `master` branch to `main` :pr:`918`
        * Add pypi release github action :pr:`923`
        * Updated AutoMLSearch.search stdout output and logging and removed tqdm progress bar :pr:`921`
        * Moved automl config checks previously in `search()` to init :pr:`933`
    * Documentation Changes
        * Reorganized and rewrote documentation :pr:`937`
        * Updated to use pydata sphinx theme :pr:`937`
        * Updated docs to use `release_notes` instead of `changelog` :pr:`942`
    * Testing Changes
        * Cleaned up fixture names and usages in tests :pr:`895`


.. warning::

    **Breaking Changes**
        * ``list_model_families`` has been moved to ``evalml.model_family.utils`` (previously was under ``evalml.pipelines.utils``) :pr:`903`
        * ``get_estimators`` has been moved to ``evalml.pipelines.components.utils`` (previously was under ``evalml.pipelines.utils``) :pr:`934`
        * Static pipeline definitions have been removed, but similar pipelines can still be constructed via creating an instance of PipelineBase :pr:`904`
        * ``all_pipelines()`` and ``get_pipelines()`` utility methods have been removed :pr:`904`


**v0.11.0 June 30, 2020**
    * Enhancements
        * Added multiclass support for ROC curve graphing :pr:`832`
        * Added preprocessing component to drop features whose percentage of NaN values exceeds a specified threshold :pr:`834`
        * Added data check to check for problematic target labels :pr:`814`
        * Added PerColumnImputer that allows imputation strategies per column :pr:`824`
        * Added transformer to drop specific columns :pr:`827`
        * Added support for `categories`, `handle_error`, and `drop` parameters in `OneHotEncoder` :pr:`830` :pr:`897`
        * Added preprocessing component to handle DateTime columns featurization :pr:`838`
        * Added ability to clone pipelines and components :pr:`842`
        * Define getter method for component `parameters` :pr:`847`
        * Added utility methods to calculate and graph permutation importances :pr:`860`, :pr:`880`
        * Added new utility functions necessary for generating dynamic preprocessing pipelines :pr:`852`
        * Added kwargs to all components :pr:`863`
        * Updated `AutoSearchBase` to use dynamically generated preprocessing pipelines :pr:`870`
        * Added SelectColumns transformer :pr:`873`
        * Added ability to evaluate additional pipelines for automl search :pr:`874`
        * Added `default_parameters` class property to components and pipelines :pr:`879`
        * Added better support for disabling data checks in automl search :pr:`892`
        * Added ability to save and load AutoML objects to file :pr:`888`
        * Updated `AutoSearchBase.get_pipelines` to return an untrained pipeline instance :pr:`876`
        * Saved learned binary classification thresholds in automl results cv data dict :pr:`876`
    * Fixes
        * Fixed bug where SimpleImputer cannot handle dropped columns :pr:`846`
        * Fixed bug where PerColumnImputer cannot handle dropped columns :pr:`855`
        * Enforce requirement that builtin components save all inputted values in their parameters dict :pr:`847`
        * Don't list base classes in `all_components` output :pr:`847`
        * Standardize all components to output pandas data structures, and accept either pandas or numpy :pr:`853`
        * Fixed rankings and full_rankings error when search has not been run :pr:`894`
    * Changes
        * Update `all_pipelines` and `all_components` to try initializing pipelines/components, and on failure exclude them :pr:`849`
        * Refactor `handle_components` to `handle_components_class`, standardize to `ComponentBase` subclass instead of instance :pr:`850`
        * Refactor "blacklist"/"whitelist" to "allow"/"exclude" lists :pr:`854`
        * Replaced `AutoClassificationSearch` and `AutoRegressionSearch` with `AutoMLSearch` :pr:`871`
        * Renamed feature_importances and permutation_importances methods to use singular names (feature_importance and permutation_importance) :pr:`883`
        * Updated `automl` default data splitter to train/validation split for large datasets :pr:`877`
        * Added open source license, update some repo metadata :pr:`887`
        * Removed dead code in `_get_preprocessing_components` :pr:`896`
    * Documentation Changes
        * Fix some typos and update the EvalML logo :pr:`872`
    * Testing Changes
        * Update the changelog check job to expect the new branching pattern for the deps update bot :pr:`836`
        * Check that all components output pandas datastructures, and can accept either pandas or numpy :pr:`853`
        * Replaced `AutoClassificationSearch` and `AutoRegressionSearch` with `AutoMLSearch` :pr:`871`


.. warning::

    **Breaking Changes**
        * Pipelines' static ``component_graph`` field must contain either ``ComponentBase`` subclasses or ``str``, instead of ``ComponentBase`` subclass instances :pr:`850`
        * Rename ``handle_component`` to ``handle_component_class``. Now standardizes to ``ComponentBase`` subclasses instead of ``ComponentBase`` subclass instances :pr:`850`
        * Renamed automl's ``cv`` argument to ``data_split`` :pr:`877`
        * Pipelines' and classifiers' ``feature_importances`` is renamed `feature_importance`, `graph_feature_importances` is renamed `graph_feature_importance` :pr:`883`
        * Passing ``data_checks=None`` to automl search will not perform any data checks as opposed to default checks. :pr:`892`
        * Pipelines to search for in AutoML are now determined automatically, rather than using the statically-defined pipeline classes. :pr:`870`
        * Updated ``AutoSearchBase.get_pipelines`` to return an untrained pipeline instance, instead of one which happened to be trained on the final cross-validation fold :pr:`876`


**v0.10.0 May 29, 2020**
    * Enhancements
        * Added baseline models for classification and regression, add functionality to calculate baseline models before searching in AutoML :pr:`746`
        * Port over highly-null guardrail as a data check and define `DefaultDataChecks` and `DisableDataChecks` classes :pr:`745`
        * Update `Tuner` classes to work directly with pipeline parameters dicts instead of flat parameter lists :pr:`779`
        * Add Elastic Net as a pipeline option :pr:`812`
        * Added new Pipeline option `ExtraTrees` :pr:`790`
        * Added precicion-recall curve metrics and plot for binary classification problems in `evalml.pipeline.graph_utils` :pr:`794`
        * Update the default automl algorithm to search in batches, starting with default parameters for each pipeline and iterating from there :pr:`793`
        * Added `AutoMLAlgorithm` class and `IterativeAlgorithm` impl, separated from `AutoSearchBase` :pr:`793`
    * Fixes
        * Update pipeline `score` to return `nan` score for any objective which throws an exception during scoring :pr:`787`
        * Fixed bug introduced in :pr:`787` where binary classification metrics requiring predicted probabilities error in scoring :pr:`798`
        * CatBoost and XGBoost classifiers and regressors can no longer have a learning rate of 0 :pr:`795`
    * Changes
        * Cleanup pipeline `score` code, and cleanup codecov :pr:`711`
        * Remove `pass` for abstract methods for codecov :pr:`730`
        * Added __str__ for AutoSearch object :pr:`675`
        * Add util methods to graph ROC and confusion matrix :pr:`720`
        * Refactor `AutoBase` to `AutoSearchBase` :pr:`758`
        * Updated AutoBase with `data_checks` parameter, removed previous `detect_label_leakage` parameter, and added functionality to run data checks before search in AutoML :pr:`765`
        * Updated our logger to use Python's logging utils :pr:`763`
        * Refactor most of `AutoSearchBase._do_iteration` impl into `AutoSearchBase._evaluate` :pr:`762`
        * Port over all guardrails to use the new DataCheck API :pr:`789`
        * Expanded `import_or_raise` to catch all exceptions :pr:`759`
        * Adds RMSE, MSLE, RMSLE as standard metrics :pr:`788`
        * Don't allow `Recall` to be used as an objective for AutoML :pr:`784`
        * Removed feature selection from pipelines :pr:`819`
        * Update default estimator parameters to make automl search faster and more accurate :pr:`793`
    * Documentation Changes
        * Add instructions to freeze `master` on `release.md` :pr:`726`
        * Update release instructions with more details :pr:`727` :pr:`733`
        * Add objective base classes to API reference :pr:`736`
        * Fix components API to match other modules :pr:`747`
    * Testing Changes
        * Delete codecov yml, use codecov.io's default :pr:`732`
        * Added unit tests for fraud cost, lead scoring, and standard metric objectives :pr:`741`
        * Update codecov client :pr:`782`
        * Updated AutoBase __str__ test to include no parameters case :pr:`783`
        * Added unit tests for `ExtraTrees` pipeline :pr:`790`
        * If codecov fails to upload, fail build :pr:`810`
        * Updated Python version of dependency action :pr:`816`
        * Update the dependency update bot to use a suffix when creating branches :pr:`817`

.. warning::

    **Breaking Changes**
        * The ``detect_label_leakage`` parameter for AutoML classes has been removed and replaced by a ``data_checks`` parameter :pr:`765`
        * Moved ROC and confusion matrix methods from ``evalml.pipeline.plot_utils`` to ``evalml.pipeline.graph_utils`` :pr:`720`
        * ``Tuner`` classes require a pipeline hyperparameter range dict as an init arg instead of a space definition :pr:`779`
        * ``Tuner.propose`` and ``Tuner.add`` work directly with pipeline parameters dicts instead of flat parameter lists :pr:`779`
        * ``PipelineBase.hyperparameters`` and ``custom_hyperparameters`` use pipeline parameters dict format instead of being represented as a flat list :pr:`779`
        * All guardrail functions previously under ``evalml.guardrails.utils`` will be removed and replaced by data checks :pr:`789`
        * `Recall` disallowed as an objective for AutoML :pr:`784`
        * ``AutoSearchBase`` parameter ``tuner`` has been renamed to ``tuner_class`` :pr:`793`
        * ``AutoSearchBase`` parameter ``possible_pipelines`` and ``possible_model_families`` have been renamed to ``allowed_pipelines`` and ``allowed_model_families`` :pr:`793`


**v0.9.0 Apr. 27, 2020**
    * Enhancements
        * Added accuracy as an standard objective :pr:`624`
        * Added verbose parameter to load_fraud :pr:`560`
        * Added Balanced Accuracy metric for binary, multiclass :pr:`612` :pr:`661`
        * Added XGBoost regressor and XGBoost regression pipeline :pr:`666`
        * Added Accuracy metric for multiclass :pr:`672`
        * Added objective name in `AutoBase.describe_pipeline` :pr:`686`
        * Added `DataCheck` and `DataChecks`, `Message` classes and relevant subclasses :pr:`739`
    * Fixes
        * Removed direct access to `cls.component_graph` :pr:`595`
        * Add testing files to .gitignore :pr:`625`
        * Remove circular dependencies from `Makefile` :pr:`637`
        * Add error case for `normalize_confusion_matrix()` :pr:`640`
        * Fixed XGBoostClassifier and XGBoostRegressor bug with feature names that contain [, ], or < :pr:`659`
        * Update make_pipeline_graph to not accidentally create empty file when testing if path is valid :pr:`649`
        * Fix pip installation warning about docsutils version, from boto dependency :pr:`664`
        * Removed zero division warning for F1/precision/recall metrics :pr:`671`
        * Fixed `summary` for pipelines without estimators :pr:`707`
    * Changes
        * Updated default objective for binary/multiseries classification to log loss :pr:`613`
        * Created classification and regression pipeline subclasses and removed objective as an attribute of pipeline classes :pr:`405`
        * Changed the output of `score` to return one dictionary :pr:`429`
        * Created binary and multiclass objective subclasses :pr:`504`
        * Updated objectives API :pr:`445`
        * Removed call to `get_plot_data` from AutoML :pr:`615`
        * Set `raise_error` to default to True for AutoML classes :pr:`638`
        * Remove unnecessary "u" prefixes on some unicode strings :pr:`641`
        * Changed one-hot encoder to return uint8 dtypes instead of ints :pr:`653`
        * Pipeline `_name` field changed to `custom_name` :pr:`650`
        * Removed `graphs.py` and moved methods into `PipelineBase` :pr:`657`, :pr:`665`
        * Remove s3fs as a dev dependency :pr:`664`
        * Changed requirements-parser to be a core dependency :pr:`673`
        * Replace `supported_problem_types` field on pipelines with `problem_type` attribute on base classes :pr:`678`
        * Changed AutoML to only show best results for a given pipeline template in `rankings`, added `full_rankings` property to show all :pr:`682`
        * Update `ModelFamily` values: don't list xgboost/catboost as classifiers now that we have regression pipelines for them :pr:`677`
        * Changed AutoML's `describe_pipeline` to get problem type from pipeline instead :pr:`685`
        * Standardize `import_or_raise` error messages :pr:`683`
        * Updated argument order of objectives to align with sklearn's :pr:`698`
        * Renamed `pipeline.feature_importance_graph` to `pipeline.graph_feature_importances` :pr:`700`
        * Moved ROC and confusion matrix methods to `evalml.pipelines.plot_utils` :pr:`704`
        * Renamed `MultiClassificationObjective` to `MulticlassClassificationObjective`, to align with pipeline naming scheme :pr:`715`
    * Documentation Changes
        * Fixed some sphinx warnings :pr:`593`
        * Fixed docstring for AutoClassificationSearch with correct command :pr:`599`
        * Limit readthedocs formats to pdf, not htmlzip and epub :pr:`594` :pr:`600`
        * Clean up objectives API documentation :pr:`605`
        * Fixed function on Exploring search results page :pr:`604`
        * Update release process doc :pr:`567`
        * AutoClassificationSearch and AutoRegressionSearch show inherited methods in API reference :pr:`651`
        * Fixed improperly formatted code in breaking changes for changelog :pr:`655`
        * Added configuration to treat Sphinx warnings as errors :pr:`660`
        * Removed separate plotting section for pipelines in API reference :pr:`657`, :pr:`665`
        * Have leads example notebook load S3 files using https, so we can delete s3fs dev dependency :pr:`664`
        * Categorized components in API reference and added descriptions for each category :pr:`663`
        * Fixed Sphinx warnings about BalancedAccuracy objective :pr:`669`
        * Updated API reference to include missing components and clean up pipeline docstrings :pr:`689`
        * Reorganize API ref, and clarify pipeline sub-titles :pr:`688`
        * Add and update preprocessing utils in API reference :pr:`687`
        * Added inheritance diagrams to API reference :pr:`695`
        * Documented which default objective AutoML optimizes for :pr:`699`
        * Create seperate install page :pr:`701`
        * Include more utils in API ref, like `import_or_raise` :pr:`704`
        * Add more color to pipeline documentation :pr:`705`
    * Testing Changes
        * Matched install commands of `check_latest_dependencies` test and it's GitHub action :pr:`578`
        * Added Github app to auto assign PR author as assignee :pr:`477`
        * Removed unneeded conda installation of xgboost in windows checkin tests :pr:`618`
        * Update graph tests to always use tmpfile dir :pr:`649`
        * Changelog checkin test workaround for release PRs: If 'future release' section is empty of PR refs, pass check :pr:`658`
        * Add changelog checkin test exception for `dep-update` branch :pr:`723`

.. warning::

    **Breaking Changes**

    * Pipelines will now no longer take an objective parameter during instantiation, and will no longer have an objective attribute.
    * ``fit()`` and ``predict()`` now use an optional ``objective`` parameter, which is only used in binary classification pipelines to fit for a specific objective.
    * ``score()`` will now use a required ``objectives`` parameter that is used to determine all the objectives to score on. This differs from the previous behavior, where the pipeline's objective was scored on regardless.
    * ``score()`` will now return one dictionary of all objective scores.
    * ``ROC`` and ``ConfusionMatrix`` plot methods via ``Auto(*).plot`` have been removed by :pr:`615` and are replaced by ``roc_curve`` and ``confusion_matrix`` in `evamlm.pipelines.plot_utils`` in :pr:`704`
    * ``normalize_confusion_matrix`` has been moved to ``evalml.pipelines.plot_utils`` :pr:`704`
    * Pipelines ``_name`` field changed to ``custom_name``
    * Pipelines ``supported_problem_types`` field is removed because it is no longer necessary :pr:`678`
    * Updated argument order of objectives' `objective_function` to align with sklearn :pr:`698`
    * `pipeline.feature_importance_graph` has been renamed to `pipeline.graph_feature_importances` in :pr:`700`
    * Removed unsupported ``MSLE`` objective :pr:`704`


**v0.8.0 Apr. 1, 2020**
    * Enhancements
        * Add normalization option and information to confusion matrix :pr:`484`
        * Add util function to drop rows with NaN values :pr:`487`
        * Renamed `PipelineBase.name` as `PipelineBase.summary` and redefined `PipelineBase.name` as class property :pr:`491`
        * Added access to parameters in Pipelines with `PipelineBase.parameters` (used to be return of `PipelineBase.describe`) :pr:`501`
        * Added `fill_value` parameter for SimpleImputer :pr:`509`
        * Added functionality to override component hyperparameters and made pipelines take hyperparemeters from components :pr:`516`
        * Allow numpy.random.RandomState for random_state parameters :pr:`556`
    * Fixes
        * Removed unused dependency `matplotlib`, and move `category_encoders` to test reqs :pr:`572`
    * Changes
        * Undo version cap in XGBoost placed in :pr:`402` and allowed all released of XGBoost :pr:`407`
        * Support pandas 1.0.0 :pr:`486`
        * Made all references to the logger static :pr:`503`
        * Refactored `model_type` parameter for components and pipelines to `model_family` :pr:`507`
        * Refactored `problem_types` for pipelines and components into `supported_problem_types` :pr:`515`
        * Moved `pipelines/utils.save_pipeline` and `pipelines/utils.load_pipeline` to `PipelineBase.save` and `PipelineBase.load` :pr:`526`
        * Limit number of categories encoded by OneHotEncoder :pr:`517`
    * Documentation Changes
        * Updated API reference to remove PipelinePlot and added moved PipelineBase plotting methods :pr:`483`
        * Add code style and github issue guides :pr:`463` :pr:`512`
        * Updated API reference for to surface class variables for pipelines and components :pr:`537`
        * Fixed README documentation link :pr:`535`
        * Unhid PR references in changelog :pr:`656`
    * Testing Changes
        * Added automated dependency check PR :pr:`482`, :pr:`505`
        * Updated automated dependency check comment :pr:`497`
        * Have build_docs job use python executor, so that env vars are set properly :pr:`547`
        * Added simple test to make sure OneHotEncoder's top_n works with large number of categories :pr:`552`
        * Run windows unit tests on PRs :pr:`557`


.. warning::

    **Breaking Changes**

    * ``AutoClassificationSearch`` and ``AutoRegressionSearch``'s ``model_types`` parameter has been refactored into ``allowed_model_families``
    * ``ModelTypes`` enum has been changed to ``ModelFamily``
    * Components and Pipelines now have a ``model_family`` field instead of ``model_type``
    * ``get_pipelines`` utility function now accepts ``model_families`` as an argument instead of ``model_types``
    * ``PipelineBase.name`` no longer returns structure of pipeline and has been replaced by ``PipelineBase.summary``
    * ``PipelineBase.problem_types`` and ``Estimator.problem_types`` has been renamed to ``supported_problem_types``
    * ``pipelines/utils.save_pipeline`` and ``pipelines/utils.load_pipeline`` moved to ``PipelineBase.save`` and ``PipelineBase.load``


**v0.7.0 Mar. 9, 2020**
    * Enhancements
        * Added emacs buffers to .gitignore :pr:`350`
        * Add CatBoost (gradient-boosted trees) classification and regression components and pipelines :pr:`247`
        * Added Tuner abstract base class :pr:`351`
        * Added n_jobs as parameter for AutoClassificationSearch and AutoRegressionSearch :pr:`403`
        * Changed colors of confusion matrix to shades of blue and updated axis order to match scikit-learn's :pr:`426`
        * Added PipelineBase graph and feature_importance_graph methods, moved from previous location :pr:`423`
        * Added support for python 3.8 :pr:`462`
    * Fixes
        * Fixed ROC and confusion matrix plots not being calculated if user passed own additional_objectives :pr:`276`
        * Fixed ReadtheDocs FileNotFoundError exception for fraud dataset :pr:`439`
    * Changes
        * Added n_estimators as a tunable parameter for XGBoost :pr:`307`
        * Remove unused parameter ObjectiveBase.fit_needs_proba :pr:`320`
        * Remove extraneous parameter component_type from all components :pr:`361`
        * Remove unused rankings.csv file :pr:`397`
        * Downloaded demo and test datasets so unit tests can run offline :pr:`408`
        * Remove `_needs_fitting` attribute from Components :pr:`398`
        * Changed plot.feature_importance to show only non-zero feature importances by default, added optional parameter to show all :pr:`413`
        * Refactored `PipelineBase` to take in parameter dictionary and moved pipeline metadata to class attribute :pr:`421`
        * Dropped support for Python 3.5 :pr:`438`
        * Removed unused `apply.py` file :pr:`449`
        * Clean up requirements.txt to remove unused deps :pr:`451`
        * Support installation without all required dependencies :pr:`459`
    * Documentation Changes
        * Update release.md with instructions to release to internal license key :pr:`354`
    * Testing Changes
        * Added tests for utils (and moved current utils to gen_utils) :pr:`297`
        * Moved XGBoost install into it's own separate step on Windows using Conda :pr:`313`
        * Rewind pandas version to before 1.0.0, to diagnose test failures for that version :pr:`325`
        * Added dependency update checkin test :pr:`324`
        * Rewind XGBoost version to before 1.0.0 to diagnose test failures for that version :pr:`402`
        * Update dependency check to use a whitelist :pr:`417`
        * Update unit test jobs to not install dev deps :pr:`455`

.. warning::

    **Breaking Changes**

    * Python 3.5 will not be actively supported.

**v0.6.0 Dec. 16, 2019**
    * Enhancements
        * Added ability to create a plot of feature importances :pr:`133`
        * Add early stopping to AutoML using patience and tolerance parameters :pr:`241`
        * Added ROC and confusion matrix metrics and plot for classification problems and introduce PipelineSearchPlots class :pr:`242`
        * Enhanced AutoML results with search order :pr:`260`
        * Added utility function to show system and environment information :pr:`300`
    * Fixes
        * Lower botocore requirement :pr:`235`
        * Fixed decision_function calculation for FraudCost objective :pr:`254`
        * Fixed return value of Recall metrics :pr:`264`
        * Components return `self` on fit :pr:`289`
    * Changes
        * Renamed automl classes to AutoRegressionSearch and AutoClassificationSearch :pr:`287`
        * Updating demo datasets to retain column names :pr:`223`
        * Moving pipeline visualization to PipelinePlots class :pr:`228`
        * Standarizing inputs as pd.Dataframe / pd.Series :pr:`130`
        * Enforcing that pipelines must have an estimator as last component :pr:`277`
        * Added ipywidgets as a dependency in requirements.txt :pr:`278`
        * Added Random and Grid Search Tuners :pr:`240`
    * Documentation Changes
        * Adding class properties to API reference :pr:`244`
        * Fix and filter FutureWarnings from scikit-learn :pr:`249`, :pr:`257`
        * Adding Linear Regression to API reference and cleaning up some Sphinx warnings :pr:`227`
    * Testing Changes
        * Added support for testing on Windows with CircleCI :pr:`226`
        * Added support for doctests :pr:`233`

.. warning::

    **Breaking Changes**

    * The ``fit()`` method for ``AutoClassifier`` and ``AutoRegressor`` has been renamed to ``search()``.
    * ``AutoClassifier`` has been renamed to ``AutoClassificationSearch``
    * ``AutoRegressor`` has been renamed to ``AutoRegressionSearch``
    * ``AutoClassificationSearch.results`` and ``AutoRegressionSearch.results`` now is a dictionary with ``pipeline_results`` and ``search_order`` keys. ``pipeline_results`` can be used to access a dictionary that is identical to the old ``.results`` dictionary. Whereas, ``search_order`` returns a list of the search order in terms of ``pipeline_id``.
    * Pipelines now require an estimator as the last component in ``component_list``. Slicing pipelines now throws an ``NotImplementedError`` to avoid returning pipelines without an estimator.

**v0.5.2 Nov. 18, 2019**
    * Enhancements
        * Adding basic pipeline structure visualization :pr:`211`
    * Documentation Changes
        * Added notebooks to build process :pr:`212`

**v0.5.1 Nov. 15, 2019**
    * Enhancements
        * Added basic outlier detection guardrail :pr:`151`
        * Added basic ID column guardrail :pr:`135`
        * Added support for unlimited pipelines with a max_time limit :pr:`70`
        * Updated .readthedocs.yaml to successfully build :pr:`188`
    * Fixes
        * Removed MSLE from default additional objectives :pr:`203`
        * Fixed random_state passed in pipelines :pr:`204`
        * Fixed slow down in RFRegressor :pr:`206`
    * Changes
        * Pulled information for describe_pipeline from pipeline's new describe method :pr:`190`
        * Refactored pipelines :pr:`108`
        * Removed guardrails from Auto(*) :pr:`202`, :pr:`208`
    * Documentation Changes
        * Updated documentation to show max_time enhancements :pr:`189`
        * Updated release instructions for RTD :pr:`193`
        * Added notebooks to build process :pr:`212`
        * Added contributing instructions :pr:`213`
        * Added new content :pr:`222`

**v0.5.0 Oct. 29, 2019**
    * Enhancements
        * Added basic one hot encoding :pr:`73`
        * Use enums for model_type :pr:`110`
        * Support for splitting regression datasets :pr:`112`
        * Auto-infer multiclass classification :pr:`99`
        * Added support for other units in max_time :pr:`125`
        * Detect highly null columns :pr:`121`
        * Added additional regression objectives :pr:`100`
        * Show an interactive iteration vs. score plot when using fit() :pr:`134`
    * Fixes
        * Reordered `describe_pipeline` :pr:`94`
        * Added type check for model_type :pr:`109`
        * Fixed `s` units when setting string max_time :pr:`132`
        * Fix objectives not appearing in API documentation :pr:`150`
    * Changes
        * Reorganized tests :pr:`93`
        * Moved logging to its own module :pr:`119`
        * Show progress bar history :pr:`111`
        * Using cloudpickle instead of pickle to allow unloading of custom objectives :pr:`113`
        * Removed render.py :pr:`154`
    * Documentation Changes
        * Update release instructions :pr:`140`
        * Include additional_objectives parameter :pr:`124`
        * Added Changelog :pr:`136`
    * Testing Changes
        * Code coverage :pr:`90`
        * Added CircleCI tests for other Python versions :pr:`104`
        * Added doc notebooks as tests :pr:`139`
        * Test metadata for CircleCI and 2 core parallelism :pr:`137`

**v0.4.1 Sep. 16, 2019**
    * Enhancements
        * Added AutoML for classification and regressor using Autobase and Skopt :pr:`7` :pr:`9`
        * Implemented standard classification and regression metrics :pr:`7`
        * Added logistic regression, random forest, and XGBoost pipelines :pr:`7`
        * Implemented support for custom objectives :pr:`15`
        * Feature importance for pipelines :pr:`18`
        * Serialization for pipelines :pr:`19`
        * Allow fitting on objectives for optimal threshold :pr:`27`
        * Added detect label leakage :pr:`31`
        * Implemented callbacks :pr:`42`
        * Allow for multiclass classification :pr:`21`
        * Added support for additional objectives :pr:`79`
    * Fixes
        * Fixed feature selection in pipelines :pr:`13`
        * Made random_seed usage consistent :pr:`45`
    * Documentation Changes
        * Documentation Changes
        * Added docstrings :pr:`6`
        * Created notebooks for docs :pr:`6`
        * Initialized readthedocs EvalML :pr:`6`
        * Added favicon :pr:`38`
    * Testing Changes
        * Added testing for loading data :pr:`39`

**v0.2.0 Aug. 13, 2019**
    * Enhancements
        * Created fraud detection objective :pr:`4`

**v0.1.0 July. 31, 2019**
    * *First Release*
    * Enhancements
        * Added lead scoring objecitve :pr:`1`
        * Added basic classifier :pr:`1`
    * Documentation Changes
        * Initialized Sphinx for docs :pr:`1`<|MERGE_RESOLUTION|>--- conflicted
+++ resolved
@@ -11,14 +11,11 @@
         * Changed Problem Type enum to be more similar to the string name :pr:`1208`
     * Changes
     * Documentation Changes
-<<<<<<< HEAD
         * Updated cost-benefit tutorial to use a holdout/test set :pr:`1159`
-=======
         * Included description of how to access the component instances and features for pipeline user guide :pr:`1163`
         * Updated API docs to refer to target as "target" instead of "labels" for non-classification tasks and minor docs cleanup :pr:`1160`
         * Added Class Imbalance Data Check to `api_reference.rst` :pr:`1190` :pr:`1200`
         * Add pipeline properties to API reference :pr:`1209`
->>>>>>> d754a6aa
     * Testing Changes
 
 
