Release Notes
-------------
**Future Release**
    * Enhancements
    * Fixes
<<<<<<< HEAD
        * Fixed partial dependence graph method failing on multiclass problems when the class labels are numeric :pr:`2372`
=======
        * Added ``thresholding_objective`` argument to ``AutoMLSearch`` for binary classification problems :pr:`2320`
>>>>>>> a096a7cf
    * Changes
    * Documentation Changes
    * Testing Changes
        * Add ``pytest-timeout``. All tests that run longer than 6 minutes will fail. :pr:`2374`
        * Separated the dask tests out into separate github action jobs to isolate dask failures. :pr:`2376`
        * Refactored dask tests :pr:`2377`

.. warning::

    **Breaking Changes**


**v0.26.0 Jun. 08, 2021**
    * Enhancements
        * Removed self-reference from ``AutoMLSearch`` :pr:`2304`
        * Added support for nonlinear pipelines for ``generate_pipeline_code`` :pr:`2332`
        * Added ``inverse_transform`` method to pipelines :pr:`2256``
    * Fixes
        * Preserve user-specified woodwork types throughout pipeline fit/predict :pr:`2297`
    * Changes
        * Cleaned up ``PipelineBase``'s ``component_graph`` and ``_component_graph`` attributes. Updated ``PipelineBase`` ``__repr__`` and added ``__eq__`` for ``ComponentGraph`` :pr:`2332`
        * Added and applied  ``black`` linting package to the EvalML repo in place of ``autopep8`` :pr:`2306`
        * Separated `custom_hyperparameters` from pipelines and added them as an argument to ``AutoMLSearch`` :pr:`2317`
    * Documentation Changes
    * Testing Changes
        * Update minimum unit tests to run on all pull requests :pr:`2314`
        * Pass token to authorize uploading of codecov reports :pr:`2344`

.. warning::

    **Breaking Changes**
        * Removed ``PipelineBase``'s ``_component_graph`` attribute. Updated ``PipelineBase`` ``__repr__`` and added ``__eq__`` for ``ComponentGraph`` :pr:`2332`
        * `pipeline_parameters` will no longer accept `skopt.space` variables since hyperparameter ranges will now be specified through `custom_hyperparameters` :pr:`2317`


**v0.25.0 Jun. 01, 2021**
    * Enhancements
        * Upgraded minimum woodwork to version 0.3.1. Previous versions will not be supported :pr:`2181`
        * Added a new callback parameter for ``explain_predictions_best_worst`` :pr:`2308`
    * Fixes
    * Changes
        * Deleted the ``return_pandas`` flag from our demo data loaders :pr:`2181`
        * Moved ``default_parameters`` to ``ComponentGraph`` from ``PipelineBase`` :pr:`2307`
    * Documentation Changes
        * Updated the release procedure documentation :pr:`2230`
    * Testing Changes
        * Ignoring ``test_saving_png_file`` while building conda package :pr:`2323`

.. warning::

    **Breaking Changes**
        * Deleted the ``return_pandas`` flag from our demo data loaders :pr:`2181`
        * Upgraded minimum woodwork to version 0.3.1. Previous versions will not be supported :pr:`2181`
        * Due to the weak-ref in woodwork, set the result of ``infer_feature_types`` to a variable before accessing woodwork :pr:`2181`

**v0.24.2 May. 24, 2021**
    * Enhancements
        * Added oversamplers to AutoMLSearch :pr:`2213` :pr:`2286`
        * Added dictionary input functionality for ``Undersampler`` component :pr:`2271`
        * Changed the default parameter values for ``Elastic Net Classifier`` and ``Elastic Net Regressor`` :pr:`2269`
        * Added dictionary input functionality for the Oversampler components :pr:`2288`
    * Fixes
        * Set default `n_jobs` to 1 for `StackedEnsembleClassifier` and `StackedEnsembleRegressor` until fix for text-based parallelism in sklearn stacking can be found :pr:`2295`
    * Changes
        * Updated ``start_iteration_callback`` to accept a pipeline instance instead of a pipeline class and no longer accept pipeline parameters as a parameter :pr:`2290`
        * Refactored ``calculate_permutation_importance`` method and add per-column permutation importance method :pr:`2302`
        * Updated logging information in ``AutoMLSearch.__init__`` to clarify pipeline generation :pr:`2263`
    * Documentation Changes
        * Minor changes to the release procedure :pr:`2230`
    * Testing Changes
        * Use codecov action to update coverage reports :pr:`2238`
        * Removed MarkupSafe dependency version pin from requirements.txt and moved instead into RTD docs build CI :pr:`2261`

.. warning::

    **Breaking Changes**
        * Updated ``start_iteration_callback`` to accept a pipeline instance instead of a pipeline class and no longer accept pipeline parameters as a parameter :pr:`2290`
        * Moved ``default_parameters`` to ``ComponentGraph`` from ``PipelineBase``. A pipeline's ``default_parameters`` is now accessible via ``pipeline.component_graph.default_parameters`` :pr:`2307`


**v0.24.1 May. 16, 2021**
    * Enhancements
        * Integrated ``ARIMARegressor`` into AutoML :pr:`2009`
        * Updated ``HighlyNullDataCheck`` to also perform a null row check :pr:`2222`
        * Set ``max_depth`` to 1 in calls to featuretools dfs :pr:`2231`
    * Fixes
        * Removed data splitter sampler calls during training :pr:`2253`
        * Set minimum required version for for pyzmq, colorama, and docutils :pr:`2254`
        * Changed BaseSampler to return None instead of y :pr:`2272`
    * Changes
        * Removed ensemble split and indices in ``AutoMLSearch`` :pr:`2260`
        * Updated pipeline ``repr()`` and ``generate_pipeline_code`` to return pipeline instances without generating custom pipeline class :pr:`2227`
    * Documentation Changes
        * Capped Sphinx version under 4.0.0 :pr:`2244`
    * Testing Changes
        * Change number of cores for pytest from 4 to 2 :pr:`2266`
        * Add minimum dependency checker to generate minimum requirement files :pr:`2267`
        * Add unit tests with minimum dependencies  :pr:`2277`


**v0.24.0 May. 04, 2021**
    * Enhancements
        * Added `date_index` as a required parameter for TimeSeries problems :pr:`2217`
        * Have the ``OneHotEncoder`` return the transformed columns as booleans rather than floats :pr:`2170`
        * Added Oversampler transformer component to EvalML :pr:`2079`
        * Added Undersampler to AutoMLSearch, as well as arguments ``_sampler_method`` and ``sampler_balanced_ratio`` :pr:`2128`
        * Updated prediction explanations functions to allow pipelines with XGBoost estimators :pr:`2162`
        * Added partial dependence for datetime columns :pr:`2180`
        * Update precision-recall curve with positive label index argument, and fix for 2d predicted probabilities :pr:`2090`
        * Add pct_null_rows to ``HighlyNullDataCheck`` :pr:`2211`
        * Added a standalone AutoML `search` method for convenience, which runs data checks and then runs automl :pr:`2152`
        * Make the first batch of AutoML have a predefined order, with linear models first and complex models last :pr:`2223` :pr:`2225`
        * Added sampling dictionary support to ``BalancedClassficationSampler`` :pr:`2235`
    * Fixes
        * Fixed partial dependence not respecting grid resolution parameter for numerical features :pr:`2180`
        * Enable prediction explanations for catboost for multiclass problems :pr:`2224`
    * Changes
        * Deleted baseline pipeline classes :pr:`2202`
        * Reverting user specified date feature PR :pr:`2155` until `pmdarima` installation fix is found :pr:`2214`
        * Updated pipeline API to accept component graph and other class attributes as instance parameters. Old pipeline API still works but will not be supported long-term. :pr:`2091`
        * Removed all old datasplitters from EvalML :pr:`2193`
        * Deleted ``make_pipeline_from_components`` :pr:`2218`
    * Documentation Changes
        * Renamed dataset to clarify that its gzipped but not a tarball :pr:`2183`
        * Updated documentation to use pipeline instances instead of pipeline subclasses :pr:`2195`
        * Updated contributing guide with a note about GitHub Actions permissions :pr:`2090`
        * Updated automl and model understanding user guides :pr:`2090`
    * Testing Changes
        * Use machineFL user token for dependency update bot, and add more reviewers :pr:`2189`


.. warning::

    **Breaking Changes**
        * All baseline pipeline classes (``BaselineBinaryPipeline``, ``BaselineMulticlassPipeline``, ``BaselineRegressionPipeline``, etc.) have been deleted :pr:`2202`
        * Updated pipeline API to accept component graph and other class attributes as instance parameters. Old pipeline API still works but will not be supported long-term. Pipelines can now be initialized by specifying the component graph as the first parameter, and then passing in optional arguments such as ``custom_name``, ``parameters``, etc. For example, ``BinaryClassificationPipeline(["Random Forest Classifier"], parameters={})``.  :pr:`2091`
        * Removed all old datasplitters from EvalML :pr:`2193`
        * Deleted utility method ``make_pipeline_from_components`` :pr:`2218`


**v0.23.0 Apr. 20, 2021**
    * Enhancements
        * Refactored ``EngineBase`` and ``SequentialEngine`` api. Adding ``DaskEngine`` :pr:`1975`.
        * Added optional ``engine`` argument to ``AutoMLSearch`` :pr:`1975`
        * Added a warning about how time series support is still in beta when a user passes in a time series problem to ``AutoMLSearch`` :pr:`2118`
        * Added ``NaturalLanguageNaNDataCheck`` data check :pr:`2122`
        * Added ValueError to ``partial_dependence`` to prevent users from computing partial dependence on columns with all NaNs :pr:`2120`
        * Added standard deviation of cv scores to rankings table :pr:`2154`
    * Fixes
        * Fixed ``BalancedClassificationDataCVSplit``, ``BalancedClassificationDataTVSplit``, and ``BalancedClassificationSampler`` to use ``minority:majority`` ratio instead of ``majority:minority`` :pr:`2077`
        * Fixed bug where two-way partial dependence plots with categorical variables were not working correctly :pr:`2117`
        * Fixed bug where ``hyperparameters`` were not displaying properly for pipelines with a list ``component_graph`` and duplicate components :pr:`2133`
        * Fixed bug where ``pipeline_parameters`` argument in ``AutoMLSearch`` was not applied to pipelines passed in as ``allowed_pipelines`` :pr:`2133`
        * Fixed bug where ``AutoMLSearch`` was not applying custom hyperparameters to pipelines with a list ``component_graph`` and duplicate components :pr:`2133`
    * Changes
        * Removed ``hyperparameter_ranges`` from Undersampler and renamed ``balanced_ratio`` to ``sampling_ratio`` for samplers :pr:`2113`
        * Renamed ``TARGET_BINARY_NOT_TWO_EXAMPLES_PER_CLASS`` data check message code to ``TARGET_MULTICLASS_NOT_TWO_EXAMPLES_PER_CLASS`` :pr:`2126`
        * Modified one-way partial dependence plots of categorical features to display data with a bar plot :pr:`2117`
        * Renamed ``score`` column for ``automl.rankings`` as ``mean_cv_score`` :pr:`2135`
        * Remove 'warning' from docs tool output :pr:`2031`
    * Documentation Changes
        * Fixed ``conf.py`` file :pr:`2112`
        * Added a sentence to the automl user guide stating that our support for time series problems is still in beta. :pr:`2118`
        * Fixed documentation demos :pr:`2139`
        * Update test badge in README to use GitHub Actions :pr:`2150`
    * Testing Changes
        * Fixed ``test_describe_pipeline`` for ``pandas`` ``v1.2.4`` :pr:`2129`
        * Added a GitHub Action for building the conda package :pr:`1870` :pr:`2148`


.. warning::

    **Breaking Changes**
        * Renamed ``balanced_ratio`` to ``sampling_ratio`` for the ``BalancedClassificationDataCVSplit``, ``BalancedClassificationDataTVSplit``, ``BalancedClassficationSampler``, and Undersampler :pr:`2113`
        * Deleted the "errors" key from automl results :pr:`1975`
        * Deleted the ``raise_and_save_error_callback`` and the ``log_and_save_error_callback`` :pr:`1975`
        * Fixed ``BalancedClassificationDataCVSplit``, ``BalancedClassificationDataTVSplit``, and ``BalancedClassificationSampler`` to use minority:majority ratio instead of majority:minority :pr:`2077`


**v0.22.0 Apr. 06, 2021**
    * Enhancements
        * Added a GitHub Action for ``linux_unit_tests``:pr:`2013`
        * Added recommended actions for ``InvalidTargetDataCheck``, updated ``_make_component_list_from_actions`` to address new action, and added ``TargetImputer`` component :pr:`1989`
        * Updated ``AutoMLSearch._check_for_high_variance`` to not emit ``RuntimeWarning`` :pr:`2024`
        * Added exception when pipeline passed to ``explain_predictions`` is a ``Stacked Ensemble`` pipeline :pr:`2033`
        * Added sensitivity at low alert rates as an objective :pr:`2001`
        * Added ``Undersampler`` transformer component :pr:`2030`
    * Fixes
        * Updated Engine's ``train_batch`` to apply undersampling :pr:`2038`
        * Fixed bug in where Time Series Classification pipelines were not encoding targets in ``predict`` and ``predict_proba`` :pr:`2040`
        * Fixed data splitting errors if target is float for classification problems :pr:`2050`
        * Pinned ``docutils`` to <0.17 to fix ReadtheDocs warning issues :pr:`2088`
    * Changes
        * Removed lists as acceptable hyperparameter ranges in ``AutoMLSearch`` :pr:`2028`
        * Renamed "details" to "metadata" for data check actions :pr:`2008`
    * Documentation Changes
        * Catch and suppress warnings in documentation :pr:`1991` :pr:`2097`
        * Change spacing in ``start.ipynb`` to provide clarity for ``AutoMLSearch`` :pr:`2078`
        * Fixed start code on README :pr:`2108`
    * Testing Changes


**v0.21.0 Mar. 24, 2021**
    * Enhancements
        * Changed ``AutoMLSearch`` to default ``optimize_thresholds`` to True :pr:`1943`
        * Added multiple oversampling and undersampling sampling methods as data splitters for imbalanced classification :pr:`1775`
        * Added params to balanced classification data splitters for visibility :pr:`1966`
        * Updated ``make_pipeline`` to not add ``Imputer`` if input data does not have numeric or categorical columns :pr:`1967`
        * Updated ``ClassImbalanceDataCheck`` to better handle multiclass imbalances :pr:`1986`
        * Added recommended actions for the output of data check's ``validate`` method :pr:`1968`
        * Added error message for ``partial_dependence`` when features are mostly the same value :pr:`1994`
        * Updated ``OneHotEncoder`` to drop one redundant feature by default for features with two categories :pr:`1997`
        * Added a ``PolynomialDetrender`` component :pr:`1992`
        * Added ``DateTimeNaNDataCheck`` data check :pr:`2039`
    * Fixes
        * Changed best pipeline to train on the entire dataset rather than just ensemble indices for ensemble problems :pr:`2037`
        * Updated binary classification pipelines to use objective decision function during scoring of custom objectives :pr:`1934`
    * Changes
        * Removed ``data_checks`` parameter, ``data_check_results`` and data checks logic from ``AutoMLSearch`` :pr:`1935`
        * Deleted ``random_state`` argument :pr:`1985`
        * Updated Woodwork version requirement to ``v0.0.11`` :pr:`1996`
    * Documentation Changes
    * Testing Changes
        * Removed ``build_docs`` CI job in favor of RTD GH builder :pr:`1974`
        * Added tests to confirm support for Python 3.9 :pr:`1724`
        * Added tests to support Dask AutoML/Engine :pr:`1990`
        * Changed ``build_conda_pkg`` job to use ``latest_release_changes`` branch in the feedstock. :pr:`1979`

.. warning::

    **Breaking Changes**
        * Changed ``AutoMLSearch`` to default ``optimize_thresholds`` to True :pr:`1943`
        * Removed ``data_checks`` parameter, ``data_check_results`` and data checks logic from ``AutoMLSearch``. To run the data checks which were previously run by default in ``AutoMLSearch``, please call ``DefaultDataChecks().validate(X_train, y_train)`` or take a look at our documentation for more examples. :pr:`1935`
        * Deleted ``random_state`` argument :pr:`1985`

**v0.20.0 Mar. 10, 2021**
    * Enhancements
        * Added a GitHub Action for Detecting dependency changes :pr:`1933`
        * Create a separate CV split to train stacked ensembler on for AutoMLSearch :pr:`1814`
        * Added a GitHub Action for Linux unit tests :pr:`1846`
        * Added ``ARIMARegressor`` estimator :pr:`1894`
        * Added ``DataCheckAction`` class and ``DataCheckActionCode`` enum :pr:`1896`
        * Updated ``Woodwork`` requirement to ``v0.0.10`` :pr:`1900`
        * Added ``BalancedClassificationDataCVSplit`` and ``BalancedClassificationDataTVSplit`` to AutoMLSearch :pr:`1875`
        * Update default classification data splitter to use downsampling for highly imbalanced data :pr:`1875`
        * Updated ``describe_pipeline`` to return more information, including ``id`` of pipelines used for ensemble models :pr:`1909`
        * Added utility method to create list of components from a list of ``DataCheckAction`` :pr:`1907`
        * Updated ``validate`` method to include a ``action`` key in returned dictionary for all ``DataCheck``and ``DataChecks`` :pr:`1916`
        * Aggregating the shap values for predictions that we know the provenance of, e.g. OHE, text, and date-time. :pr:`1901`
        * Improved error message when custom objective is passed as a string in ``pipeline.score`` :pr:`1941`
        * Added ``score_pipelines`` and ``train_pipelines`` methods to ``AutoMLSearch`` :pr:`1913`
        * Added support for ``pandas`` version 1.2.0 :pr:`1708`
        * Added ``score_batch`` and ``train_batch`` abstact methods to ``EngineBase`` and implementations in ``SequentialEngine`` :pr:`1913`
        * Added ability to handle index columns in ``AutoMLSearch`` and ``DataChecks`` :pr:`2138`
    * Fixes
        * Removed CI check for ``check_dependencies_updated_linux`` :pr:`1950`
        * Added metaclass for time series pipelines and fix binary classification pipeline ``predict`` not using objective if it is passed as a named argument :pr:`1874`
        * Fixed stack trace in prediction explanation functions caused by mixed string/numeric pandas column names :pr:`1871`
        * Fixed stack trace caused by passing pipelines with duplicate names to ``AutoMLSearch`` :pr:`1932`
        * Fixed ``AutoMLSearch.get_pipelines`` returning pipelines with the same attributes :pr:`1958`
    * Changes
        * Reversed GitHub Action for Linux unit tests until a fix for report generation is found :pr:`1920`
        * Updated ``add_results`` in ``AutoMLAlgorithm`` to take in entire pipeline results dictionary from ``AutoMLSearch`` :pr:`1891`
        * Updated ``ClassImbalanceDataCheck`` to look for severe class imbalance scenarios :pr:`1905`
        * Deleted the ``explain_prediction`` function :pr:`1915`
        * Removed ``HighVarianceCVDataCheck`` and convered it to an ``AutoMLSearch`` method instead :pr:`1928`
        * Removed warning in ``InvalidTargetDataCheck`` returned when numeric binary classification targets are not (0, 1) :pr:`1959`
    * Documentation Changes
        * Updated ``model_understanding.ipynb`` to demo the two-way partial dependence capability :pr:`1919`
    * Testing Changes

.. warning::

    **Breaking Changes**
        * Deleted the ``explain_prediction`` function :pr:`1915`
        * Removed ``HighVarianceCVDataCheck`` and convered it to an ``AutoMLSearch`` method instead :pr:`1928`
        * Added ``score_batch`` and ``train_batch`` abstact methods to ``EngineBase``. These need to be implemented in Engine subclasses :pr:`1913`


**v0.19.0 Feb. 23, 2021**
    * Enhancements
        * Added a GitHub Action for Python windows unit tests :pr:`1844`
        * Added a GitHub Action for checking updated release notes :pr:`1849`
        * Added a GitHub Action for Python lint checks :pr:`1837`
        * Adjusted ``explain_prediction``, ``explain_predictions`` and ``explain_predictions_best_worst`` to handle timeseries problems. :pr:`1818`
        * Updated ``InvalidTargetDataCheck`` to check for mismatched indices in target and features :pr:`1816`
        * Updated ``Woodwork`` structures returned from components to support ``Woodwork`` logical type overrides set by the user :pr:`1784`
        * Updated estimators to keep track of input feature names during ``fit()`` :pr:`1794`
        * Updated ``visualize_decision_tree`` to include feature names in output :pr:`1813`
        * Added ``is_bounded_like_percentage`` property for objectives. If true, the ``calculate_percent_difference`` method will return the absolute difference rather than relative difference :pr:`1809`
        * Added full error traceback to AutoMLSearch logger file :pr:`1840`
        * Changed ``TargetEncoder`` to preserve custom indices in the data :pr:`1836`
        * Refactored ``explain_predictions`` and ``explain_predictions_best_worst`` to only compute features once for all rows that need to be explained :pr:`1843`
        * Added custom random undersampler data splitter for classification :pr:`1857`
        * Updated ``OutliersDataCheck`` implementation to calculate the probability of having no outliers :pr:`1855`
        * Added ``Engines`` pipeline processing API :pr:`1838`
    * Fixes
        * Changed EngineBase random_state arg to random_seed and same for user guide docs :pr:`1889`
    * Changes
        * Modified ``calculate_percent_difference`` so that division by 0 is now inf rather than nan :pr:`1809`
        * Removed ``text_columns`` parameter from ``LSA`` and ``TextFeaturizer`` components :pr:`1652`
        * Added ``random_seed`` as an argument to our automl/pipeline/component API. Using ``random_state`` will raise a warning :pr:`1798`
        * Added ``DataCheckError`` message in ``InvalidTargetDataCheck`` if input target is None and removed exception raised :pr:`1866`
    * Documentation Changes
    * Testing Changes
        * Added back coverage for ``_get_feature_provenance`` in ``TextFeaturizer`` after ``text_columns`` was removed :pr:`1842`
        * Pin graphviz version for windows builds :pr:`1847`
        * Unpin graphviz version for windows builds :pr:`1851`

.. warning::

    **Breaking Changes**
        * Added a deprecation warning to ``explain_prediction``. It will be deleted in the next release. :pr:`1860`


**v0.18.2 Feb. 10, 2021**
    * Enhancements
        * Added uniqueness score data check :pr:`1785`
        * Added "dataframe" output format for prediction explanations :pr:`1781`
        * Updated LightGBM estimators to handle ``pandas.MultiIndex`` :pr:`1770`
        * Sped up permutation importance for some pipelines :pr:`1762`
        * Added sparsity data check :pr:`1797`
        * Confirmed support for threshold tuning for binary time series classification problems :pr:`1803`
    * Fixes
    * Changes
    * Documentation Changes
        * Added section on conda to the contributing guide :pr:`1771`
        * Updated release process to reflect freezing `main` before perf tests :pr:`1787`
        * Moving some prs to the right section of the release notes :pr:`1789`
        * Tweak README.md. :pr:`1800`
        * Fixed back arrow on install page docs :pr:`1795`
        * Fixed docstring for `ClassImbalanceDataCheck.validate()` :pr:`1817`
    * Testing Changes

**v0.18.1 Feb. 1, 2021**
    * Enhancements
        * Added ``graph_t_sne`` as a visualization tool for high dimensional data :pr:`1731`
        * Added the ability to see the linear coefficients of features in linear models terms :pr:`1738`
        * Added support for ``scikit-learn`` ``v0.24.0`` :pr:`1733`
        * Added support for ``scipy`` ``v1.6.0`` :pr:`1752`
        * Added SVM Classifier and Regressor to estimators :pr:`1714` :pr:`1761`
    * Fixes
        * Addressed bug with ``partial_dependence`` and categorical data with more categories than grid resolution :pr:`1748`
        * Removed ``random_state`` arg from ``get_pipelines`` in ``AutoMLSearch`` :pr:`1719`
        * Pinned pyzmq at less than 22.0.0 till we add support :pr:`1756`
        * Remove ``ProphetRegressor`` from main as windows tests were flaky :pr:`1764`
    * Changes
        * Updated components and pipelines to return ``Woodwork`` data structures :pr:`1668`
        * Updated ``clone()`` for pipelines and components to copy over random state automatically :pr:`1753`
        * Dropped support for Python version 3.6 :pr:`1751`
        * Removed deprecated ``verbose`` flag from ``AutoMLSearch`` parameters :pr:`1772`
    * Documentation Changes
        * Add Twitter and Github link to documentation toolbar :pr:`1754`
        * Added Open Graph info to documentation :pr:`1758`
    * Testing Changes

.. warning::

    **Breaking Changes**
        * Components and pipelines return ``Woodwork`` data structures instead of ``pandas`` data structures :pr:`1668`
        * Python 3.6 will not be actively supported due to discontinued support from EvalML dependencies.
        * Deprecated ``verbose`` flag is removed for ``AutoMLSearch`` :pr:`1772`


**v0.18.0 Jan. 26, 2021**
    * Enhancements
        * Added RMSLE, MSLE, and MAPE to core objectives while checking for negative target values in ``invalid_targets_data_check`` :pr:`1574`
        * Added validation checks for binary problems with regression-like datasets and multiclass problems without true multiclass targets in ``invalid_targets_data_check`` :pr:`1665`
        * Added time series support for ``make_pipeline`` :pr:`1566`
        * Added target name for output of pipeline ``predict`` method :pr:`1578`
        * Added multiclass check to ``InvalidTargetDataCheck`` for two examples per class :pr:`1596`
        * Added support for ``graphviz`` ``v0.16`` :pr:`1657`
        * Enhanced time series pipelines to accept empty features :pr:`1651`
        * Added KNN Classifier to estimators. :pr:`1650`
        * Added support for list inputs for objectives :pr:`1663`
        * Added support for ``AutoMLSearch`` to handle time series classification pipelines :pr:`1666`
        * Enhanced ``DelayedFeaturesTransformer`` to encode categorical features and targets before delaying them :pr:`1691`
        * Added 2-way dependence plots. :pr:`1690`
        * Added ability to directly iterate through components within Pipelines :pr:`1583`
    * Fixes
        * Fixed inconsistent attributes and added Exceptions to docs :pr:`1673`
        * Fixed ``TargetLeakageDataCheck`` to use Woodwork ``mutual_information`` rather than using Pandas' Pearson Correlation :pr:`1616`
        * Fixed thresholding for pipelines in ``AutoMLSearch`` to only threshold binary classification pipelines :pr:`1622` :pr:`1626`
        * Updated ``load_data`` to return Woodwork structures and update default parameter value for ``index`` to ``None`` :pr:`1610`
        * Pinned scipy at < 1.6.0 while we work on adding support :pr:`1629`
        * Fixed data check message formatting in ``AutoMLSearch`` :pr:`1633`
        * Addressed stacked ensemble component for ``scikit-learn`` v0.24 support by setting ``shuffle=True`` for default CV :pr:`1613`
        * Fixed bug where ``Imputer`` reset the index on ``X`` :pr:`1590`
        * Fixed ``AutoMLSearch`` stacktrace when a cutom objective was passed in as a primary objective or additional objective :pr:`1575`
        * Fixed custom index bug for ``MAPE`` objective :pr:`1641`
        * Fixed index bug for ``TextFeaturizer`` and ``LSA`` components :pr:`1644`
        * Limited ``load_fraud`` dataset loaded into ``automl.ipynb`` :pr:`1646`
        * ``add_to_rankings`` updates ``AutoMLSearch.best_pipeline`` when necessary :pr:`1647`
        * Fixed bug where time series baseline estimators were not receiving ``gap`` and ``max_delay`` in ``AutoMLSearch`` :pr:`1645`
        * Fixed jupyter notebooks to help the RTD buildtime :pr:`1654`
        * Added ``positive_only`` objectives to ``non_core_objectives`` :pr:`1661`
        * Fixed stacking argument ``n_jobs`` for IterativeAlgorithm :pr:`1706`
        * Updated CatBoost estimators to return self in ``.fit()`` rather than the underlying model for consistency :pr:`1701`
        * Added ability to initialize pipeline parameters in ``AutoMLSearch`` constructor :pr:`1676`
    * Changes
        * Added labeling to ``graph_confusion_matrix`` :pr:`1632`
        * Rerunning search for ``AutoMLSearch`` results in a message thrown rather than failing the search, and removed ``has_searched`` property :pr:`1647`
        * Changed tuner class to allow and ignore single parameter values as input :pr:`1686`
        * Capped LightGBM version limit to remove bug in docs :pr:`1711`
        * Removed support for `np.random.RandomState` in EvalML :pr:`1727`
    * Documentation Changes
        * Update Model Understanding in the user guide to include ``visualize_decision_tree`` :pr:`1678`
        * Updated docs to include information about ``AutoMLSearch`` callback parameters and methods :pr:`1577`
        * Updated docs to prompt users to install graphiz on Mac :pr:`1656`
        * Added ``infer_feature_types`` to the ``start.ipynb`` guide :pr:`1700`
        * Added multicollinearity data check to API reference and docs :pr:`1707`
    * Testing Changes

.. warning::

    **Breaking Changes**
        * Removed ``has_searched`` property from ``AutoMLSearch`` :pr:`1647`
        * Components and pipelines return ``Woodwork`` data structures instead of ``pandas`` data structures :pr:`1668`
        * Removed support for `np.random.RandomState` in EvalML. Rather than passing ``np.random.RandomState`` as component and pipeline random_state values, we use int random_seed :pr:`1727`


**v0.17.0 Dec. 29, 2020**
    * Enhancements
        * Added ``save_plot`` that allows for saving figures from different backends :pr:`1588`
        * Added ``LightGBM Regressor`` to regression components :pr:`1459`
        * Added ``visualize_decision_tree`` for tree visualization with ``decision_tree_data_from_estimator`` and ``decision_tree_data_from_pipeline`` to reformat tree structure output :pr:`1511`
        * Added `DFS Transformer` component into transformer components :pr:`1454`
        * Added ``MAPE`` to the standard metrics for time series problems and update objectives :pr:`1510`
        * Added ``graph_prediction_vs_actual_over_time`` and ``get_prediction_vs_actual_over_time_data`` to the model understanding module for time series problems :pr:`1483`
        * Added a ``ComponentGraph`` class that will support future pipelines as directed acyclic graphs :pr:`1415`
        * Updated data checks to accept ``Woodwork`` data structures :pr:`1481`
        * Added parameter to ``InvalidTargetDataCheck`` to show only top unique values rather than all unique values :pr:`1485`
        * Added multicollinearity data check :pr:`1515`
        * Added baseline pipeline and components for time series regression problems :pr:`1496`
        * Added more information to users about ensembling behavior in ``AutoMLSearch`` :pr:`1527`
        * Add woodwork support for more utility and graph methods :pr:`1544`
        * Changed ``DateTimeFeaturizer`` to encode features as int :pr:`1479`
        * Return trained pipelines from ``AutoMLSearch.best_pipeline`` :pr:`1547`
        * Added utility method so that users can set feature types without having to learn about Woodwork directly :pr:`1555`
        * Added Linear Discriminant Analysis transformer for dimensionality reduction :pr:`1331`
        * Added multiclass support for ``partial_dependence`` and ``graph_partial_dependence`` :pr:`1554`
        * Added ``TimeSeriesBinaryClassificationPipeline`` and ``TimeSeriesMulticlassClassificationPipeline`` classes :pr:`1528`
        * Added ``make_data_splitter`` method for easier automl data split customization :pr:`1568`
        * Integrated ``ComponentGraph`` class into Pipelines for full non-linear pipeline support :pr:`1543`
        * Update ``AutoMLSearch`` constructor to take training data instead of ``search`` and ``add_to_leaderboard`` :pr:`1597`
        * Update ``split_data`` helper args :pr:`1597`
        * Add problem type utils ``is_regression``, ``is_classification``, ``is_timeseries`` :pr:`1597`
        * Rename ``AutoMLSearch`` ``data_split`` arg to ``data_splitter`` :pr:`1569`
    * Fixes
        * Fix AutoML not passing CV folds to ``DefaultDataChecks`` for usage by ``ClassImbalanceDataCheck`` :pr:`1619`
        * Fix Windows CI jobs: install ``numba`` via conda, required for ``shap`` :pr:`1490`
        * Added custom-index support for `reset-index-get_prediction_vs_actual_over_time_data` :pr:`1494`
        * Fix ``generate_pipeline_code`` to account for boolean and None differences between Python and JSON :pr:`1524` :pr:`1531`
        * Set max value for plotly and xgboost versions while we debug CI failures with newer versions :pr:`1532`
        * Undo version pinning for plotly :pr:`1533`
        * Fix ReadTheDocs build by updating the version of ``setuptools`` :pr:`1561`
        * Set ``random_state`` of data splitter in AutoMLSearch to take int to keep consistency in the resulting splits :pr:`1579`
        * Pin sklearn version while we work on adding support :pr:`1594`
        * Pin pandas at <1.2.0 while we work on adding support :pr:`1609`
        * Pin graphviz at < 0.16 while we work on adding support :pr:`1609`
    * Changes
        * Reverting ``save_graph`` :pr:`1550` to resolve kaleido build issues :pr:`1585`
        * Update circleci badge to apply to ``main`` :pr:`1489`
        * Added script to generate github markdown for releases :pr:`1487`
        * Updated selection using pandas ``dtypes`` to selecting using Woodwork logical types :pr:`1551`
        * Updated dependencies to fix ``ImportError: cannot import name 'MaskedArray' from 'sklearn.utils.fixes'`` error and to address Woodwork and Featuretool dependencies :pr:`1540`
        * Made ``get_prediction_vs_actual_data()`` a public method :pr:`1553`
        * Updated ``Woodwork`` version requirement to v0.0.7 :pr:`1560`
        * Move data splitters from ``evalml.automl.data_splitters`` to ``evalml.preprocessing.data_splitters`` :pr:`1597`
        * Rename "# Testing" in automl log output to "# Validation" :pr:`1597`
    * Documentation Changes
        * Added partial dependence methods to API reference :pr:`1537`
        * Updated documentation for confusion matrix methods :pr:`1611`
    * Testing Changes
        * Set ``n_jobs=1`` in most unit tests to reduce memory :pr:`1505`

.. warning::

    **Breaking Changes**
        * Updated minimal dependencies: ``numpy>=1.19.1``, ``pandas>=1.1.0``, ``scikit-learn>=0.23.1``, ``scikit-optimize>=0.8.1``
        * Updated ``AutoMLSearch.best_pipeline`` to return a trained pipeline. Pass in ``train_best_pipeline=False`` to AutoMLSearch in order to return an untrained pipeline.
        * Pipeline component instances can no longer be iterated through using ``Pipeline.component_graph`` :pr:`1543`
        * Update ``AutoMLSearch`` constructor to take training data instead of ``search`` and ``add_to_leaderboard`` :pr:`1597`
        * Update ``split_data`` helper args :pr:`1597`
        * Move data splitters from ``evalml.automl.data_splitters`` to ``evalml.preprocessing.data_splitters`` :pr:`1597`
        * Rename ``AutoMLSearch`` ``data_split`` arg to ``data_splitter`` :pr:`1569`



**v0.16.1 Dec. 1, 2020**
    * Enhancements
        * Pin woodwork version to v0.0.6 to avoid breaking changes :pr:`1484`
        * Updated ``Woodwork`` to >=0.0.5 in ``core-requirements.txt`` :pr:`1473`
        * Removed ``copy_dataframe`` parameter for ``Woodwork``, updated ``Woodwork`` to >=0.0.6 in ``core-requirements.txt`` :pr:`1478`
        * Updated ``detect_problem_type`` to use ``pandas.api.is_numeric_dtype`` :pr:`1476`
    * Changes
        * Changed ``make clean`` to delete coverage reports as a convenience for developers :pr:`1464`
        * Set ``n_jobs=-1`` by default for stacked ensemble components :pr:`1472`
    * Documentation Changes
        * Updated pipeline and component documentation and demos to use ``Woodwork`` :pr:`1466`
    * Testing Changes
        * Update dependency update checker to use everything from core and optional dependencies :pr:`1480`


**v0.16.0 Nov. 24, 2020**
    * Enhancements
        * Updated pipelines and ``make_pipeline`` to accept ``Woodwork`` inputs :pr:`1393`
        * Updated components to accept ``Woodwork`` inputs :pr:`1423`
        * Added ability to freeze hyperparameters for ``AutoMLSearch`` :pr:`1284`
        * Added ``Target Encoder`` into transformer components :pr:`1401`
        * Added callback for error handling in ``AutoMLSearch`` :pr:`1403`
        * Added the index id to the ``explain_predictions_best_worst`` output to help users identify which rows in their data are included :pr:`1365`
        * The top_k features displayed in ``explain_predictions_*`` functions are now determined by the magnitude of shap values as opposed to the ``top_k`` largest and smallest shap values. :pr:`1374`
        * Added a problem type for time series regression :pr:`1386`
        * Added a ``is_defined_for_problem_type`` method to ``ObjectiveBase`` :pr:`1386`
        * Added a ``random_state`` parameter to ``make_pipeline_from_components`` function :pr:`1411`
        * Added ``DelayedFeaturesTransformer`` :pr:`1396`
        * Added a ``TimeSeriesRegressionPipeline`` class :pr:`1418`
        * Removed ``core-requirements.txt`` from the package distribution :pr:`1429`
        * Updated data check messages to include a `"code"` and `"details"` fields :pr:`1451`, :pr:`1462`
        * Added a ``TimeSeriesSplit`` data splitter for time series problems :pr:`1441`
        * Added a ``problem_configuration`` parameter to AutoMLSearch :pr:`1457`
    * Fixes
        * Fixed ``IndexError`` raised in ``AutoMLSearch`` when ``ensembling = True`` but only one pipeline to iterate over :pr:`1397`
        * Fixed stacked ensemble input bug and LightGBM warning and bug in ``AutoMLSearch`` :pr:`1388`
        * Updated enum classes to show possible enum values as attributes :pr:`1391`
        * Updated calls to ``Woodwork``'s ``to_pandas()`` to ``to_series()`` and ``to_dataframe()`` :pr:`1428`
        * Fixed bug in OHE where column names were not guaranteed to be unique :pr:`1349`
        * Fixed bug with percent improvement of ``ExpVariance`` objective on data with highly skewed target :pr:`1467`
        * Fix SimpleImputer error which occurs when all features are bool type :pr:`1215`
    * Changes
        * Changed ``OutliersDataCheck`` to return the list of columns, rather than rows, that contain outliers :pr:`1377`
        * Simplified and cleaned output for Code Generation :pr:`1371`
        * Reverted changes from :pr:`1337` :pr:`1409`
        * Updated data checks to return dictionary of warnings and errors instead of a list :pr:`1448`
        * Updated ``AutoMLSearch`` to pass ``Woodwork`` data structures to every pipeline (instead of pandas DataFrames) :pr:`1450`
        * Update ``AutoMLSearch`` to default to ``max_batches=1`` instead of ``max_iterations=5`` :pr:`1452`
        * Updated _evaluate_pipelines to consolidate side effects :pr:`1410`
    * Documentation Changes
        * Added description of CLA to contributing guide, updated description of draft PRs :pr:`1402`
        * Updated documentation to include all data checks, ``DataChecks``, and usage of data checks in AutoML :pr:`1412`
        * Updated docstrings from ``np.array`` to ``np.ndarray`` :pr:`1417`
        * Added section on stacking ensembles in AutoMLSearch documentation :pr:`1425`
    * Testing Changes
        * Removed ``category_encoders`` from test-requirements.txt :pr:`1373`
        * Tweak codecov.io settings again to avoid flakes :pr:`1413`
        * Modified ``make lint`` to check notebook versions in the docs :pr:`1431`
        * Modified ``make lint-fix`` to standardize notebook versions in the docs :pr:`1431`
        * Use new version of pull request Github Action for dependency check (:pr:`1443`)
        * Reduced number of workers for tests to 4 :pr:`1447`

.. warning::

    **Breaking Changes**
        * The ``top_k`` and ``top_k_features`` parameters in ``explain_predictions_*`` functions now return ``k`` features as opposed to ``2 * k`` features :pr:`1374`
        * Renamed ``problem_type`` to ``problem_types`` in ``RegressionObjective``, ``BinaryClassificationObjective``, and ``MulticlassClassificationObjective`` :pr:`1319`
        * Data checks now return a dictionary of warnings and errors instead of a list :pr:`1448`



**v0.15.0 Oct. 29, 2020**
    * Enhancements
        * Added stacked ensemble component classes (``StackedEnsembleClassifier``, ``StackedEnsembleRegressor``) :pr:`1134`
        * Added stacked ensemble components to ``AutoMLSearch`` :pr:`1253`
        * Added ``DecisionTreeClassifier`` and ``DecisionTreeRegressor`` to AutoML :pr:`1255`
        * Added ``graph_prediction_vs_actual`` in ``model_understanding`` for regression problems :pr:`1252`
        * Added parameter to ``OneHotEncoder`` to enable filtering for features to encode for :pr:`1249`
        * Added percent-better-than-baseline for all objectives to automl.results :pr:`1244`
        * Added ``HighVarianceCVDataCheck`` and replaced synonymous warning in ``AutoMLSearch`` :pr:`1254`
        * Added `PCA Transformer` component for dimensionality reduction :pr:`1270`
        * Added ``generate_pipeline_code`` and ``generate_component_code`` to allow for code generation given a pipeline or component instance :pr:`1306`
        * Added ``PCA Transformer`` component for dimensionality reduction :pr:`1270`
        * Updated ``AutoMLSearch`` to support ``Woodwork`` data structures :pr:`1299`
        * Added cv_folds to ``ClassImbalanceDataCheck`` and added this check to ``DefaultDataChecks`` :pr:`1333`
        * Make ``max_batches`` argument to ``AutoMLSearch.search`` public :pr:`1320`
        * Added text support to automl search :pr:`1062`
        * Added ``_pipelines_per_batch`` as a private argument to ``AutoMLSearch`` :pr:`1355`
    * Fixes
        * Fixed ML performance issue with ordered datasets: always shuffle data in automl's default CV splits :pr:`1265`
        * Fixed broken ``evalml info`` CLI command :pr:`1293`
        * Fixed ``boosting type='rf'`` for LightGBM Classifier, as well as ``num_leaves`` error :pr:`1302`
        * Fixed bug in ``explain_predictions_best_worst`` where a custom index in the target variable would cause a ``ValueError`` :pr:`1318`
        * Added stacked ensemble estimators to to ``evalml.pipelines.__init__`` file :pr:`1326`
        * Fixed bug in OHE where calls to transform were not deterministic if ``top_n`` was less than the number of categories in a column :pr:`1324`
        * Fixed LightGBM warning messages during AutoMLSearch :pr:`1342`
        * Fix warnings thrown during AutoMLSearch in ``HighVarianceCVDataCheck`` :pr:`1346`
        * Fixed bug where TrainingValidationSplit would return invalid location indices for dataframes with a custom index :pr:`1348`
        * Fixed bug where the AutoMLSearch ``random_state`` was not being passed to the created pipelines :pr:`1321`
    * Changes
        * Allow ``add_to_rankings`` to be called before AutoMLSearch is called :pr:`1250`
        * Removed Graphviz from test-requirements to add to requirements.txt :pr:`1327`
        * Removed ``max_pipelines`` parameter from ``AutoMLSearch`` :pr:`1264`
        * Include editable installs in all install make targets :pr:`1335`
        * Made pip dependencies `featuretools` and `nlp_primitives` core dependencies :pr:`1062`
        * Removed `PartOfSpeechCount` from `TextFeaturizer` transform primitives :pr:`1062`
        * Added warning for ``partial_dependency`` when the feature includes null values :pr:`1352`
    * Documentation Changes
        * Fixed and updated code blocks in Release Notes :pr:`1243`
        * Added DecisionTree estimators to API Reference :pr:`1246`
        * Changed class inheritance display to flow vertically :pr:`1248`
        * Updated cost-benefit tutorial to use a holdout/test set :pr:`1159`
        * Added ``evalml info`` command to documentation :pr:`1293`
        * Miscellaneous doc updates :pr:`1269`
        * Removed conda pre-release testing from the release process document :pr:`1282`
        * Updates to contributing guide :pr:`1310`
        * Added Alteryx footer to docs with Twitter and Github link :pr:`1312`
        * Added documentation for evalml installation for Python 3.6 :pr:`1322`
        * Added documentation changes to make the API Docs easier to understand :pr:`1323`
        * Fixed documentation for ``feature_importance`` :pr:`1353`
        * Added tutorial for running `AutoML` with text data :pr:`1357`
        * Added documentation for woodwork integration with automl search :pr:`1361`
    * Testing Changes
        * Added tests for ``jupyter_check`` to handle IPython :pr:`1256`
        * Cleaned up ``make_pipeline`` tests to test for all estimators :pr:`1257`
        * Added a test to check conda build after merge to main :pr:`1247`
        * Removed code that was lacking codecov for ``__main__.py`` and unnecessary :pr:`1293`
        * Codecov: round coverage up instead of down :pr:`1334`
        * Add DockerHub credentials to CI testing environment :pr:`1356`
        * Add DockerHub credentials to conda testing environment :pr:`1363`

.. warning::

    **Breaking Changes**
        * Renamed ``LabelLeakageDataCheck`` to ``TargetLeakageDataCheck`` :pr:`1319`
        * ``max_pipelines`` parameter has been removed from ``AutoMLSearch``. Please use ``max_iterations`` instead. :pr:`1264`
        * ``AutoMLSearch.search()`` will now log a warning if the input is not a ``Woodwork`` data structure (``pandas``, ``numpy``) :pr:`1299`
        * Make ``max_batches`` argument to ``AutoMLSearch.search`` public :pr:`1320`
        * Removed unused argument `feature_types` from AutoMLSearch.search :pr:`1062`

**v0.14.1 Sep. 29, 2020**
    * Enhancements
        * Updated partial dependence methods to support calculating numeric columns in a dataset with non-numeric columns :pr:`1150`
        * Added ``get_feature_names`` on ``OneHotEncoder`` :pr:`1193`
        * Added ``detect_problem_type`` to ``problem_type/utils.py`` to automatically detect the problem type given targets :pr:`1194`
        * Added LightGBM to ``AutoMLSearch`` :pr:`1199`
        * Updated ``scikit-learn`` and ``scikit-optimize`` to use latest versions - 0.23.2 and 0.8.1 respectively :pr:`1141`
        * Added ``__str__`` and ``__repr__`` for pipelines and components :pr:`1218`
        * Included internal target check for both training and validation data in ``AutoMLSearch`` :pr:`1226`
        * Added ``ProblemTypes.all_problem_types`` helper to get list of supported problem types :pr:`1219`
        * Added ``DecisionTreeClassifier`` and ``DecisionTreeRegressor`` classes :pr:`1223`
        * Added ``ProblemTypes.all_problem_types`` helper to get list of supported problem types :pr:`1219`
        * ``DataChecks`` can now be parametrized by passing a list of ``DataCheck`` classes and a parameter dictionary :pr:`1167`
        * Added first CV fold score as validation score in ``AutoMLSearch.rankings`` :pr:`1221`
        * Updated ``flake8`` configuration to enable linting on ``__init__.py`` files :pr:`1234`
        * Refined ``make_pipeline_from_components`` implementation :pr:`1204`
    * Fixes
        * Updated GitHub URL after migration to Alteryx GitHub org :pr:`1207`
        * Changed Problem Type enum to be more similar to the string name :pr:`1208`
        * Wrapped call to scikit-learn's partial dependence method in a ``try``/``finally`` block :pr:`1232`
    * Changes
        * Added ``allow_writing_files`` as a named argument to CatBoost estimators. :pr:`1202`
        * Added ``solver`` and ``multi_class`` as named arguments to ``LogisticRegressionClassifier`` :pr:`1202`
        * Replaced pipeline's ``._transform`` method to evaluate all the preprocessing steps of a pipeline with ``.compute_estimator_features`` :pr:`1231`
        * Changed default large dataset train/test splitting behavior :pr:`1205`
    * Documentation Changes
        * Included description of how to access the component instances and features for pipeline user guide :pr:`1163`
        * Updated API docs to refer to target as "target" instead of "labels" for non-classification tasks and minor docs cleanup :pr:`1160`
        * Added Class Imbalance Data Check to ``api_reference.rst`` :pr:`1190` :pr:`1200`
        * Added pipeline properties to API reference :pr:`1209`
        * Clarified what the objective parameter in AutoML is used for in AutoML API reference and AutoML user guide :pr:`1222`
        * Updated API docs to include ``skopt.space.Categorical`` option for component hyperparameter range definition :pr:`1228`
        * Added install documentation for ``libomp`` in order to use LightGBM on Mac :pr:`1233`
        * Improved description of ``max_iterations`` in documentation :pr:`1212`
        * Removed unused code from sphinx conf :pr:`1235`
    * Testing Changes

.. warning::

    **Breaking Changes**
        * ``DefaultDataChecks`` now accepts a ``problem_type`` parameter that must be specified :pr:`1167`
        * Pipeline's ``._transform`` method to evaluate all the preprocessing steps of a pipeline has been replaced with ``.compute_estimator_features`` :pr:`1231`
        * ``get_objectives`` has been renamed to ``get_core_objectives``. This function will now return a list of valid objective instances :pr:`1230`


**v0.13.2 Sep. 17, 2020**
    * Enhancements
        * Added ``output_format`` field to explain predictions functions :pr:`1107`
        * Modified ``get_objective`` and ``get_objectives`` to be able to return any objective in ``evalml.objectives`` :pr:`1132`
        * Added a ``return_instance`` boolean parameter to ``get_objective`` :pr:`1132`
        * Added ``ClassImbalanceDataCheck`` to determine whether target imbalance falls below a given threshold :pr:`1135`
        * Added label encoder to LightGBM for binary classification :pr:`1152`
        * Added labels for the row index of confusion matrix :pr:`1154`
        * Added ``AutoMLSearch`` object as another parameter in search callbacks :pr:`1156`
        * Added the corresponding probability threshold for each point displayed in ``graph_roc_curve`` :pr:`1161`
        * Added ``__eq__`` for ``ComponentBase`` and ``PipelineBase`` :pr:`1178`
        * Added support for multiclass classification for ``roc_curve`` :pr:`1164`
        * Added ``categories`` accessor to ``OneHotEncoder`` for listing the categories associated with a feature :pr:`1182`
        * Added utility function to create pipeline instances from a list of component instances :pr:`1176`
    * Fixes
        * Fixed XGBoost column names for partial dependence methods :pr:`1104`
        * Removed dead code validating column type from ``TextFeaturizer`` :pr:`1122`
        * Fixed issue where ``Imputer`` cannot fit when there is None in a categorical or boolean column :pr:`1144`
        * ``OneHotEncoder`` preserves the custom index in the input data :pr:`1146`
        * Fixed representation for ``ModelFamily`` :pr:`1165`
        * Removed duplicate ``nbsphinx`` dependency in ``dev-requirements.txt`` :pr:`1168`
        * Users can now pass in any valid kwargs to all estimators :pr:`1157`
        * Remove broken accessor ``OneHotEncoder.get_feature_names`` and unneeded base class :pr:`1179`
        * Removed LightGBM Estimator from AutoML models :pr:`1186`
    * Changes
        * Pinned ``scikit-optimize`` version to 0.7.4 :pr:`1136`
        * Removed ``tqdm`` as a dependency :pr:`1177`
        * Added lightgbm version 3.0.0 to ``latest_dependency_versions.txt`` :pr:`1185`
        * Rename ``max_pipelines`` to ``max_iterations`` :pr:`1169`
    * Documentation Changes
        * Fixed API docs for ``AutoMLSearch`` ``add_result_callback`` :pr:`1113`
        * Added a step to our release process for pushing our latest version to conda-forge :pr:`1118`
        * Added warning for missing ipywidgets dependency for using ``PipelineSearchPlots`` on Jupyterlab :pr:`1145`
        * Updated ``README.md`` example to load demo dataset :pr:`1151`
        * Swapped mapping of breast cancer targets in ``model_understanding.ipynb`` :pr:`1170`
    * Testing Changes
        * Added test confirming ``TextFeaturizer`` never outputs null values :pr:`1122`
        * Changed Python version of ``Update Dependencies`` action to 3.8.x :pr:`1137`
        * Fixed release notes check-in test for ``Update Dependencies`` actions :pr:`1172`

.. warning::

    **Breaking Changes**
        * ``get_objective`` will now return a class definition rather than an instance by default :pr:`1132`
        * Deleted ``OPTIONS`` dictionary in ``evalml.objectives.utils.py`` :pr:`1132`
        * If specifying an objective by string, the string must now match the objective's name field, case-insensitive :pr:`1132`
        * Passing "Cost Benefit Matrix", "Fraud Cost", "Lead Scoring", "Mean Squared Log Error",
            "Recall", "Recall Macro", "Recall Micro", "Recall Weighted", or "Root Mean Squared Log Error" to ``AutoMLSearch`` will now result in a ``ValueError``
            rather than an ``ObjectiveNotFoundError`` :pr:`1132`
        * Search callbacks ``start_iteration_callback`` and ``add_results_callback`` have changed to include a copy of the AutoMLSearch object as a third parameter :pr:`1156`
        * Deleted ``OneHotEncoder.get_feature_names`` method which had been broken for a while, in favor of pipelines' ``input_feature_names`` :pr:`1179`
        * Deleted empty base class ``CategoricalEncoder`` which ``OneHotEncoder`` component was inheriting from :pr:`1176`
        * Results from ``roc_curve`` will now return as a list of dictionaries with each dictionary representing a class :pr:`1164`
        * ``max_pipelines`` now raises a ``DeprecationWarning`` and will be removed in the next release. ``max_iterations`` should be used instead. :pr:`1169`


**v0.13.1 Aug. 25, 2020**
    * Enhancements
        * Added Cost-Benefit Matrix objective for binary classification :pr:`1038`
        * Split ``fill_value`` into ``categorical_fill_value`` and ``numeric_fill_value`` for Imputer :pr:`1019`
        * Added ``explain_predictions`` and ``explain_predictions_best_worst`` for explaining multiple predictions with SHAP :pr:`1016`
        * Added new LSA component for text featurization :pr:`1022`
        * Added guide on installing with conda :pr:`1041`
        * Added a “cost-benefit curve” util method to graph cost-benefit matrix scores vs. binary classification thresholds :pr:`1081`
        * Standardized error when calling transform/predict before fit for pipelines :pr:`1048`
        * Added ``percent_better_than_baseline`` to AutoML search rankings and full rankings table :pr:`1050`
        * Added one-way partial dependence and partial dependence plots :pr:`1079`
        * Added "Feature Value" column to prediction explanation reports. :pr:`1064`
        * Added LightGBM classification estimator :pr:`1082`, :pr:`1114`
        * Added ``max_batches`` parameter to ``AutoMLSearch`` :pr:`1087`
    * Fixes
        * Updated ``TextFeaturizer`` component to no longer require an internet connection to run :pr:`1022`
        * Fixed non-deterministic element of ``TextFeaturizer`` transformations :pr:`1022`
        * Added a StandardScaler to all ElasticNet pipelines :pr:`1065`
        * Updated cost-benefit matrix to normalize score :pr:`1099`
        * Fixed logic in ``calculate_percent_difference`` so that it can handle negative values :pr:`1100`
    * Changes
        * Added ``needs_fitting`` property to ``ComponentBase`` :pr:`1044`
        * Updated references to data types to use datatype lists defined in ``evalml.utils.gen_utils`` :pr:`1039`
        * Remove maximum version limit for SciPy dependency :pr:`1051`
        * Moved ``all_components`` and other component importers into runtime methods :pr:`1045`
        * Consolidated graphing utility methods under ``evalml.utils.graph_utils`` :pr:`1060`
        * Made slight tweaks to how ``TextFeaturizer`` uses ``featuretools``, and did some refactoring of that and of LSA :pr:`1090`
        * Changed ``show_all_features`` parameter into ``importance_threshold``, which allows for thresholding feature importance :pr:`1097`, :pr:`1103`
    * Documentation Changes
        * Update ``setup.py`` URL to point to the github repo :pr:`1037`
        * Added tutorial for using the cost-benefit matrix objective :pr:`1088`
        * Updated ``model_understanding.ipynb`` to include documentation for using plotly on Jupyter Lab :pr:`1108`
    * Testing Changes
        * Refactor CircleCI tests to use matrix jobs (:pr:`1043`)
        * Added a test to check that all test directories are included in evalml package :pr:`1054`


.. warning::

    **Breaking Changes**
        * ``confusion_matrix`` and ``normalize_confusion_matrix`` have been moved to ``evalml.utils`` :pr:`1038`
        * All graph utility methods previously under ``evalml.pipelines.graph_utils`` have been moved to ``evalml.utils.graph_utils`` :pr:`1060`


**v0.12.2 Aug. 6, 2020**
    * Enhancements
        * Add save/load method to components :pr:`1023`
        * Expose pickle ``protocol`` as optional arg to save/load :pr:`1023`
        * Updated estimators used in AutoML to include ExtraTrees and ElasticNet estimators :pr:`1030`
    * Fixes
    * Changes
        * Removed ``DeprecationWarning`` for ``SimpleImputer`` :pr:`1018`
    * Documentation Changes
        * Add note about version numbers to release process docs :pr:`1034`
    * Testing Changes
        * Test files are now included in the evalml package :pr:`1029`


**v0.12.0 Aug. 3, 2020**
    * Enhancements
        * Added string and categorical targets support for binary and multiclass pipelines and check for numeric targets for ``DetectLabelLeakage`` data check :pr:`932`
        * Added clear exception for regression pipelines if target datatype is string or categorical :pr:`960`
        * Added target column names and class labels in ``predict`` and ``predict_proba`` output for pipelines :pr:`951`
        * Added ``_compute_shap_values`` and ``normalize_values`` to ``pipelines/explanations`` module :pr:`958`
        * Added ``explain_prediction`` feature which explains single predictions with SHAP :pr:`974`
        * Added Imputer to allow different imputation strategies for numerical and categorical dtypes :pr:`991`
        * Added support for configuring logfile path using env var, and don't create logger if there are filesystem errors :pr:`975`
        * Updated catboost estimators' default parameters and automl hyperparameter ranges to speed up fit time :pr:`998`
    * Fixes
        * Fixed ReadtheDocs warning failure regarding embedded gif :pr:`943`
        * Removed incorrect parameter passed to pipeline classes in ``_add_baseline_pipelines`` :pr:`941`
        * Added universal error for calling ``predict``, ``predict_proba``, ``transform``, and ``feature_importances`` before fitting :pr:`969`, :pr:`994`
        * Made ``TextFeaturizer`` component and pip dependencies ``featuretools`` and ``nlp_primitives`` optional :pr:`976`
        * Updated imputation strategy in automl to no longer limit impute strategy to ``most_frequent`` for all features if there are any categorical columns :pr:`991`
        * Fixed ``UnboundLocalError`` for ``cv_pipeline`` when automl search errors :pr:`996`
        * Fixed ``Imputer`` to reset dataframe index to preserve behavior expected from  ``SimpleImputer`` :pr:`1009`
    * Changes
        * Moved ``get_estimators`` to ``evalml.pipelines.components.utils`` :pr:`934`
        * Modified Pipelines to raise ``PipelineScoreError`` when they encounter an error during scoring :pr:`936`
        * Moved ``evalml.model_families.list_model_families`` to ``evalml.pipelines.components.allowed_model_families`` :pr:`959`
        * Renamed ``DateTimeFeaturization`` to ``DateTimeFeaturizer`` :pr:`977`
        * Added check to stop search and raise an error if all pipelines in a batch return NaN scores :pr:`1015`
    * Documentation Changes
        * Updated ``README.md`` :pr:`963`
        * Reworded message when errors are returned from data checks in search :pr:`982`
        * Added section on understanding model predictions with ``explain_prediction`` to User Guide :pr:`981`
        * Added a section to the user guide and api reference about how XGBoost and CatBoost are not fully supported. :pr:`992`
        * Added custom components section in user guide :pr:`993`
        * Updated FAQ section formatting :pr:`997`
        * Updated release process documentation :pr:`1003`
    * Testing Changes
        * Moved ``predict_proba`` and ``predict`` tests regarding string / categorical targets to ``test_pipelines.py`` :pr:`972`
        * Fixed dependency update bot by updating python version to 3.7 to avoid frequent github version updates :pr:`1002`


.. warning::

    **Breaking Changes**
        * ``get_estimators`` has been moved to ``evalml.pipelines.components.utils`` (previously was under ``evalml.pipelines.utils``) :pr:`934`
        * Removed the ``raise_errors`` flag in AutoML search. All errors during pipeline evaluation will be caught and logged. :pr:`936`
        * ``evalml.model_families.list_model_families`` has been moved to ``evalml.pipelines.components.allowed_model_families`` :pr:`959`
        * ``TextFeaturizer``: the ``featuretools`` and ``nlp_primitives`` packages must be installed after installing evalml in order to use this component :pr:`976`
        * Renamed ``DateTimeFeaturization`` to ``DateTimeFeaturizer`` :pr:`977`


**v0.11.2 July 16, 2020**
    * Enhancements
        * Added ``NoVarianceDataCheck`` to ``DefaultDataChecks`` :pr:`893`
        * Added text processing and featurization component ``TextFeaturizer`` :pr:`913`, :pr:`924`
        * Added additional checks to ``InvalidTargetDataCheck`` to handle invalid target data types :pr:`929`
        * ``AutoMLSearch`` will now handle ``KeyboardInterrupt`` and prompt user for confirmation :pr:`915`
    * Fixes
        * Makes automl results a read-only property :pr:`919`
    * Changes
        * Deleted static pipelines and refactored tests involving static pipelines, removed ``all_pipelines()`` and ``get_pipelines()`` :pr:`904`
        * Moved ``list_model_families`` to ``evalml.model_family.utils`` :pr:`903`
        * Updated ``all_pipelines``, ``all_estimators``, ``all_components`` to use the same mechanism for dynamically generating their elements :pr:`898`
        * Rename ``master`` branch to ``main`` :pr:`918`
        * Add pypi release github action :pr:`923`
        * Updated ``AutoMLSearch.search`` stdout output and logging and removed tqdm progress bar :pr:`921`
        * Moved automl config checks previously in ``search()`` to init :pr:`933`
    * Documentation Changes
        * Reorganized and rewrote documentation :pr:`937`
        * Updated to use pydata sphinx theme :pr:`937`
        * Updated docs to use ``release_notes`` instead of ``changelog`` :pr:`942`
    * Testing Changes
        * Cleaned up fixture names and usages in tests :pr:`895`


.. warning::

    **Breaking Changes**
        * ``list_model_families`` has been moved to ``evalml.model_family.utils`` (previously was under ``evalml.pipelines.utils``) :pr:`903`
        * ``get_estimators`` has been moved to ``evalml.pipelines.components.utils`` (previously was under ``evalml.pipelines.utils``) :pr:`934`
        * Static pipeline definitions have been removed, but similar pipelines can still be constructed via creating an instance of ``PipelineBase`` :pr:`904`
        * ``all_pipelines()`` and ``get_pipelines()`` utility methods have been removed :pr:`904`


**v0.11.0 June 30, 2020**
    * Enhancements
        * Added multiclass support for ROC curve graphing :pr:`832`
        * Added preprocessing component to drop features whose percentage of NaN values exceeds a specified threshold :pr:`834`
        * Added data check to check for problematic target labels :pr:`814`
        * Added PerColumnImputer that allows imputation strategies per column :pr:`824`
        * Added transformer to drop specific columns :pr:`827`
        * Added support for ``categories``, ``handle_error``, and ``drop`` parameters in ``OneHotEncoder`` :pr:`830` :pr:`897`
        * Added preprocessing component to handle DateTime columns featurization :pr:`838`
        * Added ability to clone pipelines and components :pr:`842`
        * Define getter method for component ``parameters`` :pr:`847`
        * Added utility methods to calculate and graph permutation importances :pr:`860`, :pr:`880`
        * Added new utility functions necessary for generating dynamic preprocessing pipelines :pr:`852`
        * Added kwargs to all components :pr:`863`
        * Updated ``AutoSearchBase`` to use dynamically generated preprocessing pipelines :pr:`870`
        * Added SelectColumns transformer :pr:`873`
        * Added ability to evaluate additional pipelines for automl search :pr:`874`
        * Added ``default_parameters`` class property to components and pipelines :pr:`879`
        * Added better support for disabling data checks in automl search :pr:`892`
        * Added ability to save and load AutoML objects to file :pr:`888`
        * Updated ``AutoSearchBase.get_pipelines`` to return an untrained pipeline instance :pr:`876`
        * Saved learned binary classification thresholds in automl results cv data dict :pr:`876`
    * Fixes
        * Fixed bug where SimpleImputer cannot handle dropped columns :pr:`846`
        * Fixed bug where PerColumnImputer cannot handle dropped columns :pr:`855`
        * Enforce requirement that builtin components save all inputted values in their parameters dict :pr:`847`
        * Don't list base classes in ``all_components`` output :pr:`847`
        * Standardize all components to output pandas data structures, and accept either pandas or numpy :pr:`853`
        * Fixed rankings and full_rankings error when search has not been run :pr:`894`
    * Changes
        * Update ``all_pipelines`` and ``all_components`` to try initializing pipelines/components, and on failure exclude them :pr:`849`
        * Refactor ``handle_components`` to ``handle_components_class``, standardize to ``ComponentBase`` subclass instead of instance :pr:`850`
        * Refactor "blacklist"/"whitelist" to "allow"/"exclude" lists :pr:`854`
        * Replaced ``AutoClassificationSearch`` and ``AutoRegressionSearch`` with ``AutoMLSearch`` :pr:`871`
        * Renamed feature_importances and permutation_importances methods to use singular names (feature_importance and permutation_importance) :pr:`883`
        * Updated ``automl`` default data splitter to train/validation split for large datasets :pr:`877`
        * Added open source license, update some repo metadata :pr:`887`
        * Removed dead code in ``_get_preprocessing_components`` :pr:`896`
    * Documentation Changes
        * Fix some typos and update the EvalML logo :pr:`872`
    * Testing Changes
        * Update the changelog check job to expect the new branching pattern for the deps update bot :pr:`836`
        * Check that all components output pandas datastructures, and can accept either pandas or numpy :pr:`853`
        * Replaced ``AutoClassificationSearch`` and ``AutoRegressionSearch`` with ``AutoMLSearch`` :pr:`871`


.. warning::

    **Breaking Changes**
        * Pipelines' static ``component_graph`` field must contain either ``ComponentBase`` subclasses or ``str``, instead of ``ComponentBase`` subclass instances :pr:`850`
        * Rename ``handle_component`` to ``handle_component_class``. Now standardizes to ``ComponentBase`` subclasses instead of ``ComponentBase`` subclass instances :pr:`850`
        * Renamed automl's ``cv`` argument to ``data_split`` :pr:`877`
        * Pipelines' and classifiers' ``feature_importances`` is renamed ``feature_importance``, ``graph_feature_importances`` is renamed ``graph_feature_importance`` :pr:`883`
        * Passing ``data_checks=None`` to automl search will not perform any data checks as opposed to default checks. :pr:`892`
        * Pipelines to search for in AutoML are now determined automatically, rather than using the statically-defined pipeline classes. :pr:`870`
        * Updated ``AutoSearchBase.get_pipelines`` to return an untrained pipeline instance, instead of one which happened to be trained on the final cross-validation fold :pr:`876`


**v0.10.0 May 29, 2020**
    * Enhancements
        * Added baseline models for classification and regression, add functionality to calculate baseline models before searching in AutoML :pr:`746`
        * Port over highly-null guardrail as a data check and define ``DefaultDataChecks`` and ``DisableDataChecks`` classes :pr:`745`
        * Update ``Tuner`` classes to work directly with pipeline parameters dicts instead of flat parameter lists :pr:`779`
        * Add Elastic Net as a pipeline option :pr:`812`
        * Added new Pipeline option ``ExtraTrees`` :pr:`790`
        * Added precicion-recall curve metrics and plot for binary classification problems in ``evalml.pipeline.graph_utils`` :pr:`794`
        * Update the default automl algorithm to search in batches, starting with default parameters for each pipeline and iterating from there :pr:`793`
        * Added ``AutoMLAlgorithm`` class and ``IterativeAlgorithm`` impl, separated from ``AutoSearchBase`` :pr:`793`
    * Fixes
        * Update pipeline ``score`` to return ``nan`` score for any objective which throws an exception during scoring :pr:`787`
        * Fixed bug introduced in :pr:`787` where binary classification metrics requiring predicted probabilities error in scoring :pr:`798`
        * CatBoost and XGBoost classifiers and regressors can no longer have a learning rate of 0 :pr:`795`
    * Changes
        * Cleanup pipeline ``score`` code, and cleanup codecov :pr:`711`
        * Remove ``pass`` for abstract methods for codecov :pr:`730`
        * Added __str__ for AutoSearch object :pr:`675`
        * Add util methods to graph ROC and confusion matrix :pr:`720`
        * Refactor ``AutoBase`` to ``AutoSearchBase`` :pr:`758`
        * Updated AutoBase with ``data_checks`` parameter, removed previous ``detect_label_leakage`` parameter, and added functionality to run data checks before search in AutoML :pr:`765`
        * Updated our logger to use Python's logging utils :pr:`763`
        * Refactor most of ``AutoSearchBase._do_iteration`` impl into ``AutoSearchBase._evaluate`` :pr:`762`
        * Port over all guardrails to use the new DataCheck API :pr:`789`
        * Expanded ``import_or_raise`` to catch all exceptions :pr:`759`
        * Adds RMSE, MSLE, RMSLE as standard metrics :pr:`788`
        * Don't allow ``Recall`` to be used as an objective for AutoML :pr:`784`
        * Removed feature selection from pipelines :pr:`819`
        * Update default estimator parameters to make automl search faster and more accurate :pr:`793`
    * Documentation Changes
        * Add instructions to freeze ``master`` on ``release.md`` :pr:`726`
        * Update release instructions with more details :pr:`727` :pr:`733`
        * Add objective base classes to API reference :pr:`736`
        * Fix components API to match other modules :pr:`747`
    * Testing Changes
        * Delete codecov yml, use codecov.io's default :pr:`732`
        * Added unit tests for fraud cost, lead scoring, and standard metric objectives :pr:`741`
        * Update codecov client :pr:`782`
        * Updated AutoBase __str__ test to include no parameters case :pr:`783`
        * Added unit tests for ``ExtraTrees`` pipeline :pr:`790`
        * If codecov fails to upload, fail build :pr:`810`
        * Updated Python version of dependency action :pr:`816`
        * Update the dependency update bot to use a suffix when creating branches :pr:`817`

.. warning::

    **Breaking Changes**
        * The ``detect_label_leakage`` parameter for AutoML classes has been removed and replaced by a ``data_checks`` parameter :pr:`765`
        * Moved ROC and confusion matrix methods from ``evalml.pipeline.plot_utils`` to ``evalml.pipeline.graph_utils`` :pr:`720`
        * ``Tuner`` classes require a pipeline hyperparameter range dict as an init arg instead of a space definition :pr:`779`
        * ``Tuner.propose`` and ``Tuner.add`` work directly with pipeline parameters dicts instead of flat parameter lists :pr:`779`
        * ``PipelineBase.hyperparameters`` and ``custom_hyperparameters`` use pipeline parameters dict format instead of being represented as a flat list :pr:`779`
        * All guardrail functions previously under ``evalml.guardrails.utils`` will be removed and replaced by data checks :pr:`789`
        * ``Recall`` disallowed as an objective for AutoML :pr:`784`
        * ``AutoSearchBase`` parameter ``tuner`` has been renamed to ``tuner_class`` :pr:`793`
        * ``AutoSearchBase`` parameter ``possible_pipelines`` and ``possible_model_families`` have been renamed to ``allowed_pipelines`` and ``allowed_model_families`` :pr:`793`


**v0.9.0 Apr. 27, 2020**
    * Enhancements
        * Added ``Accuracy`` as an standard objective :pr:`624`
        * Added verbose parameter to load_fraud :pr:`560`
        * Added Balanced Accuracy metric for binary, multiclass :pr:`612` :pr:`661`
        * Added XGBoost regressor and XGBoost regression pipeline :pr:`666`
        * Added ``Accuracy`` metric for multiclass :pr:`672`
        * Added objective name in ``AutoBase.describe_pipeline`` :pr:`686`
        * Added ``DataCheck`` and ``DataChecks``, ``Message`` classes and relevant subclasses :pr:`739`
    * Fixes
        * Removed direct access to ``cls.component_graph`` :pr:`595`
        * Add testing files to .gitignore :pr:`625`
        * Remove circular dependencies from ``Makefile`` :pr:`637`
        * Add error case for ``normalize_confusion_matrix()`` :pr:`640`
        * Fixed ``XGBoostClassifier`` and ``XGBoostRegressor`` bug with feature names that contain [, ], or < :pr:`659`
        * Update ``make_pipeline_graph`` to not accidentally create empty file when testing if path is valid :pr:`649`
        * Fix pip installation warning about docsutils version, from boto dependency :pr:`664`
        * Removed zero division warning for F1/precision/recall metrics :pr:`671`
        * Fixed ``summary`` for pipelines without estimators :pr:`707`
    * Changes
        * Updated default objective for binary/multiclass classification to log loss :pr:`613`
        * Created classification and regression pipeline subclasses and removed objective as an attribute of pipeline classes :pr:`405`
        * Changed the output of ``score`` to return one dictionary :pr:`429`
        * Created binary and multiclass objective subclasses :pr:`504`
        * Updated objectives API :pr:`445`
        * Removed call to ``get_plot_data`` from AutoML :pr:`615`
        * Set ``raise_error`` to default to True for AutoML classes :pr:`638`
        * Remove unnecessary "u" prefixes on some unicode strings :pr:`641`
        * Changed one-hot encoder to return uint8 dtypes instead of ints :pr:`653`
        * Pipeline ``_name`` field changed to ``custom_name`` :pr:`650`
        * Removed ``graphs.py`` and moved methods into ``PipelineBase`` :pr:`657`, :pr:`665`
        * Remove s3fs as a dev dependency :pr:`664`
        * Changed requirements-parser to be a core dependency :pr:`673`
        * Replace ``supported_problem_types`` field on pipelines with ``problem_type`` attribute on base classes :pr:`678`
        * Changed AutoML to only show best results for a given pipeline template in ``rankings``, added ``full_rankings`` property to show all :pr:`682`
        * Update ``ModelFamily`` values: don't list xgboost/catboost as classifiers now that we have regression pipelines for them :pr:`677`
        * Changed AutoML's ``describe_pipeline`` to get problem type from pipeline instead :pr:`685`
        * Standardize ``import_or_raise`` error messages :pr:`683`
        * Updated argument order of objectives to align with sklearn's :pr:`698`
        * Renamed ``pipeline.feature_importance_graph`` to ``pipeline.graph_feature_importances`` :pr:`700`
        * Moved ROC and confusion matrix methods to ``evalml.pipelines.plot_utils`` :pr:`704`
        * Renamed ``MultiClassificationObjective`` to ``MulticlassClassificationObjective``, to align with pipeline naming scheme :pr:`715`
    * Documentation Changes
        * Fixed some sphinx warnings :pr:`593`
        * Fixed docstring for ``AutoClassificationSearch`` with correct command :pr:`599`
        * Limit readthedocs formats to pdf, not htmlzip and epub :pr:`594` :pr:`600`
        * Clean up objectives API documentation :pr:`605`
        * Fixed function on Exploring search results page :pr:`604`
        * Update release process doc :pr:`567`
        * ``AutoClassificationSearch`` and ``AutoRegressionSearch`` show inherited methods in API reference :pr:`651`
        * Fixed improperly formatted code in breaking changes for changelog :pr:`655`
        * Added configuration to treat Sphinx warnings as errors :pr:`660`
        * Removed separate plotting section for pipelines in API reference :pr:`657`, :pr:`665`
        * Have leads example notebook load S3 files using https, so we can delete s3fs dev dependency :pr:`664`
        * Categorized components in API reference and added descriptions for each category :pr:`663`
        * Fixed Sphinx warnings about ``BalancedAccuracy`` objective :pr:`669`
        * Updated API reference to include missing components and clean up pipeline docstrings :pr:`689`
        * Reorganize API ref, and clarify pipeline sub-titles :pr:`688`
        * Add and update preprocessing utils in API reference :pr:`687`
        * Added inheritance diagrams to API reference :pr:`695`
        * Documented which default objective AutoML optimizes for :pr:`699`
        * Create seperate install page :pr:`701`
        * Include more utils in API ref, like ``import_or_raise`` :pr:`704`
        * Add more color to pipeline documentation :pr:`705`
    * Testing Changes
        * Matched install commands of ``check_latest_dependencies`` test and it's GitHub action :pr:`578`
        * Added Github app to auto assign PR author as assignee :pr:`477`
        * Removed unneeded conda installation of xgboost in windows checkin tests :pr:`618`
        * Update graph tests to always use tmpfile dir :pr:`649`
        * Changelog checkin test workaround for release PRs: If 'future release' section is empty of PR refs, pass check :pr:`658`
        * Add changelog checkin test exception for ``dep-update`` branch :pr:`723`

.. warning::

    **Breaking Changes**

    * Pipelines will now no longer take an objective parameter during instantiation, and will no longer have an objective attribute.
    * ``fit()`` and ``predict()`` now use an optional ``objective`` parameter, which is only used in binary classification pipelines to fit for a specific objective.
    * ``score()`` will now use a required ``objectives`` parameter that is used to determine all the objectives to score on. This differs from the previous behavior, where the pipeline's objective was scored on regardless.
    * ``score()`` will now return one dictionary of all objective scores.
    * ``ROC`` and ``ConfusionMatrix`` plot methods via ``Auto(*).plot`` have been removed by :pr:`615` and are replaced by ``roc_curve`` and ``confusion_matrix`` in ``evamlm.pipelines.plot_utils`` in :pr:`704`
    * ``normalize_confusion_matrix`` has been moved to ``evalml.pipelines.plot_utils`` :pr:`704`
    * Pipelines ``_name`` field changed to ``custom_name``
    * Pipelines ``supported_problem_types`` field is removed because it is no longer necessary :pr:`678`
    * Updated argument order of objectives' ``objective_function`` to align with sklearn :pr:`698`
    * ``pipeline.feature_importance_graph`` has been renamed to ``pipeline.graph_feature_importances`` in :pr:`700`
    * Removed unsupported ``MSLE`` objective :pr:`704`


**v0.8.0 Apr. 1, 2020**
    * Enhancements
        * Add normalization option and information to confusion matrix :pr:`484`
        * Add util function to drop rows with NaN values :pr:`487`
        * Renamed ``PipelineBase.name`` as ``PipelineBase.summary`` and redefined ``PipelineBase.name`` as class property :pr:`491`
        * Added access to parameters in Pipelines with ``PipelineBase.parameters`` (used to be return of ``PipelineBase.describe``) :pr:`501`
        * Added ``fill_value`` parameter for ``SimpleImputer`` :pr:`509`
        * Added functionality to override component hyperparameters and made pipelines take hyperparemeters from components :pr:`516`
        * Allow ``numpy.random.RandomState`` for random_state parameters :pr:`556`
    * Fixes
        * Removed unused dependency ``matplotlib``, and move ``category_encoders`` to test reqs :pr:`572`
    * Changes
        * Undo version cap in XGBoost placed in :pr:`402` and allowed all released of XGBoost :pr:`407`
        * Support pandas 1.0.0 :pr:`486`
        * Made all references to the logger static :pr:`503`
        * Refactored ``model_type`` parameter for components and pipelines to ``model_family`` :pr:`507`
        * Refactored ``problem_types`` for pipelines and components into ``supported_problem_types`` :pr:`515`
        * Moved ``pipelines/utils.save_pipeline`` and ``pipelines/utils.load_pipeline`` to ``PipelineBase.save`` and ``PipelineBase.load`` :pr:`526`
        * Limit number of categories encoded by ``OneHotEncoder`` :pr:`517`
    * Documentation Changes
        * Updated API reference to remove ``PipelinePlot`` and added moved ``PipelineBase`` plotting methods :pr:`483`
        * Add code style and github issue guides :pr:`463` :pr:`512`
        * Updated API reference for to surface class variables for pipelines and components :pr:`537`
        * Fixed README documentation link :pr:`535`
        * Unhid PR references in changelog :pr:`656`
    * Testing Changes
        * Added automated dependency check PR :pr:`482`, :pr:`505`
        * Updated automated dependency check comment :pr:`497`
        * Have build_docs job use python executor, so that env vars are set properly :pr:`547`
        * Added simple test to make sure ``OneHotEncoder``'s top_n works with large number of categories :pr:`552`
        * Run windows unit tests on PRs :pr:`557`


.. warning::

    **Breaking Changes**

    * ``AutoClassificationSearch`` and ``AutoRegressionSearch``'s ``model_types`` parameter has been refactored into ``allowed_model_families``
    * ``ModelTypes`` enum has been changed to ``ModelFamily``
    * Components and Pipelines now have a ``model_family`` field instead of ``model_type``
    * ``get_pipelines`` utility function now accepts ``model_families`` as an argument instead of ``model_types``
    * ``PipelineBase.name`` no longer returns structure of pipeline and has been replaced by ``PipelineBase.summary``
    * ``PipelineBase.problem_types`` and ``Estimator.problem_types`` has been renamed to ``supported_problem_types``
    * ``pipelines/utils.save_pipeline`` and ``pipelines/utils.load_pipeline`` moved to ``PipelineBase.save`` and ``PipelineBase.load``


**v0.7.0 Mar. 9, 2020**
    * Enhancements
        * Added emacs buffers to .gitignore :pr:`350`
        * Add CatBoost (gradient-boosted trees) classification and regression components and pipelines :pr:`247`
        * Added Tuner abstract base class :pr:`351`
        * Added ``n_jobs`` as parameter for ``AutoClassificationSearch`` and ``AutoRegressionSearch`` :pr:`403`
        * Changed colors of confusion matrix to shades of blue and updated axis order to match scikit-learn's :pr:`426`
        * Added ``PipelineBase`` ``.graph`` and ``.feature_importance_graph`` methods, moved from previous location :pr:`423`
        * Added support for python 3.8 :pr:`462`
    * Fixes
        * Fixed ROC and confusion matrix plots not being calculated if user passed own additional_objectives :pr:`276`
        * Fixed ReadtheDocs ``FileNotFoundError`` exception for fraud dataset :pr:`439`
    * Changes
        * Added ``n_estimators`` as a tunable parameter for XGBoost :pr:`307`
        * Remove unused parameter ``ObjectiveBase.fit_needs_proba`` :pr:`320`
        * Remove extraneous parameter ``component_type`` from all components :pr:`361`
        * Remove unused ``rankings.csv`` file :pr:`397`
        * Downloaded demo and test datasets so unit tests can run offline :pr:`408`
        * Remove ``_needs_fitting`` attribute from Components :pr:`398`
        * Changed plot.feature_importance to show only non-zero feature importances by default, added optional parameter to show all :pr:`413`
        * Refactored ``PipelineBase`` to take in parameter dictionary and moved pipeline metadata to class attribute :pr:`421`
        * Dropped support for Python 3.5 :pr:`438`
        * Removed unused ``apply.py`` file :pr:`449`
        * Clean up ``requirements.txt`` to remove unused deps :pr:`451`
        * Support installation without all required dependencies :pr:`459`
    * Documentation Changes
        * Update release.md with instructions to release to internal license key :pr:`354`
    * Testing Changes
        * Added tests for utils (and moved current utils to gen_utils) :pr:`297`
        * Moved XGBoost install into it's own separate step on Windows using Conda :pr:`313`
        * Rewind pandas version to before 1.0.0, to diagnose test failures for that version :pr:`325`
        * Added dependency update checkin test :pr:`324`
        * Rewind XGBoost version to before 1.0.0 to diagnose test failures for that version :pr:`402`
        * Update dependency check to use a whitelist :pr:`417`
        * Update unit test jobs to not install dev deps :pr:`455`

.. warning::

    **Breaking Changes**

    * Python 3.5 will not be actively supported.

**v0.6.0 Dec. 16, 2019**
    * Enhancements
        * Added ability to create a plot of feature importances :pr:`133`
        * Add early stopping to AutoML using patience and tolerance parameters :pr:`241`
        * Added ROC and confusion matrix metrics and plot for classification problems and introduce PipelineSearchPlots class :pr:`242`
        * Enhanced AutoML results with search order :pr:`260`
        * Added utility function to show system and environment information :pr:`300`
    * Fixes
        * Lower botocore requirement :pr:`235`
        * Fixed decision_function calculation for ``FraudCost`` objective :pr:`254`
        * Fixed return value of ``Recall`` metrics :pr:`264`
        * Components return ``self`` on fit :pr:`289`
    * Changes
        * Renamed automl classes to ``AutoRegressionSearch`` and ``AutoClassificationSearch`` :pr:`287`
        * Updating demo datasets to retain column names :pr:`223`
        * Moving pipeline visualization to ``PipelinePlot`` class :pr:`228`
        * Standarizing inputs as ``pd.Dataframe`` / ``pd.Series`` :pr:`130`
        * Enforcing that pipelines must have an estimator as last component :pr:`277`
        * Added ``ipywidgets`` as a dependency in ``requirements.txt`` :pr:`278`
        * Added Random and Grid Search Tuners :pr:`240`
    * Documentation Changes
        * Adding class properties to API reference :pr:`244`
        * Fix and filter FutureWarnings from scikit-learn :pr:`249`, :pr:`257`
        * Adding Linear Regression to API reference and cleaning up some Sphinx warnings :pr:`227`
    * Testing Changes
        * Added support for testing on Windows with CircleCI :pr:`226`
        * Added support for doctests :pr:`233`

.. warning::

    **Breaking Changes**

    * The ``fit()`` method for ``AutoClassifier`` and ``AutoRegressor`` has been renamed to ``search()``.
    * ``AutoClassifier`` has been renamed to ``AutoClassificationSearch``
    * ``AutoRegressor`` has been renamed to ``AutoRegressionSearch``
    * ``AutoClassificationSearch.results`` and ``AutoRegressionSearch.results`` now is a dictionary with ``pipeline_results`` and ``search_order`` keys. ``pipeline_results`` can be used to access a dictionary that is identical to the old ``.results`` dictionary. Whereas, ``search_order`` returns a list of the search order in terms of ``pipeline_id``.
    * Pipelines now require an estimator as the last component in ``component_list``. Slicing pipelines now throws an ``NotImplementedError`` to avoid returning pipelines without an estimator.

**v0.5.2 Nov. 18, 2019**
    * Enhancements
        * Adding basic pipeline structure visualization :pr:`211`
    * Documentation Changes
        * Added notebooks to build process :pr:`212`

**v0.5.1 Nov. 15, 2019**
    * Enhancements
        * Added basic outlier detection guardrail :pr:`151`
        * Added basic ID column guardrail :pr:`135`
        * Added support for unlimited pipelines with a ``max_time`` limit :pr:`70`
        * Updated .readthedocs.yaml to successfully build :pr:`188`
    * Fixes
        * Removed MSLE from default additional objectives :pr:`203`
        * Fixed ``random_state`` passed in pipelines :pr:`204`
        * Fixed slow down in RFRegressor :pr:`206`
    * Changes
        * Pulled information for describe_pipeline from pipeline's new describe method :pr:`190`
        * Refactored pipelines :pr:`108`
        * Removed guardrails from Auto(*) :pr:`202`, :pr:`208`
    * Documentation Changes
        * Updated documentation to show ``max_time`` enhancements :pr:`189`
        * Updated release instructions for RTD :pr:`193`
        * Added notebooks to build process :pr:`212`
        * Added contributing instructions :pr:`213`
        * Added new content :pr:`222`

**v0.5.0 Oct. 29, 2019**
    * Enhancements
        * Added basic one hot encoding :pr:`73`
        * Use enums for model_type :pr:`110`
        * Support for splitting regression datasets :pr:`112`
        * Auto-infer multiclass classification :pr:`99`
        * Added support for other units in ``max_time`` :pr:`125`
        * Detect highly null columns :pr:`121`
        * Added additional regression objectives :pr:`100`
        * Show an interactive iteration vs. score plot when using fit() :pr:`134`
    * Fixes
        * Reordered ``describe_pipeline`` :pr:`94`
        * Added type check for ``model_type`` :pr:`109`
        * Fixed ``s`` units when setting string ``max_time`` :pr:`132`
        * Fix objectives not appearing in API documentation :pr:`150`
    * Changes
        * Reorganized tests :pr:`93`
        * Moved logging to its own module :pr:`119`
        * Show progress bar history :pr:`111`
        * Using ``cloudpickle`` instead of pickle to allow unloading of custom objectives :pr:`113`
        * Removed render.py :pr:`154`
    * Documentation Changes
        * Update release instructions :pr:`140`
        * Include additional_objectives parameter :pr:`124`
        * Added Changelog :pr:`136`
    * Testing Changes
        * Code coverage :pr:`90`
        * Added CircleCI tests for other Python versions :pr:`104`
        * Added doc notebooks as tests :pr:`139`
        * Test metadata for CircleCI and 2 core parallelism :pr:`137`

**v0.4.1 Sep. 16, 2019**
    * Enhancements
        * Added AutoML for classification and regressor using Autobase and Skopt :pr:`7` :pr:`9`
        * Implemented standard classification and regression metrics :pr:`7`
        * Added logistic regression, random forest, and XGBoost pipelines :pr:`7`
        * Implemented support for custom objectives :pr:`15`
        * Feature importance for pipelines :pr:`18`
        * Serialization for pipelines :pr:`19`
        * Allow fitting on objectives for optimal threshold :pr:`27`
        * Added detect label leakage :pr:`31`
        * Implemented callbacks :pr:`42`
        * Allow for multiclass classification :pr:`21`
        * Added support for additional objectives :pr:`79`
    * Fixes
        * Fixed feature selection in pipelines :pr:`13`
        * Made ``random_seed`` usage consistent :pr:`45`
    * Documentation Changes
        * Documentation Changes
        * Added docstrings :pr:`6`
        * Created notebooks for docs :pr:`6`
        * Initialized readthedocs EvalML :pr:`6`
        * Added favicon :pr:`38`
    * Testing Changes
        * Added testing for loading data :pr:`39`

**v0.2.0 Aug. 13, 2019**
    * Enhancements
        * Created fraud detection objective :pr:`4`

**v0.1.0 July. 31, 2019**
    * *First Release*
    * Enhancements
        * Added lead scoring objecitve :pr:`1`
        * Added basic classifier :pr:`1`
    * Documentation Changes
        * Initialized Sphinx for docs :pr:`1`<|MERGE_RESOLUTION|>--- conflicted
+++ resolved
@@ -3,11 +3,8 @@
 **Future Release**
     * Enhancements
     * Fixes
-<<<<<<< HEAD
         * Fixed partial dependence graph method failing on multiclass problems when the class labels are numeric :pr:`2372`
-=======
         * Added ``thresholding_objective`` argument to ``AutoMLSearch`` for binary classification problems :pr:`2320`
->>>>>>> a096a7cf
     * Changes
     * Documentation Changes
     * Testing Changes
