﻿Release Notes
-------------

**Future Releases**
    * Enhancements
        * Updated ``DefaultAlgorithm`` to also limit estimator usage for long-running multiclass problems :pr:`3099`
        * Added ``make_pipeline_from_data_check_output()`` utility method :pr:`3277`
    * Fixes
<<<<<<< HEAD
        * Updated the binary classification pipeline's ``optimize_thresholds`` method to use Nelder-Mead :pr:`3280`
=======
        * Fixed bug where feature importance on time series pipelines only showed 0 for time index :pr:`3285`
>>>>>>> a18efa8d
    * Changes
        * Removed ``DateTimeNaNDataCheck`` and ``NaturalLanguageNaNDataCheck`` in favor of ``NullDataCheck`` :pr:`3260`
        * Drop support for Python 3.7 :pr:`3291`
        * Updated minimum version of ``woodwork`` to ``v0.12.0`` :pr:`3290`
    * Documentation Changes
        * Update documentation and docstring for `validate_holdout_datasets` for time series problems :pr:`3278`
        * Fixed mistake in documentation where wrong objective was used for calculating percent-better-than-baseline :pr:`3285`
    * Testing Changes


.. warning::

    **Breaking Changes**
        * Removed ``DateTimeNaNDataCheck`` and ``NaturalLanguageNaNDataCheck`` in favor of ``NullDataCheck`` :pr:`3260`
        * Dropped support for Python 3.7 :pr:`3291`


**v0.43.0 Jan. 25, 2022**
    * Enhancements
        * Updated new ``NullDataCheck`` to return a warning and suggest an action to impute columns with null values :pr:`3197`
        * Updated ``make_pipeline_from_actions`` to handle null column imputation :pr:`3237`
        * Updated data check actions API to return options instead of actions and add functionality to suggest and take action on columns with null values :pr:`3182`
    * Fixes
        * Fixed categorical data leaking into non-categorical sub-pipelines in ``DefaultAlgorithm`` :pr:`3209`
        * Fixed Python 3.9 installation for prophet by updating ``pmdarima`` version in requirements :pr:`3268`
        * Allowed DateTime columns to pass through PerColumnImputer without breaking :pr:`3267`
    * Changes
        * Updated ``DataCheck`` ``validate()`` output to return a dictionary instead of list for actions :pr:`3142`
        * Updated ``DataCheck`` ``validate()`` API to use the new ``DataCheckActionOption`` class instead of ``DataCheckAction`` :pr:`3152`
        * Uncapped numba version and removed it from requirements :pr:`3263`
        * Renamed ``HighlyNullDataCheck`` to ``NullDataCheck`` :pr:`3197`
        * Updated data check ``validate()`` output to return a list of warnings and errors instead of a dictionary :pr:`3244`
        * Capped ``pandas`` at < 1.4.0 :pr:`3274`
    * Documentation Changes
    * Testing Changes
        * Bumped minimum ``IPython`` version to 7.16.3 in ``test-requirements.txt`` based on dependabot feedback :pr:`3269`

.. warning::

    **Breaking Changes**
        * Renamed ``HighlyNullDataCheck`` to ``NullDataCheck`` :pr:`3197`
        * Updated data check ``validate()`` output to return a list of warnings and errors instead of a dictionary. See the Data Check or Data Check Actions pages (under User Guide) for examples. :pr:`3244`
        * Removed ``impute_all`` and ``default_impute_strategy`` parameters from the ``PerColumnImputer`` :pr:`3267`
        * Updated ``PerColumnImputer`` such that columns not specified in ``impute_strategies`` dict will not be imputed anymore :pr:`3267`


**v0.42.0 Jan. 18, 2022**
    * Enhancements
        * Required the separation of training and test data by ``gap`` + 1 units to be verified by ``time_index`` for time series problems :pr:`3208`
        * Added support for boolean features for ``ARIMARegressor`` :pr:`3187`
        * Updated dependency bot workflow to remove outdated description and add new configuration to delete branches automatically :pr:`3212`
        * Added ``n_obs`` and ``n_splits`` to ``TimeSeriesParametersDataCheck`` error details :pr:`3246`
    * Fixes
        * Fixed classification pipelines to only accept target data with the appropriate number of classes :pr:`3185`
        * Added support for time series in ``DefaultAlgorithm`` :pr:`3177`
        * Standardized names of featurization components :pr:`3192`
        * Removed empty cell in text_input.ipynb :pr:`3234`
        * Removed potential prediction explanations failure when pipelines predicted a class with probability 1 :pr:`3221`
        * Dropped NaNs before partial dependence grid generation :pr:`3235`
        * Allowed prediction explanations to be json-serializable :pr:`3262`
        * Fixed bug where ``InvalidTargetDataCheck`` would not check time series regression targets :pr:`3251`
        * Fixed bug in ``are_datasets_separated_by_gap_time_index`` :pr:`3256`
    * Changes
        * Raised lowest compatible numpy version to 1.21.0 to address security concerns :pr:`3207`
        * Changed the default objective to ``MedianAE`` from ``R2`` for time series regression :pr:`3205`
        * Removed all-nan Unknown to Double logical conversion in ``infer_feature_types`` :pr:`3196`
        * Checking the validity of holdout data for time series problems can be performed by calling ``pipelines.utils.validate_holdout_datasets`` prior to calling ``predict`` :pr:`3208`
    * Documentation Changes
    * Testing Changes
        * Update auto approve workflow trigger and delete branch after merge :pr:`3265`

.. warning::

    **Breaking Changes**
        * Renamed ``DateTime Featurizer Component`` to ``DateTime Featurizer`` and ``Natural Language Featurization Component`` to ``Natural Language Featurizer`` :pr:`3192`



**v0.41.0 Jan. 06, 2022**
    * Enhancements
        * Added string support for DataCheckActionCode :pr:`3167`
        * Added ``DataCheckActionOption`` class :pr:`3134`
        * Add issue templates for bugs, feature requests and documentation improvements for GitHub :pr:`3199`
    * Fixes
        * Fix bug where prediction explanations ``class_name`` was shown as float for boolean targets :pr:`3179`
        * Fixed bug in nightly linux tests :pr:`3189`
    * Changes
        * Removed usage of scikit-learn's ``LabelEncoder`` in favor of ours :pr:`3161`
        * Removed nullable types checking from ``infer_feature_types`` :pr:`3156`
        * Fixed ``mean_cv_data`` and ``validation_score`` values in AutoMLSearch.rankings to reflect cv score or ``NaN`` when appropriate :pr:`3162`
    * Documentation Changes
    * Testing Changes
        * Updated tests to use new pipeline API instead of defining custom pipeline classes :pr:`3172`
        * Add workflow to auto-merge dependency PRs if status checks pass :pr:`3184`

**v0.40.0 Dec. 22, 2021**
    * Enhancements
        * Added ``TimeSeriesSplittingDataCheck`` to ``DefaultDataChecks`` to verify adequate class representation in time series classification problems :pr:`3141`
        * Added the ability to accept serialized features and skip computation in ``DFSTransformer`` :pr:`3106`
        * Added support for known-in-advance features :pr:`3149`
        * Added Holt-Winters ``ExponentialSmoothingRegressor`` for time series regression problems :pr:`3157`
        * Required the separation of training and test data by ``gap`` + 1 units to be verified by ``time_index`` for time series problems :pr:`3160`
    * Fixes
        * Fixed error caused when tuning threshold for time series binary classification :pr:`3140`
    * Changes
        * ``TimeSeriesParametersDataCheck`` was added to ``DefaultDataChecks`` for time series problems :pr:`3139`
        * Renamed ``date_index`` to ``time_index`` in ``problem_configuration`` for time series problems :pr:`3137`
        * Updated ``nlp-primitives`` minimum version to 2.1.0 :pr:`3166`
        * Updated minimum version of ``woodwork`` to v0.11.0 :pr:`3171`
        * Revert `3160` until uninferrable frequency can be addressed earlier in the process :pr:`3198`
    * Documentation Changes
        * Added comments to provide clarity on doctests :pr:`3155`
    * Testing Changes
        * Parameterized tests in ``test_datasets.py`` :pr:`3145`

.. warning::

    **Breaking Changes**
        * Renamed ``date_index`` to ``time_index`` in ``problem_configuration`` for time series problems :pr:`3137`


**v0.39.0 Dec. 9, 2021**
    * Enhancements
        * Renamed ``DelayedFeatureTransformer`` to ``TimeSeriesFeaturizer`` and enhanced it to compute rolling features :pr:`3028`
        * Added ability to impute only specific columns in ``PerColumnImputer`` :pr:`3123`
        * Added ``TimeSeriesParametersDataCheck`` to verify the time series parameters are valid given the number of splits in cross validation :pr:`3111`
    * Fixes
        * Default parameters for ``RFRegressorSelectFromModel`` and ``RFClassifierSelectFromModel`` has been fixed to avoid selecting all features :pr:`3110`
    * Changes
        * Removed reliance on a datetime index for ``ARIMARegressor`` and ``ProphetRegressor`` :pr:`3104`
        * Included target leakage check when fitting ``ARIMARegressor`` to account for the lack of ``TimeSeriesFeaturizer`` in ``ARIMARegressor`` based pipelines :pr:`3104`
        * Cleaned up and refactored ``InvalidTargetDataCheck`` implementation and docstring :pr:`3122`
        * Removed indices information from the output of ``HighlyNullDataCheck``'s ``validate()`` method :pr:`3092`
        * Added ``ReplaceNullableTypes`` component to prepare for handling pandas nullable types. :pr:`3090`
        * Updated ``make_pipeline`` for handling pandas nullable types in preprocessing pipeline. :pr:`3129`
        * Removed unused ``EnsembleMissingPipelinesError`` exception definition :pr:`3131`
    * Documentation Changes
    * Testing Changes
        * Refactored tests to avoid using ``importorskip`` :pr:`3126`
        * Added ``skip_during_conda`` test marker to skip tests that are not supposed to run during conda build :pr:`3127`
        * Added ``skip_if_39`` test marker to skip tests that are not supposed to run during python 3.9 :pr:`3133`

.. warning::

    **Breaking Changes**
        * Renamed ``DelayedFeatureTransformer`` to ``TimeSeriesFeaturizer`` :pr:`3028`
        * ``ProphetRegressor`` now requires a datetime column in ``X`` represented by the ``date_index`` parameter :pr:`3104`
        * Renamed module ``evalml.data_checks.invalid_target_data_check`` to ``evalml.data_checks.invalid_targets_data_check`` :pr:`3122`
        * Removed unused ``EnsembleMissingPipelinesError`` exception definition :pr:`3131`


**v0.38.0 Nov. 27, 2021**
    * Enhancements
        * Added ``data_check_name`` attribute to the data check action class :pr:`3034`
        * Added ``NumWords`` and ``NumCharacters`` primitives to ``TextFeaturizer`` and renamed ``TextFeaturizer` to ``NaturalLanguageFeaturizer`` :pr:`3030`
        * Added support for ``scikit-learn > 1.0.0`` :pr:`3051`
        * Required the ``date_index`` parameter to be specified for time series problems  in ``AutoMLSearch`` :pr:`3041`
        * Allowed time series pipelines to predict on test datasets whose length is less than or equal to the ``forecast_horizon``. Also allowed the test set index to start at 0. :pr:`3071`
        * Enabled time series pipeline to predict on data with features that are not known-in-advanced :pr:`3094`
    * Fixes
        * Added in error message when fit and predict/predict_proba data types are different :pr:`3036`
        * Fixed bug where ensembling components could not get converted to JSON format :pr:`3049`
        * Fixed bug where components with tuned integer hyperparameters could not get converted to JSON format :pr:`3049`
        * Fixed bug where force plots were not displaying correct feature values :pr:`3044`
        * Included confusion matrix at the pipeline threshold for ``find_confusion_matrix_per_threshold`` :pr:`3080`
        * Fixed bug where One Hot Encoder would error out if a non-categorical feature had a missing value :pr:`3083`
        * Fixed bug where features created from categorical columns by ``Delayed Feature Transformer`` would be inferred as categorical :pr:`3083`
    * Changes
        * Delete ``predict_uses_y`` estimator attribute :pr:`3069`
        * Change ``DateTimeFeaturizer`` to use corresponding Featuretools primitives :pr:`3081`
        * Updated ``TargetDistributionDataCheck`` to return metadata details as floats rather strings :pr:`3085`
        * Removed dependency on ``psutil`` package :pr:`3093`
    * Documentation Changes
        * Updated docs to use data check action methods rather than manually cleaning data :pr:`3050`
    * Testing Changes
        * Updated integration tests to use ``make_pipeline_from_actions`` instead of private method :pr:`3047`


.. warning::

    **Breaking Changes**
        * Added ``data_check_name`` attribute to the data check action class :pr:`3034`
        * Renamed ``TextFeaturizer` to ``NaturalLanguageFeaturizer`` :pr:`3030`
        * Updated the ``Pipeline.graph_json`` function to return a dictionary of "from" and "to" edges instead of tuples :pr:`3049`
        * Delete ``predict_uses_y`` estimator attribute :pr:`3069`
        * Changed time series problems in ``AutoMLSearch`` to need a not-``None`` ``date_index`` :pr:`3041`
        * Changed the ``DelayedFeatureTransformer`` to throw a ``ValueError`` during fit if the ``date_index`` is ``None`` :pr:`3041`
        * Passing ``X=None`` to ``DelayedFeatureTransformer`` is deprecated :pr:`3041`


**v0.37.0 Nov. 9, 2021**
    * Enhancements
        * Added ``find_confusion_matrix_per_threshold`` to Model Understanding :pr:`2972`
        * Limit computationally-intensive models during ``AutoMLSearch`` for certain multiclass problems, allow for opt-in with parameter ``allow_long_running_models`` :pr:`2982`
        * Added support for stacked ensemble pipelines to prediction explanations module :pr:`2971`
        * Added integration tests for data checks and data checks actions workflow :pr:`2883`
        * Added a change in pipeline structure to handle categorical columns separately for pipelines in ``DefaultAlgorithm`` :pr:`2986`
        * Added an algorithm to ``DelayedFeatureTransformer`` to select better lags :pr:`3005`
        * Added test to ensure pickling pipelines preserves thresholds :pr:`3027`
        * Added AutoML function to access ensemble pipeline's input pipelines IDs :pr:`3011`
        * Added ability to define which class is "positive" for label encoder in binary classification case :pr:`3033`
    * Fixes
        * Fixed bug where ``Oversampler`` didn't consider boolean columns to be categorical :pr:`2980`
        * Fixed permutation importance failing when target is categorical :pr:`3017`
        * Updated estimator and pipelines' ``predict``, ``predict_proba``, ``transform``, ``inverse_transform`` methods to preserve input indices :pr:`2979`
        * Updated demo dataset link for daily min temperatures :pr:`3023`
    * Changes
        * Updated ``OutliersDataCheck`` and ``UniquenessDataCheck`` and allow for the suspension of the Nullable types error :pr:`3018`
    * Documentation Changes
        * Fixed cost benefit matrix demo formatting :pr:`2990`
        * Update ReadMe.md with new badge links and updated installation instructions for conda :pr:`2998`
        * Added more comprehensive doctests :pr:`3002`


**v0.36.0 Oct. 27, 2021**
    * Enhancements
        * Added LIME as an algorithm option for ``explain_predictions`` and ``explain_predictions_best_worst`` :pr:`2905`
        * Standardized data check messages and added default "rows" and "columns" to data check message details dictionary :pr:`2869`
        * Added ``rows_of_interest`` to pipeline utils :pr:`2908`
        * Added support for woodwork version ``0.8.2`` :pr:`2909`
        * Enhanced the ``DateTimeFeaturizer`` to handle ``NaNs`` in date features :pr:`2909`
        * Added support for woodwork logical types ``PostalCode``, ``SubRegionCode``, and ``CountryCode`` in model understanding tools :pr:`2946`
        * Added Vowpal Wabbit regressor and classifiers :pr:`2846`
        * Added `NoSplit` data splitter for future unsupervised learning searches :pr:`2958`
        * Added method to convert actions into a preprocessing pipeline :pr:`2968`
    * Fixes
        * Fixed bug where partial dependence was not respecting the ww schema :pr:`2929`
        * Fixed ``calculate_permutation_importance`` for datetimes on ``StandardScaler`` :pr:`2938`
        * Fixed ``SelectColumns`` to only select available features for feature selection in ``DefaultAlgorithm`` :pr:`2944`
        * Fixed ``DropColumns`` component not receiving parameters in ``DefaultAlgorithm`` :pr:`2945`
        * Fixed bug where trained binary thresholds were not being returned by ``get_pipeline`` or ``clone`` :pr:`2948`
        * Fixed bug where ``Oversampler`` selected ww logical categorical instead of ww semantic category :pr:`2946`
    * Changes
        * Changed ``make_pipeline`` function to place the ``DateTimeFeaturizer`` prior to the ``Imputer`` so that ``NaN`` dates can be imputed :pr:`2909`
        * Refactored ``OutliersDataCheck`` and ``HighlyNullDataCheck`` to add more descriptive metadata :pr:`2907`
        * Bumped minimum version of ``dask`` from 2021.2.0 to 2021.10.0 :pr:`2978`
    * Documentation Changes
        * Added back Future Release section to release notes :pr:`2927`
        * Updated CI to run doctest (docstring tests) and apply necessary fixes to docstrings :pr:`2933`
        * Added documentation for ``BinaryClassificationPipeline`` thresholding :pr:`2937`
    * Testing Changes
        * Fixed dependency checker to catch full names of packages :pr:`2930`
        * Refactored ``build_conda_pkg`` to work from a local recipe :pr:`2925`
        * Refactored component test for different environments :pr:`2957`

.. warning::

    **Breaking Changes**
        * Standardized data check messages and added default "rows" and "columns" to data check message details dictionary. This may change the number of messages returned from a data check. :pr:`2869`


**v0.35.0 Oct. 14, 2021**
    * Enhancements
        * Added human-readable pipeline explanations to model understanding :pr:`2861`
        * Updated to support Featuretools 1.0.0 and nlp-primitives 2.0.0 :pr:`2848`
    * Fixes
        * Fixed bug where ``long`` mode for the top level search method was not respected :pr:`2875`
        * Pinned ``cmdstan`` to ``0.28.0`` in ``cmdstan-builder`` to prevent future breaking of support for Prophet :pr:`2880`
        * Added ``Jarque-Bera`` to the ``TargetDistributionDataCheck`` :pr:`2891`
    * Changes
        * Updated pipelines to use a label encoder component instead of doing encoding on the pipeline level :pr:`2821`
        * Deleted scikit-learn ensembler :pr:`2819`
        * Refactored pipeline building logic out of ``AutoMLSearch`` and into ``IterativeAlgorithm`` :pr:`2854`
        * Refactored names for methods in ``ComponentGraph`` and ``PipelineBase`` :pr:`2902`
    * Documentation Changes
        * Updated ``install.ipynb`` to reflect flexibility for ``cmdstan`` version installation :pr:`2880`
        * Updated the conda section of our contributing guide :pr:`2899`
    * Testing Changes
        * Updated ``test_all_estimators`` to account for Prophet being allowed for Python 3.9 :pr:`2892`
        * Updated linux tests to use ``cmdstan-builder==0.0.8`` :pr:`2880`

.. warning::

    **Breaking Changes**
        * Updated pipelines to use a label encoder component instead of doing encoding on the pipeline level. This means that pipelines will no longer automatically encode non-numerical targets. Please use a label encoder if working with classification problems and non-numeric targets. :pr:`2821`
        * Deleted scikit-learn ensembler :pr:`2819`
        * ``IterativeAlgorithm`` now requires X, y, problem_type as required arguments as well as sampler_name, allowed_model_families, allowed_component_graphs, max_batches, and verbose as optional arguments :pr:`2854`
        * Changed method names of ``fit_features`` and ``compute_final_component_features`` to ``fit_and_transform_all_but_final`` and ``transform_all_but_final`` in ``ComponentGraph``, and ``compute_estimator_features`` to ``transform_all_but_final`` in pipeline classes :pr:`2902`

**v0.34.0 Sep. 30, 2021**
    * Enhancements
        * Updated to work with Woodwork 0.8.1 :pr:`2783`
        * Added validation that ``training_data`` and ``training_target`` are not ``None`` in prediction explanations :pr:`2787`
        * Added support for training-only components in pipelines and component graphs :pr:`2776`
        * Added default argument for the parameters value for ``ComponentGraph.instantiate`` :pr:`2796`
        * Added ``TIME_SERIES_REGRESSION`` to ``LightGBMRegressor's`` supported problem types :pr:`2793`
        * Provided a JSON representation of a pipeline's DAG structure :pr:`2812`
        * Added validation to holdout data passed to ``predict`` and ``predict_proba`` for time series :pr:`2804`
        * Added information about which row indices are outliers in ``OutliersDataCheck`` :pr:`2818`
        * Added verbose flag to top level ``search()`` method :pr:`2813`
        * Added support for linting jupyter notebooks and clearing the executed cells and empty cells :pr:`2829` :pr:`2837`
        * Added "DROP_ROWS" action to output of ``OutliersDataCheck.validate()`` :pr:`2820`
        * Added the ability of ``AutoMLSearch`` to accept a ``SequentialEngine`` instance as engine input :pr:`2838`
        * Added new label encoder component to EvalML :pr:`2853`
        * Added our own partial dependence implementation :pr:`2834`
    * Fixes
        * Fixed bug where ``calculate_permutation_importance`` was not calculating the right value for pipelines with target transformers :pr:`2782`
        * Fixed bug where transformed target values were not used in ``fit`` for time series pipelines :pr:`2780`
        * Fixed bug where ``score_pipelines`` method of ``AutoMLSearch`` would not work for time series problems :pr:`2786`
        * Removed ``TargetTransformer`` class :pr:`2833`
        * Added tests to verify ``ComponentGraph`` support by pipelines :pr:`2830`
        * Fixed incorrect parameter for baseline regression pipeline in ``AutoMLSearch`` :pr:`2847`
        * Fixed bug where the desired estimator family order was not respected in ``IterativeAlgorithm`` :pr:`2850`
    * Changes
        * Changed woodwork initialization to use partial schemas :pr:`2774`
        * Made ``Transformer.transform()`` an abstract method :pr:`2744`
        * Deleted ``EmptyDataChecks`` class :pr:`2794`
        * Removed data check for checking log distributions in ``make_pipeline`` :pr:`2806`
        * Changed the minimum ``woodwork`` version to 0.8.0 :pr:`2783`
        * Pinned ``woodwork`` version to 0.8.0 :pr:`2832`
        * Removed ``model_family`` attribute from ``ComponentBase`` and transformers :pr:`2828`
        * Limited ``scikit-learn`` until new features and errors can be addressed :pr:`2842`
        * Show DeprecationWarning when Sklearn Ensemblers are called :pr:`2859`
    * Testing Changes
        * Updated matched assertion message regarding monotonic indices in polynomial detrender tests :pr:`2811`
        * Added a test to make sure pip versions match conda versions :pr:`2851`

.. warning::

    **Breaking Changes**
        * Made ``Transformer.transform()`` an abstract method :pr:`2744`
        * Deleted ``EmptyDataChecks`` class :pr:`2794`
        * Removed data check for checking log distributions in ``make_pipeline`` :pr:`2806`


**v0.33.0 Sep. 15, 2021**
    * Enhancements
    * Fixes
        * Fixed bug where warnings during ``make_pipeline`` were not being raised to the user :pr:`2765`
    * Changes
        * Refactored and removed ``SamplerBase`` class :pr:`2775`
    * Documentation Changes
        * Added docstring linting packages ``pydocstyle`` and ``darglint`` to `make-lint` command :pr:`2670`
    * Testing Changes

.. warning::

    **Breaking Changes**


**v0.32.1 Sep. 10, 2021**
    * Enhancements
        * Added ``verbose`` flag to ``AutoMLSearch`` to run search in silent mode by default :pr:`2645`
        * Added label encoder to ``XGBoostClassifier`` to remove the warning :pr:`2701`
        * Set ``eval_metric`` to ``logloss`` for ``XGBoostClassifier`` :pr:`2741`
        * Added support for ``woodwork`` versions ``0.7.0`` and ``0.7.1`` :pr:`2743`
        * Changed ``explain_predictions`` functions to display original feature values :pr:`2759`
        * Added ``X_train`` and ``y_train`` to ``graph_prediction_vs_actual_over_time`` and ``get_prediction_vs_actual_over_time_data`` :pr:`2762`
        * Added ``forecast_horizon`` as a required parameter to time series pipelines and ``AutoMLSearch`` :pr:`2697`
        * Added ``predict_in_sample`` and ``predict_proba_in_sample`` methods to time series pipelines to predict on data where the target is known, e.g. cross-validation :pr:`2697`
    * Fixes
        * Fixed bug where ``_catch_warnings`` assumed all warnings were ``PipelineNotUsed`` :pr:`2753`
        * Fixed bug where ``Imputer.transform`` would erase ww typing information prior to handing data to the ``SimpleImputer`` :pr:`2752`
        * Fixed bug where ``Oversampler`` could not be copied :pr:`2755`
    * Changes
        * Deleted ``drop_nan_target_rows`` utility method :pr:`2737`
        * Removed default logging setup and debugging log file :pr:`2645`
        * Changed the default n_jobs value for ``XGBoostClassifier`` and ``XGBoostRegressor`` to 12 :pr:`2757`
        * Changed ``TimeSeriesBaselineEstimator`` to only work on a time series pipeline with a ``DelayedFeaturesTransformer`` :pr:`2697`
        * Added ``X_train`` and ``y_train`` as optional parameters to pipeline ``predict``, ``predict_proba``. Only used for time series pipelines :pr:`2697`
        * Added ``training_data`` and ``training_target`` as optional parameters to ``explain_predictions`` and ``explain_predictions_best_worst`` to support time series pipelines :pr:`2697`
        * Changed time series pipeline predictions to no longer output series/dataframes padded with NaNs. A prediction will be returned for every row in the `X` input :pr:`2697`
    * Documentation Changes
        * Specified installation steps for Prophet :pr:`2713`
        * Added documentation for data exploration on data check actions :pr:`2696`
        * Added a user guide entry for time series modelling :pr:`2697`
    * Testing Changes
        * Fixed flaky ``TargetDistributionDataCheck`` test for very_lognormal distribution :pr:`2748`

.. warning::

    **Breaking Changes**
        * Removed default logging setup and debugging log file :pr:`2645`
        * Added ``X_train`` and ``y_train`` to ``graph_prediction_vs_actual_over_time`` and ``get_prediction_vs_actual_over_time_data`` :pr:`2762`
        * Added ``forecast_horizon`` as a required parameter to time series pipelines and ``AutoMLSearch`` :pr:`2697`
        * Changed ``TimeSeriesBaselineEstimator`` to only work on a time series pipeline with a ``DelayedFeaturesTransformer`` :pr:`2697`
        * Added ``X_train`` and ``y_train`` as required parameters for ``predict`` and ``predict_proba`` in time series pipelines :pr:`2697`
        * Added ``training_data`` and ``training_target`` as required parameters to ``explain_predictions`` and ``explain_predictions_best_worst`` for time series pipelines :pr:`2697`

**v0.32.0 Aug. 31, 2021**
    * Enhancements
        * Allow string for ``engine`` parameter for ``AutoMLSearch``:pr:`2667`
        * Add ``ProphetRegressor`` to AutoML :pr:`2619`
        * Integrated ``DefaultAlgorithm`` into ``AutoMLSearch`` :pr:`2634`
        * Removed SVM "linear" and "precomputed" kernel hyperparameter options, and improved default parameters :pr:`2651`
        * Updated ``ComponentGraph`` initalization to raise ``ValueError`` when user attempts to use ``.y`` for a component that does not produce a tuple output :pr:`2662`
        * Updated to support Woodwork 0.6.0 :pr:`2690`
        * Updated pipeline ``graph()`` to distingush X and y edges :pr:`2654`
        * Added ``DropRowsTransformer`` component :pr:`2692`
        * Added ``DROP_ROWS`` to ``_make_component_list_from_actions`` and clean up metadata :pr:`2694`
        * Add new ensembler component :pr:`2653`
    * Fixes
        * Updated Oversampler logic to select best SMOTE based on component input instead of pipeline input :pr:`2695`
        * Added ability to explicitly close DaskEngine resources to improve runtime and reduce Dask warnings :pr:`2667`
        * Fixed partial dependence bug for ensemble pipelines :pr:`2714`
        * Updated ``TargetLeakageDataCheck`` to maintain user-selected logical types :pr:`2711`
    * Changes
        * Replaced ``SMOTEOversampler``, ``SMOTENOversampler`` and ``SMOTENCOversampler`` with consolidated ``Oversampler`` component :pr:`2695`
        * Removed ``LinearRegressor`` from the list of default ``AutoMLSearch`` estimators due to poor performance :pr:`2660`
    * Documentation Changes
        * Added user guide documentation for using ``ComponentGraph`` and added ``ComponentGraph`` to API reference :pr:`2673`
        * Updated documentation to make parallelization of AutoML clearer :pr:`2667`
    * Testing Changes
        * Removes the process-level parallelism from the ``test_cancel_job`` test :pr:`2666`
        * Installed numba 0.53 in windows CI to prevent problems installing version 0.54 :pr:`2710`

.. warning::

    **Breaking Changes**
        * Renamed the current top level ``search`` method to ``search_iterative`` and defined a new ``search`` method for the ``DefaultAlgorithm`` :pr:`2634`
        * Replaced ``SMOTEOversampler``, ``SMOTENOversampler`` and ``SMOTENCOversampler`` with consolidated ``Oversampler`` component :pr:`2695`
        * Removed ``LinearRegressor`` from the list of default ``AutoMLSearch`` estimators due to poor performance :pr:`2660`

**v0.31.0 Aug. 19, 2021**
    * Enhancements
        * Updated the high variance check in AutoMLSearch to be robust to a variety of objectives and cv scores :pr:`2622`
        * Use Woodwork's outlier detection for the ``OutliersDataCheck`` :pr:`2637`
        * Added ability to utilize instantiated components when creating a pipeline :pr:`2643`
        * Sped up the all Nan and unknown check in ``infer_feature_types`` :pr:`2661`
    * Fixes
    * Changes
        * Deleted ``_put_into_original_order`` helper function :pr:`2639`
        * Refactored time series pipeline code using a time series pipeline base class :pr:`2649`
        * Renamed ``dask_tests`` to ``parallel_tests`` :pr:`2657`
        * Removed commented out code in ``pipeline_meta.py`` :pr:`2659`
    * Documentation Changes
        * Add complete install command to README and Install section :pr:`2627`
        * Cleaned up documentation for ``MulticollinearityDataCheck`` :pr:`2664`
    * Testing Changes
        * Speed up CI by splitting Prophet tests into a separate workflow in GitHub :pr:`2644`

.. warning::

    **Breaking Changes**
        * ``TimeSeriesRegressionPipeline`` no longer inherits from ``TimeSeriesRegressionPipeline`` :pr:`2649`


**v0.30.2 Aug. 16, 2021**
    * Fixes
        * Updated changelog and version numbers to match the release.  Release 0.30.1 was release erroneously without a change to the version numbers.  0.30.2 replaces it.

**v0.30.1 Aug. 12, 2021**
    * Enhancements
        * Added ``DatetimeFormatDataCheck`` for time series problems :pr:`2603`
        * Added ``ProphetRegressor`` to estimators :pr:`2242`
        * Updated ``ComponentGraph`` to handle not calling samplers' transform during predict, and updated samplers' transform methods s.t. ``fit_transform`` is equivalent to ``fit(X, y).transform(X, y)`` :pr:`2583`
        * Updated ``ComponentGraph`` ``_validate_component_dict`` logic to be stricter about input values :pr:`2599`
        * Patched bug in ``xgboost`` estimators where predicting on a feature matrix of only booleans would throw an exception. :pr:`2602`
        * Updated ``ARIMARegressor`` to use relative forecasting to predict values :pr:`2613`
        * Added support for creating pipelines without an estimator as the final component and added ``transform(X, y)`` method to pipelines and component graphs :pr:`2625`
        * Updated to support Woodwork 0.5.1 :pr:`2610`
    * Fixes
        * Updated ``AutoMLSearch`` to drop ``ARIMARegressor`` from ``allowed_estimators`` if an incompatible frequency is detected :pr:`2632`
        * Updated ``get_best_sampler_for_data`` to consider all non-numeric datatypes as categorical for SMOTE :pr:`2590`
        * Fixed inconsistent test results from `TargetDistributionDataCheck` :pr:`2608`
        * Adopted vectorized pd.NA checking for Woodwork 0.5.1 support :pr:`2626`
        * Pinned upper version of astroid to 2.6.6 to keep ReadTheDocs working. :pr:`2638`
    * Changes
        * Renamed SMOTE samplers to SMOTE oversampler :pr:`2595`
        * Changed ``partial_dependence`` and ``graph_partial_dependence`` to raise a ``PartialDependenceError`` instead of ``ValueError``. This is not a breaking change because ``PartialDependenceError`` is a subclass of ``ValueError`` :pr:`2604`
        * Cleaned up code duplication in ``ComponentGraph`` :pr:`2612`
        * Stored predict_proba results in .x for intermediate estimators in ComponentGraph :pr:`2629`
    * Documentation Changes
        * To avoid local docs build error, only add warning disable and download headers on ReadTheDocs builds, not locally :pr:`2617`
    * Testing Changes
        * Updated partial_dependence tests to change the element-wise comparison per the Plotly 5.2.1 upgrade :pr:`2638`
        * Changed the lint CI job to only check against python 3.9 via the `-t` flag :pr:`2586`
        * Installed Prophet in linux nightlies test and fixed ``test_all_components`` :pr:`2598`
        * Refactored and fixed all ``make_pipeline`` tests to assert correct order and address new Woodwork Unknown type inference :pr:`2572`
        * Removed ``component_graphs`` as a global variable in ``test_component_graphs.py`` :pr:`2609`

.. warning::

    **Breaking Changes**
        * Renamed SMOTE samplers to SMOTE oversampler. Please use ``SMOTEOversampler``, ``SMOTENCOversampler``, ``SMOTENOversampler`` instead of ``SMOTESampler``, ``SMOTENCSampler``, and ``SMOTENSampler`` :pr:`2595`


**v0.30.0 Aug. 3, 2021**
    * Enhancements
        * Added ``LogTransformer`` and ``TargetDistributionDataCheck`` :pr:`2487`
        * Issue a warning to users when a pipeline parameter passed in isn't used in the pipeline :pr:`2564`
        * Added Gini coefficient as an objective :pr:`2544`
        * Added ``repr`` to ``ComponentGraph`` :pr:`2565`
        * Added components to extract features from ``URL`` and ``EmailAddress`` Logical Types :pr:`2550`
        * Added support for `NaN` values in ``TextFeaturizer`` :pr:`2532`
        * Added ``SelectByType`` transformer :pr:`2531`
        * Added separate thresholds for percent null rows and columns in ``HighlyNullDataCheck`` :pr:`2562`
        * Added support for `NaN` natural language values :pr:`2577`
    * Fixes
        * Raised error message for types ``URL``, ``NaturalLanguage``, and ``EmailAddress`` in ``partial_dependence`` :pr:`2573`
    * Changes
        * Updated ``PipelineBase`` implementation for creating pipelines from a list of components :pr:`2549`
        * Moved ``get_hyperparameter_ranges`` to ``PipelineBase`` class from automl/utils module :pr:`2546`
        * Renamed ``ComponentGraph``'s ``get_parents`` to ``get_inputs`` :pr:`2540`
        * Removed ``ComponentGraph.linearized_component_graph`` and ``ComponentGraph.from_list`` :pr:`2556`
        * Updated ``ComponentGraph`` to enforce requiring `.x` and `.y` inputs for each component in the graph :pr:`2563`
        * Renamed existing ensembler implementation from ``StackedEnsemblers`` to ``SklearnStackedEnsemblers`` :pr:`2578`
    * Documentation Changes
        * Added documentation for ``DaskEngine`` and ``CFEngine`` parallel engines :pr:`2560`
        * Improved detail of ``TextFeaturizer`` docstring and tutorial :pr:`2568`
    * Testing Changes
        * Added test that makes sure ``split_data`` does not shuffle for time series problems :pr:`2552`

.. warning::

    **Breaking Changes**
        * Moved ``get_hyperparameter_ranges`` to ``PipelineBase`` class from automl/utils module :pr:`2546`
        * Renamed ``ComponentGraph``'s ``get_parents`` to ``get_inputs`` :pr:`2540`
        * Removed ``ComponentGraph.linearized_component_graph`` and ``ComponentGraph.from_list`` :pr:`2556`
        * Updated ``ComponentGraph`` to enforce requiring `.x` and `.y` inputs for each component in the graph :pr:`2563`


**v0.29.0 Jul. 21, 2021**
    * Enhancements
        * Updated 1-way partial dependence support for datetime features :pr:`2454`
        * Added details on how to fix error caused by broken ww schema :pr:`2466`
        * Added ability to use built-in pickle for saving AutoMLSearch :pr:`2463`
        * Updated our components and component graphs to use latest features of ww 0.4.1, e.g. ``concat_columns`` and drop in-place. :pr:`2465`
        * Added new, concurrent.futures based engine for parallel AutoML :pr:`2506`
        * Added support for new Woodwork ``Unknown`` type in AutoMLSearch :pr:`2477`
        * Updated our components with an attribute that describes if they modify features or targets and can be used in list API for pipeline initialization :pr:`2504`
        * Updated ``ComponentGraph`` to accept X and y as inputs :pr:`2507`
        * Removed unused ``TARGET_BINARY_INVALID_VALUES`` from ``DataCheckMessageCode`` enum and fixed formatting of objective documentation :pr:`2520`
        * Added ``EvalMLAlgorithm`` :pr:`2525`
        * Added support for `NaN` values in ``TextFeaturizer`` :pr:`2532`
    * Fixes
        * Fixed ``FraudCost`` objective and reverted threshold optimization method for binary classification to ``Golden`` :pr:`2450`
        * Added custom exception message for partial dependence on features with scales that are too small :pr:`2455`
        * Ensures the typing for Ordinal and Datetime ltypes are passed through _retain_custom_types_and_initalize_woodwork :pr:`2461`
        * Updated to work with Pandas 1.3.0 :pr:`2442`
        * Updated to work with sktime 0.7.0 :pr:`2499`
    * Changes
        * Updated XGBoost dependency to ``>=1.4.2`` :pr:`2484`, :pr:`2498`
        * Added a ``DeprecationWarning`` about deprecating the list API for ``ComponentGraph`` :pr:`2488`
        * Updated ``make_pipeline`` for AutoML to create dictionaries, not lists, to initialize pipelines :pr:`2504`
        * No longer installing graphviz on windows in our CI pipelines because release 0.17 breaks windows 3.7 :pr:`2516`
    * Documentation Changes
        * Moved docstrings from ``__init__`` to class pages, added missing docstrings for missing classes, and updated missing default values :pr:`2452`
        * Build documentation with sphinx-autoapi :pr:`2458`
        * Change ``autoapi_ignore`` to only ignore files in ``evalml/tests/*`` :pr:`2530` 
    * Testing Changes
        * Fixed flaky dask tests :pr:`2471`
        * Removed shellcheck action from ``build_conda_pkg`` action :pr:`2514`
        * Added a tmp_dir fixture that deletes its contents after tests run :pr:`2505`
        * Added a test that makes sure all pipelines in ``AutoMLSearch`` get the same data splits :pr:`2513`
        * Condensed warning output in test logs :pr:`2521`

.. warning::

    **Breaking Changes**
        * `NaN` values in the `Natural Language` type are no longer supported by the Imputer with the pandas upgrade. :pr:`2477`

**v0.28.0 Jul. 2, 2021**
    * Enhancements
        * Added support for showing a Individual Conditional Expectations plot when graphing Partial Dependence :pr:`2386`
        * Exposed ``thread_count`` for Catboost estimators as ``n_jobs`` parameter :pr:`2410`
        * Updated Objectives API to allow for sample weighting :pr:`2433`
    * Fixes
        * Deleted unreachable line from ``IterativeAlgorithm`` :pr:`2464`
    * Changes
        * Pinned Woodwork version between 0.4.1 and 0.4.2 :pr:`2460`
        * Updated psutils minimum version in requirements :pr:`2438`
        * Updated ``log_error_callback`` to not include filepath in logged message :pr:`2429`
    * Documentation Changes
        * Sped up docs :pr:`2430`
        * Removed mentions of ``DataTable`` and ``DataColumn`` from the docs :pr:`2445`
    * Testing Changes
        * Added slack integration for nightlies tests :pr:`2436`
        * Changed ``build_conda_pkg`` CI job to run only when dependencies are updates :pr:`2446`
        * Updated workflows to store pytest runtimes as test artifacts :pr:`2448`
        * Added ``AutoMLTestEnv`` test fixture for making it easy to mock automl tests :pr:`2406`

**v0.27.0 Jun. 22, 2021**
    * Enhancements
        * Adds force plots for prediction explanations :pr:`2157`
        * Removed self-reference from ``AutoMLSearch`` :pr:`2304`
        * Added support for nonlinear pipelines for ``generate_pipeline_code`` :pr:`2332`
        * Added ``inverse_transform`` method to pipelines :pr:`2256`
        * Add optional automatic update checker :pr:`2350`
        * Added ``search_order`` to ``AutoMLSearch``'s ``rankings`` and ``full_rankings`` tables :pr:`2345`
        * Updated threshold optimization method for binary classification :pr:`2315`
        * Updated demos to pull data from S3 instead of including demo data in package :pr:`2387`
        * Upgrade woodwork version to v0.4.1 :pr:`2379`
    * Fixes
        * Preserve user-specified woodwork types throughout pipeline fit/predict :pr:`2297`
        * Fixed ``ComponentGraph`` appending target to ``final_component_features`` if there is a component that returns both X and y :pr:`2358`
        * Fixed partial dependence graph method failing on multiclass problems when the class labels are numeric :pr:`2372`
        * Added ``thresholding_objective`` argument to ``AutoMLSearch`` for binary classification problems :pr:`2320`
        * Added change for ``k_neighbors`` parameter in SMOTE Oversamplers to automatically handle small samples :pr:`2375`
        * Changed naming for ``Logistic Regression Classifier`` file :pr:`2399`
        * Pinned pytest-timeout to fix minimum dependence checker :pr:`2425`
        * Replaced ``Elastic Net Classifier`` base class with ``Logistsic Regression`` to avoid ``NaN`` outputs :pr:`2420`
    * Changes
        * Cleaned up ``PipelineBase``'s ``component_graph`` and ``_component_graph`` attributes. Updated ``PipelineBase`` ``__repr__`` and added ``__eq__`` for ``ComponentGraph`` :pr:`2332`
        * Added and applied  ``black`` linting package to the EvalML repo in place of ``autopep8`` :pr:`2306`
        * Separated `custom_hyperparameters` from pipelines and added them as an argument to ``AutoMLSearch`` :pr:`2317`
        * Replaced `allowed_pipelines` with `allowed_component_graphs` :pr:`2364`
        * Removed private method ``_compute_features_during_fit`` from ``PipelineBase`` :pr:`2359`
        * Updated ``compute_order`` in ``ComponentGraph`` to be a read-only property :pr:`2408`
        * Unpinned PyZMQ version in requirements.txt :pr:`2389` 
        * Uncapping LightGBM version in requirements.txt :pr:`2405`
        * Updated minimum version of plotly :pr:`2415`
        * Removed ``SensitivityLowAlert`` objective from core objectives :pr:`2418`
    * Documentation Changes
        * Fixed lead scoring weights in the demos documentation :pr:`2315`
        * Fixed start page code and description dataset naming discrepancy :pr:`2370`
    * Testing Changes
        * Update minimum unit tests to run on all pull requests :pr:`2314`
        * Pass token to authorize uploading of codecov reports :pr:`2344`
        * Add ``pytest-timeout``. All tests that run longer than 6 minutes will fail. :pr:`2374`
        * Separated the dask tests out into separate github action jobs to isolate dask failures. :pr:`2376`
        * Refactored dask tests :pr:`2377`
        * Added the combined dask/non-dask unit tests back and renamed the dask only unit tests. :pr:`2382`
        * Sped up unit tests and split into separate jobs :pr:`2365`
        * Change CI job names, run lint for python 3.9, run nightlies on python 3.8 at 3am EST :pr:`2395` :pr:`2398`
        * Set fail-fast to false for CI jobs that run for PRs :pr:`2402`

.. warning::

    **Breaking Changes**
        * `AutoMLSearch` will accept `allowed_component_graphs` instead of `allowed_pipelines` :pr:`2364`
        * Removed ``PipelineBase``'s ``_component_graph`` attribute. Updated ``PipelineBase`` ``__repr__`` and added ``__eq__`` for ``ComponentGraph`` :pr:`2332`
        * `pipeline_parameters` will no longer accept `skopt.space` variables since hyperparameter ranges will now be specified through `custom_hyperparameters` :pr:`2317`

**v0.25.0 Jun. 01, 2021**
    * Enhancements
        * Upgraded minimum woodwork to version 0.3.1. Previous versions will not be supported :pr:`2181`
        * Added a new callback parameter for ``explain_predictions_best_worst`` :pr:`2308`
    * Fixes
    * Changes
        * Deleted the ``return_pandas`` flag from our demo data loaders :pr:`2181`
        * Moved ``default_parameters`` to ``ComponentGraph`` from ``PipelineBase`` :pr:`2307`
    * Documentation Changes
        * Updated the release procedure documentation :pr:`2230`
    * Testing Changes
        * Ignoring ``test_saving_png_file`` while building conda package :pr:`2323`

.. warning::

    **Breaking Changes**
        * Deleted the ``return_pandas`` flag from our demo data loaders :pr:`2181`
        * Upgraded minimum woodwork to version 0.3.1. Previous versions will not be supported :pr:`2181`
        * Due to the weak-ref in woodwork, set the result of ``infer_feature_types`` to a variable before accessing woodwork :pr:`2181`

**v0.24.2 May. 24, 2021**
    * Enhancements
        * Added oversamplers to AutoMLSearch :pr:`2213` :pr:`2286`
        * Added dictionary input functionality for ``Undersampler`` component :pr:`2271`
        * Changed the default parameter values for ``Elastic Net Classifier`` and ``Elastic Net Regressor`` :pr:`2269`
        * Added dictionary input functionality for the Oversampler components :pr:`2288`
    * Fixes
        * Set default `n_jobs` to 1 for `StackedEnsembleClassifier` and `StackedEnsembleRegressor` until fix for text-based parallelism in sklearn stacking can be found :pr:`2295`
    * Changes
        * Updated ``start_iteration_callback`` to accept a pipeline instance instead of a pipeline class and no longer accept pipeline parameters as a parameter :pr:`2290`
        * Refactored ``calculate_permutation_importance`` method and add per-column permutation importance method :pr:`2302`
        * Updated logging information in ``AutoMLSearch.__init__`` to clarify pipeline generation :pr:`2263`
    * Documentation Changes
        * Minor changes to the release procedure :pr:`2230`
    * Testing Changes
        * Use codecov action to update coverage reports :pr:`2238`
        * Removed MarkupSafe dependency version pin from requirements.txt and moved instead into RTD docs build CI :pr:`2261`

.. warning::

    **Breaking Changes**
        * Updated ``start_iteration_callback`` to accept a pipeline instance instead of a pipeline class and no longer accept pipeline parameters as a parameter :pr:`2290`
        * Moved ``default_parameters`` to ``ComponentGraph`` from ``PipelineBase``. A pipeline's ``default_parameters`` is now accessible via ``pipeline.component_graph.default_parameters`` :pr:`2307`


**v0.24.1 May. 16, 2021**
    * Enhancements
        * Integrated ``ARIMARegressor`` into AutoML :pr:`2009`
        * Updated ``HighlyNullDataCheck`` to also perform a null row check :pr:`2222`
        * Set ``max_depth`` to 1 in calls to featuretools dfs :pr:`2231`
    * Fixes
        * Removed data splitter sampler calls during training :pr:`2253`
        * Set minimum required version for for pyzmq, colorama, and docutils :pr:`2254`
        * Changed BaseSampler to return None instead of y :pr:`2272`
    * Changes
        * Removed ensemble split and indices in ``AutoMLSearch`` :pr:`2260`
        * Updated pipeline ``repr()`` and ``generate_pipeline_code`` to return pipeline instances without generating custom pipeline class :pr:`2227`
    * Documentation Changes
        * Capped Sphinx version under 4.0.0 :pr:`2244`
    * Testing Changes
        * Change number of cores for pytest from 4 to 2 :pr:`2266`
        * Add minimum dependency checker to generate minimum requirement files :pr:`2267`
        * Add unit tests with minimum dependencies  :pr:`2277`


**v0.24.0 May. 04, 2021**
    * Enhancements
        * Added `date_index` as a required parameter for TimeSeries problems :pr:`2217`
        * Have the ``OneHotEncoder`` return the transformed columns as booleans rather than floats :pr:`2170`
        * Added Oversampler transformer component to EvalML :pr:`2079`
        * Added Undersampler to AutoMLSearch, as well as arguments ``_sampler_method`` and ``sampler_balanced_ratio`` :pr:`2128`
        * Updated prediction explanations functions to allow pipelines with XGBoost estimators :pr:`2162`
        * Added partial dependence for datetime columns :pr:`2180`
        * Update precision-recall curve with positive label index argument, and fix for 2d predicted probabilities :pr:`2090`
        * Add pct_null_rows to ``HighlyNullDataCheck`` :pr:`2211`
        * Added a standalone AutoML `search` method for convenience, which runs data checks and then runs automl :pr:`2152`
        * Make the first batch of AutoML have a predefined order, with linear models first and complex models last :pr:`2223` :pr:`2225`
        * Added sampling dictionary support to ``BalancedClassficationSampler`` :pr:`2235`
    * Fixes
        * Fixed partial dependence not respecting grid resolution parameter for numerical features :pr:`2180`
        * Enable prediction explanations for catboost for multiclass problems :pr:`2224`
    * Changes
        * Deleted baseline pipeline classes :pr:`2202`
        * Reverting user specified date feature PR :pr:`2155` until `pmdarima` installation fix is found :pr:`2214`
        * Updated pipeline API to accept component graph and other class attributes as instance parameters. Old pipeline API still works but will not be supported long-term. :pr:`2091`
        * Removed all old datasplitters from EvalML :pr:`2193`
        * Deleted ``make_pipeline_from_components`` :pr:`2218`
    * Documentation Changes
        * Renamed dataset to clarify that its gzipped but not a tarball :pr:`2183`
        * Updated documentation to use pipeline instances instead of pipeline subclasses :pr:`2195`
        * Updated contributing guide with a note about GitHub Actions permissions :pr:`2090`
        * Updated automl and model understanding user guides :pr:`2090`
    * Testing Changes
        * Use machineFL user token for dependency update bot, and add more reviewers :pr:`2189`


.. warning::

    **Breaking Changes**
        * All baseline pipeline classes (``BaselineBinaryPipeline``, ``BaselineMulticlassPipeline``, ``BaselineRegressionPipeline``, etc.) have been deleted :pr:`2202`
        * Updated pipeline API to accept component graph and other class attributes as instance parameters. Old pipeline API still works but will not be supported long-term. Pipelines can now be initialized by specifying the component graph as the first parameter, and then passing in optional arguments such as ``custom_name``, ``parameters``, etc. For example, ``BinaryClassificationPipeline(["Random Forest Classifier"], parameters={})``.  :pr:`2091`
        * Removed all old datasplitters from EvalML :pr:`2193`
        * Deleted utility method ``make_pipeline_from_components`` :pr:`2218`


**v0.23.0 Apr. 20, 2021**
    * Enhancements
        * Refactored ``EngineBase`` and ``SequentialEngine`` api. Adding ``DaskEngine`` :pr:`1975`.
        * Added optional ``engine`` argument to ``AutoMLSearch`` :pr:`1975`
        * Added a warning about how time series support is still in beta when a user passes in a time series problem to ``AutoMLSearch`` :pr:`2118`
        * Added ``NaturalLanguageNaNDataCheck`` data check :pr:`2122`
        * Added ValueError to ``partial_dependence`` to prevent users from computing partial dependence on columns with all NaNs :pr:`2120`
        * Added standard deviation of cv scores to rankings table :pr:`2154`
    * Fixes
        * Fixed ``BalancedClassificationDataCVSplit``, ``BalancedClassificationDataTVSplit``, and ``BalancedClassificationSampler`` to use ``minority:majority`` ratio instead of ``majority:minority`` :pr:`2077`
        * Fixed bug where two-way partial dependence plots with categorical variables were not working correctly :pr:`2117`
        * Fixed bug where ``hyperparameters`` were not displaying properly for pipelines with a list ``component_graph`` and duplicate components :pr:`2133`
        * Fixed bug where ``pipeline_parameters`` argument in ``AutoMLSearch`` was not applied to pipelines passed in as ``allowed_pipelines`` :pr:`2133`
        * Fixed bug where ``AutoMLSearch`` was not applying custom hyperparameters to pipelines with a list ``component_graph`` and duplicate components :pr:`2133`
    * Changes
        * Removed ``hyperparameter_ranges`` from Undersampler and renamed ``balanced_ratio`` to ``sampling_ratio`` for samplers :pr:`2113`
        * Renamed ``TARGET_BINARY_NOT_TWO_EXAMPLES_PER_CLASS`` data check message code to ``TARGET_MULTICLASS_NOT_TWO_EXAMPLES_PER_CLASS`` :pr:`2126`
        * Modified one-way partial dependence plots of categorical features to display data with a bar plot :pr:`2117`
        * Renamed ``score`` column for ``automl.rankings`` as ``mean_cv_score`` :pr:`2135`
        * Remove 'warning' from docs tool output :pr:`2031`
    * Documentation Changes
        * Fixed ``conf.py`` file :pr:`2112`
        * Added a sentence to the automl user guide stating that our support for time series problems is still in beta. :pr:`2118`
        * Fixed documentation demos :pr:`2139`
        * Update test badge in README to use GitHub Actions :pr:`2150`
    * Testing Changes
        * Fixed ``test_describe_pipeline`` for ``pandas`` ``v1.2.4`` :pr:`2129`
        * Added a GitHub Action for building the conda package :pr:`1870` :pr:`2148`


.. warning::

    **Breaking Changes**
        * Renamed ``balanced_ratio`` to ``sampling_ratio`` for the ``BalancedClassificationDataCVSplit``, ``BalancedClassificationDataTVSplit``, ``BalancedClassficationSampler``, and Undersampler :pr:`2113`
        * Deleted the "errors" key from automl results :pr:`1975`
        * Deleted the ``raise_and_save_error_callback`` and the ``log_and_save_error_callback`` :pr:`1975`
        * Fixed ``BalancedClassificationDataCVSplit``, ``BalancedClassificationDataTVSplit``, and ``BalancedClassificationSampler`` to use minority:majority ratio instead of majority:minority :pr:`2077`


**v0.22.0 Apr. 06, 2021**
    * Enhancements
        * Added a GitHub Action for ``linux_unit_tests``:pr:`2013`
        * Added recommended actions for ``InvalidTargetDataCheck``, updated ``_make_component_list_from_actions`` to address new action, and added ``TargetImputer`` component :pr:`1989`
        * Updated ``AutoMLSearch._check_for_high_variance`` to not emit ``RuntimeWarning`` :pr:`2024`
        * Added exception when pipeline passed to ``explain_predictions`` is a ``Stacked Ensemble`` pipeline :pr:`2033`
        * Added sensitivity at low alert rates as an objective :pr:`2001`
        * Added ``Undersampler`` transformer component :pr:`2030`
    * Fixes
        * Updated Engine's ``train_batch`` to apply undersampling :pr:`2038`
        * Fixed bug in where Time Series Classification pipelines were not encoding targets in ``predict`` and ``predict_proba`` :pr:`2040`
        * Fixed data splitting errors if target is float for classification problems :pr:`2050`
        * Pinned ``docutils`` to <0.17 to fix ReadtheDocs warning issues :pr:`2088`
    * Changes
        * Removed lists as acceptable hyperparameter ranges in ``AutoMLSearch`` :pr:`2028`
        * Renamed "details" to "metadata" for data check actions :pr:`2008`
    * Documentation Changes
        * Catch and suppress warnings in documentation :pr:`1991` :pr:`2097`
        * Change spacing in ``start.ipynb`` to provide clarity for ``AutoMLSearch`` :pr:`2078`
        * Fixed start code on README :pr:`2108`
    * Testing Changes


**v0.21.0 Mar. 24, 2021**
    * Enhancements
        * Changed ``AutoMLSearch`` to default ``optimize_thresholds`` to True :pr:`1943`
        * Added multiple oversampling and undersampling sampling methods as data splitters for imbalanced classification :pr:`1775`
        * Added params to balanced classification data splitters for visibility :pr:`1966`
        * Updated ``make_pipeline`` to not add ``Imputer`` if input data does not have numeric or categorical columns :pr:`1967`
        * Updated ``ClassImbalanceDataCheck`` to better handle multiclass imbalances :pr:`1986`
        * Added recommended actions for the output of data check's ``validate`` method :pr:`1968`
        * Added error message for ``partial_dependence`` when features are mostly the same value :pr:`1994`
        * Updated ``OneHotEncoder`` to drop one redundant feature by default for features with two categories :pr:`1997`
        * Added a ``PolynomialDetrender`` component :pr:`1992`
        * Added ``DateTimeNaNDataCheck`` data check :pr:`2039`
    * Fixes
        * Changed best pipeline to train on the entire dataset rather than just ensemble indices for ensemble problems :pr:`2037`
        * Updated binary classification pipelines to use objective decision function during scoring of custom objectives :pr:`1934`
    * Changes
        * Removed ``data_checks`` parameter, ``data_check_results`` and data checks logic from ``AutoMLSearch`` :pr:`1935`
        * Deleted ``random_state`` argument :pr:`1985`
        * Updated Woodwork version requirement to ``v0.0.11`` :pr:`1996`
    * Documentation Changes
    * Testing Changes
        * Removed ``build_docs`` CI job in favor of RTD GH builder :pr:`1974`
        * Added tests to confirm support for Python 3.9 :pr:`1724`
        * Added tests to support Dask AutoML/Engine :pr:`1990`
        * Changed ``build_conda_pkg`` job to use ``latest_release_changes`` branch in the feedstock. :pr:`1979`

.. warning::

    **Breaking Changes**
        * Changed ``AutoMLSearch`` to default ``optimize_thresholds`` to True :pr:`1943`
        * Removed ``data_checks`` parameter, ``data_check_results`` and data checks logic from ``AutoMLSearch``. To run the data checks which were previously run by default in ``AutoMLSearch``, please call ``DefaultDataChecks().validate(X_train, y_train)`` or take a look at our documentation for more examples. :pr:`1935`
        * Deleted ``random_state`` argument :pr:`1985`

**v0.20.0 Mar. 10, 2021**
    * Enhancements
        * Added a GitHub Action for Detecting dependency changes :pr:`1933`
        * Create a separate CV split to train stacked ensembler on for AutoMLSearch :pr:`1814`
        * Added a GitHub Action for Linux unit tests :pr:`1846`
        * Added ``ARIMARegressor`` estimator :pr:`1894`
        * Added ``DataCheckAction`` class and ``DataCheckActionCode`` enum :pr:`1896`
        * Updated ``Woodwork`` requirement to ``v0.0.10`` :pr:`1900`
        * Added ``BalancedClassificationDataCVSplit`` and ``BalancedClassificationDataTVSplit`` to AutoMLSearch :pr:`1875`
        * Update default classification data splitter to use downsampling for highly imbalanced data :pr:`1875`
        * Updated ``describe_pipeline`` to return more information, including ``id`` of pipelines used for ensemble models :pr:`1909`
        * Added utility method to create list of components from a list of ``DataCheckAction`` :pr:`1907`
        * Updated ``validate`` method to include a ``action`` key in returned dictionary for all ``DataCheck``and ``DataChecks`` :pr:`1916`
        * Aggregating the shap values for predictions that we know the provenance of, e.g. OHE, text, and date-time. :pr:`1901`
        * Improved error message when custom objective is passed as a string in ``pipeline.score`` :pr:`1941`
        * Added ``score_pipelines`` and ``train_pipelines`` methods to ``AutoMLSearch`` :pr:`1913`
        * Added support for ``pandas`` version 1.2.0 :pr:`1708`
        * Added ``score_batch`` and ``train_batch`` abstact methods to ``EngineBase`` and implementations in ``SequentialEngine`` :pr:`1913`
        * Added ability to handle index columns in ``AutoMLSearch`` and ``DataChecks`` :pr:`2138`
    * Fixes
        * Removed CI check for ``check_dependencies_updated_linux`` :pr:`1950`
        * Added metaclass for time series pipelines and fix binary classification pipeline ``predict`` not using objective if it is passed as a named argument :pr:`1874`
        * Fixed stack trace in prediction explanation functions caused by mixed string/numeric pandas column names :pr:`1871`
        * Fixed stack trace caused by passing pipelines with duplicate names to ``AutoMLSearch`` :pr:`1932`
        * Fixed ``AutoMLSearch.get_pipelines`` returning pipelines with the same attributes :pr:`1958`
    * Changes
        * Reversed GitHub Action for Linux unit tests until a fix for report generation is found :pr:`1920`
        * Updated ``add_results`` in ``AutoMLAlgorithm`` to take in entire pipeline results dictionary from ``AutoMLSearch`` :pr:`1891`
        * Updated ``ClassImbalanceDataCheck`` to look for severe class imbalance scenarios :pr:`1905`
        * Deleted the ``explain_prediction`` function :pr:`1915`
        * Removed ``HighVarianceCVDataCheck`` and convered it to an ``AutoMLSearch`` method instead :pr:`1928`
        * Removed warning in ``InvalidTargetDataCheck`` returned when numeric binary classification targets are not (0, 1) :pr:`1959`
    * Documentation Changes
        * Updated ``model_understanding.ipynb`` to demo the two-way partial dependence capability :pr:`1919`
    * Testing Changes

.. warning::

    **Breaking Changes**
        * Deleted the ``explain_prediction`` function :pr:`1915`
        * Removed ``HighVarianceCVDataCheck`` and convered it to an ``AutoMLSearch`` method instead :pr:`1928`
        * Added ``score_batch`` and ``train_batch`` abstact methods to ``EngineBase``. These need to be implemented in Engine subclasses :pr:`1913`


**v0.19.0 Feb. 23, 2021**
    * Enhancements
        * Added a GitHub Action for Python windows unit tests :pr:`1844`
        * Added a GitHub Action for checking updated release notes :pr:`1849`
        * Added a GitHub Action for Python lint checks :pr:`1837`
        * Adjusted ``explain_prediction``, ``explain_predictions`` and ``explain_predictions_best_worst`` to handle timeseries problems. :pr:`1818`
        * Updated ``InvalidTargetDataCheck`` to check for mismatched indices in target and features :pr:`1816`
        * Updated ``Woodwork`` structures returned from components to support ``Woodwork`` logical type overrides set by the user :pr:`1784`
        * Updated estimators to keep track of input feature names during ``fit()`` :pr:`1794`
        * Updated ``visualize_decision_tree`` to include feature names in output :pr:`1813`
        * Added ``is_bounded_like_percentage`` property for objectives. If true, the ``calculate_percent_difference`` method will return the absolute difference rather than relative difference :pr:`1809`
        * Added full error traceback to AutoMLSearch logger file :pr:`1840`
        * Changed ``TargetEncoder`` to preserve custom indices in the data :pr:`1836`
        * Refactored ``explain_predictions`` and ``explain_predictions_best_worst`` to only compute features once for all rows that need to be explained :pr:`1843`
        * Added custom random undersampler data splitter for classification :pr:`1857`
        * Updated ``OutliersDataCheck`` implementation to calculate the probability of having no outliers :pr:`1855`
        * Added ``Engines`` pipeline processing API :pr:`1838`
    * Fixes
        * Changed EngineBase random_state arg to random_seed and same for user guide docs :pr:`1889`
    * Changes
        * Modified ``calculate_percent_difference`` so that division by 0 is now inf rather than nan :pr:`1809`
        * Removed ``text_columns`` parameter from ``LSA`` and ``TextFeaturizer`` components :pr:`1652`
        * Added ``random_seed`` as an argument to our automl/pipeline/component API. Using ``random_state`` will raise a warning :pr:`1798`
        * Added ``DataCheckError`` message in ``InvalidTargetDataCheck`` if input target is None and removed exception raised :pr:`1866`
    * Documentation Changes
    * Testing Changes
        * Added back coverage for ``_get_feature_provenance`` in ``TextFeaturizer`` after ``text_columns`` was removed :pr:`1842`
        * Pin graphviz version for windows builds :pr:`1847`
        * Unpin graphviz version for windows builds :pr:`1851`

.. warning::

    **Breaking Changes**
        * Added a deprecation warning to ``explain_prediction``. It will be deleted in the next release. :pr:`1860`


**v0.18.2 Feb. 10, 2021**
    * Enhancements
        * Added uniqueness score data check :pr:`1785`
        * Added "dataframe" output format for prediction explanations :pr:`1781`
        * Updated LightGBM estimators to handle ``pandas.MultiIndex`` :pr:`1770`
        * Sped up permutation importance for some pipelines :pr:`1762`
        * Added sparsity data check :pr:`1797`
        * Confirmed support for threshold tuning for binary time series classification problems :pr:`1803`
    * Fixes
    * Changes
    * Documentation Changes
        * Added section on conda to the contributing guide :pr:`1771`
        * Updated release process to reflect freezing `main` before perf tests :pr:`1787`
        * Moving some prs to the right section of the release notes :pr:`1789`
        * Tweak README.md. :pr:`1800`
        * Fixed back arrow on install page docs :pr:`1795`
        * Fixed docstring for `ClassImbalanceDataCheck.validate()` :pr:`1817`
    * Testing Changes

**v0.18.1 Feb. 1, 2021**
    * Enhancements
        * Added ``graph_t_sne`` as a visualization tool for high dimensional data :pr:`1731`
        * Added the ability to see the linear coefficients of features in linear models terms :pr:`1738`
        * Added support for ``scikit-learn`` ``v0.24.0`` :pr:`1733`
        * Added support for ``scipy`` ``v1.6.0`` :pr:`1752`
        * Added SVM Classifier and Regressor to estimators :pr:`1714` :pr:`1761`
    * Fixes
        * Addressed bug with ``partial_dependence`` and categorical data with more categories than grid resolution :pr:`1748`
        * Removed ``random_state`` arg from ``get_pipelines`` in ``AutoMLSearch`` :pr:`1719`
        * Pinned pyzmq at less than 22.0.0 till we add support :pr:`1756`
    * Changes
        * Updated components and pipelines to return ``Woodwork`` data structures :pr:`1668`
        * Updated ``clone()`` for pipelines and components to copy over random state automatically :pr:`1753`
        * Dropped support for Python version 3.6 :pr:`1751`
        * Removed deprecated ``verbose`` flag from ``AutoMLSearch`` parameters :pr:`1772`
    * Documentation Changes
        * Add Twitter and Github link to documentation toolbar :pr:`1754`
        * Added Open Graph info to documentation :pr:`1758`
    * Testing Changes

.. warning::

    **Breaking Changes**
        * Components and pipelines return ``Woodwork`` data structures instead of ``pandas`` data structures :pr:`1668`
        * Python 3.6 will not be actively supported due to discontinued support from EvalML dependencies.
        * Deprecated ``verbose`` flag is removed for ``AutoMLSearch`` :pr:`1772`


**v0.18.0 Jan. 26, 2021**
    * Enhancements
        * Added RMSLE, MSLE, and MAPE to core objectives while checking for negative target values in ``invalid_targets_data_check`` :pr:`1574`
        * Added validation checks for binary problems with regression-like datasets and multiclass problems without true multiclass targets in ``invalid_targets_data_check`` :pr:`1665`
        * Added time series support for ``make_pipeline`` :pr:`1566`
        * Added target name for output of pipeline ``predict`` method :pr:`1578`
        * Added multiclass check to ``InvalidTargetDataCheck`` for two examples per class :pr:`1596`
        * Added support for ``graphviz`` ``v0.16`` :pr:`1657`
        * Enhanced time series pipelines to accept empty features :pr:`1651`
        * Added KNN Classifier to estimators. :pr:`1650`
        * Added support for list inputs for objectives :pr:`1663`
        * Added support for ``AutoMLSearch`` to handle time series classification pipelines :pr:`1666`
        * Enhanced ``DelayedFeaturesTransformer`` to encode categorical features and targets before delaying them :pr:`1691`
        * Added 2-way dependence plots. :pr:`1690`
        * Added ability to directly iterate through components within Pipelines :pr:`1583`
    * Fixes
        * Fixed inconsistent attributes and added Exceptions to docs :pr:`1673`
        * Fixed ``TargetLeakageDataCheck`` to use Woodwork ``mutual_information`` rather than using Pandas' Pearson Correlation :pr:`1616`
        * Fixed thresholding for pipelines in ``AutoMLSearch`` to only threshold binary classification pipelines :pr:`1622` :pr:`1626`
        * Updated ``load_data`` to return Woodwork structures and update default parameter value for ``index`` to ``None`` :pr:`1610`
        * Pinned scipy at < 1.6.0 while we work on adding support :pr:`1629`
        * Fixed data check message formatting in ``AutoMLSearch`` :pr:`1633`
        * Addressed stacked ensemble component for ``scikit-learn`` v0.24 support by setting ``shuffle=True`` for default CV :pr:`1613`
        * Fixed bug where ``Imputer`` reset the index on ``X`` :pr:`1590`
        * Fixed ``AutoMLSearch`` stacktrace when a cutom objective was passed in as a primary objective or additional objective :pr:`1575`
        * Fixed custom index bug for ``MAPE`` objective :pr:`1641`
        * Fixed index bug for ``TextFeaturizer`` and ``LSA`` components :pr:`1644`
        * Limited ``load_fraud`` dataset loaded into ``automl.ipynb`` :pr:`1646`
        * ``add_to_rankings`` updates ``AutoMLSearch.best_pipeline`` when necessary :pr:`1647`
        * Fixed bug where time series baseline estimators were not receiving ``gap`` and ``max_delay`` in ``AutoMLSearch`` :pr:`1645`
        * Fixed jupyter notebooks to help the RTD buildtime :pr:`1654`
        * Added ``positive_only`` objectives to ``non_core_objectives`` :pr:`1661`
        * Fixed stacking argument ``n_jobs`` for IterativeAlgorithm :pr:`1706`
        * Updated CatBoost estimators to return self in ``.fit()`` rather than the underlying model for consistency :pr:`1701`
        * Added ability to initialize pipeline parameters in ``AutoMLSearch`` constructor :pr:`1676`
    * Changes
        * Added labeling to ``graph_confusion_matrix`` :pr:`1632`
        * Rerunning search for ``AutoMLSearch`` results in a message thrown rather than failing the search, and removed ``has_searched`` property :pr:`1647`
        * Changed tuner class to allow and ignore single parameter values as input :pr:`1686`
        * Capped LightGBM version limit to remove bug in docs :pr:`1711`
        * Removed support for `np.random.RandomState` in EvalML :pr:`1727`
    * Documentation Changes
        * Update Model Understanding in the user guide to include ``visualize_decision_tree`` :pr:`1678`
        * Updated docs to include information about ``AutoMLSearch`` callback parameters and methods :pr:`1577`
        * Updated docs to prompt users to install graphiz on Mac :pr:`1656`
        * Added ``infer_feature_types`` to the ``start.ipynb`` guide :pr:`1700`
        * Added multicollinearity data check to API reference and docs :pr:`1707`
    * Testing Changes

.. warning::

    **Breaking Changes**
        * Removed ``has_searched`` property from ``AutoMLSearch`` :pr:`1647`
        * Components and pipelines return ``Woodwork`` data structures instead of ``pandas`` data structures :pr:`1668`
        * Removed support for `np.random.RandomState` in EvalML. Rather than passing ``np.random.RandomState`` as component and pipeline random_state values, we use int random_seed :pr:`1727`


**v0.17.0 Dec. 29, 2020**
    * Enhancements
        * Added ``save_plot`` that allows for saving figures from different backends :pr:`1588`
        * Added ``LightGBM Regressor`` to regression components :pr:`1459`
        * Added ``visualize_decision_tree`` for tree visualization with ``decision_tree_data_from_estimator`` and ``decision_tree_data_from_pipeline`` to reformat tree structure output :pr:`1511`
        * Added `DFS Transformer` component into transformer components :pr:`1454`
        * Added ``MAPE`` to the standard metrics for time series problems and update objectives :pr:`1510`
        * Added ``graph_prediction_vs_actual_over_time`` and ``get_prediction_vs_actual_over_time_data`` to the model understanding module for time series problems :pr:`1483`
        * Added a ``ComponentGraph`` class that will support future pipelines as directed acyclic graphs :pr:`1415`
        * Updated data checks to accept ``Woodwork`` data structures :pr:`1481`
        * Added parameter to ``InvalidTargetDataCheck`` to show only top unique values rather than all unique values :pr:`1485`
        * Added multicollinearity data check :pr:`1515`
        * Added baseline pipeline and components for time series regression problems :pr:`1496`
        * Added more information to users about ensembling behavior in ``AutoMLSearch`` :pr:`1527`
        * Add woodwork support for more utility and graph methods :pr:`1544`
        * Changed ``DateTimeFeaturizer`` to encode features as int :pr:`1479`
        * Return trained pipelines from ``AutoMLSearch.best_pipeline`` :pr:`1547`
        * Added utility method so that users can set feature types without having to learn about Woodwork directly :pr:`1555`
        * Added Linear Discriminant Analysis transformer for dimensionality reduction :pr:`1331`
        * Added multiclass support for ``partial_dependence`` and ``graph_partial_dependence`` :pr:`1554`
        * Added ``TimeSeriesBinaryClassificationPipeline`` and ``TimeSeriesMulticlassClassificationPipeline`` classes :pr:`1528`
        * Added ``make_data_splitter`` method for easier automl data split customization :pr:`1568`
        * Integrated ``ComponentGraph`` class into Pipelines for full non-linear pipeline support :pr:`1543`
        * Update ``AutoMLSearch`` constructor to take training data instead of ``search`` and ``add_to_leaderboard`` :pr:`1597`
        * Update ``split_data`` helper args :pr:`1597`
        * Add problem type utils ``is_regression``, ``is_classification``, ``is_timeseries`` :pr:`1597`
        * Rename ``AutoMLSearch`` ``data_split`` arg to ``data_splitter`` :pr:`1569`
    * Fixes
        * Fix AutoML not passing CV folds to ``DefaultDataChecks`` for usage by ``ClassImbalanceDataCheck`` :pr:`1619`
        * Fix Windows CI jobs: install ``numba`` via conda, required for ``shap`` :pr:`1490`
        * Added custom-index support for `reset-index-get_prediction_vs_actual_over_time_data` :pr:`1494`
        * Fix ``generate_pipeline_code`` to account for boolean and None differences between Python and JSON :pr:`1524` :pr:`1531`
        * Set max value for plotly and xgboost versions while we debug CI failures with newer versions :pr:`1532`
        * Undo version pinning for plotly :pr:`1533`
        * Fix ReadTheDocs build by updating the version of ``setuptools`` :pr:`1561`
        * Set ``random_state`` of data splitter in AutoMLSearch to take int to keep consistency in the resulting splits :pr:`1579`
        * Pin sklearn version while we work on adding support :pr:`1594`
        * Pin pandas at <1.2.0 while we work on adding support :pr:`1609`
        * Pin graphviz at < 0.16 while we work on adding support :pr:`1609`
    * Changes
        * Reverting ``save_graph`` :pr:`1550` to resolve kaleido build issues :pr:`1585`
        * Update circleci badge to apply to ``main`` :pr:`1489`
        * Added script to generate github markdown for releases :pr:`1487`
        * Updated selection using pandas ``dtypes`` to selecting using Woodwork logical types :pr:`1551`
        * Updated dependencies to fix ``ImportError: cannot import name 'MaskedArray' from 'sklearn.utils.fixes'`` error and to address Woodwork and Featuretool dependencies :pr:`1540`
        * Made ``get_prediction_vs_actual_data()`` a public method :pr:`1553`
        * Updated ``Woodwork`` version requirement to v0.0.7 :pr:`1560`
        * Move data splitters from ``evalml.automl.data_splitters`` to ``evalml.preprocessing.data_splitters`` :pr:`1597`
        * Rename "# Testing" in automl log output to "# Validation" :pr:`1597`
    * Documentation Changes
        * Added partial dependence methods to API reference :pr:`1537`
        * Updated documentation for confusion matrix methods :pr:`1611`
    * Testing Changes
        * Set ``n_jobs=1`` in most unit tests to reduce memory :pr:`1505`

.. warning::

    **Breaking Changes**
        * Updated minimal dependencies: ``numpy>=1.19.1``, ``pandas>=1.1.0``, ``scikit-learn>=0.23.1``, ``scikit-optimize>=0.8.1``
        * Updated ``AutoMLSearch.best_pipeline`` to return a trained pipeline. Pass in ``train_best_pipeline=False`` to AutoMLSearch in order to return an untrained pipeline.
        * Pipeline component instances can no longer be iterated through using ``Pipeline.component_graph`` :pr:`1543`
        * Update ``AutoMLSearch`` constructor to take training data instead of ``search`` and ``add_to_leaderboard`` :pr:`1597`
        * Update ``split_data`` helper args :pr:`1597`
        * Move data splitters from ``evalml.automl.data_splitters`` to ``evalml.preprocessing.data_splitters`` :pr:`1597`
        * Rename ``AutoMLSearch`` ``data_split`` arg to ``data_splitter`` :pr:`1569`



**v0.16.1 Dec. 1, 2020**
    * Enhancements
        * Pin woodwork version to v0.0.6 to avoid breaking changes :pr:`1484`
        * Updated ``Woodwork`` to >=0.0.5 in ``core-requirements.txt`` :pr:`1473`
        * Removed ``copy_dataframe`` parameter for ``Woodwork``, updated ``Woodwork`` to >=0.0.6 in ``core-requirements.txt`` :pr:`1478`
        * Updated ``detect_problem_type`` to use ``pandas.api.is_numeric_dtype`` :pr:`1476`
    * Changes
        * Changed ``make clean`` to delete coverage reports as a convenience for developers :pr:`1464`
        * Set ``n_jobs=-1`` by default for stacked ensemble components :pr:`1472`
    * Documentation Changes
        * Updated pipeline and component documentation and demos to use ``Woodwork`` :pr:`1466`
    * Testing Changes
        * Update dependency update checker to use everything from core and optional dependencies :pr:`1480`


**v0.16.0 Nov. 24, 2020**
    * Enhancements
        * Updated pipelines and ``make_pipeline`` to accept ``Woodwork`` inputs :pr:`1393`
        * Updated components to accept ``Woodwork`` inputs :pr:`1423`
        * Added ability to freeze hyperparameters for ``AutoMLSearch`` :pr:`1284`
        * Added ``Target Encoder`` into transformer components :pr:`1401`
        * Added callback for error handling in ``AutoMLSearch`` :pr:`1403`
        * Added the index id to the ``explain_predictions_best_worst`` output to help users identify which rows in their data are included :pr:`1365`
        * The top_k features displayed in ``explain_predictions_*`` functions are now determined by the magnitude of shap values as opposed to the ``top_k`` largest and smallest shap values. :pr:`1374`
        * Added a problem type for time series regression :pr:`1386`
        * Added a ``is_defined_for_problem_type`` method to ``ObjectiveBase`` :pr:`1386`
        * Added a ``random_state`` parameter to ``make_pipeline_from_components`` function :pr:`1411`
        * Added ``DelayedFeaturesTransformer`` :pr:`1396`
        * Added a ``TimeSeriesRegressionPipeline`` class :pr:`1418`
        * Removed ``core-requirements.txt`` from the package distribution :pr:`1429`
        * Updated data check messages to include a `"code"` and `"details"` fields :pr:`1451`, :pr:`1462`
        * Added a ``TimeSeriesSplit`` data splitter for time series problems :pr:`1441`
        * Added a ``problem_configuration`` parameter to AutoMLSearch :pr:`1457`
    * Fixes
        * Fixed ``IndexError`` raised in ``AutoMLSearch`` when ``ensembling = True`` but only one pipeline to iterate over :pr:`1397`
        * Fixed stacked ensemble input bug and LightGBM warning and bug in ``AutoMLSearch`` :pr:`1388`
        * Updated enum classes to show possible enum values as attributes :pr:`1391`
        * Updated calls to ``Woodwork``'s ``to_pandas()`` to ``to_series()`` and ``to_dataframe()`` :pr:`1428`
        * Fixed bug in OHE where column names were not guaranteed to be unique :pr:`1349`
        * Fixed bug with percent improvement of ``ExpVariance`` objective on data with highly skewed target :pr:`1467`
        * Fix SimpleImputer error which occurs when all features are bool type :pr:`1215`
    * Changes
        * Changed ``OutliersDataCheck`` to return the list of columns, rather than rows, that contain outliers :pr:`1377`
        * Simplified and cleaned output for Code Generation :pr:`1371`
        * Reverted changes from :pr:`1337` :pr:`1409`
        * Updated data checks to return dictionary of warnings and errors instead of a list :pr:`1448`
        * Updated ``AutoMLSearch`` to pass ``Woodwork`` data structures to every pipeline (instead of pandas DataFrames) :pr:`1450`
        * Update ``AutoMLSearch`` to default to ``max_batches=1`` instead of ``max_iterations=5`` :pr:`1452`
        * Updated _evaluate_pipelines to consolidate side effects :pr:`1410`
    * Documentation Changes
        * Added description of CLA to contributing guide, updated description of draft PRs :pr:`1402`
        * Updated documentation to include all data checks, ``DataChecks``, and usage of data checks in AutoML :pr:`1412`
        * Updated docstrings from ``np.array`` to ``np.ndarray`` :pr:`1417`
        * Added section on stacking ensembles in AutoMLSearch documentation :pr:`1425`
    * Testing Changes
        * Removed ``category_encoders`` from test-requirements.txt :pr:`1373`
        * Tweak codecov.io settings again to avoid flakes :pr:`1413`
        * Modified ``make lint`` to check notebook versions in the docs :pr:`1431`
        * Modified ``make lint-fix`` to standardize notebook versions in the docs :pr:`1431`
        * Use new version of pull request Github Action for dependency check (:pr:`1443`)
        * Reduced number of workers for tests to 4 :pr:`1447`

.. warning::

    **Breaking Changes**
        * The ``top_k`` and ``top_k_features`` parameters in ``explain_predictions_*`` functions now return ``k`` features as opposed to ``2 * k`` features :pr:`1374`
        * Renamed ``problem_type`` to ``problem_types`` in ``RegressionObjective``, ``BinaryClassificationObjective``, and ``MulticlassClassificationObjective`` :pr:`1319`
        * Data checks now return a dictionary of warnings and errors instead of a list :pr:`1448`



**v0.15.0 Oct. 29, 2020**
    * Enhancements
        * Added stacked ensemble component classes (``StackedEnsembleClassifier``, ``StackedEnsembleRegressor``) :pr:`1134`
        * Added stacked ensemble components to ``AutoMLSearch`` :pr:`1253`
        * Added ``DecisionTreeClassifier`` and ``DecisionTreeRegressor`` to AutoML :pr:`1255`
        * Added ``graph_prediction_vs_actual`` in ``model_understanding`` for regression problems :pr:`1252`
        * Added parameter to ``OneHotEncoder`` to enable filtering for features to encode for :pr:`1249`
        * Added percent-better-than-baseline for all objectives to automl.results :pr:`1244`
        * Added ``HighVarianceCVDataCheck`` and replaced synonymous warning in ``AutoMLSearch`` :pr:`1254`
        * Added `PCA Transformer` component for dimensionality reduction :pr:`1270`
        * Added ``generate_pipeline_code`` and ``generate_component_code`` to allow for code generation given a pipeline or component instance :pr:`1306`
        * Added ``PCA Transformer`` component for dimensionality reduction :pr:`1270`
        * Updated ``AutoMLSearch`` to support ``Woodwork`` data structures :pr:`1299`
        * Added cv_folds to ``ClassImbalanceDataCheck`` and added this check to ``DefaultDataChecks`` :pr:`1333`
        * Make ``max_batches`` argument to ``AutoMLSearch.search`` public :pr:`1320`
        * Added text support to automl search :pr:`1062`
        * Added ``_pipelines_per_batch`` as a private argument to ``AutoMLSearch`` :pr:`1355`
    * Fixes
        * Fixed ML performance issue with ordered datasets: always shuffle data in automl's default CV splits :pr:`1265`
        * Fixed broken ``evalml info`` CLI command :pr:`1293`
        * Fixed ``boosting type='rf'`` for LightGBM Classifier, as well as ``num_leaves`` error :pr:`1302`
        * Fixed bug in ``explain_predictions_best_worst`` where a custom index in the target variable would cause a ``ValueError`` :pr:`1318`
        * Added stacked ensemble estimators to to ``evalml.pipelines.__init__`` file :pr:`1326`
        * Fixed bug in OHE where calls to transform were not deterministic if ``top_n`` was less than the number of categories in a column :pr:`1324`
        * Fixed LightGBM warning messages during AutoMLSearch :pr:`1342`
        * Fix warnings thrown during AutoMLSearch in ``HighVarianceCVDataCheck`` :pr:`1346`
        * Fixed bug where TrainingValidationSplit would return invalid location indices for dataframes with a custom index :pr:`1348`
        * Fixed bug where the AutoMLSearch ``random_state`` was not being passed to the created pipelines :pr:`1321`
    * Changes
        * Allow ``add_to_rankings`` to be called before AutoMLSearch is called :pr:`1250`
        * Removed Graphviz from test-requirements to add to requirements.txt :pr:`1327`
        * Removed ``max_pipelines`` parameter from ``AutoMLSearch`` :pr:`1264`
        * Include editable installs in all install make targets :pr:`1335`
        * Made pip dependencies `featuretools` and `nlp_primitives` core dependencies :pr:`1062`
        * Removed `PartOfSpeechCount` from `TextFeaturizer` transform primitives :pr:`1062`
        * Added warning for ``partial_dependency`` when the feature includes null values :pr:`1352`
    * Documentation Changes
        * Fixed and updated code blocks in Release Notes :pr:`1243`
        * Added DecisionTree estimators to API Reference :pr:`1246`
        * Changed class inheritance display to flow vertically :pr:`1248`
        * Updated cost-benefit tutorial to use a holdout/test set :pr:`1159`
        * Added ``evalml info`` command to documentation :pr:`1293`
        * Miscellaneous doc updates :pr:`1269`
        * Removed conda pre-release testing from the release process document :pr:`1282`
        * Updates to contributing guide :pr:`1310`
        * Added Alteryx footer to docs with Twitter and Github link :pr:`1312`
        * Added documentation for evalml installation for Python 3.6 :pr:`1322`
        * Added documentation changes to make the API Docs easier to understand :pr:`1323`
        * Fixed documentation for ``feature_importance`` :pr:`1353`
        * Added tutorial for running `AutoML` with text data :pr:`1357`
        * Added documentation for woodwork integration with automl search :pr:`1361`
    * Testing Changes
        * Added tests for ``jupyter_check`` to handle IPython :pr:`1256`
        * Cleaned up ``make_pipeline`` tests to test for all estimators :pr:`1257`
        * Added a test to check conda build after merge to main :pr:`1247`
        * Removed code that was lacking codecov for ``__main__.py`` and unnecessary :pr:`1293`
        * Codecov: round coverage up instead of down :pr:`1334`
        * Add DockerHub credentials to CI testing environment :pr:`1356`
        * Add DockerHub credentials to conda testing environment :pr:`1363`

.. warning::

    **Breaking Changes**
        * Renamed ``LabelLeakageDataCheck`` to ``TargetLeakageDataCheck`` :pr:`1319`
        * ``max_pipelines`` parameter has been removed from ``AutoMLSearch``. Please use ``max_iterations`` instead. :pr:`1264`
        * ``AutoMLSearch.search()`` will now log a warning if the input is not a ``Woodwork`` data structure (``pandas``, ``numpy``) :pr:`1299`
        * Make ``max_batches`` argument to ``AutoMLSearch.search`` public :pr:`1320`
        * Removed unused argument `feature_types` from AutoMLSearch.search :pr:`1062`

**v0.14.1 Sep. 29, 2020**
    * Enhancements
        * Updated partial dependence methods to support calculating numeric columns in a dataset with non-numeric columns :pr:`1150`
        * Added ``get_feature_names`` on ``OneHotEncoder`` :pr:`1193`
        * Added ``detect_problem_type`` to ``problem_type/utils.py`` to automatically detect the problem type given targets :pr:`1194`
        * Added LightGBM to ``AutoMLSearch`` :pr:`1199`
        * Updated ``scikit-learn`` and ``scikit-optimize`` to use latest versions - 0.23.2 and 0.8.1 respectively :pr:`1141`
        * Added ``__str__`` and ``__repr__`` for pipelines and components :pr:`1218`
        * Included internal target check for both training and validation data in ``AutoMLSearch`` :pr:`1226`
        * Added ``ProblemTypes.all_problem_types`` helper to get list of supported problem types :pr:`1219`
        * Added ``DecisionTreeClassifier`` and ``DecisionTreeRegressor`` classes :pr:`1223`
        * Added ``ProblemTypes.all_problem_types`` helper to get list of supported problem types :pr:`1219`
        * ``DataChecks`` can now be parametrized by passing a list of ``DataCheck`` classes and a parameter dictionary :pr:`1167`
        * Added first CV fold score as validation score in ``AutoMLSearch.rankings`` :pr:`1221`
        * Updated ``flake8`` configuration to enable linting on ``__init__.py`` files :pr:`1234`
        * Refined ``make_pipeline_from_components`` implementation :pr:`1204`
    * Fixes
        * Updated GitHub URL after migration to Alteryx GitHub org :pr:`1207`
        * Changed Problem Type enum to be more similar to the string name :pr:`1208`
        * Wrapped call to scikit-learn's partial dependence method in a ``try``/``finally`` block :pr:`1232`
    * Changes
        * Added ``allow_writing_files`` as a named argument to CatBoost estimators. :pr:`1202`
        * Added ``solver`` and ``multi_class`` as named arguments to ``LogisticRegressionClassifier`` :pr:`1202`
        * Replaced pipeline's ``._transform`` method to evaluate all the preprocessing steps of a pipeline with ``.compute_estimator_features`` :pr:`1231`
        * Changed default large dataset train/test splitting behavior :pr:`1205`
    * Documentation Changes
        * Included description of how to access the component instances and features for pipeline user guide :pr:`1163`
        * Updated API docs to refer to target as "target" instead of "labels" for non-classification tasks and minor docs cleanup :pr:`1160`
        * Added Class Imbalance Data Check to ``api_reference.rst`` :pr:`1190` :pr:`1200`
        * Added pipeline properties to API reference :pr:`1209`
        * Clarified what the objective parameter in AutoML is used for in AutoML API reference and AutoML user guide :pr:`1222`
        * Updated API docs to include ``skopt.space.Categorical`` option for component hyperparameter range definition :pr:`1228`
        * Added install documentation for ``libomp`` in order to use LightGBM on Mac :pr:`1233`
        * Improved description of ``max_iterations`` in documentation :pr:`1212`
        * Removed unused code from sphinx conf :pr:`1235`
    * Testing Changes

.. warning::

    **Breaking Changes**
        * ``DefaultDataChecks`` now accepts a ``problem_type`` parameter that must be specified :pr:`1167`
        * Pipeline's ``._transform`` method to evaluate all the preprocessing steps of a pipeline has been replaced with ``.compute_estimator_features`` :pr:`1231`
        * ``get_objectives`` has been renamed to ``get_core_objectives``. This function will now return a list of valid objective instances :pr:`1230`


**v0.13.2 Sep. 17, 2020**
    * Enhancements
        * Added ``output_format`` field to explain predictions functions :pr:`1107`
        * Modified ``get_objective`` and ``get_objectives`` to be able to return any objective in ``evalml.objectives`` :pr:`1132`
        * Added a ``return_instance`` boolean parameter to ``get_objective`` :pr:`1132`
        * Added ``ClassImbalanceDataCheck`` to determine whether target imbalance falls below a given threshold :pr:`1135`
        * Added label encoder to LightGBM for binary classification :pr:`1152`
        * Added labels for the row index of confusion matrix :pr:`1154`
        * Added ``AutoMLSearch`` object as another parameter in search callbacks :pr:`1156`
        * Added the corresponding probability threshold for each point displayed in ``graph_roc_curve`` :pr:`1161`
        * Added ``__eq__`` for ``ComponentBase`` and ``PipelineBase`` :pr:`1178`
        * Added support for multiclass classification for ``roc_curve`` :pr:`1164`
        * Added ``categories`` accessor to ``OneHotEncoder`` for listing the categories associated with a feature :pr:`1182`
        * Added utility function to create pipeline instances from a list of component instances :pr:`1176`
    * Fixes
        * Fixed XGBoost column names for partial dependence methods :pr:`1104`
        * Removed dead code validating column type from ``TextFeaturizer`` :pr:`1122`
        * Fixed issue where ``Imputer`` cannot fit when there is None in a categorical or boolean column :pr:`1144`
        * ``OneHotEncoder`` preserves the custom index in the input data :pr:`1146`
        * Fixed representation for ``ModelFamily`` :pr:`1165`
        * Removed duplicate ``nbsphinx`` dependency in ``dev-requirements.txt`` :pr:`1168`
        * Users can now pass in any valid kwargs to all estimators :pr:`1157`
        * Remove broken accessor ``OneHotEncoder.get_feature_names`` and unneeded base class :pr:`1179`
        * Removed LightGBM Estimator from AutoML models :pr:`1186`
    * Changes
        * Pinned ``scikit-optimize`` version to 0.7.4 :pr:`1136`
        * Removed ``tqdm`` as a dependency :pr:`1177`
        * Added lightgbm version 3.0.0 to ``latest_dependency_versions.txt`` :pr:`1185`
        * Rename ``max_pipelines`` to ``max_iterations`` :pr:`1169`
    * Documentation Changes
        * Fixed API docs for ``AutoMLSearch`` ``add_result_callback`` :pr:`1113`
        * Added a step to our release process for pushing our latest version to conda-forge :pr:`1118`
        * Added warning for missing ipywidgets dependency for using ``PipelineSearchPlots`` on Jupyterlab :pr:`1145`
        * Updated ``README.md`` example to load demo dataset :pr:`1151`
        * Swapped mapping of breast cancer targets in ``model_understanding.ipynb`` :pr:`1170`
    * Testing Changes
        * Added test confirming ``TextFeaturizer`` never outputs null values :pr:`1122`
        * Changed Python version of ``Update Dependencies`` action to 3.8.x :pr:`1137`
        * Fixed release notes check-in test for ``Update Dependencies`` actions :pr:`1172`

.. warning::

    **Breaking Changes**
        * ``get_objective`` will now return a class definition rather than an instance by default :pr:`1132`
        * Deleted ``OPTIONS`` dictionary in ``evalml.objectives.utils.py`` :pr:`1132`
        * If specifying an objective by string, the string must now match the objective's name field, case-insensitive :pr:`1132`
        * Passing "Cost Benefit Matrix", "Fraud Cost", "Lead Scoring", "Mean Squared Log Error",
            "Recall", "Recall Macro", "Recall Micro", "Recall Weighted", or "Root Mean Squared Log Error" to ``AutoMLSearch`` will now result in a ``ValueError``
            rather than an ``ObjectiveNotFoundError`` :pr:`1132`
        * Search callbacks ``start_iteration_callback`` and ``add_results_callback`` have changed to include a copy of the AutoMLSearch object as a third parameter :pr:`1156`
        * Deleted ``OneHotEncoder.get_feature_names`` method which had been broken for a while, in favor of pipelines' ``input_feature_names`` :pr:`1179`
        * Deleted empty base class ``CategoricalEncoder`` which ``OneHotEncoder`` component was inheriting from :pr:`1176`
        * Results from ``roc_curve`` will now return as a list of dictionaries with each dictionary representing a class :pr:`1164`
        * ``max_pipelines`` now raises a ``DeprecationWarning`` and will be removed in the next release. ``max_iterations`` should be used instead. :pr:`1169`


**v0.13.1 Aug. 25, 2020**
    * Enhancements
        * Added Cost-Benefit Matrix objective for binary classification :pr:`1038`
        * Split ``fill_value`` into ``categorical_fill_value`` and ``numeric_fill_value`` for Imputer :pr:`1019`
        * Added ``explain_predictions`` and ``explain_predictions_best_worst`` for explaining multiple predictions with SHAP :pr:`1016`
        * Added new LSA component for text featurization :pr:`1022`
        * Added guide on installing with conda :pr:`1041`
        * Added a “cost-benefit curve” util method to graph cost-benefit matrix scores vs. binary classification thresholds :pr:`1081`
        * Standardized error when calling transform/predict before fit for pipelines :pr:`1048`
        * Added ``percent_better_than_baseline`` to AutoML search rankings and full rankings table :pr:`1050`
        * Added one-way partial dependence and partial dependence plots :pr:`1079`
        * Added "Feature Value" column to prediction explanation reports. :pr:`1064`
        * Added LightGBM classification estimator :pr:`1082`, :pr:`1114`
        * Added ``max_batches`` parameter to ``AutoMLSearch`` :pr:`1087`
    * Fixes
        * Updated ``TextFeaturizer`` component to no longer require an internet connection to run :pr:`1022`
        * Fixed non-deterministic element of ``TextFeaturizer`` transformations :pr:`1022`
        * Added a StandardScaler to all ElasticNet pipelines :pr:`1065`
        * Updated cost-benefit matrix to normalize score :pr:`1099`
        * Fixed logic in ``calculate_percent_difference`` so that it can handle negative values :pr:`1100`
    * Changes
        * Added ``needs_fitting`` property to ``ComponentBase`` :pr:`1044`
        * Updated references to data types to use datatype lists defined in ``evalml.utils.gen_utils`` :pr:`1039`
        * Remove maximum version limit for SciPy dependency :pr:`1051`
        * Moved ``all_components`` and other component importers into runtime methods :pr:`1045`
        * Consolidated graphing utility methods under ``evalml.utils.graph_utils`` :pr:`1060`
        * Made slight tweaks to how ``TextFeaturizer`` uses ``featuretools``, and did some refactoring of that and of LSA :pr:`1090`
        * Changed ``show_all_features`` parameter into ``importance_threshold``, which allows for thresholding feature importance :pr:`1097`, :pr:`1103`
    * Documentation Changes
        * Update ``setup.py`` URL to point to the github repo :pr:`1037`
        * Added tutorial for using the cost-benefit matrix objective :pr:`1088`
        * Updated ``model_understanding.ipynb`` to include documentation for using plotly on Jupyter Lab :pr:`1108`
    * Testing Changes
        * Refactor CircleCI tests to use matrix jobs (:pr:`1043`)
        * Added a test to check that all test directories are included in evalml package :pr:`1054`


.. warning::

    **Breaking Changes**
        * ``confusion_matrix`` and ``normalize_confusion_matrix`` have been moved to ``evalml.utils`` :pr:`1038`
        * All graph utility methods previously under ``evalml.pipelines.graph_utils`` have been moved to ``evalml.utils.graph_utils`` :pr:`1060`


**v0.12.2 Aug. 6, 2020**
    * Enhancements
        * Add save/load method to components :pr:`1023`
        * Expose pickle ``protocol`` as optional arg to save/load :pr:`1023`
        * Updated estimators used in AutoML to include ExtraTrees and ElasticNet estimators :pr:`1030`
    * Fixes
    * Changes
        * Removed ``DeprecationWarning`` for ``SimpleImputer`` :pr:`1018`
    * Documentation Changes
        * Add note about version numbers to release process docs :pr:`1034`
    * Testing Changes
        * Test files are now included in the evalml package :pr:`1029`


**v0.12.0 Aug. 3, 2020**
    * Enhancements
        * Added string and categorical targets support for binary and multiclass pipelines and check for numeric targets for ``DetectLabelLeakage`` data check :pr:`932`
        * Added clear exception for regression pipelines if target datatype is string or categorical :pr:`960`
        * Added target column names and class labels in ``predict`` and ``predict_proba`` output for pipelines :pr:`951`
        * Added ``_compute_shap_values`` and ``normalize_values`` to ``pipelines/explanations`` module :pr:`958`
        * Added ``explain_prediction`` feature which explains single predictions with SHAP :pr:`974`
        * Added Imputer to allow different imputation strategies for numerical and categorical dtypes :pr:`991`
        * Added support for configuring logfile path using env var, and don't create logger if there are filesystem errors :pr:`975`
        * Updated catboost estimators' default parameters and automl hyperparameter ranges to speed up fit time :pr:`998`
    * Fixes
        * Fixed ReadtheDocs warning failure regarding embedded gif :pr:`943`
        * Removed incorrect parameter passed to pipeline classes in ``_add_baseline_pipelines`` :pr:`941`
        * Added universal error for calling ``predict``, ``predict_proba``, ``transform``, and ``feature_importances`` before fitting :pr:`969`, :pr:`994`
        * Made ``TextFeaturizer`` component and pip dependencies ``featuretools`` and ``nlp_primitives`` optional :pr:`976`
        * Updated imputation strategy in automl to no longer limit impute strategy to ``most_frequent`` for all features if there are any categorical columns :pr:`991`
        * Fixed ``UnboundLocalError`` for ``cv_pipeline`` when automl search errors :pr:`996`
        * Fixed ``Imputer`` to reset dataframe index to preserve behavior expected from  ``SimpleImputer`` :pr:`1009`
    * Changes
        * Moved ``get_estimators`` to ``evalml.pipelines.components.utils`` :pr:`934`
        * Modified Pipelines to raise ``PipelineScoreError`` when they encounter an error during scoring :pr:`936`
        * Moved ``evalml.model_families.list_model_families`` to ``evalml.pipelines.components.allowed_model_families`` :pr:`959`
        * Renamed ``DateTimeFeaturization`` to ``DateTimeFeaturizer`` :pr:`977`
        * Added check to stop search and raise an error if all pipelines in a batch return NaN scores :pr:`1015`
    * Documentation Changes
        * Updated ``README.md`` :pr:`963`
        * Reworded message when errors are returned from data checks in search :pr:`982`
        * Added section on understanding model predictions with ``explain_prediction`` to User Guide :pr:`981`
        * Added a section to the user guide and api reference about how XGBoost and CatBoost are not fully supported. :pr:`992`
        * Added custom components section in user guide :pr:`993`
        * Updated FAQ section formatting :pr:`997`
        * Updated release process documentation :pr:`1003`
    * Testing Changes
        * Moved ``predict_proba`` and ``predict`` tests regarding string / categorical targets to ``test_pipelines.py`` :pr:`972`
        * Fixed dependency update bot by updating python version to 3.7 to avoid frequent github version updates :pr:`1002`


.. warning::

    **Breaking Changes**
        * ``get_estimators`` has been moved to ``evalml.pipelines.components.utils`` (previously was under ``evalml.pipelines.utils``) :pr:`934`
        * Removed the ``raise_errors`` flag in AutoML search. All errors during pipeline evaluation will be caught and logged. :pr:`936`
        * ``evalml.model_families.list_model_families`` has been moved to ``evalml.pipelines.components.allowed_model_families`` :pr:`959`
        * ``TextFeaturizer``: the ``featuretools`` and ``nlp_primitives`` packages must be installed after installing evalml in order to use this component :pr:`976`
        * Renamed ``DateTimeFeaturization`` to ``DateTimeFeaturizer`` :pr:`977`


**v0.11.2 July 16, 2020**
    * Enhancements
        * Added ``NoVarianceDataCheck`` to ``DefaultDataChecks`` :pr:`893`
        * Added text processing and featurization component ``TextFeaturizer`` :pr:`913`, :pr:`924`
        * Added additional checks to ``InvalidTargetDataCheck`` to handle invalid target data types :pr:`929`
        * ``AutoMLSearch`` will now handle ``KeyboardInterrupt`` and prompt user for confirmation :pr:`915`
    * Fixes
        * Makes automl results a read-only property :pr:`919`
    * Changes
        * Deleted static pipelines and refactored tests involving static pipelines, removed ``all_pipelines()`` and ``get_pipelines()`` :pr:`904`
        * Moved ``list_model_families`` to ``evalml.model_family.utils`` :pr:`903`
        * Updated ``all_pipelines``, ``all_estimators``, ``all_components`` to use the same mechanism for dynamically generating their elements :pr:`898`
        * Rename ``master`` branch to ``main`` :pr:`918`
        * Add pypi release github action :pr:`923`
        * Updated ``AutoMLSearch.search`` stdout output and logging and removed tqdm progress bar :pr:`921`
        * Moved automl config checks previously in ``search()`` to init :pr:`933`
    * Documentation Changes
        * Reorganized and rewrote documentation :pr:`937`
        * Updated to use pydata sphinx theme :pr:`937`
        * Updated docs to use ``release_notes`` instead of ``changelog`` :pr:`942`
    * Testing Changes
        * Cleaned up fixture names and usages in tests :pr:`895`


.. warning::

    **Breaking Changes**
        * ``list_model_families`` has been moved to ``evalml.model_family.utils`` (previously was under ``evalml.pipelines.utils``) :pr:`903`
        * ``get_estimators`` has been moved to ``evalml.pipelines.components.utils`` (previously was under ``evalml.pipelines.utils``) :pr:`934`
        * Static pipeline definitions have been removed, but similar pipelines can still be constructed via creating an instance of ``PipelineBase`` :pr:`904`
        * ``all_pipelines()`` and ``get_pipelines()`` utility methods have been removed :pr:`904`


**v0.11.0 June 30, 2020**
    * Enhancements
        * Added multiclass support for ROC curve graphing :pr:`832`
        * Added preprocessing component to drop features whose percentage of NaN values exceeds a specified threshold :pr:`834`
        * Added data check to check for problematic target labels :pr:`814`
        * Added PerColumnImputer that allows imputation strategies per column :pr:`824`
        * Added transformer to drop specific columns :pr:`827`
        * Added support for ``categories``, ``handle_error``, and ``drop`` parameters in ``OneHotEncoder`` :pr:`830` :pr:`897`
        * Added preprocessing component to handle DateTime columns featurization :pr:`838`
        * Added ability to clone pipelines and components :pr:`842`
        * Define getter method for component ``parameters`` :pr:`847`
        * Added utility methods to calculate and graph permutation importances :pr:`860`, :pr:`880`
        * Added new utility functions necessary for generating dynamic preprocessing pipelines :pr:`852`
        * Added kwargs to all components :pr:`863`
        * Updated ``AutoSearchBase`` to use dynamically generated preprocessing pipelines :pr:`870`
        * Added SelectColumns transformer :pr:`873`
        * Added ability to evaluate additional pipelines for automl search :pr:`874`
        * Added ``default_parameters`` class property to components and pipelines :pr:`879`
        * Added better support for disabling data checks in automl search :pr:`892`
        * Added ability to save and load AutoML objects to file :pr:`888`
        * Updated ``AutoSearchBase.get_pipelines`` to return an untrained pipeline instance :pr:`876`
        * Saved learned binary classification thresholds in automl results cv data dict :pr:`876`
    * Fixes
        * Fixed bug where SimpleImputer cannot handle dropped columns :pr:`846`
        * Fixed bug where PerColumnImputer cannot handle dropped columns :pr:`855`
        * Enforce requirement that builtin components save all inputted values in their parameters dict :pr:`847`
        * Don't list base classes in ``all_components`` output :pr:`847`
        * Standardize all components to output pandas data structures, and accept either pandas or numpy :pr:`853`
        * Fixed rankings and full_rankings error when search has not been run :pr:`894`
    * Changes
        * Update ``all_pipelines`` and ``all_components`` to try initializing pipelines/components, and on failure exclude them :pr:`849`
        * Refactor ``handle_components`` to ``handle_components_class``, standardize to ``ComponentBase`` subclass instead of instance :pr:`850`
        * Refactor "blacklist"/"whitelist" to "allow"/"exclude" lists :pr:`854`
        * Replaced ``AutoClassificationSearch`` and ``AutoRegressionSearch`` with ``AutoMLSearch`` :pr:`871`
        * Renamed feature_importances and permutation_importances methods to use singular names (feature_importance and permutation_importance) :pr:`883`
        * Updated ``automl`` default data splitter to train/validation split for large datasets :pr:`877`
        * Added open source license, update some repo metadata :pr:`887`
        * Removed dead code in ``_get_preprocessing_components`` :pr:`896`
    * Documentation Changes
        * Fix some typos and update the EvalML logo :pr:`872`
    * Testing Changes
        * Update the changelog check job to expect the new branching pattern for the deps update bot :pr:`836`
        * Check that all components output pandas datastructures, and can accept either pandas or numpy :pr:`853`
        * Replaced ``AutoClassificationSearch`` and ``AutoRegressionSearch`` with ``AutoMLSearch`` :pr:`871`


.. warning::

    **Breaking Changes**
        * Pipelines' static ``component_graph`` field must contain either ``ComponentBase`` subclasses or ``str``, instead of ``ComponentBase`` subclass instances :pr:`850`
        * Rename ``handle_component`` to ``handle_component_class``. Now standardizes to ``ComponentBase`` subclasses instead of ``ComponentBase`` subclass instances :pr:`850`
        * Renamed automl's ``cv`` argument to ``data_split`` :pr:`877`
        * Pipelines' and classifiers' ``feature_importances`` is renamed ``feature_importance``, ``graph_feature_importances`` is renamed ``graph_feature_importance`` :pr:`883`
        * Passing ``data_checks=None`` to automl search will not perform any data checks as opposed to default checks. :pr:`892`
        * Pipelines to search for in AutoML are now determined automatically, rather than using the statically-defined pipeline classes. :pr:`870`
        * Updated ``AutoSearchBase.get_pipelines`` to return an untrained pipeline instance, instead of one which happened to be trained on the final cross-validation fold :pr:`876`


**v0.10.0 May 29, 2020**
    * Enhancements
        * Added baseline models for classification and regression, add functionality to calculate baseline models before searching in AutoML :pr:`746`
        * Port over highly-null guardrail as a data check and define ``DefaultDataChecks`` and ``DisableDataChecks`` classes :pr:`745`
        * Update ``Tuner`` classes to work directly with pipeline parameters dicts instead of flat parameter lists :pr:`779`
        * Add Elastic Net as a pipeline option :pr:`812`
        * Added new Pipeline option ``ExtraTrees`` :pr:`790`
        * Added precicion-recall curve metrics and plot for binary classification problems in ``evalml.pipeline.graph_utils`` :pr:`794`
        * Update the default automl algorithm to search in batches, starting with default parameters for each pipeline and iterating from there :pr:`793`
        * Added ``AutoMLAlgorithm`` class and ``IterativeAlgorithm`` impl, separated from ``AutoSearchBase`` :pr:`793`
    * Fixes
        * Update pipeline ``score`` to return ``nan`` score for any objective which throws an exception during scoring :pr:`787`
        * Fixed bug introduced in :pr:`787` where binary classification metrics requiring predicted probabilities error in scoring :pr:`798`
        * CatBoost and XGBoost classifiers and regressors can no longer have a learning rate of 0 :pr:`795`
    * Changes
        * Cleanup pipeline ``score`` code, and cleanup codecov :pr:`711`
        * Remove ``pass`` for abstract methods for codecov :pr:`730`
        * Added __str__ for AutoSearch object :pr:`675`
        * Add util methods to graph ROC and confusion matrix :pr:`720`
        * Refactor ``AutoBase`` to ``AutoSearchBase`` :pr:`758`
        * Updated AutoBase with ``data_checks`` parameter, removed previous ``detect_label_leakage`` parameter, and added functionality to run data checks before search in AutoML :pr:`765`
        * Updated our logger to use Python's logging utils :pr:`763`
        * Refactor most of ``AutoSearchBase._do_iteration`` impl into ``AutoSearchBase._evaluate`` :pr:`762`
        * Port over all guardrails to use the new DataCheck API :pr:`789`
        * Expanded ``import_or_raise`` to catch all exceptions :pr:`759`
        * Adds RMSE, MSLE, RMSLE as standard metrics :pr:`788`
        * Don't allow ``Recall`` to be used as an objective for AutoML :pr:`784`
        * Removed feature selection from pipelines :pr:`819`
        * Update default estimator parameters to make automl search faster and more accurate :pr:`793`
    * Documentation Changes
        * Add instructions to freeze ``master`` on ``release.md`` :pr:`726`
        * Update release instructions with more details :pr:`727` :pr:`733`
        * Add objective base classes to API reference :pr:`736`
        * Fix components API to match other modules :pr:`747`
    * Testing Changes
        * Delete codecov yml, use codecov.io's default :pr:`732`
        * Added unit tests for fraud cost, lead scoring, and standard metric objectives :pr:`741`
        * Update codecov client :pr:`782`
        * Updated AutoBase __str__ test to include no parameters case :pr:`783`
        * Added unit tests for ``ExtraTrees`` pipeline :pr:`790`
        * If codecov fails to upload, fail build :pr:`810`
        * Updated Python version of dependency action :pr:`816`
        * Update the dependency update bot to use a suffix when creating branches :pr:`817`

.. warning::

    **Breaking Changes**
        * The ``detect_label_leakage`` parameter for AutoML classes has been removed and replaced by a ``data_checks`` parameter :pr:`765`
        * Moved ROC and confusion matrix methods from ``evalml.pipeline.plot_utils`` to ``evalml.pipeline.graph_utils`` :pr:`720`
        * ``Tuner`` classes require a pipeline hyperparameter range dict as an init arg instead of a space definition :pr:`779`
        * ``Tuner.propose`` and ``Tuner.add`` work directly with pipeline parameters dicts instead of flat parameter lists :pr:`779`
        * ``PipelineBase.hyperparameters`` and ``custom_hyperparameters`` use pipeline parameters dict format instead of being represented as a flat list :pr:`779`
        * All guardrail functions previously under ``evalml.guardrails.utils`` will be removed and replaced by data checks :pr:`789`
        * ``Recall`` disallowed as an objective for AutoML :pr:`784`
        * ``AutoSearchBase`` parameter ``tuner`` has been renamed to ``tuner_class`` :pr:`793`
        * ``AutoSearchBase`` parameter ``possible_pipelines`` and ``possible_model_families`` have been renamed to ``allowed_pipelines`` and ``allowed_model_families`` :pr:`793`


**v0.9.0 Apr. 27, 2020**
    * Enhancements
        * Added ``Accuracy`` as an standard objective :pr:`624`
        * Added verbose parameter to load_fraud :pr:`560`
        * Added Balanced Accuracy metric for binary, multiclass :pr:`612` :pr:`661`
        * Added XGBoost regressor and XGBoost regression pipeline :pr:`666`
        * Added ``Accuracy`` metric for multiclass :pr:`672`
        * Added objective name in ``AutoBase.describe_pipeline`` :pr:`686`
        * Added ``DataCheck`` and ``DataChecks``, ``Message`` classes and relevant subclasses :pr:`739`
    * Fixes
        * Removed direct access to ``cls.component_graph`` :pr:`595`
        * Add testing files to .gitignore :pr:`625`
        * Remove circular dependencies from ``Makefile`` :pr:`637`
        * Add error case for ``normalize_confusion_matrix()`` :pr:`640`
        * Fixed ``XGBoostClassifier`` and ``XGBoostRegressor`` bug with feature names that contain [, ], or < :pr:`659`
        * Update ``make_pipeline_graph`` to not accidentally create empty file when testing if path is valid :pr:`649`
        * Fix pip installation warning about docsutils version, from boto dependency :pr:`664`
        * Removed zero division warning for F1/precision/recall metrics :pr:`671`
        * Fixed ``summary`` for pipelines without estimators :pr:`707`
    * Changes
        * Updated default objective for binary/multiclass classification to log loss :pr:`613`
        * Created classification and regression pipeline subclasses and removed objective as an attribute of pipeline classes :pr:`405`
        * Changed the output of ``score`` to return one dictionary :pr:`429`
        * Created binary and multiclass objective subclasses :pr:`504`
        * Updated objectives API :pr:`445`
        * Removed call to ``get_plot_data`` from AutoML :pr:`615`
        * Set ``raise_error`` to default to True for AutoML classes :pr:`638`
        * Remove unnecessary "u" prefixes on some unicode strings :pr:`641`
        * Changed one-hot encoder to return uint8 dtypes instead of ints :pr:`653`
        * Pipeline ``_name`` field changed to ``custom_name`` :pr:`650`
        * Removed ``graphs.py`` and moved methods into ``PipelineBase`` :pr:`657`, :pr:`665`
        * Remove s3fs as a dev dependency :pr:`664`
        * Changed requirements-parser to be a core dependency :pr:`673`
        * Replace ``supported_problem_types`` field on pipelines with ``problem_type`` attribute on base classes :pr:`678`
        * Changed AutoML to only show best results for a given pipeline template in ``rankings``, added ``full_rankings`` property to show all :pr:`682`
        * Update ``ModelFamily`` values: don't list xgboost/catboost as classifiers now that we have regression pipelines for them :pr:`677`
        * Changed AutoML's ``describe_pipeline`` to get problem type from pipeline instead :pr:`685`
        * Standardize ``import_or_raise`` error messages :pr:`683`
        * Updated argument order of objectives to align with sklearn's :pr:`698`
        * Renamed ``pipeline.feature_importance_graph`` to ``pipeline.graph_feature_importances`` :pr:`700`
        * Moved ROC and confusion matrix methods to ``evalml.pipelines.plot_utils`` :pr:`704`
        * Renamed ``MultiClassificationObjective`` to ``MulticlassClassificationObjective``, to align with pipeline naming scheme :pr:`715`
    * Documentation Changes
        * Fixed some sphinx warnings :pr:`593`
        * Fixed docstring for ``AutoClassificationSearch`` with correct command :pr:`599`
        * Limit readthedocs formats to pdf, not htmlzip and epub :pr:`594` :pr:`600`
        * Clean up objectives API documentation :pr:`605`
        * Fixed function on Exploring search results page :pr:`604`
        * Update release process doc :pr:`567`
        * ``AutoClassificationSearch`` and ``AutoRegressionSearch`` show inherited methods in API reference :pr:`651`
        * Fixed improperly formatted code in breaking changes for changelog :pr:`655`
        * Added configuration to treat Sphinx warnings as errors :pr:`660`
        * Removed separate plotting section for pipelines in API reference :pr:`657`, :pr:`665`
        * Have leads example notebook load S3 files using https, so we can delete s3fs dev dependency :pr:`664`
        * Categorized components in API reference and added descriptions for each category :pr:`663`
        * Fixed Sphinx warnings about ``BalancedAccuracy`` objective :pr:`669`
        * Updated API reference to include missing components and clean up pipeline docstrings :pr:`689`
        * Reorganize API ref, and clarify pipeline sub-titles :pr:`688`
        * Add and update preprocessing utils in API reference :pr:`687`
        * Added inheritance diagrams to API reference :pr:`695`
        * Documented which default objective AutoML optimizes for :pr:`699`
        * Create seperate install page :pr:`701`
        * Include more utils in API ref, like ``import_or_raise`` :pr:`704`
        * Add more color to pipeline documentation :pr:`705`
    * Testing Changes
        * Matched install commands of ``check_latest_dependencies`` test and it's GitHub action :pr:`578`
        * Added Github app to auto assign PR author as assignee :pr:`477`
        * Removed unneeded conda installation of xgboost in windows checkin tests :pr:`618`
        * Update graph tests to always use tmpfile dir :pr:`649`
        * Changelog checkin test workaround for release PRs: If 'future release' section is empty of PR refs, pass check :pr:`658`
        * Add changelog checkin test exception for ``dep-update`` branch :pr:`723`

.. warning::

    **Breaking Changes**

    * Pipelines will now no longer take an objective parameter during instantiation, and will no longer have an objective attribute.
    * ``fit()`` and ``predict()`` now use an optional ``objective`` parameter, which is only used in binary classification pipelines to fit for a specific objective.
    * ``score()`` will now use a required ``objectives`` parameter that is used to determine all the objectives to score on. This differs from the previous behavior, where the pipeline's objective was scored on regardless.
    * ``score()`` will now return one dictionary of all objective scores.
    * ``ROC`` and ``ConfusionMatrix`` plot methods via ``Auto(*).plot`` have been removed by :pr:`615` and are replaced by ``roc_curve`` and ``confusion_matrix`` in ``evamlm.pipelines.plot_utils`` in :pr:`704`
    * ``normalize_confusion_matrix`` has been moved to ``evalml.pipelines.plot_utils`` :pr:`704`
    * Pipelines ``_name`` field changed to ``custom_name``
    * Pipelines ``supported_problem_types`` field is removed because it is no longer necessary :pr:`678`
    * Updated argument order of objectives' ``objective_function`` to align with sklearn :pr:`698`
    * ``pipeline.feature_importance_graph`` has been renamed to ``pipeline.graph_feature_importances`` in :pr:`700`
    * Removed unsupported ``MSLE`` objective :pr:`704`


**v0.8.0 Apr. 1, 2020**
    * Enhancements
        * Add normalization option and information to confusion matrix :pr:`484`
        * Add util function to drop rows with NaN values :pr:`487`
        * Renamed ``PipelineBase.name`` as ``PipelineBase.summary`` and redefined ``PipelineBase.name`` as class property :pr:`491`
        * Added access to parameters in Pipelines with ``PipelineBase.parameters`` (used to be return of ``PipelineBase.describe``) :pr:`501`
        * Added ``fill_value`` parameter for ``SimpleImputer`` :pr:`509`
        * Added functionality to override component hyperparameters and made pipelines take hyperparemeters from components :pr:`516`
        * Allow ``numpy.random.RandomState`` for random_state parameters :pr:`556`
    * Fixes
        * Removed unused dependency ``matplotlib``, and move ``category_encoders`` to test reqs :pr:`572`
    * Changes
        * Undo version cap in XGBoost placed in :pr:`402` and allowed all released of XGBoost :pr:`407`
        * Support pandas 1.0.0 :pr:`486`
        * Made all references to the logger static :pr:`503`
        * Refactored ``model_type`` parameter for components and pipelines to ``model_family`` :pr:`507`
        * Refactored ``problem_types`` for pipelines and components into ``supported_problem_types`` :pr:`515`
        * Moved ``pipelines/utils.save_pipeline`` and ``pipelines/utils.load_pipeline`` to ``PipelineBase.save`` and ``PipelineBase.load`` :pr:`526`
        * Limit number of categories encoded by ``OneHotEncoder`` :pr:`517`
    * Documentation Changes
        * Updated API reference to remove ``PipelinePlot`` and added moved ``PipelineBase`` plotting methods :pr:`483`
        * Add code style and github issue guides :pr:`463` :pr:`512`
        * Updated API reference for to surface class variables for pipelines and components :pr:`537`
        * Fixed README documentation link :pr:`535`
        * Unhid PR references in changelog :pr:`656`
    * Testing Changes
        * Added automated dependency check PR :pr:`482`, :pr:`505`
        * Updated automated dependency check comment :pr:`497`
        * Have build_docs job use python executor, so that env vars are set properly :pr:`547`
        * Added simple test to make sure ``OneHotEncoder``'s top_n works with large number of categories :pr:`552`
        * Run windows unit tests on PRs :pr:`557`


.. warning::

    **Breaking Changes**

    * ``AutoClassificationSearch`` and ``AutoRegressionSearch``'s ``model_types`` parameter has been refactored into ``allowed_model_families``
    * ``ModelTypes`` enum has been changed to ``ModelFamily``
    * Components and Pipelines now have a ``model_family`` field instead of ``model_type``
    * ``get_pipelines`` utility function now accepts ``model_families`` as an argument instead of ``model_types``
    * ``PipelineBase.name`` no longer returns structure of pipeline and has been replaced by ``PipelineBase.summary``
    * ``PipelineBase.problem_types`` and ``Estimator.problem_types`` has been renamed to ``supported_problem_types``
    * ``pipelines/utils.save_pipeline`` and ``pipelines/utils.load_pipeline`` moved to ``PipelineBase.save`` and ``PipelineBase.load``


**v0.7.0 Mar. 9, 2020**
    * Enhancements
        * Added emacs buffers to .gitignore :pr:`350`
        * Add CatBoost (gradient-boosted trees) classification and regression components and pipelines :pr:`247`
        * Added Tuner abstract base class :pr:`351`
        * Added ``n_jobs`` as parameter for ``AutoClassificationSearch`` and ``AutoRegressionSearch`` :pr:`403`
        * Changed colors of confusion matrix to shades of blue and updated axis order to match scikit-learn's :pr:`426`
        * Added ``PipelineBase`` ``.graph`` and ``.feature_importance_graph`` methods, moved from previous location :pr:`423`
        * Added support for python 3.8 :pr:`462`
    * Fixes
        * Fixed ROC and confusion matrix plots not being calculated if user passed own additional_objectives :pr:`276`
        * Fixed ReadtheDocs ``FileNotFoundError`` exception for fraud dataset :pr:`439`
    * Changes
        * Added ``n_estimators`` as a tunable parameter for XGBoost :pr:`307`
        * Remove unused parameter ``ObjectiveBase.fit_needs_proba`` :pr:`320`
        * Remove extraneous parameter ``component_type`` from all components :pr:`361`
        * Remove unused ``rankings.csv`` file :pr:`397`
        * Downloaded demo and test datasets so unit tests can run offline :pr:`408`
        * Remove ``_needs_fitting`` attribute from Components :pr:`398`
        * Changed plot.feature_importance to show only non-zero feature importances by default, added optional parameter to show all :pr:`413`
        * Refactored ``PipelineBase`` to take in parameter dictionary and moved pipeline metadata to class attribute :pr:`421`
        * Dropped support for Python 3.5 :pr:`438`
        * Removed unused ``apply.py`` file :pr:`449`
        * Clean up ``requirements.txt`` to remove unused deps :pr:`451`
        * Support installation without all required dependencies :pr:`459`
    * Documentation Changes
        * Update release.md with instructions to release to internal license key :pr:`354`
    * Testing Changes
        * Added tests for utils (and moved current utils to gen_utils) :pr:`297`
        * Moved XGBoost install into it's own separate step on Windows using Conda :pr:`313`
        * Rewind pandas version to before 1.0.0, to diagnose test failures for that version :pr:`325`
        * Added dependency update checkin test :pr:`324`
        * Rewind XGBoost version to before 1.0.0 to diagnose test failures for that version :pr:`402`
        * Update dependency check to use a whitelist :pr:`417`
        * Update unit test jobs to not install dev deps :pr:`455`

.. warning::

    **Breaking Changes**

    * Python 3.5 will not be actively supported.

**v0.6.0 Dec. 16, 2019**
    * Enhancements
        * Added ability to create a plot of feature importances :pr:`133`
        * Add early stopping to AutoML using patience and tolerance parameters :pr:`241`
        * Added ROC and confusion matrix metrics and plot for classification problems and introduce PipelineSearchPlots class :pr:`242`
        * Enhanced AutoML results with search order :pr:`260`
        * Added utility function to show system and environment information :pr:`300`
    * Fixes
        * Lower botocore requirement :pr:`235`
        * Fixed decision_function calculation for ``FraudCost`` objective :pr:`254`
        * Fixed return value of ``Recall`` metrics :pr:`264`
        * Components return ``self`` on fit :pr:`289`
    * Changes
        * Renamed automl classes to ``AutoRegressionSearch`` and ``AutoClassificationSearch`` :pr:`287`
        * Updating demo datasets to retain column names :pr:`223`
        * Moving pipeline visualization to ``PipelinePlot`` class :pr:`228`
        * Standarizing inputs as ``pd.Dataframe`` / ``pd.Series`` :pr:`130`
        * Enforcing that pipelines must have an estimator as last component :pr:`277`
        * Added ``ipywidgets`` as a dependency in ``requirements.txt`` :pr:`278`
        * Added Random and Grid Search Tuners :pr:`240`
    * Documentation Changes
        * Adding class properties to API reference :pr:`244`
        * Fix and filter FutureWarnings from scikit-learn :pr:`249`, :pr:`257`
        * Adding Linear Regression to API reference and cleaning up some Sphinx warnings :pr:`227`
    * Testing Changes
        * Added support for testing on Windows with CircleCI :pr:`226`
        * Added support for doctests :pr:`233`

.. warning::

    **Breaking Changes**

    * The ``fit()`` method for ``AutoClassifier`` and ``AutoRegressor`` has been renamed to ``search()``.
    * ``AutoClassifier`` has been renamed to ``AutoClassificationSearch``
    * ``AutoRegressor`` has been renamed to ``AutoRegressionSearch``
    * ``AutoClassificationSearch.results`` and ``AutoRegressionSearch.results`` now is a dictionary with ``pipeline_results`` and ``search_order`` keys. ``pipeline_results`` can be used to access a dictionary that is identical to the old ``.results`` dictionary. Whereas, ``search_order`` returns a list of the search order in terms of ``pipeline_id``.
    * Pipelines now require an estimator as the last component in ``component_list``. Slicing pipelines now throws an ``NotImplementedError`` to avoid returning pipelines without an estimator.

**v0.5.2 Nov. 18, 2019**
    * Enhancements
        * Adding basic pipeline structure visualization :pr:`211`
    * Documentation Changes
        * Added notebooks to build process :pr:`212`

**v0.5.1 Nov. 15, 2019**
    * Enhancements
        * Added basic outlier detection guardrail :pr:`151`
        * Added basic ID column guardrail :pr:`135`
        * Added support for unlimited pipelines with a ``max_time`` limit :pr:`70`
        * Updated .readthedocs.yaml to successfully build :pr:`188`
    * Fixes
        * Removed MSLE from default additional objectives :pr:`203`
        * Fixed ``random_state`` passed in pipelines :pr:`204`
        * Fixed slow down in RFRegressor :pr:`206`
    * Changes
        * Pulled information for describe_pipeline from pipeline's new describe method :pr:`190`
        * Refactored pipelines :pr:`108`
        * Removed guardrails from Auto(*) :pr:`202`, :pr:`208`
    * Documentation Changes
        * Updated documentation to show ``max_time`` enhancements :pr:`189`
        * Updated release instructions for RTD :pr:`193`
        * Added notebooks to build process :pr:`212`
        * Added contributing instructions :pr:`213`
        * Added new content :pr:`222`

**v0.5.0 Oct. 29, 2019**
    * Enhancements
        * Added basic one hot encoding :pr:`73`
        * Use enums for model_type :pr:`110`
        * Support for splitting regression datasets :pr:`112`
        * Auto-infer multiclass classification :pr:`99`
        * Added support for other units in ``max_time`` :pr:`125`
        * Detect highly null columns :pr:`121`
        * Added additional regression objectives :pr:`100`
        * Show an interactive iteration vs. score plot when using fit() :pr:`134`
    * Fixes
        * Reordered ``describe_pipeline`` :pr:`94`
        * Added type check for ``model_type`` :pr:`109`
        * Fixed ``s`` units when setting string ``max_time`` :pr:`132`
        * Fix objectives not appearing in API documentation :pr:`150`
    * Changes
        * Reorganized tests :pr:`93`
        * Moved logging to its own module :pr:`119`
        * Show progress bar history :pr:`111`
        * Using ``cloudpickle`` instead of pickle to allow unloading of custom objectives :pr:`113`
        * Removed render.py :pr:`154`
    * Documentation Changes
        * Update release instructions :pr:`140`
        * Include additional_objectives parameter :pr:`124`
        * Added Changelog :pr:`136`
    * Testing Changes
        * Code coverage :pr:`90`
        * Added CircleCI tests for other Python versions :pr:`104`
        * Added doc notebooks as tests :pr:`139`
        * Test metadata for CircleCI and 2 core parallelism :pr:`137`

**v0.4.1 Sep. 16, 2019**
    * Enhancements
        * Added AutoML for classification and regressor using Autobase and Skopt :pr:`7` :pr:`9`
        * Implemented standard classification and regression metrics :pr:`7`
        * Added logistic regression, random forest, and XGBoost pipelines :pr:`7`
        * Implemented support for custom objectives :pr:`15`
        * Feature importance for pipelines :pr:`18`
        * Serialization for pipelines :pr:`19`
        * Allow fitting on objectives for optimal threshold :pr:`27`
        * Added detect label leakage :pr:`31`
        * Implemented callbacks :pr:`42`
        * Allow for multiclass classification :pr:`21`
        * Added support for additional objectives :pr:`79`
    * Fixes
        * Fixed feature selection in pipelines :pr:`13`
        * Made ``random_seed`` usage consistent :pr:`45`
    * Documentation Changes
        * Documentation Changes
        * Added docstrings :pr:`6`
        * Created notebooks for docs :pr:`6`
        * Initialized readthedocs EvalML :pr:`6`
        * Added favicon :pr:`38`
    * Testing Changes
        * Added testing for loading data :pr:`39`

**v0.2.0 Aug. 13, 2019**
    * Enhancements
        * Created fraud detection objective :pr:`4`

**v0.1.0 July. 31, 2019**
    * *First Release*
    * Enhancements
        * Added lead scoring objecitve :pr:`1`
        * Added basic classifier :pr:`1`
    * Documentation Changes
        * Initialized Sphinx for docs :pr:`1`<|MERGE_RESOLUTION|>--- conflicted
+++ resolved
@@ -6,11 +6,8 @@
         * Updated ``DefaultAlgorithm`` to also limit estimator usage for long-running multiclass problems :pr:`3099`
         * Added ``make_pipeline_from_data_check_output()`` utility method :pr:`3277`
     * Fixes
-<<<<<<< HEAD
         * Updated the binary classification pipeline's ``optimize_thresholds`` method to use Nelder-Mead :pr:`3280`
-=======
         * Fixed bug where feature importance on time series pipelines only showed 0 for time index :pr:`3285`
->>>>>>> a18efa8d
     * Changes
         * Removed ``DateTimeNaNDataCheck`` and ``NaturalLanguageNaNDataCheck`` in favor of ``NullDataCheck`` :pr:`3260`
         * Drop support for Python 3.7 :pr:`3291`
