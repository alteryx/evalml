Release Notes
-------------
**Future Releases**
    * Enhancements
        * Refactored ``EngineBase`` and ``SequentialEngine`` api. Adding ``DaskEngine`` :pr:`1975`.
        * Added optional ``engine`` argument to ``AutoMLSearch`` :pr:`1975`
        * Added a warning about how time series support is still in beta when a user passes in a time series problem to ``AutoMLSearch`` :pr:`2118`
    * Fixes
        * Fixed ``BalancedClassificationDataCVSplit``, ``BalancedClassificationDataTVSplit``, and ``BalancedClassificationSampler`` to use ``minority:majority`` ratio instead of ``majority:minority`` :pr:`2077`
        * Fixed bug where two-way partial dependence plots with categorical variables were not working correctly :pr:`2117`
    * Changes
        * Removed ``hyperparameter_ranges`` from Undersampler and renamed ``balanced_ratio`` to ``sampling_ratio`` for samplers :pr:`2113`
<<<<<<< HEAD
        * Renamed ``TARGET_BINARY_NOT_TWO_EXAMPLES_PER_CLASS`` data check message code to ``TARGET_MULTICLASS_NOT_TWO_EXAMPLES_PER_CLASS`` :pr:`2126`
=======
        * Modified one-way partial dependence plots of categorical features to display data with a bar plot :pr:`2117`
>>>>>>> 8f30b08e
    * Documentation Changes
        * Fixed ``conf.py`` file :pr:`2112`
        * Added a sentence to the automl user guide stating that our support for time series problems is still in beta. :pr:`2118`
    * Testing Changes

.. warning::

    **Breaking Changes**
        * Renamed ``balanced_ratio`` to ``sampling_ratio`` for the ``BalancedClassificationDataCVSplit``, ``BalancedClassificationDataTVSplit``, ``BalancedClassficationSampler``, and Undersampler :pr:`2113`
        * Deleted the "errors" key from automl results :pr:`1975`
        * Deleted the ``raise_and_save_error_callback`` and the ``log_and_save_error_callback`` :pr:`1975`
        * Fixed ``BalancedClassificationDataCVSplit``, ``BalancedClassificationDataTVSplit``, and ``BalancedClassificationSampler`` to use minority:majority ratio instead of majority:minority :pr:`2077`


**v0.22.0 Apr. 06, 2021**
    * Enhancements
        * Added a GitHub Action for ``linux_unit_tests``:pr:`2013`
        * Added recommended actions for ``InvalidTargetDataCheck``, updated ``_make_component_list_from_actions`` to address new action, and added ``TargetImputer`` component :pr:`1989`
        * Updated ``AutoMLSearch._check_for_high_variance`` to not emit ``RuntimeWarning`` :pr:`2024`
        * Added exception when pipeline passed to ``explain_predictions`` is a ``Stacked Ensemble`` pipeline :pr:`2033`
        * Added sensitivity at low alert rates as an objective :pr:`2001`
        * Added ``Undersampler`` transformer component :pr:`2030`
    * Fixes
        * Updated Engine's ``train_batch`` to apply undersampling :pr:`2038`
        * Fixed bug in where Time Series Classification pipelines were not encoding targets in ``predict`` and ``predict_proba`` :pr:`2040`
        * Fixed data splitting errors if target is float for classification problems :pr:`2050`
        * Pinned ``docutils`` to <0.17 to fix ReadtheDocs warning issues :pr:`2088`
    * Changes
        * Removed lists as acceptable hyperparameter ranges in ``AutoMLSearch`` :pr:`2028`
        * Renamed "details" to "metadata" for data check actions :pr:`2008`
    * Documentation Changes
        * Catch and suppress warnings in documentation :pr:`1991` :pr:`2097`
        * Change spacing in ``start.ipynb`` to provide clarity for ``AutoMLSearch`` :pr:`2078`
        * Fixed start code on README :pr:`2108`
    * Testing Changes


**v0.21.0 Mar. 24, 2021**
    * Enhancements
        * Changed ``AutoMLSearch`` to default ``optimize_thresholds`` to True :pr:`1943`
        * Added multiple oversampling and undersampling sampling methods as data splitters for imbalanced classification :pr:`1775`
        * Added params to balanced classification data splitters for visibility :pr:`1966`
        * Updated ``make_pipeline`` to not add ``Imputer`` if input data does not have numeric or categorical columns :pr:`1967`
        * Updated ``ClassImbalanceDataCheck`` to better handle multiclass imbalances :pr:`1986`
        * Added recommended actions for the output of data check's ``validate`` method :pr:`1968`
        * Added error message for ``partial_dependence`` when features are mostly the same value :pr:`1994`
        * Updated ``OneHotEncoder`` to drop one redundant feature by default for features with two categories :pr:`1997`
        * Added a ``PolynomialDetrender`` component :pr:`1992`
        * Added ``DateTimeNaNDataCheck`` data check :pr:`2039`
    * Fixes
        * Changed best pipeline to train on the entire dataset rather than just ensemble indices for ensemble problems :pr:`2037`
        * Updated binary classification pipelines to use objective decision function during scoring of custom objectives :pr:`1934`
    * Changes
        * Removed ``data_checks`` parameter, ``data_check_results`` and data checks logic from ``AutoMLSearch`` :pr:`1935`
        * Deleted ``random_state`` argument :pr:`1985`
        * Updated Woodwork version requirement to ``v0.0.11`` :pr:`1996`
    * Documentation Changes
    * Testing Changes
        * Removed ``build_docs`` CI job in favor of RTD GH builder :pr:`1974`
        * Added tests to confirm support for Python 3.9 :pr:`1724`
        * Added tests to support Dask AutoML/Engine :pr:`1990`
        * Changed ``build_conda_pkg`` job to use ``latest_release_changes`` branch in the feedstock. :pr:`1979`

.. warning::

    **Breaking Changes**
        * Changed ``AutoMLSearch`` to default ``optimize_thresholds`` to True :pr:`1943`
        * Removed ``data_checks`` parameter, ``data_check_results`` and data checks logic from ``AutoMLSearch``. To run the data checks which were previously run by default in ``AutoMLSearch``, please call ``DefaultDataChecks().validate(X_train, y_train)`` or take a look at our documentation for more examples. :pr:`1935`
        * Deleted ``random_state`` argument :pr:`1985`

**v0.20.0 Mar. 10, 2021**
    * Enhancements
        * Added a GitHub Action for Detecting dependency changes :pr:`1933`
        * Create a separate CV split to train stacked ensembler on for AutoMLSearch :pr:`1814`
        * Added a GitHub Action for Linux unit tests :pr:`1846`
        * Added ``ARIMARegressor`` estimator :pr:`1894`
        * Added ``DataCheckAction`` class and ``DataCheckActionCode`` enum :pr:`1896`
        * Updated ``Woodwork`` requirement to ``v0.0.10`` :pr:`1900`
        * Added ``BalancedClassificationDataCVSplit`` and ``BalancedClassificationDataTVSplit`` to AutoMLSearch :pr:`1875`
        * Update default classification data splitter to use downsampling for highly imbalanced data :pr:`1875`
        * Updated ``describe_pipeline`` to return more information, including ``id`` of pipelines used for ensemble models :pr:`1909`
        * Added utility method to create list of components from a list of ``DataCheckAction`` :pr:`1907`
        * Updated ``validate`` method to include a ``action`` key in returned dictionary for all ``DataCheck``and ``DataChecks`` :pr:`1916`
        * Aggregating the shap values for predictions that we know the provenance of, e.g. OHE, text, and date-time. :pr:`1901`
        * Improved error message when custom objective is passed as a string in ``pipeline.score`` :pr:`1941`
        * Added ``score_pipelines`` and ``train_pipelines`` methods to ``AutoMLSearch`` :pr:`1913`
        * Added support for ``pandas`` version 1.2.0 :pr:`1708`
        * Added ``score_batch`` and ``train_batch`` abstact methods to ``EngineBase`` and implementations in ``SequentialEngine`` :pr:`1913`
    * Fixes
        * Removed CI check for ``check_dependencies_updated_linux`` :pr:`1950`
        * Added metaclass for time series pipelines and fix binary classification pipeline ``predict`` not using objective if it is passed as a named argument :pr:`1874`
        * Fixed stack trace in prediction explanation functions caused by mixed string/numeric pandas column names :pr:`1871`
        * Fixed stack trace caused by passing pipelines with duplicate names to ``AutoMLSearch`` :pr:`1932`
        * Fixed ``AutoMLSearch.get_pipelines`` returning pipelines with the same attributes :pr:`1958`
    * Changes
        * Reversed GitHub Action for Linux unit tests until a fix for report generation is found :pr:`1920`
        * Updated ``add_results`` in ``AutoMLAlgorithm`` to take in entire pipeline results dictionary from ``AutoMLSearch`` :pr:`1891`
        * Updated ``ClassImbalanceDataCheck`` to look for severe class imbalance scenarios :pr:`1905`
        * Deleted the ``explain_prediction`` function :pr:`1915`
        * Removed ``HighVarianceCVDataCheck`` and convered it to an ``AutoMLSearch`` method instead :pr:`1928`
        * Removed warning in ``InvalidTargetDataCheck`` returned when numeric binary classification targets are not (0, 1) :pr:`1959`
    * Documentation Changes
        * Updated ``model_understanding.ipynb`` to demo the two-way partial dependence capability :pr:`1919`
    * Testing Changes

.. warning::

    **Breaking Changes**
        * Deleted the ``explain_prediction`` function :pr:`1915`
        * Removed ``HighVarianceCVDataCheck`` and convered it to an ``AutoMLSearch`` method instead :pr:`1928`
        * Added ``score_batch`` and ``train_batch`` abstact methods to ``EngineBase``. These need to be implemented in Engine subclasses :pr:`1913`


**v0.19.0 Feb. 23, 2021**
    * Enhancements
        * Added a GitHub Action for Python windows unit tests :pr:`1844`
        * Added a GitHub Action for checking updated release notes :pr:`1849`
        * Added a GitHub Action for Python lint checks :pr:`1837`
        * Adjusted ``explain_prediction``, ``explain_predictions`` and ``explain_predictions_best_worst`` to handle timeseries problems. :pr:`1818`
        * Updated ``InvalidTargetDataCheck`` to check for mismatched indices in target and features :pr:`1816`
        * Updated ``Woodwork`` structures returned from components to support ``Woodwork`` logical type overrides set by the user :pr:`1784`
        * Updated estimators to keep track of input feature names during ``fit()`` :pr:`1794`
        * Updated ``visualize_decision_tree`` to include feature names in output :pr:`1813`
        * Added ``is_bounded_like_percentage`` property for objectives. If true, the ``calculate_percent_difference`` method will return the absolute difference rather than relative difference :pr:`1809`
        * Added full error traceback to AutoMLSearch logger file :pr:`1840`
        * Changed ``TargetEncoder`` to preserve custom indices in the data :pr:`1836`
        * Refactored ``explain_predictions`` and ``explain_predictions_best_worst`` to only compute features once for all rows that need to be explained :pr:`1843`
        * Added custom random undersampler data splitter for classification :pr:`1857`
        * Updated ``OutliersDataCheck`` implementation to calculate the probability of having no outliers :pr:`1855`
        * Added ``Engines`` pipeline processing API :pr:`1838`
    * Fixes
        * Changed EngineBase random_state arg to random_seed and same for user guide docs :pr:`1889`
    * Changes
        * Modified ``calculate_percent_difference`` so that division by 0 is now inf rather than nan :pr:`1809`
        * Removed ``text_columns`` parameter from ``LSA`` and ``TextFeaturizer`` components :pr:`1652`
        * Added ``random_seed`` as an argument to our automl/pipeline/component API. Using ``random_state`` will raise a warning :pr:`1798`
        * Added ``DataCheckError`` message in ``InvalidTargetDataCheck`` if input target is None and removed exception raised :pr:`1866`
    * Documentation Changes
    * Testing Changes
        * Added back coverage for ``_get_feature_provenance`` in ``TextFeaturizer`` after ``text_columns`` was removed :pr:`1842`
        * Pin graphviz version for windows builds :pr:`1847`
        * Unpin graphviz version for windows builds :pr:`1851`

.. warning::

    **Breaking Changes**
        * Added a deprecation warning to ``explain_prediction``. It will be deleted in the next release. :pr:`1860`


**v0.18.2 Feb. 10, 2021**
    * Enhancements
        * Added uniqueness score data check :pr:`1785`
        * Added "dataframe" output format for prediction explanations :pr:`1781`
        * Updated LightGBM estimators to handle ``pandas.MultiIndex`` :pr:`1770`
        * Sped up permutation importance for some pipelines :pr:`1762`
        * Added sparsity data check :pr:`1797`
        * Confirmed support for threshold tuning for binary time series classification problems :pr:`1803`
    * Fixes
    * Changes
    * Documentation Changes
        * Added section on conda to the contributing guide :pr:`1771`
        * Updated release process to reflect freezing `main` before perf tests :pr:`1787`
        * Moving some prs to the right section of the release notes :pr:`1789`
        * Tweak README.md. :pr:`1800`
        * Fixed back arrow on install page docs :pr:`1795`
        * Fixed docstring for `ClassImbalanceDataCheck.validate()` :pr:`1817`
    * Testing Changes

**v0.18.1 Feb. 1, 2021**
    * Enhancements
        * Added ``graph_t_sne`` as a visualization tool for high dimensional data :pr:`1731`
        * Added the ability to see the linear coefficients of features in linear models terms :pr:`1738`
        * Added support for ``scikit-learn`` ``v0.24.0`` :pr:`1733`
        * Added support for ``scipy`` ``v1.6.0`` :pr:`1752`
        * Added SVM Classifier and Regressor to estimators :pr:`1714` :pr:`1761`
    * Fixes
        * Addressed bug with ``partial_dependence`` and categorical data with more categories than grid resolution :pr:`1748`
        * Removed ``random_state`` arg from ``get_pipelines`` in ``AutoMLSearch`` :pr:`1719`
        * Pinned pyzmq at less than 22.0.0 till we add support :pr:`1756`
        * Remove ``ProphetRegressor`` from main as windows tests were flaky :pr:`1764`
    * Changes
        * Updated components and pipelines to return ``Woodwork`` data structures :pr:`1668`
        * Updated ``clone()`` for pipelines and components to copy over random state automatically :pr:`1753`
        * Dropped support for Python version 3.6 :pr:`1751`
        * Removed deprecated ``verbose`` flag from ``AutoMLSearch`` parameters :pr:`1772`
    * Documentation Changes
        * Add Twitter and Github link to documentation toolbar :pr:`1754`
        * Added Open Graph info to documentation :pr:`1758`
    * Testing Changes

.. warning::

    **Breaking Changes**
        * Components and pipelines return ``Woodwork`` data structures instead of ``pandas`` data structures :pr:`1668`
        * Python 3.6 will not be actively supported due to discontinued support from EvalML dependencies.
        * Deprecated ``verbose`` flag is removed for ``AutoMLSearch`` :pr:`1772`


**v0.18.0 Jan. 26, 2021**
    * Enhancements
        * Added RMSLE, MSLE, and MAPE to core objectives while checking for negative target values in ``invalid_targets_data_check`` :pr:`1574`
        * Added validation checks for binary problems with regression-like datasets and multiclass problems without true multiclass targets in ``invalid_targets_data_check`` :pr:`1665`
        * Added time series support for ``make_pipeline`` :pr:`1566`
        * Added target name for output of pipeline ``predict`` method :pr:`1578`
        * Added multiclass check to ``InvalidTargetDataCheck`` for two examples per class :pr:`1596`
        * Added support for ``graphviz`` ``v0.16`` :pr:`1657`
        * Enhanced time series pipelines to accept empty features :pr:`1651`
        * Added KNN Classifier to estimators. :pr:`1650`
        * Added support for list inputs for objectives :pr:`1663`
        * Added support for ``AutoMLSearch`` to handle time series classification pipelines :pr:`1666`
        * Enhanced ``DelayedFeaturesTransformer`` to encode categorical features and targets before delaying them :pr:`1691`
        * Added 2-way dependence plots. :pr:`1690`
        * Added ability to directly iterate through components within Pipelines :pr:`1583`
    * Fixes
        * Fixed inconsistent attributes and added Exceptions to docs :pr:`1673`
        * Fixed ``TargetLeakageDataCheck`` to use Woodwork ``mutual_information`` rather than using Pandas' Pearson Correlation :pr:`1616`
        * Fixed thresholding for pipelines in ``AutoMLSearch`` to only threshold binary classification pipelines :pr:`1622` :pr:`1626`
        * Updated ``load_data`` to return Woodwork structures and update default parameter value for ``index`` to ``None`` :pr:`1610`
        * Pinned scipy at < 1.6.0 while we work on adding support :pr:`1629`
        * Fixed data check message formatting in ``AutoMLSearch`` :pr:`1633`
        * Addressed stacked ensemble component for ``scikit-learn`` v0.24 support by setting ``shuffle=True`` for default CV :pr:`1613`
        * Fixed bug where ``Imputer`` reset the index on ``X`` :pr:`1590`
        * Fixed ``AutoMLSearch`` stacktrace when a cutom objective was passed in as a primary objective or additional objective :pr:`1575`
        * Fixed custom index bug for ``MAPE`` objective :pr:`1641`
        * Fixed index bug for ``TextFeaturizer`` and ``LSA`` components :pr:`1644`
        * Limited ``load_fraud`` dataset loaded into ``automl.ipynb`` :pr:`1646`
        * ``add_to_rankings`` updates ``AutoMLSearch.best_pipeline`` when necessary :pr:`1647`
        * Fixed bug where time series baseline estimators were not receiving ``gap`` and ``max_delay`` in ``AutoMLSearch`` :pr:`1645`
        * Fixed jupyter notebooks to help the RTD buildtime :pr:`1654`
        * Added ``positive_only`` objectives to ``non_core_objectives`` :pr:`1661`
        * Fixed stacking argument ``n_jobs`` for IterativeAlgorithm :pr:`1706`
        * Updated CatBoost estimators to return self in ``.fit()`` rather than the underlying model for consistency :pr:`1701`
        * Added ability to initialize pipeline parameters in ``AutoMLSearch`` constructor :pr:`1676`
    * Changes
        * Added labeling to ``graph_confusion_matrix`` :pr:`1632`
        * Rerunning search for ``AutoMLSearch`` results in a message thrown rather than failing the search, and removed ``has_searched`` property :pr:`1647`
        * Changed tuner class to allow and ignore single parameter values as input :pr:`1686`
        * Capped LightGBM version limit to remove bug in docs :pr:`1711`
        * Removed support for `np.random.RandomState` in EvalML :pr:`1727`
    * Documentation Changes
        * Update Model Understanding in the user guide to include ``visualize_decision_tree`` :pr:`1678`
        * Updated docs to include information about ``AutoMLSearch`` callback parameters and methods :pr:`1577`
        * Updated docs to prompt users to install graphiz on Mac :pr:`1656`
        * Added ``infer_feature_types`` to the ``start.ipynb`` guide :pr:`1700`
        * Added multicollinearity data check to API reference and docs :pr:`1707`
    * Testing Changes

.. warning::

    **Breaking Changes**
        * Removed ``has_searched`` property from ``AutoMLSearch`` :pr:`1647`
        * Components and pipelines return ``Woodwork`` data structures instead of ``pandas`` data structures :pr:`1668`
        * Removed support for `np.random.RandomState` in EvalML. Rather than passing ``np.random.RandomState`` as component and pipeline random_state values, we use int random_seed :pr:`1727`


**v0.17.0 Dec. 29, 2020**
    * Enhancements
        * Added ``save_plot`` that allows for saving figures from different backends :pr:`1588`
        * Added ``LightGBM Regressor`` to regression components :pr:`1459`
        * Added ``visualize_decision_tree`` for tree visualization with ``decision_tree_data_from_estimator`` and ``decision_tree_data_from_pipeline`` to reformat tree structure output :pr:`1511`
        * Added `DFS Transformer` component into transformer components :pr:`1454`
        * Added ``MAPE`` to the standard metrics for time series problems and update objectives :pr:`1510`
        * Added ``graph_prediction_vs_actual_over_time`` and ``get_prediction_vs_actual_over_time_data`` to the model understanding module for time series problems :pr:`1483`
        * Added a ``ComponentGraph`` class that will support future pipelines as directed acyclic graphs :pr:`1415`
        * Updated data checks to accept ``Woodwork`` data structures :pr:`1481`
        * Added parameter to ``InvalidTargetDataCheck`` to show only top unique values rather than all unique values :pr:`1485`
        * Added multicollinearity data check :pr:`1515`
        * Added baseline pipeline and components for time series regression problems :pr:`1496`
        * Added more information to users about ensembling behavior in ``AutoMLSearch`` :pr:`1527`
        * Add woodwork support for more utility and graph methods :pr:`1544`
        * Changed ``DateTimeFeaturizer`` to encode features as int :pr:`1479`
        * Return trained pipelines from ``AutoMLSearch.best_pipeline`` :pr:`1547`
        * Added utility method so that users can set feature types without having to learn about Woodwork directly :pr:`1555`
        * Added Linear Discriminant Analysis transformer for dimensionality reduction :pr:`1331`
        * Added multiclass support for ``partial_dependence`` and ``graph_partial_dependence`` :pr:`1554`
        * Added ``TimeSeriesBinaryClassificationPipeline`` and ``TimeSeriesMulticlassClassificationPipeline`` classes :pr:`1528`
        * Added ``make_data_splitter`` method for easier automl data split customization :pr:`1568`
        * Integrated ``ComponentGraph`` class into Pipelines for full non-linear pipeline support :pr:`1543`
        * Update ``AutoMLSearch`` constructor to take training data instead of ``search`` and ``add_to_leaderboard`` :pr:`1597`
        * Update ``split_data`` helper args :pr:`1597`
        * Add problem type utils ``is_regression``, ``is_classification``, ``is_timeseries`` :pr:`1597`
        * Rename ``AutoMLSearch`` ``data_split`` arg to ``data_splitter`` :pr:`1569`
    * Fixes
        * Fix AutoML not passing CV folds to ``DefaultDataChecks`` for usage by ``ClassImbalanceDataCheck`` :pr:`1619`
        * Fix Windows CI jobs: install ``numba`` via conda, required for ``shap`` :pr:`1490`
        * Added custom-index support for `reset-index-get_prediction_vs_actual_over_time_data` :pr:`1494`
        * Fix ``generate_pipeline_code`` to account for boolean and None differences between Python and JSON :pr:`1524` :pr:`1531`
        * Set max value for plotly and xgboost versions while we debug CI failures with newer versions :pr:`1532`
        * Undo version pinning for plotly :pr:`1533`
        * Fix ReadTheDocs build by updating the version of ``setuptools`` :pr:`1561`
        * Set ``random_state`` of data splitter in AutoMLSearch to take int to keep consistency in the resulting splits :pr:`1579`
        * Pin sklearn version while we work on adding support :pr:`1594`
        * Pin pandas at <1.2.0 while we work on adding support :pr:`1609`
        * Pin graphviz at < 0.16 while we work on adding support :pr:`1609`
    * Changes
        * Reverting ``save_graph`` :pr:`1550` to resolve kaleido build issues :pr:`1585`
        * Update circleci badge to apply to ``main`` :pr:`1489`
        * Added script to generate github markdown for releases :pr:`1487`
        * Updated selection using pandas ``dtypes`` to selecting using Woodwork logical types :pr:`1551`
        * Updated dependencies to fix ``ImportError: cannot import name 'MaskedArray' from 'sklearn.utils.fixes'`` error and to address Woodwork and Featuretool dependencies :pr:`1540`
        * Made ``get_prediction_vs_actual_data()`` a public method :pr:`1553`
        * Updated ``Woodwork`` version requirement to v0.0.7 :pr:`1560`
        * Move data splitters from ``evalml.automl.data_splitters`` to ``evalml.preprocessing.data_splitters`` :pr:`1597`
        * Rename "# Testing" in automl log output to "# Validation" :pr:`1597`
    * Documentation Changes
        * Added partial dependence methods to API reference :pr:`1537`
        * Updated documentation for confusion matrix methods :pr:`1611`
    * Testing Changes
        * Set ``n_jobs=1`` in most unit tests to reduce memory :pr:`1505`

.. warning::

    **Breaking Changes**
        * Updated minimal dependencies: ``numpy>=1.19.1``, ``pandas>=1.1.0``, ``scikit-learn>=0.23.1``, ``scikit-optimize>=0.8.1``
        * Updated ``AutoMLSearch.best_pipeline`` to return a trained pipeline. Pass in ``train_best_pipeline=False`` to AutoMLSearch in order to return an untrained pipeline.
        * Pipeline component instances can no longer be iterated through using ``Pipeline.component_graph`` :pr:`1543`
        * Update ``AutoMLSearch`` constructor to take training data instead of ``search`` and ``add_to_leaderboard`` :pr:`1597`
        * Update ``split_data`` helper args :pr:`1597`
        * Move data splitters from ``evalml.automl.data_splitters`` to ``evalml.preprocessing.data_splitters`` :pr:`1597`
        * Rename ``AutoMLSearch`` ``data_split`` arg to ``data_splitter`` :pr:`1569`



**v0.16.1 Dec. 1, 2020**
    * Enhancements
        * Pin woodwork version to v0.0.6 to avoid breaking changes :pr:`1484`
        * Updated ``Woodwork`` to >=0.0.5 in ``core-requirements.txt`` :pr:`1473`
        * Removed ``copy_dataframe`` parameter for ``Woodwork``, updated ``Woodwork`` to >=0.0.6 in ``core-requirements.txt`` :pr:`1478`
        * Updated ``detect_problem_type`` to use ``pandas.api.is_numeric_dtype`` :pr:`1476`
    * Changes
        * Changed ``make clean`` to delete coverage reports as a convenience for developers :pr:`1464`
        * Set ``n_jobs=-1`` by default for stacked ensemble components :pr:`1472`
    * Documentation Changes
        * Updated pipeline and component documentation and demos to use ``Woodwork`` :pr:`1466`
    * Testing Changes
        * Update dependency update checker to use everything from core and optional dependencies :pr:`1480`


**v0.16.0 Nov. 24, 2020**
    * Enhancements
        * Updated pipelines and ``make_pipeline`` to accept ``Woodwork`` inputs :pr:`1393`
        * Updated components to accept ``Woodwork`` inputs :pr:`1423`
        * Added ability to freeze hyperparameters for ``AutoMLSearch`` :pr:`1284`
        * Added ``Target Encoder`` into transformer components :pr:`1401`
        * Added callback for error handling in ``AutoMLSearch`` :pr:`1403`
        * Added the index id to the ``explain_predictions_best_worst`` output to help users identify which rows in their data are included :pr:`1365`
        * The top_k features displayed in ``explain_predictions_*`` functions are now determined by the magnitude of shap values as opposed to the ``top_k`` largest and smallest shap values. :pr:`1374`
        * Added a problem type for time series regression :pr:`1386`
        * Added a ``is_defined_for_problem_type`` method to ``ObjectiveBase`` :pr:`1386`
        * Added a ``random_state`` parameter to ``make_pipeline_from_components`` function :pr:`1411`
        * Added ``DelayedFeaturesTransformer`` :pr:`1396`
        * Added a ``TimeSeriesRegressionPipeline`` class :pr:`1418`
        * Removed ``core-requirements.txt`` from the package distribution :pr:`1429`
        * Updated data check messages to include a `"code"` and `"details"` fields :pr:`1451`, :pr:`1462`
        * Added a ``TimeSeriesSplit`` data splitter for time series problems :pr:`1441`
        * Added a ``problem_configuration`` parameter to AutoMLSearch :pr:`1457`
    * Fixes
        * Fixed ``IndexError`` raised in ``AutoMLSearch`` when ``ensembling = True`` but only one pipeline to iterate over :pr:`1397`
        * Fixed stacked ensemble input bug and LightGBM warning and bug in ``AutoMLSearch`` :pr:`1388`
        * Updated enum classes to show possible enum values as attributes :pr:`1391`
        * Updated calls to ``Woodwork``'s ``to_pandas()`` to ``to_series()`` and ``to_dataframe()`` :pr:`1428`
        * Fixed bug in OHE where column names were not guaranteed to be unique :pr:`1349`
        * Fixed bug with percent improvement of ``ExpVariance`` objective on data with highly skewed target :pr:`1467`
        * Fix SimpleImputer error which occurs when all features are bool type :pr:`1215`
    * Changes
        * Changed ``OutliersDataCheck`` to return the list of columns, rather than rows, that contain outliers :pr:`1377`
        * Simplified and cleaned output for Code Generation :pr:`1371`
        * Reverted changes from :pr:`1337` :pr:`1409`
        * Updated data checks to return dictionary of warnings and errors instead of a list :pr:`1448`
        * Updated ``AutoMLSearch`` to pass ``Woodwork`` data structures to every pipeline (instead of pandas DataFrames) :pr:`1450`
        * Update ``AutoMLSearch`` to default to ``max_batches=1`` instead of ``max_iterations=5`` :pr:`1452`
        * Updated _evaluate_pipelines to consolidate side effects :pr:`1410`
    * Documentation Changes
        * Added description of CLA to contributing guide, updated description of draft PRs :pr:`1402`
        * Updated documentation to include all data checks, ``DataChecks``, and usage of data checks in AutoML :pr:`1412`
        * Updated docstrings from ``np.array`` to ``np.ndarray`` :pr:`1417`
        * Added section on stacking ensembles in AutoMLSearch documentation :pr:`1425`
    * Testing Changes
        * Removed ``category_encoders`` from test-requirements.txt :pr:`1373`
        * Tweak codecov.io settings again to avoid flakes :pr:`1413`
        * Modified ``make lint`` to check notebook versions in the docs :pr:`1431`
        * Modified ``make lint-fix`` to standardize notebook versions in the docs :pr:`1431`
        * Use new version of pull request Github Action for dependency check (:pr:`1443`)
        * Reduced number of workers for tests to 4 :pr:`1447`

.. warning::

    **Breaking Changes**
        * The ``top_k`` and ``top_k_features`` parameters in ``explain_predictions_*`` functions now return ``k`` features as opposed to ``2 * k`` features :pr:`1374`
        * Renamed ``problem_type`` to ``problem_types`` in ``RegressionObjective``, ``BinaryClassificationObjective``, and ``MulticlassClassificationObjective`` :pr:`1319`
        * Data checks now return a dictionary of warnings and errors instead of a list :pr:`1448`



**v0.15.0 Oct. 29, 2020**
    * Enhancements
        * Added stacked ensemble component classes (``StackedEnsembleClassifier``, ``StackedEnsembleRegressor``) :pr:`1134`
        * Added stacked ensemble components to ``AutoMLSearch`` :pr:`1253`
        * Added ``DecisionTreeClassifier`` and ``DecisionTreeRegressor`` to AutoML :pr:`1255`
        * Added ``graph_prediction_vs_actual`` in ``model_understanding`` for regression problems :pr:`1252`
        * Added parameter to ``OneHotEncoder`` to enable filtering for features to encode for :pr:`1249`
        * Added percent-better-than-baseline for all objectives to automl.results :pr:`1244`
        * Added ``HighVarianceCVDataCheck`` and replaced synonymous warning in ``AutoMLSearch`` :pr:`1254`
        * Added `PCA Transformer` component for dimensionality reduction :pr:`1270`
        * Added ``generate_pipeline_code`` and ``generate_component_code`` to allow for code generation given a pipeline or component instance :pr:`1306`
        * Added ``PCA Transformer`` component for dimensionality reduction :pr:`1270`
        * Updated ``AutoMLSearch`` to support ``Woodwork`` data structures :pr:`1299`
        * Added cv_folds to ``ClassImbalanceDataCheck`` and added this check to ``DefaultDataChecks`` :pr:`1333`
        * Make ``max_batches`` argument to ``AutoMLSearch.search`` public :pr:`1320`
        * Added text support to automl search :pr:`1062`
        * Added ``_pipelines_per_batch`` as a private argument to ``AutoMLSearch`` :pr:`1355`
    * Fixes
        * Fixed ML performance issue with ordered datasets: always shuffle data in automl's default CV splits :pr:`1265`
        * Fixed broken ``evalml info`` CLI command :pr:`1293`
        * Fixed ``boosting type='rf'`` for LightGBM Classifier, as well as ``num_leaves`` error :pr:`1302`
        * Fixed bug in ``explain_predictions_best_worst`` where a custom index in the target variable would cause a ``ValueError`` :pr:`1318`
        * Added stacked ensemble estimators to to ``evalml.pipelines.__init__`` file :pr:`1326`
        * Fixed bug in OHE where calls to transform were not deterministic if ``top_n`` was less than the number of categories in a column :pr:`1324`
        * Fixed LightGBM warning messages during AutoMLSearch :pr:`1342`
        * Fix warnings thrown during AutoMLSearch in ``HighVarianceCVDataCheck`` :pr:`1346`
        * Fixed bug where TrainingValidationSplit would return invalid location indices for dataframes with a custom index :pr:`1348`
        * Fixed bug where the AutoMLSearch ``random_state`` was not being passed to the created pipelines :pr:`1321`
    * Changes
        * Allow ``add_to_rankings`` to be called before AutoMLSearch is called :pr:`1250`
        * Removed Graphviz from test-requirements to add to requirements.txt :pr:`1327`
        * Removed ``max_pipelines`` parameter from ``AutoMLSearch`` :pr:`1264`
        * Include editable installs in all install make targets :pr:`1335`
        * Made pip dependencies `featuretools` and `nlp_primitives` core dependencies :pr:`1062`
        * Removed `PartOfSpeechCount` from `TextFeaturizer` transform primitives :pr:`1062`
        * Added warning for ``partial_dependency`` when the feature includes null values :pr:`1352`
    * Documentation Changes
        * Fixed and updated code blocks in Release Notes :pr:`1243`
        * Added DecisionTree estimators to API Reference :pr:`1246`
        * Changed class inheritance display to flow vertically :pr:`1248`
        * Updated cost-benefit tutorial to use a holdout/test set :pr:`1159`
        * Added ``evalml info`` command to documentation :pr:`1293`
        * Miscellaneous doc updates :pr:`1269`
        * Removed conda pre-release testing from the release process document :pr:`1282`
        * Updates to contributing guide :pr:`1310`
        * Added Alteryx footer to docs with Twitter and Github link :pr:`1312`
        * Added documentation for evalml installation for Python 3.6 :pr:`1322`
        * Added documentation changes to make the API Docs easier to understand :pr:`1323`
        * Fixed documentation for ``feature_importance`` :pr:`1353`
        * Added tutorial for running `AutoML` with text data :pr:`1357`
        * Added documentation for woodwork integration with automl search :pr:`1361`
    * Testing Changes
        * Added tests for ``jupyter_check`` to handle IPython :pr:`1256`
        * Cleaned up ``make_pipeline`` tests to test for all estimators :pr:`1257`
        * Added a test to check conda build after merge to main :pr:`1247`
        * Removed code that was lacking codecov for ``__main__.py`` and unnecessary :pr:`1293`
        * Codecov: round coverage up instead of down :pr:`1334`
        * Add DockerHub credentials to CI testing environment :pr:`1356`
        * Add DockerHub credentials to conda testing environment :pr:`1363`

.. warning::

    **Breaking Changes**
        * Renamed ``LabelLeakageDataCheck`` to ``TargetLeakageDataCheck`` :pr:`1319`
        * ``max_pipelines`` parameter has been removed from ``AutoMLSearch``. Please use ``max_iterations`` instead. :pr:`1264`
        * ``AutoMLSearch.search()`` will now log a warning if the input is not a ``Woodwork`` data structure (``pandas``, ``numpy``) :pr:`1299`
        * Make ``max_batches`` argument to ``AutoMLSearch.search`` public :pr:`1320`
        * Removed unused argument `feature_types` from AutoMLSearch.search :pr:`1062`

**v0.14.1 Sep. 29, 2020**
    * Enhancements
        * Updated partial dependence methods to support calculating numeric columns in a dataset with non-numeric columns :pr:`1150`
        * Added ``get_feature_names`` on ``OneHotEncoder`` :pr:`1193`
        * Added ``detect_problem_type`` to ``problem_type/utils.py`` to automatically detect the problem type given targets :pr:`1194`
        * Added LightGBM to ``AutoMLSearch`` :pr:`1199`
        * Updated ``scikit-learn`` and ``scikit-optimize`` to use latest versions - 0.23.2 and 0.8.1 respectively :pr:`1141`
        * Added ``__str__`` and ``__repr__`` for pipelines and components :pr:`1218`
        * Included internal target check for both training and validation data in ``AutoMLSearch`` :pr:`1226`
        * Added ``ProblemTypes.all_problem_types`` helper to get list of supported problem types :pr:`1219`
        * Added ``DecisionTreeClassifier`` and ``DecisionTreeRegressor`` classes :pr:`1223`
        * Added ``ProblemTypes.all_problem_types`` helper to get list of supported problem types :pr:`1219`
        * ``DataChecks`` can now be parametrized by passing a list of ``DataCheck`` classes and a parameter dictionary :pr:`1167`
        * Added first CV fold score as validation score in ``AutoMLSearch.rankings`` :pr:`1221`
        * Updated ``flake8`` configuration to enable linting on ``__init__.py`` files :pr:`1234`
        * Refined ``make_pipeline_from_components`` implementation :pr:`1204`
    * Fixes
        * Updated GitHub URL after migration to Alteryx GitHub org :pr:`1207`
        * Changed Problem Type enum to be more similar to the string name :pr:`1208`
        * Wrapped call to scikit-learn's partial dependence method in a ``try``/``finally`` block :pr:`1232`
    * Changes
        * Added ``allow_writing_files`` as a named argument to CatBoost estimators. :pr:`1202`
        * Added ``solver`` and ``multi_class`` as named arguments to ``LogisticRegressionClassifier`` :pr:`1202`
        * Replaced pipeline's ``._transform`` method to evaluate all the preprocessing steps of a pipeline with ``.compute_estimator_features`` :pr:`1231`
        * Changed default large dataset train/test splitting behavior :pr:`1205`
    * Documentation Changes
        * Included description of how to access the component instances and features for pipeline user guide :pr:`1163`
        * Updated API docs to refer to target as "target" instead of "labels" for non-classification tasks and minor docs cleanup :pr:`1160`
        * Added Class Imbalance Data Check to ``api_reference.rst`` :pr:`1190` :pr:`1200`
        * Added pipeline properties to API reference :pr:`1209`
        * Clarified what the objective parameter in AutoML is used for in AutoML API reference and AutoML user guide :pr:`1222`
        * Updated API docs to include ``skopt.space.Categorical`` option for component hyperparameter range definition :pr:`1228`
        * Added install documentation for ``libomp`` in order to use LightGBM on Mac :pr:`1233`
        * Improved description of ``max_iterations`` in documentation :pr:`1212`
        * Removed unused code from sphinx conf :pr:`1235`
    * Testing Changes

.. warning::

    **Breaking Changes**
        * ``DefaultDataChecks`` now accepts a ``problem_type`` parameter that must be specified :pr:`1167`
        * Pipeline's ``._transform`` method to evaluate all the preprocessing steps of a pipeline has been replaced with ``.compute_estimator_features`` :pr:`1231`
        * ``get_objectives`` has been renamed to ``get_core_objectives``. This function will now return a list of valid objective instances :pr:`1230`


**v0.13.2 Sep. 17, 2020**
    * Enhancements
        * Added ``output_format`` field to explain predictions functions :pr:`1107`
        * Modified ``get_objective`` and ``get_objectives`` to be able to return any objective in ``evalml.objectives`` :pr:`1132`
        * Added a ``return_instance`` boolean parameter to ``get_objective`` :pr:`1132`
        * Added ``ClassImbalanceDataCheck`` to determine whether target imbalance falls below a given threshold :pr:`1135`
        * Added label encoder to LightGBM for binary classification :pr:`1152`
        * Added labels for the row index of confusion matrix :pr:`1154`
        * Added ``AutoMLSearch`` object as another parameter in search callbacks :pr:`1156`
        * Added the corresponding probability threshold for each point displayed in ``graph_roc_curve`` :pr:`1161`
        * Added ``__eq__`` for ``ComponentBase`` and ``PipelineBase`` :pr:`1178`
        * Added support for multiclass classification for ``roc_curve`` :pr:`1164`
        * Added ``categories`` accessor to ``OneHotEncoder`` for listing the categories associated with a feature :pr:`1182`
        * Added utility function to create pipeline instances from a list of component instances :pr:`1176`
    * Fixes
        * Fixed XGBoost column names for partial dependence methods :pr:`1104`
        * Removed dead code validating column type from ``TextFeaturizer`` :pr:`1122`
        * Fixed issue where ``Imputer`` cannot fit when there is None in a categorical or boolean column :pr:`1144`
        * ``OneHotEncoder`` preserves the custom index in the input data :pr:`1146`
        * Fixed representation for ``ModelFamily`` :pr:`1165`
        * Removed duplicate ``nbsphinx`` dependency in ``dev-requirements.txt`` :pr:`1168`
        * Users can now pass in any valid kwargs to all estimators :pr:`1157`
        * Remove broken accessor ``OneHotEncoder.get_feature_names`` and unneeded base class :pr:`1179`
        * Removed LightGBM Estimator from AutoML models :pr:`1186`
    * Changes
        * Pinned ``scikit-optimize`` version to 0.7.4 :pr:`1136`
        * Removed ``tqdm`` as a dependency :pr:`1177`
        * Added lightgbm version 3.0.0 to ``latest_dependency_versions.txt`` :pr:`1185`
        * Rename ``max_pipelines`` to ``max_iterations`` :pr:`1169`
    * Documentation Changes
        * Fixed API docs for ``AutoMLSearch`` ``add_result_callback`` :pr:`1113`
        * Added a step to our release process for pushing our latest version to conda-forge :pr:`1118`
        * Added warning for missing ipywidgets dependency for using ``PipelineSearchPlots`` on Jupyterlab :pr:`1145`
        * Updated ``README.md`` example to load demo dataset :pr:`1151`
        * Swapped mapping of breast cancer targets in ``model_understanding.ipynb`` :pr:`1170`
    * Testing Changes
        * Added test confirming ``TextFeaturizer`` never outputs null values :pr:`1122`
        * Changed Python version of ``Update Dependencies`` action to 3.8.x :pr:`1137`
        * Fixed release notes check-in test for ``Update Dependencies`` actions :pr:`1172`

.. warning::

    **Breaking Changes**
        * ``get_objective`` will now return a class definition rather than an instance by default :pr:`1132`
        * Deleted ``OPTIONS`` dictionary in ``evalml.objectives.utils.py`` :pr:`1132`
        * If specifying an objective by string, the string must now match the objective's name field, case-insensitive :pr:`1132`
        * Passing "Cost Benefit Matrix", "Fraud Cost", "Lead Scoring", "Mean Squared Log Error",
            "Recall", "Recall Macro", "Recall Micro", "Recall Weighted", or "Root Mean Squared Log Error" to ``AutoMLSearch`` will now result in a ``ValueError``
            rather than an ``ObjectiveNotFoundError`` :pr:`1132`
        * Search callbacks ``start_iteration_callback`` and ``add_results_callback`` have changed to include a copy of the AutoMLSearch object as a third parameter :pr:`1156`
        * Deleted ``OneHotEncoder.get_feature_names`` method which had been broken for a while, in favor of pipelines' ``input_feature_names`` :pr:`1179`
        * Deleted empty base class ``CategoricalEncoder`` which ``OneHotEncoder`` component was inheriting from :pr:`1176`
        * Results from ``roc_curve`` will now return as a list of dictionaries with each dictionary representing a class :pr:`1164`
        * ``max_pipelines`` now raises a ``DeprecationWarning`` and will be removed in the next release. ``max_iterations`` should be used instead. :pr:`1169`


**v0.13.1 Aug. 25, 2020**
    * Enhancements
        * Added Cost-Benefit Matrix objective for binary classification :pr:`1038`
        * Split ``fill_value`` into ``categorical_fill_value`` and ``numeric_fill_value`` for Imputer :pr:`1019`
        * Added ``explain_predictions`` and ``explain_predictions_best_worst`` for explaining multiple predictions with SHAP :pr:`1016`
        * Added new LSA component for text featurization :pr:`1022`
        * Added guide on installing with conda :pr:`1041`
        * Added a “cost-benefit curve” util method to graph cost-benefit matrix scores vs. binary classification thresholds :pr:`1081`
        * Standardized error when calling transform/predict before fit for pipelines :pr:`1048`
        * Added ``percent_better_than_baseline`` to AutoML search rankings and full rankings table :pr:`1050`
        * Added one-way partial dependence and partial dependence plots :pr:`1079`
        * Added "Feature Value" column to prediction explanation reports. :pr:`1064`
        * Added LightGBM classification estimator :pr:`1082`, :pr:`1114`
        * Added ``max_batches`` parameter to ``AutoMLSearch`` :pr:`1087`
    * Fixes
        * Updated ``TextFeaturizer`` component to no longer require an internet connection to run :pr:`1022`
        * Fixed non-deterministic element of ``TextFeaturizer`` transformations :pr:`1022`
        * Added a StandardScaler to all ElasticNet pipelines :pr:`1065`
        * Updated cost-benefit matrix to normalize score :pr:`1099`
        * Fixed logic in ``calculate_percent_difference`` so that it can handle negative values :pr:`1100`
    * Changes
        * Added ``needs_fitting`` property to ``ComponentBase`` :pr:`1044`
        * Updated references to data types to use datatype lists defined in ``evalml.utils.gen_utils`` :pr:`1039`
        * Remove maximum version limit for SciPy dependency :pr:`1051`
        * Moved ``all_components`` and other component importers into runtime methods :pr:`1045`
        * Consolidated graphing utility methods under ``evalml.utils.graph_utils`` :pr:`1060`
        * Made slight tweaks to how ``TextFeaturizer`` uses ``featuretools``, and did some refactoring of that and of LSA :pr:`1090`
        * Changed ``show_all_features`` parameter into ``importance_threshold``, which allows for thresholding feature importance :pr:`1097`, :pr:`1103`
    * Documentation Changes
        * Update ``setup.py`` URL to point to the github repo :pr:`1037`
        * Added tutorial for using the cost-benefit matrix objective :pr:`1088`
        * Updated ``model_understanding.ipynb`` to include documentation for using plotly on Jupyter Lab :pr:`1108`
    * Testing Changes
        * Refactor CircleCI tests to use matrix jobs (:pr:`1043`)
        * Added a test to check that all test directories are included in evalml package :pr:`1054`


.. warning::

    **Breaking Changes**
        * ``confusion_matrix`` and ``normalize_confusion_matrix`` have been moved to ``evalml.utils`` :pr:`1038`
        * All graph utility methods previously under ``evalml.pipelines.graph_utils`` have been moved to ``evalml.utils.graph_utils`` :pr:`1060`


**v0.12.2 Aug. 6, 2020**
    * Enhancements
        * Add save/load method to components :pr:`1023`
        * Expose pickle ``protocol`` as optional arg to save/load :pr:`1023`
        * Updated estimators used in AutoML to include ExtraTrees and ElasticNet estimators :pr:`1030`
    * Fixes
    * Changes
        * Removed ``DeprecationWarning`` for ``SimpleImputer`` :pr:`1018`
    * Documentation Changes
        * Add note about version numbers to release process docs :pr:`1034`
    * Testing Changes
        * Test files are now included in the evalml package :pr:`1029`


**v0.12.0 Aug. 3, 2020**
    * Enhancements
        * Added string and categorical targets support for binary and multiclass pipelines and check for numeric targets for ``DetectLabelLeakage`` data check :pr:`932`
        * Added clear exception for regression pipelines if target datatype is string or categorical :pr:`960`
        * Added target column names and class labels in ``predict`` and ``predict_proba`` output for pipelines :pr:`951`
        * Added ``_compute_shap_values`` and ``normalize_values`` to ``pipelines/explanations`` module :pr:`958`
        * Added ``explain_prediction`` feature which explains single predictions with SHAP :pr:`974`
        * Added Imputer to allow different imputation strategies for numerical and categorical dtypes :pr:`991`
        * Added support for configuring logfile path using env var, and don't create logger if there are filesystem errors :pr:`975`
        * Updated catboost estimators' default parameters and automl hyperparameter ranges to speed up fit time :pr:`998`
    * Fixes
        * Fixed ReadtheDocs warning failure regarding embedded gif :pr:`943`
        * Removed incorrect parameter passed to pipeline classes in ``_add_baseline_pipelines`` :pr:`941`
        * Added universal error for calling ``predict``, ``predict_proba``, ``transform``, and ``feature_importances`` before fitting :pr:`969`, :pr:`994`
        * Made ``TextFeaturizer`` component and pip dependencies ``featuretools`` and ``nlp_primitives`` optional :pr:`976`
        * Updated imputation strategy in automl to no longer limit impute strategy to ``most_frequent`` for all features if there are any categorical columns :pr:`991`
        * Fixed ``UnboundLocalError`` for ``cv_pipeline`` when automl search errors :pr:`996`
        * Fixed ``Imputer`` to reset dataframe index to preserve behavior expected from  ``SimpleImputer`` :pr:`1009`
    * Changes
        * Moved ``get_estimators`` to ``evalml.pipelines.components.utils`` :pr:`934`
        * Modified Pipelines to raise ``PipelineScoreError`` when they encounter an error during scoring :pr:`936`
        * Moved ``evalml.model_families.list_model_families`` to ``evalml.pipelines.components.allowed_model_families`` :pr:`959`
        * Renamed ``DateTimeFeaturization`` to ``DateTimeFeaturizer`` :pr:`977`
        * Added check to stop search and raise an error if all pipelines in a batch return NaN scores :pr:`1015`
    * Documentation Changes
        * Updated ``README.md`` :pr:`963`
        * Reworded message when errors are returned from data checks in search :pr:`982`
        * Added section on understanding model predictions with ``explain_prediction`` to User Guide :pr:`981`
        * Added a section to the user guide and api reference about how XGBoost and CatBoost are not fully supported. :pr:`992`
        * Added custom components section in user guide :pr:`993`
        * Updated FAQ section formatting :pr:`997`
        * Updated release process documentation :pr:`1003`
    * Testing Changes
        * Moved ``predict_proba`` and ``predict`` tests regarding string / categorical targets to ``test_pipelines.py`` :pr:`972`
        * Fixed dependency update bot by updating python version to 3.7 to avoid frequent github version updates :pr:`1002`


.. warning::

    **Breaking Changes**
        * ``get_estimators`` has been moved to ``evalml.pipelines.components.utils`` (previously was under ``evalml.pipelines.utils``) :pr:`934`
        * Removed the ``raise_errors`` flag in AutoML search. All errors during pipeline evaluation will be caught and logged. :pr:`936`
        * ``evalml.model_families.list_model_families`` has been moved to ``evalml.pipelines.components.allowed_model_families`` :pr:`959`
        * ``TextFeaturizer``: the ``featuretools`` and ``nlp_primitives`` packages must be installed after installing evalml in order to use this component :pr:`976`
        * Renamed ``DateTimeFeaturization`` to ``DateTimeFeaturizer`` :pr:`977`


**v0.11.2 July 16, 2020**
    * Enhancements
        * Added ``NoVarianceDataCheck`` to ``DefaultDataChecks`` :pr:`893`
        * Added text processing and featurization component ``TextFeaturizer`` :pr:`913`, :pr:`924`
        * Added additional checks to ``InvalidTargetDataCheck`` to handle invalid target data types :pr:`929`
        * ``AutoMLSearch`` will now handle ``KeyboardInterrupt`` and prompt user for confirmation :pr:`915`
    * Fixes
        * Makes automl results a read-only property :pr:`919`
    * Changes
        * Deleted static pipelines and refactored tests involving static pipelines, removed ``all_pipelines()`` and ``get_pipelines()`` :pr:`904`
        * Moved ``list_model_families`` to ``evalml.model_family.utils`` :pr:`903`
        * Updated ``all_pipelines``, ``all_estimators``, ``all_components`` to use the same mechanism for dynamically generating their elements :pr:`898`
        * Rename ``master`` branch to ``main`` :pr:`918`
        * Add pypi release github action :pr:`923`
        * Updated ``AutoMLSearch.search`` stdout output and logging and removed tqdm progress bar :pr:`921`
        * Moved automl config checks previously in ``search()`` to init :pr:`933`
    * Documentation Changes
        * Reorganized and rewrote documentation :pr:`937`
        * Updated to use pydata sphinx theme :pr:`937`
        * Updated docs to use ``release_notes`` instead of ``changelog`` :pr:`942`
    * Testing Changes
        * Cleaned up fixture names and usages in tests :pr:`895`


.. warning::

    **Breaking Changes**
        * ``list_model_families`` has been moved to ``evalml.model_family.utils`` (previously was under ``evalml.pipelines.utils``) :pr:`903`
        * ``get_estimators`` has been moved to ``evalml.pipelines.components.utils`` (previously was under ``evalml.pipelines.utils``) :pr:`934`
        * Static pipeline definitions have been removed, but similar pipelines can still be constructed via creating an instance of ``PipelineBase`` :pr:`904`
        * ``all_pipelines()`` and ``get_pipelines()`` utility methods have been removed :pr:`904`


**v0.11.0 June 30, 2020**
    * Enhancements
        * Added multiclass support for ROC curve graphing :pr:`832`
        * Added preprocessing component to drop features whose percentage of NaN values exceeds a specified threshold :pr:`834`
        * Added data check to check for problematic target labels :pr:`814`
        * Added PerColumnImputer that allows imputation strategies per column :pr:`824`
        * Added transformer to drop specific columns :pr:`827`
        * Added support for ``categories``, ``handle_error``, and ``drop`` parameters in ``OneHotEncoder`` :pr:`830` :pr:`897`
        * Added preprocessing component to handle DateTime columns featurization :pr:`838`
        * Added ability to clone pipelines and components :pr:`842`
        * Define getter method for component ``parameters`` :pr:`847`
        * Added utility methods to calculate and graph permutation importances :pr:`860`, :pr:`880`
        * Added new utility functions necessary for generating dynamic preprocessing pipelines :pr:`852`
        * Added kwargs to all components :pr:`863`
        * Updated ``AutoSearchBase`` to use dynamically generated preprocessing pipelines :pr:`870`
        * Added SelectColumns transformer :pr:`873`
        * Added ability to evaluate additional pipelines for automl search :pr:`874`
        * Added ``default_parameters`` class property to components and pipelines :pr:`879`
        * Added better support for disabling data checks in automl search :pr:`892`
        * Added ability to save and load AutoML objects to file :pr:`888`
        * Updated ``AutoSearchBase.get_pipelines`` to return an untrained pipeline instance :pr:`876`
        * Saved learned binary classification thresholds in automl results cv data dict :pr:`876`
    * Fixes
        * Fixed bug where SimpleImputer cannot handle dropped columns :pr:`846`
        * Fixed bug where PerColumnImputer cannot handle dropped columns :pr:`855`
        * Enforce requirement that builtin components save all inputted values in their parameters dict :pr:`847`
        * Don't list base classes in ``all_components`` output :pr:`847`
        * Standardize all components to output pandas data structures, and accept either pandas or numpy :pr:`853`
        * Fixed rankings and full_rankings error when search has not been run :pr:`894`
    * Changes
        * Update ``all_pipelines`` and ``all_components`` to try initializing pipelines/components, and on failure exclude them :pr:`849`
        * Refactor ``handle_components`` to ``handle_components_class``, standardize to ``ComponentBase`` subclass instead of instance :pr:`850`
        * Refactor "blacklist"/"whitelist" to "allow"/"exclude" lists :pr:`854`
        * Replaced ``AutoClassificationSearch`` and ``AutoRegressionSearch`` with ``AutoMLSearch`` :pr:`871`
        * Renamed feature_importances and permutation_importances methods to use singular names (feature_importance and permutation_importance) :pr:`883`
        * Updated ``automl`` default data splitter to train/validation split for large datasets :pr:`877`
        * Added open source license, update some repo metadata :pr:`887`
        * Removed dead code in ``_get_preprocessing_components`` :pr:`896`
    * Documentation Changes
        * Fix some typos and update the EvalML logo :pr:`872`
    * Testing Changes
        * Update the changelog check job to expect the new branching pattern for the deps update bot :pr:`836`
        * Check that all components output pandas datastructures, and can accept either pandas or numpy :pr:`853`
        * Replaced ``AutoClassificationSearch`` and ``AutoRegressionSearch`` with ``AutoMLSearch`` :pr:`871`


.. warning::

    **Breaking Changes**
        * Pipelines' static ``component_graph`` field must contain either ``ComponentBase`` subclasses or ``str``, instead of ``ComponentBase`` subclass instances :pr:`850`
        * Rename ``handle_component`` to ``handle_component_class``. Now standardizes to ``ComponentBase`` subclasses instead of ``ComponentBase`` subclass instances :pr:`850`
        * Renamed automl's ``cv`` argument to ``data_split`` :pr:`877`
        * Pipelines' and classifiers' ``feature_importances`` is renamed ``feature_importance``, ``graph_feature_importances`` is renamed ``graph_feature_importance`` :pr:`883`
        * Passing ``data_checks=None`` to automl search will not perform any data checks as opposed to default checks. :pr:`892`
        * Pipelines to search for in AutoML are now determined automatically, rather than using the statically-defined pipeline classes. :pr:`870`
        * Updated ``AutoSearchBase.get_pipelines`` to return an untrained pipeline instance, instead of one which happened to be trained on the final cross-validation fold :pr:`876`


**v0.10.0 May 29, 2020**
    * Enhancements
        * Added baseline models for classification and regression, add functionality to calculate baseline models before searching in AutoML :pr:`746`
        * Port over highly-null guardrail as a data check and define ``DefaultDataChecks`` and ``DisableDataChecks`` classes :pr:`745`
        * Update ``Tuner`` classes to work directly with pipeline parameters dicts instead of flat parameter lists :pr:`779`
        * Add Elastic Net as a pipeline option :pr:`812`
        * Added new Pipeline option ``ExtraTrees`` :pr:`790`
        * Added precicion-recall curve metrics and plot for binary classification problems in ``evalml.pipeline.graph_utils`` :pr:`794`
        * Update the default automl algorithm to search in batches, starting with default parameters for each pipeline and iterating from there :pr:`793`
        * Added ``AutoMLAlgorithm`` class and ``IterativeAlgorithm`` impl, separated from ``AutoSearchBase`` :pr:`793`
    * Fixes
        * Update pipeline ``score`` to return ``nan`` score for any objective which throws an exception during scoring :pr:`787`
        * Fixed bug introduced in :pr:`787` where binary classification metrics requiring predicted probabilities error in scoring :pr:`798`
        * CatBoost and XGBoost classifiers and regressors can no longer have a learning rate of 0 :pr:`795`
    * Changes
        * Cleanup pipeline ``score`` code, and cleanup codecov :pr:`711`
        * Remove ``pass`` for abstract methods for codecov :pr:`730`
        * Added __str__ for AutoSearch object :pr:`675`
        * Add util methods to graph ROC and confusion matrix :pr:`720`
        * Refactor ``AutoBase`` to ``AutoSearchBase`` :pr:`758`
        * Updated AutoBase with ``data_checks`` parameter, removed previous ``detect_label_leakage`` parameter, and added functionality to run data checks before search in AutoML :pr:`765`
        * Updated our logger to use Python's logging utils :pr:`763`
        * Refactor most of ``AutoSearchBase._do_iteration`` impl into ``AutoSearchBase._evaluate`` :pr:`762`
        * Port over all guardrails to use the new DataCheck API :pr:`789`
        * Expanded ``import_or_raise`` to catch all exceptions :pr:`759`
        * Adds RMSE, MSLE, RMSLE as standard metrics :pr:`788`
        * Don't allow ``Recall`` to be used as an objective for AutoML :pr:`784`
        * Removed feature selection from pipelines :pr:`819`
        * Update default estimator parameters to make automl search faster and more accurate :pr:`793`
    * Documentation Changes
        * Add instructions to freeze ``master`` on ``release.md`` :pr:`726`
        * Update release instructions with more details :pr:`727` :pr:`733`
        * Add objective base classes to API reference :pr:`736`
        * Fix components API to match other modules :pr:`747`
    * Testing Changes
        * Delete codecov yml, use codecov.io's default :pr:`732`
        * Added unit tests for fraud cost, lead scoring, and standard metric objectives :pr:`741`
        * Update codecov client :pr:`782`
        * Updated AutoBase __str__ test to include no parameters case :pr:`783`
        * Added unit tests for ``ExtraTrees`` pipeline :pr:`790`
        * If codecov fails to upload, fail build :pr:`810`
        * Updated Python version of dependency action :pr:`816`
        * Update the dependency update bot to use a suffix when creating branches :pr:`817`

.. warning::

    **Breaking Changes**
        * The ``detect_label_leakage`` parameter for AutoML classes has been removed and replaced by a ``data_checks`` parameter :pr:`765`
        * Moved ROC and confusion matrix methods from ``evalml.pipeline.plot_utils`` to ``evalml.pipeline.graph_utils`` :pr:`720`
        * ``Tuner`` classes require a pipeline hyperparameter range dict as an init arg instead of a space definition :pr:`779`
        * ``Tuner.propose`` and ``Tuner.add`` work directly with pipeline parameters dicts instead of flat parameter lists :pr:`779`
        * ``PipelineBase.hyperparameters`` and ``custom_hyperparameters`` use pipeline parameters dict format instead of being represented as a flat list :pr:`779`
        * All guardrail functions previously under ``evalml.guardrails.utils`` will be removed and replaced by data checks :pr:`789`
        * ``Recall`` disallowed as an objective for AutoML :pr:`784`
        * ``AutoSearchBase`` parameter ``tuner`` has been renamed to ``tuner_class`` :pr:`793`
        * ``AutoSearchBase`` parameter ``possible_pipelines`` and ``possible_model_families`` have been renamed to ``allowed_pipelines`` and ``allowed_model_families`` :pr:`793`


**v0.9.0 Apr. 27, 2020**
    * Enhancements
        * Added ``Accuracy`` as an standard objective :pr:`624`
        * Added verbose parameter to load_fraud :pr:`560`
        * Added Balanced Accuracy metric for binary, multiclass :pr:`612` :pr:`661`
        * Added XGBoost regressor and XGBoost regression pipeline :pr:`666`
        * Added ``Accuracy`` metric for multiclass :pr:`672`
        * Added objective name in ``AutoBase.describe_pipeline`` :pr:`686`
        * Added ``DataCheck`` and ``DataChecks``, ``Message`` classes and relevant subclasses :pr:`739`
    * Fixes
        * Removed direct access to ``cls.component_graph`` :pr:`595`
        * Add testing files to .gitignore :pr:`625`
        * Remove circular dependencies from ``Makefile`` :pr:`637`
        * Add error case for ``normalize_confusion_matrix()`` :pr:`640`
        * Fixed ``XGBoostClassifier`` and ``XGBoostRegressor`` bug with feature names that contain [, ], or < :pr:`659`
        * Update ``make_pipeline_graph`` to not accidentally create empty file when testing if path is valid :pr:`649`
        * Fix pip installation warning about docsutils version, from boto dependency :pr:`664`
        * Removed zero division warning for F1/precision/recall metrics :pr:`671`
        * Fixed ``summary`` for pipelines without estimators :pr:`707`
    * Changes
        * Updated default objective for binary/multiclass classification to log loss :pr:`613`
        * Created classification and regression pipeline subclasses and removed objective as an attribute of pipeline classes :pr:`405`
        * Changed the output of ``score`` to return one dictionary :pr:`429`
        * Created binary and multiclass objective subclasses :pr:`504`
        * Updated objectives API :pr:`445`
        * Removed call to ``get_plot_data`` from AutoML :pr:`615`
        * Set ``raise_error`` to default to True for AutoML classes :pr:`638`
        * Remove unnecessary "u" prefixes on some unicode strings :pr:`641`
        * Changed one-hot encoder to return uint8 dtypes instead of ints :pr:`653`
        * Pipeline ``_name`` field changed to ``custom_name`` :pr:`650`
        * Removed ``graphs.py`` and moved methods into ``PipelineBase`` :pr:`657`, :pr:`665`
        * Remove s3fs as a dev dependency :pr:`664`
        * Changed requirements-parser to be a core dependency :pr:`673`
        * Replace ``supported_problem_types`` field on pipelines with ``problem_type`` attribute on base classes :pr:`678`
        * Changed AutoML to only show best results for a given pipeline template in ``rankings``, added ``full_rankings`` property to show all :pr:`682`
        * Update ``ModelFamily`` values: don't list xgboost/catboost as classifiers now that we have regression pipelines for them :pr:`677`
        * Changed AutoML's ``describe_pipeline`` to get problem type from pipeline instead :pr:`685`
        * Standardize ``import_or_raise`` error messages :pr:`683`
        * Updated argument order of objectives to align with sklearn's :pr:`698`
        * Renamed ``pipeline.feature_importance_graph`` to ``pipeline.graph_feature_importances`` :pr:`700`
        * Moved ROC and confusion matrix methods to ``evalml.pipelines.plot_utils`` :pr:`704`
        * Renamed ``MultiClassificationObjective`` to ``MulticlassClassificationObjective``, to align with pipeline naming scheme :pr:`715`
    * Documentation Changes
        * Fixed some sphinx warnings :pr:`593`
        * Fixed docstring for ``AutoClassificationSearch`` with correct command :pr:`599`
        * Limit readthedocs formats to pdf, not htmlzip and epub :pr:`594` :pr:`600`
        * Clean up objectives API documentation :pr:`605`
        * Fixed function on Exploring search results page :pr:`604`
        * Update release process doc :pr:`567`
        * ``AutoClassificationSearch`` and ``AutoRegressionSearch`` show inherited methods in API reference :pr:`651`
        * Fixed improperly formatted code in breaking changes for changelog :pr:`655`
        * Added configuration to treat Sphinx warnings as errors :pr:`660`
        * Removed separate plotting section for pipelines in API reference :pr:`657`, :pr:`665`
        * Have leads example notebook load S3 files using https, so we can delete s3fs dev dependency :pr:`664`
        * Categorized components in API reference and added descriptions for each category :pr:`663`
        * Fixed Sphinx warnings about ``BalancedAccuracy`` objective :pr:`669`
        * Updated API reference to include missing components and clean up pipeline docstrings :pr:`689`
        * Reorganize API ref, and clarify pipeline sub-titles :pr:`688`
        * Add and update preprocessing utils in API reference :pr:`687`
        * Added inheritance diagrams to API reference :pr:`695`
        * Documented which default objective AutoML optimizes for :pr:`699`
        * Create seperate install page :pr:`701`
        * Include more utils in API ref, like ``import_or_raise`` :pr:`704`
        * Add more color to pipeline documentation :pr:`705`
    * Testing Changes
        * Matched install commands of ``check_latest_dependencies`` test and it's GitHub action :pr:`578`
        * Added Github app to auto assign PR author as assignee :pr:`477`
        * Removed unneeded conda installation of xgboost in windows checkin tests :pr:`618`
        * Update graph tests to always use tmpfile dir :pr:`649`
        * Changelog checkin test workaround for release PRs: If 'future release' section is empty of PR refs, pass check :pr:`658`
        * Add changelog checkin test exception for ``dep-update`` branch :pr:`723`

.. warning::

    **Breaking Changes**

    * Pipelines will now no longer take an objective parameter during instantiation, and will no longer have an objective attribute.
    * ``fit()`` and ``predict()`` now use an optional ``objective`` parameter, which is only used in binary classification pipelines to fit for a specific objective.
    * ``score()`` will now use a required ``objectives`` parameter that is used to determine all the objectives to score on. This differs from the previous behavior, where the pipeline's objective was scored on regardless.
    * ``score()`` will now return one dictionary of all objective scores.
    * ``ROC`` and ``ConfusionMatrix`` plot methods via ``Auto(*).plot`` have been removed by :pr:`615` and are replaced by ``roc_curve`` and ``confusion_matrix`` in ``evamlm.pipelines.plot_utils`` in :pr:`704`
    * ``normalize_confusion_matrix`` has been moved to ``evalml.pipelines.plot_utils`` :pr:`704`
    * Pipelines ``_name`` field changed to ``custom_name``
    * Pipelines ``supported_problem_types`` field is removed because it is no longer necessary :pr:`678`
    * Updated argument order of objectives' ``objective_function`` to align with sklearn :pr:`698`
    * ``pipeline.feature_importance_graph`` has been renamed to ``pipeline.graph_feature_importances`` in :pr:`700`
    * Removed unsupported ``MSLE`` objective :pr:`704`


**v0.8.0 Apr. 1, 2020**
    * Enhancements
        * Add normalization option and information to confusion matrix :pr:`484`
        * Add util function to drop rows with NaN values :pr:`487`
        * Renamed ``PipelineBase.name`` as ``PipelineBase.summary`` and redefined ``PipelineBase.name`` as class property :pr:`491`
        * Added access to parameters in Pipelines with ``PipelineBase.parameters`` (used to be return of ``PipelineBase.describe``) :pr:`501`
        * Added ``fill_value`` parameter for ``SimpleImputer`` :pr:`509`
        * Added functionality to override component hyperparameters and made pipelines take hyperparemeters from components :pr:`516`
        * Allow ``numpy.random.RandomState`` for random_state parameters :pr:`556`
    * Fixes
        * Removed unused dependency ``matplotlib``, and move ``category_encoders`` to test reqs :pr:`572`
    * Changes
        * Undo version cap in XGBoost placed in :pr:`402` and allowed all released of XGBoost :pr:`407`
        * Support pandas 1.0.0 :pr:`486`
        * Made all references to the logger static :pr:`503`
        * Refactored ``model_type`` parameter for components and pipelines to ``model_family`` :pr:`507`
        * Refactored ``problem_types`` for pipelines and components into ``supported_problem_types`` :pr:`515`
        * Moved ``pipelines/utils.save_pipeline`` and ``pipelines/utils.load_pipeline`` to ``PipelineBase.save`` and ``PipelineBase.load`` :pr:`526`
        * Limit number of categories encoded by ``OneHotEncoder`` :pr:`517`
    * Documentation Changes
        * Updated API reference to remove ``PipelinePlot`` and added moved ``PipelineBase`` plotting methods :pr:`483`
        * Add code style and github issue guides :pr:`463` :pr:`512`
        * Updated API reference for to surface class variables for pipelines and components :pr:`537`
        * Fixed README documentation link :pr:`535`
        * Unhid PR references in changelog :pr:`656`
    * Testing Changes
        * Added automated dependency check PR :pr:`482`, :pr:`505`
        * Updated automated dependency check comment :pr:`497`
        * Have build_docs job use python executor, so that env vars are set properly :pr:`547`
        * Added simple test to make sure ``OneHotEncoder``'s top_n works with large number of categories :pr:`552`
        * Run windows unit tests on PRs :pr:`557`


.. warning::

    **Breaking Changes**

    * ``AutoClassificationSearch`` and ``AutoRegressionSearch``'s ``model_types`` parameter has been refactored into ``allowed_model_families``
    * ``ModelTypes`` enum has been changed to ``ModelFamily``
    * Components and Pipelines now have a ``model_family`` field instead of ``model_type``
    * ``get_pipelines`` utility function now accepts ``model_families`` as an argument instead of ``model_types``
    * ``PipelineBase.name`` no longer returns structure of pipeline and has been replaced by ``PipelineBase.summary``
    * ``PipelineBase.problem_types`` and ``Estimator.problem_types`` has been renamed to ``supported_problem_types``
    * ``pipelines/utils.save_pipeline`` and ``pipelines/utils.load_pipeline`` moved to ``PipelineBase.save`` and ``PipelineBase.load``


**v0.7.0 Mar. 9, 2020**
    * Enhancements
        * Added emacs buffers to .gitignore :pr:`350`
        * Add CatBoost (gradient-boosted trees) classification and regression components and pipelines :pr:`247`
        * Added Tuner abstract base class :pr:`351`
        * Added ``n_jobs`` as parameter for ``AutoClassificationSearch`` and ``AutoRegressionSearch`` :pr:`403`
        * Changed colors of confusion matrix to shades of blue and updated axis order to match scikit-learn's :pr:`426`
        * Added ``PipelineBase`` ``.graph`` and ``.feature_importance_graph`` methods, moved from previous location :pr:`423`
        * Added support for python 3.8 :pr:`462`
    * Fixes
        * Fixed ROC and confusion matrix plots not being calculated if user passed own additional_objectives :pr:`276`
        * Fixed ReadtheDocs ``FileNotFoundError`` exception for fraud dataset :pr:`439`
    * Changes
        * Added ``n_estimators`` as a tunable parameter for XGBoost :pr:`307`
        * Remove unused parameter ``ObjectiveBase.fit_needs_proba`` :pr:`320`
        * Remove extraneous parameter ``component_type`` from all components :pr:`361`
        * Remove unused ``rankings.csv`` file :pr:`397`
        * Downloaded demo and test datasets so unit tests can run offline :pr:`408`
        * Remove ``_needs_fitting`` attribute from Components :pr:`398`
        * Changed plot.feature_importance to show only non-zero feature importances by default, added optional parameter to show all :pr:`413`
        * Refactored ``PipelineBase`` to take in parameter dictionary and moved pipeline metadata to class attribute :pr:`421`
        * Dropped support for Python 3.5 :pr:`438`
        * Removed unused ``apply.py`` file :pr:`449`
        * Clean up ``requirements.txt`` to remove unused deps :pr:`451`
        * Support installation without all required dependencies :pr:`459`
    * Documentation Changes
        * Update release.md with instructions to release to internal license key :pr:`354`
    * Testing Changes
        * Added tests for utils (and moved current utils to gen_utils) :pr:`297`
        * Moved XGBoost install into it's own separate step on Windows using Conda :pr:`313`
        * Rewind pandas version to before 1.0.0, to diagnose test failures for that version :pr:`325`
        * Added dependency update checkin test :pr:`324`
        * Rewind XGBoost version to before 1.0.0 to diagnose test failures for that version :pr:`402`
        * Update dependency check to use a whitelist :pr:`417`
        * Update unit test jobs to not install dev deps :pr:`455`

.. warning::

    **Breaking Changes**

    * Python 3.5 will not be actively supported.

**v0.6.0 Dec. 16, 2019**
    * Enhancements
        * Added ability to create a plot of feature importances :pr:`133`
        * Add early stopping to AutoML using patience and tolerance parameters :pr:`241`
        * Added ROC and confusion matrix metrics and plot for classification problems and introduce PipelineSearchPlots class :pr:`242`
        * Enhanced AutoML results with search order :pr:`260`
        * Added utility function to show system and environment information :pr:`300`
    * Fixes
        * Lower botocore requirement :pr:`235`
        * Fixed decision_function calculation for ``FraudCost`` objective :pr:`254`
        * Fixed return value of ``Recall`` metrics :pr:`264`
        * Components return ``self`` on fit :pr:`289`
    * Changes
        * Renamed automl classes to ``AutoRegressionSearch`` and ``AutoClassificationSearch`` :pr:`287`
        * Updating demo datasets to retain column names :pr:`223`
        * Moving pipeline visualization to ``PipelinePlot`` class :pr:`228`
        * Standarizing inputs as ``pd.Dataframe`` / ``pd.Series`` :pr:`130`
        * Enforcing that pipelines must have an estimator as last component :pr:`277`
        * Added ``ipywidgets`` as a dependency in ``requirements.txt`` :pr:`278`
        * Added Random and Grid Search Tuners :pr:`240`
    * Documentation Changes
        * Adding class properties to API reference :pr:`244`
        * Fix and filter FutureWarnings from scikit-learn :pr:`249`, :pr:`257`
        * Adding Linear Regression to API reference and cleaning up some Sphinx warnings :pr:`227`
    * Testing Changes
        * Added support for testing on Windows with CircleCI :pr:`226`
        * Added support for doctests :pr:`233`

.. warning::

    **Breaking Changes**

    * The ``fit()`` method for ``AutoClassifier`` and ``AutoRegressor`` has been renamed to ``search()``.
    * ``AutoClassifier`` has been renamed to ``AutoClassificationSearch``
    * ``AutoRegressor`` has been renamed to ``AutoRegressionSearch``
    * ``AutoClassificationSearch.results`` and ``AutoRegressionSearch.results`` now is a dictionary with ``pipeline_results`` and ``search_order`` keys. ``pipeline_results`` can be used to access a dictionary that is identical to the old ``.results`` dictionary. Whereas, ``search_order`` returns a list of the search order in terms of ``pipeline_id``.
    * Pipelines now require an estimator as the last component in ``component_list``. Slicing pipelines now throws an ``NotImplementedError`` to avoid returning pipelines without an estimator.

**v0.5.2 Nov. 18, 2019**
    * Enhancements
        * Adding basic pipeline structure visualization :pr:`211`
    * Documentation Changes
        * Added notebooks to build process :pr:`212`

**v0.5.1 Nov. 15, 2019**
    * Enhancements
        * Added basic outlier detection guardrail :pr:`151`
        * Added basic ID column guardrail :pr:`135`
        * Added support for unlimited pipelines with a ``max_time`` limit :pr:`70`
        * Updated .readthedocs.yaml to successfully build :pr:`188`
    * Fixes
        * Removed MSLE from default additional objectives :pr:`203`
        * Fixed ``random_state`` passed in pipelines :pr:`204`
        * Fixed slow down in RFRegressor :pr:`206`
    * Changes
        * Pulled information for describe_pipeline from pipeline's new describe method :pr:`190`
        * Refactored pipelines :pr:`108`
        * Removed guardrails from Auto(*) :pr:`202`, :pr:`208`
    * Documentation Changes
        * Updated documentation to show ``max_time`` enhancements :pr:`189`
        * Updated release instructions for RTD :pr:`193`
        * Added notebooks to build process :pr:`212`
        * Added contributing instructions :pr:`213`
        * Added new content :pr:`222`

**v0.5.0 Oct. 29, 2019**
    * Enhancements
        * Added basic one hot encoding :pr:`73`
        * Use enums for model_type :pr:`110`
        * Support for splitting regression datasets :pr:`112`
        * Auto-infer multiclass classification :pr:`99`
        * Added support for other units in ``max_time`` :pr:`125`
        * Detect highly null columns :pr:`121`
        * Added additional regression objectives :pr:`100`
        * Show an interactive iteration vs. score plot when using fit() :pr:`134`
    * Fixes
        * Reordered ``describe_pipeline`` :pr:`94`
        * Added type check for ``model_type`` :pr:`109`
        * Fixed ``s`` units when setting string ``max_time`` :pr:`132`
        * Fix objectives not appearing in API documentation :pr:`150`
    * Changes
        * Reorganized tests :pr:`93`
        * Moved logging to its own module :pr:`119`
        * Show progress bar history :pr:`111`
        * Using ``cloudpickle`` instead of pickle to allow unloading of custom objectives :pr:`113`
        * Removed render.py :pr:`154`
    * Documentation Changes
        * Update release instructions :pr:`140`
        * Include additional_objectives parameter :pr:`124`
        * Added Changelog :pr:`136`
    * Testing Changes
        * Code coverage :pr:`90`
        * Added CircleCI tests for other Python versions :pr:`104`
        * Added doc notebooks as tests :pr:`139`
        * Test metadata for CircleCI and 2 core parallelism :pr:`137`

**v0.4.1 Sep. 16, 2019**
    * Enhancements
        * Added AutoML for classification and regressor using Autobase and Skopt :pr:`7` :pr:`9`
        * Implemented standard classification and regression metrics :pr:`7`
        * Added logistic regression, random forest, and XGBoost pipelines :pr:`7`
        * Implemented support for custom objectives :pr:`15`
        * Feature importance for pipelines :pr:`18`
        * Serialization for pipelines :pr:`19`
        * Allow fitting on objectives for optimal threshold :pr:`27`
        * Added detect label leakage :pr:`31`
        * Implemented callbacks :pr:`42`
        * Allow for multiclass classification :pr:`21`
        * Added support for additional objectives :pr:`79`
    * Fixes
        * Fixed feature selection in pipelines :pr:`13`
        * Made ``random_seed`` usage consistent :pr:`45`
    * Documentation Changes
        * Documentation Changes
        * Added docstrings :pr:`6`
        * Created notebooks for docs :pr:`6`
        * Initialized readthedocs EvalML :pr:`6`
        * Added favicon :pr:`38`
    * Testing Changes
        * Added testing for loading data :pr:`39`

**v0.2.0 Aug. 13, 2019**
    * Enhancements
        * Created fraud detection objective :pr:`4`

**v0.1.0 July. 31, 2019**
    * *First Release*
    * Enhancements
        * Added lead scoring objecitve :pr:`1`
        * Added basic classifier :pr:`1`
    * Documentation Changes
        * Initialized Sphinx for docs :pr:`1`<|MERGE_RESOLUTION|>--- conflicted
+++ resolved
@@ -10,11 +10,8 @@
         * Fixed bug where two-way partial dependence plots with categorical variables were not working correctly :pr:`2117`
     * Changes
         * Removed ``hyperparameter_ranges`` from Undersampler and renamed ``balanced_ratio`` to ``sampling_ratio`` for samplers :pr:`2113`
-<<<<<<< HEAD
         * Renamed ``TARGET_BINARY_NOT_TWO_EXAMPLES_PER_CLASS`` data check message code to ``TARGET_MULTICLASS_NOT_TWO_EXAMPLES_PER_CLASS`` :pr:`2126`
-=======
         * Modified one-way partial dependence plots of categorical features to display data with a bar plot :pr:`2117`
->>>>>>> 8f30b08e
     * Documentation Changes
         * Fixed ``conf.py`` file :pr:`2112`
         * Added a sentence to the automl user guide stating that our support for time series problems is still in beta. :pr:`2118`
