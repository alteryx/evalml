Release Notes
-------------
**Future Releases**
    * Enhancements
        * Updated to run with Woodwork >= 0.17.2 :pr:`3626`
<<<<<<< HEAD
        * Add ``exclude_featurizers`` parameter to ``AutoMLSearch`` to specify featurizers that should be excluded from all pipelines :pr:`3631`
        * Add ``fit_transform`` method to pipelines and component graphs :pr:`3640`
        * Add ``knn_imputer`` as an imputation strategy :pr:`3662`
=======
        * Added ``exclude_featurizers`` parameter to ``AutoMLSearch`` to specify featurizers that should be excluded from all pipelines :pr:`3631`
        * Added ``fit_transform`` method to pipelines and component graphs :pr:`3640` 
        * Add CI testing environment in Mac for install workflow :pr:`3646`
>>>>>>> 4ebe97a2
    * Fixes
        * Reverted the Woodwork 0.17.x compatibility work due to performance regression :pr:`3664`
    * Changes
        * Disabled holdout set in AutoML search by default :pr:`3659`
        * Pinned ``sktime`` at >=0.7.0,<0.13.1 due to slowdowns with time series modeling :pr:`3658`
        * Reduced the default test size in ``split_data`` to 0.1 for time series problems :pr:`3650`
    * Documentation Changes
        * Updated broken link checker to exclude stackoverflow domain :pr:`3633`
        * Added instructions to add new users to evalml-core-feedstock :pr:`3636`
    * Testing Changes

.. warning::

    **Breaking Changes**


**v0.55.0 July. 24, 2022**
    * Enhancements
        * Increased the amount of logical type information passed to Woodwork when calling ``ww.init()`` in transformers :pr:`3604`
        * Added ability to log how long each batch and pipeline take in ``automl.search()`` :pr:`3577`
        * Added the option to set the ``sp`` parameter for ARIMA models :pr:`3597`
        * Updated the CV split size of time series problems to match forecast horizon for improved performance :pr:`3616`
        * Added holdout set evaluation as part of AutoML search and pipeline ranking :pr:`3499`
    * Fixes
        * Fixed iterative graphs not appearing in documentation :pr:`3592`
        * Updated the ``load_diabetes()`` method to account for scikit-learn 1.1.1 changes to the dataset :pr:`3591`
        * Capped woodwork version at < 0.17.0 :pr:`3612`
        * Bump minimum scikit-optimize version to 0.9.0 `:pr:`3614`
        * Invalid target data checks involving regression and unsupported data types now produce a different ``DataCheckMessageCode`` :pr:`3630`
    * Changes
        * Add pre-commit hooks for linting :pr:`3608`
        * Implemented a lower threshold and window size for the ``TimeSeriesRegularizer`` and ``DatetimeFormatDataCheck`` :pr:`3627`
        * Updated ``IDColumnsDataCheck`` to return an action to set the first column as the primary key if it is identified as an ID column :pr:`3634`
    * Documentation Changes
    * Testing Changes
        * Pinned GraphViz version for Windows CI Test :pr:`3596`
        * Removed ``pytest.mark.skip_if_39`` pytest marker :pr:`3602` :pr:`3607`
        * Refactored test cases that iterate over all components to use ``pytest.mark.parametrise`` and changed the corresponding ``if...continue`` blocks to ``pytest.mark.xfail`` :pr:`3622`


**v0.54.0 June. 23, 2022**
    * Fixes
        * Updated the Imputer and SimpleImputer to work with scikit-learn 1.1.1. :pr:`3525`
        * Bumped the minimum versions of scikit-learn to 1.1.1 and imbalanced-learn to 0.9.1. :pr:`3525`
        * Added a clearer error message when ``describe`` is called on an un-instantiated ComponentGraph :pr:`3569`
        * Added a clearer error message when time series' ``predict`` is called with its X_train or y_train parameter set as None :pr:`3579`
    * Changes
        * Don't pass ``time_index`` as kwargs to sktime ARIMA implementation for compatibility with latest version :pr:`3564`
        * Remove incompatible ``nlp-primitives`` version 2.6.0 from accepted dependency versions :pr:`3572`, :pr:`3574`
        * Updated evalml authors :pr:`3581`
    * Documentation Changes
        * Fix typo in ``long_description`` field in ``setup.cfg`` :pr:`3553`
        * Update install page to remove Python 3.7 mention :pr:`3567`


**v0.53.1 June. 9, 2022**
    * Changes
        * Set the development status to ``4 - Beta`` in ``setup.cfg`` :pr:`3550`


**v0.53.0 June. 9, 2022**
    * Enhancements
        * Pass ``n_jobs`` to default algorithm :pr:`3548`
    * Fixes
        * Fixed github workflows for featuretools and woodwork to test their main branch against evalml. :pr:`3517`
        * Supress warnings in ``TargetEncoder`` raised by a coming change to default parameters :pr:`3540`
        * Fixed bug where schema was not being preserved in column renaming for XGBoost and LightGBM models :pr:`3496`
    * Changes
        * Transitioned to use pyproject.toml and setup.cfg away from setup.py :pr:`3494`, :pr:`3536`
    * Documentation Changes
        * Updated the Time Series User Guide page to include known-in-advance features and fix typos :pr:`3521`
        * Add slack and stackoverflow icon to footer :pr:`3528`
        * Add install instructions for M1 Mac :pr:`3543`
    * Testing Changes
        * Rename yml to yaml for GitHub Actions :pr:`3522`
        * Remove ``noncore_dependency`` pytest marker :pr:`3541`
        * Changed ``test_smotenc_category_features`` to use valid postal code values in response to new woodwork type validation :pr:`3544`


**v0.52.0 May. 12, 2022**
    * Changes
        * Added github workflows for featuretools and woodwork to test their main branch against evalml. :pr:`3504`
        * Added pmdarima to conda recipe. :pr:`3505`
        * Added a threshold for ``NullDataCheck`` before a warning is issued for null values :pr:`3507`
        * Changed ``NoVarianceDataCheck`` to only output warnings :pr:`3506`
        * Reverted XGBoost Classifier/Regressor patch for all boolean columns needing to be converted to int. :pr:`3503`
        * Updated ``roc_curve()`` and ``conf_matrix()`` to work with IntegerNullable and BooleanNullable types. :pr:`3465`
        * Changed ``ComponentGraph._transform_features`` to raise a ``PipelineError`` instead of a ``ValueError``. This is not a breaking change because ``PipelineError`` is a subclass of ``ValueError``. :pr:`3497`
        * Capped ``sklearn`` at version 1.1.0 :pr:`3518`
    * Documentation Changes
        * Updated to install prophet extras in Read the Docs. :pr:`3509`
    * Testing Changes
        * Moved vowpal wabbit in test recipe to ``evalml`` package from ``evalml-core`` :pr:`3502`


**v0.51.0 Apr. 28, 2022**
    * Enhancements
        * Updated ``make_pipeline_from_data_check_output`` to work with time series problems. :pr:`3454`
    * Fixes
        * Changed ``PipelineBase.graph_json()`` to return a python dictionary and renamed as ``graph_dict()``:pr:`3463`
    * Changes
        * Added ``vowpalwabbit`` to local recipe and remove ``is_using_conda`` pytest skip markers from relevant tests :pr:`3481`
    * Documentation Changes
        * Fixed broken link in contributing guide :pr:`3464`
        * Improved development instructions :pr:`3468`
        * Added the ``TimeSeriesRegularizer`` and ``TimeSeriesImputer`` to the timeseries section of the User Guide :pr:`3473`
        * Updated OSS slack link :pr:`3487`
        * Fix rendering of model understanding plotly charts in docs :pr:`3460`
    * Testing Changes
        * Updated unit tests to support woodwork 0.16.2 :pr:`3482`
        * Fix some unit tests after vowpal wabbit got added to conda recipe :pr:`3486`

.. warning::

    **Breaking Changes**
        * Renamed ``PipelineBase.graph_json()`` to ``PipelineBase.graph_dict()`` :pr:`3463`
        * Minimum supported woodwork version is now 0.16.2 :pr:`3482`

**v0.50.0 Apr. 12, 2022**
    * Enhancements
        * Added ``TimeSeriesImputer`` component :pr:`3374`
        * Replaced ``pipeline_parameters`` and ``custom_hyperparameters`` with ``search_parameters`` in ``AutoMLSearch`` :pr:`3373`, :pr:`3427`
        * Added ``TimeSeriesRegularizer`` to smooth uninferrable date ranges for time series problems :pr:`3376`
        * Enabled ensembling as a parameter for ``DefaultAlgorithm`` :pr:`3435`, :pr:`3444`
    * Fixes
        * Fix ``DefaultAlgorithm`` not handling Email and URL features :pr:`3419`
        * Added test to ensure ``LabelEncoder`` parameters preserved during ``AutoMLSearch`` :pr:`3326`
    * Changes
        * Updated ``DateTimeFormatDataCheck`` to use woodwork's ``infer_frequency`` function :pr:`3425`
        * Renamed ``graphs.py`` to ``visualizations.py`` :pr:`3439`
    * Documentation Changes
        * Updated the model understanding section of the user guide to include missing functions :pr:`3446`
        * Rearranged the user guide model understanding page for easier navigation :pr:`3457`
        * Update README text to Alteryx :pr:`3462`

.. warning::

    **Breaking Changes**
        * Renamed ``graphs.py`` to ``visualizations.py`` :pr:`3439`
        * Replaced ``pipeline_parameters`` and ``custom_hyperparameters`` with ``search_parameters`` in ``AutoMLSearch`` :pr:`3373`

**v0.49.0 Mar. 31, 2022**
    * Enhancements
        * Added ``use_covariates`` parameter to ``ARIMARegressor`` :pr:`3407`
        * ``AutoMLSearch`` will set ``use_covariates`` to ``False`` for ARIMA when dataset is large :pr:`3407`
        * Add ability to retrieve logical types to a component in the graph via ``get_component_input_logical_types`` :pr:`3428`
        * Add ability to get logical types passed to the last component via ``last_component_input_logical_types`` :pr:`3428`
    * Fixes
        * Fix conda build after PR `3407` :pr:`3429`
    * Changes
        * Moved model understanding metrics from ``graph.py`` into a separate file :pr:`3417`
        * Unpin ``click`` dependency :pr:`3420`
        * For ``IterativeAlgorithm``, put time series algorithms first :pr:`3407`
        * Use ``prophet-prebuilt`` to install prophet in extras :pr:`3407`

.. warning::

    **Breaking Changes**
        * Moved model understanding metrics from ``graph.py`` to ``metrics.py`` :pr:`3417`


**v0.48.0 Mar. 25, 2022**
    * Enhancements
        * Add support for oversampling in time series classification problems :pr:`3387`
    * Fixes
        * Fixed ``TimeSeriesFeaturizer`` to make it deterministic when creating and choosing columns :pr:`3384`
        * Fixed bug where Email/URL features with missing values would cause the imputer to error out :pr:`3388`
    * Changes
        * Update maintainers to add Frank :pr:`3382`
        * Allow woodwork version 0.14.0 to be installed :pr:`3381`
        * Moved partial dependence functions from ``graph.py`` to a separate file :pr:`3404`
        * Pin ``click`` at ``8.0.4`` due to incompatibility with ``black`` :pr:`3413`
    * Documentation Changes
        * Added automl user guide section covering search algorithms :pr:`3394`
        * Updated broken links and automated broken link detection :pr:`3398`
        * Upgraded nbconvert :pr:`3402`, :pr:`3411`
    * Testing Changes
        * Updated scheduled workflows to only run on Alteryx owned repos (:pr:`3395`)
        * Exclude documentation versions other than latest from broken link check :pr:`3401`

.. warning::

    **Breaking Changes**
        * Moved partial dependence functions from ``graph.py`` to ``partial_dependence.py`` :pr:`3404`


**v0.47.0 Mar. 16, 2022**
    * Enhancements
        * Added ``TimeSeriesFeaturizer`` into ARIMA-based pipelines :pr:`3313`
        * Added caching capability for ensemble training during ``AutoMLSearch`` :pr:`3257`
        * Added new error code for zero unique values in ``NoVarianceDataCheck`` :pr:`3372`
    * Fixes
        * Fixed ``get_pipelines`` to reset pipeline threshold for binary cases :pr:`3360`
    * Changes
        * Update maintainers :pr:`3365`
        * Revert pandas 1.3.0 compatibility patch :pr:`3378`
    * Documentation Changes
        * Fixed documentation links to point to correct pages :pr:`3358`
    * Testing Changes
        * Checkout main branch in build_conda_pkg job :pr:`3375`

**v0.46.0 Mar. 03, 2022**
    * Enhancements
        * Added ``test_size`` parameter to ``ClassImbalanceDataCheck`` :pr:`3341`
        * Make target optional for ``NoVarianceDataCheck`` :pr:`3339`
    * Changes
        * Removed ``python_version<3.9`` environment marker from sktime dependency :pr:`3332`
        * Updated ``DatetimeFormatDataCheck`` to return all messages and not return early if NaNs are detected :pr:`3354`
    * Documentation Changes
        * Added in-line tabs and copy-paste functionality to documentation, overhauled Install page :pr:`3353`

**v0.45.0 Feb. 17, 2022**
    * Enhancements
        * Added support for pandas >= 1.4.0 :pr:`3324`
        * Standardized feature importance for estimators :pr:`3305`
        * Replaced usage of private method with Woodwork's public ``get_subset_schema`` method :pr:`3325`
    * Changes
        * Added an ``is_cv`` property to the datasplitters used :pr:`3297`
        * Changed SimpleImputer to ignore Natural Language columns :pr:`3324`
        * Added drop NaN component to some time series pipelines :pr:`3310`
    * Documentation Changes
        * Update README.md with Alteryx link (:pr:`3319`)
        * Added formatting to the AutoML user guide to shorten result outputs :pr:`3328`
    * Testing Changes
        * Add auto approve dependency workflow schedule for every 30 mins :pr:`3312`

**v0.44.0 Feb. 04, 2022**
    * Enhancements
        * Updated ``DefaultAlgorithm`` to also limit estimator usage for long-running multiclass problems :pr:`3099`
        * Added ``make_pipeline_from_data_check_output()`` utility method :pr:`3277`
        * Updated ``AutoMLSearch`` to use ``DefaultAlgorithm`` as the default automl algorithm :pr:`3261`, :pr:`3304`
        * Added more specific data check errors to ``DatetimeFormatDataCheck`` :pr:`3288`
        * Added ``features`` as a parameter for ``AutoMLSearch`` and add ``DFSTransformer`` to pipelines when ``features`` are present :pr:`3309`
    * Fixes
        * Updated the binary classification pipeline's ``optimize_thresholds`` method to use Nelder-Mead :pr:`3280`
        * Fixed bug where feature importance on time series pipelines only showed 0 for time index :pr:`3285`
    * Changes
        * Removed ``DateTimeNaNDataCheck`` and ``NaturalLanguageNaNDataCheck`` in favor of ``NullDataCheck`` :pr:`3260`
        * Drop support for Python 3.7 :pr:`3291`
        * Updated minimum version of ``woodwork`` to ``v0.12.0`` :pr:`3290`
    * Documentation Changes
        * Update documentation and docstring for `validate_holdout_datasets` for time series problems :pr:`3278`
        * Fixed mistake in documentation where wrong objective was used for calculating percent-better-than-baseline :pr:`3285`


.. warning::

    **Breaking Changes**
        * Removed ``DateTimeNaNDataCheck`` and ``NaturalLanguageNaNDataCheck`` in favor of ``NullDataCheck`` :pr:`3260`
        * Dropped support for Python 3.7 :pr:`3291`


**v0.43.0 Jan. 25, 2022**
    * Enhancements
        * Updated new ``NullDataCheck`` to return a warning and suggest an action to impute columns with null values :pr:`3197`
        * Updated ``make_pipeline_from_actions`` to handle null column imputation :pr:`3237`
        * Updated data check actions API to return options instead of actions and add functionality to suggest and take action on columns with null values :pr:`3182`
    * Fixes
        * Fixed categorical data leaking into non-categorical sub-pipelines in ``DefaultAlgorithm`` :pr:`3209`
        * Fixed Python 3.9 installation for prophet by updating ``pmdarima`` version in requirements :pr:`3268`
        * Allowed DateTime columns to pass through PerColumnImputer without breaking :pr:`3267`
    * Changes
        * Updated ``DataCheck`` ``validate()`` output to return a dictionary instead of list for actions :pr:`3142`
        * Updated ``DataCheck`` ``validate()`` API to use the new ``DataCheckActionOption`` class instead of ``DataCheckAction`` :pr:`3152`
        * Uncapped numba version and removed it from requirements :pr:`3263`
        * Renamed ``HighlyNullDataCheck`` to ``NullDataCheck`` :pr:`3197`
        * Updated data check ``validate()`` output to return a list of warnings and errors instead of a dictionary :pr:`3244`
        * Capped ``pandas`` at < 1.4.0 :pr:`3274`
    * Testing Changes
        * Bumped minimum ``IPython`` version to 7.16.3 in ``test-requirements.txt`` based on dependabot feedback :pr:`3269`

.. warning::

    **Breaking Changes**
        * Renamed ``HighlyNullDataCheck`` to ``NullDataCheck`` :pr:`3197`
        * Updated data check ``validate()`` output to return a list of warnings and errors instead of a dictionary. See the Data Check or Data Check Actions pages (under User Guide) for examples. :pr:`3244`
        * Removed ``impute_all`` and ``default_impute_strategy`` parameters from the ``PerColumnImputer`` :pr:`3267`
        * Updated ``PerColumnImputer`` such that columns not specified in ``impute_strategies`` dict will not be imputed anymore :pr:`3267`


**v0.42.0 Jan. 18, 2022**
    * Enhancements
        * Required the separation of training and test data by ``gap`` + 1 units to be verified by ``time_index`` for time series problems :pr:`3208`
        * Added support for boolean features for ``ARIMARegressor`` :pr:`3187`
        * Updated dependency bot workflow to remove outdated description and add new configuration to delete branches automatically :pr:`3212`
        * Added ``n_obs`` and ``n_splits`` to ``TimeSeriesParametersDataCheck`` error details :pr:`3246`
    * Fixes
        * Fixed classification pipelines to only accept target data with the appropriate number of classes :pr:`3185`
        * Added support for time series in ``DefaultAlgorithm`` :pr:`3177`
        * Standardized names of featurization components :pr:`3192`
        * Removed empty cell in text_input.ipynb :pr:`3234`
        * Removed potential prediction explanations failure when pipelines predicted a class with probability 1 :pr:`3221`
        * Dropped NaNs before partial dependence grid generation :pr:`3235`
        * Allowed prediction explanations to be json-serializable :pr:`3262`
        * Fixed bug where ``InvalidTargetDataCheck`` would not check time series regression targets :pr:`3251`
        * Fixed bug in ``are_datasets_separated_by_gap_time_index`` :pr:`3256`
    * Changes
        * Raised lowest compatible numpy version to 1.21.0 to address security concerns :pr:`3207`
        * Changed the default objective to ``MedianAE`` from ``R2`` for time series regression :pr:`3205`
        * Removed all-nan Unknown to Double logical conversion in ``infer_feature_types`` :pr:`3196`
        * Checking the validity of holdout data for time series problems can be performed by calling ``pipelines.utils.validate_holdout_datasets`` prior to calling ``predict`` :pr:`3208`
    * Testing Changes
        * Update auto approve workflow trigger and delete branch after merge :pr:`3265`

.. warning::

    **Breaking Changes**
        * Renamed ``DateTime Featurizer Component`` to ``DateTime Featurizer`` and ``Natural Language Featurization Component`` to ``Natural Language Featurizer`` :pr:`3192`



**v0.41.0 Jan. 06, 2022**
    * Enhancements
        * Added string support for DataCheckActionCode :pr:`3167`
        * Added ``DataCheckActionOption`` class :pr:`3134`
        * Add issue templates for bugs, feature requests and documentation improvements for GitHub :pr:`3199`
    * Fixes
        * Fix bug where prediction explanations ``class_name`` was shown as float for boolean targets :pr:`3179`
        * Fixed bug in nightly linux tests :pr:`3189`
    * Changes
        * Removed usage of scikit-learn's ``LabelEncoder`` in favor of ours :pr:`3161`
        * Removed nullable types checking from ``infer_feature_types`` :pr:`3156`
        * Fixed ``mean_cv_data`` and ``validation_score`` values in AutoMLSearch.rankings to reflect cv score or ``NaN`` when appropriate :pr:`3162`
    * Testing Changes
        * Updated tests to use new pipeline API instead of defining custom pipeline classes :pr:`3172`
        * Add workflow to auto-merge dependency PRs if status checks pass :pr:`3184`

**v0.40.0 Dec. 22, 2021**
    * Enhancements
        * Added ``TimeSeriesSplittingDataCheck`` to ``DefaultDataChecks`` to verify adequate class representation in time series classification problems :pr:`3141`
        * Added the ability to accept serialized features and skip computation in ``DFSTransformer`` :pr:`3106`
        * Added support for known-in-advance features :pr:`3149`
        * Added Holt-Winters ``ExponentialSmoothingRegressor`` for time series regression problems :pr:`3157`
        * Required the separation of training and test data by ``gap`` + 1 units to be verified by ``time_index`` for time series problems :pr:`3160`
    * Fixes
        * Fixed error caused when tuning threshold for time series binary classification :pr:`3140`
    * Changes
        * ``TimeSeriesParametersDataCheck`` was added to ``DefaultDataChecks`` for time series problems :pr:`3139`
        * Renamed ``date_index`` to ``time_index`` in ``problem_configuration`` for time series problems :pr:`3137`
        * Updated ``nlp-primitives`` minimum version to 2.1.0 :pr:`3166`
        * Updated minimum version of ``woodwork`` to v0.11.0 :pr:`3171`
        * Revert `3160` until uninferrable frequency can be addressed earlier in the process :pr:`3198`
    * Documentation Changes
        * Added comments to provide clarity on doctests :pr:`3155`
    * Testing Changes
        * Parameterized tests in ``test_datasets.py`` :pr:`3145`

.. warning::

    **Breaking Changes**
        * Renamed ``date_index`` to ``time_index`` in ``problem_configuration`` for time series problems :pr:`3137`


**v0.39.0 Dec. 9, 2021**
    * Enhancements
        * Renamed ``DelayedFeatureTransformer`` to ``TimeSeriesFeaturizer`` and enhanced it to compute rolling features :pr:`3028`
        * Added ability to impute only specific columns in ``PerColumnImputer`` :pr:`3123`
        * Added ``TimeSeriesParametersDataCheck`` to verify the time series parameters are valid given the number of splits in cross validation :pr:`3111`
    * Fixes
        * Default parameters for ``RFRegressorSelectFromModel`` and ``RFClassifierSelectFromModel`` has been fixed to avoid selecting all features :pr:`3110`
    * Changes
        * Removed reliance on a datetime index for ``ARIMARegressor`` and ``ProphetRegressor`` :pr:`3104`
        * Included target leakage check when fitting ``ARIMARegressor`` to account for the lack of ``TimeSeriesFeaturizer`` in ``ARIMARegressor`` based pipelines :pr:`3104`
        * Cleaned up and refactored ``InvalidTargetDataCheck`` implementation and docstring :pr:`3122`
        * Removed indices information from the output of ``HighlyNullDataCheck``'s ``validate()`` method :pr:`3092`
        * Added ``ReplaceNullableTypes`` component to prepare for handling pandas nullable types. :pr:`3090`
        * Updated ``make_pipeline`` for handling pandas nullable types in preprocessing pipeline. :pr:`3129`
        * Removed unused ``EnsembleMissingPipelinesError`` exception definition :pr:`3131`
    * Testing Changes
        * Refactored tests to avoid using ``importorskip`` :pr:`3126`
        * Added ``skip_during_conda`` test marker to skip tests that are not supposed to run during conda build :pr:`3127`
        * Added ``skip_if_39`` test marker to skip tests that are not supposed to run during python 3.9 :pr:`3133`

.. warning::

    **Breaking Changes**
        * Renamed ``DelayedFeatureTransformer`` to ``TimeSeriesFeaturizer`` :pr:`3028`
        * ``ProphetRegressor`` now requires a datetime column in ``X`` represented by the ``date_index`` parameter :pr:`3104`
        * Renamed module ``evalml.data_checks.invalid_target_data_check`` to ``evalml.data_checks.invalid_targets_data_check`` :pr:`3122`
        * Removed unused ``EnsembleMissingPipelinesError`` exception definition :pr:`3131`


**v0.38.0 Nov. 27, 2021**
    * Enhancements
        * Added ``data_check_name`` attribute to the data check action class :pr:`3034`
        * Added ``NumWords`` and ``NumCharacters`` primitives to ``TextFeaturizer`` and renamed ``TextFeaturizer` to ``NaturalLanguageFeaturizer`` :pr:`3030`
        * Added support for ``scikit-learn > 1.0.0`` :pr:`3051`
        * Required the ``date_index`` parameter to be specified for time series problems  in ``AutoMLSearch`` :pr:`3041`
        * Allowed time series pipelines to predict on test datasets whose length is less than or equal to the ``forecast_horizon``. Also allowed the test set index to start at 0. :pr:`3071`
        * Enabled time series pipeline to predict on data with features that are not known-in-advanced :pr:`3094`
    * Fixes
        * Added in error message when fit and predict/predict_proba data types are different :pr:`3036`
        * Fixed bug where ensembling components could not get converted to JSON format :pr:`3049`
        * Fixed bug where components with tuned integer hyperparameters could not get converted to JSON format :pr:`3049`
        * Fixed bug where force plots were not displaying correct feature values :pr:`3044`
        * Included confusion matrix at the pipeline threshold for ``find_confusion_matrix_per_threshold`` :pr:`3080`
        * Fixed bug where One Hot Encoder would error out if a non-categorical feature had a missing value :pr:`3083`
        * Fixed bug where features created from categorical columns by ``Delayed Feature Transformer`` would be inferred as categorical :pr:`3083`
    * Changes
        * Delete ``predict_uses_y`` estimator attribute :pr:`3069`
        * Change ``DateTimeFeaturizer`` to use corresponding Featuretools primitives :pr:`3081`
        * Updated ``TargetDistributionDataCheck`` to return metadata details as floats rather strings :pr:`3085`
        * Removed dependency on ``psutil`` package :pr:`3093`
    * Documentation Changes
        * Updated docs to use data check action methods rather than manually cleaning data :pr:`3050`
    * Testing Changes
        * Updated integration tests to use ``make_pipeline_from_actions`` instead of private method :pr:`3047`


.. warning::

    **Breaking Changes**
        * Added ``data_check_name`` attribute to the data check action class :pr:`3034`
        * Renamed ``TextFeaturizer` to ``NaturalLanguageFeaturizer`` :pr:`3030`
        * Updated the ``Pipeline.graph_json`` function to return a dictionary of "from" and "to" edges instead of tuples :pr:`3049`
        * Delete ``predict_uses_y`` estimator attribute :pr:`3069`
        * Changed time series problems in ``AutoMLSearch`` to need a not-``None`` ``date_index`` :pr:`3041`
        * Changed the ``DelayedFeatureTransformer`` to throw a ``ValueError`` during fit if the ``date_index`` is ``None`` :pr:`3041`
        * Passing ``X=None`` to ``DelayedFeatureTransformer`` is deprecated :pr:`3041`


**v0.37.0 Nov. 9, 2021**
    * Enhancements
        * Added ``find_confusion_matrix_per_threshold`` to Model Understanding :pr:`2972`
        * Limit computationally-intensive models during ``AutoMLSearch`` for certain multiclass problems, allow for opt-in with parameter ``allow_long_running_models`` :pr:`2982`
        * Added support for stacked ensemble pipelines to prediction explanations module :pr:`2971`
        * Added integration tests for data checks and data checks actions workflow :pr:`2883`
        * Added a change in pipeline structure to handle categorical columns separately for pipelines in ``DefaultAlgorithm`` :pr:`2986`
        * Added an algorithm to ``DelayedFeatureTransformer`` to select better lags :pr:`3005`
        * Added test to ensure pickling pipelines preserves thresholds :pr:`3027`
        * Added AutoML function to access ensemble pipeline's input pipelines IDs :pr:`3011`
        * Added ability to define which class is "positive" for label encoder in binary classification case :pr:`3033`
    * Fixes
        * Fixed bug where ``Oversampler`` didn't consider boolean columns to be categorical :pr:`2980`
        * Fixed permutation importance failing when target is categorical :pr:`3017`
        * Updated estimator and pipelines' ``predict``, ``predict_proba``, ``transform``, ``inverse_transform`` methods to preserve input indices :pr:`2979`
        * Updated demo dataset link for daily min temperatures :pr:`3023`
    * Changes
        * Updated ``OutliersDataCheck`` and ``UniquenessDataCheck`` and allow for the suspension of the Nullable types error :pr:`3018`
    * Documentation Changes
        * Fixed cost benefit matrix demo formatting :pr:`2990`
        * Update ReadMe.md with new badge links and updated installation instructions for conda :pr:`2998`
        * Added more comprehensive doctests :pr:`3002`


**v0.36.0 Oct. 27, 2021**
    * Enhancements
        * Added LIME as an algorithm option for ``explain_predictions`` and ``explain_predictions_best_worst`` :pr:`2905`
        * Standardized data check messages and added default "rows" and "columns" to data check message details dictionary :pr:`2869`
        * Added ``rows_of_interest`` to pipeline utils :pr:`2908`
        * Added support for woodwork version ``0.8.2`` :pr:`2909`
        * Enhanced the ``DateTimeFeaturizer`` to handle ``NaNs`` in date features :pr:`2909`
        * Added support for woodwork logical types ``PostalCode``, ``SubRegionCode``, and ``CountryCode`` in model understanding tools :pr:`2946`
        * Added Vowpal Wabbit regressor and classifiers :pr:`2846`
        * Added `NoSplit` data splitter for future unsupervised learning searches :pr:`2958`
        * Added method to convert actions into a preprocessing pipeline :pr:`2968`
    * Fixes
        * Fixed bug where partial dependence was not respecting the ww schema :pr:`2929`
        * Fixed ``calculate_permutation_importance`` for datetimes on ``StandardScaler`` :pr:`2938`
        * Fixed ``SelectColumns`` to only select available features for feature selection in ``DefaultAlgorithm`` :pr:`2944`
        * Fixed ``DropColumns`` component not receiving parameters in ``DefaultAlgorithm`` :pr:`2945`
        * Fixed bug where trained binary thresholds were not being returned by ``get_pipeline`` or ``clone`` :pr:`2948`
        * Fixed bug where ``Oversampler`` selected ww logical categorical instead of ww semantic category :pr:`2946`
    * Changes
        * Changed ``make_pipeline`` function to place the ``DateTimeFeaturizer`` prior to the ``Imputer`` so that ``NaN`` dates can be imputed :pr:`2909`
        * Refactored ``OutliersDataCheck`` and ``HighlyNullDataCheck`` to add more descriptive metadata :pr:`2907`
        * Bumped minimum version of ``dask`` from 2021.2.0 to 2021.10.0 :pr:`2978`
    * Documentation Changes
        * Added back Future Release section to release notes :pr:`2927`
        * Updated CI to run doctest (docstring tests) and apply necessary fixes to docstrings :pr:`2933`
        * Added documentation for ``BinaryClassificationPipeline`` thresholding :pr:`2937`
    * Testing Changes
        * Fixed dependency checker to catch full names of packages :pr:`2930`
        * Refactored ``build_conda_pkg`` to work from a local recipe :pr:`2925`
        * Refactored component test for different environments :pr:`2957`

.. warning::

    **Breaking Changes**
        * Standardized data check messages and added default "rows" and "columns" to data check message details dictionary. This may change the number of messages returned from a data check. :pr:`2869`


**v0.35.0 Oct. 14, 2021**
    * Enhancements
        * Added human-readable pipeline explanations to model understanding :pr:`2861`
        * Updated to support Featuretools 1.0.0 and nlp-primitives 2.0.0 :pr:`2848`
    * Fixes
        * Fixed bug where ``long`` mode for the top level search method was not respected :pr:`2875`
        * Pinned ``cmdstan`` to ``0.28.0`` in ``cmdstan-builder`` to prevent future breaking of support for Prophet :pr:`2880`
        * Added ``Jarque-Bera`` to the ``TargetDistributionDataCheck`` :pr:`2891`
    * Changes
        * Updated pipelines to use a label encoder component instead of doing encoding on the pipeline level :pr:`2821`
        * Deleted scikit-learn ensembler :pr:`2819`
        * Refactored pipeline building logic out of ``AutoMLSearch`` and into ``IterativeAlgorithm`` :pr:`2854`
        * Refactored names for methods in ``ComponentGraph`` and ``PipelineBase`` :pr:`2902`
    * Documentation Changes
        * Updated ``install.ipynb`` to reflect flexibility for ``cmdstan`` version installation :pr:`2880`
        * Updated the conda section of our contributing guide :pr:`2899`
    * Testing Changes
        * Updated ``test_all_estimators`` to account for Prophet being allowed for Python 3.9 :pr:`2892`
        * Updated linux tests to use ``cmdstan-builder==0.0.8`` :pr:`2880`

.. warning::

    **Breaking Changes**
        * Updated pipelines to use a label encoder component instead of doing encoding on the pipeline level. This means that pipelines will no longer automatically encode non-numerical targets. Please use a label encoder if working with classification problems and non-numeric targets. :pr:`2821`
        * Deleted scikit-learn ensembler :pr:`2819`
        * ``IterativeAlgorithm`` now requires X, y, problem_type as required arguments as well as sampler_name, allowed_model_families, allowed_component_graphs, max_batches, and verbose as optional arguments :pr:`2854`
        * Changed method names of ``fit_features`` and ``compute_final_component_features`` to ``fit_and_transform_all_but_final`` and ``transform_all_but_final`` in ``ComponentGraph``, and ``compute_estimator_features`` to ``transform_all_but_final`` in pipeline classes :pr:`2902`

**v0.34.0 Sep. 30, 2021**
    * Enhancements
        * Updated to work with Woodwork 0.8.1 :pr:`2783`
        * Added validation that ``training_data`` and ``training_target`` are not ``None`` in prediction explanations :pr:`2787`
        * Added support for training-only components in pipelines and component graphs :pr:`2776`
        * Added default argument for the parameters value for ``ComponentGraph.instantiate`` :pr:`2796`
        * Added ``TIME_SERIES_REGRESSION`` to ``LightGBMRegressor's`` supported problem types :pr:`2793`
        * Provided a JSON representation of a pipeline's DAG structure :pr:`2812`
        * Added validation to holdout data passed to ``predict`` and ``predict_proba`` for time series :pr:`2804`
        * Added information about which row indices are outliers in ``OutliersDataCheck`` :pr:`2818`
        * Added verbose flag to top level ``search()`` method :pr:`2813`
        * Added support for linting jupyter notebooks and clearing the executed cells and empty cells :pr:`2829` :pr:`2837`
        * Added "DROP_ROWS" action to output of ``OutliersDataCheck.validate()`` :pr:`2820`
        * Added the ability of ``AutoMLSearch`` to accept a ``SequentialEngine`` instance as engine input :pr:`2838`
        * Added new label encoder component to EvalML :pr:`2853`
        * Added our own partial dependence implementation :pr:`2834`
    * Fixes
        * Fixed bug where ``calculate_permutation_importance`` was not calculating the right value for pipelines with target transformers :pr:`2782`
        * Fixed bug where transformed target values were not used in ``fit`` for time series pipelines :pr:`2780`
        * Fixed bug where ``score_pipelines`` method of ``AutoMLSearch`` would not work for time series problems :pr:`2786`
        * Removed ``TargetTransformer`` class :pr:`2833`
        * Added tests to verify ``ComponentGraph`` support by pipelines :pr:`2830`
        * Fixed incorrect parameter for baseline regression pipeline in ``AutoMLSearch`` :pr:`2847`
        * Fixed bug where the desired estimator family order was not respected in ``IterativeAlgorithm`` :pr:`2850`
    * Changes
        * Changed woodwork initialization to use partial schemas :pr:`2774`
        * Made ``Transformer.transform()`` an abstract method :pr:`2744`
        * Deleted ``EmptyDataChecks`` class :pr:`2794`
        * Removed data check for checking log distributions in ``make_pipeline`` :pr:`2806`
        * Changed the minimum ``woodwork`` version to 0.8.0 :pr:`2783`
        * Pinned ``woodwork`` version to 0.8.0 :pr:`2832`
        * Removed ``model_family`` attribute from ``ComponentBase`` and transformers :pr:`2828`
        * Limited ``scikit-learn`` until new features and errors can be addressed :pr:`2842`
        * Show DeprecationWarning when Sklearn Ensemblers are called :pr:`2859`
    * Testing Changes
        * Updated matched assertion message regarding monotonic indices in polynomial detrender tests :pr:`2811`
        * Added a test to make sure pip versions match conda versions :pr:`2851`

.. warning::

    **Breaking Changes**
        * Made ``Transformer.transform()`` an abstract method :pr:`2744`
        * Deleted ``EmptyDataChecks`` class :pr:`2794`
        * Removed data check for checking log distributions in ``make_pipeline`` :pr:`2806`


**v0.33.0 Sep. 15, 2021**
    * Fixes
        * Fixed bug where warnings during ``make_pipeline`` were not being raised to the user :pr:`2765`
    * Changes
        * Refactored and removed ``SamplerBase`` class :pr:`2775`
    * Documentation Changes
        * Added docstring linting packages ``pydocstyle`` and ``darglint`` to `make-lint` command :pr:`2670`


**v0.32.1 Sep. 10, 2021**
    * Enhancements
        * Added ``verbose`` flag to ``AutoMLSearch`` to run search in silent mode by default :pr:`2645`
        * Added label encoder to ``XGBoostClassifier`` to remove the warning :pr:`2701`
        * Set ``eval_metric`` to ``logloss`` for ``XGBoostClassifier`` :pr:`2741`
        * Added support for ``woodwork`` versions ``0.7.0`` and ``0.7.1`` :pr:`2743`
        * Changed ``explain_predictions`` functions to display original feature values :pr:`2759`
        * Added ``X_train`` and ``y_train`` to ``graph_prediction_vs_actual_over_time`` and ``get_prediction_vs_actual_over_time_data`` :pr:`2762`
        * Added ``forecast_horizon`` as a required parameter to time series pipelines and ``AutoMLSearch`` :pr:`2697`
        * Added ``predict_in_sample`` and ``predict_proba_in_sample`` methods to time series pipelines to predict on data where the target is known, e.g. cross-validation :pr:`2697`
    * Fixes
        * Fixed bug where ``_catch_warnings`` assumed all warnings were ``PipelineNotUsed`` :pr:`2753`
        * Fixed bug where ``Imputer.transform`` would erase ww typing information prior to handing data to the ``SimpleImputer`` :pr:`2752`
        * Fixed bug where ``Oversampler`` could not be copied :pr:`2755`
    * Changes
        * Deleted ``drop_nan_target_rows`` utility method :pr:`2737`
        * Removed default logging setup and debugging log file :pr:`2645`
        * Changed the default n_jobs value for ``XGBoostClassifier`` and ``XGBoostRegressor`` to 12 :pr:`2757`
        * Changed ``TimeSeriesBaselineEstimator`` to only work on a time series pipeline with a ``DelayedFeaturesTransformer`` :pr:`2697`
        * Added ``X_train`` and ``y_train`` as optional parameters to pipeline ``predict``, ``predict_proba``. Only used for time series pipelines :pr:`2697`
        * Added ``training_data`` and ``training_target`` as optional parameters to ``explain_predictions`` and ``explain_predictions_best_worst`` to support time series pipelines :pr:`2697`
        * Changed time series pipeline predictions to no longer output series/dataframes padded with NaNs. A prediction will be returned for every row in the `X` input :pr:`2697`
    * Documentation Changes
        * Specified installation steps for Prophet :pr:`2713`
        * Added documentation for data exploration on data check actions :pr:`2696`
        * Added a user guide entry for time series modelling :pr:`2697`
    * Testing Changes
        * Fixed flaky ``TargetDistributionDataCheck`` test for very_lognormal distribution :pr:`2748`

.. warning::

    **Breaking Changes**
        * Removed default logging setup and debugging log file :pr:`2645`
        * Added ``X_train`` and ``y_train`` to ``graph_prediction_vs_actual_over_time`` and ``get_prediction_vs_actual_over_time_data`` :pr:`2762`
        * Added ``forecast_horizon`` as a required parameter to time series pipelines and ``AutoMLSearch`` :pr:`2697`
        * Changed ``TimeSeriesBaselineEstimator`` to only work on a time series pipeline with a ``DelayedFeaturesTransformer`` :pr:`2697`
        * Added ``X_train`` and ``y_train`` as required parameters for ``predict`` and ``predict_proba`` in time series pipelines :pr:`2697`
        * Added ``training_data`` and ``training_target`` as required parameters to ``explain_predictions`` and ``explain_predictions_best_worst`` for time series pipelines :pr:`2697`

**v0.32.0 Aug. 31, 2021**
    * Enhancements
        * Allow string for ``engine`` parameter for ``AutoMLSearch``:pr:`2667`
        * Add ``ProphetRegressor`` to AutoML :pr:`2619`
        * Integrated ``DefaultAlgorithm`` into ``AutoMLSearch`` :pr:`2634`
        * Removed SVM "linear" and "precomputed" kernel hyperparameter options, and improved default parameters :pr:`2651`
        * Updated ``ComponentGraph`` initalization to raise ``ValueError`` when user attempts to use ``.y`` for a component that does not produce a tuple output :pr:`2662`
        * Updated to support Woodwork 0.6.0 :pr:`2690`
        * Updated pipeline ``graph()`` to distingush X and y edges :pr:`2654`
        * Added ``DropRowsTransformer`` component :pr:`2692`
        * Added ``DROP_ROWS`` to ``_make_component_list_from_actions`` and clean up metadata :pr:`2694`
        * Add new ensembler component :pr:`2653`
    * Fixes
        * Updated Oversampler logic to select best SMOTE based on component input instead of pipeline input :pr:`2695`
        * Added ability to explicitly close DaskEngine resources to improve runtime and reduce Dask warnings :pr:`2667`
        * Fixed partial dependence bug for ensemble pipelines :pr:`2714`
        * Updated ``TargetLeakageDataCheck`` to maintain user-selected logical types :pr:`2711`
    * Changes
        * Replaced ``SMOTEOversampler``, ``SMOTENOversampler`` and ``SMOTENCOversampler`` with consolidated ``Oversampler`` component :pr:`2695`
        * Removed ``LinearRegressor`` from the list of default ``AutoMLSearch`` estimators due to poor performance :pr:`2660`
    * Documentation Changes
        * Added user guide documentation for using ``ComponentGraph`` and added ``ComponentGraph`` to API reference :pr:`2673`
        * Updated documentation to make parallelization of AutoML clearer :pr:`2667`
    * Testing Changes
        * Removes the process-level parallelism from the ``test_cancel_job`` test :pr:`2666`
        * Installed numba 0.53 in windows CI to prevent problems installing version 0.54 :pr:`2710`

.. warning::

    **Breaking Changes**
        * Renamed the current top level ``search`` method to ``search_iterative`` and defined a new ``search`` method for the ``DefaultAlgorithm`` :pr:`2634`
        * Replaced ``SMOTEOversampler``, ``SMOTENOversampler`` and ``SMOTENCOversampler`` with consolidated ``Oversampler`` component :pr:`2695`
        * Removed ``LinearRegressor`` from the list of default ``AutoMLSearch`` estimators due to poor performance :pr:`2660`

**v0.31.0 Aug. 19, 2021**
    * Enhancements
        * Updated the high variance check in AutoMLSearch to be robust to a variety of objectives and cv scores :pr:`2622`
        * Use Woodwork's outlier detection for the ``OutliersDataCheck`` :pr:`2637`
        * Added ability to utilize instantiated components when creating a pipeline :pr:`2643`
        * Sped up the all Nan and unknown check in ``infer_feature_types`` :pr:`2661`
    * Fixes
    * Changes
        * Deleted ``_put_into_original_order`` helper function :pr:`2639`
        * Refactored time series pipeline code using a time series pipeline base class :pr:`2649`
        * Renamed ``dask_tests`` to ``parallel_tests`` :pr:`2657`
        * Removed commented out code in ``pipeline_meta.py`` :pr:`2659`
    * Documentation Changes
        * Add complete install command to README and Install section :pr:`2627`
        * Cleaned up documentation for ``MulticollinearityDataCheck`` :pr:`2664`
    * Testing Changes
        * Speed up CI by splitting Prophet tests into a separate workflow in GitHub :pr:`2644`

.. warning::

    **Breaking Changes**
        * ``TimeSeriesRegressionPipeline`` no longer inherits from ``TimeSeriesRegressionPipeline`` :pr:`2649`


**v0.30.2 Aug. 16, 2021**
    * Fixes
        * Updated changelog and version numbers to match the release.  Release 0.30.1 was release erroneously without a change to the version numbers.  0.30.2 replaces it.

**v0.30.1 Aug. 12, 2021**
    * Enhancements
        * Added ``DatetimeFormatDataCheck`` for time series problems :pr:`2603`
        * Added ``ProphetRegressor`` to estimators :pr:`2242`
        * Updated ``ComponentGraph`` to handle not calling samplers' transform during predict, and updated samplers' transform methods s.t. ``fit_transform`` is equivalent to ``fit(X, y).transform(X, y)`` :pr:`2583`
        * Updated ``ComponentGraph`` ``_validate_component_dict`` logic to be stricter about input values :pr:`2599`
        * Patched bug in ``xgboost`` estimators where predicting on a feature matrix of only booleans would throw an exception. :pr:`2602`
        * Updated ``ARIMARegressor`` to use relative forecasting to predict values :pr:`2613`
        * Added support for creating pipelines without an estimator as the final component and added ``transform(X, y)`` method to pipelines and component graphs :pr:`2625`
        * Updated to support Woodwork 0.5.1 :pr:`2610`
    * Fixes
        * Updated ``AutoMLSearch`` to drop ``ARIMARegressor`` from ``allowed_estimators`` if an incompatible frequency is detected :pr:`2632`
        * Updated ``get_best_sampler_for_data`` to consider all non-numeric datatypes as categorical for SMOTE :pr:`2590`
        * Fixed inconsistent test results from `TargetDistributionDataCheck` :pr:`2608`
        * Adopted vectorized pd.NA checking for Woodwork 0.5.1 support :pr:`2626`
        * Pinned upper version of astroid to 2.6.6 to keep ReadTheDocs working. :pr:`2638`
    * Changes
        * Renamed SMOTE samplers to SMOTE oversampler :pr:`2595`
        * Changed ``partial_dependence`` and ``graph_partial_dependence`` to raise a ``PartialDependenceError`` instead of ``ValueError``. This is not a breaking change because ``PartialDependenceError`` is a subclass of ``ValueError`` :pr:`2604`
        * Cleaned up code duplication in ``ComponentGraph`` :pr:`2612`
        * Stored predict_proba results in .x for intermediate estimators in ComponentGraph :pr:`2629`
    * Documentation Changes
        * To avoid local docs build error, only add warning disable and download headers on ReadTheDocs builds, not locally :pr:`2617`
    * Testing Changes
        * Updated partial_dependence tests to change the element-wise comparison per the Plotly 5.2.1 upgrade :pr:`2638`
        * Changed the lint CI job to only check against python 3.9 via the `-t` flag :pr:`2586`
        * Installed Prophet in linux nightlies test and fixed ``test_all_components`` :pr:`2598`
        * Refactored and fixed all ``make_pipeline`` tests to assert correct order and address new Woodwork Unknown type inference :pr:`2572`
        * Removed ``component_graphs`` as a global variable in ``test_component_graphs.py`` :pr:`2609`

.. warning::

    **Breaking Changes**
        * Renamed SMOTE samplers to SMOTE oversampler. Please use ``SMOTEOversampler``, ``SMOTENCOversampler``, ``SMOTENOversampler`` instead of ``SMOTESampler``, ``SMOTENCSampler``, and ``SMOTENSampler`` :pr:`2595`


**v0.30.0 Aug. 3, 2021**
    * Enhancements
        * Added ``LogTransformer`` and ``TargetDistributionDataCheck`` :pr:`2487`
        * Issue a warning to users when a pipeline parameter passed in isn't used in the pipeline :pr:`2564`
        * Added Gini coefficient as an objective :pr:`2544`
        * Added ``repr`` to ``ComponentGraph`` :pr:`2565`
        * Added components to extract features from ``URL`` and ``EmailAddress`` Logical Types :pr:`2550`
        * Added support for `NaN` values in ``TextFeaturizer`` :pr:`2532`
        * Added ``SelectByType`` transformer :pr:`2531`
        * Added separate thresholds for percent null rows and columns in ``HighlyNullDataCheck`` :pr:`2562`
        * Added support for `NaN` natural language values :pr:`2577`
    * Fixes
        * Raised error message for types ``URL``, ``NaturalLanguage``, and ``EmailAddress`` in ``partial_dependence`` :pr:`2573`
    * Changes
        * Updated ``PipelineBase`` implementation for creating pipelines from a list of components :pr:`2549`
        * Moved ``get_hyperparameter_ranges`` to ``PipelineBase`` class from automl/utils module :pr:`2546`
        * Renamed ``ComponentGraph``'s ``get_parents`` to ``get_inputs`` :pr:`2540`
        * Removed ``ComponentGraph.linearized_component_graph`` and ``ComponentGraph.from_list`` :pr:`2556`
        * Updated ``ComponentGraph`` to enforce requiring `.x` and `.y` inputs for each component in the graph :pr:`2563`
        * Renamed existing ensembler implementation from ``StackedEnsemblers`` to ``SklearnStackedEnsemblers`` :pr:`2578`
    * Documentation Changes
        * Added documentation for ``DaskEngine`` and ``CFEngine`` parallel engines :pr:`2560`
        * Improved detail of ``TextFeaturizer`` docstring and tutorial :pr:`2568`
    * Testing Changes
        * Added test that makes sure ``split_data`` does not shuffle for time series problems :pr:`2552`

.. warning::

    **Breaking Changes**
        * Moved ``get_hyperparameter_ranges`` to ``PipelineBase`` class from automl/utils module :pr:`2546`
        * Renamed ``ComponentGraph``'s ``get_parents`` to ``get_inputs`` :pr:`2540`
        * Removed ``ComponentGraph.linearized_component_graph`` and ``ComponentGraph.from_list`` :pr:`2556`
        * Updated ``ComponentGraph`` to enforce requiring `.x` and `.y` inputs for each component in the graph :pr:`2563`


**v0.29.0 Jul. 21, 2021**
    * Enhancements
        * Updated 1-way partial dependence support for datetime features :pr:`2454`
        * Added details on how to fix error caused by broken ww schema :pr:`2466`
        * Added ability to use built-in pickle for saving AutoMLSearch :pr:`2463`
        * Updated our components and component graphs to use latest features of ww 0.4.1, e.g. ``concat_columns`` and drop in-place. :pr:`2465`
        * Added new, concurrent.futures based engine for parallel AutoML :pr:`2506`
        * Added support for new Woodwork ``Unknown`` type in AutoMLSearch :pr:`2477`
        * Updated our components with an attribute that describes if they modify features or targets and can be used in list API for pipeline initialization :pr:`2504`
        * Updated ``ComponentGraph`` to accept X and y as inputs :pr:`2507`
        * Removed unused ``TARGET_BINARY_INVALID_VALUES`` from ``DataCheckMessageCode`` enum and fixed formatting of objective documentation :pr:`2520`
        * Added ``EvalMLAlgorithm`` :pr:`2525`
        * Added support for `NaN` values in ``TextFeaturizer`` :pr:`2532`
    * Fixes
        * Fixed ``FraudCost`` objective and reverted threshold optimization method for binary classification to ``Golden`` :pr:`2450`
        * Added custom exception message for partial dependence on features with scales that are too small :pr:`2455`
        * Ensures the typing for Ordinal and Datetime ltypes are passed through _retain_custom_types_and_initalize_woodwork :pr:`2461`
        * Updated to work with Pandas 1.3.0 :pr:`2442`
        * Updated to work with sktime 0.7.0 :pr:`2499`
    * Changes
        * Updated XGBoost dependency to ``>=1.4.2`` :pr:`2484`, :pr:`2498`
        * Added a ``DeprecationWarning`` about deprecating the list API for ``ComponentGraph`` :pr:`2488`
        * Updated ``make_pipeline`` for AutoML to create dictionaries, not lists, to initialize pipelines :pr:`2504`
        * No longer installing graphviz on windows in our CI pipelines because release 0.17 breaks windows 3.7 :pr:`2516`
    * Documentation Changes
        * Moved docstrings from ``__init__`` to class pages, added missing docstrings for missing classes, and updated missing default values :pr:`2452`
        * Build documentation with sphinx-autoapi :pr:`2458`
        * Change ``autoapi_ignore`` to only ignore files in ``evalml/tests/*`` :pr:`2530`
    * Testing Changes
        * Fixed flaky dask tests :pr:`2471`
        * Removed shellcheck action from ``build_conda_pkg`` action :pr:`2514`
        * Added a tmp_dir fixture that deletes its contents after tests run :pr:`2505`
        * Added a test that makes sure all pipelines in ``AutoMLSearch`` get the same data splits :pr:`2513`
        * Condensed warning output in test logs :pr:`2521`

.. warning::

    **Breaking Changes**
        * `NaN` values in the `Natural Language` type are no longer supported by the Imputer with the pandas upgrade. :pr:`2477`

**v0.28.0 Jul. 2, 2021**
    * Enhancements
        * Added support for showing a Individual Conditional Expectations plot when graphing Partial Dependence :pr:`2386`
        * Exposed ``thread_count`` for Catboost estimators as ``n_jobs`` parameter :pr:`2410`
        * Updated Objectives API to allow for sample weighting :pr:`2433`
    * Fixes
        * Deleted unreachable line from ``IterativeAlgorithm`` :pr:`2464`
    * Changes
        * Pinned Woodwork version between 0.4.1 and 0.4.2 :pr:`2460`
        * Updated psutils minimum version in requirements :pr:`2438`
        * Updated ``log_error_callback`` to not include filepath in logged message :pr:`2429`
    * Documentation Changes
        * Sped up docs :pr:`2430`
        * Removed mentions of ``DataTable`` and ``DataColumn`` from the docs :pr:`2445`
    * Testing Changes
        * Added slack integration for nightlies tests :pr:`2436`
        * Changed ``build_conda_pkg`` CI job to run only when dependencies are updates :pr:`2446`
        * Updated workflows to store pytest runtimes as test artifacts :pr:`2448`
        * Added ``AutoMLTestEnv`` test fixture for making it easy to mock automl tests :pr:`2406`

**v0.27.0 Jun. 22, 2021**
    * Enhancements
        * Adds force plots for prediction explanations :pr:`2157`
        * Removed self-reference from ``AutoMLSearch`` :pr:`2304`
        * Added support for nonlinear pipelines for ``generate_pipeline_code`` :pr:`2332`
        * Added ``inverse_transform`` method to pipelines :pr:`2256`
        * Add optional automatic update checker :pr:`2350`
        * Added ``search_order`` to ``AutoMLSearch``'s ``rankings`` and ``full_rankings`` tables :pr:`2345`
        * Updated threshold optimization method for binary classification :pr:`2315`
        * Updated demos to pull data from S3 instead of including demo data in package :pr:`2387`
        * Upgrade woodwork version to v0.4.1 :pr:`2379`
    * Fixes
        * Preserve user-specified woodwork types throughout pipeline fit/predict :pr:`2297`
        * Fixed ``ComponentGraph`` appending target to ``final_component_features`` if there is a component that returns both X and y :pr:`2358`
        * Fixed partial dependence graph method failing on multiclass problems when the class labels are numeric :pr:`2372`
        * Added ``thresholding_objective`` argument to ``AutoMLSearch`` for binary classification problems :pr:`2320`
        * Added change for ``k_neighbors`` parameter in SMOTE Oversamplers to automatically handle small samples :pr:`2375`
        * Changed naming for ``Logistic Regression Classifier`` file :pr:`2399`
        * Pinned pytest-timeout to fix minimum dependence checker :pr:`2425`
        * Replaced ``Elastic Net Classifier`` base class with ``Logistsic Regression`` to avoid ``NaN`` outputs :pr:`2420`
    * Changes
        * Cleaned up ``PipelineBase``'s ``component_graph`` and ``_component_graph`` attributes. Updated ``PipelineBase`` ``__repr__`` and added ``__eq__`` for ``ComponentGraph`` :pr:`2332`
        * Added and applied  ``black`` linting package to the EvalML repo in place of ``autopep8`` :pr:`2306`
        * Separated `custom_hyperparameters` from pipelines and added them as an argument to ``AutoMLSearch`` :pr:`2317`
        * Replaced `allowed_pipelines` with `allowed_component_graphs` :pr:`2364`
        * Removed private method ``_compute_features_during_fit`` from ``PipelineBase`` :pr:`2359`
        * Updated ``compute_order`` in ``ComponentGraph`` to be a read-only property :pr:`2408`
        * Unpinned PyZMQ version in requirements.txt :pr:`2389`
        * Uncapping LightGBM version in requirements.txt :pr:`2405`
        * Updated minimum version of plotly :pr:`2415`
        * Removed ``SensitivityLowAlert`` objective from core objectives :pr:`2418`
    * Documentation Changes
        * Fixed lead scoring weights in the demos documentation :pr:`2315`
        * Fixed start page code and description dataset naming discrepancy :pr:`2370`
    * Testing Changes
        * Update minimum unit tests to run on all pull requests :pr:`2314`
        * Pass token to authorize uploading of codecov reports :pr:`2344`
        * Add ``pytest-timeout``. All tests that run longer than 6 minutes will fail. :pr:`2374`
        * Separated the dask tests out into separate github action jobs to isolate dask failures. :pr:`2376`
        * Refactored dask tests :pr:`2377`
        * Added the combined dask/non-dask unit tests back and renamed the dask only unit tests. :pr:`2382`
        * Sped up unit tests and split into separate jobs :pr:`2365`
        * Change CI job names, run lint for python 3.9, run nightlies on python 3.8 at 3am EST :pr:`2395` :pr:`2398`
        * Set fail-fast to false for CI jobs that run for PRs :pr:`2402`

.. warning::

    **Breaking Changes**
        * `AutoMLSearch` will accept `allowed_component_graphs` instead of `allowed_pipelines` :pr:`2364`
        * Removed ``PipelineBase``'s ``_component_graph`` attribute. Updated ``PipelineBase`` ``__repr__`` and added ``__eq__`` for ``ComponentGraph`` :pr:`2332`
        * `pipeline_parameters` will no longer accept `skopt.space` variables since hyperparameter ranges will now be specified through `custom_hyperparameters` :pr:`2317`

**v0.25.0 Jun. 01, 2021**
    * Enhancements
        * Upgraded minimum woodwork to version 0.3.1. Previous versions will not be supported :pr:`2181`
        * Added a new callback parameter for ``explain_predictions_best_worst`` :pr:`2308`
    * Fixes
    * Changes
        * Deleted the ``return_pandas`` flag from our demo data loaders :pr:`2181`
        * Moved ``default_parameters`` to ``ComponentGraph`` from ``PipelineBase`` :pr:`2307`
    * Documentation Changes
        * Updated the release procedure documentation :pr:`2230`
    * Testing Changes
        * Ignoring ``test_saving_png_file`` while building conda package :pr:`2323`

.. warning::

    **Breaking Changes**
        * Deleted the ``return_pandas`` flag from our demo data loaders :pr:`2181`
        * Upgraded minimum woodwork to version 0.3.1. Previous versions will not be supported :pr:`2181`
        * Due to the weak-ref in woodwork, set the result of ``infer_feature_types`` to a variable before accessing woodwork :pr:`2181`

**v0.24.2 May. 24, 2021**
    * Enhancements
        * Added oversamplers to AutoMLSearch :pr:`2213` :pr:`2286`
        * Added dictionary input functionality for ``Undersampler`` component :pr:`2271`
        * Changed the default parameter values for ``Elastic Net Classifier`` and ``Elastic Net Regressor`` :pr:`2269`
        * Added dictionary input functionality for the Oversampler components :pr:`2288`
    * Fixes
        * Set default `n_jobs` to 1 for `StackedEnsembleClassifier` and `StackedEnsembleRegressor` until fix for text-based parallelism in sklearn stacking can be found :pr:`2295`
    * Changes
        * Updated ``start_iteration_callback`` to accept a pipeline instance instead of a pipeline class and no longer accept pipeline parameters as a parameter :pr:`2290`
        * Refactored ``calculate_permutation_importance`` method and add per-column permutation importance method :pr:`2302`
        * Updated logging information in ``AutoMLSearch.__init__`` to clarify pipeline generation :pr:`2263`
    * Documentation Changes
        * Minor changes to the release procedure :pr:`2230`
    * Testing Changes
        * Use codecov action to update coverage reports :pr:`2238`
        * Removed MarkupSafe dependency version pin from requirements.txt and moved instead into RTD docs build CI :pr:`2261`

.. warning::

    **Breaking Changes**
        * Updated ``start_iteration_callback`` to accept a pipeline instance instead of a pipeline class and no longer accept pipeline parameters as a parameter :pr:`2290`
        * Moved ``default_parameters`` to ``ComponentGraph`` from ``PipelineBase``. A pipeline's ``default_parameters`` is now accessible via ``pipeline.component_graph.default_parameters`` :pr:`2307`


**v0.24.1 May. 16, 2021**
    * Enhancements
        * Integrated ``ARIMARegressor`` into AutoML :pr:`2009`
        * Updated ``HighlyNullDataCheck`` to also perform a null row check :pr:`2222`
        * Set ``max_depth`` to 1 in calls to featuretools dfs :pr:`2231`
    * Fixes
        * Removed data splitter sampler calls during training :pr:`2253`
        * Set minimum required version for for pyzmq, colorama, and docutils :pr:`2254`
        * Changed BaseSampler to return None instead of y :pr:`2272`
    * Changes
        * Removed ensemble split and indices in ``AutoMLSearch`` :pr:`2260`
        * Updated pipeline ``repr()`` and ``generate_pipeline_code`` to return pipeline instances without generating custom pipeline class :pr:`2227`
    * Documentation Changes
        * Capped Sphinx version under 4.0.0 :pr:`2244`
    * Testing Changes
        * Change number of cores for pytest from 4 to 2 :pr:`2266`
        * Add minimum dependency checker to generate minimum requirement files :pr:`2267`
        * Add unit tests with minimum dependencies  :pr:`2277`


**v0.24.0 May. 04, 2021**
    * Enhancements
        * Added `date_index` as a required parameter for TimeSeries problems :pr:`2217`
        * Have the ``OneHotEncoder`` return the transformed columns as booleans rather than floats :pr:`2170`
        * Added Oversampler transformer component to EvalML :pr:`2079`
        * Added Undersampler to AutoMLSearch, as well as arguments ``_sampler_method`` and ``sampler_balanced_ratio`` :pr:`2128`
        * Updated prediction explanations functions to allow pipelines with XGBoost estimators :pr:`2162`
        * Added partial dependence for datetime columns :pr:`2180`
        * Update precision-recall curve with positive label index argument, and fix for 2d predicted probabilities :pr:`2090`
        * Add pct_null_rows to ``HighlyNullDataCheck`` :pr:`2211`
        * Added a standalone AutoML `search` method for convenience, which runs data checks and then runs automl :pr:`2152`
        * Make the first batch of AutoML have a predefined order, with linear models first and complex models last :pr:`2223` :pr:`2225`
        * Added sampling dictionary support to ``BalancedClassficationSampler`` :pr:`2235`
    * Fixes
        * Fixed partial dependence not respecting grid resolution parameter for numerical features :pr:`2180`
        * Enable prediction explanations for catboost for multiclass problems :pr:`2224`
    * Changes
        * Deleted baseline pipeline classes :pr:`2202`
        * Reverting user specified date feature PR :pr:`2155` until `pmdarima` installation fix is found :pr:`2214`
        * Updated pipeline API to accept component graph and other class attributes as instance parameters. Old pipeline API still works but will not be supported long-term. :pr:`2091`
        * Removed all old datasplitters from EvalML :pr:`2193`
        * Deleted ``make_pipeline_from_components`` :pr:`2218`
    * Documentation Changes
        * Renamed dataset to clarify that its gzipped but not a tarball :pr:`2183`
        * Updated documentation to use pipeline instances instead of pipeline subclasses :pr:`2195`
        * Updated contributing guide with a note about GitHub Actions permissions :pr:`2090`
        * Updated automl and model understanding user guides :pr:`2090`
    * Testing Changes
        * Use machineFL user token for dependency update bot, and add more reviewers :pr:`2189`


.. warning::

    **Breaking Changes**
        * All baseline pipeline classes (``BaselineBinaryPipeline``, ``BaselineMulticlassPipeline``, ``BaselineRegressionPipeline``, etc.) have been deleted :pr:`2202`
        * Updated pipeline API to accept component graph and other class attributes as instance parameters. Old pipeline API still works but will not be supported long-term. Pipelines can now be initialized by specifying the component graph as the first parameter, and then passing in optional arguments such as ``custom_name``, ``parameters``, etc. For example, ``BinaryClassificationPipeline(["Random Forest Classifier"], parameters={})``.  :pr:`2091`
        * Removed all old datasplitters from EvalML :pr:`2193`
        * Deleted utility method ``make_pipeline_from_components`` :pr:`2218`


**v0.23.0 Apr. 20, 2021**
    * Enhancements
        * Refactored ``EngineBase`` and ``SequentialEngine`` api. Adding ``DaskEngine`` :pr:`1975`.
        * Added optional ``engine`` argument to ``AutoMLSearch`` :pr:`1975`
        * Added a warning about how time series support is still in beta when a user passes in a time series problem to ``AutoMLSearch`` :pr:`2118`
        * Added ``NaturalLanguageNaNDataCheck`` data check :pr:`2122`
        * Added ValueError to ``partial_dependence`` to prevent users from computing partial dependence on columns with all NaNs :pr:`2120`
        * Added standard deviation of cv scores to rankings table :pr:`2154`
    * Fixes
        * Fixed ``BalancedClassificationDataCVSplit``, ``BalancedClassificationDataTVSplit``, and ``BalancedClassificationSampler`` to use ``minority:majority`` ratio instead of ``majority:minority`` :pr:`2077`
        * Fixed bug where two-way partial dependence plots with categorical variables were not working correctly :pr:`2117`
        * Fixed bug where ``hyperparameters`` were not displaying properly for pipelines with a list ``component_graph`` and duplicate components :pr:`2133`
        * Fixed bug where ``pipeline_parameters`` argument in ``AutoMLSearch`` was not applied to pipelines passed in as ``allowed_pipelines`` :pr:`2133`
        * Fixed bug where ``AutoMLSearch`` was not applying custom hyperparameters to pipelines with a list ``component_graph`` and duplicate components :pr:`2133`
    * Changes
        * Removed ``hyperparameter_ranges`` from Undersampler and renamed ``balanced_ratio`` to ``sampling_ratio`` for samplers :pr:`2113`
        * Renamed ``TARGET_BINARY_NOT_TWO_EXAMPLES_PER_CLASS`` data check message code to ``TARGET_MULTICLASS_NOT_TWO_EXAMPLES_PER_CLASS`` :pr:`2126`
        * Modified one-way partial dependence plots of categorical features to display data with a bar plot :pr:`2117`
        * Renamed ``score`` column for ``automl.rankings`` as ``mean_cv_score`` :pr:`2135`
        * Remove 'warning' from docs tool output :pr:`2031`
    * Documentation Changes
        * Fixed ``conf.py`` file :pr:`2112`
        * Added a sentence to the automl user guide stating that our support for time series problems is still in beta. :pr:`2118`
        * Fixed documentation demos :pr:`2139`
        * Update test badge in README to use GitHub Actions :pr:`2150`
    * Testing Changes
        * Fixed ``test_describe_pipeline`` for ``pandas`` ``v1.2.4`` :pr:`2129`
        * Added a GitHub Action for building the conda package :pr:`1870` :pr:`2148`


.. warning::

    **Breaking Changes**
        * Renamed ``balanced_ratio`` to ``sampling_ratio`` for the ``BalancedClassificationDataCVSplit``, ``BalancedClassificationDataTVSplit``, ``BalancedClassficationSampler``, and Undersampler :pr:`2113`
        * Deleted the "errors" key from automl results :pr:`1975`
        * Deleted the ``raise_and_save_error_callback`` and the ``log_and_save_error_callback`` :pr:`1975`
        * Fixed ``BalancedClassificationDataCVSplit``, ``BalancedClassificationDataTVSplit``, and ``BalancedClassificationSampler`` to use minority:majority ratio instead of majority:minority :pr:`2077`


**v0.22.0 Apr. 06, 2021**
    * Enhancements
        * Added a GitHub Action for ``linux_unit_tests``:pr:`2013`
        * Added recommended actions for ``InvalidTargetDataCheck``, updated ``_make_component_list_from_actions`` to address new action, and added ``TargetImputer`` component :pr:`1989`
        * Updated ``AutoMLSearch._check_for_high_variance`` to not emit ``RuntimeWarning`` :pr:`2024`
        * Added exception when pipeline passed to ``explain_predictions`` is a ``Stacked Ensemble`` pipeline :pr:`2033`
        * Added sensitivity at low alert rates as an objective :pr:`2001`
        * Added ``Undersampler`` transformer component :pr:`2030`
    * Fixes
        * Updated Engine's ``train_batch`` to apply undersampling :pr:`2038`
        * Fixed bug in where Time Series Classification pipelines were not encoding targets in ``predict`` and ``predict_proba`` :pr:`2040`
        * Fixed data splitting errors if target is float for classification problems :pr:`2050`
        * Pinned ``docutils`` to <0.17 to fix ReadtheDocs warning issues :pr:`2088`
    * Changes
        * Removed lists as acceptable hyperparameter ranges in ``AutoMLSearch`` :pr:`2028`
        * Renamed "details" to "metadata" for data check actions :pr:`2008`
    * Documentation Changes
        * Catch and suppress warnings in documentation :pr:`1991` :pr:`2097`
        * Change spacing in ``start.ipynb`` to provide clarity for ``AutoMLSearch`` :pr:`2078`
        * Fixed start code on README :pr:`2108`
    * Testing Changes


**v0.21.0 Mar. 24, 2021**
    * Enhancements
        * Changed ``AutoMLSearch`` to default ``optimize_thresholds`` to True :pr:`1943`
        * Added multiple oversampling and undersampling sampling methods as data splitters for imbalanced classification :pr:`1775`
        * Added params to balanced classification data splitters for visibility :pr:`1966`
        * Updated ``make_pipeline`` to not add ``Imputer`` if input data does not have numeric or categorical columns :pr:`1967`
        * Updated ``ClassImbalanceDataCheck`` to better handle multiclass imbalances :pr:`1986`
        * Added recommended actions for the output of data check's ``validate`` method :pr:`1968`
        * Added error message for ``partial_dependence`` when features are mostly the same value :pr:`1994`
        * Updated ``OneHotEncoder`` to drop one redundant feature by default for features with two categories :pr:`1997`
        * Added a ``PolynomialDetrender`` component :pr:`1992`
        * Added ``DateTimeNaNDataCheck`` data check :pr:`2039`
    * Fixes
        * Changed best pipeline to train on the entire dataset rather than just ensemble indices for ensemble problems :pr:`2037`
        * Updated binary classification pipelines to use objective decision function during scoring of custom objectives :pr:`1934`
    * Changes
        * Removed ``data_checks`` parameter, ``data_check_results`` and data checks logic from ``AutoMLSearch`` :pr:`1935`
        * Deleted ``random_state`` argument :pr:`1985`
        * Updated Woodwork version requirement to ``v0.0.11`` :pr:`1996`
    * Documentation Changes
    * Testing Changes
        * Removed ``build_docs`` CI job in favor of RTD GH builder :pr:`1974`
        * Added tests to confirm support for Python 3.9 :pr:`1724`
        * Added tests to support Dask AutoML/Engine :pr:`1990`
        * Changed ``build_conda_pkg`` job to use ``latest_release_changes`` branch in the feedstock. :pr:`1979`

.. warning::

    **Breaking Changes**
        * Changed ``AutoMLSearch`` to default ``optimize_thresholds`` to True :pr:`1943`
        * Removed ``data_checks`` parameter, ``data_check_results`` and data checks logic from ``AutoMLSearch``. To run the data checks which were previously run by default in ``AutoMLSearch``, please call ``DefaultDataChecks().validate(X_train, y_train)`` or take a look at our documentation for more examples. :pr:`1935`
        * Deleted ``random_state`` argument :pr:`1985`

**v0.20.0 Mar. 10, 2021**
    * Enhancements
        * Added a GitHub Action for Detecting dependency changes :pr:`1933`
        * Create a separate CV split to train stacked ensembler on for AutoMLSearch :pr:`1814`
        * Added a GitHub Action for Linux unit tests :pr:`1846`
        * Added ``ARIMARegressor`` estimator :pr:`1894`
        * Added ``DataCheckAction`` class and ``DataCheckActionCode`` enum :pr:`1896`
        * Updated ``Woodwork`` requirement to ``v0.0.10`` :pr:`1900`
        * Added ``BalancedClassificationDataCVSplit`` and ``BalancedClassificationDataTVSplit`` to AutoMLSearch :pr:`1875`
        * Update default classification data splitter to use downsampling for highly imbalanced data :pr:`1875`
        * Updated ``describe_pipeline`` to return more information, including ``id`` of pipelines used for ensemble models :pr:`1909`
        * Added utility method to create list of components from a list of ``DataCheckAction`` :pr:`1907`
        * Updated ``validate`` method to include a ``action`` key in returned dictionary for all ``DataCheck``and ``DataChecks`` :pr:`1916`
        * Aggregating the shap values for predictions that we know the provenance of, e.g. OHE, text, and date-time. :pr:`1901`
        * Improved error message when custom objective is passed as a string in ``pipeline.score`` :pr:`1941`
        * Added ``score_pipelines`` and ``train_pipelines`` methods to ``AutoMLSearch`` :pr:`1913`
        * Added support for ``pandas`` version 1.2.0 :pr:`1708`
        * Added ``score_batch`` and ``train_batch`` abstact methods to ``EngineBase`` and implementations in ``SequentialEngine`` :pr:`1913`
        * Added ability to handle index columns in ``AutoMLSearch`` and ``DataChecks`` :pr:`2138`
    * Fixes
        * Removed CI check for ``check_dependencies_updated_linux`` :pr:`1950`
        * Added metaclass for time series pipelines and fix binary classification pipeline ``predict`` not using objective if it is passed as a named argument :pr:`1874`
        * Fixed stack trace in prediction explanation functions caused by mixed string/numeric pandas column names :pr:`1871`
        * Fixed stack trace caused by passing pipelines with duplicate names to ``AutoMLSearch`` :pr:`1932`
        * Fixed ``AutoMLSearch.get_pipelines`` returning pipelines with the same attributes :pr:`1958`
    * Changes
        * Reversed GitHub Action for Linux unit tests until a fix for report generation is found :pr:`1920`
        * Updated ``add_results`` in ``AutoMLAlgorithm`` to take in entire pipeline results dictionary from ``AutoMLSearch`` :pr:`1891`
        * Updated ``ClassImbalanceDataCheck`` to look for severe class imbalance scenarios :pr:`1905`
        * Deleted the ``explain_prediction`` function :pr:`1915`
        * Removed ``HighVarianceCVDataCheck`` and convered it to an ``AutoMLSearch`` method instead :pr:`1928`
        * Removed warning in ``InvalidTargetDataCheck`` returned when numeric binary classification targets are not (0, 1) :pr:`1959`
    * Documentation Changes
        * Updated ``model_understanding.ipynb`` to demo the two-way partial dependence capability :pr:`1919`
    * Testing Changes

.. warning::

    **Breaking Changes**
        * Deleted the ``explain_prediction`` function :pr:`1915`
        * Removed ``HighVarianceCVDataCheck`` and convered it to an ``AutoMLSearch`` method instead :pr:`1928`
        * Added ``score_batch`` and ``train_batch`` abstact methods to ``EngineBase``. These need to be implemented in Engine subclasses :pr:`1913`


**v0.19.0 Feb. 23, 2021**
    * Enhancements
        * Added a GitHub Action for Python windows unit tests :pr:`1844`
        * Added a GitHub Action for checking updated release notes :pr:`1849`
        * Added a GitHub Action for Python lint checks :pr:`1837`
        * Adjusted ``explain_prediction``, ``explain_predictions`` and ``explain_predictions_best_worst`` to handle timeseries problems. :pr:`1818`
        * Updated ``InvalidTargetDataCheck`` to check for mismatched indices in target and features :pr:`1816`
        * Updated ``Woodwork`` structures returned from components to support ``Woodwork`` logical type overrides set by the user :pr:`1784`
        * Updated estimators to keep track of input feature names during ``fit()`` :pr:`1794`
        * Updated ``visualize_decision_tree`` to include feature names in output :pr:`1813`
        * Added ``is_bounded_like_percentage`` property for objectives. If true, the ``calculate_percent_difference`` method will return the absolute difference rather than relative difference :pr:`1809`
        * Added full error traceback to AutoMLSearch logger file :pr:`1840`
        * Changed ``TargetEncoder`` to preserve custom indices in the data :pr:`1836`
        * Refactored ``explain_predictions`` and ``explain_predictions_best_worst`` to only compute features once for all rows that need to be explained :pr:`1843`
        * Added custom random undersampler data splitter for classification :pr:`1857`
        * Updated ``OutliersDataCheck`` implementation to calculate the probability of having no outliers :pr:`1855`
        * Added ``Engines`` pipeline processing API :pr:`1838`
    * Fixes
        * Changed EngineBase random_state arg to random_seed and same for user guide docs :pr:`1889`
    * Changes
        * Modified ``calculate_percent_difference`` so that division by 0 is now inf rather than nan :pr:`1809`
        * Removed ``text_columns`` parameter from ``LSA`` and ``TextFeaturizer`` components :pr:`1652`
        * Added ``random_seed`` as an argument to our automl/pipeline/component API. Using ``random_state`` will raise a warning :pr:`1798`
        * Added ``DataCheckError`` message in ``InvalidTargetDataCheck`` if input target is None and removed exception raised :pr:`1866`
    * Documentation Changes
    * Testing Changes
        * Added back coverage for ``_get_feature_provenance`` in ``TextFeaturizer`` after ``text_columns`` was removed :pr:`1842`
        * Pin graphviz version for windows builds :pr:`1847`
        * Unpin graphviz version for windows builds :pr:`1851`

.. warning::

    **Breaking Changes**
        * Added a deprecation warning to ``explain_prediction``. It will be deleted in the next release. :pr:`1860`


**v0.18.2 Feb. 10, 2021**
    * Enhancements
        * Added uniqueness score data check :pr:`1785`
        * Added "dataframe" output format for prediction explanations :pr:`1781`
        * Updated LightGBM estimators to handle ``pandas.MultiIndex`` :pr:`1770`
        * Sped up permutation importance for some pipelines :pr:`1762`
        * Added sparsity data check :pr:`1797`
        * Confirmed support for threshold tuning for binary time series classification problems :pr:`1803`
    * Fixes
    * Changes
    * Documentation Changes
        * Added section on conda to the contributing guide :pr:`1771`
        * Updated release process to reflect freezing `main` before perf tests :pr:`1787`
        * Moving some prs to the right section of the release notes :pr:`1789`
        * Tweak README.md. :pr:`1800`
        * Fixed back arrow on install page docs :pr:`1795`
        * Fixed docstring for `ClassImbalanceDataCheck.validate()` :pr:`1817`
    * Testing Changes

**v0.18.1 Feb. 1, 2021**
    * Enhancements
        * Added ``graph_t_sne`` as a visualization tool for high dimensional data :pr:`1731`
        * Added the ability to see the linear coefficients of features in linear models terms :pr:`1738`
        * Added support for ``scikit-learn`` ``v0.24.0`` :pr:`1733`
        * Added support for ``scipy`` ``v1.6.0`` :pr:`1752`
        * Added SVM Classifier and Regressor to estimators :pr:`1714` :pr:`1761`
    * Fixes
        * Addressed bug with ``partial_dependence`` and categorical data with more categories than grid resolution :pr:`1748`
        * Removed ``random_state`` arg from ``get_pipelines`` in ``AutoMLSearch`` :pr:`1719`
        * Pinned pyzmq at less than 22.0.0 till we add support :pr:`1756`
    * Changes
        * Updated components and pipelines to return ``Woodwork`` data structures :pr:`1668`
        * Updated ``clone()`` for pipelines and components to copy over random state automatically :pr:`1753`
        * Dropped support for Python version 3.6 :pr:`1751`
        * Removed deprecated ``verbose`` flag from ``AutoMLSearch`` parameters :pr:`1772`
    * Documentation Changes
        * Add Twitter and Github link to documentation toolbar :pr:`1754`
        * Added Open Graph info to documentation :pr:`1758`
    * Testing Changes

.. warning::

    **Breaking Changes**
        * Components and pipelines return ``Woodwork`` data structures instead of ``pandas`` data structures :pr:`1668`
        * Python 3.6 will not be actively supported due to discontinued support from EvalML dependencies.
        * Deprecated ``verbose`` flag is removed for ``AutoMLSearch`` :pr:`1772`


**v0.18.0 Jan. 26, 2021**
    * Enhancements
        * Added RMSLE, MSLE, and MAPE to core objectives while checking for negative target values in ``invalid_targets_data_check`` :pr:`1574`
        * Added validation checks for binary problems with regression-like datasets and multiclass problems without true multiclass targets in ``invalid_targets_data_check`` :pr:`1665`
        * Added time series support for ``make_pipeline`` :pr:`1566`
        * Added target name for output of pipeline ``predict`` method :pr:`1578`
        * Added multiclass check to ``InvalidTargetDataCheck`` for two examples per class :pr:`1596`
        * Added support for ``graphviz`` ``v0.16`` :pr:`1657`
        * Enhanced time series pipelines to accept empty features :pr:`1651`
        * Added KNN Classifier to estimators. :pr:`1650`
        * Added support for list inputs for objectives :pr:`1663`
        * Added support for ``AutoMLSearch`` to handle time series classification pipelines :pr:`1666`
        * Enhanced ``DelayedFeaturesTransformer`` to encode categorical features and targets before delaying them :pr:`1691`
        * Added 2-way dependence plots. :pr:`1690`
        * Added ability to directly iterate through components within Pipelines :pr:`1583`
    * Fixes
        * Fixed inconsistent attributes and added Exceptions to docs :pr:`1673`
        * Fixed ``TargetLeakageDataCheck`` to use Woodwork ``mutual_information`` rather than using Pandas' Pearson Correlation :pr:`1616`
        * Fixed thresholding for pipelines in ``AutoMLSearch`` to only threshold binary classification pipelines :pr:`1622` :pr:`1626`
        * Updated ``load_data`` to return Woodwork structures and update default parameter value for ``index`` to ``None`` :pr:`1610`
        * Pinned scipy at < 1.6.0 while we work on adding support :pr:`1629`
        * Fixed data check message formatting in ``AutoMLSearch`` :pr:`1633`
        * Addressed stacked ensemble component for ``scikit-learn`` v0.24 support by setting ``shuffle=True`` for default CV :pr:`1613`
        * Fixed bug where ``Imputer`` reset the index on ``X`` :pr:`1590`
        * Fixed ``AutoMLSearch`` stacktrace when a cutom objective was passed in as a primary objective or additional objective :pr:`1575`
        * Fixed custom index bug for ``MAPE`` objective :pr:`1641`
        * Fixed index bug for ``TextFeaturizer`` and ``LSA`` components :pr:`1644`
        * Limited ``load_fraud`` dataset loaded into ``automl.ipynb`` :pr:`1646`
        * ``add_to_rankings`` updates ``AutoMLSearch.best_pipeline`` when necessary :pr:`1647`
        * Fixed bug where time series baseline estimators were not receiving ``gap`` and ``max_delay`` in ``AutoMLSearch`` :pr:`1645`
        * Fixed jupyter notebooks to help the RTD buildtime :pr:`1654`
        * Added ``positive_only`` objectives to ``non_core_objectives`` :pr:`1661`
        * Fixed stacking argument ``n_jobs`` for IterativeAlgorithm :pr:`1706`
        * Updated CatBoost estimators to return self in ``.fit()`` rather than the underlying model for consistency :pr:`1701`
        * Added ability to initialize pipeline parameters in ``AutoMLSearch`` constructor :pr:`1676`
    * Changes
        * Added labeling to ``graph_confusion_matrix`` :pr:`1632`
        * Rerunning search for ``AutoMLSearch`` results in a message thrown rather than failing the search, and removed ``has_searched`` property :pr:`1647`
        * Changed tuner class to allow and ignore single parameter values as input :pr:`1686`
        * Capped LightGBM version limit to remove bug in docs :pr:`1711`
        * Removed support for `np.random.RandomState` in EvalML :pr:`1727`
    * Documentation Changes
        * Update Model Understanding in the user guide to include ``visualize_decision_tree`` :pr:`1678`
        * Updated docs to include information about ``AutoMLSearch`` callback parameters and methods :pr:`1577`
        * Updated docs to prompt users to install graphiz on Mac :pr:`1656`
        * Added ``infer_feature_types`` to the ``start.ipynb`` guide :pr:`1700`
        * Added multicollinearity data check to API reference and docs :pr:`1707`
    * Testing Changes

.. warning::

    **Breaking Changes**
        * Removed ``has_searched`` property from ``AutoMLSearch`` :pr:`1647`
        * Components and pipelines return ``Woodwork`` data structures instead of ``pandas`` data structures :pr:`1668`
        * Removed support for `np.random.RandomState` in EvalML. Rather than passing ``np.random.RandomState`` as component and pipeline random_state values, we use int random_seed :pr:`1727`


**v0.17.0 Dec. 29, 2020**
    * Enhancements
        * Added ``save_plot`` that allows for saving figures from different backends :pr:`1588`
        * Added ``LightGBM Regressor`` to regression components :pr:`1459`
        * Added ``visualize_decision_tree`` for tree visualization with ``decision_tree_data_from_estimator`` and ``decision_tree_data_from_pipeline`` to reformat tree structure output :pr:`1511`
        * Added `DFS Transformer` component into transformer components :pr:`1454`
        * Added ``MAPE`` to the standard metrics for time series problems and update objectives :pr:`1510`
        * Added ``graph_prediction_vs_actual_over_time`` and ``get_prediction_vs_actual_over_time_data`` to the model understanding module for time series problems :pr:`1483`
        * Added a ``ComponentGraph`` class that will support future pipelines as directed acyclic graphs :pr:`1415`
        * Updated data checks to accept ``Woodwork`` data structures :pr:`1481`
        * Added parameter to ``InvalidTargetDataCheck`` to show only top unique values rather than all unique values :pr:`1485`
        * Added multicollinearity data check :pr:`1515`
        * Added baseline pipeline and components for time series regression problems :pr:`1496`
        * Added more information to users about ensembling behavior in ``AutoMLSearch`` :pr:`1527`
        * Add woodwork support for more utility and graph methods :pr:`1544`
        * Changed ``DateTimeFeaturizer`` to encode features as int :pr:`1479`
        * Return trained pipelines from ``AutoMLSearch.best_pipeline`` :pr:`1547`
        * Added utility method so that users can set feature types without having to learn about Woodwork directly :pr:`1555`
        * Added Linear Discriminant Analysis transformer for dimensionality reduction :pr:`1331`
        * Added multiclass support for ``partial_dependence`` and ``graph_partial_dependence`` :pr:`1554`
        * Added ``TimeSeriesBinaryClassificationPipeline`` and ``TimeSeriesMulticlassClassificationPipeline`` classes :pr:`1528`
        * Added ``make_data_splitter`` method for easier automl data split customization :pr:`1568`
        * Integrated ``ComponentGraph`` class into Pipelines for full non-linear pipeline support :pr:`1543`
        * Update ``AutoMLSearch`` constructor to take training data instead of ``search`` and ``add_to_leaderboard`` :pr:`1597`
        * Update ``split_data`` helper args :pr:`1597`
        * Add problem type utils ``is_regression``, ``is_classification``, ``is_timeseries`` :pr:`1597`
        * Rename ``AutoMLSearch`` ``data_split`` arg to ``data_splitter`` :pr:`1569`
    * Fixes
        * Fix AutoML not passing CV folds to ``DefaultDataChecks`` for usage by ``ClassImbalanceDataCheck`` :pr:`1619`
        * Fix Windows CI jobs: install ``numba`` via conda, required for ``shap`` :pr:`1490`
        * Added custom-index support for `reset-index-get_prediction_vs_actual_over_time_data` :pr:`1494`
        * Fix ``generate_pipeline_code`` to account for boolean and None differences between Python and JSON :pr:`1524` :pr:`1531`
        * Set max value for plotly and xgboost versions while we debug CI failures with newer versions :pr:`1532`
        * Undo version pinning for plotly :pr:`1533`
        * Fix ReadTheDocs build by updating the version of ``setuptools`` :pr:`1561`
        * Set ``random_state`` of data splitter in AutoMLSearch to take int to keep consistency in the resulting splits :pr:`1579`
        * Pin sklearn version while we work on adding support :pr:`1594`
        * Pin pandas at <1.2.0 while we work on adding support :pr:`1609`
        * Pin graphviz at < 0.16 while we work on adding support :pr:`1609`
    * Changes
        * Reverting ``save_graph`` :pr:`1550` to resolve kaleido build issues :pr:`1585`
        * Update circleci badge to apply to ``main`` :pr:`1489`
        * Added script to generate github markdown for releases :pr:`1487`
        * Updated selection using pandas ``dtypes`` to selecting using Woodwork logical types :pr:`1551`
        * Updated dependencies to fix ``ImportError: cannot import name 'MaskedArray' from 'sklearn.utils.fixes'`` error and to address Woodwork and Featuretool dependencies :pr:`1540`
        * Made ``get_prediction_vs_actual_data()`` a public method :pr:`1553`
        * Updated ``Woodwork`` version requirement to v0.0.7 :pr:`1560`
        * Move data splitters from ``evalml.automl.data_splitters`` to ``evalml.preprocessing.data_splitters`` :pr:`1597`
        * Rename "# Testing" in automl log output to "# Validation" :pr:`1597`
    * Documentation Changes
        * Added partial dependence methods to API reference :pr:`1537`
        * Updated documentation for confusion matrix methods :pr:`1611`
    * Testing Changes
        * Set ``n_jobs=1`` in most unit tests to reduce memory :pr:`1505`

.. warning::

    **Breaking Changes**
        * Updated minimal dependencies: ``numpy>=1.19.1``, ``pandas>=1.1.0``, ``scikit-learn>=0.23.1``, ``scikit-optimize>=0.8.1``
        * Updated ``AutoMLSearch.best_pipeline`` to return a trained pipeline. Pass in ``train_best_pipeline=False`` to AutoMLSearch in order to return an untrained pipeline.
        * Pipeline component instances can no longer be iterated through using ``Pipeline.component_graph`` :pr:`1543`
        * Update ``AutoMLSearch`` constructor to take training data instead of ``search`` and ``add_to_leaderboard`` :pr:`1597`
        * Update ``split_data`` helper args :pr:`1597`
        * Move data splitters from ``evalml.automl.data_splitters`` to ``evalml.preprocessing.data_splitters`` :pr:`1597`
        * Rename ``AutoMLSearch`` ``data_split`` arg to ``data_splitter`` :pr:`1569`



**v0.16.1 Dec. 1, 2020**
    * Enhancements
        * Pin woodwork version to v0.0.6 to avoid breaking changes :pr:`1484`
        * Updated ``Woodwork`` to >=0.0.5 in ``core-requirements.txt`` :pr:`1473`
        * Removed ``copy_dataframe`` parameter for ``Woodwork``, updated ``Woodwork`` to >=0.0.6 in ``core-requirements.txt`` :pr:`1478`
        * Updated ``detect_problem_type`` to use ``pandas.api.is_numeric_dtype`` :pr:`1476`
    * Changes
        * Changed ``make clean`` to delete coverage reports as a convenience for developers :pr:`1464`
        * Set ``n_jobs=-1`` by default for stacked ensemble components :pr:`1472`
    * Documentation Changes
        * Updated pipeline and component documentation and demos to use ``Woodwork`` :pr:`1466`
    * Testing Changes
        * Update dependency update checker to use everything from core and optional dependencies :pr:`1480`


**v0.16.0 Nov. 24, 2020**
    * Enhancements
        * Updated pipelines and ``make_pipeline`` to accept ``Woodwork`` inputs :pr:`1393`
        * Updated components to accept ``Woodwork`` inputs :pr:`1423`
        * Added ability to freeze hyperparameters for ``AutoMLSearch`` :pr:`1284`
        * Added ``Target Encoder`` into transformer components :pr:`1401`
        * Added callback for error handling in ``AutoMLSearch`` :pr:`1403`
        * Added the index id to the ``explain_predictions_best_worst`` output to help users identify which rows in their data are included :pr:`1365`
        * The top_k features displayed in ``explain_predictions_*`` functions are now determined by the magnitude of shap values as opposed to the ``top_k`` largest and smallest shap values. :pr:`1374`
        * Added a problem type for time series regression :pr:`1386`
        * Added a ``is_defined_for_problem_type`` method to ``ObjectiveBase`` :pr:`1386`
        * Added a ``random_state`` parameter to ``make_pipeline_from_components`` function :pr:`1411`
        * Added ``DelayedFeaturesTransformer`` :pr:`1396`
        * Added a ``TimeSeriesRegressionPipeline`` class :pr:`1418`
        * Removed ``core-requirements.txt`` from the package distribution :pr:`1429`
        * Updated data check messages to include a `"code"` and `"details"` fields :pr:`1451`, :pr:`1462`
        * Added a ``TimeSeriesSplit`` data splitter for time series problems :pr:`1441`
        * Added a ``problem_configuration`` parameter to AutoMLSearch :pr:`1457`
    * Fixes
        * Fixed ``IndexError`` raised in ``AutoMLSearch`` when ``ensembling = True`` but only one pipeline to iterate over :pr:`1397`
        * Fixed stacked ensemble input bug and LightGBM warning and bug in ``AutoMLSearch`` :pr:`1388`
        * Updated enum classes to show possible enum values as attributes :pr:`1391`
        * Updated calls to ``Woodwork``'s ``to_pandas()`` to ``to_series()`` and ``to_dataframe()`` :pr:`1428`
        * Fixed bug in OHE where column names were not guaranteed to be unique :pr:`1349`
        * Fixed bug with percent improvement of ``ExpVariance`` objective on data with highly skewed target :pr:`1467`
        * Fix SimpleImputer error which occurs when all features are bool type :pr:`1215`
    * Changes
        * Changed ``OutliersDataCheck`` to return the list of columns, rather than rows, that contain outliers :pr:`1377`
        * Simplified and cleaned output for Code Generation :pr:`1371`
        * Reverted changes from :pr:`1337` :pr:`1409`
        * Updated data checks to return dictionary of warnings and errors instead of a list :pr:`1448`
        * Updated ``AutoMLSearch`` to pass ``Woodwork`` data structures to every pipeline (instead of pandas DataFrames) :pr:`1450`
        * Update ``AutoMLSearch`` to default to ``max_batches=1`` instead of ``max_iterations=5`` :pr:`1452`
        * Updated _evaluate_pipelines to consolidate side effects :pr:`1410`
    * Documentation Changes
        * Added description of CLA to contributing guide, updated description of draft PRs :pr:`1402`
        * Updated documentation to include all data checks, ``DataChecks``, and usage of data checks in AutoML :pr:`1412`
        * Updated docstrings from ``np.array`` to ``np.ndarray`` :pr:`1417`
        * Added section on stacking ensembles in AutoMLSearch documentation :pr:`1425`
    * Testing Changes
        * Removed ``category_encoders`` from test-requirements.txt :pr:`1373`
        * Tweak codecov.io settings again to avoid flakes :pr:`1413`
        * Modified ``make lint`` to check notebook versions in the docs :pr:`1431`
        * Modified ``make lint-fix`` to standardize notebook versions in the docs :pr:`1431`
        * Use new version of pull request Github Action for dependency check (:pr:`1443`)
        * Reduced number of workers for tests to 4 :pr:`1447`

.. warning::

    **Breaking Changes**
        * The ``top_k`` and ``top_k_features`` parameters in ``explain_predictions_*`` functions now return ``k`` features as opposed to ``2 * k`` features :pr:`1374`
        * Renamed ``problem_type`` to ``problem_types`` in ``RegressionObjective``, ``BinaryClassificationObjective``, and ``MulticlassClassificationObjective`` :pr:`1319`
        * Data checks now return a dictionary of warnings and errors instead of a list :pr:`1448`



**v0.15.0 Oct. 29, 2020**
    * Enhancements
        * Added stacked ensemble component classes (``StackedEnsembleClassifier``, ``StackedEnsembleRegressor``) :pr:`1134`
        * Added stacked ensemble components to ``AutoMLSearch`` :pr:`1253`
        * Added ``DecisionTreeClassifier`` and ``DecisionTreeRegressor`` to AutoML :pr:`1255`
        * Added ``graph_prediction_vs_actual`` in ``model_understanding`` for regression problems :pr:`1252`
        * Added parameter to ``OneHotEncoder`` to enable filtering for features to encode for :pr:`1249`
        * Added percent-better-than-baseline for all objectives to automl.results :pr:`1244`
        * Added ``HighVarianceCVDataCheck`` and replaced synonymous warning in ``AutoMLSearch`` :pr:`1254`
        * Added `PCA Transformer` component for dimensionality reduction :pr:`1270`
        * Added ``generate_pipeline_code`` and ``generate_component_code`` to allow for code generation given a pipeline or component instance :pr:`1306`
        * Added ``PCA Transformer`` component for dimensionality reduction :pr:`1270`
        * Updated ``AutoMLSearch`` to support ``Woodwork`` data structures :pr:`1299`
        * Added cv_folds to ``ClassImbalanceDataCheck`` and added this check to ``DefaultDataChecks`` :pr:`1333`
        * Make ``max_batches`` argument to ``AutoMLSearch.search`` public :pr:`1320`
        * Added text support to automl search :pr:`1062`
        * Added ``_pipelines_per_batch`` as a private argument to ``AutoMLSearch`` :pr:`1355`
    * Fixes
        * Fixed ML performance issue with ordered datasets: always shuffle data in automl's default CV splits :pr:`1265`
        * Fixed broken ``evalml info`` CLI command :pr:`1293`
        * Fixed ``boosting type='rf'`` for LightGBM Classifier, as well as ``num_leaves`` error :pr:`1302`
        * Fixed bug in ``explain_predictions_best_worst`` where a custom index in the target variable would cause a ``ValueError`` :pr:`1318`
        * Added stacked ensemble estimators to to ``evalml.pipelines.__init__`` file :pr:`1326`
        * Fixed bug in OHE where calls to transform were not deterministic if ``top_n`` was less than the number of categories in a column :pr:`1324`
        * Fixed LightGBM warning messages during AutoMLSearch :pr:`1342`
        * Fix warnings thrown during AutoMLSearch in ``HighVarianceCVDataCheck`` :pr:`1346`
        * Fixed bug where TrainingValidationSplit would return invalid location indices for dataframes with a custom index :pr:`1348`
        * Fixed bug where the AutoMLSearch ``random_state`` was not being passed to the created pipelines :pr:`1321`
    * Changes
        * Allow ``add_to_rankings`` to be called before AutoMLSearch is called :pr:`1250`
        * Removed Graphviz from test-requirements to add to requirements.txt :pr:`1327`
        * Removed ``max_pipelines`` parameter from ``AutoMLSearch`` :pr:`1264`
        * Include editable installs in all install make targets :pr:`1335`
        * Made pip dependencies `featuretools` and `nlp_primitives` core dependencies :pr:`1062`
        * Removed `PartOfSpeechCount` from `TextFeaturizer` transform primitives :pr:`1062`
        * Added warning for ``partial_dependency`` when the feature includes null values :pr:`1352`
    * Documentation Changes
        * Fixed and updated code blocks in Release Notes :pr:`1243`
        * Added DecisionTree estimators to API Reference :pr:`1246`
        * Changed class inheritance display to flow vertically :pr:`1248`
        * Updated cost-benefit tutorial to use a holdout/test set :pr:`1159`
        * Added ``evalml info`` command to documentation :pr:`1293`
        * Miscellaneous doc updates :pr:`1269`
        * Removed conda pre-release testing from the release process document :pr:`1282`
        * Updates to contributing guide :pr:`1310`
        * Added Alteryx footer to docs with Twitter and Github link :pr:`1312`
        * Added documentation for evalml installation for Python 3.6 :pr:`1322`
        * Added documentation changes to make the API Docs easier to understand :pr:`1323`
        * Fixed documentation for ``feature_importance`` :pr:`1353`
        * Added tutorial for running `AutoML` with text data :pr:`1357`
        * Added documentation for woodwork integration with automl search :pr:`1361`
    * Testing Changes
        * Added tests for ``jupyter_check`` to handle IPython :pr:`1256`
        * Cleaned up ``make_pipeline`` tests to test for all estimators :pr:`1257`
        * Added a test to check conda build after merge to main :pr:`1247`
        * Removed code that was lacking codecov for ``__main__.py`` and unnecessary :pr:`1293`
        * Codecov: round coverage up instead of down :pr:`1334`
        * Add DockerHub credentials to CI testing environment :pr:`1356`
        * Add DockerHub credentials to conda testing environment :pr:`1363`

.. warning::

    **Breaking Changes**
        * Renamed ``LabelLeakageDataCheck`` to ``TargetLeakageDataCheck`` :pr:`1319`
        * ``max_pipelines`` parameter has been removed from ``AutoMLSearch``. Please use ``max_iterations`` instead. :pr:`1264`
        * ``AutoMLSearch.search()`` will now log a warning if the input is not a ``Woodwork`` data structure (``pandas``, ``numpy``) :pr:`1299`
        * Make ``max_batches`` argument to ``AutoMLSearch.search`` public :pr:`1320`
        * Removed unused argument `feature_types` from AutoMLSearch.search :pr:`1062`

**v0.14.1 Sep. 29, 2020**
    * Enhancements
        * Updated partial dependence methods to support calculating numeric columns in a dataset with non-numeric columns :pr:`1150`
        * Added ``get_feature_names`` on ``OneHotEncoder`` :pr:`1193`
        * Added ``detect_problem_type`` to ``problem_type/utils.py`` to automatically detect the problem type given targets :pr:`1194`
        * Added LightGBM to ``AutoMLSearch`` :pr:`1199`
        * Updated ``scikit-learn`` and ``scikit-optimize`` to use latest versions - 0.23.2 and 0.8.1 respectively :pr:`1141`
        * Added ``__str__`` and ``__repr__`` for pipelines and components :pr:`1218`
        * Included internal target check for both training and validation data in ``AutoMLSearch`` :pr:`1226`
        * Added ``ProblemTypes.all_problem_types`` helper to get list of supported problem types :pr:`1219`
        * Added ``DecisionTreeClassifier`` and ``DecisionTreeRegressor`` classes :pr:`1223`
        * Added ``ProblemTypes.all_problem_types`` helper to get list of supported problem types :pr:`1219`
        * ``DataChecks`` can now be parametrized by passing a list of ``DataCheck`` classes and a parameter dictionary :pr:`1167`
        * Added first CV fold score as validation score in ``AutoMLSearch.rankings`` :pr:`1221`
        * Updated ``flake8`` configuration to enable linting on ``__init__.py`` files :pr:`1234`
        * Refined ``make_pipeline_from_components`` implementation :pr:`1204`
    * Fixes
        * Updated GitHub URL after migration to Alteryx GitHub org :pr:`1207`
        * Changed Problem Type enum to be more similar to the string name :pr:`1208`
        * Wrapped call to scikit-learn's partial dependence method in a ``try``/``finally`` block :pr:`1232`
    * Changes
        * Added ``allow_writing_files`` as a named argument to CatBoost estimators. :pr:`1202`
        * Added ``solver`` and ``multi_class`` as named arguments to ``LogisticRegressionClassifier`` :pr:`1202`
        * Replaced pipeline's ``._transform`` method to evaluate all the preprocessing steps of a pipeline with ``.compute_estimator_features`` :pr:`1231`
        * Changed default large dataset train/test splitting behavior :pr:`1205`
    * Documentation Changes
        * Included description of how to access the component instances and features for pipeline user guide :pr:`1163`
        * Updated API docs to refer to target as "target" instead of "labels" for non-classification tasks and minor docs cleanup :pr:`1160`
        * Added Class Imbalance Data Check to ``api_reference.rst`` :pr:`1190` :pr:`1200`
        * Added pipeline properties to API reference :pr:`1209`
        * Clarified what the objective parameter in AutoML is used for in AutoML API reference and AutoML user guide :pr:`1222`
        * Updated API docs to include ``skopt.space.Categorical`` option for component hyperparameter range definition :pr:`1228`
        * Added install documentation for ``libomp`` in order to use LightGBM on Mac :pr:`1233`
        * Improved description of ``max_iterations`` in documentation :pr:`1212`
        * Removed unused code from sphinx conf :pr:`1235`
    * Testing Changes

.. warning::

    **Breaking Changes**
        * ``DefaultDataChecks`` now accepts a ``problem_type`` parameter that must be specified :pr:`1167`
        * Pipeline's ``._transform`` method to evaluate all the preprocessing steps of a pipeline has been replaced with ``.compute_estimator_features`` :pr:`1231`
        * ``get_objectives`` has been renamed to ``get_core_objectives``. This function will now return a list of valid objective instances :pr:`1230`


**v0.13.2 Sep. 17, 2020**
    * Enhancements
        * Added ``output_format`` field to explain predictions functions :pr:`1107`
        * Modified ``get_objective`` and ``get_objectives`` to be able to return any objective in ``evalml.objectives`` :pr:`1132`
        * Added a ``return_instance`` boolean parameter to ``get_objective`` :pr:`1132`
        * Added ``ClassImbalanceDataCheck`` to determine whether target imbalance falls below a given threshold :pr:`1135`
        * Added label encoder to LightGBM for binary classification :pr:`1152`
        * Added labels for the row index of confusion matrix :pr:`1154`
        * Added ``AutoMLSearch`` object as another parameter in search callbacks :pr:`1156`
        * Added the corresponding probability threshold for each point displayed in ``graph_roc_curve`` :pr:`1161`
        * Added ``__eq__`` for ``ComponentBase`` and ``PipelineBase`` :pr:`1178`
        * Added support for multiclass classification for ``roc_curve`` :pr:`1164`
        * Added ``categories`` accessor to ``OneHotEncoder`` for listing the categories associated with a feature :pr:`1182`
        * Added utility function to create pipeline instances from a list of component instances :pr:`1176`
    * Fixes
        * Fixed XGBoost column names for partial dependence methods :pr:`1104`
        * Removed dead code validating column type from ``TextFeaturizer`` :pr:`1122`
        * Fixed issue where ``Imputer`` cannot fit when there is None in a categorical or boolean column :pr:`1144`
        * ``OneHotEncoder`` preserves the custom index in the input data :pr:`1146`
        * Fixed representation for ``ModelFamily`` :pr:`1165`
        * Removed duplicate ``nbsphinx`` dependency in ``dev-requirements.txt`` :pr:`1168`
        * Users can now pass in any valid kwargs to all estimators :pr:`1157`
        * Remove broken accessor ``OneHotEncoder.get_feature_names`` and unneeded base class :pr:`1179`
        * Removed LightGBM Estimator from AutoML models :pr:`1186`
    * Changes
        * Pinned ``scikit-optimize`` version to 0.7.4 :pr:`1136`
        * Removed ``tqdm`` as a dependency :pr:`1177`
        * Added lightgbm version 3.0.0 to ``latest_dependency_versions.txt`` :pr:`1185`
        * Rename ``max_pipelines`` to ``max_iterations`` :pr:`1169`
    * Documentation Changes
        * Fixed API docs for ``AutoMLSearch`` ``add_result_callback`` :pr:`1113`
        * Added a step to our release process for pushing our latest version to conda-forge :pr:`1118`
        * Added warning for missing ipywidgets dependency for using ``PipelineSearchPlots`` on Jupyterlab :pr:`1145`
        * Updated ``README.md`` example to load demo dataset :pr:`1151`
        * Swapped mapping of breast cancer targets in ``model_understanding.ipynb`` :pr:`1170`
    * Testing Changes
        * Added test confirming ``TextFeaturizer`` never outputs null values :pr:`1122`
        * Changed Python version of ``Update Dependencies`` action to 3.8.x :pr:`1137`
        * Fixed release notes check-in test for ``Update Dependencies`` actions :pr:`1172`

.. warning::

    **Breaking Changes**
        * ``get_objective`` will now return a class definition rather than an instance by default :pr:`1132`
        * Deleted ``OPTIONS`` dictionary in ``evalml.objectives.utils.py`` :pr:`1132`
        * If specifying an objective by string, the string must now match the objective's name field, case-insensitive :pr:`1132`
        * Passing "Cost Benefit Matrix", "Fraud Cost", "Lead Scoring", "Mean Squared Log Error",
            "Recall", "Recall Macro", "Recall Micro", "Recall Weighted", or "Root Mean Squared Log Error" to ``AutoMLSearch`` will now result in a ``ValueError``
            rather than an ``ObjectiveNotFoundError`` :pr:`1132`
        * Search callbacks ``start_iteration_callback`` and ``add_results_callback`` have changed to include a copy of the AutoMLSearch object as a third parameter :pr:`1156`
        * Deleted ``OneHotEncoder.get_feature_names`` method which had been broken for a while, in favor of pipelines' ``input_feature_names`` :pr:`1179`
        * Deleted empty base class ``CategoricalEncoder`` which ``OneHotEncoder`` component was inheriting from :pr:`1176`
        * Results from ``roc_curve`` will now return as a list of dictionaries with each dictionary representing a class :pr:`1164`
        * ``max_pipelines`` now raises a ``DeprecationWarning`` and will be removed in the next release. ``max_iterations`` should be used instead. :pr:`1169`


**v0.13.1 Aug. 25, 2020**
    * Enhancements
        * Added Cost-Benefit Matrix objective for binary classification :pr:`1038`
        * Split ``fill_value`` into ``categorical_fill_value`` and ``numeric_fill_value`` for Imputer :pr:`1019`
        * Added ``explain_predictions`` and ``explain_predictions_best_worst`` for explaining multiple predictions with SHAP :pr:`1016`
        * Added new LSA component for text featurization :pr:`1022`
        * Added guide on installing with conda :pr:`1041`
        * Added a “cost-benefit curve” util method to graph cost-benefit matrix scores vs. binary classification thresholds :pr:`1081`
        * Standardized error when calling transform/predict before fit for pipelines :pr:`1048`
        * Added ``percent_better_than_baseline`` to AutoML search rankings and full rankings table :pr:`1050`
        * Added one-way partial dependence and partial dependence plots :pr:`1079`
        * Added "Feature Value" column to prediction explanation reports. :pr:`1064`
        * Added LightGBM classification estimator :pr:`1082`, :pr:`1114`
        * Added ``max_batches`` parameter to ``AutoMLSearch`` :pr:`1087`
    * Fixes
        * Updated ``TextFeaturizer`` component to no longer require an internet connection to run :pr:`1022`
        * Fixed non-deterministic element of ``TextFeaturizer`` transformations :pr:`1022`
        * Added a StandardScaler to all ElasticNet pipelines :pr:`1065`
        * Updated cost-benefit matrix to normalize score :pr:`1099`
        * Fixed logic in ``calculate_percent_difference`` so that it can handle negative values :pr:`1100`
    * Changes
        * Added ``needs_fitting`` property to ``ComponentBase`` :pr:`1044`
        * Updated references to data types to use datatype lists defined in ``evalml.utils.gen_utils`` :pr:`1039`
        * Remove maximum version limit for SciPy dependency :pr:`1051`
        * Moved ``all_components`` and other component importers into runtime methods :pr:`1045`
        * Consolidated graphing utility methods under ``evalml.utils.graph_utils`` :pr:`1060`
        * Made slight tweaks to how ``TextFeaturizer`` uses ``featuretools``, and did some refactoring of that and of LSA :pr:`1090`
        * Changed ``show_all_features`` parameter into ``importance_threshold``, which allows for thresholding feature importance :pr:`1097`, :pr:`1103`
    * Documentation Changes
        * Update ``setup.py`` URL to point to the github repo :pr:`1037`
        * Added tutorial for using the cost-benefit matrix objective :pr:`1088`
        * Updated ``model_understanding.ipynb`` to include documentation for using plotly on Jupyter Lab :pr:`1108`
    * Testing Changes
        * Refactor CircleCI tests to use matrix jobs (:pr:`1043`)
        * Added a test to check that all test directories are included in evalml package :pr:`1054`


.. warning::

    **Breaking Changes**
        * ``confusion_matrix`` and ``normalize_confusion_matrix`` have been moved to ``evalml.utils`` :pr:`1038`
        * All graph utility methods previously under ``evalml.pipelines.graph_utils`` have been moved to ``evalml.utils.graph_utils`` :pr:`1060`


**v0.12.2 Aug. 6, 2020**
    * Enhancements
        * Add save/load method to components :pr:`1023`
        * Expose pickle ``protocol`` as optional arg to save/load :pr:`1023`
        * Updated estimators used in AutoML to include ExtraTrees and ElasticNet estimators :pr:`1030`
    * Fixes
    * Changes
        * Removed ``DeprecationWarning`` for ``SimpleImputer`` :pr:`1018`
    * Documentation Changes
        * Add note about version numbers to release process docs :pr:`1034`
    * Testing Changes
        * Test files are now included in the evalml package :pr:`1029`


**v0.12.0 Aug. 3, 2020**
    * Enhancements
        * Added string and categorical targets support for binary and multiclass pipelines and check for numeric targets for ``DetectLabelLeakage`` data check :pr:`932`
        * Added clear exception for regression pipelines if target datatype is string or categorical :pr:`960`
        * Added target column names and class labels in ``predict`` and ``predict_proba`` output for pipelines :pr:`951`
        * Added ``_compute_shap_values`` and ``normalize_values`` to ``pipelines/explanations`` module :pr:`958`
        * Added ``explain_prediction`` feature which explains single predictions with SHAP :pr:`974`
        * Added Imputer to allow different imputation strategies for numerical and categorical dtypes :pr:`991`
        * Added support for configuring logfile path using env var, and don't create logger if there are filesystem errors :pr:`975`
        * Updated catboost estimators' default parameters and automl hyperparameter ranges to speed up fit time :pr:`998`
    * Fixes
        * Fixed ReadtheDocs warning failure regarding embedded gif :pr:`943`
        * Removed incorrect parameter passed to pipeline classes in ``_add_baseline_pipelines`` :pr:`941`
        * Added universal error for calling ``predict``, ``predict_proba``, ``transform``, and ``feature_importances`` before fitting :pr:`969`, :pr:`994`
        * Made ``TextFeaturizer`` component and pip dependencies ``featuretools`` and ``nlp_primitives`` optional :pr:`976`
        * Updated imputation strategy in automl to no longer limit impute strategy to ``most_frequent`` for all features if there are any categorical columns :pr:`991`
        * Fixed ``UnboundLocalError`` for ``cv_pipeline`` when automl search errors :pr:`996`
        * Fixed ``Imputer`` to reset dataframe index to preserve behavior expected from  ``SimpleImputer`` :pr:`1009`
    * Changes
        * Moved ``get_estimators`` to ``evalml.pipelines.components.utils`` :pr:`934`
        * Modified Pipelines to raise ``PipelineScoreError`` when they encounter an error during scoring :pr:`936`
        * Moved ``evalml.model_families.list_model_families`` to ``evalml.pipelines.components.allowed_model_families`` :pr:`959`
        * Renamed ``DateTimeFeaturization`` to ``DateTimeFeaturizer`` :pr:`977`
        * Added check to stop search and raise an error if all pipelines in a batch return NaN scores :pr:`1015`
    * Documentation Changes
        * Updated ``README.md`` :pr:`963`
        * Reworded message when errors are returned from data checks in search :pr:`982`
        * Added section on understanding model predictions with ``explain_prediction`` to User Guide :pr:`981`
        * Added a section to the user guide and api reference about how XGBoost and CatBoost are not fully supported. :pr:`992`
        * Added custom components section in user guide :pr:`993`
        * Updated FAQ section formatting :pr:`997`
        * Updated release process documentation :pr:`1003`
    * Testing Changes
        * Moved ``predict_proba`` and ``predict`` tests regarding string / categorical targets to ``test_pipelines.py`` :pr:`972`
        * Fixed dependency update bot by updating python version to 3.7 to avoid frequent github version updates :pr:`1002`


.. warning::

    **Breaking Changes**
        * ``get_estimators`` has been moved to ``evalml.pipelines.components.utils`` (previously was under ``evalml.pipelines.utils``) :pr:`934`
        * Removed the ``raise_errors`` flag in AutoML search. All errors during pipeline evaluation will be caught and logged. :pr:`936`
        * ``evalml.model_families.list_model_families`` has been moved to ``evalml.pipelines.components.allowed_model_families`` :pr:`959`
        * ``TextFeaturizer``: the ``featuretools`` and ``nlp_primitives`` packages must be installed after installing evalml in order to use this component :pr:`976`
        * Renamed ``DateTimeFeaturization`` to ``DateTimeFeaturizer`` :pr:`977`


**v0.11.2 July 16, 2020**
    * Enhancements
        * Added ``NoVarianceDataCheck`` to ``DefaultDataChecks`` :pr:`893`
        * Added text processing and featurization component ``TextFeaturizer`` :pr:`913`, :pr:`924`
        * Added additional checks to ``InvalidTargetDataCheck`` to handle invalid target data types :pr:`929`
        * ``AutoMLSearch`` will now handle ``KeyboardInterrupt`` and prompt user for confirmation :pr:`915`
    * Fixes
        * Makes automl results a read-only property :pr:`919`
    * Changes
        * Deleted static pipelines and refactored tests involving static pipelines, removed ``all_pipelines()`` and ``get_pipelines()`` :pr:`904`
        * Moved ``list_model_families`` to ``evalml.model_family.utils`` :pr:`903`
        * Updated ``all_pipelines``, ``all_estimators``, ``all_components`` to use the same mechanism for dynamically generating their elements :pr:`898`
        * Rename ``master`` branch to ``main`` :pr:`918`
        * Add pypi release github action :pr:`923`
        * Updated ``AutoMLSearch.search`` stdout output and logging and removed tqdm progress bar :pr:`921`
        * Moved automl config checks previously in ``search()`` to init :pr:`933`
    * Documentation Changes
        * Reorganized and rewrote documentation :pr:`937`
        * Updated to use pydata sphinx theme :pr:`937`
        * Updated docs to use ``release_notes`` instead of ``changelog`` :pr:`942`
    * Testing Changes
        * Cleaned up fixture names and usages in tests :pr:`895`


.. warning::

    **Breaking Changes**
        * ``list_model_families`` has been moved to ``evalml.model_family.utils`` (previously was under ``evalml.pipelines.utils``) :pr:`903`
        * ``get_estimators`` has been moved to ``evalml.pipelines.components.utils`` (previously was under ``evalml.pipelines.utils``) :pr:`934`
        * Static pipeline definitions have been removed, but similar pipelines can still be constructed via creating an instance of ``PipelineBase`` :pr:`904`
        * ``all_pipelines()`` and ``get_pipelines()`` utility methods have been removed :pr:`904`


**v0.11.0 June 30, 2020**
    * Enhancements
        * Added multiclass support for ROC curve graphing :pr:`832`
        * Added preprocessing component to drop features whose percentage of NaN values exceeds a specified threshold :pr:`834`
        * Added data check to check for problematic target labels :pr:`814`
        * Added PerColumnImputer that allows imputation strategies per column :pr:`824`
        * Added transformer to drop specific columns :pr:`827`
        * Added support for ``categories``, ``handle_error``, and ``drop`` parameters in ``OneHotEncoder`` :pr:`830` :pr:`897`
        * Added preprocessing component to handle DateTime columns featurization :pr:`838`
        * Added ability to clone pipelines and components :pr:`842`
        * Define getter method for component ``parameters`` :pr:`847`
        * Added utility methods to calculate and graph permutation importances :pr:`860`, :pr:`880`
        * Added new utility functions necessary for generating dynamic preprocessing pipelines :pr:`852`
        * Added kwargs to all components :pr:`863`
        * Updated ``AutoSearchBase`` to use dynamically generated preprocessing pipelines :pr:`870`
        * Added SelectColumns transformer :pr:`873`
        * Added ability to evaluate additional pipelines for automl search :pr:`874`
        * Added ``default_parameters`` class property to components and pipelines :pr:`879`
        * Added better support for disabling data checks in automl search :pr:`892`
        * Added ability to save and load AutoML objects to file :pr:`888`
        * Updated ``AutoSearchBase.get_pipelines`` to return an untrained pipeline instance :pr:`876`
        * Saved learned binary classification thresholds in automl results cv data dict :pr:`876`
    * Fixes
        * Fixed bug where SimpleImputer cannot handle dropped columns :pr:`846`
        * Fixed bug where PerColumnImputer cannot handle dropped columns :pr:`855`
        * Enforce requirement that builtin components save all inputted values in their parameters dict :pr:`847`
        * Don't list base classes in ``all_components`` output :pr:`847`
        * Standardize all components to output pandas data structures, and accept either pandas or numpy :pr:`853`
        * Fixed rankings and full_rankings error when search has not been run :pr:`894`
    * Changes
        * Update ``all_pipelines`` and ``all_components`` to try initializing pipelines/components, and on failure exclude them :pr:`849`
        * Refactor ``handle_components`` to ``handle_components_class``, standardize to ``ComponentBase`` subclass instead of instance :pr:`850`
        * Refactor "blacklist"/"whitelist" to "allow"/"exclude" lists :pr:`854`
        * Replaced ``AutoClassificationSearch`` and ``AutoRegressionSearch`` with ``AutoMLSearch`` :pr:`871`
        * Renamed feature_importances and permutation_importances methods to use singular names (feature_importance and permutation_importance) :pr:`883`
        * Updated ``automl`` default data splitter to train/validation split for large datasets :pr:`877`
        * Added open source license, update some repo metadata :pr:`887`
        * Removed dead code in ``_get_preprocessing_components`` :pr:`896`
    * Documentation Changes
        * Fix some typos and update the EvalML logo :pr:`872`
    * Testing Changes
        * Update the changelog check job to expect the new branching pattern for the deps update bot :pr:`836`
        * Check that all components output pandas datastructures, and can accept either pandas or numpy :pr:`853`
        * Replaced ``AutoClassificationSearch`` and ``AutoRegressionSearch`` with ``AutoMLSearch`` :pr:`871`


.. warning::

    **Breaking Changes**
        * Pipelines' static ``component_graph`` field must contain either ``ComponentBase`` subclasses or ``str``, instead of ``ComponentBase`` subclass instances :pr:`850`
        * Rename ``handle_component`` to ``handle_component_class``. Now standardizes to ``ComponentBase`` subclasses instead of ``ComponentBase`` subclass instances :pr:`850`
        * Renamed automl's ``cv`` argument to ``data_split`` :pr:`877`
        * Pipelines' and classifiers' ``feature_importances`` is renamed ``feature_importance``, ``graph_feature_importances`` is renamed ``graph_feature_importance`` :pr:`883`
        * Passing ``data_checks=None`` to automl search will not perform any data checks as opposed to default checks. :pr:`892`
        * Pipelines to search for in AutoML are now determined automatically, rather than using the statically-defined pipeline classes. :pr:`870`
        * Updated ``AutoSearchBase.get_pipelines`` to return an untrained pipeline instance, instead of one which happened to be trained on the final cross-validation fold :pr:`876`


**v0.10.0 May 29, 2020**
    * Enhancements
        * Added baseline models for classification and regression, add functionality to calculate baseline models before searching in AutoML :pr:`746`
        * Port over highly-null guardrail as a data check and define ``DefaultDataChecks`` and ``DisableDataChecks`` classes :pr:`745`
        * Update ``Tuner`` classes to work directly with pipeline parameters dicts instead of flat parameter lists :pr:`779`
        * Add Elastic Net as a pipeline option :pr:`812`
        * Added new Pipeline option ``ExtraTrees`` :pr:`790`
        * Added precicion-recall curve metrics and plot for binary classification problems in ``evalml.pipeline.graph_utils`` :pr:`794`
        * Update the default automl algorithm to search in batches, starting with default parameters for each pipeline and iterating from there :pr:`793`
        * Added ``AutoMLAlgorithm`` class and ``IterativeAlgorithm`` impl, separated from ``AutoSearchBase`` :pr:`793`
    * Fixes
        * Update pipeline ``score`` to return ``nan`` score for any objective which throws an exception during scoring :pr:`787`
        * Fixed bug introduced in :pr:`787` where binary classification metrics requiring predicted probabilities error in scoring :pr:`798`
        * CatBoost and XGBoost classifiers and regressors can no longer have a learning rate of 0 :pr:`795`
    * Changes
        * Cleanup pipeline ``score`` code, and cleanup codecov :pr:`711`
        * Remove ``pass`` for abstract methods for codecov :pr:`730`
        * Added __str__ for AutoSearch object :pr:`675`
        * Add util methods to graph ROC and confusion matrix :pr:`720`
        * Refactor ``AutoBase`` to ``AutoSearchBase`` :pr:`758`
        * Updated AutoBase with ``data_checks`` parameter, removed previous ``detect_label_leakage`` parameter, and added functionality to run data checks before search in AutoML :pr:`765`
        * Updated our logger to use Python's logging utils :pr:`763`
        * Refactor most of ``AutoSearchBase._do_iteration`` impl into ``AutoSearchBase._evaluate`` :pr:`762`
        * Port over all guardrails to use the new DataCheck API :pr:`789`
        * Expanded ``import_or_raise`` to catch all exceptions :pr:`759`
        * Adds RMSE, MSLE, RMSLE as standard metrics :pr:`788`
        * Don't allow ``Recall`` to be used as an objective for AutoML :pr:`784`
        * Removed feature selection from pipelines :pr:`819`
        * Update default estimator parameters to make automl search faster and more accurate :pr:`793`
    * Documentation Changes
        * Add instructions to freeze ``master`` on ``release.md`` :pr:`726`
        * Update release instructions with more details :pr:`727` :pr:`733`
        * Add objective base classes to API reference :pr:`736`
        * Fix components API to match other modules :pr:`747`
    * Testing Changes
        * Delete codecov yml, use codecov.io's default :pr:`732`
        * Added unit tests for fraud cost, lead scoring, and standard metric objectives :pr:`741`
        * Update codecov client :pr:`782`
        * Updated AutoBase __str__ test to include no parameters case :pr:`783`
        * Added unit tests for ``ExtraTrees`` pipeline :pr:`790`
        * If codecov fails to upload, fail build :pr:`810`
        * Updated Python version of dependency action :pr:`816`
        * Update the dependency update bot to use a suffix when creating branches :pr:`817`

.. warning::

    **Breaking Changes**
        * The ``detect_label_leakage`` parameter for AutoML classes has been removed and replaced by a ``data_checks`` parameter :pr:`765`
        * Moved ROC and confusion matrix methods from ``evalml.pipeline.plot_utils`` to ``evalml.pipeline.graph_utils`` :pr:`720`
        * ``Tuner`` classes require a pipeline hyperparameter range dict as an init arg instead of a space definition :pr:`779`
        * ``Tuner.propose`` and ``Tuner.add`` work directly with pipeline parameters dicts instead of flat parameter lists :pr:`779`
        * ``PipelineBase.hyperparameters`` and ``custom_hyperparameters`` use pipeline parameters dict format instead of being represented as a flat list :pr:`779`
        * All guardrail functions previously under ``evalml.guardrails.utils`` will be removed and replaced by data checks :pr:`789`
        * ``Recall`` disallowed as an objective for AutoML :pr:`784`
        * ``AutoSearchBase`` parameter ``tuner`` has been renamed to ``tuner_class`` :pr:`793`
        * ``AutoSearchBase`` parameter ``possible_pipelines`` and ``possible_model_families`` have been renamed to ``allowed_pipelines`` and ``allowed_model_families`` :pr:`793`


**v0.9.0 Apr. 27, 2020**
    * Enhancements
        * Added ``Accuracy`` as an standard objective :pr:`624`
        * Added verbose parameter to load_fraud :pr:`560`
        * Added Balanced Accuracy metric for binary, multiclass :pr:`612` :pr:`661`
        * Added XGBoost regressor and XGBoost regression pipeline :pr:`666`
        * Added ``Accuracy`` metric for multiclass :pr:`672`
        * Added objective name in ``AutoBase.describe_pipeline`` :pr:`686`
        * Added ``DataCheck`` and ``DataChecks``, ``Message`` classes and relevant subclasses :pr:`739`
    * Fixes
        * Removed direct access to ``cls.component_graph`` :pr:`595`
        * Add testing files to .gitignore :pr:`625`
        * Remove circular dependencies from ``Makefile`` :pr:`637`
        * Add error case for ``normalize_confusion_matrix()`` :pr:`640`
        * Fixed ``XGBoostClassifier`` and ``XGBoostRegressor`` bug with feature names that contain [, ], or < :pr:`659`
        * Update ``make_pipeline_graph`` to not accidentally create empty file when testing if path is valid :pr:`649`
        * Fix pip installation warning about docsutils version, from boto dependency :pr:`664`
        * Removed zero division warning for F1/precision/recall metrics :pr:`671`
        * Fixed ``summary`` for pipelines without estimators :pr:`707`
    * Changes
        * Updated default objective for binary/multiclass classification to log loss :pr:`613`
        * Created classification and regression pipeline subclasses and removed objective as an attribute of pipeline classes :pr:`405`
        * Changed the output of ``score`` to return one dictionary :pr:`429`
        * Created binary and multiclass objective subclasses :pr:`504`
        * Updated objectives API :pr:`445`
        * Removed call to ``get_plot_data`` from AutoML :pr:`615`
        * Set ``raise_error`` to default to True for AutoML classes :pr:`638`
        * Remove unnecessary "u" prefixes on some unicode strings :pr:`641`
        * Changed one-hot encoder to return uint8 dtypes instead of ints :pr:`653`
        * Pipeline ``_name`` field changed to ``custom_name`` :pr:`650`
        * Removed ``graphs.py`` and moved methods into ``PipelineBase`` :pr:`657`, :pr:`665`
        * Remove s3fs as a dev dependency :pr:`664`
        * Changed requirements-parser to be a core dependency :pr:`673`
        * Replace ``supported_problem_types`` field on pipelines with ``problem_type`` attribute on base classes :pr:`678`
        * Changed AutoML to only show best results for a given pipeline template in ``rankings``, added ``full_rankings`` property to show all :pr:`682`
        * Update ``ModelFamily`` values: don't list xgboost/catboost as classifiers now that we have regression pipelines for them :pr:`677`
        * Changed AutoML's ``describe_pipeline`` to get problem type from pipeline instead :pr:`685`
        * Standardize ``import_or_raise`` error messages :pr:`683`
        * Updated argument order of objectives to align with sklearn's :pr:`698`
        * Renamed ``pipeline.feature_importance_graph`` to ``pipeline.graph_feature_importances`` :pr:`700`
        * Moved ROC and confusion matrix methods to ``evalml.pipelines.plot_utils`` :pr:`704`
        * Renamed ``MultiClassificationObjective`` to ``MulticlassClassificationObjective``, to align with pipeline naming scheme :pr:`715`
    * Documentation Changes
        * Fixed some sphinx warnings :pr:`593`
        * Fixed docstring for ``AutoClassificationSearch`` with correct command :pr:`599`
        * Limit readthedocs formats to pdf, not htmlzip and epub :pr:`594` :pr:`600`
        * Clean up objectives API documentation :pr:`605`
        * Fixed function on Exploring search results page :pr:`604`
        * Update release process doc :pr:`567`
        * ``AutoClassificationSearch`` and ``AutoRegressionSearch`` show inherited methods in API reference :pr:`651`
        * Fixed improperly formatted code in breaking changes for changelog :pr:`655`
        * Added configuration to treat Sphinx warnings as errors :pr:`660`
        * Removed separate plotting section for pipelines in API reference :pr:`657`, :pr:`665`
        * Have leads example notebook load S3 files using https, so we can delete s3fs dev dependency :pr:`664`
        * Categorized components in API reference and added descriptions for each category :pr:`663`
        * Fixed Sphinx warnings about ``BalancedAccuracy`` objective :pr:`669`
        * Updated API reference to include missing components and clean up pipeline docstrings :pr:`689`
        * Reorganize API ref, and clarify pipeline sub-titles :pr:`688`
        * Add and update preprocessing utils in API reference :pr:`687`
        * Added inheritance diagrams to API reference :pr:`695`
        * Documented which default objective AutoML optimizes for :pr:`699`
        * Create seperate install page :pr:`701`
        * Include more utils in API ref, like ``import_or_raise`` :pr:`704`
        * Add more color to pipeline documentation :pr:`705`
    * Testing Changes
        * Matched install commands of ``check_latest_dependencies`` test and it's GitHub action :pr:`578`
        * Added Github app to auto assign PR author as assignee :pr:`477`
        * Removed unneeded conda installation of xgboost in windows checkin tests :pr:`618`
        * Update graph tests to always use tmpfile dir :pr:`649`
        * Changelog checkin test workaround for release PRs: If 'future release' section is empty of PR refs, pass check :pr:`658`
        * Add changelog checkin test exception for ``dep-update`` branch :pr:`723`

.. warning::

    **Breaking Changes**

    * Pipelines will now no longer take an objective parameter during instantiation, and will no longer have an objective attribute.
    * ``fit()`` and ``predict()`` now use an optional ``objective`` parameter, which is only used in binary classification pipelines to fit for a specific objective.
    * ``score()`` will now use a required ``objectives`` parameter that is used to determine all the objectives to score on. This differs from the previous behavior, where the pipeline's objective was scored on regardless.
    * ``score()`` will now return one dictionary of all objective scores.
    * ``ROC`` and ``ConfusionMatrix`` plot methods via ``Auto(*).plot`` have been removed by :pr:`615` and are replaced by ``roc_curve`` and ``confusion_matrix`` in ``evamlm.pipelines.plot_utils`` in :pr:`704`
    * ``normalize_confusion_matrix`` has been moved to ``evalml.pipelines.plot_utils`` :pr:`704`
    * Pipelines ``_name`` field changed to ``custom_name``
    * Pipelines ``supported_problem_types`` field is removed because it is no longer necessary :pr:`678`
    * Updated argument order of objectives' ``objective_function`` to align with sklearn :pr:`698`
    * ``pipeline.feature_importance_graph`` has been renamed to ``pipeline.graph_feature_importances`` in :pr:`700`
    * Removed unsupported ``MSLE`` objective :pr:`704`


**v0.8.0 Apr. 1, 2020**
    * Enhancements
        * Add normalization option and information to confusion matrix :pr:`484`
        * Add util function to drop rows with NaN values :pr:`487`
        * Renamed ``PipelineBase.name`` as ``PipelineBase.summary`` and redefined ``PipelineBase.name`` as class property :pr:`491`
        * Added access to parameters in Pipelines with ``PipelineBase.parameters`` (used to be return of ``PipelineBase.describe``) :pr:`501`
        * Added ``fill_value`` parameter for ``SimpleImputer`` :pr:`509`
        * Added functionality to override component hyperparameters and made pipelines take hyperparemeters from components :pr:`516`
        * Allow ``numpy.random.RandomState`` for random_state parameters :pr:`556`
    * Fixes
        * Removed unused dependency ``matplotlib``, and move ``category_encoders`` to test reqs :pr:`572`
    * Changes
        * Undo version cap in XGBoost placed in :pr:`402` and allowed all released of XGBoost :pr:`407`
        * Support pandas 1.0.0 :pr:`486`
        * Made all references to the logger static :pr:`503`
        * Refactored ``model_type`` parameter for components and pipelines to ``model_family`` :pr:`507`
        * Refactored ``problem_types`` for pipelines and components into ``supported_problem_types`` :pr:`515`
        * Moved ``pipelines/utils.save_pipeline`` and ``pipelines/utils.load_pipeline`` to ``PipelineBase.save`` and ``PipelineBase.load`` :pr:`526`
        * Limit number of categories encoded by ``OneHotEncoder`` :pr:`517`
    * Documentation Changes
        * Updated API reference to remove ``PipelinePlot`` and added moved ``PipelineBase`` plotting methods :pr:`483`
        * Add code style and github issue guides :pr:`463` :pr:`512`
        * Updated API reference for to surface class variables for pipelines and components :pr:`537`
        * Fixed README documentation link :pr:`535`
        * Unhid PR references in changelog :pr:`656`
    * Testing Changes
        * Added automated dependency check PR :pr:`482`, :pr:`505`
        * Updated automated dependency check comment :pr:`497`
        * Have build_docs job use python executor, so that env vars are set properly :pr:`547`
        * Added simple test to make sure ``OneHotEncoder``'s top_n works with large number of categories :pr:`552`
        * Run windows unit tests on PRs :pr:`557`


.. warning::

    **Breaking Changes**

    * ``AutoClassificationSearch`` and ``AutoRegressionSearch``'s ``model_types`` parameter has been refactored into ``allowed_model_families``
    * ``ModelTypes`` enum has been changed to ``ModelFamily``
    * Components and Pipelines now have a ``model_family`` field instead of ``model_type``
    * ``get_pipelines`` utility function now accepts ``model_families`` as an argument instead of ``model_types``
    * ``PipelineBase.name`` no longer returns structure of pipeline and has been replaced by ``PipelineBase.summary``
    * ``PipelineBase.problem_types`` and ``Estimator.problem_types`` has been renamed to ``supported_problem_types``
    * ``pipelines/utils.save_pipeline`` and ``pipelines/utils.load_pipeline`` moved to ``PipelineBase.save`` and ``PipelineBase.load``


**v0.7.0 Mar. 9, 2020**
    * Enhancements
        * Added emacs buffers to .gitignore :pr:`350`
        * Add CatBoost (gradient-boosted trees) classification and regression components and pipelines :pr:`247`
        * Added Tuner abstract base class :pr:`351`
        * Added ``n_jobs`` as parameter for ``AutoClassificationSearch`` and ``AutoRegressionSearch`` :pr:`403`
        * Changed colors of confusion matrix to shades of blue and updated axis order to match scikit-learn's :pr:`426`
        * Added ``PipelineBase`` ``.graph`` and ``.feature_importance_graph`` methods, moved from previous location :pr:`423`
        * Added support for python 3.8 :pr:`462`
    * Fixes
        * Fixed ROC and confusion matrix plots not being calculated if user passed own additional_objectives :pr:`276`
        * Fixed ReadtheDocs ``FileNotFoundError`` exception for fraud dataset :pr:`439`
    * Changes
        * Added ``n_estimators`` as a tunable parameter for XGBoost :pr:`307`
        * Remove unused parameter ``ObjectiveBase.fit_needs_proba`` :pr:`320`
        * Remove extraneous parameter ``component_type`` from all components :pr:`361`
        * Remove unused ``rankings.csv`` file :pr:`397`
        * Downloaded demo and test datasets so unit tests can run offline :pr:`408`
        * Remove ``_needs_fitting`` attribute from Components :pr:`398`
        * Changed plot.feature_importance to show only non-zero feature importances by default, added optional parameter to show all :pr:`413`
        * Refactored ``PipelineBase`` to take in parameter dictionary and moved pipeline metadata to class attribute :pr:`421`
        * Dropped support for Python 3.5 :pr:`438`
        * Removed unused ``apply.py`` file :pr:`449`
        * Clean up ``requirements.txt`` to remove unused deps :pr:`451`
        * Support installation without all required dependencies :pr:`459`
    * Documentation Changes
        * Update release.md with instructions to release to internal license key :pr:`354`
    * Testing Changes
        * Added tests for utils (and moved current utils to gen_utils) :pr:`297`
        * Moved XGBoost install into it's own separate step on Windows using Conda :pr:`313`
        * Rewind pandas version to before 1.0.0, to diagnose test failures for that version :pr:`325`
        * Added dependency update checkin test :pr:`324`
        * Rewind XGBoost version to before 1.0.0 to diagnose test failures for that version :pr:`402`
        * Update dependency check to use a whitelist :pr:`417`
        * Update unit test jobs to not install dev deps :pr:`455`

.. warning::

    **Breaking Changes**

    * Python 3.5 will not be actively supported.

**v0.6.0 Dec. 16, 2019**
    * Enhancements
        * Added ability to create a plot of feature importances :pr:`133`
        * Add early stopping to AutoML using patience and tolerance parameters :pr:`241`
        * Added ROC and confusion matrix metrics and plot for classification problems and introduce PipelineSearchPlots class :pr:`242`
        * Enhanced AutoML results with search order :pr:`260`
        * Added utility function to show system and environment information :pr:`300`
    * Fixes
        * Lower botocore requirement :pr:`235`
        * Fixed decision_function calculation for ``FraudCost`` objective :pr:`254`
        * Fixed return value of ``Recall`` metrics :pr:`264`
        * Components return ``self`` on fit :pr:`289`
    * Changes
        * Renamed automl classes to ``AutoRegressionSearch`` and ``AutoClassificationSearch`` :pr:`287`
        * Updating demo datasets to retain column names :pr:`223`
        * Moving pipeline visualization to ``PipelinePlot`` class :pr:`228`
        * Standarizing inputs as ``pd.Dataframe`` / ``pd.Series`` :pr:`130`
        * Enforcing that pipelines must have an estimator as last component :pr:`277`
        * Added ``ipywidgets`` as a dependency in ``requirements.txt`` :pr:`278`
        * Added Random and Grid Search Tuners :pr:`240`
    * Documentation Changes
        * Adding class properties to API reference :pr:`244`
        * Fix and filter FutureWarnings from scikit-learn :pr:`249`, :pr:`257`
        * Adding Linear Regression to API reference and cleaning up some Sphinx warnings :pr:`227`
    * Testing Changes
        * Added support for testing on Windows with CircleCI :pr:`226`
        * Added support for doctests :pr:`233`

.. warning::

    **Breaking Changes**

    * The ``fit()`` method for ``AutoClassifier`` and ``AutoRegressor`` has been renamed to ``search()``.
    * ``AutoClassifier`` has been renamed to ``AutoClassificationSearch``
    * ``AutoRegressor`` has been renamed to ``AutoRegressionSearch``
    * ``AutoClassificationSearch.results`` and ``AutoRegressionSearch.results`` now is a dictionary with ``pipeline_results`` and ``search_order`` keys. ``pipeline_results`` can be used to access a dictionary that is identical to the old ``.results`` dictionary. Whereas, ``search_order`` returns a list of the search order in terms of ``pipeline_id``.
    * Pipelines now require an estimator as the last component in ``component_list``. Slicing pipelines now throws an ``NotImplementedError`` to avoid returning pipelines without an estimator.

**v0.5.2 Nov. 18, 2019**
    * Enhancements
        * Adding basic pipeline structure visualization :pr:`211`
    * Documentation Changes
        * Added notebooks to build process :pr:`212`

**v0.5.1 Nov. 15, 2019**
    * Enhancements
        * Added basic outlier detection guardrail :pr:`151`
        * Added basic ID column guardrail :pr:`135`
        * Added support for unlimited pipelines with a ``max_time`` limit :pr:`70`
        * Updated .readthedocs.yaml to successfully build :pr:`188`
    * Fixes
        * Removed MSLE from default additional objectives :pr:`203`
        * Fixed ``random_state`` passed in pipelines :pr:`204`
        * Fixed slow down in RFRegressor :pr:`206`
    * Changes
        * Pulled information for describe_pipeline from pipeline's new describe method :pr:`190`
        * Refactored pipelines :pr:`108`
        * Removed guardrails from Auto(*) :pr:`202`, :pr:`208`
    * Documentation Changes
        * Updated documentation to show ``max_time`` enhancements :pr:`189`
        * Updated release instructions for RTD :pr:`193`
        * Added notebooks to build process :pr:`212`
        * Added contributing instructions :pr:`213`
        * Added new content :pr:`222`

**v0.5.0 Oct. 29, 2019**
    * Enhancements
        * Added basic one hot encoding :pr:`73`
        * Use enums for model_type :pr:`110`
        * Support for splitting regression datasets :pr:`112`
        * Auto-infer multiclass classification :pr:`99`
        * Added support for other units in ``max_time`` :pr:`125`
        * Detect highly null columns :pr:`121`
        * Added additional regression objectives :pr:`100`
        * Show an interactive iteration vs. score plot when using fit() :pr:`134`
    * Fixes
        * Reordered ``describe_pipeline`` :pr:`94`
        * Added type check for ``model_type`` :pr:`109`
        * Fixed ``s`` units when setting string ``max_time`` :pr:`132`
        * Fix objectives not appearing in API documentation :pr:`150`
    * Changes
        * Reorganized tests :pr:`93`
        * Moved logging to its own module :pr:`119`
        * Show progress bar history :pr:`111`
        * Using ``cloudpickle`` instead of pickle to allow unloading of custom objectives :pr:`113`
        * Removed render.py :pr:`154`
    * Documentation Changes
        * Update release instructions :pr:`140`
        * Include additional_objectives parameter :pr:`124`
        * Added Changelog :pr:`136`
    * Testing Changes
        * Code coverage :pr:`90`
        * Added CircleCI tests for other Python versions :pr:`104`
        * Added doc notebooks as tests :pr:`139`
        * Test metadata for CircleCI and 2 core parallelism :pr:`137`

**v0.4.1 Sep. 16, 2019**
    * Enhancements
        * Added AutoML for classification and regressor using Autobase and Skopt :pr:`7` :pr:`9`
        * Implemented standard classification and regression metrics :pr:`7`
        * Added logistic regression, random forest, and XGBoost pipelines :pr:`7`
        * Implemented support for custom objectives :pr:`15`
        * Feature importance for pipelines :pr:`18`
        * Serialization for pipelines :pr:`19`
        * Allow fitting on objectives for optimal threshold :pr:`27`
        * Added detect label leakage :pr:`31`
        * Implemented callbacks :pr:`42`
        * Allow for multiclass classification :pr:`21`
        * Added support for additional objectives :pr:`79`
    * Fixes
        * Fixed feature selection in pipelines :pr:`13`
        * Made ``random_seed`` usage consistent :pr:`45`
    * Documentation Changes
        * Documentation Changes
        * Added docstrings :pr:`6`
        * Created notebooks for docs :pr:`6`
        * Initialized readthedocs EvalML :pr:`6`
        * Added favicon :pr:`38`
    * Testing Changes
        * Added testing for loading data :pr:`39`

**v0.2.0 Aug. 13, 2019**
    * Enhancements
        * Created fraud detection objective :pr:`4`

**v0.1.0 July. 31, 2019**
    * *First Release*
    * Enhancements
        * Added lead scoring objecitve :pr:`1`
        * Added basic classifier :pr:`1`
    * Documentation Changes
        * Initialized Sphinx for docs :pr:`1`<|MERGE_RESOLUTION|>--- conflicted
+++ resolved
@@ -3,15 +3,10 @@
 **Future Releases**
     * Enhancements
         * Updated to run with Woodwork >= 0.17.2 :pr:`3626`
-<<<<<<< HEAD
         * Add ``exclude_featurizers`` parameter to ``AutoMLSearch`` to specify featurizers that should be excluded from all pipelines :pr:`3631`
         * Add ``fit_transform`` method to pipelines and component graphs :pr:`3640`
         * Add ``knn_imputer`` as an imputation strategy :pr:`3662`
-=======
-        * Added ``exclude_featurizers`` parameter to ``AutoMLSearch`` to specify featurizers that should be excluded from all pipelines :pr:`3631`
-        * Added ``fit_transform`` method to pipelines and component graphs :pr:`3640` 
         * Add CI testing environment in Mac for install workflow :pr:`3646`
->>>>>>> 4ebe97a2
     * Fixes
         * Reverted the Woodwork 0.17.x compatibility work due to performance regression :pr:`3664`
     * Changes
