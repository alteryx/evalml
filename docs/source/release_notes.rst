--- conflicted
+++ resolved
@@ -16,11 +16,8 @@
     * Changes
         * Updated XGBoost dependency to ``>=1.4.2`` :pr:`2484`, :pr:`2498`
         * Added a ``DeprecationWarning`` about deprecating the list API for ``ComponentGraph`` :pr:`2488`
-<<<<<<< HEAD
         * Updated ``make_pipeline`` for AutoML to create dictionaries, not lists, to initialize pipelines :pr:`2504`
-=======
         * No longer installing graphviz on windows in our CI pipelines because release 0.17 breaks windows 3.7 :pr:`2516`
->>>>>>> 019de6e3
     * Documentation Changes
         * Moved docstrings from ``__init__`` to class pages, added missing docstrings for missing classes, and updated missing default values :pr:`2452`
     * Testing Changes
