Release Notes
-------------
**Future Releases**
    * Enhancements
        * Added ``exclude_featurizers`` parameter to ``AutoMLSearch`` to specify featurizers that should be excluded from all pipelines :pr:`3631`
<<<<<<< HEAD
        * Added ``Progress`` abstraction to handle stopping criteria logic and return search progress information :pr:`3632`
        * Added ``fit_transform`` method to pipelines and component graphs :pr:`3640`
        * Add CI testing environment in Mac for install workflow :pr:`3646`
=======
        * Added ``fit_transform`` method to pipelines and component graphs :pr:`3640`
        * Added CI testing environment in Mac for install workflow :pr:`3646`
        * Updated ``make_pipeline`` to only include the Imputer in pipelines if NaNs exist in the data :pr:`3657`
>>>>>>> ceebe088
    * Fixes
        * Reverted the Woodwork 0.17.x compatibility work due to performance regression :pr:`3664`
    * Changes
        * Disabled holdout set in AutoML search by default :pr:`3659`
        * Pinned ``sktime`` at >=0.7.0,<0.13.1 due to slowdowns with time series modeling :pr:`3658`
        * Reduced the default test size in ``split_data`` to 0.1 for time series problems :pr:`3650`
    * Documentation Changes
        * Updated broken link checker to exclude stackoverflow domain :pr:`3633`
        * Added instructions to add new users to evalml-core-feedstock :pr:`3636`
    * Testing Changes

.. warning::

    **Breaking Changes**


**v0.55.0 July. 24, 2022**
    * Enhancements
        * Increased the amount of logical type information passed to Woodwork when calling ``ww.init()`` in transformers :pr:`3604`
        * Added ability to log how long each batch and pipeline take in ``automl.search()`` :pr:`3577`
        * Added the option to set the ``sp`` parameter for ARIMA models :pr:`3597`
        * Updated the CV split size of time series problems to match forecast horizon for improved performance :pr:`3616`
        * Added holdout set evaluation as part of AutoML search and pipeline ranking :pr:`3499`
        * Added Dockerfile.arm and .dockerignore for python version and M1 testing :pr:`3609`
        * Added ``test_gen_utils::in_container_arm64()`` fixture :pr:`3609`
    * Fixes
        * Fixed iterative graphs not appearing in documentation :pr:`3592`
        * Updated the ``load_diabetes()`` method to account for scikit-learn 1.1.1 changes to the dataset :pr:`3591`
        * Capped woodwork version at < 0.17.0 :pr:`3612`
        * Bump minimum scikit-optimize version to 0.9.0 `:pr:`3614`
        * Invalid target data checks involving regression and unsupported data types now produce a different ``DataCheckMessageCode`` :pr:`3630`
        * Updated ``test_data_checks.py::test_data_checks_raises_value_errors_on_init`` - more lenient text check :pr:`3609`
    * Changes
        * Add pre-commit hooks for linting :pr:`3608`
        * Implemented a lower threshold and window size for the ``TimeSeriesRegularizer`` and ``DatetimeFormatDataCheck`` :pr:`3627`
        * Updated ``IDColumnsDataCheck`` to return an action to set the first column as the primary key if it is identified as an ID column :pr:`3634`
    * Documentation Changes
    * Testing Changes
        * Pinned GraphViz version for Windows CI Test :pr:`3596`
        * Removed ``pytest.mark.skip_if_39`` pytest marker :pr:`3602` :pr:`3607`
        * Updated pytest==7.1.2 :pr:`3609`
        * Added Dockerfile.arm and .dockerignore for python version and M1 testing :pr:`3609`
        * Added ``test_gen_utils::in_container_arm64()`` fixture :pr:`3609`

.. warning::

    **Breaking Changes**
        * Refactored test cases that iterate over all components to use ``pytest.mark.parametrise`` and changed the corresponding ``if...continue`` blocks to ``pytest.mark.xfail`` :pr:`3622`


**v0.54.0 June. 23, 2022**
    * Fixes
        * Updated the Imputer and SimpleImputer to work with scikit-learn 1.1.1. :pr:`3525`
        * Bumped the minimum versions of scikit-learn to 1.1.1 and imbalanced-learn to 0.9.1. :pr:`3525`
        * Added a clearer error message when ``describe`` is called on an un-instantiated ComponentGraph :pr:`3569`
        * Added a clearer error message when time series' ``predict`` is called with its X_train or y_train parameter set as None :pr:`3579`
    * Changes
        * Don't pass ``time_index`` as kwargs to sktime ARIMA implementation for compatibility with latest version :pr:`3564`
        * Remove incompatible ``nlp-primitives`` version 2.6.0 from accepted dependency versions :pr:`3572`, :pr:`3574`
        * Updated evalml authors :pr:`3581`
    * Documentation Changes
        * Fix typo in ``long_description`` field in ``setup.cfg`` :pr:`3553`
        * Update install page to remove Python 3.7 mention :pr:`3567`


**v0.53.1 June. 9, 2022**
    * Changes
        * Set the development status to ``4 - Beta`` in ``setup.cfg`` :pr:`3550`


**v0.53.0 June. 9, 2022**
    * Enhancements
        * Pass ``n_jobs`` to default algorithm :pr:`3548`
    * Fixes
        * Fixed github workflows for featuretools and woodwork to test their main branch against evalml. :pr:`3517`
        * Supress warnings in ``TargetEncoder`` raised by a coming change to default parameters :pr:`3540`
        * Fixed bug where schema was not being preserved in column renaming for XGBoost and LightGBM models :pr:`3496`
    * Changes
        * Transitioned to use pyproject.toml and setup.cfg away from setup.py :pr:`3494`, :pr:`3536`
    * Documentation Changes
        * Updated the Time Series User Guide page to include known-in-advance features and fix typos :pr:`3521`
        * Add slack and stackoverflow icon to footer :pr:`3528`
        * Add install instructions for M1 Mac :pr:`3543`
    * Testing Changes
        * Rename yml to yaml for GitHub Actions :pr:`3522`
        * Remove ``noncore_dependency`` pytest marker :pr:`3541`
        * Changed ``test_smotenc_category_features`` to use valid postal code values in response to new woodwork type validation :pr:`3544`


**v0.52.0 May. 12, 2022**
    * Changes
        * Added github workflows for featuretools and woodwork to test their main branch against evalml. :pr:`3504`
        * Added pmdarima to conda recipe. :pr:`3505`
        * Added a threshold for ``NullDataCheck`` before a warning is issued for null values :pr:`3507`
        * Changed ``NoVarianceDataCheck`` to only output warnings :pr:`3506`
        * Reverted XGBoost Classifier/Regressor patch for all boolean columns needing to be converted to int. :pr:`3503`
        * Updated ``roc_curve()`` and ``conf_matrix()`` to work with IntegerNullable and BooleanNullable types. :pr:`3465`
        * Changed ``ComponentGraph._transform_features`` to raise a ``PipelineError`` instead of a ``ValueError``. This is not a breaking change because ``PipelineError`` is a subclass of ``ValueError``. :pr:`3497`
        * Capped ``sklearn`` at version 1.1.0 :pr:`3518`
    * Documentation Changes
        * Updated to install prophet extras in Read the Docs. :pr:`3509`
    * Testing Changes
        * Moved vowpal wabbit in test recipe to ``evalml`` package from ``evalml-core`` :pr:`3502`


**v0.51.0 Apr. 28, 2022**
    * Enhancements
        * Updated ``make_pipeline_from_data_check_output`` to work with time series problems. :pr:`3454`
    * Fixes
        * Changed ``PipelineBase.graph_json()`` to return a python dictionary and renamed as ``graph_dict()``:pr:`3463`
    * Changes
        * Added ``vowpalwabbit`` to local recipe and remove ``is_using_conda`` pytest skip markers from relevant tests :pr:`3481`
    * Documentation Changes
        * Fixed broken link in contributing guide :pr:`3464`
        * Improved development instructions :pr:`3468`
        * Added the ``TimeSeriesRegularizer`` and ``TimeSeriesImputer`` to the timeseries section of the User Guide :pr:`3473`
        * Updated OSS slack link :pr:`3487`
        * Fix rendering of model understanding plotly charts in docs :pr:`3460`
    * Testing Changes
        * Updated unit tests to support woodwork 0.16.2 :pr:`3482`
        * Fix some unit tests after vowpal wabbit got added to conda recipe :pr:`3486`

.. warning::

    **Breaking Changes**
        * Renamed ``PipelineBase.graph_json()`` to ``PipelineBase.graph_dict()`` :pr:`3463`
        * Minimum supported woodwork version is now 0.16.2 :pr:`3482`

**v0.50.0 Apr. 12, 2022**
    * Enhancements
        * Added ``TimeSeriesImputer`` component :pr:`3374`
        * Replaced ``pipeline_parameters`` and ``custom_hyperparameters`` with ``search_parameters`` in ``AutoMLSearch`` :pr:`3373`, :pr:`3427`
        * Added ``TimeSeriesRegularizer`` to smooth uninferrable date ranges for time series problems :pr:`3376`
        * Enabled ensembling as a parameter for ``DefaultAlgorithm`` :pr:`3435`, :pr:`3444`
    * Fixes
        * Fix ``DefaultAlgorithm`` not handling Email and URL features :pr:`3419`
        * Added test to ensure ``LabelEncoder`` parameters preserved during ``AutoMLSearch`` :pr:`3326`
    * Changes
        * Updated ``DateTimeFormatDataCheck`` to use woodwork's ``infer_frequency`` function :pr:`3425`
        * Renamed ``graphs.py`` to ``visualizations.py`` :pr:`3439`
    * Documentation Changes
        * Updated the model understanding section of the user guide to include missing functions :pr:`3446`
        * Rearranged the user guide model understanding page for easier navigation :pr:`3457`
        * Update README text to Alteryx :pr:`3462`

.. warning::

    **Breaking Changes**
        * Renamed ``graphs.py`` to ``visualizations.py`` :pr:`3439`
        * Replaced ``pipeline_parameters`` and ``custom_hyperparameters`` with ``search_parameters`` in ``AutoMLSearch`` :pr:`3373`

**v0.49.0 Mar. 31, 2022**
    * Enhancements
        * Added ``use_covariates`` parameter to ``ARIMARegressor`` :pr:`3407`
        * ``AutoMLSearch`` will set ``use_covariates`` to ``False`` for ARIMA when dataset is large :pr:`3407`
        * Add ability to retrieve logical types to a component in the graph via ``get_component_input_logical_types`` :pr:`3428`
        * Add ability to get logical types passed to the last component via ``last_component_input_logical_types`` :pr:`3428`
    * Fixes
        * Fix conda build after PR `3407` :pr:`3429`
    * Changes
        * Moved model understanding metrics from ``graph.py`` into a separate file :pr:`3417`
        * Unpin ``click`` dependency :pr:`3420`
        * For ``IterativeAlgorithm``, put time series algorithms first :pr:`3407`
        * Use ``prophet-prebuilt`` to install prophet in extras :pr:`3407`

.. warning::

    **Breaking Changes**
        * Moved model understanding metrics from ``graph.py`` to ``metrics.py`` :pr:`3417`


**v0.48.0 Mar. 25, 2022**
    * Enhancements
        * Add support for oversampling in time series classification problems :pr:`3387`
    * Fixes
        * Fixed ``TimeSeriesFeaturizer`` to make it deterministic when creating and choosing columns :pr:`3384`
        * Fixed bug where Email/URL features with missing values would cause the imputer to error out :pr:`3388`
    * Changes
        * Update maintainers to add Frank :pr:`3382`
        * Allow woodwork version 0.14.0 to be installed :pr:`3381`
        * Moved partial dependence functions from ``graph.py`` to a separate file :pr:`3404`
        * Pin ``click`` at ``8.0.4`` due to incompatibility with ``black`` :pr:`3413`
    * Documentation Changes
        * Added automl user guide section covering search algorithms :pr:`3394`
        * Updated broken links and automated broken link detection :pr:`3398`
        * Upgraded nbconvert :pr:`3402`, :pr:`3411`
    * Testing Changes
        * Updated scheduled workflows to only run on Alteryx owned repos (:pr:`3395`)
        * Exclude documentation versions other than latest from broken link check :pr:`3401`

.. warning::

    **Breaking Changes**
        * Moved partial dependence functions from ``graph.py`` to ``partial_dependence.py`` :pr:`3404`


**v0.47.0 Mar. 16, 2022**
    * Enhancements
        * Added ``TimeSeriesFeaturizer`` into ARIMA-based pipelines :pr:`3313`
        * Added caching capability for ensemble training during ``AutoMLSearch`` :pr:`3257`
        * Added new error code for zero unique values in ``NoVarianceDataCheck`` :pr:`3372`
    * Fixes
        * Fixed ``get_pipelines`` to reset pipeline threshold for binary cases :pr:`3360`
    * Changes
        * Update maintainers :pr:`3365`
        * Revert pandas 1.3.0 compatibility patch :pr:`3378`
    * Documentation Changes
        * Fixed documentation links to point to correct pages :pr:`3358`
    * Testing Changes
        * Checkout main branch in build_conda_pkg job :pr:`3375`

**v0.46.0 Mar. 03, 2022**
    * Enhancements
        * Added ``test_size`` parameter to ``ClassImbalanceDataCheck`` :pr:`3341`
        * Make target optional for ``NoVarianceDataCheck`` :pr:`3339`
    * Changes
        * Removed ``python_version<3.9`` environment marker from sktime dependency :pr:`3332`
        * Updated ``DatetimeFormatDataCheck`` to return all messages and not return early if NaNs are detected :pr:`3354`
    * Documentation Changes
        * Added in-line tabs and copy-paste functionality to documentation, overhauled Install page :pr:`3353`

**v0.45.0 Feb. 17, 2022**
    * Enhancements
        * Added support for pandas >= 1.4.0 :pr:`3324`
        * Standardized feature importance for estimators :pr:`3305`
        * Replaced usage of private method with Woodwork's public ``get_subset_schema`` method :pr:`3325`
    * Changes
        * Added an ``is_cv`` property to the datasplitters used :pr:`3297`
        * Changed SimpleImputer to ignore Natural Language columns :pr:`3324`
        * Added drop NaN component to some time series pipelines :pr:`3310`
    * Documentation Changes
        * Update README.md with Alteryx link (:pr:`3319`)
        * Added formatting to the AutoML user guide to shorten result outputs :pr:`3328`
    * Testing Changes
        * Add auto approve dependency workflow schedule for every 30 mins :pr:`3312`

**v0.44.0 Feb. 04, 2022**
    * Enhancements
        * Updated ``DefaultAlgorithm`` to also limit estimator usage for long-running multiclass problems :pr:`3099`
        * Added ``make_pipeline_from_data_check_output()`` utility method :pr:`3277`
        * Updated ``AutoMLSearch`` to use ``DefaultAlgorithm`` as the default automl algorithm :pr:`3261`, :pr:`3304`
        * Added more specific data check errors to ``DatetimeFormatDataCheck`` :pr:`3288`
        * Added ``features`` as a parameter for ``AutoMLSearch`` and add ``DFSTransformer`` to pipelines when ``features`` are present :pr:`3309`
    * Fixes
        * Updated the binary classification pipeline's ``optimize_thresholds`` method to use Nelder-Mead :pr:`3280`
        * Fixed bug where feature importance on time series pipelines only showed 0 for time index :pr:`3285`
    * Changes
        * Removed ``DateTimeNaNDataCheck`` and ``NaturalLanguageNaNDataCheck`` in favor of ``NullDataCheck`` :pr:`3260`
        * Drop support for Python 3.7 :pr:`3291`
        * Updated minimum version of ``woodwork`` to ``v0.12.0`` :pr:`3290`
    * Documentation Changes
        * Update documentation and docstring for `validate_holdout_datasets` for time series problems :pr:`3278`
        * Fixed mistake in documentation where wrong objective was used for calculating percent-better-than-baseline :pr:`3285`


.. warning::

    **Breaking Changes**
        * Removed ``DateTimeNaNDataCheck`` and ``NaturalLanguageNaNDataCheck`` in favor of ``NullDataCheck`` :pr:`3260`
        * Dropped support for Python 3.7 :pr:`3291`


**v0.43.0 Jan. 25, 2022**
    * Enhancements
        * Updated new ``NullDataCheck`` to return a warning and suggest an action to impute columns with null values :pr:`3197`
        * Updated ``make_pipeline_from_actions`` to handle null column imputation :pr:`3237`
        * Updated data check actions API to return options instead of actions and add functionality to suggest and take action on columns with null values :pr:`3182`
    * Fixes
        * Fixed categorical data leaking into non-categorical sub-pipelines in ``DefaultAlgorithm`` :pr:`3209`
        * Fixed Python 3.9 installation for prophet by updating ``pmdarima`` version in requirements :pr:`3268`
        * Allowed DateTime columns to pass through PerColumnImputer without breaking :pr:`3267`
    * Changes
        * Updated ``DataCheck`` ``validate()`` output to return a dictionary instead of list for actions :pr:`3142`
        * Updated ``DataCheck`` ``validate()`` API to use the new ``DataCheckActionOption`` class instead of ``DataCheckAction`` :pr:`3152`
        * Uncapped numba version and removed it from requirements :pr:`3263`
        * Renamed ``HighlyNullDataCheck`` to ``NullDataCheck`` :pr:`3197`
        * Updated data check ``validate()`` output to return a list of warnings and errors instead of a dictionary :pr:`3244`
        * Capped ``pandas`` at < 1.4.0 :pr:`3274`
    * Testing Changes
        * Bumped minimum ``IPython`` version to 7.16.3 in ``test-requirements.txt`` based on dependabot feedback :pr:`3269`

.. warning::

    **Breaking Changes**
        * Renamed ``HighlyNullDataCheck`` to ``NullDataCheck`` :pr:`3197`
        * Updated data check ``validate()`` output to return a list of warnings and errors instead of a dictionary. See the Data Check or Data Check Actions pages (under User Guide) for examples. :pr:`3244`
        * Removed ``impute_all`` and ``default_impute_strategy`` parameters from the ``PerColumnImputer`` :pr:`3267`
        * Updated ``PerColumnImputer`` such that columns not specified in ``impute_strategies`` dict will not be imputed anymore :pr:`3267`


**v0.42.0 Jan. 18, 2022**
    * Enhancements
        * Required the separation of training and test data by ``gap`` + 1 units to be verified by ``time_index`` for time series problems :pr:`3208`
        * Added support for boolean features for ``ARIMARegressor`` :pr:`3187`
        * Updated dependency bot workflow to remove outdated description and add new configuration to delete branches automatically :pr:`3212`
        * Added ``n_obs`` and ``n_splits`` to ``TimeSeriesParametersDataCheck`` error details :pr:`3246`
    * Fixes
        * Fixed classification pipelines to only accept target data with the appropriate number of classes :pr:`3185`
        * Added support for time series in ``DefaultAlgorithm`` :pr:`3177`
        * Standardized names of featurization components :pr:`3192`
        * Removed empty cell in text_input.ipynb :pr:`3234`
        * Removed potential prediction explanations failure when pipelines predicted a class with probability 1 :pr:`3221`
        * Dropped NaNs before partial dependence grid generation :pr:`3235`
        * Allowed prediction explanations to be json-serializable :pr:`3262`
        * Fixed bug where ``InvalidTargetDataCheck`` would not check time series regression targets :pr:`3251`
        * Fixed bug in ``are_datasets_separated_by_gap_time_index`` :pr:`3256`
    * Changes
        * Raised lowest compatible numpy version to 1.21.0 to address security concerns :pr:`3207`
        * Changed the default objective to ``MedianAE`` from ``R2`` for time series regression :pr:`3205`
        * Removed all-nan Unknown to Double logical conversion in ``infer_feature_types`` :pr:`3196`
        * Checking the validity of holdout data for time series problems can be performed by calling ``pipelines.utils.validate_holdout_datasets`` prior to calling ``predict`` :pr:`3208`
    * Testing Changes
        * Update auto approve workflow trigger and delete branch after merge :pr:`3265`

.. warning::

    **Breaking Changes**
        * Renamed ``DateTime Featurizer Component`` to ``DateTime Featurizer`` and ``Natural Language Featurization Component`` to ``Natural Language Featurizer`` :pr:`3192`



**v0.41.0 Jan. 06, 2022**
    * Enhancements
        * Added string support for DataCheckActionCode :pr:`3167`
        * Added ``DataCheckActionOption`` class :pr:`3134`
        * Add issue templates for bugs, feature requests and documentation improvements for GitHub :pr:`3199`
    * Fixes
        * Fix bug where prediction explanations ``class_name`` was shown as float for boolean targets :pr:`3179`
        * Fixed bug in nightly linux tests :pr:`3189`
    * Changes
        * Removed usage of scikit-learn's ``LabelEncoder`` in favor of ours :pr:`3161`
        * Removed nullable types checking from ``infer_feature_types`` :pr:`3156`
        * Fixed ``mean_cv_data`` and ``validation_score`` values in AutoMLSearch.rankings to reflect cv score or ``NaN`` when appropriate :pr:`3162`
    * Testing Changes
        * Updated tests to use new pipeline API instead of defining custom pipeline classes :pr:`3172`
        * Add workflow to auto-merge dependency PRs if status checks pass :pr:`3184`

**v0.40.0 Dec. 22, 2021**
    * Enhancements
        * Added ``TimeSeriesSplittingDataCheck`` to ``DefaultDataChecks`` to verify adequate class representation in time series classification problems :pr:`3141`
        * Added the ability to accept serialized features and skip computation in ``DFSTransformer`` :pr:`3106`
        * Added support for known-in-advance features :pr:`3149`
        * Added Holt-Winters ``ExponentialSmoothingRegressor`` for time series regression problems :pr:`3157`
        * Required the separation of training and test data by ``gap`` + 1 units to be verified by ``time_index`` for time series problems :pr:`3160`
    * Fixes
        * Fixed error caused when tuning threshold for time series binary classification :pr:`3140`
    * Changes
        * ``TimeSeriesParametersDataCheck`` was added to ``DefaultDataChecks`` for time series problems :pr:`3139`
        * Renamed ``date_index`` to ``time_index`` in ``problem_configuration`` for time series problems :pr:`3137`
        * Updated ``nlp-primitives`` minimum version to 2.1.0 :pr:`3166`
        * Updated minimum version of ``woodwork`` to v0.11.0 :pr:`3171`
        * Revert `3160` until uninferrable frequency can be addressed earlier in the process :pr:`3198`
    * Documentation Changes
        * Added comments to provide clarity on doctests :pr:`3155`
    * Testing Changes
        * Parameterized tests in ``test_datasets.py`` :pr:`3145`

.. warning::

    **Breaking Changes**
        * Renamed ``date_index`` to ``time_index`` in ``problem_configuration`` for time series problems :pr:`3137`


**v0.39.0 Dec. 9, 2021**
    * Enhancements
        * Renamed ``DelayedFeatureTransformer`` to ``TimeSeriesFeaturizer`` and enhanced it to compute rolling features :pr:`3028`
        * Added ability to impute only specific columns in ``PerColumnImputer`` :pr:`3123`
        * Added ``TimeSeriesParametersDataCheck`` to verify the time series parameters are valid given the number of splits in cross validation :pr:`3111`
    * Fixes
        * Default parameters for ``RFRegressorSelectFromModel`` and ``RFClassifierSelectFromModel`` has been fixed to avoid selecting all features :pr:`3110`
    * Changes
        * Removed reliance on a datetime index for ``ARIMARegressor`` and ``ProphetRegressor`` :pr:`3104`
        * Included target leakage check when fitting ``ARIMARegressor`` to account for the lack of ``TimeSeriesFeaturizer`` in ``ARIMARegressor`` based pipelines :pr:`3104`
        * Cleaned up and refactored ``InvalidTargetDataCheck`` implementation and docstring :pr:`3122`
        * Removed indices information from the output of ``HighlyNullDataCheck``'s ``validate()`` method :pr:`3092`
        * Added ``ReplaceNullableTypes`` component to prepare for handling pandas nullable types. :pr:`3090`
        * Updated ``make_pipeline`` for handling pandas nullable types in preprocessing pipeline. :pr:`3129`
        * Removed unused ``EnsembleMissingPipelinesError`` exception definition :pr:`3131`
    * Testing Changes
        * Refactored tests to avoid using ``importorskip`` :pr:`3126`
        * Added ``skip_during_conda`` test marker to skip tests that are not supposed to run during conda build :pr:`3127`
        * Added ``skip_if_39`` test marker to skip tests that are not supposed to run during python 3.9 :pr:`3133`

.. warning::

    **Breaking Changes**
        * Renamed ``DelayedFeatureTransformer`` to ``TimeSeriesFeaturizer`` :pr:`3028`
        * ``ProphetRegressor`` now requires a datetime column in ``X`` represented by the ``date_index`` parameter :pr:`3104`
        * Renamed module ``evalml.data_checks.invalid_target_data_check`` to ``evalml.data_checks.invalid_targets_data_check`` :pr:`3122`
        * Removed unused ``EnsembleMissingPipelinesError`` exception definition :pr:`3131`


**v0.38.0 Nov. 27, 2021**
    * Enhancements
        * Added ``data_check_name`` attribute to the data check action class :pr:`3034`
        * Added ``NumWords`` and ``NumCharacters`` primitives to ``TextFeaturizer`` and renamed ``TextFeaturizer` to ``NaturalLanguageFeaturizer`` :pr:`3030`
        * Added support for ``scikit-learn > 1.0.0`` :pr:`3051`
        * Required the ``date_index`` parameter to be specified for time series problems  in ``AutoMLSearch`` :pr:`3041`
        * Allowed time series pipelines to predict on test datasets whose length is less than or equal to the ``forecast_horizon``. Also allowed the test set index to start at 0. :pr:`3071`
        * Enabled time series pipeline to predict on data with features that are not known-in-advanced :pr:`3094`
    * Fixes
        * Added in error message when fit and predict/predict_proba data types are different :pr:`3036`
        * Fixed bug where ensembling components could not get converted to JSON format :pr:`3049`
        * Fixed bug where components with tuned integer hyperparameters could not get converted to JSON format :pr:`3049`
        * Fixed bug where force plots were not displaying correct feature values :pr:`3044`
        * Included confusion matrix at the pipeline threshold for ``find_confusion_matrix_per_threshold`` :pr:`3080`
        * Fixed bug where One Hot Encoder would error out if a non-categorical feature had a missing value :pr:`3083`
        * Fixed bug where features created from categorical columns by ``Delayed Feature Transformer`` would be inferred as categorical :pr:`3083`
    * Changes
        * Delete ``predict_uses_y`` estimator attribute :pr:`3069`
        * Change ``DateTimeFeaturizer`` to use corresponding Featuretools primitives :pr:`3081`
        * Updated ``TargetDistributionDataCheck`` to return metadata details as floats rather strings :pr:`3085`
        * Removed dependency on ``psutil`` package :pr:`3093`
    * Documentation Changes
        * Updated docs to use data check action methods rather than manually cleaning data :pr:`3050`
    * Testing Changes
        * Updated integration tests to use ``make_pipeline_from_actions`` instead of private method :pr:`3047`


.. warning::

    **Breaking Changes**
        * Added ``data_check_name`` attribute to the data check action class :pr:`3034`
        * Renamed ``TextFeaturizer` to ``NaturalLanguageFeaturizer`` :pr:`3030`
        * Updated the ``Pipeline.graph_json`` function to return a dictionary of "from" and "to" edges instead of tuples :pr:`3049`
        * Delete ``predict_uses_y`` estimator attribute :pr:`3069`
        * Changed time series problems in ``AutoMLSearch`` to need a not-``None`` ``date_index`` :pr:`3041`
        * Changed the ``DelayedFeatureTransformer`` to throw a ``ValueError`` during fit if the ``date_index`` is ``None`` :pr:`3041`
        * Passing ``X=None`` to ``DelayedFeatureTransformer`` is deprecated :pr:`3041`


**v0.37.0 Nov. 9, 2021**
    * Enhancements
        * Added ``find_confusion_matrix_per_threshold`` to Model Understanding :pr:`2972`
        * Limit computationally-intensive models during ``AutoMLSearch`` for certain multiclass problems, allow for opt-in with parameter ``allow_long_running_models`` :pr:`2982`
        * Added support for stacked ensemble pipelines to prediction explanations module :pr:`2971`
        * Added integration tests for data checks and data checks actions workflow :pr:`2883`
        * Added a change in pipeline structure to handle categorical columns separately for pipelines in ``DefaultAlgorithm`` :pr:`2986`
        * Added an algorithm to ``DelayedFeatureTransformer`` to select better lags :pr:`3005`
        * Added test to ensure pickling pipelines preserves thresholds :pr:`3027`
        * Added AutoML function to access ensemble pipeline's input pipelines IDs :pr:`3011`
        * Added ability to define which class is "positive" for label encoder in binary classification case :pr:`3033`
    * Fixes
        * Fixed bug where ``Oversampler`` didn't consider boolean columns to be categorical :pr:`2980`
        * Fixed permutation importance failing when target is categorical :pr:`3017`
        * Updated estimator and pipelines' ``predict``, ``predict_proba``, ``transform``, ``inverse_transform`` methods to preserve input indices :pr:`2979`
        * Updated demo dataset link for daily min temperatures :pr:`3023`
    * Changes
        * Updated ``OutliersDataCheck`` and ``UniquenessDataCheck`` and allow for the suspension of the Nullable types error :pr:`3018`
    * Documentation Changes
        * Fixed cost benefit matrix demo formatting :pr:`2990`
        * Update ReadMe.md with new badge links and updated installation instructions for conda :pr:`2998`
        * Added more comprehensive doctests :pr:`3002`


**v0.36.0 Oct. 27, 2021**
    * Enhancements
        * Added LIME as an algorithm option for ``explain_predictions`` and ``explain_predictions_best_worst`` :pr:`2905`
        * Standardized data check messages and added default "rows" and "columns" to data check message details dictionary :pr:`2869`
        * Added ``rows_of_interest`` to pipeline utils :pr:`2908`
        * Added support for woodwork version ``0.8.2`` :pr:`2909`
        * Enhanced the ``DateTimeFeaturizer`` to handle ``NaNs`` in date features :pr:`2909`
        * Added support for woodwork logical types ``PostalCode``, ``SubRegionCode``, and ``CountryCode`` in model understanding tools :pr:`2946`
        * Added Vowpal Wabbit regressor and classifiers :pr:`2846`
        * Added `NoSplit` data splitter for future unsupervised learning searches :pr:`2958`
        * Added method to convert actions into a preprocessing pipeline :pr:`2968`
    * Fixes
        * Fixed bug where partial dependence was not respecting the ww schema :pr:`2929`
        * Fixed ``calculate_permutation_importance`` for datetimes on ``StandardScaler`` :pr:`2938`
        * Fixed ``SelectColumns`` to only select available features for feature selection in ``DefaultAlgorithm`` :pr:`2944`
        * Fixed ``DropColumns`` component not receiving parameters in ``DefaultAlgorithm`` :pr:`2945`
        * Fixed bug where trained binary thresholds were not being returned by ``get_pipeline`` or ``clone`` :pr:`2948`
        * Fixed bug where ``Oversampler`` selected ww logical categorical instead of ww semantic category :pr:`2946`
    * Changes
        * Changed ``make_pipeline`` function to place the ``DateTimeFeaturizer`` prior to the ``Imputer`` so that ``NaN`` dates can be imputed :pr:`2909`
        * Refactored ``OutliersDataCheck`` and ``HighlyNullDataCheck`` to add more descriptive metadata :pr:`2907`
        * Bumped minimum version of ``dask`` from 2021.2.0 to 2021.10.0 :pr:`2978`
    * Documentation Changes
        * Added back Future Release section to release notes :pr:`2927`
        * Updated CI to run doctest (docstring tests) and apply necessary fixes to docstrings :pr:`2933`
        * Added documentation for ``BinaryClassificationPipeline`` thresholding :pr:`2937`
    * Testing Changes
        * Fixed dependency checker to catch full names of packages :pr:`2930`
        * Refactored ``build_conda_pkg`` to work from a local recipe :pr:`2925`
        * Refactored component test for different environments :pr:`2957`

.. warning::

    **Breaking Changes**
        * Standardized data check messages and added default "rows" and "columns" to data check message details dictionary. This may change the number of messages returned from a data check. :pr:`2869`


**v0.35.0 Oct. 14, 2021**
    * Enhancements
        * Added human-readable pipeline explanations to model understanding :pr:`2861`
        * Updated to support Featuretools 1.0.0 and nlp-primitives 2.0.0 :pr:`2848`
    * Fixes
        * Fixed bug where ``long`` mode for the top level search method was not respected :pr:`2875`
        * Pinned ``cmdstan`` to ``0.28.0`` in ``cmdstan-builder`` to prevent future breaking of support for Prophet :pr:`2880`
        * Added ``Jarque-Bera`` to the ``TargetDistributionDataCheck`` :pr:`2891`
    * Changes
        * Updated pipelines to use a label encoder component instead of doing encoding on the pipeline level :pr:`2821`
        * Deleted scikit-learn ensembler :pr:`2819`
        * Refactored pipeline building logic out of ``AutoMLSearch`` and into ``IterativeAlgorithm`` :pr:`2854`
        * Refactored names for methods in ``ComponentGraph`` and ``PipelineBase`` :pr:`2902`
    * Documentation Changes
        * Updated ``install.ipynb`` to reflect flexibility for ``cmdstan`` version installation :pr:`2880`
        * Updated the conda section of our contributing guide :pr:`2899`
    * Testing Changes
        * Updated ``test_all_estimators`` to account for Prophet being allowed for Python 3.9 :pr:`2892`
        * Updated linux tests to use ``cmdstan-builder==0.0.8`` :pr:`2880`

.. warning::

    **Breaking Changes**
        * Updated pipelines to use a label encoder component instead of doing encoding on the pipeline level. This means that pipelines will no longer automatically encode non-numerical targets. Please use a label encoder if working with classification problems and non-numeric targets. :pr:`2821`
        * Deleted scikit-learn ensembler :pr:`2819`
        * ``IterativeAlgorithm`` now requires X, y, problem_type as required arguments as well as sampler_name, allowed_model_families, allowed_component_graphs, max_batches, and verbose as optional arguments :pr:`2854`
        * Changed method names of ``fit_features`` and ``compute_final_component_features`` to ``fit_and_transform_all_but_final`` and ``transform_all_but_final`` in ``ComponentGraph``, and ``compute_estimator_features`` to ``transform_all_but_final`` in pipeline classes :pr:`2902`

**v0.34.0 Sep. 30, 2021**
    * Enhancements
        * Updated to work with Woodwork 0.8.1 :pr:`2783`
        * Added validation that ``training_data`` and ``training_target`` are not ``None`` in prediction explanations :pr:`2787`
        * Added support for training-only components in pipelines and component graphs :pr:`2776`
        * Added default argument for the parameters value for ``ComponentGraph.instantiate`` :pr:`2796`
        * Added ``TIME_SERIES_REGRESSION`` to ``LightGBMRegressor's`` supported problem types :pr:`2793`
        * Provided a JSON representation of a pipeline's DAG structure :pr:`2812`
        * Added validation to holdout data passed to ``predict`` and ``predict_proba`` for time series :pr:`2804`
        * Added information about which row indices are outliers in ``OutliersDataCheck`` :pr:`2818`
        * Added verbose flag to top level ``search()`` method :pr:`2813`
        * Added support for linting jupyter notebooks and clearing the executed cells and empty cells :pr:`2829` :pr:`2837`
        * Added "DROP_ROWS" action to output of ``OutliersDataCheck.validate()`` :pr:`2820`
        * Added the ability of ``AutoMLSearch`` to accept a ``SequentialEngine`` instance as engine input :pr:`2838`
        * Added new label encoder component to EvalML :pr:`2853`
        * Added our own partial dependence implementation :pr:`2834`
    * Fixes
        * Fixed bug where ``calculate_permutation_importance`` was not calculating the right value for pipelines with target transformers :pr:`2782`
        * Fixed bug where transformed target values were not used in ``fit`` for time series pipelines :pr:`2780`
        * Fixed bug where ``score_pipelines`` method of ``AutoMLSearch`` would not work for time series problems :pr:`2786`
        * Removed ``TargetTransformer`` class :pr:`2833`
        * Added tests to verify ``ComponentGraph`` support by pipelines :pr:`2830`
        * Fixed incorrect parameter for baseline regression pipeline in ``AutoMLSearch`` :pr:`2847`
        * Fixed bug where the desired estimator family order was not respected in ``IterativeAlgorithm`` :pr:`2850`
    * Changes
        * Changed woodwork initialization to use partial schemas :pr:`2774`
        * Made ``Transformer.transform()`` an abstract method :pr:`2744`
        * Deleted ``EmptyDataChecks`` class :pr:`2794`
        * Removed data check for checking log distributions in ``make_pipeline`` :pr:`2806`
        * Changed the minimum ``woodwork`` version to 0.8.0 :pr:`2783`
        * Pinned ``woodwork`` version to 0.8.0 :pr:`2832`
        * Removed ``model_family`` attribute from ``ComponentBase`` and transformers :pr:`2828`
        * Limited ``scikit-learn`` until new features and errors can be addressed :pr:`2842`
        * Show DeprecationWarning when Sklearn Ensemblers are called :pr:`2859`
    * Testing Changes
        * Updated matched assertion message regarding monotonic indices in polynomial detrender tests :pr:`2811`
        * Added a test to make sure pip versions match conda versions :pr:`2851`

.. warning::

    **Breaking Changes**
        * Made ``Transformer.transform()`` an abstract method :pr:`2744`
        * Deleted ``EmptyDataChecks`` class :pr:`2794`
        * Removed data check for checking log distributions in ``make_pipeline`` :pr:`2806`


**v0.33.0 Sep. 15, 2021**
    * Fixes
        * Fixed bug where warnings during ``make_pipeline`` were not being raised to the user :pr:`2765`
    * Changes
        * Refactored and removed ``SamplerBase`` class :pr:`2775`
    * Documentation Changes
        * Added docstring linting packages ``pydocstyle`` and ``darglint`` to `make-lint` command :pr:`2670`


**v0.32.1 Sep. 10, 2021**
    * Enhancements
        * Added ``verbose`` flag to ``AutoMLSearch`` to run search in silent mode by default :pr:`2645`
        * Added label encoder to ``XGBoostClassifier`` to remove the warning :pr:`2701`
        * Set ``eval_metric`` to ``logloss`` for ``XGBoostClassifier`` :pr:`2741`
        * Added support for ``woodwork`` versions ``0.7.0`` and ``0.7.1`` :pr:`2743`
        * Changed ``explain_predictions`` functions to display original feature values :pr:`2759`
        * Added ``X_train`` and ``y_train`` to ``graph_prediction_vs_actual_over_time`` and ``get_prediction_vs_actual_over_time_data`` :pr:`2762`
        * Added ``forecast_horizon`` as a required parameter to time series pipelines and ``AutoMLSearch`` :pr:`2697`
        * Added ``predict_in_sample`` and ``predict_proba_in_sample`` methods to time series pipelines to predict on data where the target is known, e.g. cross-validation :pr:`2697`
    * Fixes
        * Fixed bug where ``_catch_warnings`` assumed all warnings were ``PipelineNotUsed`` :pr:`2753`
        * Fixed bug where ``Imputer.transform`` would erase ww typing information prior to handing data to the ``SimpleImputer`` :pr:`2752`
        * Fixed bug where ``Oversampler`` could not be copied :pr:`2755`
    * Changes
        * Deleted ``drop_nan_target_rows`` utility method :pr:`2737`
        * Removed default logging setup and debugging log file :pr:`2645`
        * Changed the default n_jobs value for ``XGBoostClassifier`` and ``XGBoostRegressor`` to 12 :pr:`2757`
        * Changed ``TimeSeriesBaselineEstimator`` to only work on a time series pipeline with a ``DelayedFeaturesTransformer`` :pr:`2697`
        * Added ``X_train`` and ``y_train`` as optional parameters to pipeline ``predict``, ``predict_proba``. Only used for time series pipelines :pr:`2697`
        * Added ``training_data`` and ``training_target`` as optional parameters to ``explain_predictions`` and ``explain_predictions_best_worst`` to support time series pipelines :pr:`2697`
        * Changed time series pipeline predictions to no longer output series/dataframes padded with NaNs. A prediction will be returned for every row in the `X` input :pr:`2697`
    * Documentation Changes
        * Specified installation steps for Prophet :pr:`2713`
        * Added documentation for data exploration on data check actions :pr:`2696`
        * Added a user guide entry for time series modelling :pr:`2697`
    * Testing Changes
        * Fixed flaky ``TargetDistributionDataCheck`` test for very_lognormal distribution :pr:`2748`

.. warning::

    **Breaking Changes**
        * Removed default logging setup and debugging log file :pr:`2645`
        * Added ``X_train`` and ``y_train`` to ``graph_prediction_vs_actual_over_time`` and ``get_prediction_vs_actual_over_time_data`` :pr:`2762`
        * Added ``forecast_horizon`` as a required parameter to time series pipelines and ``AutoMLSearch`` :pr:`2697`
        * Changed ``TimeSeriesBaselineEstimator`` to only work on a time series pipeline with a ``DelayedFeaturesTransformer`` :pr:`2697`
        * Added ``X_train`` and ``y_train`` as required parameters for ``predict`` and ``predict_proba`` in time series pipelines :pr:`2697`
        * Added ``training_data`` and ``training_target`` as required parameters to ``explain_predictions`` and ``explain_predictions_best_worst`` for time series pipelines :pr:`2697`

**v0.32.0 Aug. 31, 2021**
    * Enhancements
        * Allow string for ``engine`` parameter for ``AutoMLSearch``:pr:`2667`
        * Add ``ProphetRegressor`` to AutoML :pr:`2619`
        * Integrated ``DefaultAlgorithm`` into ``AutoMLSearch`` :pr:`2634`
        * Removed SVM "linear" and "precomputed" kernel hyperparameter options, and improved default parameters :pr:`2651`
        * Updated ``ComponentGraph`` initalization to raise ``ValueError`` when user attempts to use ``.y`` for a component that does not produce a tuple output :pr:`2662`
        * Updated to support Woodwork 0.6.0 :pr:`2690`
        * Updated pipeline ``graph()`` to distingush X and y edges :pr:`2654`
        * Added ``DropRowsTransformer`` component :pr:`2692`
        * Added ``DROP_ROWS`` to ``_make_component_list_from_actions`` and clean up metadata :pr:`2694`
        * Add new ensembler component :pr:`2653`
    * Fixes
        * Updated Oversampler logic to select best SMOTE based on component input instead of pipeline input :pr:`2695`
        * Added ability to explicitly close DaskEngine resources to improve runtime and reduce Dask warnings :pr:`2667`
        * Fixed partial dependence bug for ensemble pipelines :pr:`2714`
        * Updated ``TargetLeakageDataCheck`` to maintain user-selected logical types :pr:`2711`
    * Changes
        * Replaced ``SMOTEOversampler``, ``SMOTENOversampler`` and ``SMOTENCOversampler`` with consolidated ``Oversampler`` component :pr:`2695`
        * Removed ``LinearRegressor`` from the list of default ``AutoMLSearch`` estimators due to poor performance :pr:`2660`
    * Documentation Changes
        * Added user guide documentation for using ``ComponentGraph`` and added ``ComponentGraph`` to API reference :pr:`2673`
        * Updated documentation to make parallelization of AutoML clearer :pr:`2667`
    * Testing Changes
        * Removes the process-level parallelism from the ``test_cancel_job`` test :pr:`2666`
        * Installed numba 0.53 in windows CI to prevent problems installing version 0.54 :pr:`2710`

.. warning::

    **Breaking Changes**
        * Renamed the current top level ``search`` method to ``search_iterative`` and defined a new ``search`` method for the ``DefaultAlgorithm`` :pr:`2634`
        * Replaced ``SMOTEOversampler``, ``SMOTENOversampler`` and ``SMOTENCOversampler`` with consolidated ``Oversampler`` component :pr:`2695`
        * Removed ``LinearRegressor`` from the list of default ``AutoMLSearch`` estimators due to poor performance :pr:`2660`

**v0.31.0 Aug. 19, 2021**
    * Enhancements
        * Updated the high variance check in AutoMLSearch to be robust to a variety of objectives and cv scores :pr:`2622`
        * Use Woodwork's outlier detection for the ``OutliersDataCheck`` :pr:`2637`
        * Added ability to utilize instantiated components when creating a pipeline :pr:`2643`
        * Sped up the all Nan and unknown check in ``infer_feature_types`` :pr:`2661`
    * Fixes
    * Changes
        * Deleted ``_put_into_original_order`` helper function :pr:`2639`
        * Refactored time series pipeline code using a time series pipeline base class :pr:`2649`
        * Renamed ``dask_tests`` to ``parallel_tests`` :pr:`2657`
        * Removed commented out code in ``pipeline_meta.py`` :pr:`2659`
    * Documentation Changes
        * Add complete install command to README and Install section :pr:`2627`
        * Cleaned up documentation for ``MulticollinearityDataCheck`` :pr:`2664`
    * Testing Changes
        * Speed up CI by splitting Prophet tests into a separate workflow in GitHub :pr:`2644`

.. warning::

    **Breaking Changes**
        * ``TimeSeriesRegressionPipeline`` no longer inherits from ``TimeSeriesRegressionPipeline`` :pr:`2649`


**v0.30.2 Aug. 16, 2021**
    * Fixes
        * Updated changelog and version numbers to match the release.  Release 0.30.1 was release erroneously without a change to the version numbers.  0.30.2 replaces it.

**v0.30.1 Aug. 12, 2021**
    * Enhancements
        * Added ``DatetimeFormatDataCheck`` for time series problems :pr:`2603`
        * Added ``ProphetRegressor`` to estimators :pr:`2242`
        * Updated ``ComponentGraph`` to handle not calling samplers' transform during predict, and updated samplers' transform methods s.t. ``fit_transform`` is equivalent to ``fit(X, y).transform(X, y)`` :pr:`2583`
        * Updated ``ComponentGraph`` ``_validate_component_dict`` logic to be stricter about input values :pr:`2599`
        * Patched bug in ``xgboost`` estimators where predicting on a feature matrix of only booleans would throw an exception. :pr:`2602`
        * Updated ``ARIMARegressor`` to use relative forecasting to predict values :pr:`2613`
        * Added support for creating pipelines without an estimator as the final component and added ``transform(X, y)`` method to pipelines and component graphs :pr:`2625`
        * Updated to support Woodwork 0.5.1 :pr:`2610`
    * Fixes
        * Updated ``AutoMLSearch`` to drop ``ARIMARegressor`` from ``allowed_estimators`` if an incompatible frequency is detected :pr:`2632`
        * Updated ``get_best_sampler_for_data`` to consider all non-numeric datatypes as categorical for SMOTE :pr:`2590`
        * Fixed inconsistent test results from `TargetDistributionDataCheck` :pr:`2608`
        * Adopted vectorized pd.NA checking for Woodwork 0.5.1 support :pr:`2626`
        * Pinned upper version of astroid to 2.6.6 to keep ReadTheDocs working. :pr:`2638`
    * Changes
        * Renamed SMOTE samplers to SMOTE oversampler :pr:`2595`
        * Changed ``partial_dependence`` and ``graph_partial_dependence`` to raise a ``PartialDependenceError`` instead of ``ValueError``. This is not a breaking change because ``PartialDependenceError`` is a subclass of ``ValueError`` :pr:`2604`
        * Cleaned up code duplication in ``ComponentGraph`` :pr:`2612`
        * Stored predict_proba results in .x for intermediate estimators in ComponentGraph :pr:`2629`
    * Documentation Changes
        * To avoid local docs build error, only add warning disable and download headers on ReadTheDocs builds, not locally :pr:`2617`
    * Testing Changes
        * Updated partial_dependence tests to change the element-wise comparison per the Plotly 5.2.1 upgrade :pr:`2638`
        * Changed the lint CI job to only check against python 3.9 via the `-t` flag :pr:`2586`
        * Installed Prophet in linux nightlies test and fixed ``test_all_components`` :pr:`2598`
        * Refactored and fixed all ``make_pipeline`` tests to assert correct order and address new Woodwork Unknown type inference :pr:`2572`
        * Removed ``component_graphs`` as a global variable in ``test_component_graphs.py`` :pr:`2609`

.. warning::

    **Breaking Changes**
        * Renamed SMOTE samplers to SMOTE oversampler. Please use ``SMOTEOversampler``, ``SMOTENCOversampler``, ``SMOTENOversampler`` instead of ``SMOTESampler``, ``SMOTENCSampler``, and ``SMOTENSampler`` :pr:`2595`


**v0.30.0 Aug. 3, 2021**
    * Enhancements
        * Added ``LogTransformer`` and ``TargetDistributionDataCheck`` :pr:`2487`
        * Issue a warning to users when a pipeline parameter passed in isn't used in the pipeline :pr:`2564`
        * Added Gini coefficient as an objective :pr:`2544`
        * Added ``repr`` to ``ComponentGraph`` :pr:`2565`
        * Added components to extract features from ``URL`` and ``EmailAddress`` Logical Types :pr:`2550`
        * Added support for `NaN` values in ``TextFeaturizer`` :pr:`2532`
        * Added ``SelectByType`` transformer :pr:`2531`
        * Added separate thresholds for percent null rows and columns in ``HighlyNullDataCheck`` :pr:`2562`
        * Added support for `NaN` natural language values :pr:`2577`
    * Fixes
        * Raised error message for types ``URL``, ``NaturalLanguage``, and ``EmailAddress`` in ``partial_dependence`` :pr:`2573`
    * Changes
        * Updated ``PipelineBase`` implementation for creating pipelines from a list of components :pr:`2549`
        * Moved ``get_hyperparameter_ranges`` to ``PipelineBase`` class from automl/utils module :pr:`2546`
        * Renamed ``ComponentGraph``'s ``get_parents`` to ``get_inputs`` :pr:`2540`
        * Removed ``ComponentGraph.linearized_component_graph`` and ``ComponentGraph.from_list`` :pr:`2556`
        * Updated ``ComponentGraph`` to enforce requiring `.x` and `.y` inputs for each component in the graph :pr:`2563`
        * Renamed existing ensembler implementation from ``StackedEnsemblers`` to ``SklearnStackedEnsemblers`` :pr:`2578`
    * Documentation Changes
        * Added documentation for ``DaskEngine`` and ``CFEngine`` parallel engines :pr:`2560`
        * Improved detail of ``TextFeaturizer`` docstring and tutorial :pr:`2568`
    * Testing Changes
        * Added test that makes sure ``split_data`` does not shuffle for time series problems :pr:`2552`

.. warning::

    **Breaking Changes**
        * Moved ``get_hyperparameter_ranges`` to ``PipelineBase`` class from automl/utils module :pr:`2546`
        * Renamed ``ComponentGraph``'s ``get_parents`` to ``get_inputs`` :pr:`2540`
        * Removed ``ComponentGraph.linearized_component_graph`` and ``ComponentGraph.from_list`` :pr:`2556`
        * Updated ``ComponentGraph`` to enforce requiring `.x` and `.y` inputs for each component in the graph :pr:`2563`


**v0.29.0 Jul. 21, 2021**
    * Enhancements
        * Updated 1-way partial dependence support for datetime features :pr:`2454`
        * Added details on how to fix error caused by broken ww schema :pr:`2466`
        * Added ability to use built-in pickle for saving AutoMLSearch :pr:`2463`
        * Updated our components and component graphs to use latest features of ww 0.4.1, e.g. ``concat_columns`` and drop in-place. :pr:`2465`
        * Added new, concurrent.futures based engine for parallel AutoML :pr:`2506`
        * Added support for new Woodwork ``Unknown`` type in AutoMLSearch :pr:`2477`
        * Updated our components with an attribute that describes if they modify features or targets and can be used in list API for pipeline initialization :pr:`2504`
        * Updated ``ComponentGraph`` to accept X and y as inputs :pr:`2507`
        * Removed unused ``TARGET_BINARY_INVALID_VALUES`` from ``DataCheckMessageCode`` enum and fixed formatting of objective documentation :pr:`2520`
        * Added ``EvalMLAlgorithm`` :pr:`2525`
        * Added support for `NaN` values in ``TextFeaturizer`` :pr:`2532`
    * Fixes
        * Fixed ``FraudCost`` objective and reverted threshold optimization method for binary classification to ``Golden`` :pr:`2450`
        * Added custom exception message for partial dependence on features with scales that are too small :pr:`2455`
        * Ensures the typing for Ordinal and Datetime ltypes are passed through _retain_custom_types_and_initalize_woodwork :pr:`2461`
        * Updated to work with Pandas 1.3.0 :pr:`2442`
        * Updated to work with sktime 0.7.0 :pr:`2499`
    * Changes
        * Updated XGBoost dependency to ``>=1.4.2`` :pr:`2484`, :pr:`2498`
        * Added a ``DeprecationWarning`` about deprecating the list API for ``ComponentGraph`` :pr:`2488`
        * Updated ``make_pipeline`` for AutoML to create dictionaries, not lists, to initialize pipelines :pr:`2504`
        * No longer installing graphviz on windows in our CI pipelines because release 0.17 breaks windows 3.7 :pr:`2516`
    * Documentation Changes
        * Moved docstrings from ``__init__`` to class pages, added missing docstrings for missing classes, and updated missing default values :pr:`2452`
        * Build documentation with sphinx-autoapi :pr:`2458`
        * Change ``autoapi_ignore`` to only ignore files in ``evalml/tests/*`` :pr:`2530`
    * Testing Changes
        * Fixed flaky dask tests :pr:`2471`
        * Removed shellcheck action from ``build_conda_pkg`` action :pr:`2514`
        * Added a tmp_dir fixture that deletes its contents after tests run :pr:`2505`
        * Added a test that makes sure all pipelines in ``AutoMLSearch`` get the same data splits :pr:`2513`
        * Condensed warning output in test logs :pr:`2521`

.. warning::

    **Breaking Changes**
        * `NaN` values in the `Natural Language` type are no longer supported by the Imputer with the pandas upgrade. :pr:`2477`

**v0.28.0 Jul. 2, 2021**
    * Enhancements
        * Added support for showing a Individual Conditional Expectations plot when graphing Partial Dependence :pr:`2386`
        * Exposed ``thread_count`` for Catboost estimators as ``n_jobs`` parameter :pr:`2410`
        * Updated Objectives API to allow for sample weighting :pr:`2433`
    * Fixes
        * Deleted unreachable line from ``IterativeAlgorithm`` :pr:`2464`
    * Changes
        * Pinned Woodwork version between 0.4.1 and 0.4.2 :pr:`2460`
        * Updated psutils minimum version in requirements :pr:`2438`
        * Updated ``log_error_callback`` to not include filepath in logged message :pr:`2429`
    * Documentation Changes
        * Sped up docs :pr:`2430`
        * Removed mentions of ``DataTable`` and ``DataColumn`` from the docs :pr:`2445`
    * Testing Changes
        * Added slack integration for nightlies tests :pr:`2436`
        * Changed ``build_conda_pkg`` CI job to run only when dependencies are updates :pr:`2446`
        * Updated workflows to store pytest runtimes as test artifacts :pr:`2448`
        * Added ``AutoMLTestEnv`` test fixture for making it easy to mock automl tests :pr:`2406`

**v0.27.0 Jun. 22, 2021**
    * Enhancements
        * Adds force plots for prediction explanations :pr:`2157`
        * Removed self-reference from ``AutoMLSearch`` :pr:`2304`
        * Added support for nonlinear pipelines for ``generate_pipeline_code`` :pr:`2332`
        * Added ``inverse_transform`` method to pipelines :pr:`2256`
        * Add optional automatic update checker :pr:`2350`
        * Added ``search_order`` to ``AutoMLSearch``'s ``rankings`` and ``full_rankings`` tables :pr:`2345`
        * Updated threshold optimization method for binary classification :pr:`2315`
        * Updated demos to pull data from S3 instead of including demo data in package :pr:`2387`
        * Upgrade woodwork version to v0.4.1 :pr:`2379`
    * Fixes
        * Preserve user-specified woodwork types throughout pipeline fit/predict :pr:`2297`
        * Fixed ``ComponentGraph`` appending target to ``final_component_features`` if there is a component that returns both X and y :pr:`2358`
        * Fixed partial dependence graph method failing on multiclass problems when the class labels are numeric :pr:`2372`
        * Added ``thresholding_objective`` argument to ``AutoMLSearch`` for binary classification problems :pr:`2320`
        * Added change for ``k_neighbors`` parameter in SMOTE Oversamplers to automatically handle small samples :pr:`2375`
        * Changed naming for ``Logistic Regression Classifier`` file :pr:`2399`
        * Pinned pytest-timeout to fix minimum dependence checker :pr:`2425`
        * Replaced ``Elastic Net Classifier`` base class with ``Logistsic Regression`` to avoid ``NaN`` outputs :pr:`2420`
    * Changes
        * Cleaned up ``PipelineBase``'s ``component_graph`` and ``_component_graph`` attributes. Updated ``PipelineBase`` ``__repr__`` and added ``__eq__`` for ``ComponentGraph`` :pr:`2332`
        * Added and applied  ``black`` linting package to the EvalML repo in place of ``autopep8`` :pr:`2306`
        * Separated `custom_hyperparameters` from pipelines and added them as an argument to ``AutoMLSearch`` :pr:`2317`
        * Replaced `allowed_pipelines` with `allowed_component_graphs` :pr:`2364`
        * Removed private method ``_compute_features_during_fit`` from ``PipelineBase`` :pr:`2359`
        * Updated ``compute_order`` in ``ComponentGraph`` to be a read-only property :pr:`2408`
        * Unpinned PyZMQ version in requirements.txt :pr:`2389`
        * Uncapping LightGBM version in requirements.txt :pr:`2405`
        * Updated minimum version of plotly :pr:`2415`
        * Removed ``SensitivityLowAlert`` objective from core objectives :pr:`2418`
    * Documentation Changes
        * Fixed lead scoring weights in the demos documentation :pr:`2315`
        * Fixed start page code and description dataset naming discrepancy :pr:`2370`
    * Testing Changes
        * Update minimum unit tests to run on all pull requests :pr:`2314`
        * Pass token to authorize uploading of codecov reports :pr:`2344`
        * Add ``pytest-timeout``. All tests that run longer than 6 minutes will fail. :pr:`2374`
        * Separated the dask tests out into separate github action jobs to isolate dask failures. :pr:`2376`
        * Refactored dask tests :pr:`2377`
        * Added the combined dask/non-dask unit tests back and renamed the dask only unit tests. :pr:`2382`
        * Sped up unit tests and split into separate jobs :pr:`2365`
        * Change CI job names, run lint for python 3.9, run nightlies on python 3.8 at 3am EST :pr:`2395` :pr:`2398`
        * Set fail-fast to false for CI jobs that run for PRs :pr:`2402`

.. warning::

    **Breaking Changes**
        * `AutoMLSearch` will accept `allowed_component_graphs` instead of `allowed_pipelines` :pr:`2364`
        * Removed ``PipelineBase``'s ``_component_graph`` attribute. Updated ``PipelineBase`` ``__repr__`` and added ``__eq__`` for ``ComponentGraph`` :pr:`2332`
        * `pipeline_parameters` will no longer accept `skopt.space` variables since hyperparameter ranges will now be specified through `custom_hyperparameters` :pr:`2317`

**v0.25.0 Jun. 01, 2021**
    * Enhancements
        * Upgraded minimum woodwork to version 0.3.1. Previous versions will not be supported :pr:`2181`
        * Added a new callback parameter for ``explain_predictions_best_worst`` :pr:`2308`
    * Fixes
    * Changes
        * Deleted the ``return_pandas`` flag from our demo data loaders :pr:`2181`
        * Moved ``default_parameters`` to ``ComponentGraph`` from ``PipelineBase`` :pr:`2307`
    * Documentation Changes
        * Updated the release procedure documentation :pr:`2230`
    * Testing Changes
        * Ignoring ``test_saving_png_file`` while building conda package :pr:`2323`

.. warning::

    **Breaking Changes**
        * Deleted the ``return_pandas`` flag from our demo data loaders :pr:`2181`
        * Upgraded minimum woodwork to version 0.3.1. Previous versions will not be supported :pr:`2181`
        * Due to the weak-ref in woodwork, set the result of ``infer_feature_types`` to a variable before accessing woodwork :pr:`2181`

**v0.24.2 May. 24, 2021**
    * Enhancements
        * Added oversamplers to AutoMLSearch :pr:`2213` :pr:`2286`
        * Added dictionary input functionality for ``Undersampler`` component :pr:`2271`
        * Changed the default parameter values for ``Elastic Net Classifier`` and ``Elastic Net Regressor`` :pr:`2269`
        * Added dictionary input functionality for the Oversampler components :pr:`2288`
    * Fixes
        * Set default `n_jobs` to 1 for `StackedEnsembleClassifier` and `StackedEnsembleRegressor` until fix for text-based parallelism in sklearn stacking can be found :pr:`2295`
    * Changes
        * Updated ``start_iteration_callback`` to accept a pipeline instance instead of a pipeline class and no longer accept pipeline parameters as a parameter :pr:`2290`
        * Refactored ``calculate_permutation_importance`` method and add per-column permutation importance method :pr:`2302`
        * Updated logging information in ``AutoMLSearch.__init__`` to clarify pipeline generation :pr:`2263`
    * Documentation Changes
        * Minor changes to the release procedure :pr:`2230`
    * Testing Changes
        * Use codecov action to update coverage reports :pr:`2238`
        * Removed MarkupSafe dependency version pin from requirements.txt and moved instead into RTD docs build CI :pr:`2261`

.. warning::

    **Breaking Changes**
        * Updated ``start_iteration_callback`` to accept a pipeline instance instead of a pipeline class and no longer accept pipeline parameters as a parameter :pr:`2290`
        * Moved ``default_parameters`` to ``ComponentGraph`` from ``PipelineBase``. A pipeline's ``default_parameters`` is now accessible via ``pipeline.component_graph.default_parameters`` :pr:`2307`


**v0.24.1 May. 16, 2021**
    * Enhancements
        * Integrated ``ARIMARegressor`` into AutoML :pr:`2009`
        * Updated ``HighlyNullDataCheck`` to also perform a null row check :pr:`2222`
        * Set ``max_depth`` to 1 in calls to featuretools dfs :pr:`2231`
    * Fixes
        * Removed data splitter sampler calls during training :pr:`2253`
        * Set minimum required version for for pyzmq, colorama, and docutils :pr:`2254`
        * Changed BaseSampler to return None instead of y :pr:`2272`
    * Changes
        * Removed ensemble split and indices in ``AutoMLSearch`` :pr:`2260`
        * Updated pipeline ``repr()`` and ``generate_pipeline_code`` to return pipeline instances without generating custom pipeline class :pr:`2227`
    * Documentation Changes
        * Capped Sphinx version under 4.0.0 :pr:`2244`
    * Testing Changes
        * Change number of cores for pytest from 4 to 2 :pr:`2266`
        * Add minimum dependency checker to generate minimum requirement files :pr:`2267`
        * Add unit tests with minimum dependencies  :pr:`2277`


**v0.24.0 May. 04, 2021**
    * Enhancements
        * Added `date_index` as a required parameter for TimeSeries problems :pr:`2217`
        * Have the ``OneHotEncoder`` return the transformed columns as booleans rather than floats :pr:`2170`
        * Added Oversampler transformer component to EvalML :pr:`2079`
        * Added Undersampler to AutoMLSearch, as well as arguments ``_sampler_method`` and ``sampler_balanced_ratio`` :pr:`2128`
        * Updated prediction explanations functions to allow pipelines with XGBoost estimators :pr:`2162`
        * Added partial dependence for datetime columns :pr:`2180`
        * Update precision-recall curve with positive label index argument, and fix for 2d predicted probabilities :pr:`2090`
        * Add pct_null_rows to ``HighlyNullDataCheck`` :pr:`2211`
        * Added a standalone AutoML `search` method for convenience, which runs data checks and then runs automl :pr:`2152`
        * Make the first batch of AutoML have a predefined order, with linear models first and complex models last :pr:`2223` :pr:`2225`
        * Added sampling dictionary support to ``BalancedClassficationSampler`` :pr:`2235`
    * Fixes
        * Fixed partial dependence not respecting grid resolution parameter for numerical features :pr:`2180`
        * Enable prediction explanations for catboost for multiclass problems :pr:`2224`
    * Changes
        * Deleted baseline pipeline classes :pr:`2202`
        * Reverting user specified date feature PR :pr:`2155` until `pmdarima` installation fix is found :pr:`2214`
        * Updated pipeline API to accept component graph and other class attributes as instance parameters. Old pipeline API still works but will not be supported long-term. :pr:`2091`
        * Removed all old datasplitters from EvalML :pr:`2193`
        * Deleted ``make_pipeline_from_components`` :pr:`2218`
    * Documentation Changes
        * Renamed dataset to clarify that its gzipped but not a tarball :pr:`2183`
        * Updated documentation to use pipeline instances instead of pipeline subclasses :pr:`2195`
        * Updated contributing guide with a note about GitHub Actions permissions :pr:`2090`
        * Updated automl and model understanding user guides :pr:`2090`
    * Testing Changes
        * Use machineFL user token for dependency update bot, and add more reviewers :pr:`2189`


.. warning::

    **Breaking Changes**
        * All baseline pipeline classes (``BaselineBinaryPipeline``, ``BaselineMulticlassPipeline``, ``BaselineRegressionPipeline``, etc.) have been deleted :pr:`2202`
        * Updated pipeline API to accept component graph and other class attributes as instance parameters. Old pipeline API still works but will not be supported long-term. Pipelines can now be initialized by specifying the component graph as the first parameter, and then passing in optional arguments such as ``custom_name``, ``parameters``, etc. For example, ``BinaryClassificationPipeline(["Random Forest Classifier"], parameters={})``.  :pr:`2091`
        * Removed all old datasplitters from EvalML :pr:`2193`
        * Deleted utility method ``make_pipeline_from_components`` :pr:`2218`


**v0.23.0 Apr. 20, 2021**
    * Enhancements
        * Refactored ``EngineBase`` and ``SequentialEngine`` api. Adding ``DaskEngine`` :pr:`1975`.
        * Added optional ``engine`` argument to ``AutoMLSearch`` :pr:`1975`
        * Added a warning about how time series support is still in beta when a user passes in a time series problem to ``AutoMLSearch`` :pr:`2118`
        * Added ``NaturalLanguageNaNDataCheck`` data check :pr:`2122`
        * Added ValueError to ``partial_dependence`` to prevent users from computing partial dependence on columns with all NaNs :pr:`2120`
        * Added standard deviation of cv scores to rankings table :pr:`2154`
    * Fixes
        * Fixed ``BalancedClassificationDataCVSplit``, ``BalancedClassificationDataTVSplit``, and ``BalancedClassificationSampler`` to use ``minority:majority`` ratio instead of ``majority:minority`` :pr:`2077`
        * Fixed bug where two-way partial dependence plots with categorical variables were not working correctly :pr:`2117`
        * Fixed bug where ``hyperparameters`` were not displaying properly for pipelines with a list ``component_graph`` and duplicate components :pr:`2133`
        * Fixed bug where ``pipeline_parameters`` argument in ``AutoMLSearch`` was not applied to pipelines passed in as ``allowed_pipelines`` :pr:`2133`
        * Fixed bug where ``AutoMLSearch`` was not applying custom hyperparameters to pipelines with a list ``component_graph`` and duplicate components :pr:`2133`
    * Changes
        * Removed ``hyperparameter_ranges`` from Undersampler and renamed ``balanced_ratio`` to ``sampling_ratio`` for samplers :pr:`2113`
        * Renamed ``TARGET_BINARY_NOT_TWO_EXAMPLES_PER_CLASS`` data check message code to ``TARGET_MULTICLASS_NOT_TWO_EXAMPLES_PER_CLASS`` :pr:`2126`
        * Modified one-way partial dependence plots of categorical features to display data with a bar plot :pr:`2117`
        * Renamed ``score`` column for ``automl.rankings`` as ``mean_cv_score`` :pr:`2135`
        * Remove 'warning' from docs tool output :pr:`2031`
    * Documentation Changes
        * Fixed ``conf.py`` file :pr:`2112`
        * Added a sentence to the automl user guide stating that our support for time series problems is still in beta. :pr:`2118`
        * Fixed documentation demos :pr:`2139`
        * Update test badge in README to use GitHub Actions :pr:`2150`
    * Testing Changes
        * Fixed ``test_describe_pipeline`` for ``pandas`` ``v1.2.4`` :pr:`2129`
        * Added a GitHub Action for building the conda package :pr:`1870` :pr:`2148`


.. warning::

    **Breaking Changes**
        * Renamed ``balanced_ratio`` to ``sampling_ratio`` for the ``BalancedClassificationDataCVSplit``, ``BalancedClassificationDataTVSplit``, ``BalancedClassficationSampler``, and Undersampler :pr:`2113`
        * Deleted the "errors" key from automl results :pr:`1975`
        * Deleted the ``raise_and_save_error_callback`` and the ``log_and_save_error_callback`` :pr:`1975`
        * Fixed ``BalancedClassificationDataCVSplit``, ``BalancedClassificationDataTVSplit``, and ``BalancedClassificationSampler`` to use minority:majority ratio instead of majority:minority :pr:`2077`


**v0.22.0 Apr. 06, 2021**
    * Enhancements
        * Added a GitHub Action for ``linux_unit_tests``:pr:`2013`
        * Added recommended actions for ``InvalidTargetDataCheck``, updated ``_make_component_list_from_actions`` to address new action, and added ``TargetImputer`` component :pr:`1989`
        * Updated ``AutoMLSearch._check_for_high_variance`` to not emit ``RuntimeWarning`` :pr:`2024`
        * Added exception when pipeline passed to ``explain_predictions`` is a ``Stacked Ensemble`` pipeline :pr:`2033`
        * Added sensitivity at low alert rates as an objective :pr:`2001`
        * Added ``Undersampler`` transformer component :pr:`2030`
    * Fixes
        * Updated Engine's ``train_batch`` to apply undersampling :pr:`2038`
        * Fixed bug in where Time Series Classification pipelines were not encoding targets in ``predict`` and ``predict_proba`` :pr:`2040`
        * Fixed data splitting errors if target is float for classification problems :pr:`2050`
        * Pinned ``docutils`` to <0.17 to fix ReadtheDocs warning issues :pr:`2088`
    * Changes
        * Removed lists as acceptable hyperparameter ranges in ``AutoMLSearch`` :pr:`2028`
        * Renamed "details" to "metadata" for data check actions :pr:`2008`
    * Documentation Changes
        * Catch and suppress warnings in documentation :pr:`1991` :pr:`2097`
        * Change spacing in ``start.ipynb`` to provide clarity for ``AutoMLSearch`` :pr:`2078`
        * Fixed start code on README :pr:`2108`
    * Testing Changes


**v0.21.0 Mar. 24, 2021**
    * Enhancements
        * Changed ``AutoMLSearch`` to default ``optimize_thresholds`` to True :pr:`1943`
        * Added multiple oversampling and undersampling sampling methods as data splitters for imbalanced classification :pr:`1775`
        * Added params to balanced classification data splitters for visibility :pr:`1966`
        * Updated ``make_pipeline`` to not add ``Imputer`` if input data does not have numeric or categorical columns :pr:`1967`
        * Updated ``ClassImbalanceDataCheck`` to better handle multiclass imbalances :pr:`1986`
        * Added recommended actions for the output of data check's ``validate`` method :pr:`1968`
        * Added error message for ``partial_dependence`` when features are mostly the same value :pr:`1994`
        * Updated ``OneHotEncoder`` to drop one redundant feature by default for features with two categories :pr:`1997`
        * Added a ``PolynomialDetrender`` component :pr:`1992`
        * Added ``DateTimeNaNDataCheck`` data check :pr:`2039`
    * Fixes
        * Changed best pipeline to train on the entire dataset rather than just ensemble indices for ensemble problems :pr:`2037`
        * Updated binary classification pipelines to use objective decision function during scoring of custom objectives :pr:`1934`
    * Changes
        * Removed ``data_checks`` parameter, ``data_check_results`` and data checks logic from ``AutoMLSearch`` :pr:`1935`
        * Deleted ``random_state`` argument :pr:`1985`
        * Updated Woodwork version requirement to ``v0.0.11`` :pr:`1996`
    * Documentation Changes
    * Testing Changes
        * Removed ``build_docs`` CI job in favor of RTD GH builder :pr:`1974`
        * Added tests to confirm support for Python 3.9 :pr:`1724`
        * Added tests to support Dask AutoML/Engine :pr:`1990`
        * Changed ``build_conda_pkg`` job to use ``latest_release_changes`` branch in the feedstock. :pr:`1979`

.. warning::

    **Breaking Changes**
        * Changed ``AutoMLSearch`` to default ``optimize_thresholds`` to True :pr:`1943`
        * Removed ``data_checks`` parameter, ``data_check_results`` and data checks logic from ``AutoMLSearch``. To run the data checks which were previously run by default in ``AutoMLSearch``, please call ``DefaultDataChecks().validate(X_train, y_train)`` or take a look at our documentation for more examples. :pr:`1935`
        * Deleted ``random_state`` argument :pr:`1985`

**v0.20.0 Mar. 10, 2021**
    * Enhancements
        * Added a GitHub Action for Detecting dependency changes :pr:`1933`
        * Create a separate CV split to train stacked ensembler on for AutoMLSearch :pr:`1814`
        * Added a GitHub Action for Linux unit tests :pr:`1846`
        * Added ``ARIMARegressor`` estimator :pr:`1894`
        * Added ``DataCheckAction`` class and ``DataCheckActionCode`` enum :pr:`1896`
        * Updated ``Woodwork`` requirement to ``v0.0.10`` :pr:`1900`
        * Added ``BalancedClassificationDataCVSplit`` and ``BalancedClassificationDataTVSplit`` to AutoMLSearch :pr:`1875`
        * Update default classification data splitter to use downsampling for highly imbalanced data :pr:`1875`
        * Updated ``describe_pipeline`` to return more information, including ``id`` of pipelines used for ensemble models :pr:`1909`
        * Added utility method to create list of components from a list of ``DataCheckAction`` :pr:`1907`
        * Updated ``validate`` method to include a ``action`` key in returned dictionary for all ``DataCheck``and ``DataChecks`` :pr:`1916`
        * Aggregating the shap values for predictions that we know the provenance of, e.g. OHE, text, and date-time. :pr:`1901`
        * Improved error message when custom objective is passed as a string in ``pipeline.score`` :pr:`1941`
        * Added ``score_pipelines`` and ``train_pipelines`` methods to ``AutoMLSearch`` :pr:`1913`
        * Added support for ``pandas`` version 1.2.0 :pr:`1708`
        * Added ``score_batch`` and ``train_batch`` abstact methods to ``EngineBase`` and implementations in ``SequentialEngine`` :pr:`1913`
        * Added ability to handle index columns in ``AutoMLSearch`` and ``DataChecks`` :pr:`2138`
    * Fixes
        * Removed CI check for ``check_dependencies_updated_linux`` :pr:`1950`
        * Added metaclass for time series pipelines and fix binary classification pipeline ``predict`` not using objective if it is passed as a named argument :pr:`1874`
        * Fixed stack trace in prediction explanation functions caused by mixed string/numeric pandas column names :pr:`1871`
        * Fixed stack trace caused by passing pipelines with duplicate names to ``AutoMLSearch`` :pr:`1932`
        * Fixed ``AutoMLSearch.get_pipelines`` returning pipelines with the same attributes :pr:`1958`
    * Changes
        * Reversed GitHub Action for Linux unit tests until a fix for report generation is found :pr:`1920`
        * Updated ``add_results`` in ``AutoMLAlgorithm`` to take in entire pipeline results dictionary from ``AutoMLSearch`` :pr:`1891`
        * Updated ``ClassImbalanceDataCheck`` to look for severe class imbalance scenarios :pr:`1905`
        * Deleted the ``explain_prediction`` function :pr:`1915`
        * Removed ``HighVarianceCVDataCheck`` and convered it to an ``AutoMLSearch`` method instead :pr:`1928`
        * Removed warning in ``InvalidTargetDataCheck`` returned when numeric binary classification targets are not (0, 1) :pr:`1959`
    * Documentation Changes
        * Updated ``model_understanding.ipynb`` to demo the two-way partial dependence capability :pr:`1919`
    * Testing Changes

.. warning::

    **Breaking Changes**
        * Deleted the ``explain_prediction`` function :pr:`1915`
        * Removed ``HighVarianceCVDataCheck`` and convered it to an ``AutoMLSearch`` method instead :pr:`1928`
        * Added ``score_batch`` and ``train_batch`` abstact methods to ``EngineBase``. These need to be implemented in Engine subclasses :pr:`1913`


**v0.19.0 Feb. 23, 2021**
    * Enhancements
        * Added a GitHub Action for Python windows unit tests :pr:`1844`
        * Added a GitHub Action for checking updated release notes :pr:`1849`
        * Added a GitHub Action for Python lint checks :pr:`1837`
        * Adjusted ``explain_prediction``, ``explain_predictions`` and ``explain_predictions_best_worst`` to handle timeseries problems. :pr:`1818`
        * Updated ``InvalidTargetDataCheck`` to check for mismatched indices in target and features :pr:`1816`
        * Updated ``Woodwork`` structures returned from components to support ``Woodwork`` logical type overrides set by the user :pr:`1784`
        * Updated estimators to keep track of input feature names during ``fit()`` :pr:`1794`
        * Updated ``visualize_decision_tree`` to include feature names in output :pr:`1813`
        * Added ``is_bounded_like_percentage`` property for objectives. If true, the ``calculate_percent_difference`` method will return the absolute difference rather than relative difference :pr:`1809`
        * Added full error traceback to AutoMLSearch logger file :pr:`1840`
        * Changed ``TargetEncoder`` to preserve custom indices in the data :pr:`1836`
        * Refactored ``explain_predictions`` and ``explain_predictions_best_worst`` to only compute features once for all rows that need to be explained :pr:`1843`
        * Added custom random undersampler data splitter for classification :pr:`1857`
        * Updated ``OutliersDataCheck`` implementation to calculate the probability of having no outliers :pr:`1855`
        * Added ``Engines`` pipeline processing API :pr:`1838`
    * Fixes
        * Changed EngineBase random_state arg to random_seed and same for user guide docs :pr:`1889`
    * Changes
        * Modified ``calculate_percent_difference`` so that division by 0 is now inf rather than nan :pr:`1809`
        * Removed ``text_columns`` parameter from ``LSA`` and ``TextFeaturizer`` components :pr:`1652`
        * Added ``random_seed`` as an argument to our automl/pipeline/component API. Using ``random_state`` will raise a warning :pr:`1798`
        * Added ``DataCheckError`` message in ``InvalidTargetDataCheck`` if input target is None and removed exception raised :pr:`1866`
    * Documentation Changes
    * Testing Changes
        * Added back coverage for ``_get_feature_provenance`` in ``TextFeaturizer`` after ``text_columns`` was removed :pr:`1842`
        * Pin graphviz version for windows builds :pr:`1847`
        * Unpin graphviz version for windows builds :pr:`1851`

.. warning::

    **Breaking Changes**
        * Added a deprecation warning to ``explain_prediction``. It will be deleted in the next release. :pr:`1860`


**v0.18.2 Feb. 10, 2021**
    * Enhancements
        * Added uniqueness score data check :pr:`1785`
        * Added "dataframe" output format for prediction explanations :pr:`1781`
        * Updated LightGBM estimators to handle ``pandas.MultiIndex`` :pr:`1770`
        * Sped up permutation importance for some pipelines :pr:`1762`
        * Added sparsity data check :pr:`1797`
        * Confirmed support for threshold tuning for binary time series classification problems :pr:`1803`
    * Fixes
    * Changes
    * Documentation Changes
        * Added section on conda to the contributing guide :pr:`1771`
        * Updated release process to reflect freezing `main` before perf tests :pr:`1787`
        * Moving some prs to the right section of the release notes :pr:`1789`
        * Tweak README.md. :pr:`1800`
        * Fixed back arrow on install page docs :pr:`1795`
        * Fixed docstring for `ClassImbalanceDataCheck.validate()` :pr:`1817`
    * Testing Changes

**v0.18.1 Feb. 1, 2021**
    * Enhancements
        * Added ``graph_t_sne`` as a visualization tool for high dimensional data :pr:`1731`
        * Added the ability to see the linear coefficients of features in linear models terms :pr:`1738`
        * Added support for ``scikit-learn`` ``v0.24.0`` :pr:`1733`
        * Added support for ``scipy`` ``v1.6.0`` :pr:`1752`
        * Added SVM Classifier and Regressor to estimators :pr:`1714` :pr:`1761`
    * Fixes
        * Addressed bug with ``partial_dependence`` and categorical data with more categories than grid resolution :pr:`1748`
        * Removed ``random_state`` arg from ``get_pipelines`` in ``AutoMLSearch`` :pr:`1719`
        * Pinned pyzmq at less than 22.0.0 till we add support :pr:`1756`
    * Changes
        * Updated components and pipelines to return ``Woodwork`` data structures :pr:`1668`
        * Updated ``clone()`` for pipelines and components to copy over random state automatically :pr:`1753`
        * Dropped support for Python version 3.6 :pr:`1751`
        * Removed deprecated ``verbose`` flag from ``AutoMLSearch`` parameters :pr:`1772`
    * Documentation Changes
        * Add Twitter and Github link to documentation toolbar :pr:`1754`
        * Added Open Graph info to documentation :pr:`1758`
    * Testing Changes

.. warning::

    **Breaking Changes**
        * Components and pipelines return ``Woodwork`` data structures instead of ``pandas`` data structures :pr:`1668`
        * Python 3.6 will not be actively supported due to discontinued support from EvalML dependencies.
        * Deprecated ``verbose`` flag is removed for ``AutoMLSearch`` :pr:`1772`


**v0.18.0 Jan. 26, 2021**
    * Enhancements
        * Added RMSLE, MSLE, and MAPE to core objectives while checking for negative target values in ``invalid_targets_data_check`` :pr:`1574`
        * Added validation checks for binary problems with regression-like datasets and multiclass problems without true multiclass targets in ``invalid_targets_data_check`` :pr:`1665`
        * Added time series support for ``make_pipeline`` :pr:`1566`
        * Added target name for output of pipeline ``predict`` method :pr:`1578`
        * Added multiclass check to ``InvalidTargetDataCheck`` for two examples per class :pr:`1596`
        * Added support for ``graphviz`` ``v0.16`` :pr:`1657`
        * Enhanced time series pipelines to accept empty features :pr:`1651`
        * Added KNN Classifier to estimators. :pr:`1650`
        * Added support for list inputs for objectives :pr:`1663`
        * Added support for ``AutoMLSearch`` to handle time series classification pipelines :pr:`1666`
        * Enhanced ``DelayedFeaturesTransformer`` to encode categorical features and targets before delaying them :pr:`1691`
        * Added 2-way dependence plots. :pr:`1690`
        * Added ability to directly iterate through components within Pipelines :pr:`1583`
    * Fixes
        * Fixed inconsistent attributes and added Exceptions to docs :pr:`1673`
        * Fixed ``TargetLeakageDataCheck`` to use Woodwork ``mutual_information`` rather than using Pandas' Pearson Correlation :pr:`1616`
        * Fixed thresholding for pipelines in ``AutoMLSearch`` to only threshold binary classification pipelines :pr:`1622` :pr:`1626`
        * Updated ``load_data`` to return Woodwork structures and update default parameter value for ``index`` to ``None`` :pr:`1610`
        * Pinned scipy at < 1.6.0 while we work on adding support :pr:`1629`
        * Fixed data check message formatting in ``AutoMLSearch`` :pr:`1633`
        * Addressed stacked ensemble component for ``scikit-learn`` v0.24 support by setting ``shuffle=True`` for default CV :pr:`1613`
        * Fixed bug where ``Imputer`` reset the index on ``X`` :pr:`1590`
        * Fixed ``AutoMLSearch`` stacktrace when a cutom objective was passed in as a primary objective or additional objective :pr:`1575`
        * Fixed custom index bug for ``MAPE`` objective :pr:`1641`
        * Fixed index bug for ``TextFeaturizer`` and ``LSA`` components :pr:`1644`
        * Limited ``load_fraud`` dataset loaded into ``automl.ipynb`` :pr:`1646`
        * ``add_to_rankings`` updates ``AutoMLSearch.best_pipeline`` when necessary :pr:`1647`
        * Fixed bug where time series baseline estimators were not receiving ``gap`` and ``max_delay`` in ``AutoMLSearch`` :pr:`1645`
        * Fixed jupyter notebooks to help the RTD buildtime :pr:`1654`
        * Added ``positive_only`` objectives to ``non_core_objectives`` :pr:`1661`
        * Fixed stacking argument ``n_jobs`` for IterativeAlgorithm :pr:`1706`
        * Updated CatBoost estimators to return self in ``.fit()`` rather than the underlying model for consistency :pr:`1701`
        * Added ability to initialize pipeline parameters in ``AutoMLSearch`` constructor :pr:`1676`
    * Changes
        * Added labeling to ``graph_confusion_matrix`` :pr:`1632`
        * Rerunning search for ``AutoMLSearch`` results in a message thrown rather than failing the search, and removed ``has_searched`` property :pr:`1647`
        * Changed tuner class to allow and ignore single parameter values as input :pr:`1686`
        * Capped LightGBM version limit to remove bug in docs :pr:`1711`
        * Removed support for `np.random.RandomState` in EvalML :pr:`1727`
    * Documentation Changes
        * Update Model Understanding in the user guide to include ``visualize_decision_tree`` :pr:`1678`
        * Updated docs to include information about ``AutoMLSearch`` callback parameters and methods :pr:`1577`
        * Updated docs to prompt users to install graphiz on Mac :pr:`1656`
        * Added ``infer_feature_types`` to the ``start.ipynb`` guide :pr:`1700`
        * Added multicollinearity data check to API reference and docs :pr:`1707`
    * Testing Changes

.. warning::

    **Breaking Changes**
        * Removed ``has_searched`` property from ``AutoMLSearch`` :pr:`1647`
        * Components and pipelines return ``Woodwork`` data structures instead of ``pandas`` data structures :pr:`1668`
        * Removed support for `np.random.RandomState` in EvalML. Rather than passing ``np.random.RandomState`` as component and pipeline random_state values, we use int random_seed :pr:`1727`


**v0.17.0 Dec. 29, 2020**
    * Enhancements
        * Added ``save_plot`` that allows for saving figures from different backends :pr:`1588`
        * Added ``LightGBM Regressor`` to regression components :pr:`1459`
        * Added ``visualize_decision_tree`` for tree visualization with ``decision_tree_data_from_estimator`` and ``decision_tree_data_from_pipeline`` to reformat tree structure output :pr:`1511`
        * Added `DFS Transformer` component into transformer components :pr:`1454`
        * Added ``MAPE`` to the standard metrics for time series problems and update objectives :pr:`1510`
        * Added ``graph_prediction_vs_actual_over_time`` and ``get_prediction_vs_actual_over_time_data`` to the model understanding module for time series problems :pr:`1483`
        * Added a ``ComponentGraph`` class that will support future pipelines as directed acyclic graphs :pr:`1415`
        * Updated data checks to accept ``Woodwork`` data structures :pr:`1481`
        * Added parameter to ``InvalidTargetDataCheck`` to show only top unique values rather than all unique values :pr:`1485`
        * Added multicollinearity data check :pr:`1515`
        * Added baseline pipeline and components for time series regression problems :pr:`1496`
        * Added more information to users about ensembling behavior in ``AutoMLSearch`` :pr:`1527`
        * Add woodwork support for more utility and graph methods :pr:`1544`
        * Changed ``DateTimeFeaturizer`` to encode features as int :pr:`1479`
        * Return trained pipelines from ``AutoMLSearch.best_pipeline`` :pr:`1547`
        * Added utility method so that users can set feature types without having to learn about Woodwork directly :pr:`1555`
        * Added Linear Discriminant Analysis transformer for dimensionality reduction :pr:`1331`
        * Added multiclass support for ``partial_dependence`` and ``graph_partial_dependence`` :pr:`1554`
        * Added ``TimeSeriesBinaryClassificationPipeline`` and ``TimeSeriesMulticlassClassificationPipeline`` classes :pr:`1528`
        * Added ``make_data_splitter`` method for easier automl data split customization :pr:`1568`
        * Integrated ``ComponentGraph`` class into Pipelines for full non-linear pipeline support :pr:`1543`
        * Update ``AutoMLSearch`` constructor to take training data instead of ``search`` and ``add_to_leaderboard`` :pr:`1597`
        * Update ``split_data`` helper args :pr:`1597`
        * Add problem type utils ``is_regression``, ``is_classification``, ``is_timeseries`` :pr:`1597`
        * Rename ``AutoMLSearch`` ``data_split`` arg to ``data_splitter`` :pr:`1569`
    * Fixes
        * Fix AutoML not passing CV folds to ``DefaultDataChecks`` for usage by ``ClassImbalanceDataCheck`` :pr:`1619`
        * Fix Windows CI jobs: install ``numba`` via conda, required for ``shap`` :pr:`1490`
        * Added custom-index support for `reset-index-get_prediction_vs_actual_over_time_data` :pr:`1494`
        * Fix ``generate_pipeline_code`` to account for boolean and None differences between Python and JSON :pr:`1524` :pr:`1531`
        * Set max value for plotly and xgboost versions while we debug CI failures with newer versions :pr:`1532`
        * Undo version pinning for plotly :pr:`1533`
        * Fix ReadTheDocs build by updating the version of ``setuptools`` :pr:`1561`
        * Set ``random_state`` of data splitter in AutoMLSearch to take int to keep consistency in the resulting splits :pr:`1579`
        * Pin sklearn version while we work on adding support :pr:`1594`
        * Pin pandas at <1.2.0 while we work on adding support :pr:`1609`
        * Pin graphviz at < 0.16 while we work on adding support :pr:`1609`
    * Changes
        * Reverting ``save_graph`` :pr:`1550` to resolve kaleido build issues :pr:`1585`
        * Update circleci badge to apply to ``main`` :pr:`1489`
        * Added script to generate github markdown for releases :pr:`1487`
        * Updated selection using pandas ``dtypes`` to selecting using Woodwork logical types :pr:`1551`
        * Updated dependencies to fix ``ImportError: cannot import name 'MaskedArray' from 'sklearn.utils.fixes'`` error and to address Woodwork and Featuretool dependencies :pr:`1540`
        * Made ``get_prediction_vs_actual_data()`` a public method :pr:`1553`
        * Updated ``Woodwork`` version requirement to v0.0.7 :pr:`1560`
        * Move data splitters from ``evalml.automl.data_splitters`` to ``evalml.preprocessing.data_splitters`` :pr:`1597`
        * Rename "# Testing" in automl log output to "# Validation" :pr:`1597`
    * Documentation Changes
        * Added partial dependence methods to API reference :pr:`1537`
        * Updated documentation for confusion matrix methods :pr:`1611`
    * Testing Changes
        * Set ``n_jobs=1`` in most unit tests to reduce memory :pr:`1505`

.. warning::

    **Breaking Changes**
        * Updated minimal dependencies: ``numpy>=1.19.1``, ``pandas>=1.1.0``, ``scikit-learn>=0.23.1``, ``scikit-optimize>=0.8.1``
        * Updated ``AutoMLSearch.best_pipeline`` to return a trained pipeline. Pass in ``train_best_pipeline=False`` to AutoMLSearch in order to return an untrained pipeline.
        * Pipeline component instances can no longer be iterated through using ``Pipeline.component_graph`` :pr:`1543`
        * Update ``AutoMLSearch`` constructor to take training data instead of ``search`` and ``add_to_leaderboard`` :pr:`1597`
        * Update ``split_data`` helper args :pr:`1597`
        * Move data splitters from ``evalml.automl.data_splitters`` to ``evalml.preprocessing.data_splitters`` :pr:`1597`
        * Rename ``AutoMLSearch`` ``data_split`` arg to ``data_splitter`` :pr:`1569`



**v0.16.1 Dec. 1, 2020**
    * Enhancements
        * Pin woodwork version to v0.0.6 to avoid breaking changes :pr:`1484`
        * Updated ``Woodwork`` to >=0.0.5 in ``core-requirements.txt`` :pr:`1473`
        * Removed ``copy_dataframe`` parameter for ``Woodwork``, updated ``Woodwork`` to >=0.0.6 in ``core-requirements.txt`` :pr:`1478`
        * Updated ``detect_problem_type`` to use ``pandas.api.is_numeric_dtype`` :pr:`1476`
    * Changes
        * Changed ``make clean`` to delete coverage reports as a convenience for developers :pr:`1464`
        * Set ``n_jobs=-1`` by default for stacked ensemble components :pr:`1472`
    * Documentation Changes
        * Updated pipeline and component documentation and demos to use ``Woodwork`` :pr:`1466`
    * Testing Changes
        * Update dependency update checker to use everything from core and optional dependencies :pr:`1480`


**v0.16.0 Nov. 24, 2020**
    * Enhancements
        * Updated pipelines and ``make_pipeline`` to accept ``Woodwork`` inputs :pr:`1393`
        * Updated components to accept ``Woodwork`` inputs :pr:`1423`
        * Added ability to freeze hyperparameters for ``AutoMLSearch`` :pr:`1284`
        * Added ``Target Encoder`` into transformer components :pr:`1401`
        * Added callback for error handling in ``AutoMLSearch`` :pr:`1403`
        * Added the index id to the ``explain_predictions_best_worst`` output to help users identify which rows in their data are included :pr:`1365`
        * The top_k features displayed in ``explain_predictions_*`` functions are now determined by the magnitude of shap values as opposed to the ``top_k`` largest and smallest shap values. :pr:`1374`
        * Added a problem type for time series regression :pr:`1386`
        * Added a ``is_defined_for_problem_type`` method to ``ObjectiveBase`` :pr:`1386`
        * Added a ``random_state`` parameter to ``make_pipeline_from_components`` function :pr:`1411`
        * Added ``DelayedFeaturesTransformer`` :pr:`1396`
        * Added a ``TimeSeriesRegressionPipeline`` class :pr:`1418`
        * Removed ``core-requirements.txt`` from the package distribution :pr:`1429`
        * Updated data check messages to include a `"code"` and `"details"` fields :pr:`1451`, :pr:`1462`
        * Added a ``TimeSeriesSplit`` data splitter for time series problems :pr:`1441`
        * Added a ``problem_configuration`` parameter to AutoMLSearch :pr:`1457`
    * Fixes
        * Fixed ``IndexError`` raised in ``AutoMLSearch`` when ``ensembling = True`` but only one pipeline to iterate over :pr:`1397`
        * Fixed stacked ensemble input bug and LightGBM warning and bug in ``AutoMLSearch`` :pr:`1388`
        * Updated enum classes to show possible enum values as attributes :pr:`1391`
        * Updated calls to ``Woodwork``'s ``to_pandas()`` to ``to_series()`` and ``to_dataframe()`` :pr:`1428`
        * Fixed bug in OHE where column names were not guaranteed to be unique :pr:`1349`
        * Fixed bug with percent improvement of ``ExpVariance`` objective on data with highly skewed target :pr:`1467`
        * Fix SimpleImputer error which occurs when all features are bool type :pr:`1215`
    * Changes
        * Changed ``OutliersDataCheck`` to return the list of columns, rather than rows, that contain outliers :pr:`1377`
        * Simplified and cleaned output for Code Generation :pr:`1371`
        * Reverted changes from :pr:`1337` :pr:`1409`
        * Updated data checks to return dictionary of warnings and errors instead of a list :pr:`1448`
        * Updated ``AutoMLSearch`` to pass ``Woodwork`` data structures to every pipeline (instead of pandas DataFrames) :pr:`1450`
        * Update ``AutoMLSearch`` to default to ``max_batches=1`` instead of ``max_iterations=5`` :pr:`1452`
        * Updated _evaluate_pipelines to consolidate side effects :pr:`1410`
    * Documentation Changes
        * Added description of CLA to contributing guide, updated description of draft PRs :pr:`1402`
        * Updated documentation to include all data checks, ``DataChecks``, and usage of data checks in AutoML :pr:`1412`
        * Updated docstrings from ``np.array`` to ``np.ndarray`` :pr:`1417`
        * Added section on stacking ensembles in AutoMLSearch documentation :pr:`1425`
    * Testing Changes
        * Removed ``category_encoders`` from test-requirements.txt :pr:`1373`
        * Tweak codecov.io settings again to avoid flakes :pr:`1413`
        * Modified ``make lint`` to check notebook versions in the docs :pr:`1431`
        * Modified ``make lint-fix`` to standardize notebook versions in the docs :pr:`1431`
        * Use new version of pull request Github Action for dependency check (:pr:`1443`)
        * Reduced number of workers for tests to 4 :pr:`1447`

.. warning::

    **Breaking Changes**
        * The ``top_k`` and ``top_k_features`` parameters in ``explain_predictions_*`` functions now return ``k`` features as opposed to ``2 * k`` features :pr:`1374`
        * Renamed ``problem_type`` to ``problem_types`` in ``RegressionObjective``, ``BinaryClassificationObjective``, and ``MulticlassClassificationObjective`` :pr:`1319`
        * Data checks now return a dictionary of warnings and errors instead of a list :pr:`1448`



**v0.15.0 Oct. 29, 2020**
    * Enhancements
        * Added stacked ensemble component classes (``StackedEnsembleClassifier``, ``StackedEnsembleRegressor``) :pr:`1134`
        * Added stacked ensemble components to ``AutoMLSearch`` :pr:`1253`
        * Added ``DecisionTreeClassifier`` and ``DecisionTreeRegressor`` to AutoML :pr:`1255`
        * Added ``graph_prediction_vs_actual`` in ``model_understanding`` for regression problems :pr:`1252`
        * Added parameter to ``OneHotEncoder`` to enable filtering for features to encode for :pr:`1249`
        * Added percent-better-than-baseline for all objectives to automl.results :pr:`1244`
        * Added ``HighVarianceCVDataCheck`` and replaced synonymous warning in ``AutoMLSearch`` :pr:`1254`
        * Added `PCA Transformer` component for dimensionality reduction :pr:`1270`
        * Added ``generate_pipeline_code`` and ``generate_component_code`` to allow for code generation given a pipeline or component instance :pr:`1306`
        * Added ``PCA Transformer`` component for dimensionality reduction :pr:`1270`
        * Updated ``AutoMLSearch`` to support ``Woodwork`` data structures :pr:`1299`
        * Added cv_folds to ``ClassImbalanceDataCheck`` and added this check to ``DefaultDataChecks`` :pr:`1333`
        * Make ``max_batches`` argument to ``AutoMLSearch.search`` public :pr:`1320`
        * Added text support to automl search :pr:`1062`
        * Added ``_pipelines_per_batch`` as a private argument to ``AutoMLSearch`` :pr:`1355`
    * Fixes
        * Fixed ML performance issue with ordered datasets: always shuffle data in automl's default CV splits :pr:`1265`
        * Fixed broken ``evalml info`` CLI command :pr:`1293`
        * Fixed ``boosting type='rf'`` for LightGBM Classifier, as well as ``num_leaves`` error :pr:`1302`
        * Fixed bug in ``explain_predictions_best_worst`` where a custom index in the target variable would cause a ``ValueError`` :pr:`1318`
        * Added stacked ensemble estimators to to ``evalml.pipelines.__init__`` file :pr:`1326`
        * Fixed bug in OHE where calls to transform were not deterministic if ``top_n`` was less than the number of categories in a column :pr:`1324`
        * Fixed LightGBM warning messages during AutoMLSearch :pr:`1342`
        * Fix warnings thrown during AutoMLSearch in ``HighVarianceCVDataCheck`` :pr:`1346`
        * Fixed bug where TrainingValidationSplit would return invalid location indices for dataframes with a custom index :pr:`1348`
        * Fixed bug where the AutoMLSearch ``random_state`` was not being passed to the created pipelines :pr:`1321`
    * Changes
        * Allow ``add_to_rankings`` to be called before AutoMLSearch is called :pr:`1250`
        * Removed Graphviz from test-requirements to add to requirements.txt :pr:`1327`
        * Removed ``max_pipelines`` parameter from ``AutoMLSearch`` :pr:`1264`
        * Include editable installs in all install make targets :pr:`1335`
        * Made pip dependencies `featuretools` and `nlp_primitives` core dependencies :pr:`1062`
        * Removed `PartOfSpeechCount` from `TextFeaturizer` transform primitives :pr:`1062`
        * Added warning for ``partial_dependency`` when the feature includes null values :pr:`1352`
    * Documentation Changes
        * Fixed and updated code blocks in Release Notes :pr:`1243`
        * Added DecisionTree estimators to API Reference :pr:`1246`
        * Changed class inheritance display to flow vertically :pr:`1248`
        * Updated cost-benefit tutorial to use a holdout/test set :pr:`1159`
        * Added ``evalml info`` command to documentation :pr:`1293`
        * Miscellaneous doc updates :pr:`1269`
        * Removed conda pre-release testing from the release process document :pr:`1282`
        * Updates to contributing guide :pr:`1310`
        * Added Alteryx footer to docs with Twitter and Github link :pr:`1312`
        * Added documentation for evalml installation for Python 3.6 :pr:`1322`
        * Added documentation changes to make the API Docs easier to understand :pr:`1323`
        * Fixed documentation for ``feature_importance`` :pr:`1353`
        * Added tutorial for running `AutoML` with text data :pr:`1357`
        * Added documentation for woodwork integration with automl search :pr:`1361`
    * Testing Changes
        * Added tests for ``jupyter_check`` to handle IPython :pr:`1256`
        * Cleaned up ``make_pipeline`` tests to test for all estimators :pr:`1257`
        * Added a test to check conda build after merge to main :pr:`1247`
        * Removed code that was lacking codecov for ``__main__.py`` and unnecessary :pr:`1293`
        * Codecov: round coverage up instead of down :pr:`1334`
        * Add DockerHub credentials to CI testing environment :pr:`1356`
        * Add DockerHub credentials to conda testing environment :pr:`1363`

.. warning::

    **Breaking Changes**
        * Renamed ``LabelLeakageDataCheck`` to ``TargetLeakageDataCheck`` :pr:`1319`
        * ``max_pipelines`` parameter has been removed from ``AutoMLSearch``. Please use ``max_iterations`` instead. :pr:`1264`
        * ``AutoMLSearch.search()`` will now log a warning if the input is not a ``Woodwork`` data structure (``pandas``, ``numpy``) :pr:`1299`
        * Make ``max_batches`` argument to ``AutoMLSearch.search`` public :pr:`1320`
        * Removed unused argument `feature_types` from AutoMLSearch.search :pr:`1062`

**v0.14.1 Sep. 29, 2020**
    * Enhancements
        * Updated partial dependence methods to support calculating numeric columns in a dataset with non-numeric columns :pr:`1150`
        * Added ``get_feature_names`` on ``OneHotEncoder`` :pr:`1193`
        * Added ``detect_problem_type`` to ``problem_type/utils.py`` to automatically detect the problem type given targets :pr:`1194`
        * Added LightGBM to ``AutoMLSearch`` :pr:`1199`
        * Updated ``scikit-learn`` and ``scikit-optimize`` to use latest versions - 0.23.2 and 0.8.1 respectively :pr:`1141`
        * Added ``__str__`` and ``__repr__`` for pipelines and components :pr:`1218`
        * Included internal target check for both training and validation data in ``AutoMLSearch`` :pr:`1226`
        * Added ``ProblemTypes.all_problem_types`` helper to get list of supported problem types :pr:`1219`
        * Added ``DecisionTreeClassifier`` and ``DecisionTreeRegressor`` classes :pr:`1223`
        * Added ``ProblemTypes.all_problem_types`` helper to get list of supported problem types :pr:`1219`
        * ``DataChecks`` can now be parametrized by passing a list of ``DataCheck`` classes and a parameter dictionary :pr:`1167`
        * Added first CV fold score as validation score in ``AutoMLSearch.rankings`` :pr:`1221`
        * Updated ``flake8`` configuration to enable linting on ``__init__.py`` files :pr:`1234`
        * Refined ``make_pipeline_from_components`` implementation :pr:`1204`
    * Fixes
        * Updated GitHub URL after migration to Alteryx GitHub org :pr:`1207`
        * Changed Problem Type enum to be more similar to the string name :pr:`1208`
        * Wrapped call to scikit-learn's partial dependence method in a ``try``/``finally`` block :pr:`1232`
    * Changes
        * Added ``allow_writing_files`` as a named argument to CatBoost estimators. :pr:`1202`
        * Added ``solver`` and ``multi_class`` as named arguments to ``LogisticRegressionClassifier`` :pr:`1202`
        * Replaced pipeline's ``._transform`` method to evaluate all the preprocessing steps of a pipeline with ``.compute_estimator_features`` :pr:`1231`
        * Changed default large dataset train/test splitting behavior :pr:`1205`
    * Documentation Changes
        * Included description of how to access the component instances and features for pipeline user guide :pr:`1163`
        * Updated API docs to refer to target as "target" instead of "labels" for non-classification tasks and minor docs cleanup :pr:`1160`
        * Added Class Imbalance Data Check to ``api_reference.rst`` :pr:`1190` :pr:`1200`
        * Added pipeline properties to API reference :pr:`1209`
        * Clarified what the objective parameter in AutoML is used for in AutoML API reference and AutoML user guide :pr:`1222`
        * Updated API docs to include ``skopt.space.Categorical`` option for component hyperparameter range definition :pr:`1228`
        * Added install documentation for ``libomp`` in order to use LightGBM on Mac :pr:`1233`
        * Improved description of ``max_iterations`` in documentation :pr:`1212`
        * Removed unused code from sphinx conf :pr:`1235`
    * Testing Changes

.. warning::

    **Breaking Changes**
        * ``DefaultDataChecks`` now accepts a ``problem_type`` parameter that must be specified :pr:`1167`
        * Pipeline's ``._transform`` method to evaluate all the preprocessing steps of a pipeline has been replaced with ``.compute_estimator_features`` :pr:`1231`
        * ``get_objectives`` has been renamed to ``get_core_objectives``. This function will now return a list of valid objective instances :pr:`1230`


**v0.13.2 Sep. 17, 2020**
    * Enhancements
        * Added ``output_format`` field to explain predictions functions :pr:`1107`
        * Modified ``get_objective`` and ``get_objectives`` to be able to return any objective in ``evalml.objectives`` :pr:`1132`
        * Added a ``return_instance`` boolean parameter to ``get_objective`` :pr:`1132`
        * Added ``ClassImbalanceDataCheck`` to determine whether target imbalance falls below a given threshold :pr:`1135`
        * Added label encoder to LightGBM for binary classification :pr:`1152`
        * Added labels for the row index of confusion matrix :pr:`1154`
        * Added ``AutoMLSearch`` object as another parameter in search callbacks :pr:`1156`
        * Added the corresponding probability threshold for each point displayed in ``graph_roc_curve`` :pr:`1161`
        * Added ``__eq__`` for ``ComponentBase`` and ``PipelineBase`` :pr:`1178`
        * Added support for multiclass classification for ``roc_curve`` :pr:`1164`
        * Added ``categories`` accessor to ``OneHotEncoder`` for listing the categories associated with a feature :pr:`1182`
        * Added utility function to create pipeline instances from a list of component instances :pr:`1176`
    * Fixes
        * Fixed XGBoost column names for partial dependence methods :pr:`1104`
        * Removed dead code validating column type from ``TextFeaturizer`` :pr:`1122`
        * Fixed issue where ``Imputer`` cannot fit when there is None in a categorical or boolean column :pr:`1144`
        * ``OneHotEncoder`` preserves the custom index in the input data :pr:`1146`
        * Fixed representation for ``ModelFamily`` :pr:`1165`
        * Removed duplicate ``nbsphinx`` dependency in ``dev-requirements.txt`` :pr:`1168`
        * Users can now pass in any valid kwargs to all estimators :pr:`1157`
        * Remove broken accessor ``OneHotEncoder.get_feature_names`` and unneeded base class :pr:`1179`
        * Removed LightGBM Estimator from AutoML models :pr:`1186`
    * Changes
        * Pinned ``scikit-optimize`` version to 0.7.4 :pr:`1136`
        * Removed ``tqdm`` as a dependency :pr:`1177`
        * Added lightgbm version 3.0.0 to ``latest_dependency_versions.txt`` :pr:`1185`
        * Rename ``max_pipelines`` to ``max_iterations`` :pr:`1169`
    * Documentation Changes
        * Fixed API docs for ``AutoMLSearch`` ``add_result_callback`` :pr:`1113`
        * Added a step to our release process for pushing our latest version to conda-forge :pr:`1118`
        * Added warning for missing ipywidgets dependency for using ``PipelineSearchPlots`` on Jupyterlab :pr:`1145`
        * Updated ``README.md`` example to load demo dataset :pr:`1151`
        * Swapped mapping of breast cancer targets in ``model_understanding.ipynb`` :pr:`1170`
    * Testing Changes
        * Added test confirming ``TextFeaturizer`` never outputs null values :pr:`1122`
        * Changed Python version of ``Update Dependencies`` action to 3.8.x :pr:`1137`
        * Fixed release notes check-in test for ``Update Dependencies`` actions :pr:`1172`

.. warning::

    **Breaking Changes**
        * ``get_objective`` will now return a class definition rather than an instance by default :pr:`1132`
        * Deleted ``OPTIONS`` dictionary in ``evalml.objectives.utils.py`` :pr:`1132`
        * If specifying an objective by string, the string must now match the objective's name field, case-insensitive :pr:`1132`
        * Passing "Cost Benefit Matrix", "Fraud Cost", "Lead Scoring", "Mean Squared Log Error",
            "Recall", "Recall Macro", "Recall Micro", "Recall Weighted", or "Root Mean Squared Log Error" to ``AutoMLSearch`` will now result in a ``ValueError``
            rather than an ``ObjectiveNotFoundError`` :pr:`1132`
        * Search callbacks ``start_iteration_callback`` and ``add_results_callback`` have changed to include a copy of the AutoMLSearch object as a third parameter :pr:`1156`
        * Deleted ``OneHotEncoder.get_feature_names`` method which had been broken for a while, in favor of pipelines' ``input_feature_names`` :pr:`1179`
        * Deleted empty base class ``CategoricalEncoder`` which ``OneHotEncoder`` component was inheriting from :pr:`1176`
        * Results from ``roc_curve`` will now return as a list of dictionaries with each dictionary representing a class :pr:`1164`
        * ``max_pipelines`` now raises a ``DeprecationWarning`` and will be removed in the next release. ``max_iterations`` should be used instead. :pr:`1169`


**v0.13.1 Aug. 25, 2020**
    * Enhancements
        * Added Cost-Benefit Matrix objective for binary classification :pr:`1038`
        * Split ``fill_value`` into ``categorical_fill_value`` and ``numeric_fill_value`` for Imputer :pr:`1019`
        * Added ``explain_predictions`` and ``explain_predictions_best_worst`` for explaining multiple predictions with SHAP :pr:`1016`
        * Added new LSA component for text featurization :pr:`1022`
        * Added guide on installing with conda :pr:`1041`
        * Added a “cost-benefit curve” util method to graph cost-benefit matrix scores vs. binary classification thresholds :pr:`1081`
        * Standardized error when calling transform/predict before fit for pipelines :pr:`1048`
        * Added ``percent_better_than_baseline`` to AutoML search rankings and full rankings table :pr:`1050`
        * Added one-way partial dependence and partial dependence plots :pr:`1079`
        * Added "Feature Value" column to prediction explanation reports. :pr:`1064`
        * Added LightGBM classification estimator :pr:`1082`, :pr:`1114`
        * Added ``max_batches`` parameter to ``AutoMLSearch`` :pr:`1087`
    * Fixes
        * Updated ``TextFeaturizer`` component to no longer require an internet connection to run :pr:`1022`
        * Fixed non-deterministic element of ``TextFeaturizer`` transformations :pr:`1022`
        * Added a StandardScaler to all ElasticNet pipelines :pr:`1065`
        * Updated cost-benefit matrix to normalize score :pr:`1099`
        * Fixed logic in ``calculate_percent_difference`` so that it can handle negative values :pr:`1100`
    * Changes
        * Added ``needs_fitting`` property to ``ComponentBase`` :pr:`1044`
        * Updated references to data types to use datatype lists defined in ``evalml.utils.gen_utils`` :pr:`1039`
        * Remove maximum version limit for SciPy dependency :pr:`1051`
        * Moved ``all_components`` and other component importers into runtime methods :pr:`1045`
        * Consolidated graphing utility methods under ``evalml.utils.graph_utils`` :pr:`1060`
        * Made slight tweaks to how ``TextFeaturizer`` uses ``featuretools``, and did some refactoring of that and of LSA :pr:`1090`
        * Changed ``show_all_features`` parameter into ``importance_threshold``, which allows for thresholding feature importance :pr:`1097`, :pr:`1103`
    * Documentation Changes
        * Update ``setup.py`` URL to point to the github repo :pr:`1037`
        * Added tutorial for using the cost-benefit matrix objective :pr:`1088`
        * Updated ``model_understanding.ipynb`` to include documentation for using plotly on Jupyter Lab :pr:`1108`
    * Testing Changes
        * Refactor CircleCI tests to use matrix jobs (:pr:`1043`)
        * Added a test to check that all test directories are included in evalml package :pr:`1054`


.. warning::

    **Breaking Changes**
        * ``confusion_matrix`` and ``normalize_confusion_matrix`` have been moved to ``evalml.utils`` :pr:`1038`
        * All graph utility methods previously under ``evalml.pipelines.graph_utils`` have been moved to ``evalml.utils.graph_utils`` :pr:`1060`


**v0.12.2 Aug. 6, 2020**
    * Enhancements
        * Add save/load method to components :pr:`1023`
        * Expose pickle ``protocol`` as optional arg to save/load :pr:`1023`
        * Updated estimators used in AutoML to include ExtraTrees and ElasticNet estimators :pr:`1030`
    * Fixes
    * Changes
        * Removed ``DeprecationWarning`` for ``SimpleImputer`` :pr:`1018`
    * Documentation Changes
        * Add note about version numbers to release process docs :pr:`1034`
    * Testing Changes
        * Test files are now included in the evalml package :pr:`1029`


**v0.12.0 Aug. 3, 2020**
    * Enhancements
        * Added string and categorical targets support for binary and multiclass pipelines and check for numeric targets for ``DetectLabelLeakage`` data check :pr:`932`
        * Added clear exception for regression pipelines if target datatype is string or categorical :pr:`960`
        * Added target column names and class labels in ``predict`` and ``predict_proba`` output for pipelines :pr:`951`
        * Added ``_compute_shap_values`` and ``normalize_values`` to ``pipelines/explanations`` module :pr:`958`
        * Added ``explain_prediction`` feature which explains single predictions with SHAP :pr:`974`
        * Added Imputer to allow different imputation strategies for numerical and categorical dtypes :pr:`991`
        * Added support for configuring logfile path using env var, and don't create logger if there are filesystem errors :pr:`975`
        * Updated catboost estimators' default parameters and automl hyperparameter ranges to speed up fit time :pr:`998`
    * Fixes
        * Fixed ReadtheDocs warning failure regarding embedded gif :pr:`943`
        * Removed incorrect parameter passed to pipeline classes in ``_add_baseline_pipelines`` :pr:`941`
        * Added universal error for calling ``predict``, ``predict_proba``, ``transform``, and ``feature_importances`` before fitting :pr:`969`, :pr:`994`
        * Made ``TextFeaturizer`` component and pip dependencies ``featuretools`` and ``nlp_primitives`` optional :pr:`976`
        * Updated imputation strategy in automl to no longer limit impute strategy to ``most_frequent`` for all features if there are any categorical columns :pr:`991`
        * Fixed ``UnboundLocalError`` for ``cv_pipeline`` when automl search errors :pr:`996`
        * Fixed ``Imputer`` to reset dataframe index to preserve behavior expected from  ``SimpleImputer`` :pr:`1009`
    * Changes
        * Moved ``get_estimators`` to ``evalml.pipelines.components.utils`` :pr:`934`
        * Modified Pipelines to raise ``PipelineScoreError`` when they encounter an error during scoring :pr:`936`
        * Moved ``evalml.model_families.list_model_families`` to ``evalml.pipelines.components.allowed_model_families`` :pr:`959`
        * Renamed ``DateTimeFeaturization`` to ``DateTimeFeaturizer`` :pr:`977`
        * Added check to stop search and raise an error if all pipelines in a batch return NaN scores :pr:`1015`
    * Documentation Changes
        * Updated ``README.md`` :pr:`963`
        * Reworded message when errors are returned from data checks in search :pr:`982`
        * Added section on understanding model predictions with ``explain_prediction`` to User Guide :pr:`981`
        * Added a section to the user guide and api reference about how XGBoost and CatBoost are not fully supported. :pr:`992`
        * Added custom components section in user guide :pr:`993`
        * Updated FAQ section formatting :pr:`997`
        * Updated release process documentation :pr:`1003`
    * Testing Changes
        * Moved ``predict_proba`` and ``predict`` tests regarding string / categorical targets to ``test_pipelines.py`` :pr:`972`
        * Fixed dependency update bot by updating python version to 3.7 to avoid frequent github version updates :pr:`1002`


.. warning::

    **Breaking Changes**
        * ``get_estimators`` has been moved to ``evalml.pipelines.components.utils`` (previously was under ``evalml.pipelines.utils``) :pr:`934`
        * Removed the ``raise_errors`` flag in AutoML search. All errors during pipeline evaluation will be caught and logged. :pr:`936`
        * ``evalml.model_families.list_model_families`` has been moved to ``evalml.pipelines.components.allowed_model_families`` :pr:`959`
        * ``TextFeaturizer``: the ``featuretools`` and ``nlp_primitives`` packages must be installed after installing evalml in order to use this component :pr:`976`
        * Renamed ``DateTimeFeaturization`` to ``DateTimeFeaturizer`` :pr:`977`


**v0.11.2 July 16, 2020**
    * Enhancements
        * Added ``NoVarianceDataCheck`` to ``DefaultDataChecks`` :pr:`893`
        * Added text processing and featurization component ``TextFeaturizer`` :pr:`913`, :pr:`924`
        * Added additional checks to ``InvalidTargetDataCheck`` to handle invalid target data types :pr:`929`
        * ``AutoMLSearch`` will now handle ``KeyboardInterrupt`` and prompt user for confirmation :pr:`915`
    * Fixes
        * Makes automl results a read-only property :pr:`919`
    * Changes
        * Deleted static pipelines and refactored tests involving static pipelines, removed ``all_pipelines()`` and ``get_pipelines()`` :pr:`904`
        * Moved ``list_model_families`` to ``evalml.model_family.utils`` :pr:`903`
        * Updated ``all_pipelines``, ``all_estimators``, ``all_components`` to use the same mechanism for dynamically generating their elements :pr:`898`
        * Rename ``master`` branch to ``main`` :pr:`918`
        * Add pypi release github action :pr:`923`
        * Updated ``AutoMLSearch.search`` stdout output and logging and removed tqdm progress bar :pr:`921`
        * Moved automl config checks previously in ``search()`` to init :pr:`933`
    * Documentation Changes
        * Reorganized and rewrote documentation :pr:`937`
        * Updated to use pydata sphinx theme :pr:`937`
        * Updated docs to use ``release_notes`` instead of ``changelog`` :pr:`942`
    * Testing Changes
        * Cleaned up fixture names and usages in tests :pr:`895`


.. warning::

    **Breaking Changes**
        * ``list_model_families`` has been moved to ``evalml.model_family.utils`` (previously was under ``evalml.pipelines.utils``) :pr:`903`
        * ``get_estimators`` has been moved to ``evalml.pipelines.components.utils`` (previously was under ``evalml.pipelines.utils``) :pr:`934`
        * Static pipeline definitions have been removed, but similar pipelines can still be constructed via creating an instance of ``PipelineBase`` :pr:`904`
        * ``all_pipelines()`` and ``get_pipelines()`` utility methods have been removed :pr:`904`


**v0.11.0 June 30, 2020**
    * Enhancements
        * Added multiclass support for ROC curve graphing :pr:`832`
        * Added preprocessing component to drop features whose percentage of NaN values exceeds a specified threshold :pr:`834`
        * Added data check to check for problematic target labels :pr:`814`
        * Added PerColumnImputer that allows imputation strategies per column :pr:`824`
        * Added transformer to drop specific columns :pr:`827`
        * Added support for ``categories``, ``handle_error``, and ``drop`` parameters in ``OneHotEncoder`` :pr:`830` :pr:`897`
        * Added preprocessing component to handle DateTime columns featurization :pr:`838`
        * Added ability to clone pipelines and components :pr:`842`
        * Define getter method for component ``parameters`` :pr:`847`
        * Added utility methods to calculate and graph permutation importances :pr:`860`, :pr:`880`
        * Added new utility functions necessary for generating dynamic preprocessing pipelines :pr:`852`
        * Added kwargs to all components :pr:`863`
        * Updated ``AutoSearchBase`` to use dynamically generated preprocessing pipelines :pr:`870`
        * Added SelectColumns transformer :pr:`873`
        * Added ability to evaluate additional pipelines for automl search :pr:`874`
        * Added ``default_parameters`` class property to components and pipelines :pr:`879`
        * Added better support for disabling data checks in automl search :pr:`892`
        * Added ability to save and load AutoML objects to file :pr:`888`
        * Updated ``AutoSearchBase.get_pipelines`` to return an untrained pipeline instance :pr:`876`
        * Saved learned binary classification thresholds in automl results cv data dict :pr:`876`
    * Fixes
        * Fixed bug where SimpleImputer cannot handle dropped columns :pr:`846`
        * Fixed bug where PerColumnImputer cannot handle dropped columns :pr:`855`
        * Enforce requirement that builtin components save all inputted values in their parameters dict :pr:`847`
        * Don't list base classes in ``all_components`` output :pr:`847`
        * Standardize all components to output pandas data structures, and accept either pandas or numpy :pr:`853`
        * Fixed rankings and full_rankings error when search has not been run :pr:`894`
    * Changes
        * Update ``all_pipelines`` and ``all_components`` to try initializing pipelines/components, and on failure exclude them :pr:`849`
        * Refactor ``handle_components`` to ``handle_components_class``, standardize to ``ComponentBase`` subclass instead of instance :pr:`850`
        * Refactor "blacklist"/"whitelist" to "allow"/"exclude" lists :pr:`854`
        * Replaced ``AutoClassificationSearch`` and ``AutoRegressionSearch`` with ``AutoMLSearch`` :pr:`871`
        * Renamed feature_importances and permutation_importances methods to use singular names (feature_importance and permutation_importance) :pr:`883`
        * Updated ``automl`` default data splitter to train/validation split for large datasets :pr:`877`
        * Added open source license, update some repo metadata :pr:`887`
        * Removed dead code in ``_get_preprocessing_components`` :pr:`896`
    * Documentation Changes
        * Fix some typos and update the EvalML logo :pr:`872`
    * Testing Changes
        * Update the changelog check job to expect the new branching pattern for the deps update bot :pr:`836`
        * Check that all components output pandas datastructures, and can accept either pandas or numpy :pr:`853`
        * Replaced ``AutoClassificationSearch`` and ``AutoRegressionSearch`` with ``AutoMLSearch`` :pr:`871`


.. warning::

    **Breaking Changes**
        * Pipelines' static ``component_graph`` field must contain either ``ComponentBase`` subclasses or ``str``, instead of ``ComponentBase`` subclass instances :pr:`850`
        * Rename ``handle_component`` to ``handle_component_class``. Now standardizes to ``ComponentBase`` subclasses instead of ``ComponentBase`` subclass instances :pr:`850`
        * Renamed automl's ``cv`` argument to ``data_split`` :pr:`877`
        * Pipelines' and classifiers' ``feature_importances`` is renamed ``feature_importance``, ``graph_feature_importances`` is renamed ``graph_feature_importance`` :pr:`883`
        * Passing ``data_checks=None`` to automl search will not perform any data checks as opposed to default checks. :pr:`892`
        * Pipelines to search for in AutoML are now determined automatically, rather than using the statically-defined pipeline classes. :pr:`870`
        * Updated ``AutoSearchBase.get_pipelines`` to return an untrained pipeline instance, instead of one which happened to be trained on the final cross-validation fold :pr:`876`


**v0.10.0 May 29, 2020**
    * Enhancements
        * Added baseline models for classification and regression, add functionality to calculate baseline models before searching in AutoML :pr:`746`
        * Port over highly-null guardrail as a data check and define ``DefaultDataChecks`` and ``DisableDataChecks`` classes :pr:`745`
        * Update ``Tuner`` classes to work directly with pipeline parameters dicts instead of flat parameter lists :pr:`779`
        * Add Elastic Net as a pipeline option :pr:`812`
        * Added new Pipeline option ``ExtraTrees`` :pr:`790`
        * Added precicion-recall curve metrics and plot for binary classification problems in ``evalml.pipeline.graph_utils`` :pr:`794`
        * Update the default automl algorithm to search in batches, starting with default parameters for each pipeline and iterating from there :pr:`793`
        * Added ``AutoMLAlgorithm`` class and ``IterativeAlgorithm`` impl, separated from ``AutoSearchBase`` :pr:`793`
    * Fixes
        * Update pipeline ``score`` to return ``nan`` score for any objective which throws an exception during scoring :pr:`787`
        * Fixed bug introduced in :pr:`787` where binary classification metrics requiring predicted probabilities error in scoring :pr:`798`
        * CatBoost and XGBoost classifiers and regressors can no longer have a learning rate of 0 :pr:`795`
    * Changes
        * Cleanup pipeline ``score`` code, and cleanup codecov :pr:`711`
        * Remove ``pass`` for abstract methods for codecov :pr:`730`
        * Added __str__ for AutoSearch object :pr:`675`
        * Add util methods to graph ROC and confusion matrix :pr:`720`
        * Refactor ``AutoBase`` to ``AutoSearchBase`` :pr:`758`
        * Updated AutoBase with ``data_checks`` parameter, removed previous ``detect_label_leakage`` parameter, and added functionality to run data checks before search in AutoML :pr:`765`
        * Updated our logger to use Python's logging utils :pr:`763`
        * Refactor most of ``AutoSearchBase._do_iteration`` impl into ``AutoSearchBase._evaluate`` :pr:`762`
        * Port over all guardrails to use the new DataCheck API :pr:`789`
        * Expanded ``import_or_raise`` to catch all exceptions :pr:`759`
        * Adds RMSE, MSLE, RMSLE as standard metrics :pr:`788`
        * Don't allow ``Recall`` to be used as an objective for AutoML :pr:`784`
        * Removed feature selection from pipelines :pr:`819`
        * Update default estimator parameters to make automl search faster and more accurate :pr:`793`
    * Documentation Changes
        * Add instructions to freeze ``master`` on ``release.md`` :pr:`726`
        * Update release instructions with more details :pr:`727` :pr:`733`
        * Add objective base classes to API reference :pr:`736`
        * Fix components API to match other modules :pr:`747`
    * Testing Changes
        * Delete codecov yml, use codecov.io's default :pr:`732`
        * Added unit tests for fraud cost, lead scoring, and standard metric objectives :pr:`741`
        * Update codecov client :pr:`782`
        * Updated AutoBase __str__ test to include no parameters case :pr:`783`
        * Added unit tests for ``ExtraTrees`` pipeline :pr:`790`
        * If codecov fails to upload, fail build :pr:`810`
        * Updated Python version of dependency action :pr:`816`
        * Update the dependency update bot to use a suffix when creating branches :pr:`817`

.. warning::

    **Breaking Changes**
        * The ``detect_label_leakage`` parameter for AutoML classes has been removed and replaced by a ``data_checks`` parameter :pr:`765`
        * Moved ROC and confusion matrix methods from ``evalml.pipeline.plot_utils`` to ``evalml.pipeline.graph_utils`` :pr:`720`
        * ``Tuner`` classes require a pipeline hyperparameter range dict as an init arg instead of a space definition :pr:`779`
        * ``Tuner.propose`` and ``Tuner.add`` work directly with pipeline parameters dicts instead of flat parameter lists :pr:`779`
        * ``PipelineBase.hyperparameters`` and ``custom_hyperparameters`` use pipeline parameters dict format instead of being represented as a flat list :pr:`779`
        * All guardrail functions previously under ``evalml.guardrails.utils`` will be removed and replaced by data checks :pr:`789`
        * ``Recall`` disallowed as an objective for AutoML :pr:`784`
        * ``AutoSearchBase`` parameter ``tuner`` has been renamed to ``tuner_class`` :pr:`793`
        * ``AutoSearchBase`` parameter ``possible_pipelines`` and ``possible_model_families`` have been renamed to ``allowed_pipelines`` and ``allowed_model_families`` :pr:`793`


**v0.9.0 Apr. 27, 2020**
    * Enhancements
        * Added ``Accuracy`` as an standard objective :pr:`624`
        * Added verbose parameter to load_fraud :pr:`560`
        * Added Balanced Accuracy metric for binary, multiclass :pr:`612` :pr:`661`
        * Added XGBoost regressor and XGBoost regression pipeline :pr:`666`
        * Added ``Accuracy`` metric for multiclass :pr:`672`
        * Added objective name in ``AutoBase.describe_pipeline`` :pr:`686`
        * Added ``DataCheck`` and ``DataChecks``, ``Message`` classes and relevant subclasses :pr:`739`
    * Fixes
        * Removed direct access to ``cls.component_graph`` :pr:`595`
        * Add testing files to .gitignore :pr:`625`
        * Remove circular dependencies from ``Makefile`` :pr:`637`
        * Add error case for ``normalize_confusion_matrix()`` :pr:`640`
        * Fixed ``XGBoostClassifier`` and ``XGBoostRegressor`` bug with feature names that contain [, ], or < :pr:`659`
        * Update ``make_pipeline_graph`` to not accidentally create empty file when testing if path is valid :pr:`649`
        * Fix pip installation warning about docsutils version, from boto dependency :pr:`664`
        * Removed zero division warning for F1/precision/recall metrics :pr:`671`
        * Fixed ``summary`` for pipelines without estimators :pr:`707`
    * Changes
        * Updated default objective for binary/multiclass classification to log loss :pr:`613`
        * Created classification and regression pipeline subclasses and removed objective as an attribute of pipeline classes :pr:`405`
        * Changed the output of ``score`` to return one dictionary :pr:`429`
        * Created binary and multiclass objective subclasses :pr:`504`
        * Updated objectives API :pr:`445`
        * Removed call to ``get_plot_data`` from AutoML :pr:`615`
        * Set ``raise_error`` to default to True for AutoML classes :pr:`638`
        * Remove unnecessary "u" prefixes on some unicode strings :pr:`641`
        * Changed one-hot encoder to return uint8 dtypes instead of ints :pr:`653`
        * Pipeline ``_name`` field changed to ``custom_name`` :pr:`650`
        * Removed ``graphs.py`` and moved methods into ``PipelineBase`` :pr:`657`, :pr:`665`
        * Remove s3fs as a dev dependency :pr:`664`
        * Changed requirements-parser to be a core dependency :pr:`673`
        * Replace ``supported_problem_types`` field on pipelines with ``problem_type`` attribute on base classes :pr:`678`
        * Changed AutoML to only show best results for a given pipeline template in ``rankings``, added ``full_rankings`` property to show all :pr:`682`
        * Update ``ModelFamily`` values: don't list xgboost/catboost as classifiers now that we have regression pipelines for them :pr:`677`
        * Changed AutoML's ``describe_pipeline`` to get problem type from pipeline instead :pr:`685`
        * Standardize ``import_or_raise`` error messages :pr:`683`
        * Updated argument order of objectives to align with sklearn's :pr:`698`
        * Renamed ``pipeline.feature_importance_graph`` to ``pipeline.graph_feature_importances`` :pr:`700`
        * Moved ROC and confusion matrix methods to ``evalml.pipelines.plot_utils`` :pr:`704`
        * Renamed ``MultiClassificationObjective`` to ``MulticlassClassificationObjective``, to align with pipeline naming scheme :pr:`715`
    * Documentation Changes
        * Fixed some sphinx warnings :pr:`593`
        * Fixed docstring for ``AutoClassificationSearch`` with correct command :pr:`599`
        * Limit readthedocs formats to pdf, not htmlzip and epub :pr:`594` :pr:`600`
        * Clean up objectives API documentation :pr:`605`
        * Fixed function on Exploring search results page :pr:`604`
        * Update release process doc :pr:`567`
        * ``AutoClassificationSearch`` and ``AutoRegressionSearch`` show inherited methods in API reference :pr:`651`
        * Fixed improperly formatted code in breaking changes for changelog :pr:`655`
        * Added configuration to treat Sphinx warnings as errors :pr:`660`
        * Removed separate plotting section for pipelines in API reference :pr:`657`, :pr:`665`
        * Have leads example notebook load S3 files using https, so we can delete s3fs dev dependency :pr:`664`
        * Categorized components in API reference and added descriptions for each category :pr:`663`
        * Fixed Sphinx warnings about ``BalancedAccuracy`` objective :pr:`669`
        * Updated API reference to include missing components and clean up pipeline docstrings :pr:`689`
        * Reorganize API ref, and clarify pipeline sub-titles :pr:`688`
        * Add and update preprocessing utils in API reference :pr:`687`
        * Added inheritance diagrams to API reference :pr:`695`
        * Documented which default objective AutoML optimizes for :pr:`699`
        * Create seperate install page :pr:`701`
        * Include more utils in API ref, like ``import_or_raise`` :pr:`704`
        * Add more color to pipeline documentation :pr:`705`
    * Testing Changes
        * Matched install commands of ``check_latest_dependencies`` test and it's GitHub action :pr:`578`
        * Added Github app to auto assign PR author as assignee :pr:`477`
        * Removed unneeded conda installation of xgboost in windows checkin tests :pr:`618`
        * Update graph tests to always use tmpfile dir :pr:`649`
        * Changelog checkin test workaround for release PRs: If 'future release' section is empty of PR refs, pass check :pr:`658`
        * Add changelog checkin test exception for ``dep-update`` branch :pr:`723`

.. warning::

    **Breaking Changes**

    * Pipelines will now no longer take an objective parameter during instantiation, and will no longer have an objective attribute.
    * ``fit()`` and ``predict()`` now use an optional ``objective`` parameter, which is only used in binary classification pipelines to fit for a specific objective.
    * ``score()`` will now use a required ``objectives`` parameter that is used to determine all the objectives to score on. This differs from the previous behavior, where the pipeline's objective was scored on regardless.
    * ``score()`` will now return one dictionary of all objective scores.
    * ``ROC`` and ``ConfusionMatrix`` plot methods via ``Auto(*).plot`` have been removed by :pr:`615` and are replaced by ``roc_curve`` and ``confusion_matrix`` in ``evamlm.pipelines.plot_utils`` in :pr:`704`
    * ``normalize_confusion_matrix`` has been moved to ``evalml.pipelines.plot_utils`` :pr:`704`
    * Pipelines ``_name`` field changed to ``custom_name``
    * Pipelines ``supported_problem_types`` field is removed because it is no longer necessary :pr:`678`
    * Updated argument order of objectives' ``objective_function`` to align with sklearn :pr:`698`
    * ``pipeline.feature_importance_graph`` has been renamed to ``pipeline.graph_feature_importances`` in :pr:`700`
    * Removed unsupported ``MSLE`` objective :pr:`704`


**v0.8.0 Apr. 1, 2020**
    * Enhancements
        * Add normalization option and information to confusion matrix :pr:`484`
        * Add util function to drop rows with NaN values :pr:`487`
        * Renamed ``PipelineBase.name`` as ``PipelineBase.summary`` and redefined ``PipelineBase.name`` as class property :pr:`491`
        * Added access to parameters in Pipelines with ``PipelineBase.parameters`` (used to be return of ``PipelineBase.describe``) :pr:`501`
        * Added ``fill_value`` parameter for ``SimpleImputer`` :pr:`509`
        * Added functionality to override component hyperparameters and made pipelines take hyperparemeters from components :pr:`516`
        * Allow ``numpy.random.RandomState`` for random_state parameters :pr:`556`
    * Fixes
        * Removed unused dependency ``matplotlib``, and move ``category_encoders`` to test reqs :pr:`572`
    * Changes
        * Undo version cap in XGBoost placed in :pr:`402` and allowed all released of XGBoost :pr:`407`
        * Support pandas 1.0.0 :pr:`486`
        * Made all references to the logger static :pr:`503`
        * Refactored ``model_type`` parameter for components and pipelines to ``model_family`` :pr:`507`
        * Refactored ``problem_types`` for pipelines and components into ``supported_problem_types`` :pr:`515`
        * Moved ``pipelines/utils.save_pipeline`` and ``pipelines/utils.load_pipeline`` to ``PipelineBase.save`` and ``PipelineBase.load`` :pr:`526`
        * Limit number of categories encoded by ``OneHotEncoder`` :pr:`517`
    * Documentation Changes
        * Updated API reference to remove ``PipelinePlot`` and added moved ``PipelineBase`` plotting methods :pr:`483`
        * Add code style and github issue guides :pr:`463` :pr:`512`
        * Updated API reference for to surface class variables for pipelines and components :pr:`537`
        * Fixed README documentation link :pr:`535`
        * Unhid PR references in changelog :pr:`656`
    * Testing Changes
        * Added automated dependency check PR :pr:`482`, :pr:`505`
        * Updated automated dependency check comment :pr:`497`
        * Have build_docs job use python executor, so that env vars are set properly :pr:`547`
        * Added simple test to make sure ``OneHotEncoder``'s top_n works with large number of categories :pr:`552`
        * Run windows unit tests on PRs :pr:`557`


.. warning::

    **Breaking Changes**

    * ``AutoClassificationSearch`` and ``AutoRegressionSearch``'s ``model_types`` parameter has been refactored into ``allowed_model_families``
    * ``ModelTypes`` enum has been changed to ``ModelFamily``
    * Components and Pipelines now have a ``model_family`` field instead of ``model_type``
    * ``get_pipelines`` utility function now accepts ``model_families`` as an argument instead of ``model_types``
    * ``PipelineBase.name`` no longer returns structure of pipeline and has been replaced by ``PipelineBase.summary``
    * ``PipelineBase.problem_types`` and ``Estimator.problem_types`` has been renamed to ``supported_problem_types``
    * ``pipelines/utils.save_pipeline`` and ``pipelines/utils.load_pipeline`` moved to ``PipelineBase.save`` and ``PipelineBase.load``


**v0.7.0 Mar. 9, 2020**
    * Enhancements
        * Added emacs buffers to .gitignore :pr:`350`
        * Add CatBoost (gradient-boosted trees) classification and regression components and pipelines :pr:`247`
        * Added Tuner abstract base class :pr:`351`
        * Added ``n_jobs`` as parameter for ``AutoClassificationSearch`` and ``AutoRegressionSearch`` :pr:`403`
        * Changed colors of confusion matrix to shades of blue and updated axis order to match scikit-learn's :pr:`426`
        * Added ``PipelineBase`` ``.graph`` and ``.feature_importance_graph`` methods, moved from previous location :pr:`423`
        * Added support for python 3.8 :pr:`462`
    * Fixes
        * Fixed ROC and confusion matrix plots not being calculated if user passed own additional_objectives :pr:`276`
        * Fixed ReadtheDocs ``FileNotFoundError`` exception for fraud dataset :pr:`439`
    * Changes
        * Added ``n_estimators`` as a tunable parameter for XGBoost :pr:`307`
        * Remove unused parameter ``ObjectiveBase.fit_needs_proba`` :pr:`320`
        * Remove extraneous parameter ``component_type`` from all components :pr:`361`
        * Remove unused ``rankings.csv`` file :pr:`397`
        * Downloaded demo and test datasets so unit tests can run offline :pr:`408`
        * Remove ``_needs_fitting`` attribute from Components :pr:`398`
        * Changed plot.feature_importance to show only non-zero feature importances by default, added optional parameter to show all :pr:`413`
        * Refactored ``PipelineBase`` to take in parameter dictionary and moved pipeline metadata to class attribute :pr:`421`
        * Dropped support for Python 3.5 :pr:`438`
        * Removed unused ``apply.py`` file :pr:`449`
        * Clean up ``requirements.txt`` to remove unused deps :pr:`451`
        * Support installation without all required dependencies :pr:`459`
    * Documentation Changes
        * Update release.md with instructions to release to internal license key :pr:`354`
    * Testing Changes
        * Added tests for utils (and moved current utils to gen_utils) :pr:`297`
        * Moved XGBoost install into it's own separate step on Windows using Conda :pr:`313`
        * Rewind pandas version to before 1.0.0, to diagnose test failures for that version :pr:`325`
        * Added dependency update checkin test :pr:`324`
        * Rewind XGBoost version to before 1.0.0 to diagnose test failures for that version :pr:`402`
        * Update dependency check to use a whitelist :pr:`417`
        * Update unit test jobs to not install dev deps :pr:`455`

.. warning::

    **Breaking Changes**

    * Python 3.5 will not be actively supported.

**v0.6.0 Dec. 16, 2019**
    * Enhancements
        * Added ability to create a plot of feature importances :pr:`133`
        * Add early stopping to AutoML using patience and tolerance parameters :pr:`241`
        * Added ROC and confusion matrix metrics and plot for classification problems and introduce PipelineSearchPlots class :pr:`242`
        * Enhanced AutoML results with search order :pr:`260`
        * Added utility function to show system and environment information :pr:`300`
    * Fixes
        * Lower botocore requirement :pr:`235`
        * Fixed decision_function calculation for ``FraudCost`` objective :pr:`254`
        * Fixed return value of ``Recall`` metrics :pr:`264`
        * Components return ``self`` on fit :pr:`289`
    * Changes
        * Renamed automl classes to ``AutoRegressionSearch`` and ``AutoClassificationSearch`` :pr:`287`
        * Updating demo datasets to retain column names :pr:`223`
        * Moving pipeline visualization to ``PipelinePlot`` class :pr:`228`
        * Standarizing inputs as ``pd.Dataframe`` / ``pd.Series`` :pr:`130`
        * Enforcing that pipelines must have an estimator as last component :pr:`277`
        * Added ``ipywidgets`` as a dependency in ``requirements.txt`` :pr:`278`
        * Added Random and Grid Search Tuners :pr:`240`
    * Documentation Changes
        * Adding class properties to API reference :pr:`244`
        * Fix and filter FutureWarnings from scikit-learn :pr:`249`, :pr:`257`
        * Adding Linear Regression to API reference and cleaning up some Sphinx warnings :pr:`227`
    * Testing Changes
        * Added support for testing on Windows with CircleCI :pr:`226`
        * Added support for doctests :pr:`233`

.. warning::

    **Breaking Changes**

    * The ``fit()`` method for ``AutoClassifier`` and ``AutoRegressor`` has been renamed to ``search()``.
    * ``AutoClassifier`` has been renamed to ``AutoClassificationSearch``
    * ``AutoRegressor`` has been renamed to ``AutoRegressionSearch``
    * ``AutoClassificationSearch.results`` and ``AutoRegressionSearch.results`` now is a dictionary with ``pipeline_results`` and ``search_order`` keys. ``pipeline_results`` can be used to access a dictionary that is identical to the old ``.results`` dictionary. Whereas, ``search_order`` returns a list of the search order in terms of ``pipeline_id``.
    * Pipelines now require an estimator as the last component in ``component_list``. Slicing pipelines now throws an ``NotImplementedError`` to avoid returning pipelines without an estimator.

**v0.5.2 Nov. 18, 2019**
    * Enhancements
        * Adding basic pipeline structure visualization :pr:`211`
    * Documentation Changes
        * Added notebooks to build process :pr:`212`

**v0.5.1 Nov. 15, 2019**
    * Enhancements
        * Added basic outlier detection guardrail :pr:`151`
        * Added basic ID column guardrail :pr:`135`
        * Added support for unlimited pipelines with a ``max_time`` limit :pr:`70`
        * Updated .readthedocs.yaml to successfully build :pr:`188`
    * Fixes
        * Removed MSLE from default additional objectives :pr:`203`
        * Fixed ``random_state`` passed in pipelines :pr:`204`
        * Fixed slow down in RFRegressor :pr:`206`
    * Changes
        * Pulled information for describe_pipeline from pipeline's new describe method :pr:`190`
        * Refactored pipelines :pr:`108`
        * Removed guardrails from Auto(*) :pr:`202`, :pr:`208`
    * Documentation Changes
        * Updated documentation to show ``max_time`` enhancements :pr:`189`
        * Updated release instructions for RTD :pr:`193`
        * Added notebooks to build process :pr:`212`
        * Added contributing instructions :pr:`213`
        * Added new content :pr:`222`

**v0.5.0 Oct. 29, 2019**
    * Enhancements
        * Added basic one hot encoding :pr:`73`
        * Use enums for model_type :pr:`110`
        * Support for splitting regression datasets :pr:`112`
        * Auto-infer multiclass classification :pr:`99`
        * Added support for other units in ``max_time`` :pr:`125`
        * Detect highly null columns :pr:`121`
        * Added additional regression objectives :pr:`100`
        * Show an interactive iteration vs. score plot when using fit() :pr:`134`
    * Fixes
        * Reordered ``describe_pipeline`` :pr:`94`
        * Added type check for ``model_type`` :pr:`109`
        * Fixed ``s`` units when setting string ``max_time`` :pr:`132`
        * Fix objectives not appearing in API documentation :pr:`150`
    * Changes
        * Reorganized tests :pr:`93`
        * Moved logging to its own module :pr:`119`
        * Show progress bar history :pr:`111`
        * Using ``cloudpickle`` instead of pickle to allow unloading of custom objectives :pr:`113`
        * Removed render.py :pr:`154`
    * Documentation Changes
        * Update release instructions :pr:`140`
        * Include additional_objectives parameter :pr:`124`
        * Added Changelog :pr:`136`
    * Testing Changes
        * Code coverage :pr:`90`
        * Added CircleCI tests for other Python versions :pr:`104`
        * Added doc notebooks as tests :pr:`139`
        * Test metadata for CircleCI and 2 core parallelism :pr:`137`

**v0.4.1 Sep. 16, 2019**
    * Enhancements
        * Added AutoML for classification and regressor using Autobase and Skopt :pr:`7` :pr:`9`
        * Implemented standard classification and regression metrics :pr:`7`
        * Added logistic regression, random forest, and XGBoost pipelines :pr:`7`
        * Implemented support for custom objectives :pr:`15`
        * Feature importance for pipelines :pr:`18`
        * Serialization for pipelines :pr:`19`
        * Allow fitting on objectives for optimal threshold :pr:`27`
        * Added detect label leakage :pr:`31`
        * Implemented callbacks :pr:`42`
        * Allow for multiclass classification :pr:`21`
        * Added support for additional objectives :pr:`79`
    * Fixes
        * Fixed feature selection in pipelines :pr:`13`
        * Made ``random_seed`` usage consistent :pr:`45`
    * Documentation Changes
        * Documentation Changes
        * Added docstrings :pr:`6`
        * Created notebooks for docs :pr:`6`
        * Initialized readthedocs EvalML :pr:`6`
        * Added favicon :pr:`38`
    * Testing Changes
        * Added testing for loading data :pr:`39`

**v0.2.0 Aug. 13, 2019**
    * Enhancements
        * Created fraud detection objective :pr:`4`

**v0.1.0 July. 31, 2019**
    * *First Release*
    * Enhancements
        * Added lead scoring objecitve :pr:`1`
        * Added basic classifier :pr:`1`
    * Documentation Changes
        * Initialized Sphinx for docs :pr:`1`<|MERGE_RESOLUTION|>--- conflicted
+++ resolved
@@ -3,15 +3,10 @@
 **Future Releases**
     * Enhancements
         * Added ``exclude_featurizers`` parameter to ``AutoMLSearch`` to specify featurizers that should be excluded from all pipelines :pr:`3631`
-<<<<<<< HEAD
         * Added ``Progress`` abstraction to handle stopping criteria logic and return search progress information :pr:`3632`
-        * Added ``fit_transform`` method to pipelines and component graphs :pr:`3640`
-        * Add CI testing environment in Mac for install workflow :pr:`3646`
-=======
         * Added ``fit_transform`` method to pipelines and component graphs :pr:`3640`
         * Added CI testing environment in Mac for install workflow :pr:`3646`
         * Updated ``make_pipeline`` to only include the Imputer in pipelines if NaNs exist in the data :pr:`3657`
->>>>>>> ceebe088
     * Fixes
         * Reverted the Woodwork 0.17.x compatibility work due to performance regression :pr:`3664`
     * Changes
