--- conflicted
+++ resolved
@@ -2,53 +2,16 @@
 -------------
 **Future Releases**
     * Enhancements
-<<<<<<< HEAD
     * Fixes
         * Fixed bug where ``Oversampler`` could not be copied :pr:`2755`
     * Changes
     * Documentation Changes
     * Testing Changes
-=======
-        * Added ``verbose`` flag to ``AutoMLSearch`` to run search in silent mode by default :pr:`2645`
-        * Added label encoder to ``XGBoostClassifier`` to remove the warning :pr:`2701`
-        * Set ``eval_metric`` to ``logloss`` for ``XGBoostClassifier`` :pr:`2741`
-        * Added support for ``woodwork`` versions ``0.7.0`` and ``0.7.1`` :pr:`2743`
-        * Changed ``explain_predictions`` functions to display original feature values :pr:`2759`
-        * Added ``X_train`` and ``y_train`` to ``graph_prediction_vs_actual_over_time`` and ``get_prediction_vs_actual_over_time_data`` :pr:`2762`
-        * Added ``forecast_horizon`` as a required parameter to time series pipelines and ``AutoMLSearch`` :pr:`2697`
-        * Added ``predict_in_sample`` and ``predict_proba_in_sample`` methods to time series pipelines to predict on data where the target is known, e.g. cross-validation :pr:`2697`
-    * Fixes
-        * Fixed bug where ``_catch_warnings`` assumed all warnings were ``PipelineNotUsed`` :pr:`2753`
-        * Fixed bug where ``Imputer.transform`` would erase ww typing information prior to handing data to the ``SimpleImputer`` :pr:`2752`
-        * Fixed bug where ``Oversampler`` could not be copied :pr:`2755`
-    * Changes
-        * Deleted ``drop_nan_target_rows`` utility method :pr:`2737`
-        * Removed default logging setup and debugging log file :pr:`2645`
-        * Changed the default n_jobs value for ``XGBoostClassifier`` and ``XGBoostRegressor`` to 12 :pr:`2757`
-        * Changed ``TimeSeriesBaselineEstimator`` to only work on a time series pipeline with a ``DelayedFeaturesTransformer`` :pr:`2697`
-        * Added ``X_train`` and ``y_train`` as optional parameters to pipeline ``predict``, ``predict_proba``. Only used for time series pipelines :pr:`2697`
-        * Added ``training_data`` and ``training_target`` as optional parameters to ``explain_predictions`` and ``explain_predictions_best_worst`` to support time series pipelines :pr:`2697`
-        * Changed time series pipeline predictions to no longer output series/dataframes padded with NaNs. A prediction will be returned for every row in the `X` input :pr:`2697`
-    * Documentation Changes
-        * Specified installation steps for Prophet :pr:`2713`
-        * Added documentation for data exploration on data check actions :pr:`2696`
-        * Added a user guide entry for time series modelling :pr:`2697`
-    * Testing Changes
-        * Fixed flaky ``TargetDistributionDataCheck`` test for very_lognormal distribution :pr:`2748`
->>>>>>> bb8329bd
-
-.. warning::
-
-    **Breaking Changes**
-<<<<<<< HEAD
-=======
-        * Removed default logging setup and debugging log file :pr:`2645`
-        * Added ``X_train`` and ``y_train`` to ``graph_prediction_vs_actual_over_time`` and ``get_prediction_vs_actual_over_time_data`` :pr:`2762`
-        * Added ``forecast_horizon`` as a required parameter to time series pipelines and ``AutoMLSearch`` :pr:`2697`
-        * Changed ``TimeSeriesBaselineEstimator`` to only work on a time series pipeline with a ``DelayedFeaturesTransformer`` :pr:`2697`
-        * Added ``X_train`` and ``y_train`` as required parameters for ``predict`` and ``predict_proba`` in time series pipelines :pr:`2697`
-        * Added ``training_data`` and ``training_target`` as required parameters to ``explain_predictions`` and ``explain_predictions_best_worst`` for time series pipelines :pr:`2697`
->>>>>>> bb8329bd
+
+.. warning::
+
+    **Breaking Changes**
+
 
 **v0.32.0 Aug. 31, 2021**
     * Enhancements
