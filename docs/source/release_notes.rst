--- conflicted
+++ resolved
@@ -2,12 +2,10 @@
 -------------
 **Future Releases**
     * Enhancements
-<<<<<<< HEAD
         * Added clustering as a problem type :pr:`3368`
         * Added clustering models ``DBSCAN``, ``KMeans``, ``KModes``, and ``KPrototypes`` :pr:`3379`
         * Added clustering objectives ``Silhouette Coefficient`` and ``Adjusted Rand Score`` :pr:`3396`
         * Added ``MinMaxScaler`` for normalization in clustering problems :pr:`3399`
-=======
     * Fixes
         * Fixed github workflows for featuretools and woodwork to test their main branch against evalml. :pr:`3517`
     * Changes
@@ -108,7 +106,6 @@
 
 **v0.48.0 Mar. 25, 2022**
     * Enhancements
->>>>>>> aa521131
         * Add support for oversampling in time series classification problems :pr:`3387`
     * Fixes
         * Fixed ``TimeSeriesFeaturizer`` to make it deterministic when creating and choosing columns :pr:`3384`
