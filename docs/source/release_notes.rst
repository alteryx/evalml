--- conflicted
+++ resolved
@@ -7,12 +7,9 @@
     * Changes
         * Deleted the ``return_pandas`` flag from our demo data loaders :pr:`2181`
     * Documentation Changes
-<<<<<<< HEAD
         * Updated the release procedure documentation :pr:`2230`
-=======
     * Testing Changes
         * Ignoring ``test_saving_png_file`` while building conda package :pr:`2323`
->>>>>>> 275ea65e
 
 .. warning::
 
