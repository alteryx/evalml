--- conflicted
+++ resolved
@@ -8,15 +8,11 @@
         * Added `detect_problem_type` to `problem_type/utils.py` to automatically detect the problem type given targets :pr:`1194`
         * Added LightGBM to AutoMLSearch :pr:`1199`
         * Updates scikit-learn and scikit-optimize to use latest versions - 0.23.2 and 0.8.1 respectively :pr:`1141`
-<<<<<<< HEAD
         * Added `__str__` and `__repr__` for pipelines and components :pr:`1218`
-        * Add `ProblemTypes.all_problem_types` helper to get list of supported problem types :pr:`1219`
-=======
         * Added `DecisionTreeClassifier` and `DecisionTreeRegressor` classes :pr:`1223`
         * Added `ProblemTypes.all_problem_types` helper to get list of supported problem types :pr:`1219`
         * `DataChecks` can now be parametrized by passing a list of `DataCheck` classes and a parameter dictionary :pr:`1167`
         * Updated `flake8` configuration to enable linting on `__init__.py` files :pr:`1234`
->>>>>>> 7e8f6148
     * Fixes
         * Updated GitHub URL after migration to Alteryx GitHub org :pr:`1207`
         * Changed Problem Type enum to be more similar to the string name :pr:`1208`
