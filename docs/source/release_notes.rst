Release Notes
-------------

**Future Releases**
    * Enhancements
        * Added `output_format` field to explain predictions functions :pr:`1107`
    * Fixes
<<<<<<< HEAD
        * Updated `featuretools` and `nlp_primitives` to be installed by default :pr:`1140`
=======
        * Removed dead code validating column type from `TextFeaturizer` :pr:`1122`
>>>>>>> 312ae65b
    * Changes
        * Pinned scikit-optimize version to 0.7.4 :pr:`1136`
    * Documentation Changes
        * Fixed API docs for `AutoMLSearch` `add_result_callback` :pr:`1113`
        * Added a step to our release process for pushing our latest version to conda-forge :pr:`1118`
    * Testing Changes
        * Added test confirming `TextFeaturizer` never outputs null values :pr:`1122`
        * Changed Python version of `Update Dependencies` action to 3.8.x :pr:`1137`


**v0.13.1 Aug. 25, 2020**
    * Enhancements
        * Added Cost-Benefit Matrix objective for binary classification :pr:`1038`
        * Split `fill_value` into `categorical_fill_value` and `numeric_fill_value` for Imputer :pr:`1019`
        * Added `explain_predictions` and `explain_predictions_best_worst` for explaining multiple predictions with SHAP :pr:`1016`
        * Added new LSA component for text featurization :pr:`1022`
        * Added guide on installing with conda :pr:`1041`
        * Added a “cost-benefit curve” util method to graph cost-benefit matrix scores vs. binary classification thresholds :pr:`1081`
        * Standardized error when calling transform/predict before fit for pipelines :pr:`1048`
        * Added `percent_better_than_baseline` to Automl search rankings and full rankings table :pr:`1050`
        * Added one-way partial dependence and partial dependence plots :pr:`1079`
        * Added "Feature Value" column to prediction explanation reports. :pr:`1064`
        * Added LightGBM classification estimator :pr:`1082`, :pr:`1114`
        * Added `max_batches` parameter to AutoMLSearch :pr:`1087`
    * Fixes
        * Updated TextFeaturizer component to no longer require an internet connection to run :pr:`1022`
        * Fixed non-deterministic element of TextFeaturizer transformations :pr:`1022`
        * Added a StandardScaler to all ElasticNet pipelines :pr:`1065`
        * Updated cost-benefit matrix to normalize score :pr:`1099`
        * Fixed logic in `calculate_percent_difference` so that it can handle negative values :pr:`1100`
    * Changes
        * Added `needs_fitting` property to ComponentBase :pr:`1044`
        * Updated references to data types to use datatype lists defined in `evalml.utils.gen_utils` :pr:`1039`
        * Remove maximum version limit for SciPy dependency :pr:`1051`
        * Moved `all_components` and other component importers into runtime methods :pr:`1045`
        * Consolidated graphing utility methods under `evalml.utils.graph_utils` :pr:`1060`
        * Made slight tweaks to how TextFeaturizer uses featuretools, and did some refactoring of that and of LSA :pr:`1090`
        * Changed `show_all_features` parameter into `importance_threshold`, which allows for thresholding feature importance :pr:`1097`, :pr:`1103`
    * Documentation Changes
        * Update setup.py URL to point to the github repo :pr:`1037`
        * Added tutorial for using the cost-benefit matrix objective :pr:`1088`
    * Testing Changes
        * Refactor CircleCI tests to use matrix jobs (:pr:`1043`)
        * Added a test to check that all test directories are included in evalml package :pr:`1054`


.. warning::

    **Breaking Changes**
        * ``confusion_matrix`` and ``normalize_confusion_matrix`` have been moved to `evalml.utils` :pr:`1038`
        * All graph utility methods previously under ``evalml.pipelines.graph_utils`` have been moved to ``evalml.utils.graph_utils`` :pr:`1060`


**v0.12.2 Aug. 6, 2020**
    * Enhancements
        * Add save/load method to components :pr:`1023`
        * Expose pickle `protocol` as optional arg to save/load :pr:`1023`
        * Updated estimators used in AutoML to include ExtraTrees and ElasticNet estimators :pr:`1030`
    * Fixes
    * Changes
        * Removed DeprecationWarning for SimpleImputer :pr:`1018`
    * Documentation Changes
        * Add note about version numbers to release process docs :pr:`1034`
    * Testing Changes
        * Test files are now included in the evalml package :pr:`1029`


**v0.12.0 Aug. 3, 2020**
    * Enhancements
        * Added string and categorical targets support for binary and multiclass pipelines and check for numeric targets for `DetectLabelLeakage` data check :pr:`932`
        * Added clear exception for regression pipelines if target datatype is string or categorical :pr:`960`
        * Added target column names and class labels in `predict` and `predict_proba` output for pipelines :pr:`951`
        * Added `_compute_shap_values` and `normalize_values` to `pipelines/explanations` module :pr:`958`
        * Added `explain_prediction` feature which explains single predictions with SHAP :pr:`974`
        * Added Imputer to allow different imputation strategies for numerical and categorical dtypes :pr:`991`
        * Added support for configuring logfile path using env var, and don't create logger if there are filesystem errors :pr:`975`
        * Updated catboost estimators' default parameters and automl hyperparameter ranges to speed up fit time :pr:`998`
    * Fixes
        * Fixed ReadtheDocs warning failure regarding embedded gif :pr:`943`
        * Removed incorrect parameter passed to pipeline classes in `_add_baseline_pipelines` :pr:`941`
        * Added universal error for calling `predict`, `predict_proba`, `transform`, and `feature_importances` before fitting :pr:`969`, :pr:`994`
        * Made `TextFeaturizer` component and pip dependencies `featuretools` and `nlp_primitives` optional :pr:`976`
        * Updated imputation strategy in automl to no longer limit impute strategy to `most_frequent` for all features if there are any categorical columns :pr:`991`
        * Fixed UnboundLocalError for`cv_pipeline` when automl search errors :pr:`996`
        * Fixed `Imputer` to reset dataframe index to preserve behavior expected from  `SimpleImputer` :pr:`1009`
    * Changes
        * Moved `get_estimators ` to `evalml.pipelines.components.utils` :pr:`934`
        * Modified Pipelines to raise `PipelineScoreError` when they encounter an error during scoring :pr:`936`
        * Moved `evalml.model_families.list_model_families` to `evalml.pipelines.components.allowed_model_families` :pr:`959`
        * Renamed `DateTimeFeaturization` to `DateTimeFeaturizer` :pr:`977`
        * Added check to stop search and raise an error if all pipelines in a batch return NaN scores :pr:`1015`
    * Documentation Changes
        * Update README.md :pr:`963`
        * Reworded message when errors are returned from data checks in search :pr:`982`
        * Added section on understanding model predictions with `explain_prediction` to User Guide :pr:`981`
        * Added a section to the user guide and api reference about how XGBoost and CatBoost are not fully supported. :pr:`992`
        * Added custom components section in user guide :pr:`993`
        * Update FAQ section formatting :pr:`997`
        * Update release process documentation :pr:`1003`
    * Testing Changes
        * Moved `predict_proba` and `predict` tests regarding string / categorical targets to `test_pipelines.py` :pr:`972`
        * Fix dependency update bot by updating python version to 3.7 to avoid frequent github version updates :pr:`1002`


.. warning::

    **Breaking Changes**
        * ``get_estimators`` has been moved to ``evalml.pipelines.components.utils`` (previously was under ``evalml.pipelines.utils``) :pr:`934`
        * Removed the ``raise_errors`` flag in AutoML search. All errors during pipeline evaluation will be caught and logged. :pr:`936`
        * ``evalml.model_families.list_model_families`` has been moved to `evalml.pipelines.components.allowed_model_families` :pr:`959`
        * ``TextFeaturizer``: the ``featuretools`` and ``nlp_primitives`` packages must be installed after installing evalml in order to use this component :pr:`976`
        * Renamed ``DateTimeFeaturization`` to ``DateTimeFeaturizer`` :pr:`977`


**v0.11.2 July 16, 2020**
    * Enhancements
        * Added `NoVarianceDataCheck` to `DefaultDataChecks` :pr:`893`
        * Added text processing and featurization component `TextFeaturizer` :pr:`913`, :pr:`924`
        * Added additional checks to InvalidTargetDataCheck to handle invalid target data types :pr:`929`
        * AutoMLSearch will now handle KeyboardInterrupt and prompt user for confirmation :pr:`915`
    * Fixes
        * Makes automl results a read-only property :pr:`919`
    * Changes
        * Deleted static pipelines and refactored tests involving static pipelines, removed `all_pipelines()` and `get_pipelines()` :pr:`904`
        * Moved `list_model_families` to `evalml.model_family.utils` :pr:`903`
        * Updated `all_pipelines`, `all_estimators`, `all_components` to use the same mechanism for dynamically generating their elements :pr:`898`
        * Rename `master` branch to `main` :pr:`918`
        * Add pypi release github action :pr:`923`
        * Updated AutoMLSearch.search stdout output and logging and removed tqdm progress bar :pr:`921`
        * Moved automl config checks previously in `search()` to init :pr:`933`
    * Documentation Changes
        * Reorganized and rewrote documentation :pr:`937`
        * Updated to use pydata sphinx theme :pr:`937`
        * Updated docs to use `release_notes` instead of `changelog` :pr:`942`
    * Testing Changes
        * Cleaned up fixture names and usages in tests :pr:`895`


.. warning::

    **Breaking Changes**
        * ``list_model_families`` has been moved to ``evalml.model_family.utils`` (previously was under ``evalml.pipelines.utils``) :pr:`903`
        * ``get_estimators`` has been moved to ``evalml.pipelines.components.utils`` (previously was under ``evalml.pipelines.utils``) :pr:`934`
        * Static pipeline definitions have been removed, but similar pipelines can still be constructed via creating an instance of PipelineBase :pr:`904`
        * ``all_pipelines()`` and ``get_pipelines()`` utility methods have been removed :pr:`904`


**v0.11.0 June 30, 2020**
    * Enhancements
        * Added multiclass support for ROC curve graphing :pr:`832`
        * Added preprocessing component to drop features whose percentage of NaN values exceeds a specified threshold :pr:`834`
        * Added data check to check for problematic target labels :pr:`814`
        * Added PerColumnImputer that allows imputation strategies per column :pr:`824`
        * Added transformer to drop specific columns :pr:`827`
        * Added support for `categories`, `handle_error`, and `drop` parameters in `OneHotEncoder` :pr:`830` :pr:`897`
        * Added preprocessing component to handle DateTime columns featurization :pr:`838`
        * Added ability to clone pipelines and components :pr:`842`
        * Define getter method for component `parameters` :pr:`847`
        * Added utility methods to calculate and graph permutation importances :pr:`860`, :pr:`880`
        * Added new utility functions necessary for generating dynamic preprocessing pipelines :pr:`852`
        * Added kwargs to all components :pr:`863`
        * Updated `AutoSearchBase` to use dynamically generated preprocessing pipelines :pr:`870`
        * Added SelectColumns transformer :pr:`873`
        * Added ability to evaluate additional pipelines for automl search :pr:`874`
        * Added `default_parameters` class property to components and pipelines :pr:`879`
        * Added better support for disabling data checks in automl search :pr:`892`
        * Added ability to save and load AutoML objects to file :pr:`888`
        * Updated `AutoSearchBase.get_pipelines` to return an untrained pipeline instance :pr:`876`
        * Saved learned binary classification thresholds in automl results cv data dict :pr:`876`
    * Fixes
        * Fixed bug where SimpleImputer cannot handle dropped columns :pr:`846`
        * Fixed bug where PerColumnImputer cannot handle dropped columns :pr:`855`
        * Enforce requirement that builtin components save all inputted values in their parameters dict :pr:`847`
        * Don't list base classes in `all_components` output :pr:`847`
        * Standardize all components to output pandas data structures, and accept either pandas or numpy :pr:`853`
        * Fixed rankings and full_rankings error when search has not been run :pr:`894`
    * Changes
        * Update `all_pipelines` and `all_components` to try initializing pipelines/components, and on failure exclude them :pr:`849`
        * Refactor `handle_components` to `handle_components_class`, standardize to `ComponentBase` subclass instead of instance :pr:`850`
        * Refactor "blacklist"/"whitelist" to "allow"/"exclude" lists :pr:`854`
        * Replaced `AutoClassificationSearch` and `AutoRegressionSearch` with `AutoMLSearch` :pr:`871`
        * Renamed feature_importances and permutation_importances methods to use singular names (feature_importance and permutation_importance) :pr:`883`
        * Updated `automl` default data splitter to train/validation split for large datasets :pr:`877`
        * Added open source license, update some repo metadata :pr:`887`
        * Removed dead code in `_get_preprocessing_components` :pr:`896`
    * Documentation Changes
        * Fix some typos and update the EvalML logo :pr:`872`
    * Testing Changes
        * Update the changelog check job to expect the new branching pattern for the deps update bot :pr:`836`
        * Check that all components output pandas datastructures, and can accept either pandas or numpy :pr:`853`
        * Replaced `AutoClassificationSearch` and `AutoRegressionSearch` with `AutoMLSearch` :pr:`871`


.. warning::

    **Breaking Changes**
        * Pipelines' static ``component_graph`` field must contain either ``ComponentBase`` subclasses or ``str``, instead of ``ComponentBase`` subclass instances :pr:`850`
        * Rename ``handle_component`` to ``handle_component_class``. Now standardizes to ``ComponentBase`` subclasses instead of ``ComponentBase`` subclass instances :pr:`850`
        * Renamed automl's ``cv`` argument to ``data_split`` :pr:`877`
        * Pipelines' and classifiers' ``feature_importances`` is renamed `feature_importance`, `graph_feature_importances` is renamed `graph_feature_importance` :pr:`883`
        * Passing ``data_checks=None`` to automl search will not perform any data checks as opposed to default checks. :pr:`892`
        * Pipelines to search for in AutoML are now determined automatically, rather than using the statically-defined pipeline classes. :pr:`870`
        * Updated ``AutoSearchBase.get_pipelines`` to return an untrained pipeline instance, instead of one which happened to be trained on the final cross-validation fold :pr:`876`


**v0.10.0 May 29, 2020**
    * Enhancements
        * Added baseline models for classification and regression, add functionality to calculate baseline models before searching in AutoML :pr:`746`
        * Port over highly-null guardrail as a data check and define `DefaultDataChecks` and `DisableDataChecks` classes :pr:`745`
        * Update `Tuner` classes to work directly with pipeline parameters dicts instead of flat parameter lists :pr:`779`
        * Add Elastic Net as a pipeline option :pr:`812`
        * Added new Pipeline option `ExtraTrees` :pr:`790`
        * Added precicion-recall curve metrics and plot for binary classification problems in `evalml.pipeline.graph_utils` :pr:`794`
        * Update the default automl algorithm to search in batches, starting with default parameters for each pipeline and iterating from there :pr:`793`
        * Added `AutoMLAlgorithm` class and `IterativeAlgorithm` impl, separated from `AutoSearchBase` :pr:`793`
    * Fixes
        * Update pipeline `score` to return `nan` score for any objective which throws an exception during scoring :pr:`787`
        * Fixed bug introduced in :pr:`787` where binary classification metrics requiring predicted probabilities error in scoring :pr:`798`
        * CatBoost and XGBoost classifiers and regressors can no longer have a learning rate of 0 :pr:`795`
    * Changes
        * Cleanup pipeline `score` code, and cleanup codecov :pr:`711`
        * Remove `pass` for abstract methods for codecov :pr:`730`
        * Added __str__ for AutoSearch object :pr:`675`
        * Add util methods to graph ROC and confusion matrix :pr:`720`
        * Refactor `AutoBase` to `AutoSearchBase` :pr:`758`
        * Updated AutoBase with `data_checks` parameter, removed previous `detect_label_leakage` parameter, and added functionality to run data checks before search in AutoML :pr:`765`
        * Updated our logger to use Python's logging utils :pr:`763`
        * Refactor most of `AutoSearchBase._do_iteration` impl into `AutoSearchBase._evaluate` :pr:`762`
        * Port over all guardrails to use the new DataCheck API :pr:`789`
        * Expanded `import_or_raise` to catch all exceptions :pr:`759`
        * Adds RMSE, MSLE, RMSLE as standard metrics :pr:`788`
        * Don't allow `Recall` to be used as an objective for AutoML :pr:`784`
        * Removed feature selection from pipelines :pr:`819`
        * Update default estimator parameters to make automl search faster and more accurate :pr:`793`
    * Documentation Changes
        * Add instructions to freeze `master` on `release.md` :pr:`726`
        * Update release instructions with more details :pr:`727` :pr:`733`
        * Add objective base classes to API reference :pr:`736`
        * Fix components API to match other modules :pr:`747`
    * Testing Changes
        * Delete codecov yml, use codecov.io's default :pr:`732`
        * Added unit tests for fraud cost, lead scoring, and standard metric objectives :pr:`741`
        * Update codecov client :pr:`782`
        * Updated AutoBase __str__ test to include no parameters case :pr:`783`
        * Added unit tests for `ExtraTrees` pipeline :pr:`790`
        * If codecov fails to upload, fail build :pr:`810`
        * Updated Python version of dependency action :pr:`816`
        * Update the dependency update bot to use a suffix when creating branches :pr:`817`

.. warning::

    **Breaking Changes**
        * The ``detect_label_leakage`` parameter for AutoML classes has been removed and replaced by a ``data_checks`` parameter :pr:`765`
        * Moved ROC and confusion matrix methods from ``evalml.pipeline.plot_utils`` to ``evalml.pipeline.graph_utils`` :pr:`720`
        * ``Tuner`` classes require a pipeline hyperparameter range dict as an init arg instead of a space definition :pr:`779`
        * ``Tuner.propose`` and ``Tuner.add`` work directly with pipeline parameters dicts instead of flat parameter lists :pr:`779`
        * ``PipelineBase.hyperparameters`` and ``custom_hyperparameters`` use pipeline parameters dict format instead of being represented as a flat list :pr:`779`
        * All guardrail functions previously under ``evalml.guardrails.utils`` will be removed and replaced by data checks :pr:`789`
        * `Recall` disallowed as an objective for AutoML :pr:`784`
        * ``AutoSearchBase`` parameter ``tuner`` has been renamed to ``tuner_class`` :pr:`793`
        * ``AutoSearchBase`` parameter ``possible_pipelines`` and ``possible_model_families`` have been renamed to ``allowed_pipelines`` and ``allowed_model_families`` :pr:`793`


**v0.9.0 Apr. 27, 2020**
    * Enhancements
        * Added accuracy as an standard objective :pr:`624`
        * Added verbose parameter to load_fraud :pr:`560`
        * Added Balanced Accuracy metric for binary, multiclass :pr:`612` :pr:`661`
        * Added XGBoost regressor and XGBoost regression pipeline :pr:`666`
        * Added Accuracy metric for multiclass :pr:`672`
        * Added objective name in `AutoBase.describe_pipeline` :pr:`686`
        * Added `DataCheck` and `DataChecks`, `Message` classes and relevant subclasses :pr:`739`
    * Fixes
        * Removed direct access to `cls.component_graph` :pr:`595`
        * Add testing files to .gitignore :pr:`625`
        * Remove circular dependencies from `Makefile` :pr:`637`
        * Add error case for `normalize_confusion_matrix()` :pr:`640`
        * Fixed XGBoostClassifier and XGBoostRegressor bug with feature names that contain [, ], or < :pr:`659`
        * Update make_pipeline_graph to not accidentally create empty file when testing if path is valid :pr:`649`
        * Fix pip installation warning about docsutils version, from boto dependency :pr:`664`
        * Removed zero division warning for F1/precision/recall metrics :pr:`671`
        * Fixed `summary` for pipelines without estimators :pr:`707`
    * Changes
        * Updated default objective for binary/multiseries classification to log loss :pr:`613`
        * Created classification and regression pipeline subclasses and removed objective as an attribute of pipeline classes :pr:`405`
        * Changed the output of `score` to return one dictionary :pr:`429`
        * Created binary and multiclass objective subclasses :pr:`504`
        * Updated objectives API :pr:`445`
        * Removed call to `get_plot_data` from AutoML :pr:`615`
        * Set `raise_error` to default to True for AutoML classes :pr:`638`
        * Remove unnecessary "u" prefixes on some unicode strings :pr:`641`
        * Changed one-hot encoder to return uint8 dtypes instead of ints :pr:`653`
        * Pipeline `_name` field changed to `custom_name` :pr:`650`
        * Removed `graphs.py` and moved methods into `PipelineBase` :pr:`657`, :pr:`665`
        * Remove s3fs as a dev dependency :pr:`664`
        * Changed requirements-parser to be a core dependency :pr:`673`
        * Replace `supported_problem_types` field on pipelines with `problem_type` attribute on base classes :pr:`678`
        * Changed AutoML to only show best results for a given pipeline template in `rankings`, added `full_rankings` property to show all :pr:`682`
        * Update `ModelFamily` values: don't list xgboost/catboost as classifiers now that we have regression pipelines for them :pr:`677`
        * Changed AutoML's `describe_pipeline` to get problem type from pipeline instead :pr:`685`
        * Standardize `import_or_raise` error messages :pr:`683`
        * Updated argument order of objectives to align with sklearn's :pr:`698`
        * Renamed `pipeline.feature_importance_graph` to `pipeline.graph_feature_importances` :pr:`700`
        * Moved ROC and confusion matrix methods to `evalml.pipelines.plot_utils` :pr:`704`
        * Renamed `MultiClassificationObjective` to `MulticlassClassificationObjective`, to align with pipeline naming scheme :pr:`715`
    * Documentation Changes
        * Fixed some sphinx warnings :pr:`593`
        * Fixed docstring for AutoClassificationSearch with correct command :pr:`599`
        * Limit readthedocs formats to pdf, not htmlzip and epub :pr:`594` :pr:`600`
        * Clean up objectives API documentation :pr:`605`
        * Fixed function on Exploring search results page :pr:`604`
        * Update release process doc :pr:`567`
        * AutoClassificationSearch and AutoRegressionSearch show inherited methods in API reference :pr:`651`
        * Fixed improperly formatted code in breaking changes for changelog :pr:`655`
        * Added configuration to treat Sphinx warnings as errors :pr:`660`
        * Removed separate plotting section for pipelines in API reference :pr:`657`, :pr:`665`
        * Have leads example notebook load S3 files using https, so we can delete s3fs dev dependency :pr:`664`
        * Categorized components in API reference and added descriptions for each category :pr:`663`
        * Fixed Sphinx warnings about BalancedAccuracy objective :pr:`669`
        * Updated API reference to include missing components and clean up pipeline docstrings :pr:`689`
        * Reorganize API ref, and clarify pipeline sub-titles :pr:`688`
        * Add and update preprocessing utils in API reference :pr:`687`
        * Added inheritance diagrams to API reference :pr:`695`
        * Documented which default objective AutoML optimizes for :pr:`699`
        * Create seperate install page :pr:`701`
        * Include more utils in API ref, like `import_or_raise` :pr:`704`
        * Add more color to pipeline documentation :pr:`705`
    * Testing Changes
        * Matched install commands of `check_latest_dependencies` test and it's GitHub action :pr:`578`
        * Added Github app to auto assign PR author as assignee :pr:`477`
        * Removed unneeded conda installation of xgboost in windows checkin tests :pr:`618`
        * Update graph tests to always use tmpfile dir :pr:`649`
        * Changelog checkin test workaround for release PRs: If 'future release' section is empty of PR refs, pass check :pr:`658`
        * Add changelog checkin test exception for `dep-update` branch :pr:`723`

.. warning::

    **Breaking Changes**

    * Pipelines will now no longer take an objective parameter during instantiation, and will no longer have an objective attribute.
    * ``fit()`` and ``predict()`` now use an optional ``objective`` parameter, which is only used in binary classification pipelines to fit for a specific objective.
    * ``score()`` will now use a required ``objectives`` parameter that is used to determine all the objectives to score on. This differs from the previous behavior, where the pipeline's objective was scored on regardless.
    * ``score()`` will now return one dictionary of all objective scores.
    * ``ROC`` and ``ConfusionMatrix`` plot methods via ``Auto(*).plot`` have been removed by :pr:`615` and are replaced by ``roc_curve`` and ``confusion_matrix`` in `evamlm.pipelines.plot_utils`` in :pr:`704`
    * ``normalize_confusion_matrix`` has been moved to ``evalml.pipelines.plot_utils`` :pr:`704`
    * Pipelines ``_name`` field changed to ``custom_name``
    * Pipelines ``supported_problem_types`` field is removed because it is no longer necessary :pr:`678`
    * Updated argument order of objectives' `objective_function` to align with sklearn :pr:`698`
    * `pipeline.feature_importance_graph` has been renamed to `pipeline.graph_feature_importances` in :pr:`700`
    * Removed unsupported ``MSLE`` objective :pr:`704`


**v0.8.0 Apr. 1, 2020**
    * Enhancements
        * Add normalization option and information to confusion matrix :pr:`484`
        * Add util function to drop rows with NaN values :pr:`487`
        * Renamed `PipelineBase.name` as `PipelineBase.summary` and redefined `PipelineBase.name` as class property :pr:`491`
        * Added access to parameters in Pipelines with `PipelineBase.parameters` (used to be return of `PipelineBase.describe`) :pr:`501`
        * Added `fill_value` parameter for SimpleImputer :pr:`509`
        * Added functionality to override component hyperparameters and made pipelines take hyperparemeters from components :pr:`516`
        * Allow numpy.random.RandomState for random_state parameters :pr:`556`
    * Fixes
        * Removed unused dependency `matplotlib`, and move `category_encoders` to test reqs :pr:`572`
    * Changes
        * Undo version cap in XGBoost placed in :pr:`402` and allowed all released of XGBoost :pr:`407`
        * Support pandas 1.0.0 :pr:`486`
        * Made all references to the logger static :pr:`503`
        * Refactored `model_type` parameter for components and pipelines to `model_family` :pr:`507`
        * Refactored `problem_types` for pipelines and components into `supported_problem_types` :pr:`515`
        * Moved `pipelines/utils.save_pipeline` and `pipelines/utils.load_pipeline` to `PipelineBase.save` and `PipelineBase.load` :pr:`526`
        * Limit number of categories encoded by OneHotEncoder :pr:`517`
    * Documentation Changes
        * Updated API reference to remove PipelinePlot and added moved PipelineBase plotting methods :pr:`483`
        * Add code style and github issue guides :pr:`463` :pr:`512`
        * Updated API reference for to surface class variables for pipelines and components :pr:`537`
        * Fixed README documentation link :pr:`535`
        * Unhid PR references in changelog :pr:`656`
    * Testing Changes
        * Added automated dependency check PR :pr:`482`, :pr:`505`
        * Updated automated dependency check comment :pr:`497`
        * Have build_docs job use python executor, so that env vars are set properly :pr:`547`
        * Added simple test to make sure OneHotEncoder's top_n works with large number of categories :pr:`552`
        * Run windows unit tests on PRs :pr:`557`


.. warning::

    **Breaking Changes**

    * ``AutoClassificationSearch`` and ``AutoRegressionSearch``'s ``model_types`` parameter has been refactored into ``allowed_model_families``
    * ``ModelTypes`` enum has been changed to ``ModelFamily``
    * Components and Pipelines now have a ``model_family`` field instead of ``model_type``
    * ``get_pipelines`` utility function now accepts ``model_families`` as an argument instead of ``model_types``
    * ``PipelineBase.name`` no longer returns structure of pipeline and has been replaced by ``PipelineBase.summary``
    * ``PipelineBase.problem_types`` and ``Estimator.problem_types`` has been renamed to ``supported_problem_types``
    * ``pipelines/utils.save_pipeline`` and ``pipelines/utils.load_pipeline`` moved to ``PipelineBase.save`` and ``PipelineBase.load``


**v0.7.0 Mar. 9, 2020**
    * Enhancements
        * Added emacs buffers to .gitignore :pr:`350`
        * Add CatBoost (gradient-boosted trees) classification and regression components and pipelines :pr:`247`
        * Added Tuner abstract base class :pr:`351`
        * Added n_jobs as parameter for AutoClassificationSearch and AutoRegressionSearch :pr:`403`
        * Changed colors of confusion matrix to shades of blue and updated axis order to match scikit-learn's :pr:`426`
        * Added PipelineBase graph and feature_importance_graph methods, moved from previous location :pr:`423`
        * Added support for python 3.8 :pr:`462`
    * Fixes
        * Fixed ROC and confusion matrix plots not being calculated if user passed own additional_objectives :pr:`276`
        * Fixed ReadtheDocs FileNotFoundError exception for fraud dataset :pr:`439`
    * Changes
        * Added n_estimators as a tunable parameter for XGBoost :pr:`307`
        * Remove unused parameter ObjectiveBase.fit_needs_proba :pr:`320`
        * Remove extraneous parameter component_type from all components :pr:`361`
        * Remove unused rankings.csv file :pr:`397`
        * Downloaded demo and test datasets so unit tests can run offline :pr:`408`
        * Remove `_needs_fitting` attribute from Components :pr:`398`
        * Changed plot.feature_importance to show only non-zero feature importances by default, added optional parameter to show all :pr:`413`
        * Refactored `PipelineBase` to take in parameter dictionary and moved pipeline metadata to class attribute :pr:`421`
        * Dropped support for Python 3.5 :pr:`438`
        * Removed unused `apply.py` file :pr:`449`
        * Clean up requirements.txt to remove unused deps :pr:`451`
        * Support installation without all required dependencies :pr:`459`
    * Documentation Changes
        * Update release.md with instructions to release to internal license key :pr:`354`
    * Testing Changes
        * Added tests for utils (and moved current utils to gen_utils) :pr:`297`
        * Moved XGBoost install into it's own separate step on Windows using Conda :pr:`313`
        * Rewind pandas version to before 1.0.0, to diagnose test failures for that version :pr:`325`
        * Added dependency update checkin test :pr:`324`
        * Rewind XGBoost version to before 1.0.0 to diagnose test failures for that version :pr:`402`
        * Update dependency check to use a whitelist :pr:`417`
        * Update unit test jobs to not install dev deps :pr:`455`

.. warning::

    **Breaking Changes**

    * Python 3.5 will not be actively supported.

**v0.6.0 Dec. 16, 2019**
    * Enhancements
        * Added ability to create a plot of feature importances :pr:`133`
        * Add early stopping to AutoML using patience and tolerance parameters :pr:`241`
        * Added ROC and confusion matrix metrics and plot for classification problems and introduce PipelineSearchPlots class :pr:`242`
        * Enhanced AutoML results with search order :pr:`260`
        * Added utility function to show system and environment information :pr:`300`
    * Fixes
        * Lower botocore requirement :pr:`235`
        * Fixed decision_function calculation for FraudCost objective :pr:`254`
        * Fixed return value of Recall metrics :pr:`264`
        * Components return `self` on fit :pr:`289`
    * Changes
        * Renamed automl classes to AutoRegressionSearch and AutoClassificationSearch :pr:`287`
        * Updating demo datasets to retain column names :pr:`223`
        * Moving pipeline visualization to PipelinePlots class :pr:`228`
        * Standarizing inputs as pd.Dataframe / pd.Series :pr:`130`
        * Enforcing that pipelines must have an estimator as last component :pr:`277`
        * Added ipywidgets as a dependency in requirements.txt :pr:`278`
        * Added Random and Grid Search Tuners :pr:`240`
    * Documentation Changes
        * Adding class properties to API reference :pr:`244`
        * Fix and filter FutureWarnings from scikit-learn :pr:`249`, :pr:`257`
        * Adding Linear Regression to API reference and cleaning up some Sphinx warnings :pr:`227`
    * Testing Changes
        * Added support for testing on Windows with CircleCI :pr:`226`
        * Added support for doctests :pr:`233`

.. warning::

    **Breaking Changes**

    * The ``fit()`` method for ``AutoClassifier`` and ``AutoRegressor`` has been renamed to ``search()``.
    * ``AutoClassifier`` has been renamed to ``AutoClassificationSearch``
    * ``AutoRegressor`` has been renamed to ``AutoRegressionSearch``
    * ``AutoClassificationSearch.results`` and ``AutoRegressionSearch.results`` now is a dictionary with ``pipeline_results`` and ``search_order`` keys. ``pipeline_results`` can be used to access a dictionary that is identical to the old ``.results`` dictionary. Whereas, ``search_order`` returns a list of the search order in terms of ``pipeline_id``.
    * Pipelines now require an estimator as the last component in ``component_list``. Slicing pipelines now throws an ``NotImplementedError`` to avoid returning pipelines without an estimator.

**v0.5.2 Nov. 18, 2019**
    * Enhancements
        * Adding basic pipeline structure visualization :pr:`211`
    * Documentation Changes
        * Added notebooks to build process :pr:`212`

**v0.5.1 Nov. 15, 2019**
    * Enhancements
        * Added basic outlier detection guardrail :pr:`151`
        * Added basic ID column guardrail :pr:`135`
        * Added support for unlimited pipelines with a max_time limit :pr:`70`
        * Updated .readthedocs.yaml to successfully build :pr:`188`
    * Fixes
        * Removed MSLE from default additional objectives :pr:`203`
        * Fixed random_state passed in pipelines :pr:`204`
        * Fixed slow down in RFRegressor :pr:`206`
    * Changes
        * Pulled information for describe_pipeline from pipeline's new describe method :pr:`190`
        * Refactored pipelines :pr:`108`
        * Removed guardrails from Auto(*) :pr:`202`, :pr:`208`
    * Documentation Changes
        * Updated documentation to show max_time enhancements :pr:`189`
        * Updated release instructions for RTD :pr:`193`
        * Added notebooks to build process :pr:`212`
        * Added contributing instructions :pr:`213`
        * Added new content :pr:`222`

**v0.5.0 Oct. 29, 2019**
    * Enhancements
        * Added basic one hot encoding :pr:`73`
        * Use enums for model_type :pr:`110`
        * Support for splitting regression datasets :pr:`112`
        * Auto-infer multiclass classification :pr:`99`
        * Added support for other units in max_time :pr:`125`
        * Detect highly null columns :pr:`121`
        * Added additional regression objectives :pr:`100`
        * Show an interactive iteration vs. score plot when using fit() :pr:`134`
    * Fixes
        * Reordered `describe_pipeline` :pr:`94`
        * Added type check for model_type :pr:`109`
        * Fixed `s` units when setting string max_time :pr:`132`
        * Fix objectives not appearing in API documentation :pr:`150`
    * Changes
        * Reorganized tests :pr:`93`
        * Moved logging to its own module :pr:`119`
        * Show progress bar history :pr:`111`
        * Using cloudpickle instead of pickle to allow unloading of custom objectives :pr:`113`
        * Removed render.py :pr:`154`
    * Documentation Changes
        * Update release instructions :pr:`140`
        * Include additional_objectives parameter :pr:`124`
        * Added Changelog :pr:`136`
    * Testing Changes
        * Code coverage :pr:`90`
        * Added CircleCI tests for other Python versions :pr:`104`
        * Added doc notebooks as tests :pr:`139`
        * Test metadata for CircleCI and 2 core parallelism :pr:`137`

**v0.4.1 Sep. 16, 2019**
    * Enhancements
        * Added AutoML for classification and regressor using Autobase and Skopt :pr:`7` :pr:`9`
        * Implemented standard classification and regression metrics :pr:`7`
        * Added logistic regression, random forest, and XGBoost pipelines :pr:`7`
        * Implemented support for custom objectives :pr:`15`
        * Feature importance for pipelines :pr:`18`
        * Serialization for pipelines :pr:`19`
        * Allow fitting on objectives for optimal threshold :pr:`27`
        * Added detect label leakage :pr:`31`
        * Implemented callbacks :pr:`42`
        * Allow for multiclass classification :pr:`21`
        * Added support for additional objectives :pr:`79`
    * Fixes
        * Fixed feature selection in pipelines :pr:`13`
        * Made random_seed usage consistent :pr:`45`
    * Documentation Changes
        * Documentation Changes
        * Added docstrings :pr:`6`
        * Created notebooks for docs :pr:`6`
        * Initialized readthedocs EvalML :pr:`6`
        * Added favicon :pr:`38`
    * Testing Changes
        * Added testing for loading data :pr:`39`

**v0.2.0 Aug. 13, 2019**
    * Enhancements
        * Created fraud detection objective :pr:`4`

**v0.1.0 July. 31, 2019**
    * *First Release*
    * Enhancements
        * Added lead scoring objecitve :pr:`1`
        * Added basic classifier :pr:`1`
    * Documentation Changes
        * Initialized Sphinx for docs :pr:`1`<|MERGE_RESOLUTION|>--- conflicted
+++ resolved
@@ -5,11 +5,8 @@
     * Enhancements
         * Added `output_format` field to explain predictions functions :pr:`1107`
     * Fixes
-<<<<<<< HEAD
+        * Removed dead code validating column type from `TextFeaturizer` :pr:`1122`
         * Updated `featuretools` and `nlp_primitives` to be installed by default :pr:`1140`
-=======
-        * Removed dead code validating column type from `TextFeaturizer` :pr:`1122`
->>>>>>> 312ae65b
     * Changes
         * Pinned scikit-optimize version to 0.7.4 :pr:`1136`
     * Documentation Changes
