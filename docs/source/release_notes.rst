Release Notes
-------------
**Future Releases**
    * Enhancements
        * Added label encoder to ``XGBoostClassifier`` to remove the warning :pr:`2701`
        * Added support for ``woodwork`` versions ``0.7.0`` and ``0.7.1`` :pr:`2743`
    * Fixes
    * Changes
    * Documentation Changes
        * Added documentation for data exploration on data check actions :pr:`2696` 
    * Testing Changes

.. warning::

    **Breaking Changes**

**v0.32.0 Aug. 31, 2021**
    * Enhancements
        * Allow string for ``engine`` parameter for ``AutoMLSearch``:pr:`2667`
        * Add ``ProphetRegressor`` to AutoML :pr:`2619`
        * Integrated ``DefaultAlgorithm`` into ``AutoMLSearch`` :pr:`2634`
        * Removed SVM "linear" and "precomputed" kernel hyperparameter options, and improved default parameters :pr:`2651`
        * Updated ``ComponentGraph`` initalization to raise ``ValueError`` when user attempts to use ``.y`` for a component that does not produce a tuple output :pr:`2662`
        * Updated to support Woodwork 0.6.0 :pr:`2690`
        * Updated pipeline ``graph()`` to distingush X and y edges :pr:`2654`
        * Added ``DropRowsTransformer`` component :pr:`2692`
        * Added ``DROP_ROWS`` to ``_make_component_list_from_actions`` and clean up metadata :pr:`2694`
    * Fixes
        * Updated Oversampler logic to select best SMOTE based on component input instead of pipeline input :pr:`2695`
        * Added ability to explicitly close DaskEngine resources to improve runtime and reduce Dask warnings :pr:`2667`
        * Fixed partial dependence bug for ensemble pipelines :pr:`2714`
        * Updated ``TargetLeakageDataCheck`` to maintain user-selected logical types :pr:`2711`
    * Changes
        * Replaced ``SMOTEOversampler``, ``SMOTENOversampler`` and ``SMOTENCOversampler`` with consolidated ``Oversampler`` component :pr:`2695`
        * Removed ``LinearRegressor`` from the list of default ``AutoMLSearch`` estimators due to poor performance :pr:`2660`
    * Documentation Changes
<<<<<<< HEAD
        * Specified installation steps for Prophet :pr:`2713`
=======
        * Added user guide documentation for using ``ComponentGraph`` and added ``ComponentGraph`` to API reference :pr:`2673`
        * Updated documentation to make parallelization of AutoML clearer :pr:`2667`
>>>>>>> 214be16d
    * Testing Changes
        * Removes the process-level parallelism from the ``test_cancel_job`` test :pr:`2666`
        * Installed numba 0.53 in windows CI to prevent problems installing version 0.54 :pr:`2710`

.. warning::

    **Breaking Changes**
        * Renamed the current top level ``search`` method to ``search_iterative`` and defined a new ``search`` method for the ``DefaultAlgorithm`` :pr:`2634`
        * Replaced ``SMOTEOversampler``, ``SMOTENOversampler`` and ``SMOTENCOversampler`` with consolidated ``Oversampler`` component :pr:`2695`
        * Removed ``LinearRegressor`` from the list of default ``AutoMLSearch`` estimators due to poor performance :pr:`2660`
    

**v0.31.0 Aug. 19, 2021**
    * Enhancements
        * Updated the high variance check in AutoMLSearch to be robust to a variety of objectives and cv scores :pr:`2622`
        * Use Woodwork's outlier detection for the ``OutliersDataCheck`` :pr:`2637`
        * Added ability to utilize instantiated components when creating a pipeline :pr:`2643`
        * Sped up the all Nan and unknown check in ``infer_feature_types`` :pr:`2661`
    * Fixes
    * Changes
        * Deleted ``_put_into_original_order`` helper function :pr:`2639`
        * Refactored time series pipeline code using a time series pipeline base class :pr:`2649`
        * Renamed ``dask_tests`` to ``parallel_tests`` :pr:`2657`
        * Removed commented out code in ``pipeline_meta.py`` :pr:`2659`
    * Documentation Changes
        * Add complete install command to README and Install section :pr:`2627`
        * Cleaned up documentation for ``MulticollinearityDataCheck`` :pr:`2664`
    * Testing Changes
        * Speed up CI by splitting Prophet tests into a separate workflow in GitHub :pr:`2644`

.. warning::

    **Breaking Changes**
        * ``TimeSeriesRegressionPipeline`` no longer inherits from ``TimeSeriesRegressionPipeline`` :pr:`2649`


**v0.30.2 Aug. 16, 2021**
    * Fixes
        * Updated changelog and version numbers to match the release.  Release 0.30.1 was release erroneously without a change to the version numbers.  0.30.2 replaces it.

**v0.30.1 Aug. 12, 2021**
    * Enhancements
        * Added ``DatetimeFormatDataCheck`` for time series problems :pr:`2603`
        * Added ``ProphetRegressor`` to estimators :pr:`2242`
        * Updated ``ComponentGraph`` to handle not calling samplers' transform during predict, and updated samplers' transform methods s.t. ``fit_transform`` is equivalent to ``fit(X, y).transform(X, y)`` :pr:`2583`
        * Updated ``ComponentGraph`` ``_validate_component_dict`` logic to be stricter about input values :pr:`2599`
        * Patched bug in ``xgboost`` estimators where predicting on a feature matrix of only booleans would throw an exception. :pr:`2602`
        * Updated ``ARIMARegressor`` to use relative forecasting to predict values :pr:`2613`
        * Added support for creating pipelines without an estimator as the final component and added ``transform(X, y)`` method to pipelines and component graphs :pr:`2625`
        * Updated to support Woodwork 0.5.1 :pr:`2610`
    * Fixes
        * Updated ``AutoMLSearch`` to drop ``ARIMARegressor`` from ``allowed_estimators`` if an incompatible frequency is detected :pr:`2632`
        * Updated ``get_best_sampler_for_data`` to consider all non-numeric datatypes as categorical for SMOTE :pr:`2590`
        * Fixed inconsistent test results from `TargetDistributionDataCheck` :pr:`2608`
        * Adopted vectorized pd.NA checking for Woodwork 0.5.1 support :pr:`2626`
        * Pinned upper version of astroid to 2.6.6 to keep ReadTheDocs working. :pr:`2638`
    * Changes
        * Renamed SMOTE samplers to SMOTE oversampler :pr:`2595`
        * Changed ``partial_dependence`` and ``graph_partial_dependence`` to raise a ``PartialDependenceError`` instead of ``ValueError``. This is not a breaking change because ``PartialDependenceError`` is a subclass of ``ValueError`` :pr:`2604`
        * Cleaned up code duplication in ``ComponentGraph`` :pr:`2612`
        * Stored predict_proba results in .x for intermediate estimators in ComponentGraph :pr:`2629`
    * Documentation Changes
        * To avoid local docs build error, only add warning disable and download headers on ReadTheDocs builds, not locally :pr:`2617`
    * Testing Changes
        * Updated partial_dependence tests to change the element-wise comparison per the Plotly 5.2.1 upgrade :pr:`2638`
        * Changed the lint CI job to only check against python 3.9 via the `-t` flag :pr:`2586`
        * Installed Prophet in linux nightlies test and fixed ``test_all_components`` :pr:`2598`
        * Refactored and fixed all ``make_pipeline`` tests to assert correct order and address new Woodwork Unknown type inference :pr:`2572`
        * Removed ``component_graphs`` as a global variable in ``test_component_graphs.py`` :pr:`2609`

.. warning::

    **Breaking Changes**
        * Renamed SMOTE samplers to SMOTE oversampler. Please use ``SMOTEOversampler``, ``SMOTENCOversampler``, ``SMOTENOversampler`` instead of ``SMOTESampler``, ``SMOTENCSampler``, and ``SMOTENSampler`` :pr:`2595`


**v0.30.0 Aug. 3, 2021**
    * Enhancements
        * Added ``LogTransformer`` and ``TargetDistributionDataCheck`` :pr:`2487`
        * Issue a warning to users when a pipeline parameter passed in isn't used in the pipeline :pr:`2564`
        * Added Gini coefficient as an objective :pr:`2544`
        * Added ``repr`` to ``ComponentGraph`` :pr:`2565`
        * Added components to extract features from ``URL`` and ``EmailAddress`` Logical Types :pr:`2550`
        * Added support for `NaN` values in ``TextFeaturizer`` :pr:`2532`
        * Added ``SelectByType`` transformer :pr:`2531`
        * Added separate thresholds for percent null rows and columns in ``HighlyNullDataCheck`` :pr:`2562`
        * Added support for `NaN` natural language values :pr:`2577`
    * Fixes
        * Raised error message for types ``URL``, ``NaturalLanguage``, and ``EmailAddress`` in ``partial_dependence`` :pr:`2573`
    * Changes
        * Updated ``PipelineBase`` implementation for creating pipelines from a list of components :pr:`2549`
        * Moved ``get_hyperparameter_ranges`` to ``PipelineBase`` class from automl/utils module :pr:`2546`
        * Renamed ``ComponentGraph``'s ``get_parents`` to ``get_inputs`` :pr:`2540`
        * Removed ``ComponentGraph.linearized_component_graph`` and ``ComponentGraph.from_list`` :pr:`2556`
        * Updated ``ComponentGraph`` to enforce requiring `.x` and `.y` inputs for each component in the graph :pr:`2563`
        * Renamed existing ensembler implementation from ``StackedEnsemblers`` to ``SklearnStackedEnsemblers`` :pr:`2578`
    * Documentation Changes
        * Added documentation for ``DaskEngine`` and ``CFEngine`` parallel engines :pr:`2560`
        * Improved detail of ``TextFeaturizer`` docstring and tutorial :pr:`2568`
    * Testing Changes
        * Added test that makes sure ``split_data`` does not shuffle for time series problems :pr:`2552`

.. warning::

    **Breaking Changes**
        * Moved ``get_hyperparameter_ranges`` to ``PipelineBase`` class from automl/utils module :pr:`2546`
        * Renamed ``ComponentGraph``'s ``get_parents`` to ``get_inputs`` :pr:`2540`
        * Removed ``ComponentGraph.linearized_component_graph`` and ``ComponentGraph.from_list`` :pr:`2556`
        * Updated ``ComponentGraph`` to enforce requiring `.x` and `.y` inputs for each component in the graph :pr:`2563`


**v0.29.0 Jul. 21, 2021**
    * Enhancements
        * Updated 1-way partial dependence support for datetime features :pr:`2454`
        * Added details on how to fix error caused by broken ww schema :pr:`2466`
        * Added ability to use built-in pickle for saving AutoMLSearch :pr:`2463`
        * Updated our components and component graphs to use latest features of ww 0.4.1, e.g. ``concat_columns`` and drop in-place. :pr:`2465`
        * Added new, concurrent.futures based engine for parallel AutoML :pr:`2506`
        * Added support for new Woodwork ``Unknown`` type in AutoMLSearch :pr:`2477`
        * Updated our components with an attribute that describes if they modify features or targets and can be used in list API for pipeline initialization :pr:`2504`
        * Updated ``ComponentGraph`` to accept X and y as inputs :pr:`2507`
        * Removed unused ``TARGET_BINARY_INVALID_VALUES`` from ``DataCheckMessageCode`` enum and fixed formatting of objective documentation :pr:`2520`
        * Added ``EvalMLAlgorithm`` :pr:`2525`
        * Added support for `NaN` values in ``TextFeaturizer`` :pr:`2532`
    * Fixes
        * Fixed ``FraudCost`` objective and reverted threshold optimization method for binary classification to ``Golden`` :pr:`2450`
        * Added custom exception message for partial dependence on features with scales that are too small :pr:`2455`
        * Ensures the typing for Ordinal and Datetime ltypes are passed through _retain_custom_types_and_initalize_woodwork :pr:`2461`
        * Updated to work with Pandas 1.3.0 :pr:`2442`
        * Updated to work with sktime 0.7.0 :pr:`2499`
    * Changes
        * Updated XGBoost dependency to ``>=1.4.2`` :pr:`2484`, :pr:`2498`
        * Added a ``DeprecationWarning`` about deprecating the list API for ``ComponentGraph`` :pr:`2488`
        * Updated ``make_pipeline`` for AutoML to create dictionaries, not lists, to initialize pipelines :pr:`2504`
        * No longer installing graphviz on windows in our CI pipelines because release 0.17 breaks windows 3.7 :pr:`2516`
    * Documentation Changes
        * Moved docstrings from ``__init__`` to class pages, added missing docstrings for missing classes, and updated missing default values :pr:`2452`
        * Build documentation with sphinx-autoapi :pr:`2458`
        * Change ``autoapi_ignore`` to only ignore files in ``evalml/tests/*`` :pr:`2530` 
    * Testing Changes
        * Fixed flaky dask tests :pr:`2471`
        * Removed shellcheck action from ``build_conda_pkg`` action :pr:`2514`
        * Added a tmp_dir fixture that deletes its contents after tests run :pr:`2505`
        * Added a test that makes sure all pipelines in ``AutoMLSearch`` get the same data splits :pr:`2513`
        * Condensed warning output in test logs :pr:`2521`

.. warning::

    **Breaking Changes**
        * `NaN` values in the `Natural Language` type are no longer supported by the Imputer with the pandas upgrade. :pr:`2477`

**v0.28.0 Jul. 2, 2021**
    * Enhancements
        * Added support for showing a Individual Conditional Expectations plot when graphing Partial Dependence :pr:`2386`
        * Exposed ``thread_count`` for Catboost estimators as ``n_jobs`` parameter :pr:`2410`
        * Updated Objectives API to allow for sample weighting :pr:`2433`
    * Fixes
        * Deleted unreachable line from ``IterativeAlgorithm`` :pr:`2464`
    * Changes
        * Pinned Woodwork version between 0.4.1 and 0.4.2 :pr:`2460`
        * Updated psutils minimum version in requirements :pr:`2438`
        * Updated ``log_error_callback`` to not include filepath in logged message :pr:`2429`
    * Documentation Changes
        * Sped up docs :pr:`2430`
        * Removed mentions of ``DataTable`` and ``DataColumn`` from the docs :pr:`2445`
    * Testing Changes
        * Added slack integration for nightlies tests :pr:`2436`
        * Changed ``build_conda_pkg`` CI job to run only when dependencies are updates :pr:`2446`
        * Updated workflows to store pytest runtimes as test artifacts :pr:`2448`
        * Added ``AutoMLTestEnv`` test fixture for making it easy to mock automl tests :pr:`2406`

**v0.27.0 Jun. 22, 2021**
    * Enhancements
        * Adds force plots for prediction explanations :pr:`2157`
        * Removed self-reference from ``AutoMLSearch`` :pr:`2304`
        * Added support for nonlinear pipelines for ``generate_pipeline_code`` :pr:`2332`
        * Added ``inverse_transform`` method to pipelines :pr:`2256`
        * Add optional automatic update checker :pr:`2350`
        * Added ``search_order`` to ``AutoMLSearch``'s ``rankings`` and ``full_rankings`` tables :pr:`2345`
        * Updated threshold optimization method for binary classification :pr:`2315`
        * Updated demos to pull data from S3 instead of including demo data in package :pr:`2387`
        * Upgrade woodwork version to v0.4.1 :pr:`2379`
    * Fixes
        * Preserve user-specified woodwork types throughout pipeline fit/predict :pr:`2297`
        * Fixed ``ComponentGraph`` appending target to ``final_component_features`` if there is a component that returns both X and y :pr:`2358`
        * Fixed partial dependence graph method failing on multiclass problems when the class labels are numeric :pr:`2372`
        * Added ``thresholding_objective`` argument to ``AutoMLSearch`` for binary classification problems :pr:`2320`
        * Added change for ``k_neighbors`` parameter in SMOTE Oversamplers to automatically handle small samples :pr:`2375`
        * Changed naming for ``Logistic Regression Classifier`` file :pr:`2399`
        * Pinned pytest-timeout to fix minimum dependence checker :pr:`2425`
        * Replaced ``Elastic Net Classifier`` base class with ``Logistsic Regression`` to avoid ``NaN`` outputs :pr:`2420`
    * Changes
        * Cleaned up ``PipelineBase``'s ``component_graph`` and ``_component_graph`` attributes. Updated ``PipelineBase`` ``__repr__`` and added ``__eq__`` for ``ComponentGraph`` :pr:`2332`
        * Added and applied  ``black`` linting package to the EvalML repo in place of ``autopep8`` :pr:`2306`
        * Separated `custom_hyperparameters` from pipelines and added them as an argument to ``AutoMLSearch`` :pr:`2317`
        * Replaced `allowed_pipelines` with `allowed_component_graphs` :pr:`2364`
        * Removed private method ``_compute_features_during_fit`` from ``PipelineBase`` :pr:`2359`
        * Updated ``compute_order`` in ``ComponentGraph`` to be a read-only property :pr:`2408`
        * Unpinned PyZMQ version in requirements.txt :pr:`2389` 
        * Uncapping LightGBM version in requirements.txt :pr:`2405`
        * Updated minimum version of plotly :pr:`2415`
        * Removed ``SensitivityLowAlert`` objective from core objectives :pr:`2418`
    * Documentation Changes
        * Fixed lead scoring weights in the demos documentation :pr:`2315`
        * Fixed start page code and description dataset naming discrepancy :pr:`2370`
    * Testing Changes
        * Update minimum unit tests to run on all pull requests :pr:`2314`
        * Pass token to authorize uploading of codecov reports :pr:`2344`
        * Add ``pytest-timeout``. All tests that run longer than 6 minutes will fail. :pr:`2374`
        * Separated the dask tests out into separate github action jobs to isolate dask failures. :pr:`2376`
        * Refactored dask tests :pr:`2377`
        * Added the combined dask/non-dask unit tests back and renamed the dask only unit tests. :pr:`2382`
        * Sped up unit tests and split into separate jobs :pr:`2365`
        * Change CI job names, run lint for python 3.9, run nightlies on python 3.8 at 3am EST :pr:`2395` :pr:`2398`
        * Set fail-fast to false for CI jobs that run for PRs :pr:`2402`

.. warning::

    **Breaking Changes**
        * `AutoMLSearch` will accept `allowed_component_graphs` instead of `allowed_pipelines` :pr:`2364`
        * Removed ``PipelineBase``'s ``_component_graph`` attribute. Updated ``PipelineBase`` ``__repr__`` and added ``__eq__`` for ``ComponentGraph`` :pr:`2332`
        * `pipeline_parameters` will no longer accept `skopt.space` variables since hyperparameter ranges will now be specified through `custom_hyperparameters` :pr:`2317`

**v0.25.0 Jun. 01, 2021**
    * Enhancements
        * Upgraded minimum woodwork to version 0.3.1. Previous versions will not be supported :pr:`2181`
        * Added a new callback parameter for ``explain_predictions_best_worst`` :pr:`2308`
    * Fixes
    * Changes
        * Deleted the ``return_pandas`` flag from our demo data loaders :pr:`2181`
        * Moved ``default_parameters`` to ``ComponentGraph`` from ``PipelineBase`` :pr:`2307`
    * Documentation Changes
        * Updated the release procedure documentation :pr:`2230`
    * Testing Changes
        * Ignoring ``test_saving_png_file`` while building conda package :pr:`2323`

.. warning::

    **Breaking Changes**
        * Deleted the ``return_pandas`` flag from our demo data loaders :pr:`2181`
        * Upgraded minimum woodwork to version 0.3.1. Previous versions will not be supported :pr:`2181`
        * Due to the weak-ref in woodwork, set the result of ``infer_feature_types`` to a variable before accessing woodwork :pr:`2181`

**v0.24.2 May. 24, 2021**
    * Enhancements
        * Added oversamplers to AutoMLSearch :pr:`2213` :pr:`2286`
        * Added dictionary input functionality for ``Undersampler`` component :pr:`2271`
        * Changed the default parameter values for ``Elastic Net Classifier`` and ``Elastic Net Regressor`` :pr:`2269`
        * Added dictionary input functionality for the Oversampler components :pr:`2288`
    * Fixes
        * Set default `n_jobs` to 1 for `StackedEnsembleClassifier` and `StackedEnsembleRegressor` until fix for text-based parallelism in sklearn stacking can be found :pr:`2295`
    * Changes
        * Updated ``start_iteration_callback`` to accept a pipeline instance instead of a pipeline class and no longer accept pipeline parameters as a parameter :pr:`2290`
        * Refactored ``calculate_permutation_importance`` method and add per-column permutation importance method :pr:`2302`
        * Updated logging information in ``AutoMLSearch.__init__`` to clarify pipeline generation :pr:`2263`
    * Documentation Changes
        * Minor changes to the release procedure :pr:`2230`
    * Testing Changes
        * Use codecov action to update coverage reports :pr:`2238`
        * Removed MarkupSafe dependency version pin from requirements.txt and moved instead into RTD docs build CI :pr:`2261`

.. warning::

    **Breaking Changes**
        * Updated ``start_iteration_callback`` to accept a pipeline instance instead of a pipeline class and no longer accept pipeline parameters as a parameter :pr:`2290`
        * Moved ``default_parameters`` to ``ComponentGraph`` from ``PipelineBase``. A pipeline's ``default_parameters`` is now accessible via ``pipeline.component_graph.default_parameters`` :pr:`2307`


**v0.24.1 May. 16, 2021**
    * Enhancements
        * Integrated ``ARIMARegressor`` into AutoML :pr:`2009`
        * Updated ``HighlyNullDataCheck`` to also perform a null row check :pr:`2222`
        * Set ``max_depth`` to 1 in calls to featuretools dfs :pr:`2231`
    * Fixes
        * Removed data splitter sampler calls during training :pr:`2253`
        * Set minimum required version for for pyzmq, colorama, and docutils :pr:`2254`
        * Changed BaseSampler to return None instead of y :pr:`2272`
    * Changes
        * Removed ensemble split and indices in ``AutoMLSearch`` :pr:`2260`
        * Updated pipeline ``repr()`` and ``generate_pipeline_code`` to return pipeline instances without generating custom pipeline class :pr:`2227`
    * Documentation Changes
        * Capped Sphinx version under 4.0.0 :pr:`2244`
    * Testing Changes
        * Change number of cores for pytest from 4 to 2 :pr:`2266`
        * Add minimum dependency checker to generate minimum requirement files :pr:`2267`
        * Add unit tests with minimum dependencies  :pr:`2277`


**v0.24.0 May. 04, 2021**
    * Enhancements
        * Added `date_index` as a required parameter for TimeSeries problems :pr:`2217`
        * Have the ``OneHotEncoder`` return the transformed columns as booleans rather than floats :pr:`2170`
        * Added Oversampler transformer component to EvalML :pr:`2079`
        * Added Undersampler to AutoMLSearch, as well as arguments ``_sampler_method`` and ``sampler_balanced_ratio`` :pr:`2128`
        * Updated prediction explanations functions to allow pipelines with XGBoost estimators :pr:`2162`
        * Added partial dependence for datetime columns :pr:`2180`
        * Update precision-recall curve with positive label index argument, and fix for 2d predicted probabilities :pr:`2090`
        * Add pct_null_rows to ``HighlyNullDataCheck`` :pr:`2211`
        * Added a standalone AutoML `search` method for convenience, which runs data checks and then runs automl :pr:`2152`
        * Make the first batch of AutoML have a predefined order, with linear models first and complex models last :pr:`2223` :pr:`2225`
        * Added sampling dictionary support to ``BalancedClassficationSampler`` :pr:`2235`
    * Fixes
        * Fixed partial dependence not respecting grid resolution parameter for numerical features :pr:`2180`
        * Enable prediction explanations for catboost for multiclass problems :pr:`2224`
    * Changes
        * Deleted baseline pipeline classes :pr:`2202`
        * Reverting user specified date feature PR :pr:`2155` until `pmdarima` installation fix is found :pr:`2214`
        * Updated pipeline API to accept component graph and other class attributes as instance parameters. Old pipeline API still works but will not be supported long-term. :pr:`2091`
        * Removed all old datasplitters from EvalML :pr:`2193`
        * Deleted ``make_pipeline_from_components`` :pr:`2218`
    * Documentation Changes
        * Renamed dataset to clarify that its gzipped but not a tarball :pr:`2183`
        * Updated documentation to use pipeline instances instead of pipeline subclasses :pr:`2195`
        * Updated contributing guide with a note about GitHub Actions permissions :pr:`2090`
        * Updated automl and model understanding user guides :pr:`2090`
    * Testing Changes
        * Use machineFL user token for dependency update bot, and add more reviewers :pr:`2189`


.. warning::

    **Breaking Changes**
        * All baseline pipeline classes (``BaselineBinaryPipeline``, ``BaselineMulticlassPipeline``, ``BaselineRegressionPipeline``, etc.) have been deleted :pr:`2202`
        * Updated pipeline API to accept component graph and other class attributes as instance parameters. Old pipeline API still works but will not be supported long-term. Pipelines can now be initialized by specifying the component graph as the first parameter, and then passing in optional arguments such as ``custom_name``, ``parameters``, etc. For example, ``BinaryClassificationPipeline(["Random Forest Classifier"], parameters={})``.  :pr:`2091`
        * Removed all old datasplitters from EvalML :pr:`2193`
        * Deleted utility method ``make_pipeline_from_components`` :pr:`2218`


**v0.23.0 Apr. 20, 2021**
    * Enhancements
        * Refactored ``EngineBase`` and ``SequentialEngine`` api. Adding ``DaskEngine`` :pr:`1975`.
        * Added optional ``engine`` argument to ``AutoMLSearch`` :pr:`1975`
        * Added a warning about how time series support is still in beta when a user passes in a time series problem to ``AutoMLSearch`` :pr:`2118`
        * Added ``NaturalLanguageNaNDataCheck`` data check :pr:`2122`
        * Added ValueError to ``partial_dependence`` to prevent users from computing partial dependence on columns with all NaNs :pr:`2120`
        * Added standard deviation of cv scores to rankings table :pr:`2154`
    * Fixes
        * Fixed ``BalancedClassificationDataCVSplit``, ``BalancedClassificationDataTVSplit``, and ``BalancedClassificationSampler`` to use ``minority:majority`` ratio instead of ``majority:minority`` :pr:`2077`
        * Fixed bug where two-way partial dependence plots with categorical variables were not working correctly :pr:`2117`
        * Fixed bug where ``hyperparameters`` were not displaying properly for pipelines with a list ``component_graph`` and duplicate components :pr:`2133`
        * Fixed bug where ``pipeline_parameters`` argument in ``AutoMLSearch`` was not applied to pipelines passed in as ``allowed_pipelines`` :pr:`2133`
        * Fixed bug where ``AutoMLSearch`` was not applying custom hyperparameters to pipelines with a list ``component_graph`` and duplicate components :pr:`2133`
    * Changes
        * Removed ``hyperparameter_ranges`` from Undersampler and renamed ``balanced_ratio`` to ``sampling_ratio`` for samplers :pr:`2113`
        * Renamed ``TARGET_BINARY_NOT_TWO_EXAMPLES_PER_CLASS`` data check message code to ``TARGET_MULTICLASS_NOT_TWO_EXAMPLES_PER_CLASS`` :pr:`2126`
        * Modified one-way partial dependence plots of categorical features to display data with a bar plot :pr:`2117`
        * Renamed ``score`` column for ``automl.rankings`` as ``mean_cv_score`` :pr:`2135`
        * Remove 'warning' from docs tool output :pr:`2031`
    * Documentation Changes
        * Fixed ``conf.py`` file :pr:`2112`
        * Added a sentence to the automl user guide stating that our support for time series problems is still in beta. :pr:`2118`
        * Fixed documentation demos :pr:`2139`
        * Update test badge in README to use GitHub Actions :pr:`2150`
    * Testing Changes
        * Fixed ``test_describe_pipeline`` for ``pandas`` ``v1.2.4`` :pr:`2129`
        * Added a GitHub Action for building the conda package :pr:`1870` :pr:`2148`


.. warning::

    **Breaking Changes**
        * Renamed ``balanced_ratio`` to ``sampling_ratio`` for the ``BalancedClassificationDataCVSplit``, ``BalancedClassificationDataTVSplit``, ``BalancedClassficationSampler``, and Undersampler :pr:`2113`
        * Deleted the "errors" key from automl results :pr:`1975`
        * Deleted the ``raise_and_save_error_callback`` and the ``log_and_save_error_callback`` :pr:`1975`
        * Fixed ``BalancedClassificationDataCVSplit``, ``BalancedClassificationDataTVSplit``, and ``BalancedClassificationSampler`` to use minority:majority ratio instead of majority:minority :pr:`2077`


**v0.22.0 Apr. 06, 2021**
    * Enhancements
        * Added a GitHub Action for ``linux_unit_tests``:pr:`2013`
        * Added recommended actions for ``InvalidTargetDataCheck``, updated ``_make_component_list_from_actions`` to address new action, and added ``TargetImputer`` component :pr:`1989`
        * Updated ``AutoMLSearch._check_for_high_variance`` to not emit ``RuntimeWarning`` :pr:`2024`
        * Added exception when pipeline passed to ``explain_predictions`` is a ``Stacked Ensemble`` pipeline :pr:`2033`
        * Added sensitivity at low alert rates as an objective :pr:`2001`
        * Added ``Undersampler`` transformer component :pr:`2030`
    * Fixes
        * Updated Engine's ``train_batch`` to apply undersampling :pr:`2038`
        * Fixed bug in where Time Series Classification pipelines were not encoding targets in ``predict`` and ``predict_proba`` :pr:`2040`
        * Fixed data splitting errors if target is float for classification problems :pr:`2050`
        * Pinned ``docutils`` to <0.17 to fix ReadtheDocs warning issues :pr:`2088`
    * Changes
        * Removed lists as acceptable hyperparameter ranges in ``AutoMLSearch`` :pr:`2028`
        * Renamed "details" to "metadata" for data check actions :pr:`2008`
    * Documentation Changes
        * Catch and suppress warnings in documentation :pr:`1991` :pr:`2097`
        * Change spacing in ``start.ipynb`` to provide clarity for ``AutoMLSearch`` :pr:`2078`
        * Fixed start code on README :pr:`2108`
    * Testing Changes


**v0.21.0 Mar. 24, 2021**
    * Enhancements
        * Changed ``AutoMLSearch`` to default ``optimize_thresholds`` to True :pr:`1943`
        * Added multiple oversampling and undersampling sampling methods as data splitters for imbalanced classification :pr:`1775`
        * Added params to balanced classification data splitters for visibility :pr:`1966`
        * Updated ``make_pipeline`` to not add ``Imputer`` if input data does not have numeric or categorical columns :pr:`1967`
        * Updated ``ClassImbalanceDataCheck`` to better handle multiclass imbalances :pr:`1986`
        * Added recommended actions for the output of data check's ``validate`` method :pr:`1968`
        * Added error message for ``partial_dependence`` when features are mostly the same value :pr:`1994`
        * Updated ``OneHotEncoder`` to drop one redundant feature by default for features with two categories :pr:`1997`
        * Added a ``PolynomialDetrender`` component :pr:`1992`
        * Added ``DateTimeNaNDataCheck`` data check :pr:`2039`
    * Fixes
        * Changed best pipeline to train on the entire dataset rather than just ensemble indices for ensemble problems :pr:`2037`
        * Updated binary classification pipelines to use objective decision function during scoring of custom objectives :pr:`1934`
    * Changes
        * Removed ``data_checks`` parameter, ``data_check_results`` and data checks logic from ``AutoMLSearch`` :pr:`1935`
        * Deleted ``random_state`` argument :pr:`1985`
        * Updated Woodwork version requirement to ``v0.0.11`` :pr:`1996`
    * Documentation Changes
    * Testing Changes
        * Removed ``build_docs`` CI job in favor of RTD GH builder :pr:`1974`
        * Added tests to confirm support for Python 3.9 :pr:`1724`
        * Added tests to support Dask AutoML/Engine :pr:`1990`
        * Changed ``build_conda_pkg`` job to use ``latest_release_changes`` branch in the feedstock. :pr:`1979`

.. warning::

    **Breaking Changes**
        * Changed ``AutoMLSearch`` to default ``optimize_thresholds`` to True :pr:`1943`
        * Removed ``data_checks`` parameter, ``data_check_results`` and data checks logic from ``AutoMLSearch``. To run the data checks which were previously run by default in ``AutoMLSearch``, please call ``DefaultDataChecks().validate(X_train, y_train)`` or take a look at our documentation for more examples. :pr:`1935`
        * Deleted ``random_state`` argument :pr:`1985`

**v0.20.0 Mar. 10, 2021**
    * Enhancements
        * Added a GitHub Action for Detecting dependency changes :pr:`1933`
        * Create a separate CV split to train stacked ensembler on for AutoMLSearch :pr:`1814`
        * Added a GitHub Action for Linux unit tests :pr:`1846`
        * Added ``ARIMARegressor`` estimator :pr:`1894`
        * Added ``DataCheckAction`` class and ``DataCheckActionCode`` enum :pr:`1896`
        * Updated ``Woodwork`` requirement to ``v0.0.10`` :pr:`1900`
        * Added ``BalancedClassificationDataCVSplit`` and ``BalancedClassificationDataTVSplit`` to AutoMLSearch :pr:`1875`
        * Update default classification data splitter to use downsampling for highly imbalanced data :pr:`1875`
        * Updated ``describe_pipeline`` to return more information, including ``id`` of pipelines used for ensemble models :pr:`1909`
        * Added utility method to create list of components from a list of ``DataCheckAction`` :pr:`1907`
        * Updated ``validate`` method to include a ``action`` key in returned dictionary for all ``DataCheck``and ``DataChecks`` :pr:`1916`
        * Aggregating the shap values for predictions that we know the provenance of, e.g. OHE, text, and date-time. :pr:`1901`
        * Improved error message when custom objective is passed as a string in ``pipeline.score`` :pr:`1941`
        * Added ``score_pipelines`` and ``train_pipelines`` methods to ``AutoMLSearch`` :pr:`1913`
        * Added support for ``pandas`` version 1.2.0 :pr:`1708`
        * Added ``score_batch`` and ``train_batch`` abstact methods to ``EngineBase`` and implementations in ``SequentialEngine`` :pr:`1913`
        * Added ability to handle index columns in ``AutoMLSearch`` and ``DataChecks`` :pr:`2138`
    * Fixes
        * Removed CI check for ``check_dependencies_updated_linux`` :pr:`1950`
        * Added metaclass for time series pipelines and fix binary classification pipeline ``predict`` not using objective if it is passed as a named argument :pr:`1874`
        * Fixed stack trace in prediction explanation functions caused by mixed string/numeric pandas column names :pr:`1871`
        * Fixed stack trace caused by passing pipelines with duplicate names to ``AutoMLSearch`` :pr:`1932`
        * Fixed ``AutoMLSearch.get_pipelines`` returning pipelines with the same attributes :pr:`1958`
    * Changes
        * Reversed GitHub Action for Linux unit tests until a fix for report generation is found :pr:`1920`
        * Updated ``add_results`` in ``AutoMLAlgorithm`` to take in entire pipeline results dictionary from ``AutoMLSearch`` :pr:`1891`
        * Updated ``ClassImbalanceDataCheck`` to look for severe class imbalance scenarios :pr:`1905`
        * Deleted the ``explain_prediction`` function :pr:`1915`
        * Removed ``HighVarianceCVDataCheck`` and convered it to an ``AutoMLSearch`` method instead :pr:`1928`
        * Removed warning in ``InvalidTargetDataCheck`` returned when numeric binary classification targets are not (0, 1) :pr:`1959`
    * Documentation Changes
        * Updated ``model_understanding.ipynb`` to demo the two-way partial dependence capability :pr:`1919`
    * Testing Changes

.. warning::

    **Breaking Changes**
        * Deleted the ``explain_prediction`` function :pr:`1915`
        * Removed ``HighVarianceCVDataCheck`` and convered it to an ``AutoMLSearch`` method instead :pr:`1928`
        * Added ``score_batch`` and ``train_batch`` abstact methods to ``EngineBase``. These need to be implemented in Engine subclasses :pr:`1913`


**v0.19.0 Feb. 23, 2021**
    * Enhancements
        * Added a GitHub Action for Python windows unit tests :pr:`1844`
        * Added a GitHub Action for checking updated release notes :pr:`1849`
        * Added a GitHub Action for Python lint checks :pr:`1837`
        * Adjusted ``explain_prediction``, ``explain_predictions`` and ``explain_predictions_best_worst`` to handle timeseries problems. :pr:`1818`
        * Updated ``InvalidTargetDataCheck`` to check for mismatched indices in target and features :pr:`1816`
        * Updated ``Woodwork`` structures returned from components to support ``Woodwork`` logical type overrides set by the user :pr:`1784`
        * Updated estimators to keep track of input feature names during ``fit()`` :pr:`1794`
        * Updated ``visualize_decision_tree`` to include feature names in output :pr:`1813`
        * Added ``is_bounded_like_percentage`` property for objectives. If true, the ``calculate_percent_difference`` method will return the absolute difference rather than relative difference :pr:`1809`
        * Added full error traceback to AutoMLSearch logger file :pr:`1840`
        * Changed ``TargetEncoder`` to preserve custom indices in the data :pr:`1836`
        * Refactored ``explain_predictions`` and ``explain_predictions_best_worst`` to only compute features once for all rows that need to be explained :pr:`1843`
        * Added custom random undersampler data splitter for classification :pr:`1857`
        * Updated ``OutliersDataCheck`` implementation to calculate the probability of having no outliers :pr:`1855`
        * Added ``Engines`` pipeline processing API :pr:`1838`
    * Fixes
        * Changed EngineBase random_state arg to random_seed and same for user guide docs :pr:`1889`
    * Changes
        * Modified ``calculate_percent_difference`` so that division by 0 is now inf rather than nan :pr:`1809`
        * Removed ``text_columns`` parameter from ``LSA`` and ``TextFeaturizer`` components :pr:`1652`
        * Added ``random_seed`` as an argument to our automl/pipeline/component API. Using ``random_state`` will raise a warning :pr:`1798`
        * Added ``DataCheckError`` message in ``InvalidTargetDataCheck`` if input target is None and removed exception raised :pr:`1866`
    * Documentation Changes
    * Testing Changes
        * Added back coverage for ``_get_feature_provenance`` in ``TextFeaturizer`` after ``text_columns`` was removed :pr:`1842`
        * Pin graphviz version for windows builds :pr:`1847`
        * Unpin graphviz version for windows builds :pr:`1851`

.. warning::

    **Breaking Changes**
        * Added a deprecation warning to ``explain_prediction``. It will be deleted in the next release. :pr:`1860`


**v0.18.2 Feb. 10, 2021**
    * Enhancements
        * Added uniqueness score data check :pr:`1785`
        * Added "dataframe" output format for prediction explanations :pr:`1781`
        * Updated LightGBM estimators to handle ``pandas.MultiIndex`` :pr:`1770`
        * Sped up permutation importance for some pipelines :pr:`1762`
        * Added sparsity data check :pr:`1797`
        * Confirmed support for threshold tuning for binary time series classification problems :pr:`1803`
    * Fixes
    * Changes
    * Documentation Changes
        * Added section on conda to the contributing guide :pr:`1771`
        * Updated release process to reflect freezing `main` before perf tests :pr:`1787`
        * Moving some prs to the right section of the release notes :pr:`1789`
        * Tweak README.md. :pr:`1800`
        * Fixed back arrow on install page docs :pr:`1795`
        * Fixed docstring for `ClassImbalanceDataCheck.validate()` :pr:`1817`
    * Testing Changes

**v0.18.1 Feb. 1, 2021**
    * Enhancements
        * Added ``graph_t_sne`` as a visualization tool for high dimensional data :pr:`1731`
        * Added the ability to see the linear coefficients of features in linear models terms :pr:`1738`
        * Added support for ``scikit-learn`` ``v0.24.0`` :pr:`1733`
        * Added support for ``scipy`` ``v1.6.0`` :pr:`1752`
        * Added SVM Classifier and Regressor to estimators :pr:`1714` :pr:`1761`
    * Fixes
        * Addressed bug with ``partial_dependence`` and categorical data with more categories than grid resolution :pr:`1748`
        * Removed ``random_state`` arg from ``get_pipelines`` in ``AutoMLSearch`` :pr:`1719`
        * Pinned pyzmq at less than 22.0.0 till we add support :pr:`1756`
    * Changes
        * Updated components and pipelines to return ``Woodwork`` data structures :pr:`1668`
        * Updated ``clone()`` for pipelines and components to copy over random state automatically :pr:`1753`
        * Dropped support for Python version 3.6 :pr:`1751`
        * Removed deprecated ``verbose`` flag from ``AutoMLSearch`` parameters :pr:`1772`
    * Documentation Changes
        * Add Twitter and Github link to documentation toolbar :pr:`1754`
        * Added Open Graph info to documentation :pr:`1758`
    * Testing Changes

.. warning::

    **Breaking Changes**
        * Components and pipelines return ``Woodwork`` data structures instead of ``pandas`` data structures :pr:`1668`
        * Python 3.6 will not be actively supported due to discontinued support from EvalML dependencies.
        * Deprecated ``verbose`` flag is removed for ``AutoMLSearch`` :pr:`1772`


**v0.18.0 Jan. 26, 2021**
    * Enhancements
        * Added RMSLE, MSLE, and MAPE to core objectives while checking for negative target values in ``invalid_targets_data_check`` :pr:`1574`
        * Added validation checks for binary problems with regression-like datasets and multiclass problems without true multiclass targets in ``invalid_targets_data_check`` :pr:`1665`
        * Added time series support for ``make_pipeline`` :pr:`1566`
        * Added target name for output of pipeline ``predict`` method :pr:`1578`
        * Added multiclass check to ``InvalidTargetDataCheck`` for two examples per class :pr:`1596`
        * Added support for ``graphviz`` ``v0.16`` :pr:`1657`
        * Enhanced time series pipelines to accept empty features :pr:`1651`
        * Added KNN Classifier to estimators. :pr:`1650`
        * Added support for list inputs for objectives :pr:`1663`
        * Added support for ``AutoMLSearch`` to handle time series classification pipelines :pr:`1666`
        * Enhanced ``DelayedFeaturesTransformer`` to encode categorical features and targets before delaying them :pr:`1691`
        * Added 2-way dependence plots. :pr:`1690`
        * Added ability to directly iterate through components within Pipelines :pr:`1583`
    * Fixes
        * Fixed inconsistent attributes and added Exceptions to docs :pr:`1673`
        * Fixed ``TargetLeakageDataCheck`` to use Woodwork ``mutual_information`` rather than using Pandas' Pearson Correlation :pr:`1616`
        * Fixed thresholding for pipelines in ``AutoMLSearch`` to only threshold binary classification pipelines :pr:`1622` :pr:`1626`
        * Updated ``load_data`` to return Woodwork structures and update default parameter value for ``index`` to ``None`` :pr:`1610`
        * Pinned scipy at < 1.6.0 while we work on adding support :pr:`1629`
        * Fixed data check message formatting in ``AutoMLSearch`` :pr:`1633`
        * Addressed stacked ensemble component for ``scikit-learn`` v0.24 support by setting ``shuffle=True`` for default CV :pr:`1613`
        * Fixed bug where ``Imputer`` reset the index on ``X`` :pr:`1590`
        * Fixed ``AutoMLSearch`` stacktrace when a cutom objective was passed in as a primary objective or additional objective :pr:`1575`
        * Fixed custom index bug for ``MAPE`` objective :pr:`1641`
        * Fixed index bug for ``TextFeaturizer`` and ``LSA`` components :pr:`1644`
        * Limited ``load_fraud`` dataset loaded into ``automl.ipynb`` :pr:`1646`
        * ``add_to_rankings`` updates ``AutoMLSearch.best_pipeline`` when necessary :pr:`1647`
        * Fixed bug where time series baseline estimators were not receiving ``gap`` and ``max_delay`` in ``AutoMLSearch`` :pr:`1645`
        * Fixed jupyter notebooks to help the RTD buildtime :pr:`1654`
        * Added ``positive_only`` objectives to ``non_core_objectives`` :pr:`1661`
        * Fixed stacking argument ``n_jobs`` for IterativeAlgorithm :pr:`1706`
        * Updated CatBoost estimators to return self in ``.fit()`` rather than the underlying model for consistency :pr:`1701`
        * Added ability to initialize pipeline parameters in ``AutoMLSearch`` constructor :pr:`1676`
    * Changes
        * Added labeling to ``graph_confusion_matrix`` :pr:`1632`
        * Rerunning search for ``AutoMLSearch`` results in a message thrown rather than failing the search, and removed ``has_searched`` property :pr:`1647`
        * Changed tuner class to allow and ignore single parameter values as input :pr:`1686`
        * Capped LightGBM version limit to remove bug in docs :pr:`1711`
        * Removed support for `np.random.RandomState` in EvalML :pr:`1727`
    * Documentation Changes
        * Update Model Understanding in the user guide to include ``visualize_decision_tree`` :pr:`1678`
        * Updated docs to include information about ``AutoMLSearch`` callback parameters and methods :pr:`1577`
        * Updated docs to prompt users to install graphiz on Mac :pr:`1656`
        * Added ``infer_feature_types`` to the ``start.ipynb`` guide :pr:`1700`
        * Added multicollinearity data check to API reference and docs :pr:`1707`
    * Testing Changes

.. warning::

    **Breaking Changes**
        * Removed ``has_searched`` property from ``AutoMLSearch`` :pr:`1647`
        * Components and pipelines return ``Woodwork`` data structures instead of ``pandas`` data structures :pr:`1668`
        * Removed support for `np.random.RandomState` in EvalML. Rather than passing ``np.random.RandomState`` as component and pipeline random_state values, we use int random_seed :pr:`1727`


**v0.17.0 Dec. 29, 2020**
    * Enhancements
        * Added ``save_plot`` that allows for saving figures from different backends :pr:`1588`
        * Added ``LightGBM Regressor`` to regression components :pr:`1459`
        * Added ``visualize_decision_tree`` for tree visualization with ``decision_tree_data_from_estimator`` and ``decision_tree_data_from_pipeline`` to reformat tree structure output :pr:`1511`
        * Added `DFS Transformer` component into transformer components :pr:`1454`
        * Added ``MAPE`` to the standard metrics for time series problems and update objectives :pr:`1510`
        * Added ``graph_prediction_vs_actual_over_time`` and ``get_prediction_vs_actual_over_time_data`` to the model understanding module for time series problems :pr:`1483`
        * Added a ``ComponentGraph`` class that will support future pipelines as directed acyclic graphs :pr:`1415`
        * Updated data checks to accept ``Woodwork`` data structures :pr:`1481`
        * Added parameter to ``InvalidTargetDataCheck`` to show only top unique values rather than all unique values :pr:`1485`
        * Added multicollinearity data check :pr:`1515`
        * Added baseline pipeline and components for time series regression problems :pr:`1496`
        * Added more information to users about ensembling behavior in ``AutoMLSearch`` :pr:`1527`
        * Add woodwork support for more utility and graph methods :pr:`1544`
        * Changed ``DateTimeFeaturizer`` to encode features as int :pr:`1479`
        * Return trained pipelines from ``AutoMLSearch.best_pipeline`` :pr:`1547`
        * Added utility method so that users can set feature types without having to learn about Woodwork directly :pr:`1555`
        * Added Linear Discriminant Analysis transformer for dimensionality reduction :pr:`1331`
        * Added multiclass support for ``partial_dependence`` and ``graph_partial_dependence`` :pr:`1554`
        * Added ``TimeSeriesBinaryClassificationPipeline`` and ``TimeSeriesMulticlassClassificationPipeline`` classes :pr:`1528`
        * Added ``make_data_splitter`` method for easier automl data split customization :pr:`1568`
        * Integrated ``ComponentGraph`` class into Pipelines for full non-linear pipeline support :pr:`1543`
        * Update ``AutoMLSearch`` constructor to take training data instead of ``search`` and ``add_to_leaderboard`` :pr:`1597`
        * Update ``split_data`` helper args :pr:`1597`
        * Add problem type utils ``is_regression``, ``is_classification``, ``is_timeseries`` :pr:`1597`
        * Rename ``AutoMLSearch`` ``data_split`` arg to ``data_splitter`` :pr:`1569`
    * Fixes
        * Fix AutoML not passing CV folds to ``DefaultDataChecks`` for usage by ``ClassImbalanceDataCheck`` :pr:`1619`
        * Fix Windows CI jobs: install ``numba`` via conda, required for ``shap`` :pr:`1490`
        * Added custom-index support for `reset-index-get_prediction_vs_actual_over_time_data` :pr:`1494`
        * Fix ``generate_pipeline_code`` to account for boolean and None differences between Python and JSON :pr:`1524` :pr:`1531`
        * Set max value for plotly and xgboost versions while we debug CI failures with newer versions :pr:`1532`
        * Undo version pinning for plotly :pr:`1533`
        * Fix ReadTheDocs build by updating the version of ``setuptools`` :pr:`1561`
        * Set ``random_state`` of data splitter in AutoMLSearch to take int to keep consistency in the resulting splits :pr:`1579`
        * Pin sklearn version while we work on adding support :pr:`1594`
        * Pin pandas at <1.2.0 while we work on adding support :pr:`1609`
        * Pin graphviz at < 0.16 while we work on adding support :pr:`1609`
    * Changes
        * Reverting ``save_graph`` :pr:`1550` to resolve kaleido build issues :pr:`1585`
        * Update circleci badge to apply to ``main`` :pr:`1489`
        * Added script to generate github markdown for releases :pr:`1487`
        * Updated selection using pandas ``dtypes`` to selecting using Woodwork logical types :pr:`1551`
        * Updated dependencies to fix ``ImportError: cannot import name 'MaskedArray' from 'sklearn.utils.fixes'`` error and to address Woodwork and Featuretool dependencies :pr:`1540`
        * Made ``get_prediction_vs_actual_data()`` a public method :pr:`1553`
        * Updated ``Woodwork`` version requirement to v0.0.7 :pr:`1560`
        * Move data splitters from ``evalml.automl.data_splitters`` to ``evalml.preprocessing.data_splitters`` :pr:`1597`
        * Rename "# Testing" in automl log output to "# Validation" :pr:`1597`
    * Documentation Changes
        * Added partial dependence methods to API reference :pr:`1537`
        * Updated documentation for confusion matrix methods :pr:`1611`
    * Testing Changes
        * Set ``n_jobs=1`` in most unit tests to reduce memory :pr:`1505`

.. warning::

    **Breaking Changes**
        * Updated minimal dependencies: ``numpy>=1.19.1``, ``pandas>=1.1.0``, ``scikit-learn>=0.23.1``, ``scikit-optimize>=0.8.1``
        * Updated ``AutoMLSearch.best_pipeline`` to return a trained pipeline. Pass in ``train_best_pipeline=False`` to AutoMLSearch in order to return an untrained pipeline.
        * Pipeline component instances can no longer be iterated through using ``Pipeline.component_graph`` :pr:`1543`
        * Update ``AutoMLSearch`` constructor to take training data instead of ``search`` and ``add_to_leaderboard`` :pr:`1597`
        * Update ``split_data`` helper args :pr:`1597`
        * Move data splitters from ``evalml.automl.data_splitters`` to ``evalml.preprocessing.data_splitters`` :pr:`1597`
        * Rename ``AutoMLSearch`` ``data_split`` arg to ``data_splitter`` :pr:`1569`



**v0.16.1 Dec. 1, 2020**
    * Enhancements
        * Pin woodwork version to v0.0.6 to avoid breaking changes :pr:`1484`
        * Updated ``Woodwork`` to >=0.0.5 in ``core-requirements.txt`` :pr:`1473`
        * Removed ``copy_dataframe`` parameter for ``Woodwork``, updated ``Woodwork`` to >=0.0.6 in ``core-requirements.txt`` :pr:`1478`
        * Updated ``detect_problem_type`` to use ``pandas.api.is_numeric_dtype`` :pr:`1476`
    * Changes
        * Changed ``make clean`` to delete coverage reports as a convenience for developers :pr:`1464`
        * Set ``n_jobs=-1`` by default for stacked ensemble components :pr:`1472`
    * Documentation Changes
        * Updated pipeline and component documentation and demos to use ``Woodwork`` :pr:`1466`
    * Testing Changes
        * Update dependency update checker to use everything from core and optional dependencies :pr:`1480`


**v0.16.0 Nov. 24, 2020**
    * Enhancements
        * Updated pipelines and ``make_pipeline`` to accept ``Woodwork`` inputs :pr:`1393`
        * Updated components to accept ``Woodwork`` inputs :pr:`1423`
        * Added ability to freeze hyperparameters for ``AutoMLSearch`` :pr:`1284`
        * Added ``Target Encoder`` into transformer components :pr:`1401`
        * Added callback for error handling in ``AutoMLSearch`` :pr:`1403`
        * Added the index id to the ``explain_predictions_best_worst`` output to help users identify which rows in their data are included :pr:`1365`
        * The top_k features displayed in ``explain_predictions_*`` functions are now determined by the magnitude of shap values as opposed to the ``top_k`` largest and smallest shap values. :pr:`1374`
        * Added a problem type for time series regression :pr:`1386`
        * Added a ``is_defined_for_problem_type`` method to ``ObjectiveBase`` :pr:`1386`
        * Added a ``random_state`` parameter to ``make_pipeline_from_components`` function :pr:`1411`
        * Added ``DelayedFeaturesTransformer`` :pr:`1396`
        * Added a ``TimeSeriesRegressionPipeline`` class :pr:`1418`
        * Removed ``core-requirements.txt`` from the package distribution :pr:`1429`
        * Updated data check messages to include a `"code"` and `"details"` fields :pr:`1451`, :pr:`1462`
        * Added a ``TimeSeriesSplit`` data splitter for time series problems :pr:`1441`
        * Added a ``problem_configuration`` parameter to AutoMLSearch :pr:`1457`
    * Fixes
        * Fixed ``IndexError`` raised in ``AutoMLSearch`` when ``ensembling = True`` but only one pipeline to iterate over :pr:`1397`
        * Fixed stacked ensemble input bug and LightGBM warning and bug in ``AutoMLSearch`` :pr:`1388`
        * Updated enum classes to show possible enum values as attributes :pr:`1391`
        * Updated calls to ``Woodwork``'s ``to_pandas()`` to ``to_series()`` and ``to_dataframe()`` :pr:`1428`
        * Fixed bug in OHE where column names were not guaranteed to be unique :pr:`1349`
        * Fixed bug with percent improvement of ``ExpVariance`` objective on data with highly skewed target :pr:`1467`
        * Fix SimpleImputer error which occurs when all features are bool type :pr:`1215`
    * Changes
        * Changed ``OutliersDataCheck`` to return the list of columns, rather than rows, that contain outliers :pr:`1377`
        * Simplified and cleaned output for Code Generation :pr:`1371`
        * Reverted changes from :pr:`1337` :pr:`1409`
        * Updated data checks to return dictionary of warnings and errors instead of a list :pr:`1448`
        * Updated ``AutoMLSearch`` to pass ``Woodwork`` data structures to every pipeline (instead of pandas DataFrames) :pr:`1450`
        * Update ``AutoMLSearch`` to default to ``max_batches=1`` instead of ``max_iterations=5`` :pr:`1452`
        * Updated _evaluate_pipelines to consolidate side effects :pr:`1410`
    * Documentation Changes
        * Added description of CLA to contributing guide, updated description of draft PRs :pr:`1402`
        * Updated documentation to include all data checks, ``DataChecks``, and usage of data checks in AutoML :pr:`1412`
        * Updated docstrings from ``np.array`` to ``np.ndarray`` :pr:`1417`
        * Added section on stacking ensembles in AutoMLSearch documentation :pr:`1425`
    * Testing Changes
        * Removed ``category_encoders`` from test-requirements.txt :pr:`1373`
        * Tweak codecov.io settings again to avoid flakes :pr:`1413`
        * Modified ``make lint`` to check notebook versions in the docs :pr:`1431`
        * Modified ``make lint-fix`` to standardize notebook versions in the docs :pr:`1431`
        * Use new version of pull request Github Action for dependency check (:pr:`1443`)
        * Reduced number of workers for tests to 4 :pr:`1447`

.. warning::

    **Breaking Changes**
        * The ``top_k`` and ``top_k_features`` parameters in ``explain_predictions_*`` functions now return ``k`` features as opposed to ``2 * k`` features :pr:`1374`
        * Renamed ``problem_type`` to ``problem_types`` in ``RegressionObjective``, ``BinaryClassificationObjective``, and ``MulticlassClassificationObjective`` :pr:`1319`
        * Data checks now return a dictionary of warnings and errors instead of a list :pr:`1448`



**v0.15.0 Oct. 29, 2020**
    * Enhancements
        * Added stacked ensemble component classes (``StackedEnsembleClassifier``, ``StackedEnsembleRegressor``) :pr:`1134`
        * Added stacked ensemble components to ``AutoMLSearch`` :pr:`1253`
        * Added ``DecisionTreeClassifier`` and ``DecisionTreeRegressor`` to AutoML :pr:`1255`
        * Added ``graph_prediction_vs_actual`` in ``model_understanding`` for regression problems :pr:`1252`
        * Added parameter to ``OneHotEncoder`` to enable filtering for features to encode for :pr:`1249`
        * Added percent-better-than-baseline for all objectives to automl.results :pr:`1244`
        * Added ``HighVarianceCVDataCheck`` and replaced synonymous warning in ``AutoMLSearch`` :pr:`1254`
        * Added `PCA Transformer` component for dimensionality reduction :pr:`1270`
        * Added ``generate_pipeline_code`` and ``generate_component_code`` to allow for code generation given a pipeline or component instance :pr:`1306`
        * Added ``PCA Transformer`` component for dimensionality reduction :pr:`1270`
        * Updated ``AutoMLSearch`` to support ``Woodwork`` data structures :pr:`1299`
        * Added cv_folds to ``ClassImbalanceDataCheck`` and added this check to ``DefaultDataChecks`` :pr:`1333`
        * Make ``max_batches`` argument to ``AutoMLSearch.search`` public :pr:`1320`
        * Added text support to automl search :pr:`1062`
        * Added ``_pipelines_per_batch`` as a private argument to ``AutoMLSearch`` :pr:`1355`
    * Fixes
        * Fixed ML performance issue with ordered datasets: always shuffle data in automl's default CV splits :pr:`1265`
        * Fixed broken ``evalml info`` CLI command :pr:`1293`
        * Fixed ``boosting type='rf'`` for LightGBM Classifier, as well as ``num_leaves`` error :pr:`1302`
        * Fixed bug in ``explain_predictions_best_worst`` where a custom index in the target variable would cause a ``ValueError`` :pr:`1318`
        * Added stacked ensemble estimators to to ``evalml.pipelines.__init__`` file :pr:`1326`
        * Fixed bug in OHE where calls to transform were not deterministic if ``top_n`` was less than the number of categories in a column :pr:`1324`
        * Fixed LightGBM warning messages during AutoMLSearch :pr:`1342`
        * Fix warnings thrown during AutoMLSearch in ``HighVarianceCVDataCheck`` :pr:`1346`
        * Fixed bug where TrainingValidationSplit would return invalid location indices for dataframes with a custom index :pr:`1348`
        * Fixed bug where the AutoMLSearch ``random_state`` was not being passed to the created pipelines :pr:`1321`
    * Changes
        * Allow ``add_to_rankings`` to be called before AutoMLSearch is called :pr:`1250`
        * Removed Graphviz from test-requirements to add to requirements.txt :pr:`1327`
        * Removed ``max_pipelines`` parameter from ``AutoMLSearch`` :pr:`1264`
        * Include editable installs in all install make targets :pr:`1335`
        * Made pip dependencies `featuretools` and `nlp_primitives` core dependencies :pr:`1062`
        * Removed `PartOfSpeechCount` from `TextFeaturizer` transform primitives :pr:`1062`
        * Added warning for ``partial_dependency`` when the feature includes null values :pr:`1352`
    * Documentation Changes
        * Fixed and updated code blocks in Release Notes :pr:`1243`
        * Added DecisionTree estimators to API Reference :pr:`1246`
        * Changed class inheritance display to flow vertically :pr:`1248`
        * Updated cost-benefit tutorial to use a holdout/test set :pr:`1159`
        * Added ``evalml info`` command to documentation :pr:`1293`
        * Miscellaneous doc updates :pr:`1269`
        * Removed conda pre-release testing from the release process document :pr:`1282`
        * Updates to contributing guide :pr:`1310`
        * Added Alteryx footer to docs with Twitter and Github link :pr:`1312`
        * Added documentation for evalml installation for Python 3.6 :pr:`1322`
        * Added documentation changes to make the API Docs easier to understand :pr:`1323`
        * Fixed documentation for ``feature_importance`` :pr:`1353`
        * Added tutorial for running `AutoML` with text data :pr:`1357`
        * Added documentation for woodwork integration with automl search :pr:`1361`
    * Testing Changes
        * Added tests for ``jupyter_check`` to handle IPython :pr:`1256`
        * Cleaned up ``make_pipeline`` tests to test for all estimators :pr:`1257`
        * Added a test to check conda build after merge to main :pr:`1247`
        * Removed code that was lacking codecov for ``__main__.py`` and unnecessary :pr:`1293`
        * Codecov: round coverage up instead of down :pr:`1334`
        * Add DockerHub credentials to CI testing environment :pr:`1356`
        * Add DockerHub credentials to conda testing environment :pr:`1363`

.. warning::

    **Breaking Changes**
        * Renamed ``LabelLeakageDataCheck`` to ``TargetLeakageDataCheck`` :pr:`1319`
        * ``max_pipelines`` parameter has been removed from ``AutoMLSearch``. Please use ``max_iterations`` instead. :pr:`1264`
        * ``AutoMLSearch.search()`` will now log a warning if the input is not a ``Woodwork`` data structure (``pandas``, ``numpy``) :pr:`1299`
        * Make ``max_batches`` argument to ``AutoMLSearch.search`` public :pr:`1320`
        * Removed unused argument `feature_types` from AutoMLSearch.search :pr:`1062`

**v0.14.1 Sep. 29, 2020**
    * Enhancements
        * Updated partial dependence methods to support calculating numeric columns in a dataset with non-numeric columns :pr:`1150`
        * Added ``get_feature_names`` on ``OneHotEncoder`` :pr:`1193`
        * Added ``detect_problem_type`` to ``problem_type/utils.py`` to automatically detect the problem type given targets :pr:`1194`
        * Added LightGBM to ``AutoMLSearch`` :pr:`1199`
        * Updated ``scikit-learn`` and ``scikit-optimize`` to use latest versions - 0.23.2 and 0.8.1 respectively :pr:`1141`
        * Added ``__str__`` and ``__repr__`` for pipelines and components :pr:`1218`
        * Included internal target check for both training and validation data in ``AutoMLSearch`` :pr:`1226`
        * Added ``ProblemTypes.all_problem_types`` helper to get list of supported problem types :pr:`1219`
        * Added ``DecisionTreeClassifier`` and ``DecisionTreeRegressor`` classes :pr:`1223`
        * Added ``ProblemTypes.all_problem_types`` helper to get list of supported problem types :pr:`1219`
        * ``DataChecks`` can now be parametrized by passing a list of ``DataCheck`` classes and a parameter dictionary :pr:`1167`
        * Added first CV fold score as validation score in ``AutoMLSearch.rankings`` :pr:`1221`
        * Updated ``flake8`` configuration to enable linting on ``__init__.py`` files :pr:`1234`
        * Refined ``make_pipeline_from_components`` implementation :pr:`1204`
    * Fixes
        * Updated GitHub URL after migration to Alteryx GitHub org :pr:`1207`
        * Changed Problem Type enum to be more similar to the string name :pr:`1208`
        * Wrapped call to scikit-learn's partial dependence method in a ``try``/``finally`` block :pr:`1232`
    * Changes
        * Added ``allow_writing_files`` as a named argument to CatBoost estimators. :pr:`1202`
        * Added ``solver`` and ``multi_class`` as named arguments to ``LogisticRegressionClassifier`` :pr:`1202`
        * Replaced pipeline's ``._transform`` method to evaluate all the preprocessing steps of a pipeline with ``.compute_estimator_features`` :pr:`1231`
        * Changed default large dataset train/test splitting behavior :pr:`1205`
    * Documentation Changes
        * Included description of how to access the component instances and features for pipeline user guide :pr:`1163`
        * Updated API docs to refer to target as "target" instead of "labels" for non-classification tasks and minor docs cleanup :pr:`1160`
        * Added Class Imbalance Data Check to ``api_reference.rst`` :pr:`1190` :pr:`1200`
        * Added pipeline properties to API reference :pr:`1209`
        * Clarified what the objective parameter in AutoML is used for in AutoML API reference and AutoML user guide :pr:`1222`
        * Updated API docs to include ``skopt.space.Categorical`` option for component hyperparameter range definition :pr:`1228`
        * Added install documentation for ``libomp`` in order to use LightGBM on Mac :pr:`1233`
        * Improved description of ``max_iterations`` in documentation :pr:`1212`
        * Removed unused code from sphinx conf :pr:`1235`
    * Testing Changes

.. warning::

    **Breaking Changes**
        * ``DefaultDataChecks`` now accepts a ``problem_type`` parameter that must be specified :pr:`1167`
        * Pipeline's ``._transform`` method to evaluate all the preprocessing steps of a pipeline has been replaced with ``.compute_estimator_features`` :pr:`1231`
        * ``get_objectives`` has been renamed to ``get_core_objectives``. This function will now return a list of valid objective instances :pr:`1230`


**v0.13.2 Sep. 17, 2020**
    * Enhancements
        * Added ``output_format`` field to explain predictions functions :pr:`1107`
        * Modified ``get_objective`` and ``get_objectives`` to be able to return any objective in ``evalml.objectives`` :pr:`1132`
        * Added a ``return_instance`` boolean parameter to ``get_objective`` :pr:`1132`
        * Added ``ClassImbalanceDataCheck`` to determine whether target imbalance falls below a given threshold :pr:`1135`
        * Added label encoder to LightGBM for binary classification :pr:`1152`
        * Added labels for the row index of confusion matrix :pr:`1154`
        * Added ``AutoMLSearch`` object as another parameter in search callbacks :pr:`1156`
        * Added the corresponding probability threshold for each point displayed in ``graph_roc_curve`` :pr:`1161`
        * Added ``__eq__`` for ``ComponentBase`` and ``PipelineBase`` :pr:`1178`
        * Added support for multiclass classification for ``roc_curve`` :pr:`1164`
        * Added ``categories`` accessor to ``OneHotEncoder`` for listing the categories associated with a feature :pr:`1182`
        * Added utility function to create pipeline instances from a list of component instances :pr:`1176`
    * Fixes
        * Fixed XGBoost column names for partial dependence methods :pr:`1104`
        * Removed dead code validating column type from ``TextFeaturizer`` :pr:`1122`
        * Fixed issue where ``Imputer`` cannot fit when there is None in a categorical or boolean column :pr:`1144`
        * ``OneHotEncoder`` preserves the custom index in the input data :pr:`1146`
        * Fixed representation for ``ModelFamily`` :pr:`1165`
        * Removed duplicate ``nbsphinx`` dependency in ``dev-requirements.txt`` :pr:`1168`
        * Users can now pass in any valid kwargs to all estimators :pr:`1157`
        * Remove broken accessor ``OneHotEncoder.get_feature_names`` and unneeded base class :pr:`1179`
        * Removed LightGBM Estimator from AutoML models :pr:`1186`
    * Changes
        * Pinned ``scikit-optimize`` version to 0.7.4 :pr:`1136`
        * Removed ``tqdm`` as a dependency :pr:`1177`
        * Added lightgbm version 3.0.0 to ``latest_dependency_versions.txt`` :pr:`1185`
        * Rename ``max_pipelines`` to ``max_iterations`` :pr:`1169`
    * Documentation Changes
        * Fixed API docs for ``AutoMLSearch`` ``add_result_callback`` :pr:`1113`
        * Added a step to our release process for pushing our latest version to conda-forge :pr:`1118`
        * Added warning for missing ipywidgets dependency for using ``PipelineSearchPlots`` on Jupyterlab :pr:`1145`
        * Updated ``README.md`` example to load demo dataset :pr:`1151`
        * Swapped mapping of breast cancer targets in ``model_understanding.ipynb`` :pr:`1170`
    * Testing Changes
        * Added test confirming ``TextFeaturizer`` never outputs null values :pr:`1122`
        * Changed Python version of ``Update Dependencies`` action to 3.8.x :pr:`1137`
        * Fixed release notes check-in test for ``Update Dependencies`` actions :pr:`1172`

.. warning::

    **Breaking Changes**
        * ``get_objective`` will now return a class definition rather than an instance by default :pr:`1132`
        * Deleted ``OPTIONS`` dictionary in ``evalml.objectives.utils.py`` :pr:`1132`
        * If specifying an objective by string, the string must now match the objective's name field, case-insensitive :pr:`1132`
        * Passing "Cost Benefit Matrix", "Fraud Cost", "Lead Scoring", "Mean Squared Log Error",
            "Recall", "Recall Macro", "Recall Micro", "Recall Weighted", or "Root Mean Squared Log Error" to ``AutoMLSearch`` will now result in a ``ValueError``
            rather than an ``ObjectiveNotFoundError`` :pr:`1132`
        * Search callbacks ``start_iteration_callback`` and ``add_results_callback`` have changed to include a copy of the AutoMLSearch object as a third parameter :pr:`1156`
        * Deleted ``OneHotEncoder.get_feature_names`` method which had been broken for a while, in favor of pipelines' ``input_feature_names`` :pr:`1179`
        * Deleted empty base class ``CategoricalEncoder`` which ``OneHotEncoder`` component was inheriting from :pr:`1176`
        * Results from ``roc_curve`` will now return as a list of dictionaries with each dictionary representing a class :pr:`1164`
        * ``max_pipelines`` now raises a ``DeprecationWarning`` and will be removed in the next release. ``max_iterations`` should be used instead. :pr:`1169`


**v0.13.1 Aug. 25, 2020**
    * Enhancements
        * Added Cost-Benefit Matrix objective for binary classification :pr:`1038`
        * Split ``fill_value`` into ``categorical_fill_value`` and ``numeric_fill_value`` for Imputer :pr:`1019`
        * Added ``explain_predictions`` and ``explain_predictions_best_worst`` for explaining multiple predictions with SHAP :pr:`1016`
        * Added new LSA component for text featurization :pr:`1022`
        * Added guide on installing with conda :pr:`1041`
        * Added a “cost-benefit curve” util method to graph cost-benefit matrix scores vs. binary classification thresholds :pr:`1081`
        * Standardized error when calling transform/predict before fit for pipelines :pr:`1048`
        * Added ``percent_better_than_baseline`` to AutoML search rankings and full rankings table :pr:`1050`
        * Added one-way partial dependence and partial dependence plots :pr:`1079`
        * Added "Feature Value" column to prediction explanation reports. :pr:`1064`
        * Added LightGBM classification estimator :pr:`1082`, :pr:`1114`
        * Added ``max_batches`` parameter to ``AutoMLSearch`` :pr:`1087`
    * Fixes
        * Updated ``TextFeaturizer`` component to no longer require an internet connection to run :pr:`1022`
        * Fixed non-deterministic element of ``TextFeaturizer`` transformations :pr:`1022`
        * Added a StandardScaler to all ElasticNet pipelines :pr:`1065`
        * Updated cost-benefit matrix to normalize score :pr:`1099`
        * Fixed logic in ``calculate_percent_difference`` so that it can handle negative values :pr:`1100`
    * Changes
        * Added ``needs_fitting`` property to ``ComponentBase`` :pr:`1044`
        * Updated references to data types to use datatype lists defined in ``evalml.utils.gen_utils`` :pr:`1039`
        * Remove maximum version limit for SciPy dependency :pr:`1051`
        * Moved ``all_components`` and other component importers into runtime methods :pr:`1045`
        * Consolidated graphing utility methods under ``evalml.utils.graph_utils`` :pr:`1060`
        * Made slight tweaks to how ``TextFeaturizer`` uses ``featuretools``, and did some refactoring of that and of LSA :pr:`1090`
        * Changed ``show_all_features`` parameter into ``importance_threshold``, which allows for thresholding feature importance :pr:`1097`, :pr:`1103`
    * Documentation Changes
        * Update ``setup.py`` URL to point to the github repo :pr:`1037`
        * Added tutorial for using the cost-benefit matrix objective :pr:`1088`
        * Updated ``model_understanding.ipynb`` to include documentation for using plotly on Jupyter Lab :pr:`1108`
    * Testing Changes
        * Refactor CircleCI tests to use matrix jobs (:pr:`1043`)
        * Added a test to check that all test directories are included in evalml package :pr:`1054`


.. warning::

    **Breaking Changes**
        * ``confusion_matrix`` and ``normalize_confusion_matrix`` have been moved to ``evalml.utils`` :pr:`1038`
        * All graph utility methods previously under ``evalml.pipelines.graph_utils`` have been moved to ``evalml.utils.graph_utils`` :pr:`1060`


**v0.12.2 Aug. 6, 2020**
    * Enhancements
        * Add save/load method to components :pr:`1023`
        * Expose pickle ``protocol`` as optional arg to save/load :pr:`1023`
        * Updated estimators used in AutoML to include ExtraTrees and ElasticNet estimators :pr:`1030`
    * Fixes
    * Changes
        * Removed ``DeprecationWarning`` for ``SimpleImputer`` :pr:`1018`
    * Documentation Changes
        * Add note about version numbers to release process docs :pr:`1034`
    * Testing Changes
        * Test files are now included in the evalml package :pr:`1029`


**v0.12.0 Aug. 3, 2020**
    * Enhancements
        * Added string and categorical targets support for binary and multiclass pipelines and check for numeric targets for ``DetectLabelLeakage`` data check :pr:`932`
        * Added clear exception for regression pipelines if target datatype is string or categorical :pr:`960`
        * Added target column names and class labels in ``predict`` and ``predict_proba`` output for pipelines :pr:`951`
        * Added ``_compute_shap_values`` and ``normalize_values`` to ``pipelines/explanations`` module :pr:`958`
        * Added ``explain_prediction`` feature which explains single predictions with SHAP :pr:`974`
        * Added Imputer to allow different imputation strategies for numerical and categorical dtypes :pr:`991`
        * Added support for configuring logfile path using env var, and don't create logger if there are filesystem errors :pr:`975`
        * Updated catboost estimators' default parameters and automl hyperparameter ranges to speed up fit time :pr:`998`
    * Fixes
        * Fixed ReadtheDocs warning failure regarding embedded gif :pr:`943`
        * Removed incorrect parameter passed to pipeline classes in ``_add_baseline_pipelines`` :pr:`941`
        * Added universal error for calling ``predict``, ``predict_proba``, ``transform``, and ``feature_importances`` before fitting :pr:`969`, :pr:`994`
        * Made ``TextFeaturizer`` component and pip dependencies ``featuretools`` and ``nlp_primitives`` optional :pr:`976`
        * Updated imputation strategy in automl to no longer limit impute strategy to ``most_frequent`` for all features if there are any categorical columns :pr:`991`
        * Fixed ``UnboundLocalError`` for ``cv_pipeline`` when automl search errors :pr:`996`
        * Fixed ``Imputer`` to reset dataframe index to preserve behavior expected from  ``SimpleImputer`` :pr:`1009`
    * Changes
        * Moved ``get_estimators`` to ``evalml.pipelines.components.utils`` :pr:`934`
        * Modified Pipelines to raise ``PipelineScoreError`` when they encounter an error during scoring :pr:`936`
        * Moved ``evalml.model_families.list_model_families`` to ``evalml.pipelines.components.allowed_model_families`` :pr:`959`
        * Renamed ``DateTimeFeaturization`` to ``DateTimeFeaturizer`` :pr:`977`
        * Added check to stop search and raise an error if all pipelines in a batch return NaN scores :pr:`1015`
    * Documentation Changes
        * Updated ``README.md`` :pr:`963`
        * Reworded message when errors are returned from data checks in search :pr:`982`
        * Added section on understanding model predictions with ``explain_prediction`` to User Guide :pr:`981`
        * Added a section to the user guide and api reference about how XGBoost and CatBoost are not fully supported. :pr:`992`
        * Added custom components section in user guide :pr:`993`
        * Updated FAQ section formatting :pr:`997`
        * Updated release process documentation :pr:`1003`
    * Testing Changes
        * Moved ``predict_proba`` and ``predict`` tests regarding string / categorical targets to ``test_pipelines.py`` :pr:`972`
        * Fixed dependency update bot by updating python version to 3.7 to avoid frequent github version updates :pr:`1002`


.. warning::

    **Breaking Changes**
        * ``get_estimators`` has been moved to ``evalml.pipelines.components.utils`` (previously was under ``evalml.pipelines.utils``) :pr:`934`
        * Removed the ``raise_errors`` flag in AutoML search. All errors during pipeline evaluation will be caught and logged. :pr:`936`
        * ``evalml.model_families.list_model_families`` has been moved to ``evalml.pipelines.components.allowed_model_families`` :pr:`959`
        * ``TextFeaturizer``: the ``featuretools`` and ``nlp_primitives`` packages must be installed after installing evalml in order to use this component :pr:`976`
        * Renamed ``DateTimeFeaturization`` to ``DateTimeFeaturizer`` :pr:`977`


**v0.11.2 July 16, 2020**
    * Enhancements
        * Added ``NoVarianceDataCheck`` to ``DefaultDataChecks`` :pr:`893`
        * Added text processing and featurization component ``TextFeaturizer`` :pr:`913`, :pr:`924`
        * Added additional checks to ``InvalidTargetDataCheck`` to handle invalid target data types :pr:`929`
        * ``AutoMLSearch`` will now handle ``KeyboardInterrupt`` and prompt user for confirmation :pr:`915`
    * Fixes
        * Makes automl results a read-only property :pr:`919`
    * Changes
        * Deleted static pipelines and refactored tests involving static pipelines, removed ``all_pipelines()`` and ``get_pipelines()`` :pr:`904`
        * Moved ``list_model_families`` to ``evalml.model_family.utils`` :pr:`903`
        * Updated ``all_pipelines``, ``all_estimators``, ``all_components`` to use the same mechanism for dynamically generating their elements :pr:`898`
        * Rename ``master`` branch to ``main`` :pr:`918`
        * Add pypi release github action :pr:`923`
        * Updated ``AutoMLSearch.search`` stdout output and logging and removed tqdm progress bar :pr:`921`
        * Moved automl config checks previously in ``search()`` to init :pr:`933`
    * Documentation Changes
        * Reorganized and rewrote documentation :pr:`937`
        * Updated to use pydata sphinx theme :pr:`937`
        * Updated docs to use ``release_notes`` instead of ``changelog`` :pr:`942`
    * Testing Changes
        * Cleaned up fixture names and usages in tests :pr:`895`


.. warning::

    **Breaking Changes**
        * ``list_model_families`` has been moved to ``evalml.model_family.utils`` (previously was under ``evalml.pipelines.utils``) :pr:`903`
        * ``get_estimators`` has been moved to ``evalml.pipelines.components.utils`` (previously was under ``evalml.pipelines.utils``) :pr:`934`
        * Static pipeline definitions have been removed, but similar pipelines can still be constructed via creating an instance of ``PipelineBase`` :pr:`904`
        * ``all_pipelines()`` and ``get_pipelines()`` utility methods have been removed :pr:`904`


**v0.11.0 June 30, 2020**
    * Enhancements
        * Added multiclass support for ROC curve graphing :pr:`832`
        * Added preprocessing component to drop features whose percentage of NaN values exceeds a specified threshold :pr:`834`
        * Added data check to check for problematic target labels :pr:`814`
        * Added PerColumnImputer that allows imputation strategies per column :pr:`824`
        * Added transformer to drop specific columns :pr:`827`
        * Added support for ``categories``, ``handle_error``, and ``drop`` parameters in ``OneHotEncoder`` :pr:`830` :pr:`897`
        * Added preprocessing component to handle DateTime columns featurization :pr:`838`
        * Added ability to clone pipelines and components :pr:`842`
        * Define getter method for component ``parameters`` :pr:`847`
        * Added utility methods to calculate and graph permutation importances :pr:`860`, :pr:`880`
        * Added new utility functions necessary for generating dynamic preprocessing pipelines :pr:`852`
        * Added kwargs to all components :pr:`863`
        * Updated ``AutoSearchBase`` to use dynamically generated preprocessing pipelines :pr:`870`
        * Added SelectColumns transformer :pr:`873`
        * Added ability to evaluate additional pipelines for automl search :pr:`874`
        * Added ``default_parameters`` class property to components and pipelines :pr:`879`
        * Added better support for disabling data checks in automl search :pr:`892`
        * Added ability to save and load AutoML objects to file :pr:`888`
        * Updated ``AutoSearchBase.get_pipelines`` to return an untrained pipeline instance :pr:`876`
        * Saved learned binary classification thresholds in automl results cv data dict :pr:`876`
    * Fixes
        * Fixed bug where SimpleImputer cannot handle dropped columns :pr:`846`
        * Fixed bug where PerColumnImputer cannot handle dropped columns :pr:`855`
        * Enforce requirement that builtin components save all inputted values in their parameters dict :pr:`847`
        * Don't list base classes in ``all_components`` output :pr:`847`
        * Standardize all components to output pandas data structures, and accept either pandas or numpy :pr:`853`
        * Fixed rankings and full_rankings error when search has not been run :pr:`894`
    * Changes
        * Update ``all_pipelines`` and ``all_components`` to try initializing pipelines/components, and on failure exclude them :pr:`849`
        * Refactor ``handle_components`` to ``handle_components_class``, standardize to ``ComponentBase`` subclass instead of instance :pr:`850`
        * Refactor "blacklist"/"whitelist" to "allow"/"exclude" lists :pr:`854`
        * Replaced ``AutoClassificationSearch`` and ``AutoRegressionSearch`` with ``AutoMLSearch`` :pr:`871`
        * Renamed feature_importances and permutation_importances methods to use singular names (feature_importance and permutation_importance) :pr:`883`
        * Updated ``automl`` default data splitter to train/validation split for large datasets :pr:`877`
        * Added open source license, update some repo metadata :pr:`887`
        * Removed dead code in ``_get_preprocessing_components`` :pr:`896`
    * Documentation Changes
        * Fix some typos and update the EvalML logo :pr:`872`
    * Testing Changes
        * Update the changelog check job to expect the new branching pattern for the deps update bot :pr:`836`
        * Check that all components output pandas datastructures, and can accept either pandas or numpy :pr:`853`
        * Replaced ``AutoClassificationSearch`` and ``AutoRegressionSearch`` with ``AutoMLSearch`` :pr:`871`


.. warning::

    **Breaking Changes**
        * Pipelines' static ``component_graph`` field must contain either ``ComponentBase`` subclasses or ``str``, instead of ``ComponentBase`` subclass instances :pr:`850`
        * Rename ``handle_component`` to ``handle_component_class``. Now standardizes to ``ComponentBase`` subclasses instead of ``ComponentBase`` subclass instances :pr:`850`
        * Renamed automl's ``cv`` argument to ``data_split`` :pr:`877`
        * Pipelines' and classifiers' ``feature_importances`` is renamed ``feature_importance``, ``graph_feature_importances`` is renamed ``graph_feature_importance`` :pr:`883`
        * Passing ``data_checks=None`` to automl search will not perform any data checks as opposed to default checks. :pr:`892`
        * Pipelines to search for in AutoML are now determined automatically, rather than using the statically-defined pipeline classes. :pr:`870`
        * Updated ``AutoSearchBase.get_pipelines`` to return an untrained pipeline instance, instead of one which happened to be trained on the final cross-validation fold :pr:`876`


**v0.10.0 May 29, 2020**
    * Enhancements
        * Added baseline models for classification and regression, add functionality to calculate baseline models before searching in AutoML :pr:`746`
        * Port over highly-null guardrail as a data check and define ``DefaultDataChecks`` and ``DisableDataChecks`` classes :pr:`745`
        * Update ``Tuner`` classes to work directly with pipeline parameters dicts instead of flat parameter lists :pr:`779`
        * Add Elastic Net as a pipeline option :pr:`812`
        * Added new Pipeline option ``ExtraTrees`` :pr:`790`
        * Added precicion-recall curve metrics and plot for binary classification problems in ``evalml.pipeline.graph_utils`` :pr:`794`
        * Update the default automl algorithm to search in batches, starting with default parameters for each pipeline and iterating from there :pr:`793`
        * Added ``AutoMLAlgorithm`` class and ``IterativeAlgorithm`` impl, separated from ``AutoSearchBase`` :pr:`793`
    * Fixes
        * Update pipeline ``score`` to return ``nan`` score for any objective which throws an exception during scoring :pr:`787`
        * Fixed bug introduced in :pr:`787` where binary classification metrics requiring predicted probabilities error in scoring :pr:`798`
        * CatBoost and XGBoost classifiers and regressors can no longer have a learning rate of 0 :pr:`795`
    * Changes
        * Cleanup pipeline ``score`` code, and cleanup codecov :pr:`711`
        * Remove ``pass`` for abstract methods for codecov :pr:`730`
        * Added __str__ for AutoSearch object :pr:`675`
        * Add util methods to graph ROC and confusion matrix :pr:`720`
        * Refactor ``AutoBase`` to ``AutoSearchBase`` :pr:`758`
        * Updated AutoBase with ``data_checks`` parameter, removed previous ``detect_label_leakage`` parameter, and added functionality to run data checks before search in AutoML :pr:`765`
        * Updated our logger to use Python's logging utils :pr:`763`
        * Refactor most of ``AutoSearchBase._do_iteration`` impl into ``AutoSearchBase._evaluate`` :pr:`762`
        * Port over all guardrails to use the new DataCheck API :pr:`789`
        * Expanded ``import_or_raise`` to catch all exceptions :pr:`759`
        * Adds RMSE, MSLE, RMSLE as standard metrics :pr:`788`
        * Don't allow ``Recall`` to be used as an objective for AutoML :pr:`784`
        * Removed feature selection from pipelines :pr:`819`
        * Update default estimator parameters to make automl search faster and more accurate :pr:`793`
    * Documentation Changes
        * Add instructions to freeze ``master`` on ``release.md`` :pr:`726`
        * Update release instructions with more details :pr:`727` :pr:`733`
        * Add objective base classes to API reference :pr:`736`
        * Fix components API to match other modules :pr:`747`
    * Testing Changes
        * Delete codecov yml, use codecov.io's default :pr:`732`
        * Added unit tests for fraud cost, lead scoring, and standard metric objectives :pr:`741`
        * Update codecov client :pr:`782`
        * Updated AutoBase __str__ test to include no parameters case :pr:`783`
        * Added unit tests for ``ExtraTrees`` pipeline :pr:`790`
        * If codecov fails to upload, fail build :pr:`810`
        * Updated Python version of dependency action :pr:`816`
        * Update the dependency update bot to use a suffix when creating branches :pr:`817`

.. warning::

    **Breaking Changes**
        * The ``detect_label_leakage`` parameter for AutoML classes has been removed and replaced by a ``data_checks`` parameter :pr:`765`
        * Moved ROC and confusion matrix methods from ``evalml.pipeline.plot_utils`` to ``evalml.pipeline.graph_utils`` :pr:`720`
        * ``Tuner`` classes require a pipeline hyperparameter range dict as an init arg instead of a space definition :pr:`779`
        * ``Tuner.propose`` and ``Tuner.add`` work directly with pipeline parameters dicts instead of flat parameter lists :pr:`779`
        * ``PipelineBase.hyperparameters`` and ``custom_hyperparameters`` use pipeline parameters dict format instead of being represented as a flat list :pr:`779`
        * All guardrail functions previously under ``evalml.guardrails.utils`` will be removed and replaced by data checks :pr:`789`
        * ``Recall`` disallowed as an objective for AutoML :pr:`784`
        * ``AutoSearchBase`` parameter ``tuner`` has been renamed to ``tuner_class`` :pr:`793`
        * ``AutoSearchBase`` parameter ``possible_pipelines`` and ``possible_model_families`` have been renamed to ``allowed_pipelines`` and ``allowed_model_families`` :pr:`793`


**v0.9.0 Apr. 27, 2020**
    * Enhancements
        * Added ``Accuracy`` as an standard objective :pr:`624`
        * Added verbose parameter to load_fraud :pr:`560`
        * Added Balanced Accuracy metric for binary, multiclass :pr:`612` :pr:`661`
        * Added XGBoost regressor and XGBoost regression pipeline :pr:`666`
        * Added ``Accuracy`` metric for multiclass :pr:`672`
        * Added objective name in ``AutoBase.describe_pipeline`` :pr:`686`
        * Added ``DataCheck`` and ``DataChecks``, ``Message`` classes and relevant subclasses :pr:`739`
    * Fixes
        * Removed direct access to ``cls.component_graph`` :pr:`595`
        * Add testing files to .gitignore :pr:`625`
        * Remove circular dependencies from ``Makefile`` :pr:`637`
        * Add error case for ``normalize_confusion_matrix()`` :pr:`640`
        * Fixed ``XGBoostClassifier`` and ``XGBoostRegressor`` bug with feature names that contain [, ], or < :pr:`659`
        * Update ``make_pipeline_graph`` to not accidentally create empty file when testing if path is valid :pr:`649`
        * Fix pip installation warning about docsutils version, from boto dependency :pr:`664`
        * Removed zero division warning for F1/precision/recall metrics :pr:`671`
        * Fixed ``summary`` for pipelines without estimators :pr:`707`
    * Changes
        * Updated default objective for binary/multiclass classification to log loss :pr:`613`
        * Created classification and regression pipeline subclasses and removed objective as an attribute of pipeline classes :pr:`405`
        * Changed the output of ``score`` to return one dictionary :pr:`429`
        * Created binary and multiclass objective subclasses :pr:`504`
        * Updated objectives API :pr:`445`
        * Removed call to ``get_plot_data`` from AutoML :pr:`615`
        * Set ``raise_error`` to default to True for AutoML classes :pr:`638`
        * Remove unnecessary "u" prefixes on some unicode strings :pr:`641`
        * Changed one-hot encoder to return uint8 dtypes instead of ints :pr:`653`
        * Pipeline ``_name`` field changed to ``custom_name`` :pr:`650`
        * Removed ``graphs.py`` and moved methods into ``PipelineBase`` :pr:`657`, :pr:`665`
        * Remove s3fs as a dev dependency :pr:`664`
        * Changed requirements-parser to be a core dependency :pr:`673`
        * Replace ``supported_problem_types`` field on pipelines with ``problem_type`` attribute on base classes :pr:`678`
        * Changed AutoML to only show best results for a given pipeline template in ``rankings``, added ``full_rankings`` property to show all :pr:`682`
        * Update ``ModelFamily`` values: don't list xgboost/catboost as classifiers now that we have regression pipelines for them :pr:`677`
        * Changed AutoML's ``describe_pipeline`` to get problem type from pipeline instead :pr:`685`
        * Standardize ``import_or_raise`` error messages :pr:`683`
        * Updated argument order of objectives to align with sklearn's :pr:`698`
        * Renamed ``pipeline.feature_importance_graph`` to ``pipeline.graph_feature_importances`` :pr:`700`
        * Moved ROC and confusion matrix methods to ``evalml.pipelines.plot_utils`` :pr:`704`
        * Renamed ``MultiClassificationObjective`` to ``MulticlassClassificationObjective``, to align with pipeline naming scheme :pr:`715`
    * Documentation Changes
        * Fixed some sphinx warnings :pr:`593`
        * Fixed docstring for ``AutoClassificationSearch`` with correct command :pr:`599`
        * Limit readthedocs formats to pdf, not htmlzip and epub :pr:`594` :pr:`600`
        * Clean up objectives API documentation :pr:`605`
        * Fixed function on Exploring search results page :pr:`604`
        * Update release process doc :pr:`567`
        * ``AutoClassificationSearch`` and ``AutoRegressionSearch`` show inherited methods in API reference :pr:`651`
        * Fixed improperly formatted code in breaking changes for changelog :pr:`655`
        * Added configuration to treat Sphinx warnings as errors :pr:`660`
        * Removed separate plotting section for pipelines in API reference :pr:`657`, :pr:`665`
        * Have leads example notebook load S3 files using https, so we can delete s3fs dev dependency :pr:`664`
        * Categorized components in API reference and added descriptions for each category :pr:`663`
        * Fixed Sphinx warnings about ``BalancedAccuracy`` objective :pr:`669`
        * Updated API reference to include missing components and clean up pipeline docstrings :pr:`689`
        * Reorganize API ref, and clarify pipeline sub-titles :pr:`688`
        * Add and update preprocessing utils in API reference :pr:`687`
        * Added inheritance diagrams to API reference :pr:`695`
        * Documented which default objective AutoML optimizes for :pr:`699`
        * Create seperate install page :pr:`701`
        * Include more utils in API ref, like ``import_or_raise`` :pr:`704`
        * Add more color to pipeline documentation :pr:`705`
    * Testing Changes
        * Matched install commands of ``check_latest_dependencies`` test and it's GitHub action :pr:`578`
        * Added Github app to auto assign PR author as assignee :pr:`477`
        * Removed unneeded conda installation of xgboost in windows checkin tests :pr:`618`
        * Update graph tests to always use tmpfile dir :pr:`649`
        * Changelog checkin test workaround for release PRs: If 'future release' section is empty of PR refs, pass check :pr:`658`
        * Add changelog checkin test exception for ``dep-update`` branch :pr:`723`

.. warning::

    **Breaking Changes**

    * Pipelines will now no longer take an objective parameter during instantiation, and will no longer have an objective attribute.
    * ``fit()`` and ``predict()`` now use an optional ``objective`` parameter, which is only used in binary classification pipelines to fit for a specific objective.
    * ``score()`` will now use a required ``objectives`` parameter that is used to determine all the objectives to score on. This differs from the previous behavior, where the pipeline's objective was scored on regardless.
    * ``score()`` will now return one dictionary of all objective scores.
    * ``ROC`` and ``ConfusionMatrix`` plot methods via ``Auto(*).plot`` have been removed by :pr:`615` and are replaced by ``roc_curve`` and ``confusion_matrix`` in ``evamlm.pipelines.plot_utils`` in :pr:`704`
    * ``normalize_confusion_matrix`` has been moved to ``evalml.pipelines.plot_utils`` :pr:`704`
    * Pipelines ``_name`` field changed to ``custom_name``
    * Pipelines ``supported_problem_types`` field is removed because it is no longer necessary :pr:`678`
    * Updated argument order of objectives' ``objective_function`` to align with sklearn :pr:`698`
    * ``pipeline.feature_importance_graph`` has been renamed to ``pipeline.graph_feature_importances`` in :pr:`700`
    * Removed unsupported ``MSLE`` objective :pr:`704`


**v0.8.0 Apr. 1, 2020**
    * Enhancements
        * Add normalization option and information to confusion matrix :pr:`484`
        * Add util function to drop rows with NaN values :pr:`487`
        * Renamed ``PipelineBase.name`` as ``PipelineBase.summary`` and redefined ``PipelineBase.name`` as class property :pr:`491`
        * Added access to parameters in Pipelines with ``PipelineBase.parameters`` (used to be return of ``PipelineBase.describe``) :pr:`501`
        * Added ``fill_value`` parameter for ``SimpleImputer`` :pr:`509`
        * Added functionality to override component hyperparameters and made pipelines take hyperparemeters from components :pr:`516`
        * Allow ``numpy.random.RandomState`` for random_state parameters :pr:`556`
    * Fixes
        * Removed unused dependency ``matplotlib``, and move ``category_encoders`` to test reqs :pr:`572`
    * Changes
        * Undo version cap in XGBoost placed in :pr:`402` and allowed all released of XGBoost :pr:`407`
        * Support pandas 1.0.0 :pr:`486`
        * Made all references to the logger static :pr:`503`
        * Refactored ``model_type`` parameter for components and pipelines to ``model_family`` :pr:`507`
        * Refactored ``problem_types`` for pipelines and components into ``supported_problem_types`` :pr:`515`
        * Moved ``pipelines/utils.save_pipeline`` and ``pipelines/utils.load_pipeline`` to ``PipelineBase.save`` and ``PipelineBase.load`` :pr:`526`
        * Limit number of categories encoded by ``OneHotEncoder`` :pr:`517`
    * Documentation Changes
        * Updated API reference to remove ``PipelinePlot`` and added moved ``PipelineBase`` plotting methods :pr:`483`
        * Add code style and github issue guides :pr:`463` :pr:`512`
        * Updated API reference for to surface class variables for pipelines and components :pr:`537`
        * Fixed README documentation link :pr:`535`
        * Unhid PR references in changelog :pr:`656`
    * Testing Changes
        * Added automated dependency check PR :pr:`482`, :pr:`505`
        * Updated automated dependency check comment :pr:`497`
        * Have build_docs job use python executor, so that env vars are set properly :pr:`547`
        * Added simple test to make sure ``OneHotEncoder``'s top_n works with large number of categories :pr:`552`
        * Run windows unit tests on PRs :pr:`557`


.. warning::

    **Breaking Changes**

    * ``AutoClassificationSearch`` and ``AutoRegressionSearch``'s ``model_types`` parameter has been refactored into ``allowed_model_families``
    * ``ModelTypes`` enum has been changed to ``ModelFamily``
    * Components and Pipelines now have a ``model_family`` field instead of ``model_type``
    * ``get_pipelines`` utility function now accepts ``model_families`` as an argument instead of ``model_types``
    * ``PipelineBase.name`` no longer returns structure of pipeline and has been replaced by ``PipelineBase.summary``
    * ``PipelineBase.problem_types`` and ``Estimator.problem_types`` has been renamed to ``supported_problem_types``
    * ``pipelines/utils.save_pipeline`` and ``pipelines/utils.load_pipeline`` moved to ``PipelineBase.save`` and ``PipelineBase.load``


**v0.7.0 Mar. 9, 2020**
    * Enhancements
        * Added emacs buffers to .gitignore :pr:`350`
        * Add CatBoost (gradient-boosted trees) classification and regression components and pipelines :pr:`247`
        * Added Tuner abstract base class :pr:`351`
        * Added ``n_jobs`` as parameter for ``AutoClassificationSearch`` and ``AutoRegressionSearch`` :pr:`403`
        * Changed colors of confusion matrix to shades of blue and updated axis order to match scikit-learn's :pr:`426`
        * Added ``PipelineBase`` ``.graph`` and ``.feature_importance_graph`` methods, moved from previous location :pr:`423`
        * Added support for python 3.8 :pr:`462`
    * Fixes
        * Fixed ROC and confusion matrix plots not being calculated if user passed own additional_objectives :pr:`276`
        * Fixed ReadtheDocs ``FileNotFoundError`` exception for fraud dataset :pr:`439`
    * Changes
        * Added ``n_estimators`` as a tunable parameter for XGBoost :pr:`307`
        * Remove unused parameter ``ObjectiveBase.fit_needs_proba`` :pr:`320`
        * Remove extraneous parameter ``component_type`` from all components :pr:`361`
        * Remove unused ``rankings.csv`` file :pr:`397`
        * Downloaded demo and test datasets so unit tests can run offline :pr:`408`
        * Remove ``_needs_fitting`` attribute from Components :pr:`398`
        * Changed plot.feature_importance to show only non-zero feature importances by default, added optional parameter to show all :pr:`413`
        * Refactored ``PipelineBase`` to take in parameter dictionary and moved pipeline metadata to class attribute :pr:`421`
        * Dropped support for Python 3.5 :pr:`438`
        * Removed unused ``apply.py`` file :pr:`449`
        * Clean up ``requirements.txt`` to remove unused deps :pr:`451`
        * Support installation without all required dependencies :pr:`459`
    * Documentation Changes
        * Update release.md with instructions to release to internal license key :pr:`354`
    * Testing Changes
        * Added tests for utils (and moved current utils to gen_utils) :pr:`297`
        * Moved XGBoost install into it's own separate step on Windows using Conda :pr:`313`
        * Rewind pandas version to before 1.0.0, to diagnose test failures for that version :pr:`325`
        * Added dependency update checkin test :pr:`324`
        * Rewind XGBoost version to before 1.0.0 to diagnose test failures for that version :pr:`402`
        * Update dependency check to use a whitelist :pr:`417`
        * Update unit test jobs to not install dev deps :pr:`455`

.. warning::

    **Breaking Changes**

    * Python 3.5 will not be actively supported.

**v0.6.0 Dec. 16, 2019**
    * Enhancements
        * Added ability to create a plot of feature importances :pr:`133`
        * Add early stopping to AutoML using patience and tolerance parameters :pr:`241`
        * Added ROC and confusion matrix metrics and plot for classification problems and introduce PipelineSearchPlots class :pr:`242`
        * Enhanced AutoML results with search order :pr:`260`
        * Added utility function to show system and environment information :pr:`300`
    * Fixes
        * Lower botocore requirement :pr:`235`
        * Fixed decision_function calculation for ``FraudCost`` objective :pr:`254`
        * Fixed return value of ``Recall`` metrics :pr:`264`
        * Components return ``self`` on fit :pr:`289`
    * Changes
        * Renamed automl classes to ``AutoRegressionSearch`` and ``AutoClassificationSearch`` :pr:`287`
        * Updating demo datasets to retain column names :pr:`223`
        * Moving pipeline visualization to ``PipelinePlot`` class :pr:`228`
        * Standarizing inputs as ``pd.Dataframe`` / ``pd.Series`` :pr:`130`
        * Enforcing that pipelines must have an estimator as last component :pr:`277`
        * Added ``ipywidgets`` as a dependency in ``requirements.txt`` :pr:`278`
        * Added Random and Grid Search Tuners :pr:`240`
    * Documentation Changes
        * Adding class properties to API reference :pr:`244`
        * Fix and filter FutureWarnings from scikit-learn :pr:`249`, :pr:`257`
        * Adding Linear Regression to API reference and cleaning up some Sphinx warnings :pr:`227`
    * Testing Changes
        * Added support for testing on Windows with CircleCI :pr:`226`
        * Added support for doctests :pr:`233`

.. warning::

    **Breaking Changes**

    * The ``fit()`` method for ``AutoClassifier`` and ``AutoRegressor`` has been renamed to ``search()``.
    * ``AutoClassifier`` has been renamed to ``AutoClassificationSearch``
    * ``AutoRegressor`` has been renamed to ``AutoRegressionSearch``
    * ``AutoClassificationSearch.results`` and ``AutoRegressionSearch.results`` now is a dictionary with ``pipeline_results`` and ``search_order`` keys. ``pipeline_results`` can be used to access a dictionary that is identical to the old ``.results`` dictionary. Whereas, ``search_order`` returns a list of the search order in terms of ``pipeline_id``.
    * Pipelines now require an estimator as the last component in ``component_list``. Slicing pipelines now throws an ``NotImplementedError`` to avoid returning pipelines without an estimator.

**v0.5.2 Nov. 18, 2019**
    * Enhancements
        * Adding basic pipeline structure visualization :pr:`211`
    * Documentation Changes
        * Added notebooks to build process :pr:`212`

**v0.5.1 Nov. 15, 2019**
    * Enhancements
        * Added basic outlier detection guardrail :pr:`151`
        * Added basic ID column guardrail :pr:`135`
        * Added support for unlimited pipelines with a ``max_time`` limit :pr:`70`
        * Updated .readthedocs.yaml to successfully build :pr:`188`
    * Fixes
        * Removed MSLE from default additional objectives :pr:`203`
        * Fixed ``random_state`` passed in pipelines :pr:`204`
        * Fixed slow down in RFRegressor :pr:`206`
    * Changes
        * Pulled information for describe_pipeline from pipeline's new describe method :pr:`190`
        * Refactored pipelines :pr:`108`
        * Removed guardrails from Auto(*) :pr:`202`, :pr:`208`
    * Documentation Changes
        * Updated documentation to show ``max_time`` enhancements :pr:`189`
        * Updated release instructions for RTD :pr:`193`
        * Added notebooks to build process :pr:`212`
        * Added contributing instructions :pr:`213`
        * Added new content :pr:`222`

**v0.5.0 Oct. 29, 2019**
    * Enhancements
        * Added basic one hot encoding :pr:`73`
        * Use enums for model_type :pr:`110`
        * Support for splitting regression datasets :pr:`112`
        * Auto-infer multiclass classification :pr:`99`
        * Added support for other units in ``max_time`` :pr:`125`
        * Detect highly null columns :pr:`121`
        * Added additional regression objectives :pr:`100`
        * Show an interactive iteration vs. score plot when using fit() :pr:`134`
    * Fixes
        * Reordered ``describe_pipeline`` :pr:`94`
        * Added type check for ``model_type`` :pr:`109`
        * Fixed ``s`` units when setting string ``max_time`` :pr:`132`
        * Fix objectives not appearing in API documentation :pr:`150`
    * Changes
        * Reorganized tests :pr:`93`
        * Moved logging to its own module :pr:`119`
        * Show progress bar history :pr:`111`
        * Using ``cloudpickle`` instead of pickle to allow unloading of custom objectives :pr:`113`
        * Removed render.py :pr:`154`
    * Documentation Changes
        * Update release instructions :pr:`140`
        * Include additional_objectives parameter :pr:`124`
        * Added Changelog :pr:`136`
    * Testing Changes
        * Code coverage :pr:`90`
        * Added CircleCI tests for other Python versions :pr:`104`
        * Added doc notebooks as tests :pr:`139`
        * Test metadata for CircleCI and 2 core parallelism :pr:`137`

**v0.4.1 Sep. 16, 2019**
    * Enhancements
        * Added AutoML for classification and regressor using Autobase and Skopt :pr:`7` :pr:`9`
        * Implemented standard classification and regression metrics :pr:`7`
        * Added logistic regression, random forest, and XGBoost pipelines :pr:`7`
        * Implemented support for custom objectives :pr:`15`
        * Feature importance for pipelines :pr:`18`
        * Serialization for pipelines :pr:`19`
        * Allow fitting on objectives for optimal threshold :pr:`27`
        * Added detect label leakage :pr:`31`
        * Implemented callbacks :pr:`42`
        * Allow for multiclass classification :pr:`21`
        * Added support for additional objectives :pr:`79`
    * Fixes
        * Fixed feature selection in pipelines :pr:`13`
        * Made ``random_seed`` usage consistent :pr:`45`
    * Documentation Changes
        * Documentation Changes
        * Added docstrings :pr:`6`
        * Created notebooks for docs :pr:`6`
        * Initialized readthedocs EvalML :pr:`6`
        * Added favicon :pr:`38`
    * Testing Changes
        * Added testing for loading data :pr:`39`

**v0.2.0 Aug. 13, 2019**
    * Enhancements
        * Created fraud detection objective :pr:`4`

**v0.1.0 July. 31, 2019**
    * *First Release*
    * Enhancements
        * Added lead scoring objecitve :pr:`1`
        * Added basic classifier :pr:`1`
    * Documentation Changes
        * Initialized Sphinx for docs :pr:`1`<|MERGE_RESOLUTION|>--- conflicted
+++ resolved
@@ -7,6 +7,7 @@
     * Fixes
     * Changes
     * Documentation Changes
+        * Specified installation steps for Prophet :pr:`2713`
         * Added documentation for data exploration on data check actions :pr:`2696` 
     * Testing Changes
 
@@ -34,12 +35,8 @@
         * Replaced ``SMOTEOversampler``, ``SMOTENOversampler`` and ``SMOTENCOversampler`` with consolidated ``Oversampler`` component :pr:`2695`
         * Removed ``LinearRegressor`` from the list of default ``AutoMLSearch`` estimators due to poor performance :pr:`2660`
     * Documentation Changes
-<<<<<<< HEAD
-        * Specified installation steps for Prophet :pr:`2713`
-=======
         * Added user guide documentation for using ``ComponentGraph`` and added ``ComponentGraph`` to API reference :pr:`2673`
         * Updated documentation to make parallelization of AutoML clearer :pr:`2667`
->>>>>>> 214be16d
     * Testing Changes
         * Removes the process-level parallelism from the ``test_cancel_job`` test :pr:`2666`
         * Installed numba 0.53 in windows CI to prevent problems installing version 0.54 :pr:`2710`
