--- conflicted
+++ resolved
@@ -2,11 +2,8 @@
 -------------
 **Future Releases**
     * Enhancements
-<<<<<<< HEAD
+        * Added ``RFClassifierRFESelector``  and ``RFRegressorRFESelector`` components for feature selection using recursive feature elimination :pr:`3934`
         * Added ``dates_needed_for_prediction_range`` for time series pipelines :pr:`3941`
-=======
-        * Added ``RFClassifierRFESelector``  and ``RFRegressorRFESelector`` components for feature selection using recursive feature elimination :pr:`3934`
->>>>>>> 62029a07
     * Fixes
         * Fixed `set_period()` not updating decomposer parameters :pr:`3932`
         * Fix install command for alteryx-open-src-update-checker :pr:`3940`
