--- conflicted
+++ resolved
@@ -14,11 +14,8 @@
 .. warning::
 
     **Breaking Changes**
-<<<<<<< HEAD
         * Replaced ``pipeline_parameters`` and ``custom_hyperparameters`` with ``search_parameters`` in ``AutoMLSearch`` :pr:`3373`
-=======
         * Renamed ``graphs.py`` to ``visualizations.py`` :pr:`3439`
->>>>>>> df13ed97
 
 **v0.49.0 Mar. 31, 2022**
     * Enhancements
