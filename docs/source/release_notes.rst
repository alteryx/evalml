--- conflicted
+++ resolved
@@ -4,13 +4,8 @@
 **Future Releases**
     * Enhancements
         * Added fast mode to partial dependence :pr:`3753`
-<<<<<<< HEAD
-        * Added the ability to retrieve prediction intervals from the ``ARIMARegressor`` :pr:`3756`
-        * Added the ability to retrieve prediction intervals from the ``ProphetRegressor`` :pr:`3766`
-        * Added the ability to retrieve prediction intervals from the ``ExponentialSmoothingRegressor`` :pr:`3845`
-=======
         * Added the ability to serialize featuretools features into time series pipelines :pr:`3836`
->>>>>>> 5b0508bb
+        * Added the ability to retrieve prediction intervals for various estimators :pr:`3850`
     * Fixes
         * Fixed ``TimeSeriesFeaturizer`` potentially selecting lags outside of feature engineering window :pr:`3773`
         * Fixed bug where ``TimeSeriesFeaturizer`` could not encode Ordinal columns with non numeric categories :pr:`3812`
