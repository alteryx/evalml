Release Notes
-------------
**Future Releases**
    * Enhancements
        * Added string support for DataCheckActionCode :pr:`3167`
        * Added ``DataCheckActionOption`` class :pr:`3134`
    * Fixes
    * Changes
<<<<<<< HEAD
        * Removed usage of scikit-learn's ``LabelEncoder`` in favor of ours :pr:`3161`
=======
        * Fixed ``mean_cv_data`` and ``validation_score`` values in AutoMLSearch.rankings to reflect cv score or ``NaN`` when appropriate :pr:`3162`
>>>>>>> 785be8ff
    * Documentation Changes
    * Testing Changes


**v0.40.0 Dec. 22, 2021**
    * Enhancements
        * Added ``TimeSeriesSplittingDataCheck`` to ``DefaultDataChecks`` to verify adequate class representation in time series classification problems :pr:`3141`
        * Added the ability to accept serialized features and skip computation in ``DFSTransformer`` :pr:`3106`
        * Added support for known-in-advance features :pr:`3149`
    * Fixes
        * Fixed error caused when tuning threshold for time series binary classification :pr:`3140`
    * Changes
        * ``TimeSeriesParametersDataCheck`` was added to ``DefaultDataChecks`` for time series problems :pr:`3139`
        * Renamed ``date_index`` to ``time_index`` in ``problem_configuration`` for time series problems :pr:`3137`
        * Updated ``nlp-primitives`` minimum version to 2.1.0 :pr:`3166`
        * Updated minimum version of ``woodwork`` to v0.11.0 :pr:`3171`
    * Documentation Changes
        * Added comments to provide clarity on doctests :pr:`3155`
    * Testing Changes
        * Parameterized tests in ``test_datasets.py`` :pr:`3145`
        


.. warning::

    **Breaking Changes**
        * Renamed ``date_index`` to ``time_index`` in ``problem_configuration`` for time series problems :pr:`3137`


**v0.39.0 Dec. 9, 2021**
    * Enhancements
        * Renamed ``DelayedFeatureTransformer`` to ``TimeSeriesFeaturizer`` and enhanced it to compute rolling features :pr:`3028`
        * Added ability to impute only specific columns in ``PerColumnImputer`` :pr:`3123`
        * Added ``TimeSeriesParametersDataCheck`` to verify the time series parameters are valid given the number of splits in cross validation :pr:`3111`
    * Fixes
        * Default parameters for ``RFRegressorSelectFromModel`` and ``RFClassifierSelectFromModel`` has been fixed to avoid selecting all features :pr:`3110`
    * Changes
        * Removed reliance on a datetime index for ``ARIMARegressor`` and ``ProphetRegressor`` :pr:`3104`
        * Included target leakage check when fitting ``ARIMARegressor`` to account for the lack of ``TimeSeriesFeaturizer`` in ``ARIMARegressor`` based pipelines :pr:`3104`
        * Cleaned up and refactored ``InvalidTargetDataCheck`` implementation and docstring :pr:`3122`
        * Removed indices information from the output of ``HighlyNullDataCheck``'s ``validate()`` method :pr:`3092`
        * Added ``ReplaceNullableTypes`` component to prepare for handling pandas nullable types. :pr:`3090`
        * Updated ``make_pipeline`` for handling pandas nullable types in preprocessing pipeline. :pr:`3129`
        * Removed unused ``EnsembleMissingPipelinesError`` exception definition :pr:`3131`
    * Documentation Changes
    * Testing Changes
        * Refactored tests to avoid using ``importorskip`` :pr:`3126`
        * Added ``skip_during_conda`` test marker to skip tests that are not supposed to run during conda build :pr:`3127`
        * Added ``skip_if_39`` test marker to skip tests that are not supposed to run during python 3.9 :pr:`3133`

.. warning::

    **Breaking Changes**
        * Renamed ``DelayedFeatureTransformer`` to ``TimeSeriesFeaturizer`` :pr:`3028`
        * ``ProphetRegressor`` now requires a datetime column in ``X`` represented by the ``date_index`` parameter :pr:`3104`
        * Renamed module ``evalml.data_checks.invalid_target_data_check`` to ``evalml.data_checks.invalid_targets_data_check`` :pr:`3122`
        * Removed unused ``EnsembleMissingPipelinesError`` exception definition :pr:`3131`


**v0.38.0 Nov. 27, 2021**
    * Enhancements
        * Added ``data_check_name`` attribute to the data check action class :pr:`3034`
        * Added ``NumWords`` and ``NumCharacters`` primitives to ``TextFeaturizer`` and renamed ``TextFeaturizer` to ``NaturalLanguageFeaturizer`` :pr:`3030`
        * Added support for ``scikit-learn > 1.0.0`` :pr:`3051`
        * Required the ``date_index`` parameter to be specified for time series problems  in ``AutoMLSearch`` :pr:`3041`
        * Allowed time series pipelines to predict on test datasets whose length is less than or equal to the ``forecast_horizon``. Also allowed the test set index to start at 0. :pr:`3071`
        * Enabled time series pipeline to predict on data with features that are not known-in-advanced :pr:`3094`
    * Fixes
        * Added in error message when fit and predict/predict_proba data types are different :pr:`3036`
        * Fixed bug where ensembling components could not get converted to JSON format :pr:`3049`
        * Fixed bug where components with tuned integer hyperparameters could not get converted to JSON format :pr:`3049`
        * Fixed bug where force plots were not displaying correct feature values :pr:`3044`
        * Included confusion matrix at the pipeline threshold for ``find_confusion_matrix_per_threshold`` :pr:`3080`
        * Fixed bug where One Hot Encoder would error out if a non-categorical feature had a missing value :pr:`3083`
        * Fixed bug where features created from categorical columns by ``Delayed Feature Transformer`` would be inferred as categorical :pr:`3083`
    * Changes
        * Delete ``predict_uses_y`` estimator attribute :pr:`3069`
        * Change ``DateTimeFeaturizer`` to use corresponding Featuretools primitives :pr:`3081`
        * Updated ``TargetDistributionDataCheck`` to return metadata details as floats rather strings :pr:`3085`
        * Removed dependency on ``psutil`` package :pr:`3093`
    * Documentation Changes
        * Updated docs to use data check action methods rather than manually cleaning data :pr:`3050`
    * Testing Changes
        * Updated integration tests to use ``make_pipeline_from_actions`` instead of private method :pr:`3047`


.. warning::

    **Breaking Changes**
        * Added ``data_check_name`` attribute to the data check action class :pr:`3034`
        * Renamed ``TextFeaturizer` to ``NaturalLanguageFeaturizer`` :pr:`3030`
        * Updated the ``Pipeline.graph_json`` function to return a dictionary of "from" and "to" edges instead of tuples :pr:`3049`
        * Delete ``predict_uses_y`` estimator attribute :pr:`3069`
        * Changed time series problems in ``AutoMLSearch`` to need a not-``None`` ``date_index`` :pr:`3041`
        * Changed the ``DelayedFeatureTransformer`` to throw a ``ValueError`` during fit if the ``date_index`` is ``None`` :pr:`3041`
        * Passing ``X=None`` to ``DelayedFeatureTransformer`` is deprecated :pr:`3041`


**v0.37.0 Nov. 9, 2021**
    * Enhancements
        * Added ``find_confusion_matrix_per_threshold`` to Model Understanding :pr:`2972`
        * Limit computationally-intensive models during ``AutoMLSearch`` for certain multiclass problems, allow for opt-in with parameter ``allow_long_running_models`` :pr:`2982`
        * Added support for stacked ensemble pipelines to prediction explanations module :pr:`2971`
        * Added integration tests for data checks and data checks actions workflow :pr:`2883`
        * Added a change in pipeline structure to handle categorical columns separately for pipelines in ``DefaultAlgorithm`` :pr:`2986`
        * Added an algorithm to ``DelayedFeatureTransformer`` to select better lags :pr:`3005`
        * Added test to ensure pickling pipelines preserves thresholds :pr:`3027`
        * Added AutoML function to access ensemble pipeline's input pipelines IDs :pr:`3011`
        * Added ability to define which class is "positive" for label encoder in binary classification case :pr:`3033`
    * Fixes
        * Fixed bug where ``Oversampler`` didn't consider boolean columns to be categorical :pr:`2980`
        * Fixed permutation importance failing when target is categorical :pr:`3017`
        * Updated estimator and pipelines' ``predict``, ``predict_proba``, ``transform``, ``inverse_transform`` methods to preserve input indices :pr:`2979`
        * Updated demo dataset link for daily min temperatures :pr:`3023`
    * Changes
        * Updated ``OutliersDataCheck`` and ``UniquenessDataCheck`` and allow for the suspension of the Nullable types error :pr:`3018`
    * Documentation Changes
        * Fixed cost benefit matrix demo formatting :pr:`2990`
        * Update ReadMe.md with new badge links and updated installation instructions for conda :pr:`2998`
        * Added more comprehensive doctests :pr:`3002`


**v0.36.0 Oct. 27, 2021**
    * Enhancements
        * Added LIME as an algorithm option for ``explain_predictions`` and ``explain_predictions_best_worst`` :pr:`2905`
        * Standardized data check messages and added default "rows" and "columns" to data check message details dictionary :pr:`2869`
        * Added ``rows_of_interest`` to pipeline utils :pr:`2908`
        * Added support for woodwork version ``0.8.2`` :pr:`2909`
        * Enhanced the ``DateTimeFeaturizer`` to handle ``NaNs`` in date features :pr:`2909`
        * Added support for woodwork logical types ``PostalCode``, ``SubRegionCode``, and ``CountryCode`` in model understanding tools :pr:`2946`
        * Added Vowpal Wabbit regressor and classifiers :pr:`2846`
        * Added `NoSplit` data splitter for future unsupervised learning searches :pr:`2958`
        * Added method to convert actions into a preprocessing pipeline :pr:`2968`
    * Fixes
        * Fixed bug where partial dependence was not respecting the ww schema :pr:`2929`
        * Fixed ``calculate_permutation_importance`` for datetimes on ``StandardScaler`` :pr:`2938`
        * Fixed ``SelectColumns`` to only select available features for feature selection in ``DefaultAlgorithm`` :pr:`2944`
        * Fixed ``DropColumns`` component not receiving parameters in ``DefaultAlgorithm`` :pr:`2945`
        * Fixed bug where trained binary thresholds were not being returned by ``get_pipeline`` or ``clone`` :pr:`2948`
        * Fixed bug where ``Oversampler`` selected ww logical categorical instead of ww semantic category :pr:`2946`
    * Changes
        * Changed ``make_pipeline`` function to place the ``DateTimeFeaturizer`` prior to the ``Imputer`` so that ``NaN`` dates can be imputed :pr:`2909`
        * Refactored ``OutliersDataCheck`` and ``HighlyNullDataCheck`` to add more descriptive metadata :pr:`2907`
        * Bumped minimum version of ``dask`` from 2021.2.0 to 2021.10.0 :pr:`2978`
    * Documentation Changes
        * Added back Future Release section to release notes :pr:`2927`
        * Updated CI to run doctest (docstring tests) and apply necessary fixes to docstrings :pr:`2933`
        * Added documentation for ``BinaryClassificationPipeline`` thresholding :pr:`2937`
    * Testing Changes
        * Fixed dependency checker to catch full names of packages :pr:`2930`
        * Refactored ``build_conda_pkg`` to work from a local recipe :pr:`2925`
        * Refactored component test for different environments :pr:`2957`

.. warning::

    **Breaking Changes**
        * Standardized data check messages and added default "rows" and "columns" to data check message details dictionary. This may change the number of messages returned from a data check. :pr:`2869`


**v0.35.0 Oct. 14, 2021**
    * Enhancements
        * Added human-readable pipeline explanations to model understanding :pr:`2861`
        * Updated to support Featuretools 1.0.0 and nlp-primitives 2.0.0 :pr:`2848`
    * Fixes
        * Fixed bug where ``long`` mode for the top level search method was not respected :pr:`2875`
        * Pinned ``cmdstan`` to ``0.28.0`` in ``cmdstan-builder`` to prevent future breaking of support for Prophet :pr:`2880`
        * Added ``Jarque-Bera`` to the ``TargetDistributionDataCheck`` :pr:`2891`
    * Changes
        * Updated pipelines to use a label encoder component instead of doing encoding on the pipeline level :pr:`2821`
        * Deleted scikit-learn ensembler :pr:`2819`
        * Refactored pipeline building logic out of ``AutoMLSearch`` and into ``IterativeAlgorithm`` :pr:`2854`
        * Refactored names for methods in ``ComponentGraph`` and ``PipelineBase`` :pr:`2902`
    * Documentation Changes
        * Updated ``install.ipynb`` to reflect flexibility for ``cmdstan`` version installation :pr:`2880`
        * Updated the conda section of our contributing guide :pr:`2899`
    * Testing Changes
        * Updated ``test_all_estimators`` to account for Prophet being allowed for Python 3.9 :pr:`2892`
        * Updated linux tests to use ``cmdstan-builder==0.0.8`` :pr:`2880`

.. warning::

    **Breaking Changes**
        * Updated pipelines to use a label encoder component instead of doing encoding on the pipeline level. This means that pipelines will no longer automatically encode non-numerical targets. Please use a label encoder if working with classification problems and non-numeric targets. :pr:`2821`
        * Deleted scikit-learn ensembler :pr:`2819`
        * ``IterativeAlgorithm`` now requires X, y, problem_type as required arguments as well as sampler_name, allowed_model_families, allowed_component_graphs, max_batches, and verbose as optional arguments :pr:`2854`
        * Changed method names of ``fit_features`` and ``compute_final_component_features`` to ``fit_and_transform_all_but_final`` and ``transform_all_but_final`` in ``ComponentGraph``, and ``compute_estimator_features`` to ``transform_all_but_final`` in pipeline classes :pr:`2902`

**v0.34.0 Sep. 30, 2021**
    * Enhancements
        * Updated to work with Woodwork 0.8.1 :pr:`2783`
        * Added validation that ``training_data`` and ``training_target`` are not ``None`` in prediction explanations :pr:`2787`
        * Added support for training-only components in pipelines and component graphs :pr:`2776`
        * Added default argument for the parameters value for ``ComponentGraph.instantiate`` :pr:`2796`
        * Added ``TIME_SERIES_REGRESSION`` to ``LightGBMRegressor's`` supported problem types :pr:`2793`
        * Provided a JSON representation of a pipeline's DAG structure :pr:`2812`
        * Added validation to holdout data passed to ``predict`` and ``predict_proba`` for time series :pr:`2804`
        * Added information about which row indices are outliers in ``OutliersDataCheck`` :pr:`2818`
        * Added verbose flag to top level ``search()`` method :pr:`2813`
        * Added support for linting jupyter notebooks and clearing the executed cells and empty cells :pr:`2829` :pr:`2837`
        * Added "DROP_ROWS" action to output of ``OutliersDataCheck.validate()`` :pr:`2820`
        * Added the ability of ``AutoMLSearch`` to accept a ``SequentialEngine`` instance as engine input :pr:`2838`
        * Added new label encoder component to EvalML :pr:`2853`
        * Added our own partial dependence implementation :pr:`2834`
    * Fixes
        * Fixed bug where ``calculate_permutation_importance`` was not calculating the right value for pipelines with target transformers :pr:`2782`
        * Fixed bug where transformed target values were not used in ``fit`` for time series pipelines :pr:`2780`
        * Fixed bug where ``score_pipelines`` method of ``AutoMLSearch`` would not work for time series problems :pr:`2786`
        * Removed ``TargetTransformer`` class :pr:`2833`
        * Added tests to verify ``ComponentGraph`` support by pipelines :pr:`2830`
        * Fixed incorrect parameter for baseline regression pipeline in ``AutoMLSearch`` :pr:`2847`
        * Fixed bug where the desired estimator family order was not respected in ``IterativeAlgorithm`` :pr:`2850`
    * Changes
        * Changed woodwork initialization to use partial schemas :pr:`2774`
        * Made ``Transformer.transform()`` an abstract method :pr:`2744`
        * Deleted ``EmptyDataChecks`` class :pr:`2794`
        * Removed data check for checking log distributions in ``make_pipeline`` :pr:`2806`
        * Changed the minimum ``woodwork`` version to 0.8.0 :pr:`2783`
        * Pinned ``woodwork`` version to 0.8.0 :pr:`2832`
        * Removed ``model_family`` attribute from ``ComponentBase`` and transformers :pr:`2828`
        * Limited ``scikit-learn`` until new features and errors can be addressed :pr:`2842`
        * Show DeprecationWarning when Sklearn Ensemblers are called :pr:`2859`
    * Testing Changes
        * Updated matched assertion message regarding monotonic indices in polynomial detrender tests :pr:`2811`
        * Added a test to make sure pip versions match conda versions :pr:`2851`

.. warning::

    **Breaking Changes**
        * Made ``Transformer.transform()`` an abstract method :pr:`2744`
        * Deleted ``EmptyDataChecks`` class :pr:`2794`
        * Removed data check for checking log distributions in ``make_pipeline`` :pr:`2806`


**v0.33.0 Sep. 15, 2021**
    * Enhancements
    * Fixes
        * Fixed bug where warnings during ``make_pipeline`` were not being raised to the user :pr:`2765`
    * Changes
        * Refactored and removed ``SamplerBase`` class :pr:`2775`
    * Documentation Changes
        * Added docstring linting packages ``pydocstyle`` and ``darglint`` to `make-lint` command :pr:`2670`
    * Testing Changes

.. warning::

    **Breaking Changes**


**v0.32.1 Sep. 10, 2021**
    * Enhancements
        * Added ``verbose`` flag to ``AutoMLSearch`` to run search in silent mode by default :pr:`2645`
        * Added label encoder to ``XGBoostClassifier`` to remove the warning :pr:`2701`
        * Set ``eval_metric`` to ``logloss`` for ``XGBoostClassifier`` :pr:`2741`
        * Added support for ``woodwork`` versions ``0.7.0`` and ``0.7.1`` :pr:`2743`
        * Changed ``explain_predictions`` functions to display original feature values :pr:`2759`
        * Added ``X_train`` and ``y_train`` to ``graph_prediction_vs_actual_over_time`` and ``get_prediction_vs_actual_over_time_data`` :pr:`2762`
        * Added ``forecast_horizon`` as a required parameter to time series pipelines and ``AutoMLSearch`` :pr:`2697`
        * Added ``predict_in_sample`` and ``predict_proba_in_sample`` methods to time series pipelines to predict on data where the target is known, e.g. cross-validation :pr:`2697`
    * Fixes
        * Fixed bug where ``_catch_warnings`` assumed all warnings were ``PipelineNotUsed`` :pr:`2753`
        * Fixed bug where ``Imputer.transform`` would erase ww typing information prior to handing data to the ``SimpleImputer`` :pr:`2752`
        * Fixed bug where ``Oversampler`` could not be copied :pr:`2755`
    * Changes
        * Deleted ``drop_nan_target_rows`` utility method :pr:`2737`
        * Removed default logging setup and debugging log file :pr:`2645`
        * Changed the default n_jobs value for ``XGBoostClassifier`` and ``XGBoostRegressor`` to 12 :pr:`2757`
        * Changed ``TimeSeriesBaselineEstimator`` to only work on a time series pipeline with a ``DelayedFeaturesTransformer`` :pr:`2697`
        * Added ``X_train`` and ``y_train`` as optional parameters to pipeline ``predict``, ``predict_proba``. Only used for time series pipelines :pr:`2697`
        * Added ``training_data`` and ``training_target`` as optional parameters to ``explain_predictions`` and ``explain_predictions_best_worst`` to support time series pipelines :pr:`2697`
        * Changed time series pipeline predictions to no longer output series/dataframes padded with NaNs. A prediction will be returned for every row in the `X` input :pr:`2697`
    * Documentation Changes
        * Specified installation steps for Prophet :pr:`2713`
        * Added documentation for data exploration on data check actions :pr:`2696`
        * Added a user guide entry for time series modelling :pr:`2697`
    * Testing Changes
        * Fixed flaky ``TargetDistributionDataCheck`` test for very_lognormal distribution :pr:`2748`

.. warning::

    **Breaking Changes**
        * Removed default logging setup and debugging log file :pr:`2645`
        * Added ``X_train`` and ``y_train`` to ``graph_prediction_vs_actual_over_time`` and ``get_prediction_vs_actual_over_time_data`` :pr:`2762`
        * Added ``forecast_horizon`` as a required parameter to time series pipelines and ``AutoMLSearch`` :pr:`2697`
        * Changed ``TimeSeriesBaselineEstimator`` to only work on a time series pipeline with a ``DelayedFeaturesTransformer`` :pr:`2697`
        * Added ``X_train`` and ``y_train`` as required parameters for ``predict`` and ``predict_proba`` in time series pipelines :pr:`2697`
        * Added ``training_data`` and ``training_target`` as required parameters to ``explain_predictions`` and ``explain_predictions_best_worst`` for time series pipelines :pr:`2697`

**v0.32.0 Aug. 31, 2021**
    * Enhancements
        * Allow string for ``engine`` parameter for ``AutoMLSearch``:pr:`2667`
        * Add ``ProphetRegressor`` to AutoML :pr:`2619`
        * Integrated ``DefaultAlgorithm`` into ``AutoMLSearch`` :pr:`2634`
        * Removed SVM "linear" and "precomputed" kernel hyperparameter options, and improved default parameters :pr:`2651`
        * Updated ``ComponentGraph`` initalization to raise ``ValueError`` when user attempts to use ``.y`` for a component that does not produce a tuple output :pr:`2662`
        * Updated to support Woodwork 0.6.0 :pr:`2690`
        * Updated pipeline ``graph()`` to distingush X and y edges :pr:`2654`
        * Added ``DropRowsTransformer`` component :pr:`2692`
        * Added ``DROP_ROWS`` to ``_make_component_list_from_actions`` and clean up metadata :pr:`2694`
        * Add new ensembler component :pr:`2653`
    * Fixes
        * Updated Oversampler logic to select best SMOTE based on component input instead of pipeline input :pr:`2695`
        * Added ability to explicitly close DaskEngine resources to improve runtime and reduce Dask warnings :pr:`2667`
        * Fixed partial dependence bug for ensemble pipelines :pr:`2714`
        * Updated ``TargetLeakageDataCheck`` to maintain user-selected logical types :pr:`2711`
    * Changes
        * Replaced ``SMOTEOversampler``, ``SMOTENOversampler`` and ``SMOTENCOversampler`` with consolidated ``Oversampler`` component :pr:`2695`
        * Removed ``LinearRegressor`` from the list of default ``AutoMLSearch`` estimators due to poor performance :pr:`2660`
    * Documentation Changes
        * Added user guide documentation for using ``ComponentGraph`` and added ``ComponentGraph`` to API reference :pr:`2673`
        * Updated documentation to make parallelization of AutoML clearer :pr:`2667`
    * Testing Changes
        * Removes the process-level parallelism from the ``test_cancel_job`` test :pr:`2666`
        * Installed numba 0.53 in windows CI to prevent problems installing version 0.54 :pr:`2710`

.. warning::

    **Breaking Changes**
        * Renamed the current top level ``search`` method to ``search_iterative`` and defined a new ``search`` method for the ``DefaultAlgorithm`` :pr:`2634`
        * Replaced ``SMOTEOversampler``, ``SMOTENOversampler`` and ``SMOTENCOversampler`` with consolidated ``Oversampler`` component :pr:`2695`
        * Removed ``LinearRegressor`` from the list of default ``AutoMLSearch`` estimators due to poor performance :pr:`2660`

**v0.31.0 Aug. 19, 2021**
    * Enhancements
        * Updated the high variance check in AutoMLSearch to be robust to a variety of objectives and cv scores :pr:`2622`
        * Use Woodwork's outlier detection for the ``OutliersDataCheck`` :pr:`2637`
        * Added ability to utilize instantiated components when creating a pipeline :pr:`2643`
        * Sped up the all Nan and unknown check in ``infer_feature_types`` :pr:`2661`
    * Fixes
    * Changes
        * Deleted ``_put_into_original_order`` helper function :pr:`2639`
        * Refactored time series pipeline code using a time series pipeline base class :pr:`2649`
        * Renamed ``dask_tests`` to ``parallel_tests`` :pr:`2657`
        * Removed commented out code in ``pipeline_meta.py`` :pr:`2659`
    * Documentation Changes
        * Add complete install command to README and Install section :pr:`2627`
        * Cleaned up documentation for ``MulticollinearityDataCheck`` :pr:`2664`
    * Testing Changes
        * Speed up CI by splitting Prophet tests into a separate workflow in GitHub :pr:`2644`

.. warning::

    **Breaking Changes**
        * ``TimeSeriesRegressionPipeline`` no longer inherits from ``TimeSeriesRegressionPipeline`` :pr:`2649`


**v0.30.2 Aug. 16, 2021**
    * Fixes
        * Updated changelog and version numbers to match the release.  Release 0.30.1 was release erroneously without a change to the version numbers.  0.30.2 replaces it.

**v0.30.1 Aug. 12, 2021**
    * Enhancements
        * Added ``DatetimeFormatDataCheck`` for time series problems :pr:`2603`
        * Added ``ProphetRegressor`` to estimators :pr:`2242`
        * Updated ``ComponentGraph`` to handle not calling samplers' transform during predict, and updated samplers' transform methods s.t. ``fit_transform`` is equivalent to ``fit(X, y).transform(X, y)`` :pr:`2583`
        * Updated ``ComponentGraph`` ``_validate_component_dict`` logic to be stricter about input values :pr:`2599`
        * Patched bug in ``xgboost`` estimators where predicting on a feature matrix of only booleans would throw an exception. :pr:`2602`
        * Updated ``ARIMARegressor`` to use relative forecasting to predict values :pr:`2613`
        * Added support for creating pipelines without an estimator as the final component and added ``transform(X, y)`` method to pipelines and component graphs :pr:`2625`
        * Updated to support Woodwork 0.5.1 :pr:`2610`
    * Fixes
        * Updated ``AutoMLSearch`` to drop ``ARIMARegressor`` from ``allowed_estimators`` if an incompatible frequency is detected :pr:`2632`
        * Updated ``get_best_sampler_for_data`` to consider all non-numeric datatypes as categorical for SMOTE :pr:`2590`
        * Fixed inconsistent test results from `TargetDistributionDataCheck` :pr:`2608`
        * Adopted vectorized pd.NA checking for Woodwork 0.5.1 support :pr:`2626`
        * Pinned upper version of astroid to 2.6.6 to keep ReadTheDocs working. :pr:`2638`
    * Changes
        * Renamed SMOTE samplers to SMOTE oversampler :pr:`2595`
        * Changed ``partial_dependence`` and ``graph_partial_dependence`` to raise a ``PartialDependenceError`` instead of ``ValueError``. This is not a breaking change because ``PartialDependenceError`` is a subclass of ``ValueError`` :pr:`2604`
        * Cleaned up code duplication in ``ComponentGraph`` :pr:`2612`
        * Stored predict_proba results in .x for intermediate estimators in ComponentGraph :pr:`2629`
    * Documentation Changes
        * To avoid local docs build error, only add warning disable and download headers on ReadTheDocs builds, not locally :pr:`2617`
    * Testing Changes
        * Updated partial_dependence tests to change the element-wise comparison per the Plotly 5.2.1 upgrade :pr:`2638`
        * Changed the lint CI job to only check against python 3.9 via the `-t` flag :pr:`2586`
        * Installed Prophet in linux nightlies test and fixed ``test_all_components`` :pr:`2598`
        * Refactored and fixed all ``make_pipeline`` tests to assert correct order and address new Woodwork Unknown type inference :pr:`2572`
        * Removed ``component_graphs`` as a global variable in ``test_component_graphs.py`` :pr:`2609`

.. warning::

    **Breaking Changes**
        * Renamed SMOTE samplers to SMOTE oversampler. Please use ``SMOTEOversampler``, ``SMOTENCOversampler``, ``SMOTENOversampler`` instead of ``SMOTESampler``, ``SMOTENCSampler``, and ``SMOTENSampler`` :pr:`2595`


**v0.30.0 Aug. 3, 2021**
    * Enhancements
        * Added ``LogTransformer`` and ``TargetDistributionDataCheck`` :pr:`2487`
        * Issue a warning to users when a pipeline parameter passed in isn't used in the pipeline :pr:`2564`
        * Added Gini coefficient as an objective :pr:`2544`
        * Added ``repr`` to ``ComponentGraph`` :pr:`2565`
        * Added components to extract features from ``URL`` and ``EmailAddress`` Logical Types :pr:`2550`
        * Added support for `NaN` values in ``TextFeaturizer`` :pr:`2532`
        * Added ``SelectByType`` transformer :pr:`2531`
        * Added separate thresholds for percent null rows and columns in ``HighlyNullDataCheck`` :pr:`2562`
        * Added support for `NaN` natural language values :pr:`2577`
    * Fixes
        * Raised error message for types ``URL``, ``NaturalLanguage``, and ``EmailAddress`` in ``partial_dependence`` :pr:`2573`
    * Changes
        * Updated ``PipelineBase`` implementation for creating pipelines from a list of components :pr:`2549`
        * Moved ``get_hyperparameter_ranges`` to ``PipelineBase`` class from automl/utils module :pr:`2546`
        * Renamed ``ComponentGraph``'s ``get_parents`` to ``get_inputs`` :pr:`2540`
        * Removed ``ComponentGraph.linearized_component_graph`` and ``ComponentGraph.from_list`` :pr:`2556`
        * Updated ``ComponentGraph`` to enforce requiring `.x` and `.y` inputs for each component in the graph :pr:`2563`
        * Renamed existing ensembler implementation from ``StackedEnsemblers`` to ``SklearnStackedEnsemblers`` :pr:`2578`
    * Documentation Changes
        * Added documentation for ``DaskEngine`` and ``CFEngine`` parallel engines :pr:`2560`
        * Improved detail of ``TextFeaturizer`` docstring and tutorial :pr:`2568`
    * Testing Changes
        * Added test that makes sure ``split_data`` does not shuffle for time series problems :pr:`2552`

.. warning::

    **Breaking Changes**
        * Moved ``get_hyperparameter_ranges`` to ``PipelineBase`` class from automl/utils module :pr:`2546`
        * Renamed ``ComponentGraph``'s ``get_parents`` to ``get_inputs`` :pr:`2540`
        * Removed ``ComponentGraph.linearized_component_graph`` and ``ComponentGraph.from_list`` :pr:`2556`
        * Updated ``ComponentGraph`` to enforce requiring `.x` and `.y` inputs for each component in the graph :pr:`2563`


**v0.29.0 Jul. 21, 2021**
    * Enhancements
        * Updated 1-way partial dependence support for datetime features :pr:`2454`
        * Added details on how to fix error caused by broken ww schema :pr:`2466`
        * Added ability to use built-in pickle for saving AutoMLSearch :pr:`2463`
        * Updated our components and component graphs to use latest features of ww 0.4.1, e.g. ``concat_columns`` and drop in-place. :pr:`2465`
        * Added new, concurrent.futures based engine for parallel AutoML :pr:`2506`
        * Added support for new Woodwork ``Unknown`` type in AutoMLSearch :pr:`2477`
        * Updated our components with an attribute that describes if they modify features or targets and can be used in list API for pipeline initialization :pr:`2504`
        * Updated ``ComponentGraph`` to accept X and y as inputs :pr:`2507`
        * Removed unused ``TARGET_BINARY_INVALID_VALUES`` from ``DataCheckMessageCode`` enum and fixed formatting of objective documentation :pr:`2520`
        * Added ``EvalMLAlgorithm`` :pr:`2525`
        * Added support for `NaN` values in ``TextFeaturizer`` :pr:`2532`
    * Fixes
        * Fixed ``FraudCost`` objective and reverted threshold optimization method for binary classification to ``Golden`` :pr:`2450`
        * Added custom exception message for partial dependence on features with scales that are too small :pr:`2455`
        * Ensures the typing for Ordinal and Datetime ltypes are passed through _retain_custom_types_and_initalize_woodwork :pr:`2461`
        * Updated to work with Pandas 1.3.0 :pr:`2442`
        * Updated to work with sktime 0.7.0 :pr:`2499`
    * Changes
        * Updated XGBoost dependency to ``>=1.4.2`` :pr:`2484`, :pr:`2498`
        * Added a ``DeprecationWarning`` about deprecating the list API for ``ComponentGraph`` :pr:`2488`
        * Updated ``make_pipeline`` for AutoML to create dictionaries, not lists, to initialize pipelines :pr:`2504`
        * No longer installing graphviz on windows in our CI pipelines because release 0.17 breaks windows 3.7 :pr:`2516`
    * Documentation Changes
        * Moved docstrings from ``__init__`` to class pages, added missing docstrings for missing classes, and updated missing default values :pr:`2452`
        * Build documentation with sphinx-autoapi :pr:`2458`
        * Change ``autoapi_ignore`` to only ignore files in ``evalml/tests/*`` :pr:`2530` 
    * Testing Changes
        * Fixed flaky dask tests :pr:`2471`
        * Removed shellcheck action from ``build_conda_pkg`` action :pr:`2514`
        * Added a tmp_dir fixture that deletes its contents after tests run :pr:`2505`
        * Added a test that makes sure all pipelines in ``AutoMLSearch`` get the same data splits :pr:`2513`
        * Condensed warning output in test logs :pr:`2521`

.. warning::

    **Breaking Changes**
        * `NaN` values in the `Natural Language` type are no longer supported by the Imputer with the pandas upgrade. :pr:`2477`

**v0.28.0 Jul. 2, 2021**
    * Enhancements
        * Added support for showing a Individual Conditional Expectations plot when graphing Partial Dependence :pr:`2386`
        * Exposed ``thread_count`` for Catboost estimators as ``n_jobs`` parameter :pr:`2410`
        * Updated Objectives API to allow for sample weighting :pr:`2433`
    * Fixes
        * Deleted unreachable line from ``IterativeAlgorithm`` :pr:`2464`
    * Changes
        * Pinned Woodwork version between 0.4.1 and 0.4.2 :pr:`2460`
        * Updated psutils minimum version in requirements :pr:`2438`
        * Updated ``log_error_callback`` to not include filepath in logged message :pr:`2429`
    * Documentation Changes
        * Sped up docs :pr:`2430`
        * Removed mentions of ``DataTable`` and ``DataColumn`` from the docs :pr:`2445`
    * Testing Changes
        * Added slack integration for nightlies tests :pr:`2436`
        * Changed ``build_conda_pkg`` CI job to run only when dependencies are updates :pr:`2446`
        * Updated workflows to store pytest runtimes as test artifacts :pr:`2448`
        * Added ``AutoMLTestEnv`` test fixture for making it easy to mock automl tests :pr:`2406`

**v0.27.0 Jun. 22, 2021**
    * Enhancements
        * Adds force plots for prediction explanations :pr:`2157`
        * Removed self-reference from ``AutoMLSearch`` :pr:`2304`
        * Added support for nonlinear pipelines for ``generate_pipeline_code`` :pr:`2332`
        * Added ``inverse_transform`` method to pipelines :pr:`2256`
        * Add optional automatic update checker :pr:`2350`
        * Added ``search_order`` to ``AutoMLSearch``'s ``rankings`` and ``full_rankings`` tables :pr:`2345`
        * Updated threshold optimization method for binary classification :pr:`2315`
        * Updated demos to pull data from S3 instead of including demo data in package :pr:`2387`
        * Upgrade woodwork version to v0.4.1 :pr:`2379`
    * Fixes
        * Preserve user-specified woodwork types throughout pipeline fit/predict :pr:`2297`
        * Fixed ``ComponentGraph`` appending target to ``final_component_features`` if there is a component that returns both X and y :pr:`2358`
        * Fixed partial dependence graph method failing on multiclass problems when the class labels are numeric :pr:`2372`
        * Added ``thresholding_objective`` argument to ``AutoMLSearch`` for binary classification problems :pr:`2320`
        * Added change for ``k_neighbors`` parameter in SMOTE Oversamplers to automatically handle small samples :pr:`2375`
        * Changed naming for ``Logistic Regression Classifier`` file :pr:`2399`
        * Pinned pytest-timeout to fix minimum dependence checker :pr:`2425`
        * Replaced ``Elastic Net Classifier`` base class with ``Logistsic Regression`` to avoid ``NaN`` outputs :pr:`2420`
    * Changes
        * Cleaned up ``PipelineBase``'s ``component_graph`` and ``_component_graph`` attributes. Updated ``PipelineBase`` ``__repr__`` and added ``__eq__`` for ``ComponentGraph`` :pr:`2332`
        * Added and applied  ``black`` linting package to the EvalML repo in place of ``autopep8`` :pr:`2306`
        * Separated `custom_hyperparameters` from pipelines and added them as an argument to ``AutoMLSearch`` :pr:`2317`
        * Replaced `allowed_pipelines` with `allowed_component_graphs` :pr:`2364`
        * Removed private method ``_compute_features_during_fit`` from ``PipelineBase`` :pr:`2359`
        * Updated ``compute_order`` in ``ComponentGraph`` to be a read-only property :pr:`2408`
        * Unpinned PyZMQ version in requirements.txt :pr:`2389` 
        * Uncapping LightGBM version in requirements.txt :pr:`2405`
        * Updated minimum version of plotly :pr:`2415`
        * Removed ``SensitivityLowAlert`` objective from core objectives :pr:`2418`
    * Documentation Changes
        * Fixed lead scoring weights in the demos documentation :pr:`2315`
        * Fixed start page code and description dataset naming discrepancy :pr:`2370`
    * Testing Changes
        * Update minimum unit tests to run on all pull requests :pr:`2314`
        * Pass token to authorize uploading of codecov reports :pr:`2344`
        * Add ``pytest-timeout``. All tests that run longer than 6 minutes will fail. :pr:`2374`
        * Separated the dask tests out into separate github action jobs to isolate dask failures. :pr:`2376`
        * Refactored dask tests :pr:`2377`
        * Added the combined dask/non-dask unit tests back and renamed the dask only unit tests. :pr:`2382`
        * Sped up unit tests and split into separate jobs :pr:`2365`
        * Change CI job names, run lint for python 3.9, run nightlies on python 3.8 at 3am EST :pr:`2395` :pr:`2398`
        * Set fail-fast to false for CI jobs that run for PRs :pr:`2402`

.. warning::

    **Breaking Changes**
        * `AutoMLSearch` will accept `allowed_component_graphs` instead of `allowed_pipelines` :pr:`2364`
        * Removed ``PipelineBase``'s ``_component_graph`` attribute. Updated ``PipelineBase`` ``__repr__`` and added ``__eq__`` for ``ComponentGraph`` :pr:`2332`
        * `pipeline_parameters` will no longer accept `skopt.space` variables since hyperparameter ranges will now be specified through `custom_hyperparameters` :pr:`2317`

**v0.25.0 Jun. 01, 2021**
    * Enhancements
        * Upgraded minimum woodwork to version 0.3.1. Previous versions will not be supported :pr:`2181`
        * Added a new callback parameter for ``explain_predictions_best_worst`` :pr:`2308`
    * Fixes
    * Changes
        * Deleted the ``return_pandas`` flag from our demo data loaders :pr:`2181`
        * Moved ``default_parameters`` to ``ComponentGraph`` from ``PipelineBase`` :pr:`2307`
    * Documentation Changes
        * Updated the release procedure documentation :pr:`2230`
    * Testing Changes
        * Ignoring ``test_saving_png_file`` while building conda package :pr:`2323`

.. warning::

    **Breaking Changes**
        * Deleted the ``return_pandas`` flag from our demo data loaders :pr:`2181`
        * Upgraded minimum woodwork to version 0.3.1. Previous versions will not be supported :pr:`2181`
        * Due to the weak-ref in woodwork, set the result of ``infer_feature_types`` to a variable before accessing woodwork :pr:`2181`

**v0.24.2 May. 24, 2021**
    * Enhancements
        * Added oversamplers to AutoMLSearch :pr:`2213` :pr:`2286`
        * Added dictionary input functionality for ``Undersampler`` component :pr:`2271`
        * Changed the default parameter values for ``Elastic Net Classifier`` and ``Elastic Net Regressor`` :pr:`2269`
        * Added dictionary input functionality for the Oversampler components :pr:`2288`
    * Fixes
        * Set default `n_jobs` to 1 for `StackedEnsembleClassifier` and `StackedEnsembleRegressor` until fix for text-based parallelism in sklearn stacking can be found :pr:`2295`
    * Changes
        * Updated ``start_iteration_callback`` to accept a pipeline instance instead of a pipeline class and no longer accept pipeline parameters as a parameter :pr:`2290`
        * Refactored ``calculate_permutation_importance`` method and add per-column permutation importance method :pr:`2302`
        * Updated logging information in ``AutoMLSearch.__init__`` to clarify pipeline generation :pr:`2263`
    * Documentation Changes
        * Minor changes to the release procedure :pr:`2230`
    * Testing Changes
        * Use codecov action to update coverage reports :pr:`2238`
        * Removed MarkupSafe dependency version pin from requirements.txt and moved instead into RTD docs build CI :pr:`2261`

.. warning::

    **Breaking Changes**
        * Updated ``start_iteration_callback`` to accept a pipeline instance instead of a pipeline class and no longer accept pipeline parameters as a parameter :pr:`2290`
        * Moved ``default_parameters`` to ``ComponentGraph`` from ``PipelineBase``. A pipeline's ``default_parameters`` is now accessible via ``pipeline.component_graph.default_parameters`` :pr:`2307`


**v0.24.1 May. 16, 2021**
    * Enhancements
        * Integrated ``ARIMARegressor`` into AutoML :pr:`2009`
        * Updated ``HighlyNullDataCheck`` to also perform a null row check :pr:`2222`
        * Set ``max_depth`` to 1 in calls to featuretools dfs :pr:`2231`
    * Fixes
        * Removed data splitter sampler calls during training :pr:`2253`
        * Set minimum required version for for pyzmq, colorama, and docutils :pr:`2254`
        * Changed BaseSampler to return None instead of y :pr:`2272`
    * Changes
        * Removed ensemble split and indices in ``AutoMLSearch`` :pr:`2260`
        * Updated pipeline ``repr()`` and ``generate_pipeline_code`` to return pipeline instances without generating custom pipeline class :pr:`2227`
    * Documentation Changes
        * Capped Sphinx version under 4.0.0 :pr:`2244`
    * Testing Changes
        * Change number of cores for pytest from 4 to 2 :pr:`2266`
        * Add minimum dependency checker to generate minimum requirement files :pr:`2267`
        * Add unit tests with minimum dependencies  :pr:`2277`


**v0.24.0 May. 04, 2021**
    * Enhancements
        * Added `date_index` as a required parameter for TimeSeries problems :pr:`2217`
        * Have the ``OneHotEncoder`` return the transformed columns as booleans rather than floats :pr:`2170`
        * Added Oversampler transformer component to EvalML :pr:`2079`
        * Added Undersampler to AutoMLSearch, as well as arguments ``_sampler_method`` and ``sampler_balanced_ratio`` :pr:`2128`
        * Updated prediction explanations functions to allow pipelines with XGBoost estimators :pr:`2162`
        * Added partial dependence for datetime columns :pr:`2180`
        * Update precision-recall curve with positive label index argument, and fix for 2d predicted probabilities :pr:`2090`
        * Add pct_null_rows to ``HighlyNullDataCheck`` :pr:`2211`
        * Added a standalone AutoML `search` method for convenience, which runs data checks and then runs automl :pr:`2152`
        * Make the first batch of AutoML have a predefined order, with linear models first and complex models last :pr:`2223` :pr:`2225`
        * Added sampling dictionary support to ``BalancedClassficationSampler`` :pr:`2235`
    * Fixes
        * Fixed partial dependence not respecting grid resolution parameter for numerical features :pr:`2180`
        * Enable prediction explanations for catboost for multiclass problems :pr:`2224`
    * Changes
        * Deleted baseline pipeline classes :pr:`2202`
        * Reverting user specified date feature PR :pr:`2155` until `pmdarima` installation fix is found :pr:`2214`
        * Updated pipeline API to accept component graph and other class attributes as instance parameters. Old pipeline API still works but will not be supported long-term. :pr:`2091`
        * Removed all old datasplitters from EvalML :pr:`2193`
        * Deleted ``make_pipeline_from_components`` :pr:`2218`
    * Documentation Changes
        * Renamed dataset to clarify that its gzipped but not a tarball :pr:`2183`
        * Updated documentation to use pipeline instances instead of pipeline subclasses :pr:`2195`
        * Updated contributing guide with a note about GitHub Actions permissions :pr:`2090`
        * Updated automl and model understanding user guides :pr:`2090`
    * Testing Changes
        * Use machineFL user token for dependency update bot, and add more reviewers :pr:`2189`


.. warning::

    **Breaking Changes**
        * All baseline pipeline classes (``BaselineBinaryPipeline``, ``BaselineMulticlassPipeline``, ``BaselineRegressionPipeline``, etc.) have been deleted :pr:`2202`
        * Updated pipeline API to accept component graph and other class attributes as instance parameters. Old pipeline API still works but will not be supported long-term. Pipelines can now be initialized by specifying the component graph as the first parameter, and then passing in optional arguments such as ``custom_name``, ``parameters``, etc. For example, ``BinaryClassificationPipeline(["Random Forest Classifier"], parameters={})``.  :pr:`2091`
        * Removed all old datasplitters from EvalML :pr:`2193`
        * Deleted utility method ``make_pipeline_from_components`` :pr:`2218`


**v0.23.0 Apr. 20, 2021**
    * Enhancements
        * Refactored ``EngineBase`` and ``SequentialEngine`` api. Adding ``DaskEngine`` :pr:`1975`.
        * Added optional ``engine`` argument to ``AutoMLSearch`` :pr:`1975`
        * Added a warning about how time series support is still in beta when a user passes in a time series problem to ``AutoMLSearch`` :pr:`2118`
        * Added ``NaturalLanguageNaNDataCheck`` data check :pr:`2122`
        * Added ValueError to ``partial_dependence`` to prevent users from computing partial dependence on columns with all NaNs :pr:`2120`
        * Added standard deviation of cv scores to rankings table :pr:`2154`
    * Fixes
        * Fixed ``BalancedClassificationDataCVSplit``, ``BalancedClassificationDataTVSplit``, and ``BalancedClassificationSampler`` to use ``minority:majority`` ratio instead of ``majority:minority`` :pr:`2077`
        * Fixed bug where two-way partial dependence plots with categorical variables were not working correctly :pr:`2117`
        * Fixed bug where ``hyperparameters`` were not displaying properly for pipelines with a list ``component_graph`` and duplicate components :pr:`2133`
        * Fixed bug where ``pipeline_parameters`` argument in ``AutoMLSearch`` was not applied to pipelines passed in as ``allowed_pipelines`` :pr:`2133`
        * Fixed bug where ``AutoMLSearch`` was not applying custom hyperparameters to pipelines with a list ``component_graph`` and duplicate components :pr:`2133`
    * Changes
        * Removed ``hyperparameter_ranges`` from Undersampler and renamed ``balanced_ratio`` to ``sampling_ratio`` for samplers :pr:`2113`
        * Renamed ``TARGET_BINARY_NOT_TWO_EXAMPLES_PER_CLASS`` data check message code to ``TARGET_MULTICLASS_NOT_TWO_EXAMPLES_PER_CLASS`` :pr:`2126`
        * Modified one-way partial dependence plots of categorical features to display data with a bar plot :pr:`2117`
        * Renamed ``score`` column for ``automl.rankings`` as ``mean_cv_score`` :pr:`2135`
        * Remove 'warning' from docs tool output :pr:`2031`
    * Documentation Changes
        * Fixed ``conf.py`` file :pr:`2112`
        * Added a sentence to the automl user guide stating that our support for time series problems is still in beta. :pr:`2118`
        * Fixed documentation demos :pr:`2139`
        * Update test badge in README to use GitHub Actions :pr:`2150`
    * Testing Changes
        * Fixed ``test_describe_pipeline`` for ``pandas`` ``v1.2.4`` :pr:`2129`
        * Added a GitHub Action for building the conda package :pr:`1870` :pr:`2148`


.. warning::

    **Breaking Changes**
        * Renamed ``balanced_ratio`` to ``sampling_ratio`` for the ``BalancedClassificationDataCVSplit``, ``BalancedClassificationDataTVSplit``, ``BalancedClassficationSampler``, and Undersampler :pr:`2113`
        * Deleted the "errors" key from automl results :pr:`1975`
        * Deleted the ``raise_and_save_error_callback`` and the ``log_and_save_error_callback`` :pr:`1975`
        * Fixed ``BalancedClassificationDataCVSplit``, ``BalancedClassificationDataTVSplit``, and ``BalancedClassificationSampler`` to use minority:majority ratio instead of majority:minority :pr:`2077`


**v0.22.0 Apr. 06, 2021**
    * Enhancements
        * Added a GitHub Action for ``linux_unit_tests``:pr:`2013`
        * Added recommended actions for ``InvalidTargetDataCheck``, updated ``_make_component_list_from_actions`` to address new action, and added ``TargetImputer`` component :pr:`1989`
        * Updated ``AutoMLSearch._check_for_high_variance`` to not emit ``RuntimeWarning`` :pr:`2024`
        * Added exception when pipeline passed to ``explain_predictions`` is a ``Stacked Ensemble`` pipeline :pr:`2033`
        * Added sensitivity at low alert rates as an objective :pr:`2001`
        * Added ``Undersampler`` transformer component :pr:`2030`
    * Fixes
        * Updated Engine's ``train_batch`` to apply undersampling :pr:`2038`
        * Fixed bug in where Time Series Classification pipelines were not encoding targets in ``predict`` and ``predict_proba`` :pr:`2040`
        * Fixed data splitting errors if target is float for classification problems :pr:`2050`
        * Pinned ``docutils`` to <0.17 to fix ReadtheDocs warning issues :pr:`2088`
    * Changes
        * Removed lists as acceptable hyperparameter ranges in ``AutoMLSearch`` :pr:`2028`
        * Renamed "details" to "metadata" for data check actions :pr:`2008`
    * Documentation Changes
        * Catch and suppress warnings in documentation :pr:`1991` :pr:`2097`
        * Change spacing in ``start.ipynb`` to provide clarity for ``AutoMLSearch`` :pr:`2078`
        * Fixed start code on README :pr:`2108`
    * Testing Changes


**v0.21.0 Mar. 24, 2021**
    * Enhancements
        * Changed ``AutoMLSearch`` to default ``optimize_thresholds`` to True :pr:`1943`
        * Added multiple oversampling and undersampling sampling methods as data splitters for imbalanced classification :pr:`1775`
        * Added params to balanced classification data splitters for visibility :pr:`1966`
        * Updated ``make_pipeline`` to not add ``Imputer`` if input data does not have numeric or categorical columns :pr:`1967`
        * Updated ``ClassImbalanceDataCheck`` to better handle multiclass imbalances :pr:`1986`
        * Added recommended actions for the output of data check's ``validate`` method :pr:`1968`
        * Added error message for ``partial_dependence`` when features are mostly the same value :pr:`1994`
        * Updated ``OneHotEncoder`` to drop one redundant feature by default for features with two categories :pr:`1997`
        * Added a ``PolynomialDetrender`` component :pr:`1992`
        * Added ``DateTimeNaNDataCheck`` data check :pr:`2039`
    * Fixes
        * Changed best pipeline to train on the entire dataset rather than just ensemble indices for ensemble problems :pr:`2037`
        * Updated binary classification pipelines to use objective decision function during scoring of custom objectives :pr:`1934`
    * Changes
        * Removed ``data_checks`` parameter, ``data_check_results`` and data checks logic from ``AutoMLSearch`` :pr:`1935`
        * Deleted ``random_state`` argument :pr:`1985`
        * Updated Woodwork version requirement to ``v0.0.11`` :pr:`1996`
    * Documentation Changes
    * Testing Changes
        * Removed ``build_docs`` CI job in favor of RTD GH builder :pr:`1974`
        * Added tests to confirm support for Python 3.9 :pr:`1724`
        * Added tests to support Dask AutoML/Engine :pr:`1990`
        * Changed ``build_conda_pkg`` job to use ``latest_release_changes`` branch in the feedstock. :pr:`1979`

.. warning::

    **Breaking Changes**
        * Changed ``AutoMLSearch`` to default ``optimize_thresholds`` to True :pr:`1943`
        * Removed ``data_checks`` parameter, ``data_check_results`` and data checks logic from ``AutoMLSearch``. To run the data checks which were previously run by default in ``AutoMLSearch``, please call ``DefaultDataChecks().validate(X_train, y_train)`` or take a look at our documentation for more examples. :pr:`1935`
        * Deleted ``random_state`` argument :pr:`1985`

**v0.20.0 Mar. 10, 2021**
    * Enhancements
        * Added a GitHub Action for Detecting dependency changes :pr:`1933`
        * Create a separate CV split to train stacked ensembler on for AutoMLSearch :pr:`1814`
        * Added a GitHub Action for Linux unit tests :pr:`1846`
        * Added ``ARIMARegressor`` estimator :pr:`1894`
        * Added ``DataCheckAction`` class and ``DataCheckActionCode`` enum :pr:`1896`
        * Updated ``Woodwork`` requirement to ``v0.0.10`` :pr:`1900`
        * Added ``BalancedClassificationDataCVSplit`` and ``BalancedClassificationDataTVSplit`` to AutoMLSearch :pr:`1875`
        * Update default classification data splitter to use downsampling for highly imbalanced data :pr:`1875`
        * Updated ``describe_pipeline`` to return more information, including ``id`` of pipelines used for ensemble models :pr:`1909`
        * Added utility method to create list of components from a list of ``DataCheckAction`` :pr:`1907`
        * Updated ``validate`` method to include a ``action`` key in returned dictionary for all ``DataCheck``and ``DataChecks`` :pr:`1916`
        * Aggregating the shap values for predictions that we know the provenance of, e.g. OHE, text, and date-time. :pr:`1901`
        * Improved error message when custom objective is passed as a string in ``pipeline.score`` :pr:`1941`
        * Added ``score_pipelines`` and ``train_pipelines`` methods to ``AutoMLSearch`` :pr:`1913`
        * Added support for ``pandas`` version 1.2.0 :pr:`1708`
        * Added ``score_batch`` and ``train_batch`` abstact methods to ``EngineBase`` and implementations in ``SequentialEngine`` :pr:`1913`
        * Added ability to handle index columns in ``AutoMLSearch`` and ``DataChecks`` :pr:`2138`
    * Fixes
        * Removed CI check for ``check_dependencies_updated_linux`` :pr:`1950`
        * Added metaclass for time series pipelines and fix binary classification pipeline ``predict`` not using objective if it is passed as a named argument :pr:`1874`
        * Fixed stack trace in prediction explanation functions caused by mixed string/numeric pandas column names :pr:`1871`
        * Fixed stack trace caused by passing pipelines with duplicate names to ``AutoMLSearch`` :pr:`1932`
        * Fixed ``AutoMLSearch.get_pipelines`` returning pipelines with the same attributes :pr:`1958`
    * Changes
        * Reversed GitHub Action for Linux unit tests until a fix for report generation is found :pr:`1920`
        * Updated ``add_results`` in ``AutoMLAlgorithm`` to take in entire pipeline results dictionary from ``AutoMLSearch`` :pr:`1891`
        * Updated ``ClassImbalanceDataCheck`` to look for severe class imbalance scenarios :pr:`1905`
        * Deleted the ``explain_prediction`` function :pr:`1915`
        * Removed ``HighVarianceCVDataCheck`` and convered it to an ``AutoMLSearch`` method instead :pr:`1928`
        * Removed warning in ``InvalidTargetDataCheck`` returned when numeric binary classification targets are not (0, 1) :pr:`1959`
    * Documentation Changes
        * Updated ``model_understanding.ipynb`` to demo the two-way partial dependence capability :pr:`1919`
    * Testing Changes

.. warning::

    **Breaking Changes**
        * Deleted the ``explain_prediction`` function :pr:`1915`
        * Removed ``HighVarianceCVDataCheck`` and convered it to an ``AutoMLSearch`` method instead :pr:`1928`
        * Added ``score_batch`` and ``train_batch`` abstact methods to ``EngineBase``. These need to be implemented in Engine subclasses :pr:`1913`


**v0.19.0 Feb. 23, 2021**
    * Enhancements
        * Added a GitHub Action for Python windows unit tests :pr:`1844`
        * Added a GitHub Action for checking updated release notes :pr:`1849`
        * Added a GitHub Action for Python lint checks :pr:`1837`
        * Adjusted ``explain_prediction``, ``explain_predictions`` and ``explain_predictions_best_worst`` to handle timeseries problems. :pr:`1818`
        * Updated ``InvalidTargetDataCheck`` to check for mismatched indices in target and features :pr:`1816`
        * Updated ``Woodwork`` structures returned from components to support ``Woodwork`` logical type overrides set by the user :pr:`1784`
        * Updated estimators to keep track of input feature names during ``fit()`` :pr:`1794`
        * Updated ``visualize_decision_tree`` to include feature names in output :pr:`1813`
        * Added ``is_bounded_like_percentage`` property for objectives. If true, the ``calculate_percent_difference`` method will return the absolute difference rather than relative difference :pr:`1809`
        * Added full error traceback to AutoMLSearch logger file :pr:`1840`
        * Changed ``TargetEncoder`` to preserve custom indices in the data :pr:`1836`
        * Refactored ``explain_predictions`` and ``explain_predictions_best_worst`` to only compute features once for all rows that need to be explained :pr:`1843`
        * Added custom random undersampler data splitter for classification :pr:`1857`
        * Updated ``OutliersDataCheck`` implementation to calculate the probability of having no outliers :pr:`1855`
        * Added ``Engines`` pipeline processing API :pr:`1838`
    * Fixes
        * Changed EngineBase random_state arg to random_seed and same for user guide docs :pr:`1889`
    * Changes
        * Modified ``calculate_percent_difference`` so that division by 0 is now inf rather than nan :pr:`1809`
        * Removed ``text_columns`` parameter from ``LSA`` and ``TextFeaturizer`` components :pr:`1652`
        * Added ``random_seed`` as an argument to our automl/pipeline/component API. Using ``random_state`` will raise a warning :pr:`1798`
        * Added ``DataCheckError`` message in ``InvalidTargetDataCheck`` if input target is None and removed exception raised :pr:`1866`
    * Documentation Changes
    * Testing Changes
        * Added back coverage for ``_get_feature_provenance`` in ``TextFeaturizer`` after ``text_columns`` was removed :pr:`1842`
        * Pin graphviz version for windows builds :pr:`1847`
        * Unpin graphviz version for windows builds :pr:`1851`

.. warning::

    **Breaking Changes**
        * Added a deprecation warning to ``explain_prediction``. It will be deleted in the next release. :pr:`1860`


**v0.18.2 Feb. 10, 2021**
    * Enhancements
        * Added uniqueness score data check :pr:`1785`
        * Added "dataframe" output format for prediction explanations :pr:`1781`
        * Updated LightGBM estimators to handle ``pandas.MultiIndex`` :pr:`1770`
        * Sped up permutation importance for some pipelines :pr:`1762`
        * Added sparsity data check :pr:`1797`
        * Confirmed support for threshold tuning for binary time series classification problems :pr:`1803`
    * Fixes
    * Changes
    * Documentation Changes
        * Added section on conda to the contributing guide :pr:`1771`
        * Updated release process to reflect freezing `main` before perf tests :pr:`1787`
        * Moving some prs to the right section of the release notes :pr:`1789`
        * Tweak README.md. :pr:`1800`
        * Fixed back arrow on install page docs :pr:`1795`
        * Fixed docstring for `ClassImbalanceDataCheck.validate()` :pr:`1817`
    * Testing Changes

**v0.18.1 Feb. 1, 2021**
    * Enhancements
        * Added ``graph_t_sne`` as a visualization tool for high dimensional data :pr:`1731`
        * Added the ability to see the linear coefficients of features in linear models terms :pr:`1738`
        * Added support for ``scikit-learn`` ``v0.24.0`` :pr:`1733`
        * Added support for ``scipy`` ``v1.6.0`` :pr:`1752`
        * Added SVM Classifier and Regressor to estimators :pr:`1714` :pr:`1761`
    * Fixes
        * Addressed bug with ``partial_dependence`` and categorical data with more categories than grid resolution :pr:`1748`
        * Removed ``random_state`` arg from ``get_pipelines`` in ``AutoMLSearch`` :pr:`1719`
        * Pinned pyzmq at less than 22.0.0 till we add support :pr:`1756`
    * Changes
        * Updated components and pipelines to return ``Woodwork`` data structures :pr:`1668`
        * Updated ``clone()`` for pipelines and components to copy over random state automatically :pr:`1753`
        * Dropped support for Python version 3.6 :pr:`1751`
        * Removed deprecated ``verbose`` flag from ``AutoMLSearch`` parameters :pr:`1772`
    * Documentation Changes
        * Add Twitter and Github link to documentation toolbar :pr:`1754`
        * Added Open Graph info to documentation :pr:`1758`
    * Testing Changes

.. warning::

    **Breaking Changes**
        * Components and pipelines return ``Woodwork`` data structures instead of ``pandas`` data structures :pr:`1668`
        * Python 3.6 will not be actively supported due to discontinued support from EvalML dependencies.
        * Deprecated ``verbose`` flag is removed for ``AutoMLSearch`` :pr:`1772`


**v0.18.0 Jan. 26, 2021**
    * Enhancements
        * Added RMSLE, MSLE, and MAPE to core objectives while checking for negative target values in ``invalid_targets_data_check`` :pr:`1574`
        * Added validation checks for binary problems with regression-like datasets and multiclass problems without true multiclass targets in ``invalid_targets_data_check`` :pr:`1665`
        * Added time series support for ``make_pipeline`` :pr:`1566`
        * Added target name for output of pipeline ``predict`` method :pr:`1578`
        * Added multiclass check to ``InvalidTargetDataCheck`` for two examples per class :pr:`1596`
        * Added support for ``graphviz`` ``v0.16`` :pr:`1657`
        * Enhanced time series pipelines to accept empty features :pr:`1651`
        * Added KNN Classifier to estimators. :pr:`1650`
        * Added support for list inputs for objectives :pr:`1663`
        * Added support for ``AutoMLSearch`` to handle time series classification pipelines :pr:`1666`
        * Enhanced ``DelayedFeaturesTransformer`` to encode categorical features and targets before delaying them :pr:`1691`
        * Added 2-way dependence plots. :pr:`1690`
        * Added ability to directly iterate through components within Pipelines :pr:`1583`
    * Fixes
        * Fixed inconsistent attributes and added Exceptions to docs :pr:`1673`
        * Fixed ``TargetLeakageDataCheck`` to use Woodwork ``mutual_information`` rather than using Pandas' Pearson Correlation :pr:`1616`
        * Fixed thresholding for pipelines in ``AutoMLSearch`` to only threshold binary classification pipelines :pr:`1622` :pr:`1626`
        * Updated ``load_data`` to return Woodwork structures and update default parameter value for ``index`` to ``None`` :pr:`1610`
        * Pinned scipy at < 1.6.0 while we work on adding support :pr:`1629`
        * Fixed data check message formatting in ``AutoMLSearch`` :pr:`1633`
        * Addressed stacked ensemble component for ``scikit-learn`` v0.24 support by setting ``shuffle=True`` for default CV :pr:`1613`
        * Fixed bug where ``Imputer`` reset the index on ``X`` :pr:`1590`
        * Fixed ``AutoMLSearch`` stacktrace when a cutom objective was passed in as a primary objective or additional objective :pr:`1575`
        * Fixed custom index bug for ``MAPE`` objective :pr:`1641`
        * Fixed index bug for ``TextFeaturizer`` and ``LSA`` components :pr:`1644`
        * Limited ``load_fraud`` dataset loaded into ``automl.ipynb`` :pr:`1646`
        * ``add_to_rankings`` updates ``AutoMLSearch.best_pipeline`` when necessary :pr:`1647`
        * Fixed bug where time series baseline estimators were not receiving ``gap`` and ``max_delay`` in ``AutoMLSearch`` :pr:`1645`
        * Fixed jupyter notebooks to help the RTD buildtime :pr:`1654`
        * Added ``positive_only`` objectives to ``non_core_objectives`` :pr:`1661`
        * Fixed stacking argument ``n_jobs`` for IterativeAlgorithm :pr:`1706`
        * Updated CatBoost estimators to return self in ``.fit()`` rather than the underlying model for consistency :pr:`1701`
        * Added ability to initialize pipeline parameters in ``AutoMLSearch`` constructor :pr:`1676`
    * Changes
        * Added labeling to ``graph_confusion_matrix`` :pr:`1632`
        * Rerunning search for ``AutoMLSearch`` results in a message thrown rather than failing the search, and removed ``has_searched`` property :pr:`1647`
        * Changed tuner class to allow and ignore single parameter values as input :pr:`1686`
        * Capped LightGBM version limit to remove bug in docs :pr:`1711`
        * Removed support for `np.random.RandomState` in EvalML :pr:`1727`
    * Documentation Changes
        * Update Model Understanding in the user guide to include ``visualize_decision_tree`` :pr:`1678`
        * Updated docs to include information about ``AutoMLSearch`` callback parameters and methods :pr:`1577`
        * Updated docs to prompt users to install graphiz on Mac :pr:`1656`
        * Added ``infer_feature_types`` to the ``start.ipynb`` guide :pr:`1700`
        * Added multicollinearity data check to API reference and docs :pr:`1707`
    * Testing Changes

.. warning::

    **Breaking Changes**
        * Removed ``has_searched`` property from ``AutoMLSearch`` :pr:`1647`
        * Components and pipelines return ``Woodwork`` data structures instead of ``pandas`` data structures :pr:`1668`
        * Removed support for `np.random.RandomState` in EvalML. Rather than passing ``np.random.RandomState`` as component and pipeline random_state values, we use int random_seed :pr:`1727`


**v0.17.0 Dec. 29, 2020**
    * Enhancements
        * Added ``save_plot`` that allows for saving figures from different backends :pr:`1588`
        * Added ``LightGBM Regressor`` to regression components :pr:`1459`
        * Added ``visualize_decision_tree`` for tree visualization with ``decision_tree_data_from_estimator`` and ``decision_tree_data_from_pipeline`` to reformat tree structure output :pr:`1511`
        * Added `DFS Transformer` component into transformer components :pr:`1454`
        * Added ``MAPE`` to the standard metrics for time series problems and update objectives :pr:`1510`
        * Added ``graph_prediction_vs_actual_over_time`` and ``get_prediction_vs_actual_over_time_data`` to the model understanding module for time series problems :pr:`1483`
        * Added a ``ComponentGraph`` class that will support future pipelines as directed acyclic graphs :pr:`1415`
        * Updated data checks to accept ``Woodwork`` data structures :pr:`1481`
        * Added parameter to ``InvalidTargetDataCheck`` to show only top unique values rather than all unique values :pr:`1485`
        * Added multicollinearity data check :pr:`1515`
        * Added baseline pipeline and components for time series regression problems :pr:`1496`
        * Added more information to users about ensembling behavior in ``AutoMLSearch`` :pr:`1527`
        * Add woodwork support for more utility and graph methods :pr:`1544`
        * Changed ``DateTimeFeaturizer`` to encode features as int :pr:`1479`
        * Return trained pipelines from ``AutoMLSearch.best_pipeline`` :pr:`1547`
        * Added utility method so that users can set feature types without having to learn about Woodwork directly :pr:`1555`
        * Added Linear Discriminant Analysis transformer for dimensionality reduction :pr:`1331`
        * Added multiclass support for ``partial_dependence`` and ``graph_partial_dependence`` :pr:`1554`
        * Added ``TimeSeriesBinaryClassificationPipeline`` and ``TimeSeriesMulticlassClassificationPipeline`` classes :pr:`1528`
        * Added ``make_data_splitter`` method for easier automl data split customization :pr:`1568`
        * Integrated ``ComponentGraph`` class into Pipelines for full non-linear pipeline support :pr:`1543`
        * Update ``AutoMLSearch`` constructor to take training data instead of ``search`` and ``add_to_leaderboard`` :pr:`1597`
        * Update ``split_data`` helper args :pr:`1597`
        * Add problem type utils ``is_regression``, ``is_classification``, ``is_timeseries`` :pr:`1597`
        * Rename ``AutoMLSearch`` ``data_split`` arg to ``data_splitter`` :pr:`1569`
    * Fixes
        * Fix AutoML not passing CV folds to ``DefaultDataChecks`` for usage by ``ClassImbalanceDataCheck`` :pr:`1619`
        * Fix Windows CI jobs: install ``numba`` via conda, required for ``shap`` :pr:`1490`
        * Added custom-index support for `reset-index-get_prediction_vs_actual_over_time_data` :pr:`1494`
        * Fix ``generate_pipeline_code`` to account for boolean and None differences between Python and JSON :pr:`1524` :pr:`1531`
        * Set max value for plotly and xgboost versions while we debug CI failures with newer versions :pr:`1532`
        * Undo version pinning for plotly :pr:`1533`
        * Fix ReadTheDocs build by updating the version of ``setuptools`` :pr:`1561`
        * Set ``random_state`` of data splitter in AutoMLSearch to take int to keep consistency in the resulting splits :pr:`1579`
        * Pin sklearn version while we work on adding support :pr:`1594`
        * Pin pandas at <1.2.0 while we work on adding support :pr:`1609`
        * Pin graphviz at < 0.16 while we work on adding support :pr:`1609`
    * Changes
        * Reverting ``save_graph`` :pr:`1550` to resolve kaleido build issues :pr:`1585`
        * Update circleci badge to apply to ``main`` :pr:`1489`
        * Added script to generate github markdown for releases :pr:`1487`
        * Updated selection using pandas ``dtypes`` to selecting using Woodwork logical types :pr:`1551`
        * Updated dependencies to fix ``ImportError: cannot import name 'MaskedArray' from 'sklearn.utils.fixes'`` error and to address Woodwork and Featuretool dependencies :pr:`1540`
        * Made ``get_prediction_vs_actual_data()`` a public method :pr:`1553`
        * Updated ``Woodwork`` version requirement to v0.0.7 :pr:`1560`
        * Move data splitters from ``evalml.automl.data_splitters`` to ``evalml.preprocessing.data_splitters`` :pr:`1597`
        * Rename "# Testing" in automl log output to "# Validation" :pr:`1597`
    * Documentation Changes
        * Added partial dependence methods to API reference :pr:`1537`
        * Updated documentation for confusion matrix methods :pr:`1611`
    * Testing Changes
        * Set ``n_jobs=1`` in most unit tests to reduce memory :pr:`1505`

.. warning::

    **Breaking Changes**
        * Updated minimal dependencies: ``numpy>=1.19.1``, ``pandas>=1.1.0``, ``scikit-learn>=0.23.1``, ``scikit-optimize>=0.8.1``
        * Updated ``AutoMLSearch.best_pipeline`` to return a trained pipeline. Pass in ``train_best_pipeline=False`` to AutoMLSearch in order to return an untrained pipeline.
        * Pipeline component instances can no longer be iterated through using ``Pipeline.component_graph`` :pr:`1543`
        * Update ``AutoMLSearch`` constructor to take training data instead of ``search`` and ``add_to_leaderboard`` :pr:`1597`
        * Update ``split_data`` helper args :pr:`1597`
        * Move data splitters from ``evalml.automl.data_splitters`` to ``evalml.preprocessing.data_splitters`` :pr:`1597`
        * Rename ``AutoMLSearch`` ``data_split`` arg to ``data_splitter`` :pr:`1569`



**v0.16.1 Dec. 1, 2020**
    * Enhancements
        * Pin woodwork version to v0.0.6 to avoid breaking changes :pr:`1484`
        * Updated ``Woodwork`` to >=0.0.5 in ``core-requirements.txt`` :pr:`1473`
        * Removed ``copy_dataframe`` parameter for ``Woodwork``, updated ``Woodwork`` to >=0.0.6 in ``core-requirements.txt`` :pr:`1478`
        * Updated ``detect_problem_type`` to use ``pandas.api.is_numeric_dtype`` :pr:`1476`
    * Changes
        * Changed ``make clean`` to delete coverage reports as a convenience for developers :pr:`1464`
        * Set ``n_jobs=-1`` by default for stacked ensemble components :pr:`1472`
    * Documentation Changes
        * Updated pipeline and component documentation and demos to use ``Woodwork`` :pr:`1466`
    * Testing Changes
        * Update dependency update checker to use everything from core and optional dependencies :pr:`1480`


**v0.16.0 Nov. 24, 2020**
    * Enhancements
        * Updated pipelines and ``make_pipeline`` to accept ``Woodwork`` inputs :pr:`1393`
        * Updated components to accept ``Woodwork`` inputs :pr:`1423`
        * Added ability to freeze hyperparameters for ``AutoMLSearch`` :pr:`1284`
        * Added ``Target Encoder`` into transformer components :pr:`1401`
        * Added callback for error handling in ``AutoMLSearch`` :pr:`1403`
        * Added the index id to the ``explain_predictions_best_worst`` output to help users identify which rows in their data are included :pr:`1365`
        * The top_k features displayed in ``explain_predictions_*`` functions are now determined by the magnitude of shap values as opposed to the ``top_k`` largest and smallest shap values. :pr:`1374`
        * Added a problem type for time series regression :pr:`1386`
        * Added a ``is_defined_for_problem_type`` method to ``ObjectiveBase`` :pr:`1386`
        * Added a ``random_state`` parameter to ``make_pipeline_from_components`` function :pr:`1411`
        * Added ``DelayedFeaturesTransformer`` :pr:`1396`
        * Added a ``TimeSeriesRegressionPipeline`` class :pr:`1418`
        * Removed ``core-requirements.txt`` from the package distribution :pr:`1429`
        * Updated data check messages to include a `"code"` and `"details"` fields :pr:`1451`, :pr:`1462`
        * Added a ``TimeSeriesSplit`` data splitter for time series problems :pr:`1441`
        * Added a ``problem_configuration`` parameter to AutoMLSearch :pr:`1457`
    * Fixes
        * Fixed ``IndexError`` raised in ``AutoMLSearch`` when ``ensembling = True`` but only one pipeline to iterate over :pr:`1397`
        * Fixed stacked ensemble input bug and LightGBM warning and bug in ``AutoMLSearch`` :pr:`1388`
        * Updated enum classes to show possible enum values as attributes :pr:`1391`
        * Updated calls to ``Woodwork``'s ``to_pandas()`` to ``to_series()`` and ``to_dataframe()`` :pr:`1428`
        * Fixed bug in OHE where column names were not guaranteed to be unique :pr:`1349`
        * Fixed bug with percent improvement of ``ExpVariance`` objective on data with highly skewed target :pr:`1467`
        * Fix SimpleImputer error which occurs when all features are bool type :pr:`1215`
    * Changes
        * Changed ``OutliersDataCheck`` to return the list of columns, rather than rows, that contain outliers :pr:`1377`
        * Simplified and cleaned output for Code Generation :pr:`1371`
        * Reverted changes from :pr:`1337` :pr:`1409`
        * Updated data checks to return dictionary of warnings and errors instead of a list :pr:`1448`
        * Updated ``AutoMLSearch`` to pass ``Woodwork`` data structures to every pipeline (instead of pandas DataFrames) :pr:`1450`
        * Update ``AutoMLSearch`` to default to ``max_batches=1`` instead of ``max_iterations=5`` :pr:`1452`
        * Updated _evaluate_pipelines to consolidate side effects :pr:`1410`
    * Documentation Changes
        * Added description of CLA to contributing guide, updated description of draft PRs :pr:`1402`
        * Updated documentation to include all data checks, ``DataChecks``, and usage of data checks in AutoML :pr:`1412`
        * Updated docstrings from ``np.array`` to ``np.ndarray`` :pr:`1417`
        * Added section on stacking ensembles in AutoMLSearch documentation :pr:`1425`
    * Testing Changes
        * Removed ``category_encoders`` from test-requirements.txt :pr:`1373`
        * Tweak codecov.io settings again to avoid flakes :pr:`1413`
        * Modified ``make lint`` to check notebook versions in the docs :pr:`1431`
        * Modified ``make lint-fix`` to standardize notebook versions in the docs :pr:`1431`
        * Use new version of pull request Github Action for dependency check (:pr:`1443`)
        * Reduced number of workers for tests to 4 :pr:`1447`

.. warning::

    **Breaking Changes**
        * The ``top_k`` and ``top_k_features`` parameters in ``explain_predictions_*`` functions now return ``k`` features as opposed to ``2 * k`` features :pr:`1374`
        * Renamed ``problem_type`` to ``problem_types`` in ``RegressionObjective``, ``BinaryClassificationObjective``, and ``MulticlassClassificationObjective`` :pr:`1319`
        * Data checks now return a dictionary of warnings and errors instead of a list :pr:`1448`



**v0.15.0 Oct. 29, 2020**
    * Enhancements
        * Added stacked ensemble component classes (``StackedEnsembleClassifier``, ``StackedEnsembleRegressor``) :pr:`1134`
        * Added stacked ensemble components to ``AutoMLSearch`` :pr:`1253`
        * Added ``DecisionTreeClassifier`` and ``DecisionTreeRegressor`` to AutoML :pr:`1255`
        * Added ``graph_prediction_vs_actual`` in ``model_understanding`` for regression problems :pr:`1252`
        * Added parameter to ``OneHotEncoder`` to enable filtering for features to encode for :pr:`1249`
        * Added percent-better-than-baseline for all objectives to automl.results :pr:`1244`
        * Added ``HighVarianceCVDataCheck`` and replaced synonymous warning in ``AutoMLSearch`` :pr:`1254`
        * Added `PCA Transformer` component for dimensionality reduction :pr:`1270`
        * Added ``generate_pipeline_code`` and ``generate_component_code`` to allow for code generation given a pipeline or component instance :pr:`1306`
        * Added ``PCA Transformer`` component for dimensionality reduction :pr:`1270`
        * Updated ``AutoMLSearch`` to support ``Woodwork`` data structures :pr:`1299`
        * Added cv_folds to ``ClassImbalanceDataCheck`` and added this check to ``DefaultDataChecks`` :pr:`1333`
        * Make ``max_batches`` argument to ``AutoMLSearch.search`` public :pr:`1320`
        * Added text support to automl search :pr:`1062`
        * Added ``_pipelines_per_batch`` as a private argument to ``AutoMLSearch`` :pr:`1355`
    * Fixes
        * Fixed ML performance issue with ordered datasets: always shuffle data in automl's default CV splits :pr:`1265`
        * Fixed broken ``evalml info`` CLI command :pr:`1293`
        * Fixed ``boosting type='rf'`` for LightGBM Classifier, as well as ``num_leaves`` error :pr:`1302`
        * Fixed bug in ``explain_predictions_best_worst`` where a custom index in the target variable would cause a ``ValueError`` :pr:`1318`
        * Added stacked ensemble estimators to to ``evalml.pipelines.__init__`` file :pr:`1326`
        * Fixed bug in OHE where calls to transform were not deterministic if ``top_n`` was less than the number of categories in a column :pr:`1324`
        * Fixed LightGBM warning messages during AutoMLSearch :pr:`1342`
        * Fix warnings thrown during AutoMLSearch in ``HighVarianceCVDataCheck`` :pr:`1346`
        * Fixed bug where TrainingValidationSplit would return invalid location indices for dataframes with a custom index :pr:`1348`
        * Fixed bug where the AutoMLSearch ``random_state`` was not being passed to the created pipelines :pr:`1321`
    * Changes
        * Allow ``add_to_rankings`` to be called before AutoMLSearch is called :pr:`1250`
        * Removed Graphviz from test-requirements to add to requirements.txt :pr:`1327`
        * Removed ``max_pipelines`` parameter from ``AutoMLSearch`` :pr:`1264`
        * Include editable installs in all install make targets :pr:`1335`
        * Made pip dependencies `featuretools` and `nlp_primitives` core dependencies :pr:`1062`
        * Removed `PartOfSpeechCount` from `TextFeaturizer` transform primitives :pr:`1062`
        * Added warning for ``partial_dependency`` when the feature includes null values :pr:`1352`
    * Documentation Changes
        * Fixed and updated code blocks in Release Notes :pr:`1243`
        * Added DecisionTree estimators to API Reference :pr:`1246`
        * Changed class inheritance display to flow vertically :pr:`1248`
        * Updated cost-benefit tutorial to use a holdout/test set :pr:`1159`
        * Added ``evalml info`` command to documentation :pr:`1293`
        * Miscellaneous doc updates :pr:`1269`
        * Removed conda pre-release testing from the release process document :pr:`1282`
        * Updates to contributing guide :pr:`1310`
        * Added Alteryx footer to docs with Twitter and Github link :pr:`1312`
        * Added documentation for evalml installation for Python 3.6 :pr:`1322`
        * Added documentation changes to make the API Docs easier to understand :pr:`1323`
        * Fixed documentation for ``feature_importance`` :pr:`1353`
        * Added tutorial for running `AutoML` with text data :pr:`1357`
        * Added documentation for woodwork integration with automl search :pr:`1361`
    * Testing Changes
        * Added tests for ``jupyter_check`` to handle IPython :pr:`1256`
        * Cleaned up ``make_pipeline`` tests to test for all estimators :pr:`1257`
        * Added a test to check conda build after merge to main :pr:`1247`
        * Removed code that was lacking codecov for ``__main__.py`` and unnecessary :pr:`1293`
        * Codecov: round coverage up instead of down :pr:`1334`
        * Add DockerHub credentials to CI testing environment :pr:`1356`
        * Add DockerHub credentials to conda testing environment :pr:`1363`

.. warning::

    **Breaking Changes**
        * Renamed ``LabelLeakageDataCheck`` to ``TargetLeakageDataCheck`` :pr:`1319`
        * ``max_pipelines`` parameter has been removed from ``AutoMLSearch``. Please use ``max_iterations`` instead. :pr:`1264`
        * ``AutoMLSearch.search()`` will now log a warning if the input is not a ``Woodwork`` data structure (``pandas``, ``numpy``) :pr:`1299`
        * Make ``max_batches`` argument to ``AutoMLSearch.search`` public :pr:`1320`
        * Removed unused argument `feature_types` from AutoMLSearch.search :pr:`1062`

**v0.14.1 Sep. 29, 2020**
    * Enhancements
        * Updated partial dependence methods to support calculating numeric columns in a dataset with non-numeric columns :pr:`1150`
        * Added ``get_feature_names`` on ``OneHotEncoder`` :pr:`1193`
        * Added ``detect_problem_type`` to ``problem_type/utils.py`` to automatically detect the problem type given targets :pr:`1194`
        * Added LightGBM to ``AutoMLSearch`` :pr:`1199`
        * Updated ``scikit-learn`` and ``scikit-optimize`` to use latest versions - 0.23.2 and 0.8.1 respectively :pr:`1141`
        * Added ``__str__`` and ``__repr__`` for pipelines and components :pr:`1218`
        * Included internal target check for both training and validation data in ``AutoMLSearch`` :pr:`1226`
        * Added ``ProblemTypes.all_problem_types`` helper to get list of supported problem types :pr:`1219`
        * Added ``DecisionTreeClassifier`` and ``DecisionTreeRegressor`` classes :pr:`1223`
        * Added ``ProblemTypes.all_problem_types`` helper to get list of supported problem types :pr:`1219`
        * ``DataChecks`` can now be parametrized by passing a list of ``DataCheck`` classes and a parameter dictionary :pr:`1167`
        * Added first CV fold score as validation score in ``AutoMLSearch.rankings`` :pr:`1221`
        * Updated ``flake8`` configuration to enable linting on ``__init__.py`` files :pr:`1234`
        * Refined ``make_pipeline_from_components`` implementation :pr:`1204`
    * Fixes
        * Updated GitHub URL after migration to Alteryx GitHub org :pr:`1207`
        * Changed Problem Type enum to be more similar to the string name :pr:`1208`
        * Wrapped call to scikit-learn's partial dependence method in a ``try``/``finally`` block :pr:`1232`
    * Changes
        * Added ``allow_writing_files`` as a named argument to CatBoost estimators. :pr:`1202`
        * Added ``solver`` and ``multi_class`` as named arguments to ``LogisticRegressionClassifier`` :pr:`1202`
        * Replaced pipeline's ``._transform`` method to evaluate all the preprocessing steps of a pipeline with ``.compute_estimator_features`` :pr:`1231`
        * Changed default large dataset train/test splitting behavior :pr:`1205`
    * Documentation Changes
        * Included description of how to access the component instances and features for pipeline user guide :pr:`1163`
        * Updated API docs to refer to target as "target" instead of "labels" for non-classification tasks and minor docs cleanup :pr:`1160`
        * Added Class Imbalance Data Check to ``api_reference.rst`` :pr:`1190` :pr:`1200`
        * Added pipeline properties to API reference :pr:`1209`
        * Clarified what the objective parameter in AutoML is used for in AutoML API reference and AutoML user guide :pr:`1222`
        * Updated API docs to include ``skopt.space.Categorical`` option for component hyperparameter range definition :pr:`1228`
        * Added install documentation for ``libomp`` in order to use LightGBM on Mac :pr:`1233`
        * Improved description of ``max_iterations`` in documentation :pr:`1212`
        * Removed unused code from sphinx conf :pr:`1235`
    * Testing Changes

.. warning::

    **Breaking Changes**
        * ``DefaultDataChecks`` now accepts a ``problem_type`` parameter that must be specified :pr:`1167`
        * Pipeline's ``._transform`` method to evaluate all the preprocessing steps of a pipeline has been replaced with ``.compute_estimator_features`` :pr:`1231`
        * ``get_objectives`` has been renamed to ``get_core_objectives``. This function will now return a list of valid objective instances :pr:`1230`


**v0.13.2 Sep. 17, 2020**
    * Enhancements
        * Added ``output_format`` field to explain predictions functions :pr:`1107`
        * Modified ``get_objective`` and ``get_objectives`` to be able to return any objective in ``evalml.objectives`` :pr:`1132`
        * Added a ``return_instance`` boolean parameter to ``get_objective`` :pr:`1132`
        * Added ``ClassImbalanceDataCheck`` to determine whether target imbalance falls below a given threshold :pr:`1135`
        * Added label encoder to LightGBM for binary classification :pr:`1152`
        * Added labels for the row index of confusion matrix :pr:`1154`
        * Added ``AutoMLSearch`` object as another parameter in search callbacks :pr:`1156`
        * Added the corresponding probability threshold for each point displayed in ``graph_roc_curve`` :pr:`1161`
        * Added ``__eq__`` for ``ComponentBase`` and ``PipelineBase`` :pr:`1178`
        * Added support for multiclass classification for ``roc_curve`` :pr:`1164`
        * Added ``categories`` accessor to ``OneHotEncoder`` for listing the categories associated with a feature :pr:`1182`
        * Added utility function to create pipeline instances from a list of component instances :pr:`1176`
    * Fixes
        * Fixed XGBoost column names for partial dependence methods :pr:`1104`
        * Removed dead code validating column type from ``TextFeaturizer`` :pr:`1122`
        * Fixed issue where ``Imputer`` cannot fit when there is None in a categorical or boolean column :pr:`1144`
        * ``OneHotEncoder`` preserves the custom index in the input data :pr:`1146`
        * Fixed representation for ``ModelFamily`` :pr:`1165`
        * Removed duplicate ``nbsphinx`` dependency in ``dev-requirements.txt`` :pr:`1168`
        * Users can now pass in any valid kwargs to all estimators :pr:`1157`
        * Remove broken accessor ``OneHotEncoder.get_feature_names`` and unneeded base class :pr:`1179`
        * Removed LightGBM Estimator from AutoML models :pr:`1186`
    * Changes
        * Pinned ``scikit-optimize`` version to 0.7.4 :pr:`1136`
        * Removed ``tqdm`` as a dependency :pr:`1177`
        * Added lightgbm version 3.0.0 to ``latest_dependency_versions.txt`` :pr:`1185`
        * Rename ``max_pipelines`` to ``max_iterations`` :pr:`1169`
    * Documentation Changes
        * Fixed API docs for ``AutoMLSearch`` ``add_result_callback`` :pr:`1113`
        * Added a step to our release process for pushing our latest version to conda-forge :pr:`1118`
        * Added warning for missing ipywidgets dependency for using ``PipelineSearchPlots`` on Jupyterlab :pr:`1145`
        * Updated ``README.md`` example to load demo dataset :pr:`1151`
        * Swapped mapping of breast cancer targets in ``model_understanding.ipynb`` :pr:`1170`
    * Testing Changes
        * Added test confirming ``TextFeaturizer`` never outputs null values :pr:`1122`
        * Changed Python version of ``Update Dependencies`` action to 3.8.x :pr:`1137`
        * Fixed release notes check-in test for ``Update Dependencies`` actions :pr:`1172`

.. warning::

    **Breaking Changes**
        * ``get_objective`` will now return a class definition rather than an instance by default :pr:`1132`
        * Deleted ``OPTIONS`` dictionary in ``evalml.objectives.utils.py`` :pr:`1132`
        * If specifying an objective by string, the string must now match the objective's name field, case-insensitive :pr:`1132`
        * Passing "Cost Benefit Matrix", "Fraud Cost", "Lead Scoring", "Mean Squared Log Error",
            "Recall", "Recall Macro", "Recall Micro", "Recall Weighted", or "Root Mean Squared Log Error" to ``AutoMLSearch`` will now result in a ``ValueError``
            rather than an ``ObjectiveNotFoundError`` :pr:`1132`
        * Search callbacks ``start_iteration_callback`` and ``add_results_callback`` have changed to include a copy of the AutoMLSearch object as a third parameter :pr:`1156`
        * Deleted ``OneHotEncoder.get_feature_names`` method which had been broken for a while, in favor of pipelines' ``input_feature_names`` :pr:`1179`
        * Deleted empty base class ``CategoricalEncoder`` which ``OneHotEncoder`` component was inheriting from :pr:`1176`
        * Results from ``roc_curve`` will now return as a list of dictionaries with each dictionary representing a class :pr:`1164`
        * ``max_pipelines`` now raises a ``DeprecationWarning`` and will be removed in the next release. ``max_iterations`` should be used instead. :pr:`1169`


**v0.13.1 Aug. 25, 2020**
    * Enhancements
        * Added Cost-Benefit Matrix objective for binary classification :pr:`1038`
        * Split ``fill_value`` into ``categorical_fill_value`` and ``numeric_fill_value`` for Imputer :pr:`1019`
        * Added ``explain_predictions`` and ``explain_predictions_best_worst`` for explaining multiple predictions with SHAP :pr:`1016`
        * Added new LSA component for text featurization :pr:`1022`
        * Added guide on installing with conda :pr:`1041`
        * Added a “cost-benefit curve” util method to graph cost-benefit matrix scores vs. binary classification thresholds :pr:`1081`
        * Standardized error when calling transform/predict before fit for pipelines :pr:`1048`
        * Added ``percent_better_than_baseline`` to AutoML search rankings and full rankings table :pr:`1050`
        * Added one-way partial dependence and partial dependence plots :pr:`1079`
        * Added "Feature Value" column to prediction explanation reports. :pr:`1064`
        * Added LightGBM classification estimator :pr:`1082`, :pr:`1114`
        * Added ``max_batches`` parameter to ``AutoMLSearch`` :pr:`1087`
    * Fixes
        * Updated ``TextFeaturizer`` component to no longer require an internet connection to run :pr:`1022`
        * Fixed non-deterministic element of ``TextFeaturizer`` transformations :pr:`1022`
        * Added a StandardScaler to all ElasticNet pipelines :pr:`1065`
        * Updated cost-benefit matrix to normalize score :pr:`1099`
        * Fixed logic in ``calculate_percent_difference`` so that it can handle negative values :pr:`1100`
    * Changes
        * Added ``needs_fitting`` property to ``ComponentBase`` :pr:`1044`
        * Updated references to data types to use datatype lists defined in ``evalml.utils.gen_utils`` :pr:`1039`
        * Remove maximum version limit for SciPy dependency :pr:`1051`
        * Moved ``all_components`` and other component importers into runtime methods :pr:`1045`
        * Consolidated graphing utility methods under ``evalml.utils.graph_utils`` :pr:`1060`
        * Made slight tweaks to how ``TextFeaturizer`` uses ``featuretools``, and did some refactoring of that and of LSA :pr:`1090`
        * Changed ``show_all_features`` parameter into ``importance_threshold``, which allows for thresholding feature importance :pr:`1097`, :pr:`1103`
    * Documentation Changes
        * Update ``setup.py`` URL to point to the github repo :pr:`1037`
        * Added tutorial for using the cost-benefit matrix objective :pr:`1088`
        * Updated ``model_understanding.ipynb`` to include documentation for using plotly on Jupyter Lab :pr:`1108`
    * Testing Changes
        * Refactor CircleCI tests to use matrix jobs (:pr:`1043`)
        * Added a test to check that all test directories are included in evalml package :pr:`1054`


.. warning::

    **Breaking Changes**
        * ``confusion_matrix`` and ``normalize_confusion_matrix`` have been moved to ``evalml.utils`` :pr:`1038`
        * All graph utility methods previously under ``evalml.pipelines.graph_utils`` have been moved to ``evalml.utils.graph_utils`` :pr:`1060`


**v0.12.2 Aug. 6, 2020**
    * Enhancements
        * Add save/load method to components :pr:`1023`
        * Expose pickle ``protocol`` as optional arg to save/load :pr:`1023`
        * Updated estimators used in AutoML to include ExtraTrees and ElasticNet estimators :pr:`1030`
    * Fixes
    * Changes
        * Removed ``DeprecationWarning`` for ``SimpleImputer`` :pr:`1018`
    * Documentation Changes
        * Add note about version numbers to release process docs :pr:`1034`
    * Testing Changes
        * Test files are now included in the evalml package :pr:`1029`


**v0.12.0 Aug. 3, 2020**
    * Enhancements
        * Added string and categorical targets support for binary and multiclass pipelines and check for numeric targets for ``DetectLabelLeakage`` data check :pr:`932`
        * Added clear exception for regression pipelines if target datatype is string or categorical :pr:`960`
        * Added target column names and class labels in ``predict`` and ``predict_proba`` output for pipelines :pr:`951`
        * Added ``_compute_shap_values`` and ``normalize_values`` to ``pipelines/explanations`` module :pr:`958`
        * Added ``explain_prediction`` feature which explains single predictions with SHAP :pr:`974`
        * Added Imputer to allow different imputation strategies for numerical and categorical dtypes :pr:`991`
        * Added support for configuring logfile path using env var, and don't create logger if there are filesystem errors :pr:`975`
        * Updated catboost estimators' default parameters and automl hyperparameter ranges to speed up fit time :pr:`998`
    * Fixes
        * Fixed ReadtheDocs warning failure regarding embedded gif :pr:`943`
        * Removed incorrect parameter passed to pipeline classes in ``_add_baseline_pipelines`` :pr:`941`
        * Added universal error for calling ``predict``, ``predict_proba``, ``transform``, and ``feature_importances`` before fitting :pr:`969`, :pr:`994`
        * Made ``TextFeaturizer`` component and pip dependencies ``featuretools`` and ``nlp_primitives`` optional :pr:`976`
        * Updated imputation strategy in automl to no longer limit impute strategy to ``most_frequent`` for all features if there are any categorical columns :pr:`991`
        * Fixed ``UnboundLocalError`` for ``cv_pipeline`` when automl search errors :pr:`996`
        * Fixed ``Imputer`` to reset dataframe index to preserve behavior expected from  ``SimpleImputer`` :pr:`1009`
    * Changes
        * Moved ``get_estimators`` to ``evalml.pipelines.components.utils`` :pr:`934`
        * Modified Pipelines to raise ``PipelineScoreError`` when they encounter an error during scoring :pr:`936`
        * Moved ``evalml.model_families.list_model_families`` to ``evalml.pipelines.components.allowed_model_families`` :pr:`959`
        * Renamed ``DateTimeFeaturization`` to ``DateTimeFeaturizer`` :pr:`977`
        * Added check to stop search and raise an error if all pipelines in a batch return NaN scores :pr:`1015`
    * Documentation Changes
        * Updated ``README.md`` :pr:`963`
        * Reworded message when errors are returned from data checks in search :pr:`982`
        * Added section on understanding model predictions with ``explain_prediction`` to User Guide :pr:`981`
        * Added a section to the user guide and api reference about how XGBoost and CatBoost are not fully supported. :pr:`992`
        * Added custom components section in user guide :pr:`993`
        * Updated FAQ section formatting :pr:`997`
        * Updated release process documentation :pr:`1003`
    * Testing Changes
        * Moved ``predict_proba`` and ``predict`` tests regarding string / categorical targets to ``test_pipelines.py`` :pr:`972`
        * Fixed dependency update bot by updating python version to 3.7 to avoid frequent github version updates :pr:`1002`


.. warning::

    **Breaking Changes**
        * ``get_estimators`` has been moved to ``evalml.pipelines.components.utils`` (previously was under ``evalml.pipelines.utils``) :pr:`934`
        * Removed the ``raise_errors`` flag in AutoML search. All errors during pipeline evaluation will be caught and logged. :pr:`936`
        * ``evalml.model_families.list_model_families`` has been moved to ``evalml.pipelines.components.allowed_model_families`` :pr:`959`
        * ``TextFeaturizer``: the ``featuretools`` and ``nlp_primitives`` packages must be installed after installing evalml in order to use this component :pr:`976`
        * Renamed ``DateTimeFeaturization`` to ``DateTimeFeaturizer`` :pr:`977`


**v0.11.2 July 16, 2020**
    * Enhancements
        * Added ``NoVarianceDataCheck`` to ``DefaultDataChecks`` :pr:`893`
        * Added text processing and featurization component ``TextFeaturizer`` :pr:`913`, :pr:`924`
        * Added additional checks to ``InvalidTargetDataCheck`` to handle invalid target data types :pr:`929`
        * ``AutoMLSearch`` will now handle ``KeyboardInterrupt`` and prompt user for confirmation :pr:`915`
    * Fixes
        * Makes automl results a read-only property :pr:`919`
    * Changes
        * Deleted static pipelines and refactored tests involving static pipelines, removed ``all_pipelines()`` and ``get_pipelines()`` :pr:`904`
        * Moved ``list_model_families`` to ``evalml.model_family.utils`` :pr:`903`
        * Updated ``all_pipelines``, ``all_estimators``, ``all_components`` to use the same mechanism for dynamically generating their elements :pr:`898`
        * Rename ``master`` branch to ``main`` :pr:`918`
        * Add pypi release github action :pr:`923`
        * Updated ``AutoMLSearch.search`` stdout output and logging and removed tqdm progress bar :pr:`921`
        * Moved automl config checks previously in ``search()`` to init :pr:`933`
    * Documentation Changes
        * Reorganized and rewrote documentation :pr:`937`
        * Updated to use pydata sphinx theme :pr:`937`
        * Updated docs to use ``release_notes`` instead of ``changelog`` :pr:`942`
    * Testing Changes
        * Cleaned up fixture names and usages in tests :pr:`895`


.. warning::

    **Breaking Changes**
        * ``list_model_families`` has been moved to ``evalml.model_family.utils`` (previously was under ``evalml.pipelines.utils``) :pr:`903`
        * ``get_estimators`` has been moved to ``evalml.pipelines.components.utils`` (previously was under ``evalml.pipelines.utils``) :pr:`934`
        * Static pipeline definitions have been removed, but similar pipelines can still be constructed via creating an instance of ``PipelineBase`` :pr:`904`
        * ``all_pipelines()`` and ``get_pipelines()`` utility methods have been removed :pr:`904`


**v0.11.0 June 30, 2020**
    * Enhancements
        * Added multiclass support for ROC curve graphing :pr:`832`
        * Added preprocessing component to drop features whose percentage of NaN values exceeds a specified threshold :pr:`834`
        * Added data check to check for problematic target labels :pr:`814`
        * Added PerColumnImputer that allows imputation strategies per column :pr:`824`
        * Added transformer to drop specific columns :pr:`827`
        * Added support for ``categories``, ``handle_error``, and ``drop`` parameters in ``OneHotEncoder`` :pr:`830` :pr:`897`
        * Added preprocessing component to handle DateTime columns featurization :pr:`838`
        * Added ability to clone pipelines and components :pr:`842`
        * Define getter method for component ``parameters`` :pr:`847`
        * Added utility methods to calculate and graph permutation importances :pr:`860`, :pr:`880`
        * Added new utility functions necessary for generating dynamic preprocessing pipelines :pr:`852`
        * Added kwargs to all components :pr:`863`
        * Updated ``AutoSearchBase`` to use dynamically generated preprocessing pipelines :pr:`870`
        * Added SelectColumns transformer :pr:`873`
        * Added ability to evaluate additional pipelines for automl search :pr:`874`
        * Added ``default_parameters`` class property to components and pipelines :pr:`879`
        * Added better support for disabling data checks in automl search :pr:`892`
        * Added ability to save and load AutoML objects to file :pr:`888`
        * Updated ``AutoSearchBase.get_pipelines`` to return an untrained pipeline instance :pr:`876`
        * Saved learned binary classification thresholds in automl results cv data dict :pr:`876`
    * Fixes
        * Fixed bug where SimpleImputer cannot handle dropped columns :pr:`846`
        * Fixed bug where PerColumnImputer cannot handle dropped columns :pr:`855`
        * Enforce requirement that builtin components save all inputted values in their parameters dict :pr:`847`
        * Don't list base classes in ``all_components`` output :pr:`847`
        * Standardize all components to output pandas data structures, and accept either pandas or numpy :pr:`853`
        * Fixed rankings and full_rankings error when search has not been run :pr:`894`
    * Changes
        * Update ``all_pipelines`` and ``all_components`` to try initializing pipelines/components, and on failure exclude them :pr:`849`
        * Refactor ``handle_components`` to ``handle_components_class``, standardize to ``ComponentBase`` subclass instead of instance :pr:`850`
        * Refactor "blacklist"/"whitelist" to "allow"/"exclude" lists :pr:`854`
        * Replaced ``AutoClassificationSearch`` and ``AutoRegressionSearch`` with ``AutoMLSearch`` :pr:`871`
        * Renamed feature_importances and permutation_importances methods to use singular names (feature_importance and permutation_importance) :pr:`883`
        * Updated ``automl`` default data splitter to train/validation split for large datasets :pr:`877`
        * Added open source license, update some repo metadata :pr:`887`
        * Removed dead code in ``_get_preprocessing_components`` :pr:`896`
    * Documentation Changes
        * Fix some typos and update the EvalML logo :pr:`872`
    * Testing Changes
        * Update the changelog check job to expect the new branching pattern for the deps update bot :pr:`836`
        * Check that all components output pandas datastructures, and can accept either pandas or numpy :pr:`853`
        * Replaced ``AutoClassificationSearch`` and ``AutoRegressionSearch`` with ``AutoMLSearch`` :pr:`871`


.. warning::

    **Breaking Changes**
        * Pipelines' static ``component_graph`` field must contain either ``ComponentBase`` subclasses or ``str``, instead of ``ComponentBase`` subclass instances :pr:`850`
        * Rename ``handle_component`` to ``handle_component_class``. Now standardizes to ``ComponentBase`` subclasses instead of ``ComponentBase`` subclass instances :pr:`850`
        * Renamed automl's ``cv`` argument to ``data_split`` :pr:`877`
        * Pipelines' and classifiers' ``feature_importances`` is renamed ``feature_importance``, ``graph_feature_importances`` is renamed ``graph_feature_importance`` :pr:`883`
        * Passing ``data_checks=None`` to automl search will not perform any data checks as opposed to default checks. :pr:`892`
        * Pipelines to search for in AutoML are now determined automatically, rather than using the statically-defined pipeline classes. :pr:`870`
        * Updated ``AutoSearchBase.get_pipelines`` to return an untrained pipeline instance, instead of one which happened to be trained on the final cross-validation fold :pr:`876`


**v0.10.0 May 29, 2020**
    * Enhancements
        * Added baseline models for classification and regression, add functionality to calculate baseline models before searching in AutoML :pr:`746`
        * Port over highly-null guardrail as a data check and define ``DefaultDataChecks`` and ``DisableDataChecks`` classes :pr:`745`
        * Update ``Tuner`` classes to work directly with pipeline parameters dicts instead of flat parameter lists :pr:`779`
        * Add Elastic Net as a pipeline option :pr:`812`
        * Added new Pipeline option ``ExtraTrees`` :pr:`790`
        * Added precicion-recall curve metrics and plot for binary classification problems in ``evalml.pipeline.graph_utils`` :pr:`794`
        * Update the default automl algorithm to search in batches, starting with default parameters for each pipeline and iterating from there :pr:`793`
        * Added ``AutoMLAlgorithm`` class and ``IterativeAlgorithm`` impl, separated from ``AutoSearchBase`` :pr:`793`
    * Fixes
        * Update pipeline ``score`` to return ``nan`` score for any objective which throws an exception during scoring :pr:`787`
        * Fixed bug introduced in :pr:`787` where binary classification metrics requiring predicted probabilities error in scoring :pr:`798`
        * CatBoost and XGBoost classifiers and regressors can no longer have a learning rate of 0 :pr:`795`
    * Changes
        * Cleanup pipeline ``score`` code, and cleanup codecov :pr:`711`
        * Remove ``pass`` for abstract methods for codecov :pr:`730`
        * Added __str__ for AutoSearch object :pr:`675`
        * Add util methods to graph ROC and confusion matrix :pr:`720`
        * Refactor ``AutoBase`` to ``AutoSearchBase`` :pr:`758`
        * Updated AutoBase with ``data_checks`` parameter, removed previous ``detect_label_leakage`` parameter, and added functionality to run data checks before search in AutoML :pr:`765`
        * Updated our logger to use Python's logging utils :pr:`763`
        * Refactor most of ``AutoSearchBase._do_iteration`` impl into ``AutoSearchBase._evaluate`` :pr:`762`
        * Port over all guardrails to use the new DataCheck API :pr:`789`
        * Expanded ``import_or_raise`` to catch all exceptions :pr:`759`
        * Adds RMSE, MSLE, RMSLE as standard metrics :pr:`788`
        * Don't allow ``Recall`` to be used as an objective for AutoML :pr:`784`
        * Removed feature selection from pipelines :pr:`819`
        * Update default estimator parameters to make automl search faster and more accurate :pr:`793`
    * Documentation Changes
        * Add instructions to freeze ``master`` on ``release.md`` :pr:`726`
        * Update release instructions with more details :pr:`727` :pr:`733`
        * Add objective base classes to API reference :pr:`736`
        * Fix components API to match other modules :pr:`747`
    * Testing Changes
        * Delete codecov yml, use codecov.io's default :pr:`732`
        * Added unit tests for fraud cost, lead scoring, and standard metric objectives :pr:`741`
        * Update codecov client :pr:`782`
        * Updated AutoBase __str__ test to include no parameters case :pr:`783`
        * Added unit tests for ``ExtraTrees`` pipeline :pr:`790`
        * If codecov fails to upload, fail build :pr:`810`
        * Updated Python version of dependency action :pr:`816`
        * Update the dependency update bot to use a suffix when creating branches :pr:`817`

.. warning::

    **Breaking Changes**
        * The ``detect_label_leakage`` parameter for AutoML classes has been removed and replaced by a ``data_checks`` parameter :pr:`765`
        * Moved ROC and confusion matrix methods from ``evalml.pipeline.plot_utils`` to ``evalml.pipeline.graph_utils`` :pr:`720`
        * ``Tuner`` classes require a pipeline hyperparameter range dict as an init arg instead of a space definition :pr:`779`
        * ``Tuner.propose`` and ``Tuner.add`` work directly with pipeline parameters dicts instead of flat parameter lists :pr:`779`
        * ``PipelineBase.hyperparameters`` and ``custom_hyperparameters`` use pipeline parameters dict format instead of being represented as a flat list :pr:`779`
        * All guardrail functions previously under ``evalml.guardrails.utils`` will be removed and replaced by data checks :pr:`789`
        * ``Recall`` disallowed as an objective for AutoML :pr:`784`
        * ``AutoSearchBase`` parameter ``tuner`` has been renamed to ``tuner_class`` :pr:`793`
        * ``AutoSearchBase`` parameter ``possible_pipelines`` and ``possible_model_families`` have been renamed to ``allowed_pipelines`` and ``allowed_model_families`` :pr:`793`


**v0.9.0 Apr. 27, 2020**
    * Enhancements
        * Added ``Accuracy`` as an standard objective :pr:`624`
        * Added verbose parameter to load_fraud :pr:`560`
        * Added Balanced Accuracy metric for binary, multiclass :pr:`612` :pr:`661`
        * Added XGBoost regressor and XGBoost regression pipeline :pr:`666`
        * Added ``Accuracy`` metric for multiclass :pr:`672`
        * Added objective name in ``AutoBase.describe_pipeline`` :pr:`686`
        * Added ``DataCheck`` and ``DataChecks``, ``Message`` classes and relevant subclasses :pr:`739`
    * Fixes
        * Removed direct access to ``cls.component_graph`` :pr:`595`
        * Add testing files to .gitignore :pr:`625`
        * Remove circular dependencies from ``Makefile`` :pr:`637`
        * Add error case for ``normalize_confusion_matrix()`` :pr:`640`
        * Fixed ``XGBoostClassifier`` and ``XGBoostRegressor`` bug with feature names that contain [, ], or < :pr:`659`
        * Update ``make_pipeline_graph`` to not accidentally create empty file when testing if path is valid :pr:`649`
        * Fix pip installation warning about docsutils version, from boto dependency :pr:`664`
        * Removed zero division warning for F1/precision/recall metrics :pr:`671`
        * Fixed ``summary`` for pipelines without estimators :pr:`707`
    * Changes
        * Updated default objective for binary/multiclass classification to log loss :pr:`613`
        * Created classification and regression pipeline subclasses and removed objective as an attribute of pipeline classes :pr:`405`
        * Changed the output of ``score`` to return one dictionary :pr:`429`
        * Created binary and multiclass objective subclasses :pr:`504`
        * Updated objectives API :pr:`445`
        * Removed call to ``get_plot_data`` from AutoML :pr:`615`
        * Set ``raise_error`` to default to True for AutoML classes :pr:`638`
        * Remove unnecessary "u" prefixes on some unicode strings :pr:`641`
        * Changed one-hot encoder to return uint8 dtypes instead of ints :pr:`653`
        * Pipeline ``_name`` field changed to ``custom_name`` :pr:`650`
        * Removed ``graphs.py`` and moved methods into ``PipelineBase`` :pr:`657`, :pr:`665`
        * Remove s3fs as a dev dependency :pr:`664`
        * Changed requirements-parser to be a core dependency :pr:`673`
        * Replace ``supported_problem_types`` field on pipelines with ``problem_type`` attribute on base classes :pr:`678`
        * Changed AutoML to only show best results for a given pipeline template in ``rankings``, added ``full_rankings`` property to show all :pr:`682`
        * Update ``ModelFamily`` values: don't list xgboost/catboost as classifiers now that we have regression pipelines for them :pr:`677`
        * Changed AutoML's ``describe_pipeline`` to get problem type from pipeline instead :pr:`685`
        * Standardize ``import_or_raise`` error messages :pr:`683`
        * Updated argument order of objectives to align with sklearn's :pr:`698`
        * Renamed ``pipeline.feature_importance_graph`` to ``pipeline.graph_feature_importances`` :pr:`700`
        * Moved ROC and confusion matrix methods to ``evalml.pipelines.plot_utils`` :pr:`704`
        * Renamed ``MultiClassificationObjective`` to ``MulticlassClassificationObjective``, to align with pipeline naming scheme :pr:`715`
    * Documentation Changes
        * Fixed some sphinx warnings :pr:`593`
        * Fixed docstring for ``AutoClassificationSearch`` with correct command :pr:`599`
        * Limit readthedocs formats to pdf, not htmlzip and epub :pr:`594` :pr:`600`
        * Clean up objectives API documentation :pr:`605`
        * Fixed function on Exploring search results page :pr:`604`
        * Update release process doc :pr:`567`
        * ``AutoClassificationSearch`` and ``AutoRegressionSearch`` show inherited methods in API reference :pr:`651`
        * Fixed improperly formatted code in breaking changes for changelog :pr:`655`
        * Added configuration to treat Sphinx warnings as errors :pr:`660`
        * Removed separate plotting section for pipelines in API reference :pr:`657`, :pr:`665`
        * Have leads example notebook load S3 files using https, so we can delete s3fs dev dependency :pr:`664`
        * Categorized components in API reference and added descriptions for each category :pr:`663`
        * Fixed Sphinx warnings about ``BalancedAccuracy`` objective :pr:`669`
        * Updated API reference to include missing components and clean up pipeline docstrings :pr:`689`
        * Reorganize API ref, and clarify pipeline sub-titles :pr:`688`
        * Add and update preprocessing utils in API reference :pr:`687`
        * Added inheritance diagrams to API reference :pr:`695`
        * Documented which default objective AutoML optimizes for :pr:`699`
        * Create seperate install page :pr:`701`
        * Include more utils in API ref, like ``import_or_raise`` :pr:`704`
        * Add more color to pipeline documentation :pr:`705`
    * Testing Changes
        * Matched install commands of ``check_latest_dependencies`` test and it's GitHub action :pr:`578`
        * Added Github app to auto assign PR author as assignee :pr:`477`
        * Removed unneeded conda installation of xgboost in windows checkin tests :pr:`618`
        * Update graph tests to always use tmpfile dir :pr:`649`
        * Changelog checkin test workaround for release PRs: If 'future release' section is empty of PR refs, pass check :pr:`658`
        * Add changelog checkin test exception for ``dep-update`` branch :pr:`723`

.. warning::

    **Breaking Changes**

    * Pipelines will now no longer take an objective parameter during instantiation, and will no longer have an objective attribute.
    * ``fit()`` and ``predict()`` now use an optional ``objective`` parameter, which is only used in binary classification pipelines to fit for a specific objective.
    * ``score()`` will now use a required ``objectives`` parameter that is used to determine all the objectives to score on. This differs from the previous behavior, where the pipeline's objective was scored on regardless.
    * ``score()`` will now return one dictionary of all objective scores.
    * ``ROC`` and ``ConfusionMatrix`` plot methods via ``Auto(*).plot`` have been removed by :pr:`615` and are replaced by ``roc_curve`` and ``confusion_matrix`` in ``evamlm.pipelines.plot_utils`` in :pr:`704`
    * ``normalize_confusion_matrix`` has been moved to ``evalml.pipelines.plot_utils`` :pr:`704`
    * Pipelines ``_name`` field changed to ``custom_name``
    * Pipelines ``supported_problem_types`` field is removed because it is no longer necessary :pr:`678`
    * Updated argument order of objectives' ``objective_function`` to align with sklearn :pr:`698`
    * ``pipeline.feature_importance_graph`` has been renamed to ``pipeline.graph_feature_importances`` in :pr:`700`
    * Removed unsupported ``MSLE`` objective :pr:`704`


**v0.8.0 Apr. 1, 2020**
    * Enhancements
        * Add normalization option and information to confusion matrix :pr:`484`
        * Add util function to drop rows with NaN values :pr:`487`
        * Renamed ``PipelineBase.name`` as ``PipelineBase.summary`` and redefined ``PipelineBase.name`` as class property :pr:`491`
        * Added access to parameters in Pipelines with ``PipelineBase.parameters`` (used to be return of ``PipelineBase.describe``) :pr:`501`
        * Added ``fill_value`` parameter for ``SimpleImputer`` :pr:`509`
        * Added functionality to override component hyperparameters and made pipelines take hyperparemeters from components :pr:`516`
        * Allow ``numpy.random.RandomState`` for random_state parameters :pr:`556`
    * Fixes
        * Removed unused dependency ``matplotlib``, and move ``category_encoders`` to test reqs :pr:`572`
    * Changes
        * Undo version cap in XGBoost placed in :pr:`402` and allowed all released of XGBoost :pr:`407`
        * Support pandas 1.0.0 :pr:`486`
        * Made all references to the logger static :pr:`503`
        * Refactored ``model_type`` parameter for components and pipelines to ``model_family`` :pr:`507`
        * Refactored ``problem_types`` for pipelines and components into ``supported_problem_types`` :pr:`515`
        * Moved ``pipelines/utils.save_pipeline`` and ``pipelines/utils.load_pipeline`` to ``PipelineBase.save`` and ``PipelineBase.load`` :pr:`526`
        * Limit number of categories encoded by ``OneHotEncoder`` :pr:`517`
    * Documentation Changes
        * Updated API reference to remove ``PipelinePlot`` and added moved ``PipelineBase`` plotting methods :pr:`483`
        * Add code style and github issue guides :pr:`463` :pr:`512`
        * Updated API reference for to surface class variables for pipelines and components :pr:`537`
        * Fixed README documentation link :pr:`535`
        * Unhid PR references in changelog :pr:`656`
    * Testing Changes
        * Added automated dependency check PR :pr:`482`, :pr:`505`
        * Updated automated dependency check comment :pr:`497`
        * Have build_docs job use python executor, so that env vars are set properly :pr:`547`
        * Added simple test to make sure ``OneHotEncoder``'s top_n works with large number of categories :pr:`552`
        * Run windows unit tests on PRs :pr:`557`


.. warning::

    **Breaking Changes**

    * ``AutoClassificationSearch`` and ``AutoRegressionSearch``'s ``model_types`` parameter has been refactored into ``allowed_model_families``
    * ``ModelTypes`` enum has been changed to ``ModelFamily``
    * Components and Pipelines now have a ``model_family`` field instead of ``model_type``
    * ``get_pipelines`` utility function now accepts ``model_families`` as an argument instead of ``model_types``
    * ``PipelineBase.name`` no longer returns structure of pipeline and has been replaced by ``PipelineBase.summary``
    * ``PipelineBase.problem_types`` and ``Estimator.problem_types`` has been renamed to ``supported_problem_types``
    * ``pipelines/utils.save_pipeline`` and ``pipelines/utils.load_pipeline`` moved to ``PipelineBase.save`` and ``PipelineBase.load``


**v0.7.0 Mar. 9, 2020**
    * Enhancements
        * Added emacs buffers to .gitignore :pr:`350`
        * Add CatBoost (gradient-boosted trees) classification and regression components and pipelines :pr:`247`
        * Added Tuner abstract base class :pr:`351`
        * Added ``n_jobs`` as parameter for ``AutoClassificationSearch`` and ``AutoRegressionSearch`` :pr:`403`
        * Changed colors of confusion matrix to shades of blue and updated axis order to match scikit-learn's :pr:`426`
        * Added ``PipelineBase`` ``.graph`` and ``.feature_importance_graph`` methods, moved from previous location :pr:`423`
        * Added support for python 3.8 :pr:`462`
    * Fixes
        * Fixed ROC and confusion matrix plots not being calculated if user passed own additional_objectives :pr:`276`
        * Fixed ReadtheDocs ``FileNotFoundError`` exception for fraud dataset :pr:`439`
    * Changes
        * Added ``n_estimators`` as a tunable parameter for XGBoost :pr:`307`
        * Remove unused parameter ``ObjectiveBase.fit_needs_proba`` :pr:`320`
        * Remove extraneous parameter ``component_type`` from all components :pr:`361`
        * Remove unused ``rankings.csv`` file :pr:`397`
        * Downloaded demo and test datasets so unit tests can run offline :pr:`408`
        * Remove ``_needs_fitting`` attribute from Components :pr:`398`
        * Changed plot.feature_importance to show only non-zero feature importances by default, added optional parameter to show all :pr:`413`
        * Refactored ``PipelineBase`` to take in parameter dictionary and moved pipeline metadata to class attribute :pr:`421`
        * Dropped support for Python 3.5 :pr:`438`
        * Removed unused ``apply.py`` file :pr:`449`
        * Clean up ``requirements.txt`` to remove unused deps :pr:`451`
        * Support installation without all required dependencies :pr:`459`
    * Documentation Changes
        * Update release.md with instructions to release to internal license key :pr:`354`
    * Testing Changes
        * Added tests for utils (and moved current utils to gen_utils) :pr:`297`
        * Moved XGBoost install into it's own separate step on Windows using Conda :pr:`313`
        * Rewind pandas version to before 1.0.0, to diagnose test failures for that version :pr:`325`
        * Added dependency update checkin test :pr:`324`
        * Rewind XGBoost version to before 1.0.0 to diagnose test failures for that version :pr:`402`
        * Update dependency check to use a whitelist :pr:`417`
        * Update unit test jobs to not install dev deps :pr:`455`

.. warning::

    **Breaking Changes**

    * Python 3.5 will not be actively supported.

**v0.6.0 Dec. 16, 2019**
    * Enhancements
        * Added ability to create a plot of feature importances :pr:`133`
        * Add early stopping to AutoML using patience and tolerance parameters :pr:`241`
        * Added ROC and confusion matrix metrics and plot for classification problems and introduce PipelineSearchPlots class :pr:`242`
        * Enhanced AutoML results with search order :pr:`260`
        * Added utility function to show system and environment information :pr:`300`
    * Fixes
        * Lower botocore requirement :pr:`235`
        * Fixed decision_function calculation for ``FraudCost`` objective :pr:`254`
        * Fixed return value of ``Recall`` metrics :pr:`264`
        * Components return ``self`` on fit :pr:`289`
    * Changes
        * Renamed automl classes to ``AutoRegressionSearch`` and ``AutoClassificationSearch`` :pr:`287`
        * Updating demo datasets to retain column names :pr:`223`
        * Moving pipeline visualization to ``PipelinePlot`` class :pr:`228`
        * Standarizing inputs as ``pd.Dataframe`` / ``pd.Series`` :pr:`130`
        * Enforcing that pipelines must have an estimator as last component :pr:`277`
        * Added ``ipywidgets`` as a dependency in ``requirements.txt`` :pr:`278`
        * Added Random and Grid Search Tuners :pr:`240`
    * Documentation Changes
        * Adding class properties to API reference :pr:`244`
        * Fix and filter FutureWarnings from scikit-learn :pr:`249`, :pr:`257`
        * Adding Linear Regression to API reference and cleaning up some Sphinx warnings :pr:`227`
    * Testing Changes
        * Added support for testing on Windows with CircleCI :pr:`226`
        * Added support for doctests :pr:`233`

.. warning::

    **Breaking Changes**

    * The ``fit()`` method for ``AutoClassifier`` and ``AutoRegressor`` has been renamed to ``search()``.
    * ``AutoClassifier`` has been renamed to ``AutoClassificationSearch``
    * ``AutoRegressor`` has been renamed to ``AutoRegressionSearch``
    * ``AutoClassificationSearch.results`` and ``AutoRegressionSearch.results`` now is a dictionary with ``pipeline_results`` and ``search_order`` keys. ``pipeline_results`` can be used to access a dictionary that is identical to the old ``.results`` dictionary. Whereas, ``search_order`` returns a list of the search order in terms of ``pipeline_id``.
    * Pipelines now require an estimator as the last component in ``component_list``. Slicing pipelines now throws an ``NotImplementedError`` to avoid returning pipelines without an estimator.

**v0.5.2 Nov. 18, 2019**
    * Enhancements
        * Adding basic pipeline structure visualization :pr:`211`
    * Documentation Changes
        * Added notebooks to build process :pr:`212`

**v0.5.1 Nov. 15, 2019**
    * Enhancements
        * Added basic outlier detection guardrail :pr:`151`
        * Added basic ID column guardrail :pr:`135`
        * Added support for unlimited pipelines with a ``max_time`` limit :pr:`70`
        * Updated .readthedocs.yaml to successfully build :pr:`188`
    * Fixes
        * Removed MSLE from default additional objectives :pr:`203`
        * Fixed ``random_state`` passed in pipelines :pr:`204`
        * Fixed slow down in RFRegressor :pr:`206`
    * Changes
        * Pulled information for describe_pipeline from pipeline's new describe method :pr:`190`
        * Refactored pipelines :pr:`108`
        * Removed guardrails from Auto(*) :pr:`202`, :pr:`208`
    * Documentation Changes
        * Updated documentation to show ``max_time`` enhancements :pr:`189`
        * Updated release instructions for RTD :pr:`193`
        * Added notebooks to build process :pr:`212`
        * Added contributing instructions :pr:`213`
        * Added new content :pr:`222`

**v0.5.0 Oct. 29, 2019**
    * Enhancements
        * Added basic one hot encoding :pr:`73`
        * Use enums for model_type :pr:`110`
        * Support for splitting regression datasets :pr:`112`
        * Auto-infer multiclass classification :pr:`99`
        * Added support for other units in ``max_time`` :pr:`125`
        * Detect highly null columns :pr:`121`
        * Added additional regression objectives :pr:`100`
        * Show an interactive iteration vs. score plot when using fit() :pr:`134`
    * Fixes
        * Reordered ``describe_pipeline`` :pr:`94`
        * Added type check for ``model_type`` :pr:`109`
        * Fixed ``s`` units when setting string ``max_time`` :pr:`132`
        * Fix objectives not appearing in API documentation :pr:`150`
    * Changes
        * Reorganized tests :pr:`93`
        * Moved logging to its own module :pr:`119`
        * Show progress bar history :pr:`111`
        * Using ``cloudpickle`` instead of pickle to allow unloading of custom objectives :pr:`113`
        * Removed render.py :pr:`154`
    * Documentation Changes
        * Update release instructions :pr:`140`
        * Include additional_objectives parameter :pr:`124`
        * Added Changelog :pr:`136`
    * Testing Changes
        * Code coverage :pr:`90`
        * Added CircleCI tests for other Python versions :pr:`104`
        * Added doc notebooks as tests :pr:`139`
        * Test metadata for CircleCI and 2 core parallelism :pr:`137`

**v0.4.1 Sep. 16, 2019**
    * Enhancements
        * Added AutoML for classification and regressor using Autobase and Skopt :pr:`7` :pr:`9`
        * Implemented standard classification and regression metrics :pr:`7`
        * Added logistic regression, random forest, and XGBoost pipelines :pr:`7`
        * Implemented support for custom objectives :pr:`15`
        * Feature importance for pipelines :pr:`18`
        * Serialization for pipelines :pr:`19`
        * Allow fitting on objectives for optimal threshold :pr:`27`
        * Added detect label leakage :pr:`31`
        * Implemented callbacks :pr:`42`
        * Allow for multiclass classification :pr:`21`
        * Added support for additional objectives :pr:`79`
    * Fixes
        * Fixed feature selection in pipelines :pr:`13`
        * Made ``random_seed`` usage consistent :pr:`45`
    * Documentation Changes
        * Documentation Changes
        * Added docstrings :pr:`6`
        * Created notebooks for docs :pr:`6`
        * Initialized readthedocs EvalML :pr:`6`
        * Added favicon :pr:`38`
    * Testing Changes
        * Added testing for loading data :pr:`39`

**v0.2.0 Aug. 13, 2019**
    * Enhancements
        * Created fraud detection objective :pr:`4`

**v0.1.0 July. 31, 2019**
    * *First Release*
    * Enhancements
        * Added lead scoring objecitve :pr:`1`
        * Added basic classifier :pr:`1`
    * Documentation Changes
        * Initialized Sphinx for docs :pr:`1`<|MERGE_RESOLUTION|>--- conflicted
+++ resolved
@@ -6,11 +6,8 @@
         * Added ``DataCheckActionOption`` class :pr:`3134`
     * Fixes
     * Changes
-<<<<<<< HEAD
         * Removed usage of scikit-learn's ``LabelEncoder`` in favor of ours :pr:`3161`
-=======
         * Fixed ``mean_cv_data`` and ``validation_score`` values in AutoMLSearch.rankings to reflect cv score or ``NaN`` when appropriate :pr:`3162`
->>>>>>> 785be8ff
     * Documentation Changes
     * Testing Changes
 
