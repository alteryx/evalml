﻿Release Notes
-------------

**Future Releases**
    * Enhancements
<<<<<<< HEAD
        * Added caching capability for ensemble training during ``AutoMLSearch`` :pr:`3257`
=======
    * Fixes
    * Changes
    * Documentation Changes
    * Testing Changes

.. warning::

    **Breaking Changes**

**v0.45.0 Feb. 17, 2022**
    * Enhancements
>>>>>>> 1bb71e2c
        * Added support for pandas >= 1.4.0 :pr:`3324`
        * Standardized feature importance for estimators :pr:`3305`
        * Replaced usage of private method with Woodwork's public ``get_subset_schema`` method :pr:`3325`
    * Fixes
    * Changes
        * Added an ``is_cv`` property to the datasplitters used :pr:`3297`
        * Changed SimpleImputer to ignore Natural Language columns :pr:`3324`
        * Added drop NaN component to some time series pipelines :pr:`3310`
    * Documentation Changes
        * Update README.md with Alteryx link (:pr:`3319`)
        * Added formatting to the AutoML user guide to shorten result outputs :pr:`3328`
    * Testing Changes
        * Add auto approve dependency workflow schedule for every 30 mins :pr:`3312`

**v0.44.0 Feb. 04, 2022**
    * Enhancements
        * Updated ``DefaultAlgorithm`` to also limit estimator usage for long-running multiclass problems :pr:`3099`
        * Added ``make_pipeline_from_data_check_output()`` utility method :pr:`3277`
        * Updated ``AutoMLSearch`` to use ``DefaultAlgorithm`` as the default automl algorithm :pr:`3261`, :pr:`3304`
        * Added more specific data check errors to ``DatetimeFormatDataCheck`` :pr:`3288`
    * Fixes
        * Updated the binary classification pipeline's ``optimize_thresholds`` method to use Nelder-Mead :pr:`3280`
        * Fixed bug where feature importance on time series pipelines only showed 0 for time index :pr:`3285`
    * Changes
        * Removed ``DateTimeNaNDataCheck`` and ``NaturalLanguageNaNDataCheck`` in favor of ``NullDataCheck`` :pr:`3260`
        * Drop support for Python 3.7 :pr:`3291`
        * Updated minimum version of ``woodwork`` to ``v0.12.0`` :pr:`3290`
    * Documentation Changes
        * Update documentation and docstring for `validate_holdout_datasets` for time series problems :pr:`3278`
        * Fixed mistake in documentation where wrong objective was used for calculating percent-better-than-baseline :pr:`3285`
    * Testing Changes


.. warning::

    **Breaking Changes**
        * Removed ``DateTimeNaNDataCheck`` and ``NaturalLanguageNaNDataCheck`` in favor of ``NullDataCheck`` :pr:`3260`
        * Dropped support for Python 3.7 :pr:`3291`


**v0.43.0 Jan. 25, 2022**
    * Enhancements
        * Updated new ``NullDataCheck`` to return a warning and suggest an action to impute columns with null values :pr:`3197`
        * Updated ``make_pipeline_from_actions`` to handle null column imputation :pr:`3237`
        * Updated data check actions API to return options instead of actions and add functionality to suggest and take action on columns with null values :pr:`3182`
    * Fixes
        * Fixed categorical data leaking into non-categorical sub-pipelines in ``DefaultAlgorithm`` :pr:`3209`
        * Fixed Python 3.9 installation for prophet by updating ``pmdarima`` version in requirements :pr:`3268`
        * Allowed DateTime columns to pass through PerColumnImputer without breaking :pr:`3267`
    * Changes
        * Updated ``DataCheck`` ``validate()`` output to return a dictionary instead of list for actions :pr:`3142`
        * Updated ``DataCheck`` ``validate()`` API to use the new ``DataCheckActionOption`` class instead of ``DataCheckAction`` :pr:`3152`
        * Uncapped numba version and removed it from requirements :pr:`3263`
        * Renamed ``HighlyNullDataCheck`` to ``NullDataCheck`` :pr:`3197`
        * Updated data check ``validate()`` output to return a list of warnings and errors instead of a dictionary :pr:`3244`
        * Capped ``pandas`` at < 1.4.0 :pr:`3274`
    * Documentation Changes
    * Testing Changes
        * Bumped minimum ``IPython`` version to 7.16.3 in ``test-requirements.txt`` based on dependabot feedback :pr:`3269`

.. warning::

    **Breaking Changes**
        * Renamed ``HighlyNullDataCheck`` to ``NullDataCheck`` :pr:`3197`
        * Updated data check ``validate()`` output to return a list of warnings and errors instead of a dictionary. See the Data Check or Data Check Actions pages (under User Guide) for examples. :pr:`3244`
        * Removed ``impute_all`` and ``default_impute_strategy`` parameters from the ``PerColumnImputer`` :pr:`3267`
        * Updated ``PerColumnImputer`` such that columns not specified in ``impute_strategies`` dict will not be imputed anymore :pr:`3267`


**v0.42.0 Jan. 18, 2022**
    * Enhancements
        * Required the separation of training and test data by ``gap`` + 1 units to be verified by ``time_index`` for time series problems :pr:`3208`
        * Added support for boolean features for ``ARIMARegressor`` :pr:`3187`
        * Updated dependency bot workflow to remove outdated description and add new configuration to delete branches automatically :pr:`3212`
        * Added ``n_obs`` and ``n_splits`` to ``TimeSeriesParametersDataCheck`` error details :pr:`3246`
    * Fixes
        * Fixed classification pipelines to only accept target data with the appropriate number of classes :pr:`3185`
        * Added support for time series in ``DefaultAlgorithm`` :pr:`3177`
        * Standardized names of featurization components :pr:`3192`
        * Removed empty cell in text_input.ipynb :pr:`3234`
        * Removed potential prediction explanations failure when pipelines predicted a class with probability 1 :pr:`3221`
        * Dropped NaNs before partial dependence grid generation :pr:`3235`
        * Allowed prediction explanations to be json-serializable :pr:`3262`
        * Fixed bug where ``InvalidTargetDataCheck`` would not check time series regression targets :pr:`3251`
        * Fixed bug in ``are_datasets_separated_by_gap_time_index`` :pr:`3256`
    * Changes
        * Raised lowest compatible numpy version to 1.21.0 to address security concerns :pr:`3207`
        * Changed the default objective to ``MedianAE`` from ``R2`` for time series regression :pr:`3205`
        * Removed all-nan Unknown to Double logical conversion in ``infer_feature_types`` :pr:`3196`
        * Checking the validity of holdout data for time series problems can be performed by calling ``pipelines.utils.validate_holdout_datasets`` prior to calling ``predict`` :pr:`3208`
    * Documentation Changes
    * Testing Changes
        * Update auto approve workflow trigger and delete branch after merge :pr:`3265`

.. warning::

    **Breaking Changes**
        * Renamed ``DateTime Featurizer Component`` to ``DateTime Featurizer`` and ``Natural Language Featurization Component`` to ``Natural Language Featurizer`` :pr:`3192`



**v0.41.0 Jan. 06, 2022**
    * Enhancements
        * Added string support for DataCheckActionCode :pr:`3167`
        * Added ``DataCheckActionOption`` class :pr:`3134`
        * Add issue templates for bugs, feature requests and documentation improvements for GitHub :pr:`3199`
    * Fixes
        * Fix bug where prediction explanations ``class_name`` was shown as float for boolean targets :pr:`3179`
        * Fixed bug in nightly linux tests :pr:`3189`
    * Changes
        * Removed usage of scikit-learn's ``LabelEncoder`` in favor of ours :pr:`3161`
        * Removed nullable types checking from ``infer_feature_types`` :pr:`3156`
        * Fixed ``mean_cv_data`` and ``validation_score`` values in AutoMLSearch.rankings to reflect cv score or ``NaN`` when appropriate :pr:`3162`
    * Documentation Changes
    * Testing Changes
        * Updated tests to use new pipeline API instead of defining custom pipeline classes :pr:`3172`
        * Add workflow to auto-merge dependency PRs if status checks pass :pr:`3184`

**v0.40.0 Dec. 22, 2021**
    * Enhancements
        * Added ``TimeSeriesSplittingDataCheck`` to ``DefaultDataChecks`` to verify adequate class representation in time series classification problems :pr:`3141`
        * Added the ability to accept serialized features and skip computation in ``DFSTransformer`` :pr:`3106`
        * Added support for known-in-advance features :pr:`3149`
        * Added Holt-Winters ``ExponentialSmoothingRegressor`` for time series regression problems :pr:`3157`
        * Required the separation of training and test data by ``gap`` + 1 units to be verified by ``time_index`` for time series problems :pr:`3160`
    * Fixes
        * Fixed error caused when tuning threshold for time series binary classification :pr:`3140`
    * Changes
        * ``TimeSeriesParametersDataCheck`` was added to ``DefaultDataChecks`` for time series problems :pr:`3139`
        * Renamed ``date_index`` to ``time_index`` in ``problem_configuration`` for time series problems :pr:`3137`
        * Updated ``nlp-primitives`` minimum version to 2.1.0 :pr:`3166`
        * Updated minimum version of ``woodwork`` to v0.11.0 :pr:`3171`
        * Revert `3160` until uninferrable frequency can be addressed earlier in the process :pr:`3198`
    * Documentation Changes
        * Added comments to provide clarity on doctests :pr:`3155`
    * Testing Changes
        * Parameterized tests in ``test_datasets.py`` :pr:`3145`

.. warning::

    **Breaking Changes**
        * Renamed ``date_index`` to ``time_index`` in ``problem_configuration`` for time series problems :pr:`3137`


**v0.39.0 Dec. 9, 2021**
    * Enhancements
        * Renamed ``DelayedFeatureTransformer`` to ``TimeSeriesFeaturizer`` and enhanced it to compute rolling features :pr:`3028`
        * Added ability to impute only specific columns in ``PerColumnImputer`` :pr:`3123`
        * Added ``TimeSeriesParametersDataCheck`` to verify the time series parameters are valid given the number of splits in cross validation :pr:`3111`
    * Fixes
        * Default parameters for ``RFRegressorSelectFromModel`` and ``RFClassifierSelectFromModel`` has been fixed to avoid selecting all features :pr:`3110`
    * Changes
        * Removed reliance on a datetime index for ``ARIMARegressor`` and ``ProphetRegressor`` :pr:`3104`
        * Included target leakage check when fitting ``ARIMARegressor`` to account for the lack of ``TimeSeriesFeaturizer`` in ``ARIMARegressor`` based pipelines :pr:`3104`
        * Cleaned up and refactored ``InvalidTargetDataCheck`` implementation and docstring :pr:`3122`
        * Removed indices information from the output of ``HighlyNullDataCheck``'s ``validate()`` method :pr:`3092`
        * Added ``ReplaceNullableTypes`` component to prepare for handling pandas nullable types. :pr:`3090`
        * Updated ``make_pipeline`` for handling pandas nullable types in preprocessing pipeline. :pr:`3129`
        * Removed unused ``EnsembleMissingPipelinesError`` exception definition :pr:`3131`
    * Documentation Changes
    * Testing Changes
        * Refactored tests to avoid using ``importorskip`` :pr:`3126`
        * Added ``skip_during_conda`` test marker to skip tests that are not supposed to run during conda build :pr:`3127`
        * Added ``skip_if_39`` test marker to skip tests that are not supposed to run during python 3.9 :pr:`3133`

.. warning::

    **Breaking Changes**
        * Renamed ``DelayedFeatureTransformer`` to ``TimeSeriesFeaturizer`` :pr:`3028`
        * ``ProphetRegressor`` now requires a datetime column in ``X`` represented by the ``date_index`` parameter :pr:`3104`
        * Renamed module ``evalml.data_checks.invalid_target_data_check`` to ``evalml.data_checks.invalid_targets_data_check`` :pr:`3122`
        * Removed unused ``EnsembleMissingPipelinesError`` exception definition :pr:`3131`


**v0.38.0 Nov. 27, 2021**
    * Enhancements
        * Added ``data_check_name`` attribute to the data check action class :pr:`3034`
        * Added ``NumWords`` and ``NumCharacters`` primitives to ``TextFeaturizer`` and renamed ``TextFeaturizer` to ``NaturalLanguageFeaturizer`` :pr:`3030`
        * Added support for ``scikit-learn > 1.0.0`` :pr:`3051`
        * Required the ``date_index`` parameter to be specified for time series problems  in ``AutoMLSearch`` :pr:`3041`
        * Allowed time series pipelines to predict on test datasets whose length is less than or equal to the ``forecast_horizon``. Also allowed the test set index to start at 0. :pr:`3071`
        * Enabled time series pipeline to predict on data with features that are not known-in-advanced :pr:`3094`
    * Fixes
        * Added in error message when fit and predict/predict_proba data types are different :pr:`3036`
        * Fixed bug where ensembling components could not get converted to JSON format :pr:`3049`
        * Fixed bug where components with tuned integer hyperparameters could not get converted to JSON format :pr:`3049`
        * Fixed bug where force plots were not displaying correct feature values :pr:`3044`
        * Included confusion matrix at the pipeline threshold for ``find_confusion_matrix_per_threshold`` :pr:`3080`
        * Fixed bug where One Hot Encoder would error out if a non-categorical feature had a missing value :pr:`3083`
        * Fixed bug where features created from categorical columns by ``Delayed Feature Transformer`` would be inferred as categorical :pr:`3083`
    * Changes
        * Delete ``predict_uses_y`` estimator attribute :pr:`3069`
        * Change ``DateTimeFeaturizer`` to use corresponding Featuretools primitives :pr:`3081`
        * Updated ``TargetDistributionDataCheck`` to return metadata details as floats rather strings :pr:`3085`
        * Removed dependency on ``psutil`` package :pr:`3093`
    * Documentation Changes
        * Updated docs to use data check action methods rather than manually cleaning data :pr:`3050`
    * Testing Changes
        * Updated integration tests to use ``make_pipeline_from_actions`` instead of private method :pr:`3047`


.. warning::

    **Breaking Changes**
        * Added ``data_check_name`` attribute to the data check action class :pr:`3034`
        * Renamed ``TextFeaturizer` to ``NaturalLanguageFeaturizer`` :pr:`3030`
        * Updated the ``Pipeline.graph_json`` function to return a dictionary of "from" and "to" edges instead of tuples :pr:`3049`
        * Delete ``predict_uses_y`` estimator attribute :pr:`3069`
        * Changed time series problems in ``AutoMLSearch`` to need a not-``None`` ``date_index`` :pr:`3041`
        * Changed the ``DelayedFeatureTransformer`` to throw a ``ValueError`` during fit if the ``date_index`` is ``None`` :pr:`3041`
        * Passing ``X=None`` to ``DelayedFeatureTransformer`` is deprecated :pr:`3041`


**v0.37.0 Nov. 9, 2021**
    * Enhancements
        * Added ``find_confusion_matrix_per_threshold`` to Model Understanding :pr:`2972`
        * Limit computationally-intensive models during ``AutoMLSearch`` for certain multiclass problems, allow for opt-in with parameter ``allow_long_running_models`` :pr:`2982`
        * Added support for stacked ensemble pipelines to prediction explanations module :pr:`2971`
        * Added integration tests for data checks and data checks actions workflow :pr:`2883`
        * Added a change in pipeline structure to handle categorical columns separately for pipelines in ``DefaultAlgorithm`` :pr:`2986`
        * Added an algorithm to ``DelayedFeatureTransformer`` to select better lags :pr:`3005`
        * Added test to ensure pickling pipelines preserves thresholds :pr:`3027`
        * Added AutoML function to access ensemble pipeline's input pipelines IDs :pr:`3011`
        * Added ability to define which class is "positive" for label encoder in binary classification case :pr:`3033`
    * Fixes
        * Fixed bug where ``Oversampler`` didn't consider boolean columns to be categorical :pr:`2980`
        * Fixed permutation importance failing when target is categorical :pr:`3017`
        * Updated estimator and pipelines' ``predict``, ``predict_proba``, ``transform``, ``inverse_transform`` methods to preserve input indices :pr:`2979`
        * Updated demo dataset link for daily min temperatures :pr:`3023`
    * Changes
        * Updated ``OutliersDataCheck`` and ``UniquenessDataCheck`` and allow for the suspension of the Nullable types error :pr:`3018`
    * Documentation Changes
        * Fixed cost benefit matrix demo formatting :pr:`2990`
        * Update ReadMe.md with new badge links and updated installation instructions for conda :pr:`2998`
        * Added more comprehensive doctests :pr:`3002`


**v0.36.0 Oct. 27, 2021**
    * Enhancements
        * Added LIME as an algorithm option for ``explain_predictions`` and ``explain_predictions_best_worst`` :pr:`2905`
        * Standardized data check messages and added default "rows" and "columns" to data check message details dictionary :pr:`2869`
        * Added ``rows_of_interest`` to pipeline utils :pr:`2908`
        * Added support for woodwork version ``0.8.2`` :pr:`2909`
        * Enhanced the ``DateTimeFeaturizer`` to handle ``NaNs`` in date features :pr:`2909`
        * Added support for woodwork logical types ``PostalCode``, ``SubRegionCode``, and ``CountryCode`` in model understanding tools :pr:`2946`
        * Added Vowpal Wabbit regressor and classifiers :pr:`2846`
        * Added `NoSplit` data splitter for future unsupervised learning searches :pr:`2958`
        * Added method to convert actions into a preprocessing pipeline :pr:`2968`
    * Fixes
        * Fixed bug where partial dependence was not respecting the ww schema :pr:`2929`
        * Fixed ``calculate_permutation_importance`` for datetimes on ``StandardScaler`` :pr:`2938`
        * Fixed ``SelectColumns`` to only select available features for feature selection in ``DefaultAlgorithm`` :pr:`2944`
        * Fixed ``DropColumns`` component not receiving parameters in ``DefaultAlgorithm`` :pr:`2945`
        * Fixed bug where trained binary thresholds were not being returned by ``get_pipeline`` or ``clone`` :pr:`2948`
        * Fixed bug where ``Oversampler`` selected ww logical categorical instead of ww semantic category :pr:`2946`
    * Changes
        * Changed ``make_pipeline`` function to place the ``DateTimeFeaturizer`` prior to the ``Imputer`` so that ``NaN`` dates can be imputed :pr:`2909`
        * Refactored ``OutliersDataCheck`` and ``HighlyNullDataCheck`` to add more descriptive metadata :pr:`2907`
        * Bumped minimum version of ``dask`` from 2021.2.0 to 2021.10.0 :pr:`2978`
    * Documentation Changes
        * Added back Future Release section to release notes :pr:`2927`
        * Updated CI to run doctest (docstring tests) and apply necessary fixes to docstrings :pr:`2933`
        * Added documentation for ``BinaryClassificationPipeline`` thresholding :pr:`2937`
    * Testing Changes
        * Fixed dependency checker to catch full names of packages :pr:`2930`
        * Refactored ``build_conda_pkg`` to work from a local recipe :pr:`2925`
        * Refactored component test for different environments :pr:`2957`

.. warning::

    **Breaking Changes**
        * Standardized data check messages and added default "rows" and "columns" to data check message details dictionary. This may change the number of messages returned from a data check. :pr:`2869`


**v0.35.0 Oct. 14, 2021**
    * Enhancements
        * Added human-readable pipeline explanations to model understanding :pr:`2861`
        * Updated to support Featuretools 1.0.0 and nlp-primitives 2.0.0 :pr:`2848`
    * Fixes
        * Fixed bug where ``long`` mode for the top level search method was not respected :pr:`2875`
        * Pinned ``cmdstan`` to ``0.28.0`` in ``cmdstan-builder`` to prevent future breaking of support for Prophet :pr:`2880`
        * Added ``Jarque-Bera`` to the ``TargetDistributionDataCheck`` :pr:`2891`
    * Changes
        * Updated pipelines to use a label encoder component instead of doing encoding on the pipeline level :pr:`2821`
        * Deleted scikit-learn ensembler :pr:`2819`
        * Refactored pipeline building logic out of ``AutoMLSearch`` and into ``IterativeAlgorithm`` :pr:`2854`
        * Refactored names for methods in ``ComponentGraph`` and ``PipelineBase`` :pr:`2902`
    * Documentation Changes
        * Updated ``install.ipynb`` to reflect flexibility for ``cmdstan`` version installation :pr:`2880`
        * Updated the conda section of our contributing guide :pr:`2899`
    * Testing Changes
        * Updated ``test_all_estimators`` to account for Prophet being allowed for Python 3.9 :pr:`2892`
        * Updated linux tests to use ``cmdstan-builder==0.0.8`` :pr:`2880`

.. warning::

    **Breaking Changes**
        * Updated pipelines to use a label encoder component instead of doing encoding on the pipeline level. This means that pipelines will no longer automatically encode non-numerical targets. Please use a label encoder if working with classification problems and non-numeric targets. :pr:`2821`
        * Deleted scikit-learn ensembler :pr:`2819`
        * ``IterativeAlgorithm`` now requires X, y, problem_type as required arguments as well as sampler_name, allowed_model_families, allowed_component_graphs, max_batches, and verbose as optional arguments :pr:`2854`
        * Changed method names of ``fit_features`` and ``compute_final_component_features`` to ``fit_and_transform_all_but_final`` and ``transform_all_but_final`` in ``ComponentGraph``, and ``compute_estimator_features`` to ``transform_all_but_final`` in pipeline classes :pr:`2902`

**v0.34.0 Sep. 30, 2021**
    * Enhancements
        * Updated to work with Woodwork 0.8.1 :pr:`2783`
        * Added validation that ``training_data`` and ``training_target`` are not ``None`` in prediction explanations :pr:`2787`
        * Added support for training-only components in pipelines and component graphs :pr:`2776`
        * Added default argument for the parameters value for ``ComponentGraph.instantiate`` :pr:`2796`
        * Added ``TIME_SERIES_REGRESSION`` to ``LightGBMRegressor's`` supported problem types :pr:`2793`
        * Provided a JSON representation of a pipeline's DAG structure :pr:`2812`
        * Added validation to holdout data passed to ``predict`` and ``predict_proba`` for time series :pr:`2804`
        * Added information about which row indices are outliers in ``OutliersDataCheck`` :pr:`2818`
        * Added verbose flag to top level ``search()`` method :pr:`2813`
        * Added support for linting jupyter notebooks and clearing the executed cells and empty cells :pr:`2829` :pr:`2837`
        * Added "DROP_ROWS" action to output of ``OutliersDataCheck.validate()`` :pr:`2820`
        * Added the ability of ``AutoMLSearch`` to accept a ``SequentialEngine`` instance as engine input :pr:`2838`
        * Added new label encoder component to EvalML :pr:`2853`
        * Added our own partial dependence implementation :pr:`2834`
    * Fixes
        * Fixed bug where ``calculate_permutation_importance`` was not calculating the right value for pipelines with target transformers :pr:`2782`
        * Fixed bug where transformed target values were not used in ``fit`` for time series pipelines :pr:`2780`
        * Fixed bug where ``score_pipelines`` method of ``AutoMLSearch`` would not work for time series problems :pr:`2786`
        * Removed ``TargetTransformer`` class :pr:`2833`
        * Added tests to verify ``ComponentGraph`` support by pipelines :pr:`2830`
        * Fixed incorrect parameter for baseline regression pipeline in ``AutoMLSearch`` :pr:`2847`
        * Fixed bug where the desired estimator family order was not respected in ``IterativeAlgorithm`` :pr:`2850`
    * Changes
        * Changed woodwork initialization to use partial schemas :pr:`2774`
        * Made ``Transformer.transform()`` an abstract method :pr:`2744`
        * Deleted ``EmptyDataChecks`` class :pr:`2794`
        * Removed data check for checking log distributions in ``make_pipeline`` :pr:`2806`
        * Changed the minimum ``woodwork`` version to 0.8.0 :pr:`2783`
        * Pinned ``woodwork`` version to 0.8.0 :pr:`2832`
        * Removed ``model_family`` attribute from ``ComponentBase`` and transformers :pr:`2828`
        * Limited ``scikit-learn`` until new features and errors can be addressed :pr:`2842`
        * Show DeprecationWarning when Sklearn Ensemblers are called :pr:`2859`
    * Testing Changes
        * Updated matched assertion message regarding monotonic indices in polynomial detrender tests :pr:`2811`
        * Added a test to make sure pip versions match conda versions :pr:`2851`

.. warning::

    **Breaking Changes**
        * Made ``Transformer.transform()`` an abstract method :pr:`2744`
        * Deleted ``EmptyDataChecks`` class :pr:`2794`
        * Removed data check for checking log distributions in ``make_pipeline`` :pr:`2806`


**v0.33.0 Sep. 15, 2021**
    * Enhancements
    * Fixes
        * Fixed bug where warnings during ``make_pipeline`` were not being raised to the user :pr:`2765`
    * Changes
        * Refactored and removed ``SamplerBase`` class :pr:`2775`
    * Documentation Changes
        * Added docstring linting packages ``pydocstyle`` and ``darglint`` to `make-lint` command :pr:`2670`
    * Testing Changes

.. warning::

    **Breaking Changes**


**v0.32.1 Sep. 10, 2021**
    * Enhancements
        * Added ``verbose`` flag to ``AutoMLSearch`` to run search in silent mode by default :pr:`2645`
        * Added label encoder to ``XGBoostClassifier`` to remove the warning :pr:`2701`
        * Set ``eval_metric`` to ``logloss`` for ``XGBoostClassifier`` :pr:`2741`
        * Added support for ``woodwork`` versions ``0.7.0`` and ``0.7.1`` :pr:`2743`
        * Changed ``explain_predictions`` functions to display original feature values :pr:`2759`
        * Added ``X_train`` and ``y_train`` to ``graph_prediction_vs_actual_over_time`` and ``get_prediction_vs_actual_over_time_data`` :pr:`2762`
        * Added ``forecast_horizon`` as a required parameter to time series pipelines and ``AutoMLSearch`` :pr:`2697`
        * Added ``predict_in_sample`` and ``predict_proba_in_sample`` methods to time series pipelines to predict on data where the target is known, e.g. cross-validation :pr:`2697`
    * Fixes
        * Fixed bug where ``_catch_warnings`` assumed all warnings were ``PipelineNotUsed`` :pr:`2753`
        * Fixed bug where ``Imputer.transform`` would erase ww typing information prior to handing data to the ``SimpleImputer`` :pr:`2752`
        * Fixed bug where ``Oversampler`` could not be copied :pr:`2755`
    * Changes
        * Deleted ``drop_nan_target_rows`` utility method :pr:`2737`
        * Removed default logging setup and debugging log file :pr:`2645`
        * Changed the default n_jobs value for ``XGBoostClassifier`` and ``XGBoostRegressor`` to 12 :pr:`2757`
        * Changed ``TimeSeriesBaselineEstimator`` to only work on a time series pipeline with a ``DelayedFeaturesTransformer`` :pr:`2697`
        * Added ``X_train`` and ``y_train`` as optional parameters to pipeline ``predict``, ``predict_proba``. Only used for time series pipelines :pr:`2697`
        * Added ``training_data`` and ``training_target`` as optional parameters to ``explain_predictions`` and ``explain_predictions_best_worst`` to support time series pipelines :pr:`2697`
        * Changed time series pipeline predictions to no longer output series/dataframes padded with NaNs. A prediction will be returned for every row in the `X` input :pr:`2697`
    * Documentation Changes
        * Specified installation steps for Prophet :pr:`2713`
        * Added documentation for data exploration on data check actions :pr:`2696`
        * Added a user guide entry for time series modelling :pr:`2697`
    * Testing Changes
        * Fixed flaky ``TargetDistributionDataCheck`` test for very_lognormal distribution :pr:`2748`

.. warning::

    **Breaking Changes**
        * Removed default logging setup and debugging log file :pr:`2645`
        * Added ``X_train`` and ``y_train`` to ``graph_prediction_vs_actual_over_time`` and ``get_prediction_vs_actual_over_time_data`` :pr:`2762`
        * Added ``forecast_horizon`` as a required parameter to time series pipelines and ``AutoMLSearch`` :pr:`2697`
        * Changed ``TimeSeriesBaselineEstimator`` to only work on a time series pipeline with a ``DelayedFeaturesTransformer`` :pr:`2697`
        * Added ``X_train`` and ``y_train`` as required parameters for ``predict`` and ``predict_proba`` in time series pipelines :pr:`2697`
        * Added ``training_data`` and ``training_target`` as required parameters to ``explain_predictions`` and ``explain_predictions_best_worst`` for time series pipelines :pr:`2697`

**v0.32.0 Aug. 31, 2021**
    * Enhancements
        * Allow string for ``engine`` parameter for ``AutoMLSearch``:pr:`2667`
        * Add ``ProphetRegressor`` to AutoML :pr:`2619`
        * Integrated ``DefaultAlgorithm`` into ``AutoMLSearch`` :pr:`2634`
        * Removed SVM "linear" and "precomputed" kernel hyperparameter options, and improved default parameters :pr:`2651`
        * Updated ``ComponentGraph`` initalization to raise ``ValueError`` when user attempts to use ``.y`` for a component that does not produce a tuple output :pr:`2662`
        * Updated to support Woodwork 0.6.0 :pr:`2690`
        * Updated pipeline ``graph()`` to distingush X and y edges :pr:`2654`
        * Added ``DropRowsTransformer`` component :pr:`2692`
        * Added ``DROP_ROWS`` to ``_make_component_list_from_actions`` and clean up metadata :pr:`2694`
        * Add new ensembler component :pr:`2653`
    * Fixes
        * Updated Oversampler logic to select best SMOTE based on component input instead of pipeline input :pr:`2695`
        * Added ability to explicitly close DaskEngine resources to improve runtime and reduce Dask warnings :pr:`2667`
        * Fixed partial dependence bug for ensemble pipelines :pr:`2714`
        * Updated ``TargetLeakageDataCheck`` to maintain user-selected logical types :pr:`2711`
    * Changes
        * Replaced ``SMOTEOversampler``, ``SMOTENOversampler`` and ``SMOTENCOversampler`` with consolidated ``Oversampler`` component :pr:`2695`
        * Removed ``LinearRegressor`` from the list of default ``AutoMLSearch`` estimators due to poor performance :pr:`2660`
    * Documentation Changes
        * Added user guide documentation for using ``ComponentGraph`` and added ``ComponentGraph`` to API reference :pr:`2673`
        * Updated documentation to make parallelization of AutoML clearer :pr:`2667`
    * Testing Changes
        * Removes the process-level parallelism from the ``test_cancel_job`` test :pr:`2666`
        * Installed numba 0.53 in windows CI to prevent problems installing version 0.54 :pr:`2710`

.. warning::

    **Breaking Changes**
        * Renamed the current top level ``search`` method to ``search_iterative`` and defined a new ``search`` method for the ``DefaultAlgorithm`` :pr:`2634`
        * Replaced ``SMOTEOversampler``, ``SMOTENOversampler`` and ``SMOTENCOversampler`` with consolidated ``Oversampler`` component :pr:`2695`
        * Removed ``LinearRegressor`` from the list of default ``AutoMLSearch`` estimators due to poor performance :pr:`2660`

**v0.31.0 Aug. 19, 2021**
    * Enhancements
        * Updated the high variance check in AutoMLSearch to be robust to a variety of objectives and cv scores :pr:`2622`
        * Use Woodwork's outlier detection for the ``OutliersDataCheck`` :pr:`2637`
        * Added ability to utilize instantiated components when creating a pipeline :pr:`2643`
        * Sped up the all Nan and unknown check in ``infer_feature_types`` :pr:`2661`
    * Fixes
    * Changes
        * Deleted ``_put_into_original_order`` helper function :pr:`2639`
        * Refactored time series pipeline code using a time series pipeline base class :pr:`2649`
        * Renamed ``dask_tests`` to ``parallel_tests`` :pr:`2657`
        * Removed commented out code in ``pipeline_meta.py`` :pr:`2659`
    * Documentation Changes
        * Add complete install command to README and Install section :pr:`2627`
        * Cleaned up documentation for ``MulticollinearityDataCheck`` :pr:`2664`
    * Testing Changes
        * Speed up CI by splitting Prophet tests into a separate workflow in GitHub :pr:`2644`

.. warning::

    **Breaking Changes**
        * ``TimeSeriesRegressionPipeline`` no longer inherits from ``TimeSeriesRegressionPipeline`` :pr:`2649`


**v0.30.2 Aug. 16, 2021**
    * Fixes
        * Updated changelog and version numbers to match the release.  Release 0.30.1 was release erroneously without a change to the version numbers.  0.30.2 replaces it.

**v0.30.1 Aug. 12, 2021**
    * Enhancements
        * Added ``DatetimeFormatDataCheck`` for time series problems :pr:`2603`
        * Added ``ProphetRegressor`` to estimators :pr:`2242`
        * Updated ``ComponentGraph`` to handle not calling samplers' transform during predict, and updated samplers' transform methods s.t. ``fit_transform`` is equivalent to ``fit(X, y).transform(X, y)`` :pr:`2583`
        * Updated ``ComponentGraph`` ``_validate_component_dict`` logic to be stricter about input values :pr:`2599`
        * Patched bug in ``xgboost`` estimators where predicting on a feature matrix of only booleans would throw an exception. :pr:`2602`
        * Updated ``ARIMARegressor`` to use relative forecasting to predict values :pr:`2613`
        * Added support for creating pipelines without an estimator as the final component and added ``transform(X, y)`` method to pipelines and component graphs :pr:`2625`
        * Updated to support Woodwork 0.5.1 :pr:`2610`
    * Fixes
        * Updated ``AutoMLSearch`` to drop ``ARIMARegressor`` from ``allowed_estimators`` if an incompatible frequency is detected :pr:`2632`
        * Updated ``get_best_sampler_for_data`` to consider all non-numeric datatypes as categorical for SMOTE :pr:`2590`
        * Fixed inconsistent test results from `TargetDistributionDataCheck` :pr:`2608`
        * Adopted vectorized pd.NA checking for Woodwork 0.5.1 support :pr:`2626`
        * Pinned upper version of astroid to 2.6.6 to keep ReadTheDocs working. :pr:`2638`
    * Changes
        * Renamed SMOTE samplers to SMOTE oversampler :pr:`2595`
        * Changed ``partial_dependence`` and ``graph_partial_dependence`` to raise a ``PartialDependenceError`` instead of ``ValueError``. This is not a breaking change because ``PartialDependenceError`` is a subclass of ``ValueError`` :pr:`2604`
        * Cleaned up code duplication in ``ComponentGraph`` :pr:`2612`
        * Stored predict_proba results in .x for intermediate estimators in ComponentGraph :pr:`2629`
    * Documentation Changes
        * To avoid local docs build error, only add warning disable and download headers on ReadTheDocs builds, not locally :pr:`2617`
    * Testing Changes
        * Updated partial_dependence tests to change the element-wise comparison per the Plotly 5.2.1 upgrade :pr:`2638`
        * Changed the lint CI job to only check against python 3.9 via the `-t` flag :pr:`2586`
        * Installed Prophet in linux nightlies test and fixed ``test_all_components`` :pr:`2598`
        * Refactored and fixed all ``make_pipeline`` tests to assert correct order and address new Woodwork Unknown type inference :pr:`2572`
        * Removed ``component_graphs`` as a global variable in ``test_component_graphs.py`` :pr:`2609`

.. warning::

    **Breaking Changes**
        * Renamed SMOTE samplers to SMOTE oversampler. Please use ``SMOTEOversampler``, ``SMOTENCOversampler``, ``SMOTENOversampler`` instead of ``SMOTESampler``, ``SMOTENCSampler``, and ``SMOTENSampler`` :pr:`2595`


**v0.30.0 Aug. 3, 2021**
    * Enhancements
        * Added ``LogTransformer`` and ``TargetDistributionDataCheck`` :pr:`2487`
        * Issue a warning to users when a pipeline parameter passed in isn't used in the pipeline :pr:`2564`
        * Added Gini coefficient as an objective :pr:`2544`
        * Added ``repr`` to ``ComponentGraph`` :pr:`2565`
        * Added components to extract features from ``URL`` and ``EmailAddress`` Logical Types :pr:`2550`
        * Added support for `NaN` values in ``TextFeaturizer`` :pr:`2532`
        * Added ``SelectByType`` transformer :pr:`2531`
        * Added separate thresholds for percent null rows and columns in ``HighlyNullDataCheck`` :pr:`2562`
        * Added support for `NaN` natural language values :pr:`2577`
    * Fixes
        * Raised error message for types ``URL``, ``NaturalLanguage``, and ``EmailAddress`` in ``partial_dependence`` :pr:`2573`
    * Changes
        * Updated ``PipelineBase`` implementation for creating pipelines from a list of components :pr:`2549`
        * Moved ``get_hyperparameter_ranges`` to ``PipelineBase`` class from automl/utils module :pr:`2546`
        * Renamed ``ComponentGraph``'s ``get_parents`` to ``get_inputs`` :pr:`2540`
        * Removed ``ComponentGraph.linearized_component_graph`` and ``ComponentGraph.from_list`` :pr:`2556`
        * Updated ``ComponentGraph`` to enforce requiring `.x` and `.y` inputs for each component in the graph :pr:`2563`
        * Renamed existing ensembler implementation from ``StackedEnsemblers`` to ``SklearnStackedEnsemblers`` :pr:`2578`
    * Documentation Changes
        * Added documentation for ``DaskEngine`` and ``CFEngine`` parallel engines :pr:`2560`
        * Improved detail of ``TextFeaturizer`` docstring and tutorial :pr:`2568`
    * Testing Changes
        * Added test that makes sure ``split_data`` does not shuffle for time series problems :pr:`2552`

.. warning::

    **Breaking Changes**
        * Moved ``get_hyperparameter_ranges`` to ``PipelineBase`` class from automl/utils module :pr:`2546`
        * Renamed ``ComponentGraph``'s ``get_parents`` to ``get_inputs`` :pr:`2540`
        * Removed ``ComponentGraph.linearized_component_graph`` and ``ComponentGraph.from_list`` :pr:`2556`
        * Updated ``ComponentGraph`` to enforce requiring `.x` and `.y` inputs for each component in the graph :pr:`2563`


**v0.29.0 Jul. 21, 2021**
    * Enhancements
        * Updated 1-way partial dependence support for datetime features :pr:`2454`
        * Added details on how to fix error caused by broken ww schema :pr:`2466`
        * Added ability to use built-in pickle for saving AutoMLSearch :pr:`2463`
        * Updated our components and component graphs to use latest features of ww 0.4.1, e.g. ``concat_columns`` and drop in-place. :pr:`2465`
        * Added new, concurrent.futures based engine for parallel AutoML :pr:`2506`
        * Added support for new Woodwork ``Unknown`` type in AutoMLSearch :pr:`2477`
        * Updated our components with an attribute that describes if they modify features or targets and can be used in list API for pipeline initialization :pr:`2504`
        * Updated ``ComponentGraph`` to accept X and y as inputs :pr:`2507`
        * Removed unused ``TARGET_BINARY_INVALID_VALUES`` from ``DataCheckMessageCode`` enum and fixed formatting of objective documentation :pr:`2520`
        * Added ``EvalMLAlgorithm`` :pr:`2525`
        * Added support for `NaN` values in ``TextFeaturizer`` :pr:`2532`
    * Fixes
        * Fixed ``FraudCost`` objective and reverted threshold optimization method for binary classification to ``Golden`` :pr:`2450`
        * Added custom exception message for partial dependence on features with scales that are too small :pr:`2455`
        * Ensures the typing for Ordinal and Datetime ltypes are passed through _retain_custom_types_and_initalize_woodwork :pr:`2461`
        * Updated to work with Pandas 1.3.0 :pr:`2442`
        * Updated to work with sktime 0.7.0 :pr:`2499`
    * Changes
        * Updated XGBoost dependency to ``>=1.4.2`` :pr:`2484`, :pr:`2498`
        * Added a ``DeprecationWarning`` about deprecating the list API for ``ComponentGraph`` :pr:`2488`
        * Updated ``make_pipeline`` for AutoML to create dictionaries, not lists, to initialize pipelines :pr:`2504`
        * No longer installing graphviz on windows in our CI pipelines because release 0.17 breaks windows 3.7 :pr:`2516`
    * Documentation Changes
        * Moved docstrings from ``__init__`` to class pages, added missing docstrings for missing classes, and updated missing default values :pr:`2452`
        * Build documentation with sphinx-autoapi :pr:`2458`
        * Change ``autoapi_ignore`` to only ignore files in ``evalml/tests/*`` :pr:`2530` 
    * Testing Changes
        * Fixed flaky dask tests :pr:`2471`
        * Removed shellcheck action from ``build_conda_pkg`` action :pr:`2514`
        * Added a tmp_dir fixture that deletes its contents after tests run :pr:`2505`
        * Added a test that makes sure all pipelines in ``AutoMLSearch`` get the same data splits :pr:`2513`
        * Condensed warning output in test logs :pr:`2521`

.. warning::

    **Breaking Changes**
        * `NaN` values in the `Natural Language` type are no longer supported by the Imputer with the pandas upgrade. :pr:`2477`

**v0.28.0 Jul. 2, 2021**
    * Enhancements
        * Added support for showing a Individual Conditional Expectations plot when graphing Partial Dependence :pr:`2386`
        * Exposed ``thread_count`` for Catboost estimators as ``n_jobs`` parameter :pr:`2410`
        * Updated Objectives API to allow for sample weighting :pr:`2433`
    * Fixes
        * Deleted unreachable line from ``IterativeAlgorithm`` :pr:`2464`
    * Changes
        * Pinned Woodwork version between 0.4.1 and 0.4.2 :pr:`2460`
        * Updated psutils minimum version in requirements :pr:`2438`
        * Updated ``log_error_callback`` to not include filepath in logged message :pr:`2429`
    * Documentation Changes
        * Sped up docs :pr:`2430`
        * Removed mentions of ``DataTable`` and ``DataColumn`` from the docs :pr:`2445`
    * Testing Changes
        * Added slack integration for nightlies tests :pr:`2436`
        * Changed ``build_conda_pkg`` CI job to run only when dependencies are updates :pr:`2446`
        * Updated workflows to store pytest runtimes as test artifacts :pr:`2448`
        * Added ``AutoMLTestEnv`` test fixture for making it easy to mock automl tests :pr:`2406`

**v0.27.0 Jun. 22, 2021**
    * Enhancements
        * Adds force plots for prediction explanations :pr:`2157`
        * Removed self-reference from ``AutoMLSearch`` :pr:`2304`
        * Added support for nonlinear pipelines for ``generate_pipeline_code`` :pr:`2332`
        * Added ``inverse_transform`` method to pipelines :pr:`2256`
        * Add optional automatic update checker :pr:`2350`
        * Added ``search_order`` to ``AutoMLSearch``'s ``rankings`` and ``full_rankings`` tables :pr:`2345`
        * Updated threshold optimization method for binary classification :pr:`2315`
        * Updated demos to pull data from S3 instead of including demo data in package :pr:`2387`
        * Upgrade woodwork version to v0.4.1 :pr:`2379`
    * Fixes
        * Preserve user-specified woodwork types throughout pipeline fit/predict :pr:`2297`
        * Fixed ``ComponentGraph`` appending target to ``final_component_features`` if there is a component that returns both X and y :pr:`2358`
        * Fixed partial dependence graph method failing on multiclass problems when the class labels are numeric :pr:`2372`
        * Added ``thresholding_objective`` argument to ``AutoMLSearch`` for binary classification problems :pr:`2320`
        * Added change for ``k_neighbors`` parameter in SMOTE Oversamplers to automatically handle small samples :pr:`2375`
        * Changed naming for ``Logistic Regression Classifier`` file :pr:`2399`
        * Pinned pytest-timeout to fix minimum dependence checker :pr:`2425`
        * Replaced ``Elastic Net Classifier`` base class with ``Logistsic Regression`` to avoid ``NaN`` outputs :pr:`2420`
    * Changes
        * Cleaned up ``PipelineBase``'s ``component_graph`` and ``_component_graph`` attributes. Updated ``PipelineBase`` ``__repr__`` and added ``__eq__`` for ``ComponentGraph`` :pr:`2332`
        * Added and applied  ``black`` linting package to the EvalML repo in place of ``autopep8`` :pr:`2306`
        * Separated `custom_hyperparameters` from pipelines and added them as an argument to ``AutoMLSearch`` :pr:`2317`
        * Replaced `allowed_pipelines` with `allowed_component_graphs` :pr:`2364`
        * Removed private method ``_compute_features_during_fit`` from ``PipelineBase`` :pr:`2359`
        * Updated ``compute_order`` in ``ComponentGraph`` to be a read-only property :pr:`2408`
        * Unpinned PyZMQ version in requirements.txt :pr:`2389` 
        * Uncapping LightGBM version in requirements.txt :pr:`2405`
        * Updated minimum version of plotly :pr:`2415`
        * Removed ``SensitivityLowAlert`` objective from core objectives :pr:`2418`
    * Documentation Changes
        * Fixed lead scoring weights in the demos documentation :pr:`2315`
        * Fixed start page code and description dataset naming discrepancy :pr:`2370`
    * Testing Changes
        * Update minimum unit tests to run on all pull requests :pr:`2314`
        * Pass token to authorize uploading of codecov reports :pr:`2344`
        * Add ``pytest-timeout``. All tests that run longer than 6 minutes will fail. :pr:`2374`
        * Separated the dask tests out into separate github action jobs to isolate dask failures. :pr:`2376`
        * Refactored dask tests :pr:`2377`
        * Added the combined dask/non-dask unit tests back and renamed the dask only unit tests. :pr:`2382`
        * Sped up unit tests and split into separate jobs :pr:`2365`
        * Change CI job names, run lint for python 3.9, run nightlies on python 3.8 at 3am EST :pr:`2395` :pr:`2398`
        * Set fail-fast to false for CI jobs that run for PRs :pr:`2402`

.. warning::

    **Breaking Changes**
        * `AutoMLSearch` will accept `allowed_component_graphs` instead of `allowed_pipelines` :pr:`2364`
        * Removed ``PipelineBase``'s ``_component_graph`` attribute. Updated ``PipelineBase`` ``__repr__`` and added ``__eq__`` for ``ComponentGraph`` :pr:`2332`
        * `pipeline_parameters` will no longer accept `skopt.space` variables since hyperparameter ranges will now be specified through `custom_hyperparameters` :pr:`2317`

**v0.25.0 Jun. 01, 2021**
    * Enhancements
        * Upgraded minimum woodwork to version 0.3.1. Previous versions will not be supported :pr:`2181`
        * Added a new callback parameter for ``explain_predictions_best_worst`` :pr:`2308`
    * Fixes
    * Changes
        * Deleted the ``return_pandas`` flag from our demo data loaders :pr:`2181`
        * Moved ``default_parameters`` to ``ComponentGraph`` from ``PipelineBase`` :pr:`2307`
    * Documentation Changes
        * Updated the release procedure documentation :pr:`2230`
    * Testing Changes
        * Ignoring ``test_saving_png_file`` while building conda package :pr:`2323`

.. warning::

    **Breaking Changes**
        * Deleted the ``return_pandas`` flag from our demo data loaders :pr:`2181`
        * Upgraded minimum woodwork to version 0.3.1. Previous versions will not be supported :pr:`2181`
        * Due to the weak-ref in woodwork, set the result of ``infer_feature_types`` to a variable before accessing woodwork :pr:`2181`

**v0.24.2 May. 24, 2021**
    * Enhancements
        * Added oversamplers to AutoMLSearch :pr:`2213` :pr:`2286`
        * Added dictionary input functionality for ``Undersampler`` component :pr:`2271`
        * Changed the default parameter values for ``Elastic Net Classifier`` and ``Elastic Net Regressor`` :pr:`2269`
        * Added dictionary input functionality for the Oversampler components :pr:`2288`
    * Fixes
        * Set default `n_jobs` to 1 for `StackedEnsembleClassifier` and `StackedEnsembleRegressor` until fix for text-based parallelism in sklearn stacking can be found :pr:`2295`
    * Changes
        * Updated ``start_iteration_callback`` to accept a pipeline instance instead of a pipeline class and no longer accept pipeline parameters as a parameter :pr:`2290`
        * Refactored ``calculate_permutation_importance`` method and add per-column permutation importance method :pr:`2302`
        * Updated logging information in ``AutoMLSearch.__init__`` to clarify pipeline generation :pr:`2263`
    * Documentation Changes
        * Minor changes to the release procedure :pr:`2230`
    * Testing Changes
        * Use codecov action to update coverage reports :pr:`2238`
        * Removed MarkupSafe dependency version pin from requirements.txt and moved instead into RTD docs build CI :pr:`2261`

.. warning::

    **Breaking Changes**
        * Updated ``start_iteration_callback`` to accept a pipeline instance instead of a pipeline class and no longer accept pipeline parameters as a parameter :pr:`2290`
        * Moved ``default_parameters`` to ``ComponentGraph`` from ``PipelineBase``. A pipeline's ``default_parameters`` is now accessible via ``pipeline.component_graph.default_parameters`` :pr:`2307`


**v0.24.1 May. 16, 2021**
    * Enhancements
        * Integrated ``ARIMARegressor`` into AutoML :pr:`2009`
        * Updated ``HighlyNullDataCheck`` to also perform a null row check :pr:`2222`
        * Set ``max_depth`` to 1 in calls to featuretools dfs :pr:`2231`
    * Fixes
        * Removed data splitter sampler calls during training :pr:`2253`
        * Set minimum required version for for pyzmq, colorama, and docutils :pr:`2254`
        * Changed BaseSampler to return None instead of y :pr:`2272`
    * Changes
        * Removed ensemble split and indices in ``AutoMLSearch`` :pr:`2260`
        * Updated pipeline ``repr()`` and ``generate_pipeline_code`` to return pipeline instances without generating custom pipeline class :pr:`2227`
    * Documentation Changes
        * Capped Sphinx version under 4.0.0 :pr:`2244`
    * Testing Changes
        * Change number of cores for pytest from 4 to 2 :pr:`2266`
        * Add minimum dependency checker to generate minimum requirement files :pr:`2267`
        * Add unit tests with minimum dependencies  :pr:`2277`


**v0.24.0 May. 04, 2021**
    * Enhancements
        * Added `date_index` as a required parameter for TimeSeries problems :pr:`2217`
        * Have the ``OneHotEncoder`` return the transformed columns as booleans rather than floats :pr:`2170`
        * Added Oversampler transformer component to EvalML :pr:`2079`
        * Added Undersampler to AutoMLSearch, as well as arguments ``_sampler_method`` and ``sampler_balanced_ratio`` :pr:`2128`
        * Updated prediction explanations functions to allow pipelines with XGBoost estimators :pr:`2162`
        * Added partial dependence for datetime columns :pr:`2180`
        * Update precision-recall curve with positive label index argument, and fix for 2d predicted probabilities :pr:`2090`
        * Add pct_null_rows to ``HighlyNullDataCheck`` :pr:`2211`
        * Added a standalone AutoML `search` method for convenience, which runs data checks and then runs automl :pr:`2152`
        * Make the first batch of AutoML have a predefined order, with linear models first and complex models last :pr:`2223` :pr:`2225`
        * Added sampling dictionary support to ``BalancedClassficationSampler`` :pr:`2235`
    * Fixes
        * Fixed partial dependence not respecting grid resolution parameter for numerical features :pr:`2180`
        * Enable prediction explanations for catboost for multiclass problems :pr:`2224`
    * Changes
        * Deleted baseline pipeline classes :pr:`2202`
        * Reverting user specified date feature PR :pr:`2155` until `pmdarima` installation fix is found :pr:`2214`
        * Updated pipeline API to accept component graph and other class attributes as instance parameters. Old pipeline API still works but will not be supported long-term. :pr:`2091`
        * Removed all old datasplitters from EvalML :pr:`2193`
        * Deleted ``make_pipeline_from_components`` :pr:`2218`
    * Documentation Changes
        * Renamed dataset to clarify that its gzipped but not a tarball :pr:`2183`
        * Updated documentation to use pipeline instances instead of pipeline subclasses :pr:`2195`
        * Updated contributing guide with a note about GitHub Actions permissions :pr:`2090`
        * Updated automl and model understanding user guides :pr:`2090`
    * Testing Changes
        * Use machineFL user token for dependency update bot, and add more reviewers :pr:`2189`


.. warning::

    **Breaking Changes**
        * All baseline pipeline classes (``BaselineBinaryPipeline``, ``BaselineMulticlassPipeline``, ``BaselineRegressionPipeline``, etc.) have been deleted :pr:`2202`
        * Updated pipeline API to accept component graph and other class attributes as instance parameters. Old pipeline API still works but will not be supported long-term. Pipelines can now be initialized by specifying the component graph as the first parameter, and then passing in optional arguments such as ``custom_name``, ``parameters``, etc. For example, ``BinaryClassificationPipeline(["Random Forest Classifier"], parameters={})``.  :pr:`2091`
        * Removed all old datasplitters from EvalML :pr:`2193`
        * Deleted utility method ``make_pipeline_from_components`` :pr:`2218`


**v0.23.0 Apr. 20, 2021**
    * Enhancements
        * Refactored ``EngineBase`` and ``SequentialEngine`` api. Adding ``DaskEngine`` :pr:`1975`.
        * Added optional ``engine`` argument to ``AutoMLSearch`` :pr:`1975`
        * Added a warning about how time series support is still in beta when a user passes in a time series problem to ``AutoMLSearch`` :pr:`2118`
        * Added ``NaturalLanguageNaNDataCheck`` data check :pr:`2122`
        * Added ValueError to ``partial_dependence`` to prevent users from computing partial dependence on columns with all NaNs :pr:`2120`
        * Added standard deviation of cv scores to rankings table :pr:`2154`
    * Fixes
        * Fixed ``BalancedClassificationDataCVSplit``, ``BalancedClassificationDataTVSplit``, and ``BalancedClassificationSampler`` to use ``minority:majority`` ratio instead of ``majority:minority`` :pr:`2077`
        * Fixed bug where two-way partial dependence plots with categorical variables were not working correctly :pr:`2117`
        * Fixed bug where ``hyperparameters`` were not displaying properly for pipelines with a list ``component_graph`` and duplicate components :pr:`2133`
        * Fixed bug where ``pipeline_parameters`` argument in ``AutoMLSearch`` was not applied to pipelines passed in as ``allowed_pipelines`` :pr:`2133`
        * Fixed bug where ``AutoMLSearch`` was not applying custom hyperparameters to pipelines with a list ``component_graph`` and duplicate components :pr:`2133`
    * Changes
        * Removed ``hyperparameter_ranges`` from Undersampler and renamed ``balanced_ratio`` to ``sampling_ratio`` for samplers :pr:`2113`
        * Renamed ``TARGET_BINARY_NOT_TWO_EXAMPLES_PER_CLASS`` data check message code to ``TARGET_MULTICLASS_NOT_TWO_EXAMPLES_PER_CLASS`` :pr:`2126`
        * Modified one-way partial dependence plots of categorical features to display data with a bar plot :pr:`2117`
        * Renamed ``score`` column for ``automl.rankings`` as ``mean_cv_score`` :pr:`2135`
        * Remove 'warning' from docs tool output :pr:`2031`
    * Documentation Changes
        * Fixed ``conf.py`` file :pr:`2112`
        * Added a sentence to the automl user guide stating that our support for time series problems is still in beta. :pr:`2118`
        * Fixed documentation demos :pr:`2139`
        * Update test badge in README to use GitHub Actions :pr:`2150`
    * Testing Changes
        * Fixed ``test_describe_pipeline`` for ``pandas`` ``v1.2.4`` :pr:`2129`
        * Added a GitHub Action for building the conda package :pr:`1870` :pr:`2148`


.. warning::

    **Breaking Changes**
        * Renamed ``balanced_ratio`` to ``sampling_ratio`` for the ``BalancedClassificationDataCVSplit``, ``BalancedClassificationDataTVSplit``, ``BalancedClassficationSampler``, and Undersampler :pr:`2113`
        * Deleted the "errors" key from automl results :pr:`1975`
        * Deleted the ``raise_and_save_error_callback`` and the ``log_and_save_error_callback`` :pr:`1975`
        * Fixed ``BalancedClassificationDataCVSplit``, ``BalancedClassificationDataTVSplit``, and ``BalancedClassificationSampler`` to use minority:majority ratio instead of majority:minority :pr:`2077`


**v0.22.0 Apr. 06, 2021**
    * Enhancements
        * Added a GitHub Action for ``linux_unit_tests``:pr:`2013`
        * Added recommended actions for ``InvalidTargetDataCheck``, updated ``_make_component_list_from_actions`` to address new action, and added ``TargetImputer`` component :pr:`1989`
        * Updated ``AutoMLSearch._check_for_high_variance`` to not emit ``RuntimeWarning`` :pr:`2024`
        * Added exception when pipeline passed to ``explain_predictions`` is a ``Stacked Ensemble`` pipeline :pr:`2033`
        * Added sensitivity at low alert rates as an objective :pr:`2001`
        * Added ``Undersampler`` transformer component :pr:`2030`
    * Fixes
        * Updated Engine's ``train_batch`` to apply undersampling :pr:`2038`
        * Fixed bug in where Time Series Classification pipelines were not encoding targets in ``predict`` and ``predict_proba`` :pr:`2040`
        * Fixed data splitting errors if target is float for classification problems :pr:`2050`
        * Pinned ``docutils`` to <0.17 to fix ReadtheDocs warning issues :pr:`2088`
    * Changes
        * Removed lists as acceptable hyperparameter ranges in ``AutoMLSearch`` :pr:`2028`
        * Renamed "details" to "metadata" for data check actions :pr:`2008`
    * Documentation Changes
        * Catch and suppress warnings in documentation :pr:`1991` :pr:`2097`
        * Change spacing in ``start.ipynb`` to provide clarity for ``AutoMLSearch`` :pr:`2078`
        * Fixed start code on README :pr:`2108`
    * Testing Changes


**v0.21.0 Mar. 24, 2021**
    * Enhancements
        * Changed ``AutoMLSearch`` to default ``optimize_thresholds`` to True :pr:`1943`
        * Added multiple oversampling and undersampling sampling methods as data splitters for imbalanced classification :pr:`1775`
        * Added params to balanced classification data splitters for visibility :pr:`1966`
        * Updated ``make_pipeline`` to not add ``Imputer`` if input data does not have numeric or categorical columns :pr:`1967`
        * Updated ``ClassImbalanceDataCheck`` to better handle multiclass imbalances :pr:`1986`
        * Added recommended actions for the output of data check's ``validate`` method :pr:`1968`
        * Added error message for ``partial_dependence`` when features are mostly the same value :pr:`1994`
        * Updated ``OneHotEncoder`` to drop one redundant feature by default for features with two categories :pr:`1997`
        * Added a ``PolynomialDetrender`` component :pr:`1992`
        * Added ``DateTimeNaNDataCheck`` data check :pr:`2039`
    * Fixes
        * Changed best pipeline to train on the entire dataset rather than just ensemble indices for ensemble problems :pr:`2037`
        * Updated binary classification pipelines to use objective decision function during scoring of custom objectives :pr:`1934`
    * Changes
        * Removed ``data_checks`` parameter, ``data_check_results`` and data checks logic from ``AutoMLSearch`` :pr:`1935`
        * Deleted ``random_state`` argument :pr:`1985`
        * Updated Woodwork version requirement to ``v0.0.11`` :pr:`1996`
    * Documentation Changes
    * Testing Changes
        * Removed ``build_docs`` CI job in favor of RTD GH builder :pr:`1974`
        * Added tests to confirm support for Python 3.9 :pr:`1724`
        * Added tests to support Dask AutoML/Engine :pr:`1990`
        * Changed ``build_conda_pkg`` job to use ``latest_release_changes`` branch in the feedstock. :pr:`1979`

.. warning::

    **Breaking Changes**
        * Changed ``AutoMLSearch`` to default ``optimize_thresholds`` to True :pr:`1943`
        * Removed ``data_checks`` parameter, ``data_check_results`` and data checks logic from ``AutoMLSearch``. To run the data checks which were previously run by default in ``AutoMLSearch``, please call ``DefaultDataChecks().validate(X_train, y_train)`` or take a look at our documentation for more examples. :pr:`1935`
        * Deleted ``random_state`` argument :pr:`1985`

**v0.20.0 Mar. 10, 2021**
    * Enhancements
        * Added a GitHub Action for Detecting dependency changes :pr:`1933`
        * Create a separate CV split to train stacked ensembler on for AutoMLSearch :pr:`1814`
        * Added a GitHub Action for Linux unit tests :pr:`1846`
        * Added ``ARIMARegressor`` estimator :pr:`1894`
        * Added ``DataCheckAction`` class and ``DataCheckActionCode`` enum :pr:`1896`
        * Updated ``Woodwork`` requirement to ``v0.0.10`` :pr:`1900`
        * Added ``BalancedClassificationDataCVSplit`` and ``BalancedClassificationDataTVSplit`` to AutoMLSearch :pr:`1875`
        * Update default classification data splitter to use downsampling for highly imbalanced data :pr:`1875`
        * Updated ``describe_pipeline`` to return more information, including ``id`` of pipelines used for ensemble models :pr:`1909`
        * Added utility method to create list of components from a list of ``DataCheckAction`` :pr:`1907`
        * Updated ``validate`` method to include a ``action`` key in returned dictionary for all ``DataCheck``and ``DataChecks`` :pr:`1916`
        * Aggregating the shap values for predictions that we know the provenance of, e.g. OHE, text, and date-time. :pr:`1901`
        * Improved error message when custom objective is passed as a string in ``pipeline.score`` :pr:`1941`
        * Added ``score_pipelines`` and ``train_pipelines`` methods to ``AutoMLSearch`` :pr:`1913`
        * Added support for ``pandas`` version 1.2.0 :pr:`1708`
        * Added ``score_batch`` and ``train_batch`` abstact methods to ``EngineBase`` and implementations in ``SequentialEngine`` :pr:`1913`
        * Added ability to handle index columns in ``AutoMLSearch`` and ``DataChecks`` :pr:`2138`
    * Fixes
        * Removed CI check for ``check_dependencies_updated_linux`` :pr:`1950`
        * Added metaclass for time series pipelines and fix binary classification pipeline ``predict`` not using objective if it is passed as a named argument :pr:`1874`
        * Fixed stack trace in prediction explanation functions caused by mixed string/numeric pandas column names :pr:`1871`
        * Fixed stack trace caused by passing pipelines with duplicate names to ``AutoMLSearch`` :pr:`1932`
        * Fixed ``AutoMLSearch.get_pipelines`` returning pipelines with the same attributes :pr:`1958`
    * Changes
        * Reversed GitHub Action for Linux unit tests until a fix for report generation is found :pr:`1920`
        * Updated ``add_results`` in ``AutoMLAlgorithm`` to take in entire pipeline results dictionary from ``AutoMLSearch`` :pr:`1891`
        * Updated ``ClassImbalanceDataCheck`` to look for severe class imbalance scenarios :pr:`1905`
        * Deleted the ``explain_prediction`` function :pr:`1915`
        * Removed ``HighVarianceCVDataCheck`` and convered it to an ``AutoMLSearch`` method instead :pr:`1928`
        * Removed warning in ``InvalidTargetDataCheck`` returned when numeric binary classification targets are not (0, 1) :pr:`1959`
    * Documentation Changes
        * Updated ``model_understanding.ipynb`` to demo the two-way partial dependence capability :pr:`1919`
    * Testing Changes

.. warning::

    **Breaking Changes**
        * Deleted the ``explain_prediction`` function :pr:`1915`
        * Removed ``HighVarianceCVDataCheck`` and convered it to an ``AutoMLSearch`` method instead :pr:`1928`
        * Added ``score_batch`` and ``train_batch`` abstact methods to ``EngineBase``. These need to be implemented in Engine subclasses :pr:`1913`


**v0.19.0 Feb. 23, 2021**
    * Enhancements
        * Added a GitHub Action for Python windows unit tests :pr:`1844`
        * Added a GitHub Action for checking updated release notes :pr:`1849`
        * Added a GitHub Action for Python lint checks :pr:`1837`
        * Adjusted ``explain_prediction``, ``explain_predictions`` and ``explain_predictions_best_worst`` to handle timeseries problems. :pr:`1818`
        * Updated ``InvalidTargetDataCheck`` to check for mismatched indices in target and features :pr:`1816`
        * Updated ``Woodwork`` structures returned from components to support ``Woodwork`` logical type overrides set by the user :pr:`1784`
        * Updated estimators to keep track of input feature names during ``fit()`` :pr:`1794`
        * Updated ``visualize_decision_tree`` to include feature names in output :pr:`1813`
        * Added ``is_bounded_like_percentage`` property for objectives. If true, the ``calculate_percent_difference`` method will return the absolute difference rather than relative difference :pr:`1809`
        * Added full error traceback to AutoMLSearch logger file :pr:`1840`
        * Changed ``TargetEncoder`` to preserve custom indices in the data :pr:`1836`
        * Refactored ``explain_predictions`` and ``explain_predictions_best_worst`` to only compute features once for all rows that need to be explained :pr:`1843`
        * Added custom random undersampler data splitter for classification :pr:`1857`
        * Updated ``OutliersDataCheck`` implementation to calculate the probability of having no outliers :pr:`1855`
        * Added ``Engines`` pipeline processing API :pr:`1838`
    * Fixes
        * Changed EngineBase random_state arg to random_seed and same for user guide docs :pr:`1889`
    * Changes
        * Modified ``calculate_percent_difference`` so that division by 0 is now inf rather than nan :pr:`1809`
        * Removed ``text_columns`` parameter from ``LSA`` and ``TextFeaturizer`` components :pr:`1652`
        * Added ``random_seed`` as an argument to our automl/pipeline/component API. Using ``random_state`` will raise a warning :pr:`1798`
        * Added ``DataCheckError`` message in ``InvalidTargetDataCheck`` if input target is None and removed exception raised :pr:`1866`
    * Documentation Changes
    * Testing Changes
        * Added back coverage for ``_get_feature_provenance`` in ``TextFeaturizer`` after ``text_columns`` was removed :pr:`1842`
        * Pin graphviz version for windows builds :pr:`1847`
        * Unpin graphviz version for windows builds :pr:`1851`

.. warning::

    **Breaking Changes**
        * Added a deprecation warning to ``explain_prediction``. It will be deleted in the next release. :pr:`1860`


**v0.18.2 Feb. 10, 2021**
    * Enhancements
        * Added uniqueness score data check :pr:`1785`
        * Added "dataframe" output format for prediction explanations :pr:`1781`
        * Updated LightGBM estimators to handle ``pandas.MultiIndex`` :pr:`1770`
        * Sped up permutation importance for some pipelines :pr:`1762`
        * Added sparsity data check :pr:`1797`
        * Confirmed support for threshold tuning for binary time series classification problems :pr:`1803`
    * Fixes
    * Changes
    * Documentation Changes
        * Added section on conda to the contributing guide :pr:`1771`
        * Updated release process to reflect freezing `main` before perf tests :pr:`1787`
        * Moving some prs to the right section of the release notes :pr:`1789`
        * Tweak README.md. :pr:`1800`
        * Fixed back arrow on install page docs :pr:`1795`
        * Fixed docstring for `ClassImbalanceDataCheck.validate()` :pr:`1817`
    * Testing Changes

**v0.18.1 Feb. 1, 2021**
    * Enhancements
        * Added ``graph_t_sne`` as a visualization tool for high dimensional data :pr:`1731`
        * Added the ability to see the linear coefficients of features in linear models terms :pr:`1738`
        * Added support for ``scikit-learn`` ``v0.24.0`` :pr:`1733`
        * Added support for ``scipy`` ``v1.6.0`` :pr:`1752`
        * Added SVM Classifier and Regressor to estimators :pr:`1714` :pr:`1761`
    * Fixes
        * Addressed bug with ``partial_dependence`` and categorical data with more categories than grid resolution :pr:`1748`
        * Removed ``random_state`` arg from ``get_pipelines`` in ``AutoMLSearch`` :pr:`1719`
        * Pinned pyzmq at less than 22.0.0 till we add support :pr:`1756`
    * Changes
        * Updated components and pipelines to return ``Woodwork`` data structures :pr:`1668`
        * Updated ``clone()`` for pipelines and components to copy over random state automatically :pr:`1753`
        * Dropped support for Python version 3.6 :pr:`1751`
        * Removed deprecated ``verbose`` flag from ``AutoMLSearch`` parameters :pr:`1772`
    * Documentation Changes
        * Add Twitter and Github link to documentation toolbar :pr:`1754`
        * Added Open Graph info to documentation :pr:`1758`
    * Testing Changes

.. warning::

    **Breaking Changes**
        * Components and pipelines return ``Woodwork`` data structures instead of ``pandas`` data structures :pr:`1668`
        * Python 3.6 will not be actively supported due to discontinued support from EvalML dependencies.
        * Deprecated ``verbose`` flag is removed for ``AutoMLSearch`` :pr:`1772`


**v0.18.0 Jan. 26, 2021**
    * Enhancements
        * Added RMSLE, MSLE, and MAPE to core objectives while checking for negative target values in ``invalid_targets_data_check`` :pr:`1574`
        * Added validation checks for binary problems with regression-like datasets and multiclass problems without true multiclass targets in ``invalid_targets_data_check`` :pr:`1665`
        * Added time series support for ``make_pipeline`` :pr:`1566`
        * Added target name for output of pipeline ``predict`` method :pr:`1578`
        * Added multiclass check to ``InvalidTargetDataCheck`` for two examples per class :pr:`1596`
        * Added support for ``graphviz`` ``v0.16`` :pr:`1657`
        * Enhanced time series pipelines to accept empty features :pr:`1651`
        * Added KNN Classifier to estimators. :pr:`1650`
        * Added support for list inputs for objectives :pr:`1663`
        * Added support for ``AutoMLSearch`` to handle time series classification pipelines :pr:`1666`
        * Enhanced ``DelayedFeaturesTransformer`` to encode categorical features and targets before delaying them :pr:`1691`
        * Added 2-way dependence plots. :pr:`1690`
        * Added ability to directly iterate through components within Pipelines :pr:`1583`
    * Fixes
        * Fixed inconsistent attributes and added Exceptions to docs :pr:`1673`
        * Fixed ``TargetLeakageDataCheck`` to use Woodwork ``mutual_information`` rather than using Pandas' Pearson Correlation :pr:`1616`
        * Fixed thresholding for pipelines in ``AutoMLSearch`` to only threshold binary classification pipelines :pr:`1622` :pr:`1626`
        * Updated ``load_data`` to return Woodwork structures and update default parameter value for ``index`` to ``None`` :pr:`1610`
        * Pinned scipy at < 1.6.0 while we work on adding support :pr:`1629`
        * Fixed data check message formatting in ``AutoMLSearch`` :pr:`1633`
        * Addressed stacked ensemble component for ``scikit-learn`` v0.24 support by setting ``shuffle=True`` for default CV :pr:`1613`
        * Fixed bug where ``Imputer`` reset the index on ``X`` :pr:`1590`
        * Fixed ``AutoMLSearch`` stacktrace when a cutom objective was passed in as a primary objective or additional objective :pr:`1575`
        * Fixed custom index bug for ``MAPE`` objective :pr:`1641`
        * Fixed index bug for ``TextFeaturizer`` and ``LSA`` components :pr:`1644`
        * Limited ``load_fraud`` dataset loaded into ``automl.ipynb`` :pr:`1646`
        * ``add_to_rankings`` updates ``AutoMLSearch.best_pipeline`` when necessary :pr:`1647`
        * Fixed bug where time series baseline estimators were not receiving ``gap`` and ``max_delay`` in ``AutoMLSearch`` :pr:`1645`
        * Fixed jupyter notebooks to help the RTD buildtime :pr:`1654`
        * Added ``positive_only`` objectives to ``non_core_objectives`` :pr:`1661`
        * Fixed stacking argument ``n_jobs`` for IterativeAlgorithm :pr:`1706`
        * Updated CatBoost estimators to return self in ``.fit()`` rather than the underlying model for consistency :pr:`1701`
        * Added ability to initialize pipeline parameters in ``AutoMLSearch`` constructor :pr:`1676`
    * Changes
        * Added labeling to ``graph_confusion_matrix`` :pr:`1632`
        * Rerunning search for ``AutoMLSearch`` results in a message thrown rather than failing the search, and removed ``has_searched`` property :pr:`1647`
        * Changed tuner class to allow and ignore single parameter values as input :pr:`1686`
        * Capped LightGBM version limit to remove bug in docs :pr:`1711`
        * Removed support for `np.random.RandomState` in EvalML :pr:`1727`
    * Documentation Changes
        * Update Model Understanding in the user guide to include ``visualize_decision_tree`` :pr:`1678`
        * Updated docs to include information about ``AutoMLSearch`` callback parameters and methods :pr:`1577`
        * Updated docs to prompt users to install graphiz on Mac :pr:`1656`
        * Added ``infer_feature_types`` to the ``start.ipynb`` guide :pr:`1700`
        * Added multicollinearity data check to API reference and docs :pr:`1707`
    * Testing Changes

.. warning::

    **Breaking Changes**
        * Removed ``has_searched`` property from ``AutoMLSearch`` :pr:`1647`
        * Components and pipelines return ``Woodwork`` data structures instead of ``pandas`` data structures :pr:`1668`
        * Removed support for `np.random.RandomState` in EvalML. Rather than passing ``np.random.RandomState`` as component and pipeline random_state values, we use int random_seed :pr:`1727`


**v0.17.0 Dec. 29, 2020**
    * Enhancements
        * Added ``save_plot`` that allows for saving figures from different backends :pr:`1588`
        * Added ``LightGBM Regressor`` to regression components :pr:`1459`
        * Added ``visualize_decision_tree`` for tree visualization with ``decision_tree_data_from_estimator`` and ``decision_tree_data_from_pipeline`` to reformat tree structure output :pr:`1511`
        * Added `DFS Transformer` component into transformer components :pr:`1454`
        * Added ``MAPE`` to the standard metrics for time series problems and update objectives :pr:`1510`
        * Added ``graph_prediction_vs_actual_over_time`` and ``get_prediction_vs_actual_over_time_data`` to the model understanding module for time series problems :pr:`1483`
        * Added a ``ComponentGraph`` class that will support future pipelines as directed acyclic graphs :pr:`1415`
        * Updated data checks to accept ``Woodwork`` data structures :pr:`1481`
        * Added parameter to ``InvalidTargetDataCheck`` to show only top unique values rather than all unique values :pr:`1485`
        * Added multicollinearity data check :pr:`1515`
        * Added baseline pipeline and components for time series regression problems :pr:`1496`
        * Added more information to users about ensembling behavior in ``AutoMLSearch`` :pr:`1527`
        * Add woodwork support for more utility and graph methods :pr:`1544`
        * Changed ``DateTimeFeaturizer`` to encode features as int :pr:`1479`
        * Return trained pipelines from ``AutoMLSearch.best_pipeline`` :pr:`1547`
        * Added utility method so that users can set feature types without having to learn about Woodwork directly :pr:`1555`
        * Added Linear Discriminant Analysis transformer for dimensionality reduction :pr:`1331`
        * Added multiclass support for ``partial_dependence`` and ``graph_partial_dependence`` :pr:`1554`
        * Added ``TimeSeriesBinaryClassificationPipeline`` and ``TimeSeriesMulticlassClassificationPipeline`` classes :pr:`1528`
        * Added ``make_data_splitter`` method for easier automl data split customization :pr:`1568`
        * Integrated ``ComponentGraph`` class into Pipelines for full non-linear pipeline support :pr:`1543`
        * Update ``AutoMLSearch`` constructor to take training data instead of ``search`` and ``add_to_leaderboard`` :pr:`1597`
        * Update ``split_data`` helper args :pr:`1597`
        * Add problem type utils ``is_regression``, ``is_classification``, ``is_timeseries`` :pr:`1597`
        * Rename ``AutoMLSearch`` ``data_split`` arg to ``data_splitter`` :pr:`1569`
    * Fixes
        * Fix AutoML not passing CV folds to ``DefaultDataChecks`` for usage by ``ClassImbalanceDataCheck`` :pr:`1619`
        * Fix Windows CI jobs: install ``numba`` via conda, required for ``shap`` :pr:`1490`
        * Added custom-index support for `reset-index-get_prediction_vs_actual_over_time_data` :pr:`1494`
        * Fix ``generate_pipeline_code`` to account for boolean and None differences between Python and JSON :pr:`1524` :pr:`1531`
        * Set max value for plotly and xgboost versions while we debug CI failures with newer versions :pr:`1532`
        * Undo version pinning for plotly :pr:`1533`
        * Fix ReadTheDocs build by updating the version of ``setuptools`` :pr:`1561`
        * Set ``random_state`` of data splitter in AutoMLSearch to take int to keep consistency in the resulting splits :pr:`1579`
        * Pin sklearn version while we work on adding support :pr:`1594`
        * Pin pandas at <1.2.0 while we work on adding support :pr:`1609`
        * Pin graphviz at < 0.16 while we work on adding support :pr:`1609`
    * Changes
        * Reverting ``save_graph`` :pr:`1550` to resolve kaleido build issues :pr:`1585`
        * Update circleci badge to apply to ``main`` :pr:`1489`
        * Added script to generate github markdown for releases :pr:`1487`
        * Updated selection using pandas ``dtypes`` to selecting using Woodwork logical types :pr:`1551`
        * Updated dependencies to fix ``ImportError: cannot import name 'MaskedArray' from 'sklearn.utils.fixes'`` error and to address Woodwork and Featuretool dependencies :pr:`1540`
        * Made ``get_prediction_vs_actual_data()`` a public method :pr:`1553`
        * Updated ``Woodwork`` version requirement to v0.0.7 :pr:`1560`
        * Move data splitters from ``evalml.automl.data_splitters`` to ``evalml.preprocessing.data_splitters`` :pr:`1597`
        * Rename "# Testing" in automl log output to "# Validation" :pr:`1597`
    * Documentation Changes
        * Added partial dependence methods to API reference :pr:`1537`
        * Updated documentation for confusion matrix methods :pr:`1611`
    * Testing Changes
        * Set ``n_jobs=1`` in most unit tests to reduce memory :pr:`1505`

.. warning::

    **Breaking Changes**
        * Updated minimal dependencies: ``numpy>=1.19.1``, ``pandas>=1.1.0``, ``scikit-learn>=0.23.1``, ``scikit-optimize>=0.8.1``
        * Updated ``AutoMLSearch.best_pipeline`` to return a trained pipeline. Pass in ``train_best_pipeline=False`` to AutoMLSearch in order to return an untrained pipeline.
        * Pipeline component instances can no longer be iterated through using ``Pipeline.component_graph`` :pr:`1543`
        * Update ``AutoMLSearch`` constructor to take training data instead of ``search`` and ``add_to_leaderboard`` :pr:`1597`
        * Update ``split_data`` helper args :pr:`1597`
        * Move data splitters from ``evalml.automl.data_splitters`` to ``evalml.preprocessing.data_splitters`` :pr:`1597`
        * Rename ``AutoMLSearch`` ``data_split`` arg to ``data_splitter`` :pr:`1569`



**v0.16.1 Dec. 1, 2020**
    * Enhancements
        * Pin woodwork version to v0.0.6 to avoid breaking changes :pr:`1484`
        * Updated ``Woodwork`` to >=0.0.5 in ``core-requirements.txt`` :pr:`1473`
        * Removed ``copy_dataframe`` parameter for ``Woodwork``, updated ``Woodwork`` to >=0.0.6 in ``core-requirements.txt`` :pr:`1478`
        * Updated ``detect_problem_type`` to use ``pandas.api.is_numeric_dtype`` :pr:`1476`
    * Changes
        * Changed ``make clean`` to delete coverage reports as a convenience for developers :pr:`1464`
        * Set ``n_jobs=-1`` by default for stacked ensemble components :pr:`1472`
    * Documentation Changes
        * Updated pipeline and component documentation and demos to use ``Woodwork`` :pr:`1466`
    * Testing Changes
        * Update dependency update checker to use everything from core and optional dependencies :pr:`1480`


**v0.16.0 Nov. 24, 2020**
    * Enhancements
        * Updated pipelines and ``make_pipeline`` to accept ``Woodwork`` inputs :pr:`1393`
        * Updated components to accept ``Woodwork`` inputs :pr:`1423`
        * Added ability to freeze hyperparameters for ``AutoMLSearch`` :pr:`1284`
        * Added ``Target Encoder`` into transformer components :pr:`1401`
        * Added callback for error handling in ``AutoMLSearch`` :pr:`1403`
        * Added the index id to the ``explain_predictions_best_worst`` output to help users identify which rows in their data are included :pr:`1365`
        * The top_k features displayed in ``explain_predictions_*`` functions are now determined by the magnitude of shap values as opposed to the ``top_k`` largest and smallest shap values. :pr:`1374`
        * Added a problem type for time series regression :pr:`1386`
        * Added a ``is_defined_for_problem_type`` method to ``ObjectiveBase`` :pr:`1386`
        * Added a ``random_state`` parameter to ``make_pipeline_from_components`` function :pr:`1411`
        * Added ``DelayedFeaturesTransformer`` :pr:`1396`
        * Added a ``TimeSeriesRegressionPipeline`` class :pr:`1418`
        * Removed ``core-requirements.txt`` from the package distribution :pr:`1429`
        * Updated data check messages to include a `"code"` and `"details"` fields :pr:`1451`, :pr:`1462`
        * Added a ``TimeSeriesSplit`` data splitter for time series problems :pr:`1441`
        * Added a ``problem_configuration`` parameter to AutoMLSearch :pr:`1457`
    * Fixes
        * Fixed ``IndexError`` raised in ``AutoMLSearch`` when ``ensembling = True`` but only one pipeline to iterate over :pr:`1397`
        * Fixed stacked ensemble input bug and LightGBM warning and bug in ``AutoMLSearch`` :pr:`1388`
        * Updated enum classes to show possible enum values as attributes :pr:`1391`
        * Updated calls to ``Woodwork``'s ``to_pandas()`` to ``to_series()`` and ``to_dataframe()`` :pr:`1428`
        * Fixed bug in OHE where column names were not guaranteed to be unique :pr:`1349`
        * Fixed bug with percent improvement of ``ExpVariance`` objective on data with highly skewed target :pr:`1467`
        * Fix SimpleImputer error which occurs when all features are bool type :pr:`1215`
    * Changes
        * Changed ``OutliersDataCheck`` to return the list of columns, rather than rows, that contain outliers :pr:`1377`
        * Simplified and cleaned output for Code Generation :pr:`1371`
        * Reverted changes from :pr:`1337` :pr:`1409`
        * Updated data checks to return dictionary of warnings and errors instead of a list :pr:`1448`
        * Updated ``AutoMLSearch`` to pass ``Woodwork`` data structures to every pipeline (instead of pandas DataFrames) :pr:`1450`
        * Update ``AutoMLSearch`` to default to ``max_batches=1`` instead of ``max_iterations=5`` :pr:`1452`
        * Updated _evaluate_pipelines to consolidate side effects :pr:`1410`
    * Documentation Changes
        * Added description of CLA to contributing guide, updated description of draft PRs :pr:`1402`
        * Updated documentation to include all data checks, ``DataChecks``, and usage of data checks in AutoML :pr:`1412`
        * Updated docstrings from ``np.array`` to ``np.ndarray`` :pr:`1417`
        * Added section on stacking ensembles in AutoMLSearch documentation :pr:`1425`
    * Testing Changes
        * Removed ``category_encoders`` from test-requirements.txt :pr:`1373`
        * Tweak codecov.io settings again to avoid flakes :pr:`1413`
        * Modified ``make lint`` to check notebook versions in the docs :pr:`1431`
        * Modified ``make lint-fix`` to standardize notebook versions in the docs :pr:`1431`
        * Use new version of pull request Github Action for dependency check (:pr:`1443`)
        * Reduced number of workers for tests to 4 :pr:`1447`

.. warning::

    **Breaking Changes**
        * The ``top_k`` and ``top_k_features`` parameters in ``explain_predictions_*`` functions now return ``k`` features as opposed to ``2 * k`` features :pr:`1374`
        * Renamed ``problem_type`` to ``problem_types`` in ``RegressionObjective``, ``BinaryClassificationObjective``, and ``MulticlassClassificationObjective`` :pr:`1319`
        * Data checks now return a dictionary of warnings and errors instead of a list :pr:`1448`



**v0.15.0 Oct. 29, 2020**
    * Enhancements
        * Added stacked ensemble component classes (``StackedEnsembleClassifier``, ``StackedEnsembleRegressor``) :pr:`1134`
        * Added stacked ensemble components to ``AutoMLSearch`` :pr:`1253`
        * Added ``DecisionTreeClassifier`` and ``DecisionTreeRegressor`` to AutoML :pr:`1255`
        * Added ``graph_prediction_vs_actual`` in ``model_understanding`` for regression problems :pr:`1252`
        * Added parameter to ``OneHotEncoder`` to enable filtering for features to encode for :pr:`1249`
        * Added percent-better-than-baseline for all objectives to automl.results :pr:`1244`
        * Added ``HighVarianceCVDataCheck`` and replaced synonymous warning in ``AutoMLSearch`` :pr:`1254`
        * Added `PCA Transformer` component for dimensionality reduction :pr:`1270`
        * Added ``generate_pipeline_code`` and ``generate_component_code`` to allow for code generation given a pipeline or component instance :pr:`1306`
        * Added ``PCA Transformer`` component for dimensionality reduction :pr:`1270`
        * Updated ``AutoMLSearch`` to support ``Woodwork`` data structures :pr:`1299`
        * Added cv_folds to ``ClassImbalanceDataCheck`` and added this check to ``DefaultDataChecks`` :pr:`1333`
        * Make ``max_batches`` argument to ``AutoMLSearch.search`` public :pr:`1320`
        * Added text support to automl search :pr:`1062`
        * Added ``_pipelines_per_batch`` as a private argument to ``AutoMLSearch`` :pr:`1355`
    * Fixes
        * Fixed ML performance issue with ordered datasets: always shuffle data in automl's default CV splits :pr:`1265`
        * Fixed broken ``evalml info`` CLI command :pr:`1293`
        * Fixed ``boosting type='rf'`` for LightGBM Classifier, as well as ``num_leaves`` error :pr:`1302`
        * Fixed bug in ``explain_predictions_best_worst`` where a custom index in the target variable would cause a ``ValueError`` :pr:`1318`
        * Added stacked ensemble estimators to to ``evalml.pipelines.__init__`` file :pr:`1326`
        * Fixed bug in OHE where calls to transform were not deterministic if ``top_n`` was less than the number of categories in a column :pr:`1324`
        * Fixed LightGBM warning messages during AutoMLSearch :pr:`1342`
        * Fix warnings thrown during AutoMLSearch in ``HighVarianceCVDataCheck`` :pr:`1346`
        * Fixed bug where TrainingValidationSplit would return invalid location indices for dataframes with a custom index :pr:`1348`
        * Fixed bug where the AutoMLSearch ``random_state`` was not being passed to the created pipelines :pr:`1321`
    * Changes
        * Allow ``add_to_rankings`` to be called before AutoMLSearch is called :pr:`1250`
        * Removed Graphviz from test-requirements to add to requirements.txt :pr:`1327`
        * Removed ``max_pipelines`` parameter from ``AutoMLSearch`` :pr:`1264`
        * Include editable installs in all install make targets :pr:`1335`
        * Made pip dependencies `featuretools` and `nlp_primitives` core dependencies :pr:`1062`
        * Removed `PartOfSpeechCount` from `TextFeaturizer` transform primitives :pr:`1062`
        * Added warning for ``partial_dependency`` when the feature includes null values :pr:`1352`
    * Documentation Changes
        * Fixed and updated code blocks in Release Notes :pr:`1243`
        * Added DecisionTree estimators to API Reference :pr:`1246`
        * Changed class inheritance display to flow vertically :pr:`1248`
        * Updated cost-benefit tutorial to use a holdout/test set :pr:`1159`
        * Added ``evalml info`` command to documentation :pr:`1293`
        * Miscellaneous doc updates :pr:`1269`
        * Removed conda pre-release testing from the release process document :pr:`1282`
        * Updates to contributing guide :pr:`1310`
        * Added Alteryx footer to docs with Twitter and Github link :pr:`1312`
        * Added documentation for evalml installation for Python 3.6 :pr:`1322`
        * Added documentation changes to make the API Docs easier to understand :pr:`1323`
        * Fixed documentation for ``feature_importance`` :pr:`1353`
        * Added tutorial for running `AutoML` with text data :pr:`1357`
        * Added documentation for woodwork integration with automl search :pr:`1361`
    * Testing Changes
        * Added tests for ``jupyter_check`` to handle IPython :pr:`1256`
        * Cleaned up ``make_pipeline`` tests to test for all estimators :pr:`1257`
        * Added a test to check conda build after merge to main :pr:`1247`
        * Removed code that was lacking codecov for ``__main__.py`` and unnecessary :pr:`1293`
        * Codecov: round coverage up instead of down :pr:`1334`
        * Add DockerHub credentials to CI testing environment :pr:`1356`
        * Add DockerHub credentials to conda testing environment :pr:`1363`

.. warning::

    **Breaking Changes**
        * Renamed ``LabelLeakageDataCheck`` to ``TargetLeakageDataCheck`` :pr:`1319`
        * ``max_pipelines`` parameter has been removed from ``AutoMLSearch``. Please use ``max_iterations`` instead. :pr:`1264`
        * ``AutoMLSearch.search()`` will now log a warning if the input is not a ``Woodwork`` data structure (``pandas``, ``numpy``) :pr:`1299`
        * Make ``max_batches`` argument to ``AutoMLSearch.search`` public :pr:`1320`
        * Removed unused argument `feature_types` from AutoMLSearch.search :pr:`1062`

**v0.14.1 Sep. 29, 2020**
    * Enhancements
        * Updated partial dependence methods to support calculating numeric columns in a dataset with non-numeric columns :pr:`1150`
        * Added ``get_feature_names`` on ``OneHotEncoder`` :pr:`1193`
        * Added ``detect_problem_type`` to ``problem_type/utils.py`` to automatically detect the problem type given targets :pr:`1194`
        * Added LightGBM to ``AutoMLSearch`` :pr:`1199`
        * Updated ``scikit-learn`` and ``scikit-optimize`` to use latest versions - 0.23.2 and 0.8.1 respectively :pr:`1141`
        * Added ``__str__`` and ``__repr__`` for pipelines and components :pr:`1218`
        * Included internal target check for both training and validation data in ``AutoMLSearch`` :pr:`1226`
        * Added ``ProblemTypes.all_problem_types`` helper to get list of supported problem types :pr:`1219`
        * Added ``DecisionTreeClassifier`` and ``DecisionTreeRegressor`` classes :pr:`1223`
        * Added ``ProblemTypes.all_problem_types`` helper to get list of supported problem types :pr:`1219`
        * ``DataChecks`` can now be parametrized by passing a list of ``DataCheck`` classes and a parameter dictionary :pr:`1167`
        * Added first CV fold score as validation score in ``AutoMLSearch.rankings`` :pr:`1221`
        * Updated ``flake8`` configuration to enable linting on ``__init__.py`` files :pr:`1234`
        * Refined ``make_pipeline_from_components`` implementation :pr:`1204`
    * Fixes
        * Updated GitHub URL after migration to Alteryx GitHub org :pr:`1207`
        * Changed Problem Type enum to be more similar to the string name :pr:`1208`
        * Wrapped call to scikit-learn's partial dependence method in a ``try``/``finally`` block :pr:`1232`
    * Changes
        * Added ``allow_writing_files`` as a named argument to CatBoost estimators. :pr:`1202`
        * Added ``solver`` and ``multi_class`` as named arguments to ``LogisticRegressionClassifier`` :pr:`1202`
        * Replaced pipeline's ``._transform`` method to evaluate all the preprocessing steps of a pipeline with ``.compute_estimator_features`` :pr:`1231`
        * Changed default large dataset train/test splitting behavior :pr:`1205`
    * Documentation Changes
        * Included description of how to access the component instances and features for pipeline user guide :pr:`1163`
        * Updated API docs to refer to target as "target" instead of "labels" for non-classification tasks and minor docs cleanup :pr:`1160`
        * Added Class Imbalance Data Check to ``api_reference.rst`` :pr:`1190` :pr:`1200`
        * Added pipeline properties to API reference :pr:`1209`
        * Clarified what the objective parameter in AutoML is used for in AutoML API reference and AutoML user guide :pr:`1222`
        * Updated API docs to include ``skopt.space.Categorical`` option for component hyperparameter range definition :pr:`1228`
        * Added install documentation for ``libomp`` in order to use LightGBM on Mac :pr:`1233`
        * Improved description of ``max_iterations`` in documentation :pr:`1212`
        * Removed unused code from sphinx conf :pr:`1235`
    * Testing Changes

.. warning::

    **Breaking Changes**
        * ``DefaultDataChecks`` now accepts a ``problem_type`` parameter that must be specified :pr:`1167`
        * Pipeline's ``._transform`` method to evaluate all the preprocessing steps of a pipeline has been replaced with ``.compute_estimator_features`` :pr:`1231`
        * ``get_objectives`` has been renamed to ``get_core_objectives``. This function will now return a list of valid objective instances :pr:`1230`


**v0.13.2 Sep. 17, 2020**
    * Enhancements
        * Added ``output_format`` field to explain predictions functions :pr:`1107`
        * Modified ``get_objective`` and ``get_objectives`` to be able to return any objective in ``evalml.objectives`` :pr:`1132`
        * Added a ``return_instance`` boolean parameter to ``get_objective`` :pr:`1132`
        * Added ``ClassImbalanceDataCheck`` to determine whether target imbalance falls below a given threshold :pr:`1135`
        * Added label encoder to LightGBM for binary classification :pr:`1152`
        * Added labels for the row index of confusion matrix :pr:`1154`
        * Added ``AutoMLSearch`` object as another parameter in search callbacks :pr:`1156`
        * Added the corresponding probability threshold for each point displayed in ``graph_roc_curve`` :pr:`1161`
        * Added ``__eq__`` for ``ComponentBase`` and ``PipelineBase`` :pr:`1178`
        * Added support for multiclass classification for ``roc_curve`` :pr:`1164`
        * Added ``categories`` accessor to ``OneHotEncoder`` for listing the categories associated with a feature :pr:`1182`
        * Added utility function to create pipeline instances from a list of component instances :pr:`1176`
    * Fixes
        * Fixed XGBoost column names for partial dependence methods :pr:`1104`
        * Removed dead code validating column type from ``TextFeaturizer`` :pr:`1122`
        * Fixed issue where ``Imputer`` cannot fit when there is None in a categorical or boolean column :pr:`1144`
        * ``OneHotEncoder`` preserves the custom index in the input data :pr:`1146`
        * Fixed representation for ``ModelFamily`` :pr:`1165`
        * Removed duplicate ``nbsphinx`` dependency in ``dev-requirements.txt`` :pr:`1168`
        * Users can now pass in any valid kwargs to all estimators :pr:`1157`
        * Remove broken accessor ``OneHotEncoder.get_feature_names`` and unneeded base class :pr:`1179`
        * Removed LightGBM Estimator from AutoML models :pr:`1186`
    * Changes
        * Pinned ``scikit-optimize`` version to 0.7.4 :pr:`1136`
        * Removed ``tqdm`` as a dependency :pr:`1177`
        * Added lightgbm version 3.0.0 to ``latest_dependency_versions.txt`` :pr:`1185`
        * Rename ``max_pipelines`` to ``max_iterations`` :pr:`1169`
    * Documentation Changes
        * Fixed API docs for ``AutoMLSearch`` ``add_result_callback`` :pr:`1113`
        * Added a step to our release process for pushing our latest version to conda-forge :pr:`1118`
        * Added warning for missing ipywidgets dependency for using ``PipelineSearchPlots`` on Jupyterlab :pr:`1145`
        * Updated ``README.md`` example to load demo dataset :pr:`1151`
        * Swapped mapping of breast cancer targets in ``model_understanding.ipynb`` :pr:`1170`
    * Testing Changes
        * Added test confirming ``TextFeaturizer`` never outputs null values :pr:`1122`
        * Changed Python version of ``Update Dependencies`` action to 3.8.x :pr:`1137`
        * Fixed release notes check-in test for ``Update Dependencies`` actions :pr:`1172`

.. warning::

    **Breaking Changes**
        * ``get_objective`` will now return a class definition rather than an instance by default :pr:`1132`
        * Deleted ``OPTIONS`` dictionary in ``evalml.objectives.utils.py`` :pr:`1132`
        * If specifying an objective by string, the string must now match the objective's name field, case-insensitive :pr:`1132`
        * Passing "Cost Benefit Matrix", "Fraud Cost", "Lead Scoring", "Mean Squared Log Error",
            "Recall", "Recall Macro", "Recall Micro", "Recall Weighted", or "Root Mean Squared Log Error" to ``AutoMLSearch`` will now result in a ``ValueError``
            rather than an ``ObjectiveNotFoundError`` :pr:`1132`
        * Search callbacks ``start_iteration_callback`` and ``add_results_callback`` have changed to include a copy of the AutoMLSearch object as a third parameter :pr:`1156`
        * Deleted ``OneHotEncoder.get_feature_names`` method which had been broken for a while, in favor of pipelines' ``input_feature_names`` :pr:`1179`
        * Deleted empty base class ``CategoricalEncoder`` which ``OneHotEncoder`` component was inheriting from :pr:`1176`
        * Results from ``roc_curve`` will now return as a list of dictionaries with each dictionary representing a class :pr:`1164`
        * ``max_pipelines`` now raises a ``DeprecationWarning`` and will be removed in the next release. ``max_iterations`` should be used instead. :pr:`1169`


**v0.13.1 Aug. 25, 2020**
    * Enhancements
        * Added Cost-Benefit Matrix objective for binary classification :pr:`1038`
        * Split ``fill_value`` into ``categorical_fill_value`` and ``numeric_fill_value`` for Imputer :pr:`1019`
        * Added ``explain_predictions`` and ``explain_predictions_best_worst`` for explaining multiple predictions with SHAP :pr:`1016`
        * Added new LSA component for text featurization :pr:`1022`
        * Added guide on installing with conda :pr:`1041`
        * Added a “cost-benefit curve” util method to graph cost-benefit matrix scores vs. binary classification thresholds :pr:`1081`
        * Standardized error when calling transform/predict before fit for pipelines :pr:`1048`
        * Added ``percent_better_than_baseline`` to AutoML search rankings and full rankings table :pr:`1050`
        * Added one-way partial dependence and partial dependence plots :pr:`1079`
        * Added "Feature Value" column to prediction explanation reports. :pr:`1064`
        * Added LightGBM classification estimator :pr:`1082`, :pr:`1114`
        * Added ``max_batches`` parameter to ``AutoMLSearch`` :pr:`1087`
    * Fixes
        * Updated ``TextFeaturizer`` component to no longer require an internet connection to run :pr:`1022`
        * Fixed non-deterministic element of ``TextFeaturizer`` transformations :pr:`1022`
        * Added a StandardScaler to all ElasticNet pipelines :pr:`1065`
        * Updated cost-benefit matrix to normalize score :pr:`1099`
        * Fixed logic in ``calculate_percent_difference`` so that it can handle negative values :pr:`1100`
    * Changes
        * Added ``needs_fitting`` property to ``ComponentBase`` :pr:`1044`
        * Updated references to data types to use datatype lists defined in ``evalml.utils.gen_utils`` :pr:`1039`
        * Remove maximum version limit for SciPy dependency :pr:`1051`
        * Moved ``all_components`` and other component importers into runtime methods :pr:`1045`
        * Consolidated graphing utility methods under ``evalml.utils.graph_utils`` :pr:`1060`
        * Made slight tweaks to how ``TextFeaturizer`` uses ``featuretools``, and did some refactoring of that and of LSA :pr:`1090`
        * Changed ``show_all_features`` parameter into ``importance_threshold``, which allows for thresholding feature importance :pr:`1097`, :pr:`1103`
    * Documentation Changes
        * Update ``setup.py`` URL to point to the github repo :pr:`1037`
        * Added tutorial for using the cost-benefit matrix objective :pr:`1088`
        * Updated ``model_understanding.ipynb`` to include documentation for using plotly on Jupyter Lab :pr:`1108`
    * Testing Changes
        * Refactor CircleCI tests to use matrix jobs (:pr:`1043`)
        * Added a test to check that all test directories are included in evalml package :pr:`1054`


.. warning::

    **Breaking Changes**
        * ``confusion_matrix`` and ``normalize_confusion_matrix`` have been moved to ``evalml.utils`` :pr:`1038`
        * All graph utility methods previously under ``evalml.pipelines.graph_utils`` have been moved to ``evalml.utils.graph_utils`` :pr:`1060`


**v0.12.2 Aug. 6, 2020**
    * Enhancements
        * Add save/load method to components :pr:`1023`
        * Expose pickle ``protocol`` as optional arg to save/load :pr:`1023`
        * Updated estimators used in AutoML to include ExtraTrees and ElasticNet estimators :pr:`1030`
    * Fixes
    * Changes
        * Removed ``DeprecationWarning`` for ``SimpleImputer`` :pr:`1018`
    * Documentation Changes
        * Add note about version numbers to release process docs :pr:`1034`
    * Testing Changes
        * Test files are now included in the evalml package :pr:`1029`


**v0.12.0 Aug. 3, 2020**
    * Enhancements
        * Added string and categorical targets support for binary and multiclass pipelines and check for numeric targets for ``DetectLabelLeakage`` data check :pr:`932`
        * Added clear exception for regression pipelines if target datatype is string or categorical :pr:`960`
        * Added target column names and class labels in ``predict`` and ``predict_proba`` output for pipelines :pr:`951`
        * Added ``_compute_shap_values`` and ``normalize_values`` to ``pipelines/explanations`` module :pr:`958`
        * Added ``explain_prediction`` feature which explains single predictions with SHAP :pr:`974`
        * Added Imputer to allow different imputation strategies for numerical and categorical dtypes :pr:`991`
        * Added support for configuring logfile path using env var, and don't create logger if there are filesystem errors :pr:`975`
        * Updated catboost estimators' default parameters and automl hyperparameter ranges to speed up fit time :pr:`998`
    * Fixes
        * Fixed ReadtheDocs warning failure regarding embedded gif :pr:`943`
        * Removed incorrect parameter passed to pipeline classes in ``_add_baseline_pipelines`` :pr:`941`
        * Added universal error for calling ``predict``, ``predict_proba``, ``transform``, and ``feature_importances`` before fitting :pr:`969`, :pr:`994`
        * Made ``TextFeaturizer`` component and pip dependencies ``featuretools`` and ``nlp_primitives`` optional :pr:`976`
        * Updated imputation strategy in automl to no longer limit impute strategy to ``most_frequent`` for all features if there are any categorical columns :pr:`991`
        * Fixed ``UnboundLocalError`` for ``cv_pipeline`` when automl search errors :pr:`996`
        * Fixed ``Imputer`` to reset dataframe index to preserve behavior expected from  ``SimpleImputer`` :pr:`1009`
    * Changes
        * Moved ``get_estimators`` to ``evalml.pipelines.components.utils`` :pr:`934`
        * Modified Pipelines to raise ``PipelineScoreError`` when they encounter an error during scoring :pr:`936`
        * Moved ``evalml.model_families.list_model_families`` to ``evalml.pipelines.components.allowed_model_families`` :pr:`959`
        * Renamed ``DateTimeFeaturization`` to ``DateTimeFeaturizer`` :pr:`977`
        * Added check to stop search and raise an error if all pipelines in a batch return NaN scores :pr:`1015`
    * Documentation Changes
        * Updated ``README.md`` :pr:`963`
        * Reworded message when errors are returned from data checks in search :pr:`982`
        * Added section on understanding model predictions with ``explain_prediction`` to User Guide :pr:`981`
        * Added a section to the user guide and api reference about how XGBoost and CatBoost are not fully supported. :pr:`992`
        * Added custom components section in user guide :pr:`993`
        * Updated FAQ section formatting :pr:`997`
        * Updated release process documentation :pr:`1003`
    * Testing Changes
        * Moved ``predict_proba`` and ``predict`` tests regarding string / categorical targets to ``test_pipelines.py`` :pr:`972`
        * Fixed dependency update bot by updating python version to 3.7 to avoid frequent github version updates :pr:`1002`


.. warning::

    **Breaking Changes**
        * ``get_estimators`` has been moved to ``evalml.pipelines.components.utils`` (previously was under ``evalml.pipelines.utils``) :pr:`934`
        * Removed the ``raise_errors`` flag in AutoML search. All errors during pipeline evaluation will be caught and logged. :pr:`936`
        * ``evalml.model_families.list_model_families`` has been moved to ``evalml.pipelines.components.allowed_model_families`` :pr:`959`
        * ``TextFeaturizer``: the ``featuretools`` and ``nlp_primitives`` packages must be installed after installing evalml in order to use this component :pr:`976`
        * Renamed ``DateTimeFeaturization`` to ``DateTimeFeaturizer`` :pr:`977`


**v0.11.2 July 16, 2020**
    * Enhancements
        * Added ``NoVarianceDataCheck`` to ``DefaultDataChecks`` :pr:`893`
        * Added text processing and featurization component ``TextFeaturizer`` :pr:`913`, :pr:`924`
        * Added additional checks to ``InvalidTargetDataCheck`` to handle invalid target data types :pr:`929`
        * ``AutoMLSearch`` will now handle ``KeyboardInterrupt`` and prompt user for confirmation :pr:`915`
    * Fixes
        * Makes automl results a read-only property :pr:`919`
    * Changes
        * Deleted static pipelines and refactored tests involving static pipelines, removed ``all_pipelines()`` and ``get_pipelines()`` :pr:`904`
        * Moved ``list_model_families`` to ``evalml.model_family.utils`` :pr:`903`
        * Updated ``all_pipelines``, ``all_estimators``, ``all_components`` to use the same mechanism for dynamically generating their elements :pr:`898`
        * Rename ``master`` branch to ``main`` :pr:`918`
        * Add pypi release github action :pr:`923`
        * Updated ``AutoMLSearch.search`` stdout output and logging and removed tqdm progress bar :pr:`921`
        * Moved automl config checks previously in ``search()`` to init :pr:`933`
    * Documentation Changes
        * Reorganized and rewrote documentation :pr:`937`
        * Updated to use pydata sphinx theme :pr:`937`
        * Updated docs to use ``release_notes`` instead of ``changelog`` :pr:`942`
    * Testing Changes
        * Cleaned up fixture names and usages in tests :pr:`895`


.. warning::

    **Breaking Changes**
        * ``list_model_families`` has been moved to ``evalml.model_family.utils`` (previously was under ``evalml.pipelines.utils``) :pr:`903`
        * ``get_estimators`` has been moved to ``evalml.pipelines.components.utils`` (previously was under ``evalml.pipelines.utils``) :pr:`934`
        * Static pipeline definitions have been removed, but similar pipelines can still be constructed via creating an instance of ``PipelineBase`` :pr:`904`
        * ``all_pipelines()`` and ``get_pipelines()`` utility methods have been removed :pr:`904`


**v0.11.0 June 30, 2020**
    * Enhancements
        * Added multiclass support for ROC curve graphing :pr:`832`
        * Added preprocessing component to drop features whose percentage of NaN values exceeds a specified threshold :pr:`834`
        * Added data check to check for problematic target labels :pr:`814`
        * Added PerColumnImputer that allows imputation strategies per column :pr:`824`
        * Added transformer to drop specific columns :pr:`827`
        * Added support for ``categories``, ``handle_error``, and ``drop`` parameters in ``OneHotEncoder`` :pr:`830` :pr:`897`
        * Added preprocessing component to handle DateTime columns featurization :pr:`838`
        * Added ability to clone pipelines and components :pr:`842`
        * Define getter method for component ``parameters`` :pr:`847`
        * Added utility methods to calculate and graph permutation importances :pr:`860`, :pr:`880`
        * Added new utility functions necessary for generating dynamic preprocessing pipelines :pr:`852`
        * Added kwargs to all components :pr:`863`
        * Updated ``AutoSearchBase`` to use dynamically generated preprocessing pipelines :pr:`870`
        * Added SelectColumns transformer :pr:`873`
        * Added ability to evaluate additional pipelines for automl search :pr:`874`
        * Added ``default_parameters`` class property to components and pipelines :pr:`879`
        * Added better support for disabling data checks in automl search :pr:`892`
        * Added ability to save and load AutoML objects to file :pr:`888`
        * Updated ``AutoSearchBase.get_pipelines`` to return an untrained pipeline instance :pr:`876`
        * Saved learned binary classification thresholds in automl results cv data dict :pr:`876`
    * Fixes
        * Fixed bug where SimpleImputer cannot handle dropped columns :pr:`846`
        * Fixed bug where PerColumnImputer cannot handle dropped columns :pr:`855`
        * Enforce requirement that builtin components save all inputted values in their parameters dict :pr:`847`
        * Don't list base classes in ``all_components`` output :pr:`847`
        * Standardize all components to output pandas data structures, and accept either pandas or numpy :pr:`853`
        * Fixed rankings and full_rankings error when search has not been run :pr:`894`
    * Changes
        * Update ``all_pipelines`` and ``all_components`` to try initializing pipelines/components, and on failure exclude them :pr:`849`
        * Refactor ``handle_components`` to ``handle_components_class``, standardize to ``ComponentBase`` subclass instead of instance :pr:`850`
        * Refactor "blacklist"/"whitelist" to "allow"/"exclude" lists :pr:`854`
        * Replaced ``AutoClassificationSearch`` and ``AutoRegressionSearch`` with ``AutoMLSearch`` :pr:`871`
        * Renamed feature_importances and permutation_importances methods to use singular names (feature_importance and permutation_importance) :pr:`883`
        * Updated ``automl`` default data splitter to train/validation split for large datasets :pr:`877`
        * Added open source license, update some repo metadata :pr:`887`
        * Removed dead code in ``_get_preprocessing_components`` :pr:`896`
    * Documentation Changes
        * Fix some typos and update the EvalML logo :pr:`872`
    * Testing Changes
        * Update the changelog check job to expect the new branching pattern for the deps update bot :pr:`836`
        * Check that all components output pandas datastructures, and can accept either pandas or numpy :pr:`853`
        * Replaced ``AutoClassificationSearch`` and ``AutoRegressionSearch`` with ``AutoMLSearch`` :pr:`871`


.. warning::

    **Breaking Changes**
        * Pipelines' static ``component_graph`` field must contain either ``ComponentBase`` subclasses or ``str``, instead of ``ComponentBase`` subclass instances :pr:`850`
        * Rename ``handle_component`` to ``handle_component_class``. Now standardizes to ``ComponentBase`` subclasses instead of ``ComponentBase`` subclass instances :pr:`850`
        * Renamed automl's ``cv`` argument to ``data_split`` :pr:`877`
        * Pipelines' and classifiers' ``feature_importances`` is renamed ``feature_importance``, ``graph_feature_importances`` is renamed ``graph_feature_importance`` :pr:`883`
        * Passing ``data_checks=None`` to automl search will not perform any data checks as opposed to default checks. :pr:`892`
        * Pipelines to search for in AutoML are now determined automatically, rather than using the statically-defined pipeline classes. :pr:`870`
        * Updated ``AutoSearchBase.get_pipelines`` to return an untrained pipeline instance, instead of one which happened to be trained on the final cross-validation fold :pr:`876`


**v0.10.0 May 29, 2020**
    * Enhancements
        * Added baseline models for classification and regression, add functionality to calculate baseline models before searching in AutoML :pr:`746`
        * Port over highly-null guardrail as a data check and define ``DefaultDataChecks`` and ``DisableDataChecks`` classes :pr:`745`
        * Update ``Tuner`` classes to work directly with pipeline parameters dicts instead of flat parameter lists :pr:`779`
        * Add Elastic Net as a pipeline option :pr:`812`
        * Added new Pipeline option ``ExtraTrees`` :pr:`790`
        * Added precicion-recall curve metrics and plot for binary classification problems in ``evalml.pipeline.graph_utils`` :pr:`794`
        * Update the default automl algorithm to search in batches, starting with default parameters for each pipeline and iterating from there :pr:`793`
        * Added ``AutoMLAlgorithm`` class and ``IterativeAlgorithm`` impl, separated from ``AutoSearchBase`` :pr:`793`
    * Fixes
        * Update pipeline ``score`` to return ``nan`` score for any objective which throws an exception during scoring :pr:`787`
        * Fixed bug introduced in :pr:`787` where binary classification metrics requiring predicted probabilities error in scoring :pr:`798`
        * CatBoost and XGBoost classifiers and regressors can no longer have a learning rate of 0 :pr:`795`
    * Changes
        * Cleanup pipeline ``score`` code, and cleanup codecov :pr:`711`
        * Remove ``pass`` for abstract methods for codecov :pr:`730`
        * Added __str__ for AutoSearch object :pr:`675`
        * Add util methods to graph ROC and confusion matrix :pr:`720`
        * Refactor ``AutoBase`` to ``AutoSearchBase`` :pr:`758`
        * Updated AutoBase with ``data_checks`` parameter, removed previous ``detect_label_leakage`` parameter, and added functionality to run data checks before search in AutoML :pr:`765`
        * Updated our logger to use Python's logging utils :pr:`763`
        * Refactor most of ``AutoSearchBase._do_iteration`` impl into ``AutoSearchBase._evaluate`` :pr:`762`
        * Port over all guardrails to use the new DataCheck API :pr:`789`
        * Expanded ``import_or_raise`` to catch all exceptions :pr:`759`
        * Adds RMSE, MSLE, RMSLE as standard metrics :pr:`788`
        * Don't allow ``Recall`` to be used as an objective for AutoML :pr:`784`
        * Removed feature selection from pipelines :pr:`819`
        * Update default estimator parameters to make automl search faster and more accurate :pr:`793`
    * Documentation Changes
        * Add instructions to freeze ``master`` on ``release.md`` :pr:`726`
        * Update release instructions with more details :pr:`727` :pr:`733`
        * Add objective base classes to API reference :pr:`736`
        * Fix components API to match other modules :pr:`747`
    * Testing Changes
        * Delete codecov yml, use codecov.io's default :pr:`732`
        * Added unit tests for fraud cost, lead scoring, and standard metric objectives :pr:`741`
        * Update codecov client :pr:`782`
        * Updated AutoBase __str__ test to include no parameters case :pr:`783`
        * Added unit tests for ``ExtraTrees`` pipeline :pr:`790`
        * If codecov fails to upload, fail build :pr:`810`
        * Updated Python version of dependency action :pr:`816`
        * Update the dependency update bot to use a suffix when creating branches :pr:`817`

.. warning::

    **Breaking Changes**
        * The ``detect_label_leakage`` parameter for AutoML classes has been removed and replaced by a ``data_checks`` parameter :pr:`765`
        * Moved ROC and confusion matrix methods from ``evalml.pipeline.plot_utils`` to ``evalml.pipeline.graph_utils`` :pr:`720`
        * ``Tuner`` classes require a pipeline hyperparameter range dict as an init arg instead of a space definition :pr:`779`
        * ``Tuner.propose`` and ``Tuner.add`` work directly with pipeline parameters dicts instead of flat parameter lists :pr:`779`
        * ``PipelineBase.hyperparameters`` and ``custom_hyperparameters`` use pipeline parameters dict format instead of being represented as a flat list :pr:`779`
        * All guardrail functions previously under ``evalml.guardrails.utils`` will be removed and replaced by data checks :pr:`789`
        * ``Recall`` disallowed as an objective for AutoML :pr:`784`
        * ``AutoSearchBase`` parameter ``tuner`` has been renamed to ``tuner_class`` :pr:`793`
        * ``AutoSearchBase`` parameter ``possible_pipelines`` and ``possible_model_families`` have been renamed to ``allowed_pipelines`` and ``allowed_model_families`` :pr:`793`


**v0.9.0 Apr. 27, 2020**
    * Enhancements
        * Added ``Accuracy`` as an standard objective :pr:`624`
        * Added verbose parameter to load_fraud :pr:`560`
        * Added Balanced Accuracy metric for binary, multiclass :pr:`612` :pr:`661`
        * Added XGBoost regressor and XGBoost regression pipeline :pr:`666`
        * Added ``Accuracy`` metric for multiclass :pr:`672`
        * Added objective name in ``AutoBase.describe_pipeline`` :pr:`686`
        * Added ``DataCheck`` and ``DataChecks``, ``Message`` classes and relevant subclasses :pr:`739`
    * Fixes
        * Removed direct access to ``cls.component_graph`` :pr:`595`
        * Add testing files to .gitignore :pr:`625`
        * Remove circular dependencies from ``Makefile`` :pr:`637`
        * Add error case for ``normalize_confusion_matrix()`` :pr:`640`
        * Fixed ``XGBoostClassifier`` and ``XGBoostRegressor`` bug with feature names that contain [, ], or < :pr:`659`
        * Update ``make_pipeline_graph`` to not accidentally create empty file when testing if path is valid :pr:`649`
        * Fix pip installation warning about docsutils version, from boto dependency :pr:`664`
        * Removed zero division warning for F1/precision/recall metrics :pr:`671`
        * Fixed ``summary`` for pipelines without estimators :pr:`707`
    * Changes
        * Updated default objective for binary/multiclass classification to log loss :pr:`613`
        * Created classification and regression pipeline subclasses and removed objective as an attribute of pipeline classes :pr:`405`
        * Changed the output of ``score`` to return one dictionary :pr:`429`
        * Created binary and multiclass objective subclasses :pr:`504`
        * Updated objectives API :pr:`445`
        * Removed call to ``get_plot_data`` from AutoML :pr:`615`
        * Set ``raise_error`` to default to True for AutoML classes :pr:`638`
        * Remove unnecessary "u" prefixes on some unicode strings :pr:`641`
        * Changed one-hot encoder to return uint8 dtypes instead of ints :pr:`653`
        * Pipeline ``_name`` field changed to ``custom_name`` :pr:`650`
        * Removed ``graphs.py`` and moved methods into ``PipelineBase`` :pr:`657`, :pr:`665`
        * Remove s3fs as a dev dependency :pr:`664`
        * Changed requirements-parser to be a core dependency :pr:`673`
        * Replace ``supported_problem_types`` field on pipelines with ``problem_type`` attribute on base classes :pr:`678`
        * Changed AutoML to only show best results for a given pipeline template in ``rankings``, added ``full_rankings`` property to show all :pr:`682`
        * Update ``ModelFamily`` values: don't list xgboost/catboost as classifiers now that we have regression pipelines for them :pr:`677`
        * Changed AutoML's ``describe_pipeline`` to get problem type from pipeline instead :pr:`685`
        * Standardize ``import_or_raise`` error messages :pr:`683`
        * Updated argument order of objectives to align with sklearn's :pr:`698`
        * Renamed ``pipeline.feature_importance_graph`` to ``pipeline.graph_feature_importances`` :pr:`700`
        * Moved ROC and confusion matrix methods to ``evalml.pipelines.plot_utils`` :pr:`704`
        * Renamed ``MultiClassificationObjective`` to ``MulticlassClassificationObjective``, to align with pipeline naming scheme :pr:`715`
    * Documentation Changes
        * Fixed some sphinx warnings :pr:`593`
        * Fixed docstring for ``AutoClassificationSearch`` with correct command :pr:`599`
        * Limit readthedocs formats to pdf, not htmlzip and epub :pr:`594` :pr:`600`
        * Clean up objectives API documentation :pr:`605`
        * Fixed function on Exploring search results page :pr:`604`
        * Update release process doc :pr:`567`
        * ``AutoClassificationSearch`` and ``AutoRegressionSearch`` show inherited methods in API reference :pr:`651`
        * Fixed improperly formatted code in breaking changes for changelog :pr:`655`
        * Added configuration to treat Sphinx warnings as errors :pr:`660`
        * Removed separate plotting section for pipelines in API reference :pr:`657`, :pr:`665`
        * Have leads example notebook load S3 files using https, so we can delete s3fs dev dependency :pr:`664`
        * Categorized components in API reference and added descriptions for each category :pr:`663`
        * Fixed Sphinx warnings about ``BalancedAccuracy`` objective :pr:`669`
        * Updated API reference to include missing components and clean up pipeline docstrings :pr:`689`
        * Reorganize API ref, and clarify pipeline sub-titles :pr:`688`
        * Add and update preprocessing utils in API reference :pr:`687`
        * Added inheritance diagrams to API reference :pr:`695`
        * Documented which default objective AutoML optimizes for :pr:`699`
        * Create seperate install page :pr:`701`
        * Include more utils in API ref, like ``import_or_raise`` :pr:`704`
        * Add more color to pipeline documentation :pr:`705`
    * Testing Changes
        * Matched install commands of ``check_latest_dependencies`` test and it's GitHub action :pr:`578`
        * Added Github app to auto assign PR author as assignee :pr:`477`
        * Removed unneeded conda installation of xgboost in windows checkin tests :pr:`618`
        * Update graph tests to always use tmpfile dir :pr:`649`
        * Changelog checkin test workaround for release PRs: If 'future release' section is empty of PR refs, pass check :pr:`658`
        * Add changelog checkin test exception for ``dep-update`` branch :pr:`723`

.. warning::

    **Breaking Changes**

    * Pipelines will now no longer take an objective parameter during instantiation, and will no longer have an objective attribute.
    * ``fit()`` and ``predict()`` now use an optional ``objective`` parameter, which is only used in binary classification pipelines to fit for a specific objective.
    * ``score()`` will now use a required ``objectives`` parameter that is used to determine all the objectives to score on. This differs from the previous behavior, where the pipeline's objective was scored on regardless.
    * ``score()`` will now return one dictionary of all objective scores.
    * ``ROC`` and ``ConfusionMatrix`` plot methods via ``Auto(*).plot`` have been removed by :pr:`615` and are replaced by ``roc_curve`` and ``confusion_matrix`` in ``evamlm.pipelines.plot_utils`` in :pr:`704`
    * ``normalize_confusion_matrix`` has been moved to ``evalml.pipelines.plot_utils`` :pr:`704`
    * Pipelines ``_name`` field changed to ``custom_name``
    * Pipelines ``supported_problem_types`` field is removed because it is no longer necessary :pr:`678`
    * Updated argument order of objectives' ``objective_function`` to align with sklearn :pr:`698`
    * ``pipeline.feature_importance_graph`` has been renamed to ``pipeline.graph_feature_importances`` in :pr:`700`
    * Removed unsupported ``MSLE`` objective :pr:`704`


**v0.8.0 Apr. 1, 2020**
    * Enhancements
        * Add normalization option and information to confusion matrix :pr:`484`
        * Add util function to drop rows with NaN values :pr:`487`
        * Renamed ``PipelineBase.name`` as ``PipelineBase.summary`` and redefined ``PipelineBase.name`` as class property :pr:`491`
        * Added access to parameters in Pipelines with ``PipelineBase.parameters`` (used to be return of ``PipelineBase.describe``) :pr:`501`
        * Added ``fill_value`` parameter for ``SimpleImputer`` :pr:`509`
        * Added functionality to override component hyperparameters and made pipelines take hyperparemeters from components :pr:`516`
        * Allow ``numpy.random.RandomState`` for random_state parameters :pr:`556`
    * Fixes
        * Removed unused dependency ``matplotlib``, and move ``category_encoders`` to test reqs :pr:`572`
    * Changes
        * Undo version cap in XGBoost placed in :pr:`402` and allowed all released of XGBoost :pr:`407`
        * Support pandas 1.0.0 :pr:`486`
        * Made all references to the logger static :pr:`503`
        * Refactored ``model_type`` parameter for components and pipelines to ``model_family`` :pr:`507`
        * Refactored ``problem_types`` for pipelines and components into ``supported_problem_types`` :pr:`515`
        * Moved ``pipelines/utils.save_pipeline`` and ``pipelines/utils.load_pipeline`` to ``PipelineBase.save`` and ``PipelineBase.load`` :pr:`526`
        * Limit number of categories encoded by ``OneHotEncoder`` :pr:`517`
    * Documentation Changes
        * Updated API reference to remove ``PipelinePlot`` and added moved ``PipelineBase`` plotting methods :pr:`483`
        * Add code style and github issue guides :pr:`463` :pr:`512`
        * Updated API reference for to surface class variables for pipelines and components :pr:`537`
        * Fixed README documentation link :pr:`535`
        * Unhid PR references in changelog :pr:`656`
    * Testing Changes
        * Added automated dependency check PR :pr:`482`, :pr:`505`
        * Updated automated dependency check comment :pr:`497`
        * Have build_docs job use python executor, so that env vars are set properly :pr:`547`
        * Added simple test to make sure ``OneHotEncoder``'s top_n works with large number of categories :pr:`552`
        * Run windows unit tests on PRs :pr:`557`


.. warning::

    **Breaking Changes**

    * ``AutoClassificationSearch`` and ``AutoRegressionSearch``'s ``model_types`` parameter has been refactored into ``allowed_model_families``
    * ``ModelTypes`` enum has been changed to ``ModelFamily``
    * Components and Pipelines now have a ``model_family`` field instead of ``model_type``
    * ``get_pipelines`` utility function now accepts ``model_families`` as an argument instead of ``model_types``
    * ``PipelineBase.name`` no longer returns structure of pipeline and has been replaced by ``PipelineBase.summary``
    * ``PipelineBase.problem_types`` and ``Estimator.problem_types`` has been renamed to ``supported_problem_types``
    * ``pipelines/utils.save_pipeline`` and ``pipelines/utils.load_pipeline`` moved to ``PipelineBase.save`` and ``PipelineBase.load``


**v0.7.0 Mar. 9, 2020**
    * Enhancements
        * Added emacs buffers to .gitignore :pr:`350`
        * Add CatBoost (gradient-boosted trees) classification and regression components and pipelines :pr:`247`
        * Added Tuner abstract base class :pr:`351`
        * Added ``n_jobs`` as parameter for ``AutoClassificationSearch`` and ``AutoRegressionSearch`` :pr:`403`
        * Changed colors of confusion matrix to shades of blue and updated axis order to match scikit-learn's :pr:`426`
        * Added ``PipelineBase`` ``.graph`` and ``.feature_importance_graph`` methods, moved from previous location :pr:`423`
        * Added support for python 3.8 :pr:`462`
    * Fixes
        * Fixed ROC and confusion matrix plots not being calculated if user passed own additional_objectives :pr:`276`
        * Fixed ReadtheDocs ``FileNotFoundError`` exception for fraud dataset :pr:`439`
    * Changes
        * Added ``n_estimators`` as a tunable parameter for XGBoost :pr:`307`
        * Remove unused parameter ``ObjectiveBase.fit_needs_proba`` :pr:`320`
        * Remove extraneous parameter ``component_type`` from all components :pr:`361`
        * Remove unused ``rankings.csv`` file :pr:`397`
        * Downloaded demo and test datasets so unit tests can run offline :pr:`408`
        * Remove ``_needs_fitting`` attribute from Components :pr:`398`
        * Changed plot.feature_importance to show only non-zero feature importances by default, added optional parameter to show all :pr:`413`
        * Refactored ``PipelineBase`` to take in parameter dictionary and moved pipeline metadata to class attribute :pr:`421`
        * Dropped support for Python 3.5 :pr:`438`
        * Removed unused ``apply.py`` file :pr:`449`
        * Clean up ``requirements.txt`` to remove unused deps :pr:`451`
        * Support installation without all required dependencies :pr:`459`
    * Documentation Changes
        * Update release.md with instructions to release to internal license key :pr:`354`
    * Testing Changes
        * Added tests for utils (and moved current utils to gen_utils) :pr:`297`
        * Moved XGBoost install into it's own separate step on Windows using Conda :pr:`313`
        * Rewind pandas version to before 1.0.0, to diagnose test failures for that version :pr:`325`
        * Added dependency update checkin test :pr:`324`
        * Rewind XGBoost version to before 1.0.0 to diagnose test failures for that version :pr:`402`
        * Update dependency check to use a whitelist :pr:`417`
        * Update unit test jobs to not install dev deps :pr:`455`

.. warning::

    **Breaking Changes**

    * Python 3.5 will not be actively supported.

**v0.6.0 Dec. 16, 2019**
    * Enhancements
        * Added ability to create a plot of feature importances :pr:`133`
        * Add early stopping to AutoML using patience and tolerance parameters :pr:`241`
        * Added ROC and confusion matrix metrics and plot for classification problems and introduce PipelineSearchPlots class :pr:`242`
        * Enhanced AutoML results with search order :pr:`260`
        * Added utility function to show system and environment information :pr:`300`
    * Fixes
        * Lower botocore requirement :pr:`235`
        * Fixed decision_function calculation for ``FraudCost`` objective :pr:`254`
        * Fixed return value of ``Recall`` metrics :pr:`264`
        * Components return ``self`` on fit :pr:`289`
    * Changes
        * Renamed automl classes to ``AutoRegressionSearch`` and ``AutoClassificationSearch`` :pr:`287`
        * Updating demo datasets to retain column names :pr:`223`
        * Moving pipeline visualization to ``PipelinePlot`` class :pr:`228`
        * Standarizing inputs as ``pd.Dataframe`` / ``pd.Series`` :pr:`130`
        * Enforcing that pipelines must have an estimator as last component :pr:`277`
        * Added ``ipywidgets`` as a dependency in ``requirements.txt`` :pr:`278`
        * Added Random and Grid Search Tuners :pr:`240`
    * Documentation Changes
        * Adding class properties to API reference :pr:`244`
        * Fix and filter FutureWarnings from scikit-learn :pr:`249`, :pr:`257`
        * Adding Linear Regression to API reference and cleaning up some Sphinx warnings :pr:`227`
    * Testing Changes
        * Added support for testing on Windows with CircleCI :pr:`226`
        * Added support for doctests :pr:`233`

.. warning::

    **Breaking Changes**

    * The ``fit()`` method for ``AutoClassifier`` and ``AutoRegressor`` has been renamed to ``search()``.
    * ``AutoClassifier`` has been renamed to ``AutoClassificationSearch``
    * ``AutoRegressor`` has been renamed to ``AutoRegressionSearch``
    * ``AutoClassificationSearch.results`` and ``AutoRegressionSearch.results`` now is a dictionary with ``pipeline_results`` and ``search_order`` keys. ``pipeline_results`` can be used to access a dictionary that is identical to the old ``.results`` dictionary. Whereas, ``search_order`` returns a list of the search order in terms of ``pipeline_id``.
    * Pipelines now require an estimator as the last component in ``component_list``. Slicing pipelines now throws an ``NotImplementedError`` to avoid returning pipelines without an estimator.

**v0.5.2 Nov. 18, 2019**
    * Enhancements
        * Adding basic pipeline structure visualization :pr:`211`
    * Documentation Changes
        * Added notebooks to build process :pr:`212`

**v0.5.1 Nov. 15, 2019**
    * Enhancements
        * Added basic outlier detection guardrail :pr:`151`
        * Added basic ID column guardrail :pr:`135`
        * Added support for unlimited pipelines with a ``max_time`` limit :pr:`70`
        * Updated .readthedocs.yaml to successfully build :pr:`188`
    * Fixes
        * Removed MSLE from default additional objectives :pr:`203`
        * Fixed ``random_state`` passed in pipelines :pr:`204`
        * Fixed slow down in RFRegressor :pr:`206`
    * Changes
        * Pulled information for describe_pipeline from pipeline's new describe method :pr:`190`
        * Refactored pipelines :pr:`108`
        * Removed guardrails from Auto(*) :pr:`202`, :pr:`208`
    * Documentation Changes
        * Updated documentation to show ``max_time`` enhancements :pr:`189`
        * Updated release instructions for RTD :pr:`193`
        * Added notebooks to build process :pr:`212`
        * Added contributing instructions :pr:`213`
        * Added new content :pr:`222`

**v0.5.0 Oct. 29, 2019**
    * Enhancements
        * Added basic one hot encoding :pr:`73`
        * Use enums for model_type :pr:`110`
        * Support for splitting regression datasets :pr:`112`
        * Auto-infer multiclass classification :pr:`99`
        * Added support for other units in ``max_time`` :pr:`125`
        * Detect highly null columns :pr:`121`
        * Added additional regression objectives :pr:`100`
        * Show an interactive iteration vs. score plot when using fit() :pr:`134`
    * Fixes
        * Reordered ``describe_pipeline`` :pr:`94`
        * Added type check for ``model_type`` :pr:`109`
        * Fixed ``s`` units when setting string ``max_time`` :pr:`132`
        * Fix objectives not appearing in API documentation :pr:`150`
    * Changes
        * Reorganized tests :pr:`93`
        * Moved logging to its own module :pr:`119`
        * Show progress bar history :pr:`111`
        * Using ``cloudpickle`` instead of pickle to allow unloading of custom objectives :pr:`113`
        * Removed render.py :pr:`154`
    * Documentation Changes
        * Update release instructions :pr:`140`
        * Include additional_objectives parameter :pr:`124`
        * Added Changelog :pr:`136`
    * Testing Changes
        * Code coverage :pr:`90`
        * Added CircleCI tests for other Python versions :pr:`104`
        * Added doc notebooks as tests :pr:`139`
        * Test metadata for CircleCI and 2 core parallelism :pr:`137`

**v0.4.1 Sep. 16, 2019**
    * Enhancements
        * Added AutoML for classification and regressor using Autobase and Skopt :pr:`7` :pr:`9`
        * Implemented standard classification and regression metrics :pr:`7`
        * Added logistic regression, random forest, and XGBoost pipelines :pr:`7`
        * Implemented support for custom objectives :pr:`15`
        * Feature importance for pipelines :pr:`18`
        * Serialization for pipelines :pr:`19`
        * Allow fitting on objectives for optimal threshold :pr:`27`
        * Added detect label leakage :pr:`31`
        * Implemented callbacks :pr:`42`
        * Allow for multiclass classification :pr:`21`
        * Added support for additional objectives :pr:`79`
    * Fixes
        * Fixed feature selection in pipelines :pr:`13`
        * Made ``random_seed`` usage consistent :pr:`45`
    * Documentation Changes
        * Documentation Changes
        * Added docstrings :pr:`6`
        * Created notebooks for docs :pr:`6`
        * Initialized readthedocs EvalML :pr:`6`
        * Added favicon :pr:`38`
    * Testing Changes
        * Added testing for loading data :pr:`39`

**v0.2.0 Aug. 13, 2019**
    * Enhancements
        * Created fraud detection objective :pr:`4`

**v0.1.0 July. 31, 2019**
    * *First Release*
    * Enhancements
        * Added lead scoring objecitve :pr:`1`
        * Added basic classifier :pr:`1`
    * Documentation Changes
        * Initialized Sphinx for docs :pr:`1`<|MERGE_RESOLUTION|>--- conflicted
+++ resolved
@@ -3,9 +3,7 @@
 
 **Future Releases**
     * Enhancements
-<<<<<<< HEAD
         * Added caching capability for ensemble training during ``AutoMLSearch`` :pr:`3257`
-=======
     * Fixes
     * Changes
     * Documentation Changes
@@ -17,7 +15,6 @@
 
 **v0.45.0 Feb. 17, 2022**
     * Enhancements
->>>>>>> 1bb71e2c
         * Added support for pandas >= 1.4.0 :pr:`3324`
         * Standardized feature importance for estimators :pr:`3305`
         * Replaced usage of private method with Woodwork's public ``get_subset_schema`` method :pr:`3325`
