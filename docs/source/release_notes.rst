--- conflicted
+++ resolved
@@ -17,12 +17,8 @@
         * Added more information to users about ensembling behavior in ``AutoMLSearch`` :pr:`1527`
         * Add woodwork support for more utility and graph methods :pr:`1544`
         * Changed ``DateTimeFeaturizer`` to encode features as int :pr:`1479`
-<<<<<<< HEAD
-        * Added `Linear Discriminant Analysis Transformer` component for dimensionality reduction :pr:`1331`
         * Added utility method so that users can set feature types without having to learn about Woodwork directly :pr:`1555`
-=======
         * Added Linear Discriminant Analysis transformer for dimensionality reduction :pr:`1331`
->>>>>>> 7138ec21
         * Added multiclass support for ``partial_dependence`` and ``graph_partial_dependence`` :pr:`1554`
         * Added ``TimeSeriesBinaryClassificationPipeline`` and ``TimeSeriesMulticlassClassificationPipeline`` classes :pr:`1528`
         * Added ``make_data_splitter`` method for easier automl data split customization :pr:`1568`
