Release Notes
-------------
**Future Release**
    * Enhancements
        * Added details on how to fix error caused by broken ww schema :pr:`2466`
        * Added ability to use built-in pickle for saving AutoMLSearch :pr:`2463`
        * Updated our components and component graphs to use latest features of ww 0.4.1, e.g. ``concat_columns`` and drop in-place. :pr:`2465`
<<<<<<< HEAD
        * Updated our components with an attribute that describes if they can be used in list API for pipeline initialization :pr:`2496`
=======
        * Updated ``ComponentGraph`` to accept X and y as inputs :pr:`2507`
>>>>>>> e1d8fa5f
    * Fixes
        * Fixed ``FraudCost`` objective and reverted threshold optimization method for binary classification to ``Golden`` :pr:`2450`
        * Added custom exception message for partial dependence on features with scales that are too small :pr:`2455`
        * Updated to work with Pandas 1.3.0 :pr:`2442`
        * Updated to work with sktime 0.7.0 :pr:`2499`
    * Changes
        * Updated XGBoost dependency to ``>=1.4.0`` :pr:`2484`
        * Added a ``DeprecationWarning`` about deprecating the list API for ``ComponentGraph`` :pr:`2488`
    * Documentation Changes
        * Moved docstrings from ``__init__`` to class pages, added missing docstrings for missing classes, and updated missing default values :pr:`2452`
    * Testing Changes
        * Fixed flaky dask tests :pr:`2471`

.. warning::

    **Breaking Changes**

**v0.28.0 Jul. 2, 2021**
    * Enhancements
        * Added support for showing a Individual Conditional Expectations plot when graphing Partial Dependence :pr:`2386`
        * Exposed ``thread_count`` for Catboost estimators as ``n_jobs`` parameter :pr:`2410`
        * Updated Objectives API to allow for sample weighting :pr:`2433`
    * Fixes
        * Deleted unreachable line from ``IterativeAlgorithm`` :pr:`2464`
    * Changes
        * Pinned Woodwork version between 0.4.1 and 0.4.2 :pr:`2460`
        * Updated psutils minimum version in requirements :pr:`2438`
        * Updated ``log_error_callback`` to not include filepath in logged message :pr:`2429`
    * Documentation Changes
        * Sped up docs :pr:`2430`
        * Removed mentions of ``DataTable`` and ``DataColumn`` from the docs :pr:`2445`
    * Testing Changes
        * Added slack integration for nightlies tests :pr:`2436`
        * Changed ``build_conda_pkg`` CI job to run only when dependencies are updates :pr:`2446`
        * Updated workflows to store pytest runtimes as test artifacts :pr:`2448`
        * Added ``AutoMLTestEnv`` test fixture for making it easy to mock automl tests :pr:`2406`

**v0.27.0 Jun. 22, 2021**
    * Enhancements
        * Adds force plots for prediction explanations :pr:`2157`
        * Removed self-reference from ``AutoMLSearch`` :pr:`2304`
        * Added support for nonlinear pipelines for ``generate_pipeline_code`` :pr:`2332`
        * Added ``inverse_transform`` method to pipelines :pr:`2256`
        * Add optional automatic update checker :pr:`2350`
        * Added ``search_order`` to ``AutoMLSearch``'s ``rankings`` and ``full_rankings`` tables :pr:`2345`
        * Updated threshold optimization method for binary classification :pr:`2315`
        * Updated demos to pull data from S3 instead of including demo data in package :pr:`2387`
        * Upgrade woodwork version to v0.4.1 :pr:`2379`
    * Fixes
        * Preserve user-specified woodwork types throughout pipeline fit/predict :pr:`2297`
        * Fixed ``ComponentGraph`` appending target to ``final_component_features`` if there is a component that returns both X and y :pr:`2358`
        * Fixed partial dependence graph method failing on multiclass problems when the class labels are numeric :pr:`2372`
        * Added ``thresholding_objective`` argument to ``AutoMLSearch`` for binary classification problems :pr:`2320`
        * Added change for ``k_neighbors`` parameter in SMOTE Oversamplers to automatically handle small samples :pr:`2375`
        * Changed naming for ``Logistic Regression Classifier`` file :pr:`2399`
        * Pinned pytest-timeout to fix minimum dependence checker :pr:`2425`
        * Replaced ``Elastic Net Classifier`` base class with ``Logistsic Regression`` to avoid ``NaN`` outputs :pr:`2420`
    * Changes
        * Cleaned up ``PipelineBase``'s ``component_graph`` and ``_component_graph`` attributes. Updated ``PipelineBase`` ``__repr__`` and added ``__eq__`` for ``ComponentGraph`` :pr:`2332`
        * Added and applied  ``black`` linting package to the EvalML repo in place of ``autopep8`` :pr:`2306`
        * Separated `custom_hyperparameters` from pipelines and added them as an argument to ``AutoMLSearch`` :pr:`2317`
        * Replaced `allowed_pipelines` with `allowed_component_graphs` :pr:`2364`
        * Removed private method ``_compute_features_during_fit`` from ``PipelineBase`` :pr:`2359`
        * Updated ``compute_order`` in ``ComponentGraph`` to be a read-only property :pr:`2408`
        * Unpinned PyZMQ version in requirements.txt :pr:`2389` 
        * Uncapping LightGBM version in requirements.txt :pr:`2405`
        * Updated minimum version of plotly :pr:`2415`
        * Removed ``SensitivityLowAlert`` objective from core objectives :pr:`2418`
    * Documentation Changes
        * Fixed lead scoring weights in the demos documentation :pr:`2315`
        * Fixed start page code and description dataset naming discrepancy :pr:`2370`
    * Testing Changes
        * Update minimum unit tests to run on all pull requests :pr:`2314`
        * Pass token to authorize uploading of codecov reports :pr:`2344`
        * Add ``pytest-timeout``. All tests that run longer than 6 minutes will fail. :pr:`2374`
        * Separated the dask tests out into separate github action jobs to isolate dask failures. :pr:`2376`
        * Refactored dask tests :pr:`2377`
        * Added the combined dask/non-dask unit tests back and renamed the dask only unit tests. :pr:`2382`
        * Sped up unit tests and split into separate jobs :pr:`2365`
        * Change CI job names, run lint for python 3.9, run nightlies on python 3.8 at 3am EST :pr:`2395` :pr:`2398`
        * Set fail-fast to false for CI jobs that run for PRs :pr:`2402`

.. warning::

    **Breaking Changes**
        * `AutoMLSearch` will accept `allowed_component_graphs` instead of `allowed_pipelines` :pr:`2364`
        * Removed ``PipelineBase``'s ``_component_graph`` attribute. Updated ``PipelineBase`` ``__repr__`` and added ``__eq__`` for ``ComponentGraph`` :pr:`2332`
        * `pipeline_parameters` will no longer accept `skopt.space` variables since hyperparameter ranges will now be specified through `custom_hyperparameters` :pr:`2317`

**v0.25.0 Jun. 01, 2021**
    * Enhancements
        * Upgraded minimum woodwork to version 0.3.1. Previous versions will not be supported :pr:`2181`
        * Added a new callback parameter for ``explain_predictions_best_worst`` :pr:`2308`
    * Fixes
    * Changes
        * Deleted the ``return_pandas`` flag from our demo data loaders :pr:`2181`
        * Moved ``default_parameters`` to ``ComponentGraph`` from ``PipelineBase`` :pr:`2307`
    * Documentation Changes
        * Updated the release procedure documentation :pr:`2230`
    * Testing Changes
        * Ignoring ``test_saving_png_file`` while building conda package :pr:`2323`

.. warning::

    **Breaking Changes**
        * Deleted the ``return_pandas`` flag from our demo data loaders :pr:`2181`
        * Upgraded minimum woodwork to version 0.3.1. Previous versions will not be supported :pr:`2181`
        * Due to the weak-ref in woodwork, set the result of ``infer_feature_types`` to a variable before accessing woodwork :pr:`2181`

**v0.24.2 May. 24, 2021**
    * Enhancements
        * Added oversamplers to AutoMLSearch :pr:`2213` :pr:`2286`
        * Added dictionary input functionality for ``Undersampler`` component :pr:`2271`
        * Changed the default parameter values for ``Elastic Net Classifier`` and ``Elastic Net Regressor`` :pr:`2269`
        * Added dictionary input functionality for the Oversampler components :pr:`2288`
    * Fixes
        * Set default `n_jobs` to 1 for `StackedEnsembleClassifier` and `StackedEnsembleRegressor` until fix for text-based parallelism in sklearn stacking can be found :pr:`2295`
    * Changes
        * Updated ``start_iteration_callback`` to accept a pipeline instance instead of a pipeline class and no longer accept pipeline parameters as a parameter :pr:`2290`
        * Refactored ``calculate_permutation_importance`` method and add per-column permutation importance method :pr:`2302`
        * Updated logging information in ``AutoMLSearch.__init__`` to clarify pipeline generation :pr:`2263`
    * Documentation Changes
        * Minor changes to the release procedure :pr:`2230`
    * Testing Changes
        * Use codecov action to update coverage reports :pr:`2238`
        * Removed MarkupSafe dependency version pin from requirements.txt and moved instead into RTD docs build CI :pr:`2261`

.. warning::

    **Breaking Changes**
        * Updated ``start_iteration_callback`` to accept a pipeline instance instead of a pipeline class and no longer accept pipeline parameters as a parameter :pr:`2290`
        * Moved ``default_parameters`` to ``ComponentGraph`` from ``PipelineBase``. A pipeline's ``default_parameters`` is now accessible via ``pipeline.component_graph.default_parameters`` :pr:`2307`


**v0.24.1 May. 16, 2021**
    * Enhancements
        * Integrated ``ARIMARegressor`` into AutoML :pr:`2009`
        * Updated ``HighlyNullDataCheck`` to also perform a null row check :pr:`2222`
        * Set ``max_depth`` to 1 in calls to featuretools dfs :pr:`2231`
    * Fixes
        * Removed data splitter sampler calls during training :pr:`2253`
        * Set minimum required version for for pyzmq, colorama, and docutils :pr:`2254`
        * Changed BaseSampler to return None instead of y :pr:`2272`
    * Changes
        * Removed ensemble split and indices in ``AutoMLSearch`` :pr:`2260`
        * Updated pipeline ``repr()`` and ``generate_pipeline_code`` to return pipeline instances without generating custom pipeline class :pr:`2227`
    * Documentation Changes
        * Capped Sphinx version under 4.0.0 :pr:`2244`
    * Testing Changes
        * Change number of cores for pytest from 4 to 2 :pr:`2266`
        * Add minimum dependency checker to generate minimum requirement files :pr:`2267`
        * Add unit tests with minimum dependencies  :pr:`2277`


**v0.24.0 May. 04, 2021**
    * Enhancements
        * Added `date_index` as a required parameter for TimeSeries problems :pr:`2217`
        * Have the ``OneHotEncoder`` return the transformed columns as booleans rather than floats :pr:`2170`
        * Added Oversampler transformer component to EvalML :pr:`2079`
        * Added Undersampler to AutoMLSearch, as well as arguments ``_sampler_method`` and ``sampler_balanced_ratio`` :pr:`2128`
        * Updated prediction explanations functions to allow pipelines with XGBoost estimators :pr:`2162`
        * Added partial dependence for datetime columns :pr:`2180`
        * Update precision-recall curve with positive label index argument, and fix for 2d predicted probabilities :pr:`2090`
        * Add pct_null_rows to ``HighlyNullDataCheck`` :pr:`2211`
        * Added a standalone AutoML `search` method for convenience, which runs data checks and then runs automl :pr:`2152`
        * Make the first batch of AutoML have a predefined order, with linear models first and complex models last :pr:`2223` :pr:`2225`
        * Added sampling dictionary support to ``BalancedClassficationSampler`` :pr:`2235`
    * Fixes
        * Fixed partial dependence not respecting grid resolution parameter for numerical features :pr:`2180`
        * Enable prediction explanations for catboost for multiclass problems :pr:`2224`
    * Changes
        * Deleted baseline pipeline classes :pr:`2202`
        * Reverting user specified date feature PR :pr:`2155` until `pmdarima` installation fix is found :pr:`2214`
        * Updated pipeline API to accept component graph and other class attributes as instance parameters. Old pipeline API still works but will not be supported long-term. :pr:`2091`
        * Removed all old datasplitters from EvalML :pr:`2193`
        * Deleted ``make_pipeline_from_components`` :pr:`2218`
    * Documentation Changes
        * Renamed dataset to clarify that its gzipped but not a tarball :pr:`2183`
        * Updated documentation to use pipeline instances instead of pipeline subclasses :pr:`2195`
        * Updated contributing guide with a note about GitHub Actions permissions :pr:`2090`
        * Updated automl and model understanding user guides :pr:`2090`
    * Testing Changes
        * Use machineFL user token for dependency update bot, and add more reviewers :pr:`2189`


.. warning::

    **Breaking Changes**
        * All baseline pipeline classes (``BaselineBinaryPipeline``, ``BaselineMulticlassPipeline``, ``BaselineRegressionPipeline``, etc.) have been deleted :pr:`2202`
        * Updated pipeline API to accept component graph and other class attributes as instance parameters. Old pipeline API still works but will not be supported long-term. Pipelines can now be initialized by specifying the component graph as the first parameter, and then passing in optional arguments such as ``custom_name``, ``parameters``, etc. For example, ``BinaryClassificationPipeline(["Random Forest Classifier"], parameters={})``.  :pr:`2091`
        * Removed all old datasplitters from EvalML :pr:`2193`
        * Deleted utility method ``make_pipeline_from_components`` :pr:`2218`


**v0.23.0 Apr. 20, 2021**
    * Enhancements
        * Refactored ``EngineBase`` and ``SequentialEngine`` api. Adding ``DaskEngine`` :pr:`1975`.
        * Added optional ``engine`` argument to ``AutoMLSearch`` :pr:`1975`
        * Added a warning about how time series support is still in beta when a user passes in a time series problem to ``AutoMLSearch`` :pr:`2118`
        * Added ``NaturalLanguageNaNDataCheck`` data check :pr:`2122`
        * Added ValueError to ``partial_dependence`` to prevent users from computing partial dependence on columns with all NaNs :pr:`2120`
        * Added standard deviation of cv scores to rankings table :pr:`2154`
    * Fixes
        * Fixed ``BalancedClassificationDataCVSplit``, ``BalancedClassificationDataTVSplit``, and ``BalancedClassificationSampler`` to use ``minority:majority`` ratio instead of ``majority:minority`` :pr:`2077`
        * Fixed bug where two-way partial dependence plots with categorical variables were not working correctly :pr:`2117`
        * Fixed bug where ``hyperparameters`` were not displaying properly for pipelines with a list ``component_graph`` and duplicate components :pr:`2133`
        * Fixed bug where ``pipeline_parameters`` argument in ``AutoMLSearch`` was not applied to pipelines passed in as ``allowed_pipelines`` :pr:`2133`
        * Fixed bug where ``AutoMLSearch`` was not applying custom hyperparameters to pipelines with a list ``component_graph`` and duplicate components :pr:`2133`
    * Changes
        * Removed ``hyperparameter_ranges`` from Undersampler and renamed ``balanced_ratio`` to ``sampling_ratio`` for samplers :pr:`2113`
        * Renamed ``TARGET_BINARY_NOT_TWO_EXAMPLES_PER_CLASS`` data check message code to ``TARGET_MULTICLASS_NOT_TWO_EXAMPLES_PER_CLASS`` :pr:`2126`
        * Modified one-way partial dependence plots of categorical features to display data with a bar plot :pr:`2117`
        * Renamed ``score`` column for ``automl.rankings`` as ``mean_cv_score`` :pr:`2135`
        * Remove 'warning' from docs tool output :pr:`2031`
    * Documentation Changes
        * Fixed ``conf.py`` file :pr:`2112`
        * Added a sentence to the automl user guide stating that our support for time series problems is still in beta. :pr:`2118`
        * Fixed documentation demos :pr:`2139`
        * Update test badge in README to use GitHub Actions :pr:`2150`
    * Testing Changes
        * Fixed ``test_describe_pipeline`` for ``pandas`` ``v1.2.4`` :pr:`2129`
        * Added a GitHub Action for building the conda package :pr:`1870` :pr:`2148`


.. warning::

    **Breaking Changes**
        * Renamed ``balanced_ratio`` to ``sampling_ratio`` for the ``BalancedClassificationDataCVSplit``, ``BalancedClassificationDataTVSplit``, ``BalancedClassficationSampler``, and Undersampler :pr:`2113`
        * Deleted the "errors" key from automl results :pr:`1975`
        * Deleted the ``raise_and_save_error_callback`` and the ``log_and_save_error_callback`` :pr:`1975`
        * Fixed ``BalancedClassificationDataCVSplit``, ``BalancedClassificationDataTVSplit``, and ``BalancedClassificationSampler`` to use minority:majority ratio instead of majority:minority :pr:`2077`


**v0.22.0 Apr. 06, 2021**
    * Enhancements
        * Added a GitHub Action for ``linux_unit_tests``:pr:`2013`
        * Added recommended actions for ``InvalidTargetDataCheck``, updated ``_make_component_list_from_actions`` to address new action, and added ``TargetImputer`` component :pr:`1989`
        * Updated ``AutoMLSearch._check_for_high_variance`` to not emit ``RuntimeWarning`` :pr:`2024`
        * Added exception when pipeline passed to ``explain_predictions`` is a ``Stacked Ensemble`` pipeline :pr:`2033`
        * Added sensitivity at low alert rates as an objective :pr:`2001`
        * Added ``Undersampler`` transformer component :pr:`2030`
    * Fixes
        * Updated Engine's ``train_batch`` to apply undersampling :pr:`2038`
        * Fixed bug in where Time Series Classification pipelines were not encoding targets in ``predict`` and ``predict_proba`` :pr:`2040`
        * Fixed data splitting errors if target is float for classification problems :pr:`2050`
        * Pinned ``docutils`` to <0.17 to fix ReadtheDocs warning issues :pr:`2088`
    * Changes
        * Removed lists as acceptable hyperparameter ranges in ``AutoMLSearch`` :pr:`2028`
        * Renamed "details" to "metadata" for data check actions :pr:`2008`
    * Documentation Changes
        * Catch and suppress warnings in documentation :pr:`1991` :pr:`2097`
        * Change spacing in ``start.ipynb`` to provide clarity for ``AutoMLSearch`` :pr:`2078`
        * Fixed start code on README :pr:`2108`
    * Testing Changes


**v0.21.0 Mar. 24, 2021**
    * Enhancements
        * Changed ``AutoMLSearch`` to default ``optimize_thresholds`` to True :pr:`1943`
        * Added multiple oversampling and undersampling sampling methods as data splitters for imbalanced classification :pr:`1775`
        * Added params to balanced classification data splitters for visibility :pr:`1966`
        * Updated ``make_pipeline`` to not add ``Imputer`` if input data does not have numeric or categorical columns :pr:`1967`
        * Updated ``ClassImbalanceDataCheck`` to better handle multiclass imbalances :pr:`1986`
        * Added recommended actions for the output of data check's ``validate`` method :pr:`1968`
        * Added error message for ``partial_dependence`` when features are mostly the same value :pr:`1994`
        * Updated ``OneHotEncoder`` to drop one redundant feature by default for features with two categories :pr:`1997`
        * Added a ``PolynomialDetrender`` component :pr:`1992`
        * Added ``DateTimeNaNDataCheck`` data check :pr:`2039`
    * Fixes
        * Changed best pipeline to train on the entire dataset rather than just ensemble indices for ensemble problems :pr:`2037`
        * Updated binary classification pipelines to use objective decision function during scoring of custom objectives :pr:`1934`
    * Changes
        * Removed ``data_checks`` parameter, ``data_check_results`` and data checks logic from ``AutoMLSearch`` :pr:`1935`
        * Deleted ``random_state`` argument :pr:`1985`
        * Updated Woodwork version requirement to ``v0.0.11`` :pr:`1996`
    * Documentation Changes
    * Testing Changes
        * Removed ``build_docs`` CI job in favor of RTD GH builder :pr:`1974`
        * Added tests to confirm support for Python 3.9 :pr:`1724`
        * Added tests to support Dask AutoML/Engine :pr:`1990`
        * Changed ``build_conda_pkg`` job to use ``latest_release_changes`` branch in the feedstock. :pr:`1979`

.. warning::

    **Breaking Changes**
        * Changed ``AutoMLSearch`` to default ``optimize_thresholds`` to True :pr:`1943`
        * Removed ``data_checks`` parameter, ``data_check_results`` and data checks logic from ``AutoMLSearch``. To run the data checks which were previously run by default in ``AutoMLSearch``, please call ``DefaultDataChecks().validate(X_train, y_train)`` or take a look at our documentation for more examples. :pr:`1935`
        * Deleted ``random_state`` argument :pr:`1985`

**v0.20.0 Mar. 10, 2021**
    * Enhancements
        * Added a GitHub Action for Detecting dependency changes :pr:`1933`
        * Create a separate CV split to train stacked ensembler on for AutoMLSearch :pr:`1814`
        * Added a GitHub Action for Linux unit tests :pr:`1846`
        * Added ``ARIMARegressor`` estimator :pr:`1894`
        * Added ``DataCheckAction`` class and ``DataCheckActionCode`` enum :pr:`1896`
        * Updated ``Woodwork`` requirement to ``v0.0.10`` :pr:`1900`
        * Added ``BalancedClassificationDataCVSplit`` and ``BalancedClassificationDataTVSplit`` to AutoMLSearch :pr:`1875`
        * Update default classification data splitter to use downsampling for highly imbalanced data :pr:`1875`
        * Updated ``describe_pipeline`` to return more information, including ``id`` of pipelines used for ensemble models :pr:`1909`
        * Added utility method to create list of components from a list of ``DataCheckAction`` :pr:`1907`
        * Updated ``validate`` method to include a ``action`` key in returned dictionary for all ``DataCheck``and ``DataChecks`` :pr:`1916`
        * Aggregating the shap values for predictions that we know the provenance of, e.g. OHE, text, and date-time. :pr:`1901`
        * Improved error message when custom objective is passed as a string in ``pipeline.score`` :pr:`1941`
        * Added ``score_pipelines`` and ``train_pipelines`` methods to ``AutoMLSearch`` :pr:`1913`
        * Added support for ``pandas`` version 1.2.0 :pr:`1708`
        * Added ``score_batch`` and ``train_batch`` abstact methods to ``EngineBase`` and implementations in ``SequentialEngine`` :pr:`1913`
        * Added ability to handle index columns in ``AutoMLSearch`` and ``DataChecks`` :pr:`2138`
    * Fixes
        * Removed CI check for ``check_dependencies_updated_linux`` :pr:`1950`
        * Added metaclass for time series pipelines and fix binary classification pipeline ``predict`` not using objective if it is passed as a named argument :pr:`1874`
        * Fixed stack trace in prediction explanation functions caused by mixed string/numeric pandas column names :pr:`1871`
        * Fixed stack trace caused by passing pipelines with duplicate names to ``AutoMLSearch`` :pr:`1932`
        * Fixed ``AutoMLSearch.get_pipelines`` returning pipelines with the same attributes :pr:`1958`
    * Changes
        * Reversed GitHub Action for Linux unit tests until a fix for report generation is found :pr:`1920`
        * Updated ``add_results`` in ``AutoMLAlgorithm`` to take in entire pipeline results dictionary from ``AutoMLSearch`` :pr:`1891`
        * Updated ``ClassImbalanceDataCheck`` to look for severe class imbalance scenarios :pr:`1905`
        * Deleted the ``explain_prediction`` function :pr:`1915`
        * Removed ``HighVarianceCVDataCheck`` and convered it to an ``AutoMLSearch`` method instead :pr:`1928`
        * Removed warning in ``InvalidTargetDataCheck`` returned when numeric binary classification targets are not (0, 1) :pr:`1959`
    * Documentation Changes
        * Updated ``model_understanding.ipynb`` to demo the two-way partial dependence capability :pr:`1919`
    * Testing Changes

.. warning::

    **Breaking Changes**
        * Deleted the ``explain_prediction`` function :pr:`1915`
        * Removed ``HighVarianceCVDataCheck`` and convered it to an ``AutoMLSearch`` method instead :pr:`1928`
        * Added ``score_batch`` and ``train_batch`` abstact methods to ``EngineBase``. These need to be implemented in Engine subclasses :pr:`1913`


**v0.19.0 Feb. 23, 2021**
    * Enhancements
        * Added a GitHub Action for Python windows unit tests :pr:`1844`
        * Added a GitHub Action for checking updated release notes :pr:`1849`
        * Added a GitHub Action for Python lint checks :pr:`1837`
        * Adjusted ``explain_prediction``, ``explain_predictions`` and ``explain_predictions_best_worst`` to handle timeseries problems. :pr:`1818`
        * Updated ``InvalidTargetDataCheck`` to check for mismatched indices in target and features :pr:`1816`
        * Updated ``Woodwork`` structures returned from components to support ``Woodwork`` logical type overrides set by the user :pr:`1784`
        * Updated estimators to keep track of input feature names during ``fit()`` :pr:`1794`
        * Updated ``visualize_decision_tree`` to include feature names in output :pr:`1813`
        * Added ``is_bounded_like_percentage`` property for objectives. If true, the ``calculate_percent_difference`` method will return the absolute difference rather than relative difference :pr:`1809`
        * Added full error traceback to AutoMLSearch logger file :pr:`1840`
        * Changed ``TargetEncoder`` to preserve custom indices in the data :pr:`1836`
        * Refactored ``explain_predictions`` and ``explain_predictions_best_worst`` to only compute features once for all rows that need to be explained :pr:`1843`
        * Added custom random undersampler data splitter for classification :pr:`1857`
        * Updated ``OutliersDataCheck`` implementation to calculate the probability of having no outliers :pr:`1855`
        * Added ``Engines`` pipeline processing API :pr:`1838`
    * Fixes
        * Changed EngineBase random_state arg to random_seed and same for user guide docs :pr:`1889`
    * Changes
        * Modified ``calculate_percent_difference`` so that division by 0 is now inf rather than nan :pr:`1809`
        * Removed ``text_columns`` parameter from ``LSA`` and ``TextFeaturizer`` components :pr:`1652`
        * Added ``random_seed`` as an argument to our automl/pipeline/component API. Using ``random_state`` will raise a warning :pr:`1798`
        * Added ``DataCheckError`` message in ``InvalidTargetDataCheck`` if input target is None and removed exception raised :pr:`1866`
    * Documentation Changes
    * Testing Changes
        * Added back coverage for ``_get_feature_provenance`` in ``TextFeaturizer`` after ``text_columns`` was removed :pr:`1842`
        * Pin graphviz version for windows builds :pr:`1847`
        * Unpin graphviz version for windows builds :pr:`1851`

.. warning::

    **Breaking Changes**
        * Added a deprecation warning to ``explain_prediction``. It will be deleted in the next release. :pr:`1860`


**v0.18.2 Feb. 10, 2021**
    * Enhancements
        * Added uniqueness score data check :pr:`1785`
        * Added "dataframe" output format for prediction explanations :pr:`1781`
        * Updated LightGBM estimators to handle ``pandas.MultiIndex`` :pr:`1770`
        * Sped up permutation importance for some pipelines :pr:`1762`
        * Added sparsity data check :pr:`1797`
        * Confirmed support for threshold tuning for binary time series classification problems :pr:`1803`
    * Fixes
    * Changes
    * Documentation Changes
        * Added section on conda to the contributing guide :pr:`1771`
        * Updated release process to reflect freezing `main` before perf tests :pr:`1787`
        * Moving some prs to the right section of the release notes :pr:`1789`
        * Tweak README.md. :pr:`1800`
        * Fixed back arrow on install page docs :pr:`1795`
        * Fixed docstring for `ClassImbalanceDataCheck.validate()` :pr:`1817`
    * Testing Changes

**v0.18.1 Feb. 1, 2021**
    * Enhancements
        * Added ``graph_t_sne`` as a visualization tool for high dimensional data :pr:`1731`
        * Added the ability to see the linear coefficients of features in linear models terms :pr:`1738`
        * Added support for ``scikit-learn`` ``v0.24.0`` :pr:`1733`
        * Added support for ``scipy`` ``v1.6.0`` :pr:`1752`
        * Added SVM Classifier and Regressor to estimators :pr:`1714` :pr:`1761`
    * Fixes
        * Addressed bug with ``partial_dependence`` and categorical data with more categories than grid resolution :pr:`1748`
        * Removed ``random_state`` arg from ``get_pipelines`` in ``AutoMLSearch`` :pr:`1719`
        * Pinned pyzmq at less than 22.0.0 till we add support :pr:`1756`
        * Remove ``ProphetRegressor`` from main as windows tests were flaky :pr:`1764`
    * Changes
        * Updated components and pipelines to return ``Woodwork`` data structures :pr:`1668`
        * Updated ``clone()`` for pipelines and components to copy over random state automatically :pr:`1753`
        * Dropped support for Python version 3.6 :pr:`1751`
        * Removed deprecated ``verbose`` flag from ``AutoMLSearch`` parameters :pr:`1772`
    * Documentation Changes
        * Add Twitter and Github link to documentation toolbar :pr:`1754`
        * Added Open Graph info to documentation :pr:`1758`
    * Testing Changes

.. warning::

    **Breaking Changes**
        * Components and pipelines return ``Woodwork`` data structures instead of ``pandas`` data structures :pr:`1668`
        * Python 3.6 will not be actively supported due to discontinued support from EvalML dependencies.
        * Deprecated ``verbose`` flag is removed for ``AutoMLSearch`` :pr:`1772`


**v0.18.0 Jan. 26, 2021**
    * Enhancements
        * Added RMSLE, MSLE, and MAPE to core objectives while checking for negative target values in ``invalid_targets_data_check`` :pr:`1574`
        * Added validation checks for binary problems with regression-like datasets and multiclass problems without true multiclass targets in ``invalid_targets_data_check`` :pr:`1665`
        * Added time series support for ``make_pipeline`` :pr:`1566`
        * Added target name for output of pipeline ``predict`` method :pr:`1578`
        * Added multiclass check to ``InvalidTargetDataCheck`` for two examples per class :pr:`1596`
        * Added support for ``graphviz`` ``v0.16`` :pr:`1657`
        * Enhanced time series pipelines to accept empty features :pr:`1651`
        * Added KNN Classifier to estimators. :pr:`1650`
        * Added support for list inputs for objectives :pr:`1663`
        * Added support for ``AutoMLSearch`` to handle time series classification pipelines :pr:`1666`
        * Enhanced ``DelayedFeaturesTransformer`` to encode categorical features and targets before delaying them :pr:`1691`
        * Added 2-way dependence plots. :pr:`1690`
        * Added ability to directly iterate through components within Pipelines :pr:`1583`
    * Fixes
        * Fixed inconsistent attributes and added Exceptions to docs :pr:`1673`
        * Fixed ``TargetLeakageDataCheck`` to use Woodwork ``mutual_information`` rather than using Pandas' Pearson Correlation :pr:`1616`
        * Fixed thresholding for pipelines in ``AutoMLSearch`` to only threshold binary classification pipelines :pr:`1622` :pr:`1626`
        * Updated ``load_data`` to return Woodwork structures and update default parameter value for ``index`` to ``None`` :pr:`1610`
        * Pinned scipy at < 1.6.0 while we work on adding support :pr:`1629`
        * Fixed data check message formatting in ``AutoMLSearch`` :pr:`1633`
        * Addressed stacked ensemble component for ``scikit-learn`` v0.24 support by setting ``shuffle=True`` for default CV :pr:`1613`
        * Fixed bug where ``Imputer`` reset the index on ``X`` :pr:`1590`
        * Fixed ``AutoMLSearch`` stacktrace when a cutom objective was passed in as a primary objective or additional objective :pr:`1575`
        * Fixed custom index bug for ``MAPE`` objective :pr:`1641`
        * Fixed index bug for ``TextFeaturizer`` and ``LSA`` components :pr:`1644`
        * Limited ``load_fraud`` dataset loaded into ``automl.ipynb`` :pr:`1646`
        * ``add_to_rankings`` updates ``AutoMLSearch.best_pipeline`` when necessary :pr:`1647`
        * Fixed bug where time series baseline estimators were not receiving ``gap`` and ``max_delay`` in ``AutoMLSearch`` :pr:`1645`
        * Fixed jupyter notebooks to help the RTD buildtime :pr:`1654`
        * Added ``positive_only`` objectives to ``non_core_objectives`` :pr:`1661`
        * Fixed stacking argument ``n_jobs`` for IterativeAlgorithm :pr:`1706`
        * Updated CatBoost estimators to return self in ``.fit()`` rather than the underlying model for consistency :pr:`1701`
        * Added ability to initialize pipeline parameters in ``AutoMLSearch`` constructor :pr:`1676`
    * Changes
        * Added labeling to ``graph_confusion_matrix`` :pr:`1632`
        * Rerunning search for ``AutoMLSearch`` results in a message thrown rather than failing the search, and removed ``has_searched`` property :pr:`1647`
        * Changed tuner class to allow and ignore single parameter values as input :pr:`1686`
        * Capped LightGBM version limit to remove bug in docs :pr:`1711`
        * Removed support for `np.random.RandomState` in EvalML :pr:`1727`
    * Documentation Changes
        * Update Model Understanding in the user guide to include ``visualize_decision_tree`` :pr:`1678`
        * Updated docs to include information about ``AutoMLSearch`` callback parameters and methods :pr:`1577`
        * Updated docs to prompt users to install graphiz on Mac :pr:`1656`
        * Added ``infer_feature_types`` to the ``start.ipynb`` guide :pr:`1700`
        * Added multicollinearity data check to API reference and docs :pr:`1707`
    * Testing Changes

.. warning::

    **Breaking Changes**
        * Removed ``has_searched`` property from ``AutoMLSearch`` :pr:`1647`
        * Components and pipelines return ``Woodwork`` data structures instead of ``pandas`` data structures :pr:`1668`
        * Removed support for `np.random.RandomState` in EvalML. Rather than passing ``np.random.RandomState`` as component and pipeline random_state values, we use int random_seed :pr:`1727`


**v0.17.0 Dec. 29, 2020**
    * Enhancements
        * Added ``save_plot`` that allows for saving figures from different backends :pr:`1588`
        * Added ``LightGBM Regressor`` to regression components :pr:`1459`
        * Added ``visualize_decision_tree`` for tree visualization with ``decision_tree_data_from_estimator`` and ``decision_tree_data_from_pipeline`` to reformat tree structure output :pr:`1511`
        * Added `DFS Transformer` component into transformer components :pr:`1454`
        * Added ``MAPE`` to the standard metrics for time series problems and update objectives :pr:`1510`
        * Added ``graph_prediction_vs_actual_over_time`` and ``get_prediction_vs_actual_over_time_data`` to the model understanding module for time series problems :pr:`1483`
        * Added a ``ComponentGraph`` class that will support future pipelines as directed acyclic graphs :pr:`1415`
        * Updated data checks to accept ``Woodwork`` data structures :pr:`1481`
        * Added parameter to ``InvalidTargetDataCheck`` to show only top unique values rather than all unique values :pr:`1485`
        * Added multicollinearity data check :pr:`1515`
        * Added baseline pipeline and components for time series regression problems :pr:`1496`
        * Added more information to users about ensembling behavior in ``AutoMLSearch`` :pr:`1527`
        * Add woodwork support for more utility and graph methods :pr:`1544`
        * Changed ``DateTimeFeaturizer`` to encode features as int :pr:`1479`
        * Return trained pipelines from ``AutoMLSearch.best_pipeline`` :pr:`1547`
        * Added utility method so that users can set feature types without having to learn about Woodwork directly :pr:`1555`
        * Added Linear Discriminant Analysis transformer for dimensionality reduction :pr:`1331`
        * Added multiclass support for ``partial_dependence`` and ``graph_partial_dependence`` :pr:`1554`
        * Added ``TimeSeriesBinaryClassificationPipeline`` and ``TimeSeriesMulticlassClassificationPipeline`` classes :pr:`1528`
        * Added ``make_data_splitter`` method for easier automl data split customization :pr:`1568`
        * Integrated ``ComponentGraph`` class into Pipelines for full non-linear pipeline support :pr:`1543`
        * Update ``AutoMLSearch`` constructor to take training data instead of ``search`` and ``add_to_leaderboard`` :pr:`1597`
        * Update ``split_data`` helper args :pr:`1597`
        * Add problem type utils ``is_regression``, ``is_classification``, ``is_timeseries`` :pr:`1597`
        * Rename ``AutoMLSearch`` ``data_split`` arg to ``data_splitter`` :pr:`1569`
    * Fixes
        * Fix AutoML not passing CV folds to ``DefaultDataChecks`` for usage by ``ClassImbalanceDataCheck`` :pr:`1619`
        * Fix Windows CI jobs: install ``numba`` via conda, required for ``shap`` :pr:`1490`
        * Added custom-index support for `reset-index-get_prediction_vs_actual_over_time_data` :pr:`1494`
        * Fix ``generate_pipeline_code`` to account for boolean and None differences between Python and JSON :pr:`1524` :pr:`1531`
        * Set max value for plotly and xgboost versions while we debug CI failures with newer versions :pr:`1532`
        * Undo version pinning for plotly :pr:`1533`
        * Fix ReadTheDocs build by updating the version of ``setuptools`` :pr:`1561`
        * Set ``random_state`` of data splitter in AutoMLSearch to take int to keep consistency in the resulting splits :pr:`1579`
        * Pin sklearn version while we work on adding support :pr:`1594`
        * Pin pandas at <1.2.0 while we work on adding support :pr:`1609`
        * Pin graphviz at < 0.16 while we work on adding support :pr:`1609`
    * Changes
        * Reverting ``save_graph`` :pr:`1550` to resolve kaleido build issues :pr:`1585`
        * Update circleci badge to apply to ``main`` :pr:`1489`
        * Added script to generate github markdown for releases :pr:`1487`
        * Updated selection using pandas ``dtypes`` to selecting using Woodwork logical types :pr:`1551`
        * Updated dependencies to fix ``ImportError: cannot import name 'MaskedArray' from 'sklearn.utils.fixes'`` error and to address Woodwork and Featuretool dependencies :pr:`1540`
        * Made ``get_prediction_vs_actual_data()`` a public method :pr:`1553`
        * Updated ``Woodwork`` version requirement to v0.0.7 :pr:`1560`
        * Move data splitters from ``evalml.automl.data_splitters`` to ``evalml.preprocessing.data_splitters`` :pr:`1597`
        * Rename "# Testing" in automl log output to "# Validation" :pr:`1597`
    * Documentation Changes
        * Added partial dependence methods to API reference :pr:`1537`
        * Updated documentation for confusion matrix methods :pr:`1611`
    * Testing Changes
        * Set ``n_jobs=1`` in most unit tests to reduce memory :pr:`1505`

.. warning::

    **Breaking Changes**
        * Updated minimal dependencies: ``numpy>=1.19.1``, ``pandas>=1.1.0``, ``scikit-learn>=0.23.1``, ``scikit-optimize>=0.8.1``
        * Updated ``AutoMLSearch.best_pipeline`` to return a trained pipeline. Pass in ``train_best_pipeline=False`` to AutoMLSearch in order to return an untrained pipeline.
        * Pipeline component instances can no longer be iterated through using ``Pipeline.component_graph`` :pr:`1543`
        * Update ``AutoMLSearch`` constructor to take training data instead of ``search`` and ``add_to_leaderboard`` :pr:`1597`
        * Update ``split_data`` helper args :pr:`1597`
        * Move data splitters from ``evalml.automl.data_splitters`` to ``evalml.preprocessing.data_splitters`` :pr:`1597`
        * Rename ``AutoMLSearch`` ``data_split`` arg to ``data_splitter`` :pr:`1569`



**v0.16.1 Dec. 1, 2020**
    * Enhancements
        * Pin woodwork version to v0.0.6 to avoid breaking changes :pr:`1484`
        * Updated ``Woodwork`` to >=0.0.5 in ``core-requirements.txt`` :pr:`1473`
        * Removed ``copy_dataframe`` parameter for ``Woodwork``, updated ``Woodwork`` to >=0.0.6 in ``core-requirements.txt`` :pr:`1478`
        * Updated ``detect_problem_type`` to use ``pandas.api.is_numeric_dtype`` :pr:`1476`
    * Changes
        * Changed ``make clean`` to delete coverage reports as a convenience for developers :pr:`1464`
        * Set ``n_jobs=-1`` by default for stacked ensemble components :pr:`1472`
    * Documentation Changes
        * Updated pipeline and component documentation and demos to use ``Woodwork`` :pr:`1466`
    * Testing Changes
        * Update dependency update checker to use everything from core and optional dependencies :pr:`1480`


**v0.16.0 Nov. 24, 2020**
    * Enhancements
        * Updated pipelines and ``make_pipeline`` to accept ``Woodwork`` inputs :pr:`1393`
        * Updated components to accept ``Woodwork`` inputs :pr:`1423`
        * Added ability to freeze hyperparameters for ``AutoMLSearch`` :pr:`1284`
        * Added ``Target Encoder`` into transformer components :pr:`1401`
        * Added callback for error handling in ``AutoMLSearch`` :pr:`1403`
        * Added the index id to the ``explain_predictions_best_worst`` output to help users identify which rows in their data are included :pr:`1365`
        * The top_k features displayed in ``explain_predictions_*`` functions are now determined by the magnitude of shap values as opposed to the ``top_k`` largest and smallest shap values. :pr:`1374`
        * Added a problem type for time series regression :pr:`1386`
        * Added a ``is_defined_for_problem_type`` method to ``ObjectiveBase`` :pr:`1386`
        * Added a ``random_state`` parameter to ``make_pipeline_from_components`` function :pr:`1411`
        * Added ``DelayedFeaturesTransformer`` :pr:`1396`
        * Added a ``TimeSeriesRegressionPipeline`` class :pr:`1418`
        * Removed ``core-requirements.txt`` from the package distribution :pr:`1429`
        * Updated data check messages to include a `"code"` and `"details"` fields :pr:`1451`, :pr:`1462`
        * Added a ``TimeSeriesSplit`` data splitter for time series problems :pr:`1441`
        * Added a ``problem_configuration`` parameter to AutoMLSearch :pr:`1457`
    * Fixes
        * Fixed ``IndexError`` raised in ``AutoMLSearch`` when ``ensembling = True`` but only one pipeline to iterate over :pr:`1397`
        * Fixed stacked ensemble input bug and LightGBM warning and bug in ``AutoMLSearch`` :pr:`1388`
        * Updated enum classes to show possible enum values as attributes :pr:`1391`
        * Updated calls to ``Woodwork``'s ``to_pandas()`` to ``to_series()`` and ``to_dataframe()`` :pr:`1428`
        * Fixed bug in OHE where column names were not guaranteed to be unique :pr:`1349`
        * Fixed bug with percent improvement of ``ExpVariance`` objective on data with highly skewed target :pr:`1467`
        * Fix SimpleImputer error which occurs when all features are bool type :pr:`1215`
    * Changes
        * Changed ``OutliersDataCheck`` to return the list of columns, rather than rows, that contain outliers :pr:`1377`
        * Simplified and cleaned output for Code Generation :pr:`1371`
        * Reverted changes from :pr:`1337` :pr:`1409`
        * Updated data checks to return dictionary of warnings and errors instead of a list :pr:`1448`
        * Updated ``AutoMLSearch`` to pass ``Woodwork`` data structures to every pipeline (instead of pandas DataFrames) :pr:`1450`
        * Update ``AutoMLSearch`` to default to ``max_batches=1`` instead of ``max_iterations=5`` :pr:`1452`
        * Updated _evaluate_pipelines to consolidate side effects :pr:`1410`
    * Documentation Changes
        * Added description of CLA to contributing guide, updated description of draft PRs :pr:`1402`
        * Updated documentation to include all data checks, ``DataChecks``, and usage of data checks in AutoML :pr:`1412`
        * Updated docstrings from ``np.array`` to ``np.ndarray`` :pr:`1417`
        * Added section on stacking ensembles in AutoMLSearch documentation :pr:`1425`
    * Testing Changes
        * Removed ``category_encoders`` from test-requirements.txt :pr:`1373`
        * Tweak codecov.io settings again to avoid flakes :pr:`1413`
        * Modified ``make lint`` to check notebook versions in the docs :pr:`1431`
        * Modified ``make lint-fix`` to standardize notebook versions in the docs :pr:`1431`
        * Use new version of pull request Github Action for dependency check (:pr:`1443`)
        * Reduced number of workers for tests to 4 :pr:`1447`

.. warning::

    **Breaking Changes**
        * The ``top_k`` and ``top_k_features`` parameters in ``explain_predictions_*`` functions now return ``k`` features as opposed to ``2 * k`` features :pr:`1374`
        * Renamed ``problem_type`` to ``problem_types`` in ``RegressionObjective``, ``BinaryClassificationObjective``, and ``MulticlassClassificationObjective`` :pr:`1319`
        * Data checks now return a dictionary of warnings and errors instead of a list :pr:`1448`



**v0.15.0 Oct. 29, 2020**
    * Enhancements
        * Added stacked ensemble component classes (``StackedEnsembleClassifier``, ``StackedEnsembleRegressor``) :pr:`1134`
        * Added stacked ensemble components to ``AutoMLSearch`` :pr:`1253`
        * Added ``DecisionTreeClassifier`` and ``DecisionTreeRegressor`` to AutoML :pr:`1255`
        * Added ``graph_prediction_vs_actual`` in ``model_understanding`` for regression problems :pr:`1252`
        * Added parameter to ``OneHotEncoder`` to enable filtering for features to encode for :pr:`1249`
        * Added percent-better-than-baseline for all objectives to automl.results :pr:`1244`
        * Added ``HighVarianceCVDataCheck`` and replaced synonymous warning in ``AutoMLSearch`` :pr:`1254`
        * Added `PCA Transformer` component for dimensionality reduction :pr:`1270`
        * Added ``generate_pipeline_code`` and ``generate_component_code`` to allow for code generation given a pipeline or component instance :pr:`1306`
        * Added ``PCA Transformer`` component for dimensionality reduction :pr:`1270`
        * Updated ``AutoMLSearch`` to support ``Woodwork`` data structures :pr:`1299`
        * Added cv_folds to ``ClassImbalanceDataCheck`` and added this check to ``DefaultDataChecks`` :pr:`1333`
        * Make ``max_batches`` argument to ``AutoMLSearch.search`` public :pr:`1320`
        * Added text support to automl search :pr:`1062`
        * Added ``_pipelines_per_batch`` as a private argument to ``AutoMLSearch`` :pr:`1355`
    * Fixes
        * Fixed ML performance issue with ordered datasets: always shuffle data in automl's default CV splits :pr:`1265`
        * Fixed broken ``evalml info`` CLI command :pr:`1293`
        * Fixed ``boosting type='rf'`` for LightGBM Classifier, as well as ``num_leaves`` error :pr:`1302`
        * Fixed bug in ``explain_predictions_best_worst`` where a custom index in the target variable would cause a ``ValueError`` :pr:`1318`
        * Added stacked ensemble estimators to to ``evalml.pipelines.__init__`` file :pr:`1326`
        * Fixed bug in OHE where calls to transform were not deterministic if ``top_n`` was less than the number of categories in a column :pr:`1324`
        * Fixed LightGBM warning messages during AutoMLSearch :pr:`1342`
        * Fix warnings thrown during AutoMLSearch in ``HighVarianceCVDataCheck`` :pr:`1346`
        * Fixed bug where TrainingValidationSplit would return invalid location indices for dataframes with a custom index :pr:`1348`
        * Fixed bug where the AutoMLSearch ``random_state`` was not being passed to the created pipelines :pr:`1321`
    * Changes
        * Allow ``add_to_rankings`` to be called before AutoMLSearch is called :pr:`1250`
        * Removed Graphviz from test-requirements to add to requirements.txt :pr:`1327`
        * Removed ``max_pipelines`` parameter from ``AutoMLSearch`` :pr:`1264`
        * Include editable installs in all install make targets :pr:`1335`
        * Made pip dependencies `featuretools` and `nlp_primitives` core dependencies :pr:`1062`
        * Removed `PartOfSpeechCount` from `TextFeaturizer` transform primitives :pr:`1062`
        * Added warning for ``partial_dependency`` when the feature includes null values :pr:`1352`
    * Documentation Changes
        * Fixed and updated code blocks in Release Notes :pr:`1243`
        * Added DecisionTree estimators to API Reference :pr:`1246`
        * Changed class inheritance display to flow vertically :pr:`1248`
        * Updated cost-benefit tutorial to use a holdout/test set :pr:`1159`
        * Added ``evalml info`` command to documentation :pr:`1293`
        * Miscellaneous doc updates :pr:`1269`
        * Removed conda pre-release testing from the release process document :pr:`1282`
        * Updates to contributing guide :pr:`1310`
        * Added Alteryx footer to docs with Twitter and Github link :pr:`1312`
        * Added documentation for evalml installation for Python 3.6 :pr:`1322`
        * Added documentation changes to make the API Docs easier to understand :pr:`1323`
        * Fixed documentation for ``feature_importance`` :pr:`1353`
        * Added tutorial for running `AutoML` with text data :pr:`1357`
        * Added documentation for woodwork integration with automl search :pr:`1361`
    * Testing Changes
        * Added tests for ``jupyter_check`` to handle IPython :pr:`1256`
        * Cleaned up ``make_pipeline`` tests to test for all estimators :pr:`1257`
        * Added a test to check conda build after merge to main :pr:`1247`
        * Removed code that was lacking codecov for ``__main__.py`` and unnecessary :pr:`1293`
        * Codecov: round coverage up instead of down :pr:`1334`
        * Add DockerHub credentials to CI testing environment :pr:`1356`
        * Add DockerHub credentials to conda testing environment :pr:`1363`

.. warning::

    **Breaking Changes**
        * Renamed ``LabelLeakageDataCheck`` to ``TargetLeakageDataCheck`` :pr:`1319`
        * ``max_pipelines`` parameter has been removed from ``AutoMLSearch``. Please use ``max_iterations`` instead. :pr:`1264`
        * ``AutoMLSearch.search()`` will now log a warning if the input is not a ``Woodwork`` data structure (``pandas``, ``numpy``) :pr:`1299`
        * Make ``max_batches`` argument to ``AutoMLSearch.search`` public :pr:`1320`
        * Removed unused argument `feature_types` from AutoMLSearch.search :pr:`1062`

**v0.14.1 Sep. 29, 2020**
    * Enhancements
        * Updated partial dependence methods to support calculating numeric columns in a dataset with non-numeric columns :pr:`1150`
        * Added ``get_feature_names`` on ``OneHotEncoder`` :pr:`1193`
        * Added ``detect_problem_type`` to ``problem_type/utils.py`` to automatically detect the problem type given targets :pr:`1194`
        * Added LightGBM to ``AutoMLSearch`` :pr:`1199`
        * Updated ``scikit-learn`` and ``scikit-optimize`` to use latest versions - 0.23.2 and 0.8.1 respectively :pr:`1141`
        * Added ``__str__`` and ``__repr__`` for pipelines and components :pr:`1218`
        * Included internal target check for both training and validation data in ``AutoMLSearch`` :pr:`1226`
        * Added ``ProblemTypes.all_problem_types`` helper to get list of supported problem types :pr:`1219`
        * Added ``DecisionTreeClassifier`` and ``DecisionTreeRegressor`` classes :pr:`1223`
        * Added ``ProblemTypes.all_problem_types`` helper to get list of supported problem types :pr:`1219`
        * ``DataChecks`` can now be parametrized by passing a list of ``DataCheck`` classes and a parameter dictionary :pr:`1167`
        * Added first CV fold score as validation score in ``AutoMLSearch.rankings`` :pr:`1221`
        * Updated ``flake8`` configuration to enable linting on ``__init__.py`` files :pr:`1234`
        * Refined ``make_pipeline_from_components`` implementation :pr:`1204`
    * Fixes
        * Updated GitHub URL after migration to Alteryx GitHub org :pr:`1207`
        * Changed Problem Type enum to be more similar to the string name :pr:`1208`
        * Wrapped call to scikit-learn's partial dependence method in a ``try``/``finally`` block :pr:`1232`
    * Changes
        * Added ``allow_writing_files`` as a named argument to CatBoost estimators. :pr:`1202`
        * Added ``solver`` and ``multi_class`` as named arguments to ``LogisticRegressionClassifier`` :pr:`1202`
        * Replaced pipeline's ``._transform`` method to evaluate all the preprocessing steps of a pipeline with ``.compute_estimator_features`` :pr:`1231`
        * Changed default large dataset train/test splitting behavior :pr:`1205`
    * Documentation Changes
        * Included description of how to access the component instances and features for pipeline user guide :pr:`1163`
        * Updated API docs to refer to target as "target" instead of "labels" for non-classification tasks and minor docs cleanup :pr:`1160`
        * Added Class Imbalance Data Check to ``api_reference.rst`` :pr:`1190` :pr:`1200`
        * Added pipeline properties to API reference :pr:`1209`
        * Clarified what the objective parameter in AutoML is used for in AutoML API reference and AutoML user guide :pr:`1222`
        * Updated API docs to include ``skopt.space.Categorical`` option for component hyperparameter range definition :pr:`1228`
        * Added install documentation for ``libomp`` in order to use LightGBM on Mac :pr:`1233`
        * Improved description of ``max_iterations`` in documentation :pr:`1212`
        * Removed unused code from sphinx conf :pr:`1235`
    * Testing Changes

.. warning::

    **Breaking Changes**
        * ``DefaultDataChecks`` now accepts a ``problem_type`` parameter that must be specified :pr:`1167`
        * Pipeline's ``._transform`` method to evaluate all the preprocessing steps of a pipeline has been replaced with ``.compute_estimator_features`` :pr:`1231`
        * ``get_objectives`` has been renamed to ``get_core_objectives``. This function will now return a list of valid objective instances :pr:`1230`


**v0.13.2 Sep. 17, 2020**
    * Enhancements
        * Added ``output_format`` field to explain predictions functions :pr:`1107`
        * Modified ``get_objective`` and ``get_objectives`` to be able to return any objective in ``evalml.objectives`` :pr:`1132`
        * Added a ``return_instance`` boolean parameter to ``get_objective`` :pr:`1132`
        * Added ``ClassImbalanceDataCheck`` to determine whether target imbalance falls below a given threshold :pr:`1135`
        * Added label encoder to LightGBM for binary classification :pr:`1152`
        * Added labels for the row index of confusion matrix :pr:`1154`
        * Added ``AutoMLSearch`` object as another parameter in search callbacks :pr:`1156`
        * Added the corresponding probability threshold for each point displayed in ``graph_roc_curve`` :pr:`1161`
        * Added ``__eq__`` for ``ComponentBase`` and ``PipelineBase`` :pr:`1178`
        * Added support for multiclass classification for ``roc_curve`` :pr:`1164`
        * Added ``categories`` accessor to ``OneHotEncoder`` for listing the categories associated with a feature :pr:`1182`
        * Added utility function to create pipeline instances from a list of component instances :pr:`1176`
    * Fixes
        * Fixed XGBoost column names for partial dependence methods :pr:`1104`
        * Removed dead code validating column type from ``TextFeaturizer`` :pr:`1122`
        * Fixed issue where ``Imputer`` cannot fit when there is None in a categorical or boolean column :pr:`1144`
        * ``OneHotEncoder`` preserves the custom index in the input data :pr:`1146`
        * Fixed representation for ``ModelFamily`` :pr:`1165`
        * Removed duplicate ``nbsphinx`` dependency in ``dev-requirements.txt`` :pr:`1168`
        * Users can now pass in any valid kwargs to all estimators :pr:`1157`
        * Remove broken accessor ``OneHotEncoder.get_feature_names`` and unneeded base class :pr:`1179`
        * Removed LightGBM Estimator from AutoML models :pr:`1186`
    * Changes
        * Pinned ``scikit-optimize`` version to 0.7.4 :pr:`1136`
        * Removed ``tqdm`` as a dependency :pr:`1177`
        * Added lightgbm version 3.0.0 to ``latest_dependency_versions.txt`` :pr:`1185`
        * Rename ``max_pipelines`` to ``max_iterations`` :pr:`1169`
    * Documentation Changes
        * Fixed API docs for ``AutoMLSearch`` ``add_result_callback`` :pr:`1113`
        * Added a step to our release process for pushing our latest version to conda-forge :pr:`1118`
        * Added warning for missing ipywidgets dependency for using ``PipelineSearchPlots`` on Jupyterlab :pr:`1145`
        * Updated ``README.md`` example to load demo dataset :pr:`1151`
        * Swapped mapping of breast cancer targets in ``model_understanding.ipynb`` :pr:`1170`
    * Testing Changes
        * Added test confirming ``TextFeaturizer`` never outputs null values :pr:`1122`
        * Changed Python version of ``Update Dependencies`` action to 3.8.x :pr:`1137`
        * Fixed release notes check-in test for ``Update Dependencies`` actions :pr:`1172`

.. warning::

    **Breaking Changes**
        * ``get_objective`` will now return a class definition rather than an instance by default :pr:`1132`
        * Deleted ``OPTIONS`` dictionary in ``evalml.objectives.utils.py`` :pr:`1132`
        * If specifying an objective by string, the string must now match the objective's name field, case-insensitive :pr:`1132`
        * Passing "Cost Benefit Matrix", "Fraud Cost", "Lead Scoring", "Mean Squared Log Error",
            "Recall", "Recall Macro", "Recall Micro", "Recall Weighted", or "Root Mean Squared Log Error" to ``AutoMLSearch`` will now result in a ``ValueError``
            rather than an ``ObjectiveNotFoundError`` :pr:`1132`
        * Search callbacks ``start_iteration_callback`` and ``add_results_callback`` have changed to include a copy of the AutoMLSearch object as a third parameter :pr:`1156`
        * Deleted ``OneHotEncoder.get_feature_names`` method which had been broken for a while, in favor of pipelines' ``input_feature_names`` :pr:`1179`
        * Deleted empty base class ``CategoricalEncoder`` which ``OneHotEncoder`` component was inheriting from :pr:`1176`
        * Results from ``roc_curve`` will now return as a list of dictionaries with each dictionary representing a class :pr:`1164`
        * ``max_pipelines`` now raises a ``DeprecationWarning`` and will be removed in the next release. ``max_iterations`` should be used instead. :pr:`1169`


**v0.13.1 Aug. 25, 2020**
    * Enhancements
        * Added Cost-Benefit Matrix objective for binary classification :pr:`1038`
        * Split ``fill_value`` into ``categorical_fill_value`` and ``numeric_fill_value`` for Imputer :pr:`1019`
        * Added ``explain_predictions`` and ``explain_predictions_best_worst`` for explaining multiple predictions with SHAP :pr:`1016`
        * Added new LSA component for text featurization :pr:`1022`
        * Added guide on installing with conda :pr:`1041`
        * Added a “cost-benefit curve” util method to graph cost-benefit matrix scores vs. binary classification thresholds :pr:`1081`
        * Standardized error when calling transform/predict before fit for pipelines :pr:`1048`
        * Added ``percent_better_than_baseline`` to AutoML search rankings and full rankings table :pr:`1050`
        * Added one-way partial dependence and partial dependence plots :pr:`1079`
        * Added "Feature Value" column to prediction explanation reports. :pr:`1064`
        * Added LightGBM classification estimator :pr:`1082`, :pr:`1114`
        * Added ``max_batches`` parameter to ``AutoMLSearch`` :pr:`1087`
    * Fixes
        * Updated ``TextFeaturizer`` component to no longer require an internet connection to run :pr:`1022`
        * Fixed non-deterministic element of ``TextFeaturizer`` transformations :pr:`1022`
        * Added a StandardScaler to all ElasticNet pipelines :pr:`1065`
        * Updated cost-benefit matrix to normalize score :pr:`1099`
        * Fixed logic in ``calculate_percent_difference`` so that it can handle negative values :pr:`1100`
    * Changes
        * Added ``needs_fitting`` property to ``ComponentBase`` :pr:`1044`
        * Updated references to data types to use datatype lists defined in ``evalml.utils.gen_utils`` :pr:`1039`
        * Remove maximum version limit for SciPy dependency :pr:`1051`
        * Moved ``all_components`` and other component importers into runtime methods :pr:`1045`
        * Consolidated graphing utility methods under ``evalml.utils.graph_utils`` :pr:`1060`
        * Made slight tweaks to how ``TextFeaturizer`` uses ``featuretools``, and did some refactoring of that and of LSA :pr:`1090`
        * Changed ``show_all_features`` parameter into ``importance_threshold``, which allows for thresholding feature importance :pr:`1097`, :pr:`1103`
    * Documentation Changes
        * Update ``setup.py`` URL to point to the github repo :pr:`1037`
        * Added tutorial for using the cost-benefit matrix objective :pr:`1088`
        * Updated ``model_understanding.ipynb`` to include documentation for using plotly on Jupyter Lab :pr:`1108`
    * Testing Changes
        * Refactor CircleCI tests to use matrix jobs (:pr:`1043`)
        * Added a test to check that all test directories are included in evalml package :pr:`1054`


.. warning::

    **Breaking Changes**
        * ``confusion_matrix`` and ``normalize_confusion_matrix`` have been moved to ``evalml.utils`` :pr:`1038`
        * All graph utility methods previously under ``evalml.pipelines.graph_utils`` have been moved to ``evalml.utils.graph_utils`` :pr:`1060`


**v0.12.2 Aug. 6, 2020**
    * Enhancements
        * Add save/load method to components :pr:`1023`
        * Expose pickle ``protocol`` as optional arg to save/load :pr:`1023`
        * Updated estimators used in AutoML to include ExtraTrees and ElasticNet estimators :pr:`1030`
    * Fixes
    * Changes
        * Removed ``DeprecationWarning`` for ``SimpleImputer`` :pr:`1018`
    * Documentation Changes
        * Add note about version numbers to release process docs :pr:`1034`
    * Testing Changes
        * Test files are now included in the evalml package :pr:`1029`


**v0.12.0 Aug. 3, 2020**
    * Enhancements
        * Added string and categorical targets support for binary and multiclass pipelines and check for numeric targets for ``DetectLabelLeakage`` data check :pr:`932`
        * Added clear exception for regression pipelines if target datatype is string or categorical :pr:`960`
        * Added target column names and class labels in ``predict`` and ``predict_proba`` output for pipelines :pr:`951`
        * Added ``_compute_shap_values`` and ``normalize_values`` to ``pipelines/explanations`` module :pr:`958`
        * Added ``explain_prediction`` feature which explains single predictions with SHAP :pr:`974`
        * Added Imputer to allow different imputation strategies for numerical and categorical dtypes :pr:`991`
        * Added support for configuring logfile path using env var, and don't create logger if there are filesystem errors :pr:`975`
        * Updated catboost estimators' default parameters and automl hyperparameter ranges to speed up fit time :pr:`998`
    * Fixes
        * Fixed ReadtheDocs warning failure regarding embedded gif :pr:`943`
        * Removed incorrect parameter passed to pipeline classes in ``_add_baseline_pipelines`` :pr:`941`
        * Added universal error for calling ``predict``, ``predict_proba``, ``transform``, and ``feature_importances`` before fitting :pr:`969`, :pr:`994`
        * Made ``TextFeaturizer`` component and pip dependencies ``featuretools`` and ``nlp_primitives`` optional :pr:`976`
        * Updated imputation strategy in automl to no longer limit impute strategy to ``most_frequent`` for all features if there are any categorical columns :pr:`991`
        * Fixed ``UnboundLocalError`` for ``cv_pipeline`` when automl search errors :pr:`996`
        * Fixed ``Imputer`` to reset dataframe index to preserve behavior expected from  ``SimpleImputer`` :pr:`1009`
    * Changes
        * Moved ``get_estimators`` to ``evalml.pipelines.components.utils`` :pr:`934`
        * Modified Pipelines to raise ``PipelineScoreError`` when they encounter an error during scoring :pr:`936`
        * Moved ``evalml.model_families.list_model_families`` to ``evalml.pipelines.components.allowed_model_families`` :pr:`959`
        * Renamed ``DateTimeFeaturization`` to ``DateTimeFeaturizer`` :pr:`977`
        * Added check to stop search and raise an error if all pipelines in a batch return NaN scores :pr:`1015`
    * Documentation Changes
        * Updated ``README.md`` :pr:`963`
        * Reworded message when errors are returned from data checks in search :pr:`982`
        * Added section on understanding model predictions with ``explain_prediction`` to User Guide :pr:`981`
        * Added a section to the user guide and api reference about how XGBoost and CatBoost are not fully supported. :pr:`992`
        * Added custom components section in user guide :pr:`993`
        * Updated FAQ section formatting :pr:`997`
        * Updated release process documentation :pr:`1003`
    * Testing Changes
        * Moved ``predict_proba`` and ``predict`` tests regarding string / categorical targets to ``test_pipelines.py`` :pr:`972`
        * Fixed dependency update bot by updating python version to 3.7 to avoid frequent github version updates :pr:`1002`


.. warning::

    **Breaking Changes**
        * ``get_estimators`` has been moved to ``evalml.pipelines.components.utils`` (previously was under ``evalml.pipelines.utils``) :pr:`934`
        * Removed the ``raise_errors`` flag in AutoML search. All errors during pipeline evaluation will be caught and logged. :pr:`936`
        * ``evalml.model_families.list_model_families`` has been moved to ``evalml.pipelines.components.allowed_model_families`` :pr:`959`
        * ``TextFeaturizer``: the ``featuretools`` and ``nlp_primitives`` packages must be installed after installing evalml in order to use this component :pr:`976`
        * Renamed ``DateTimeFeaturization`` to ``DateTimeFeaturizer`` :pr:`977`


**v0.11.2 July 16, 2020**
    * Enhancements
        * Added ``NoVarianceDataCheck`` to ``DefaultDataChecks`` :pr:`893`
        * Added text processing and featurization component ``TextFeaturizer`` :pr:`913`, :pr:`924`
        * Added additional checks to ``InvalidTargetDataCheck`` to handle invalid target data types :pr:`929`
        * ``AutoMLSearch`` will now handle ``KeyboardInterrupt`` and prompt user for confirmation :pr:`915`
    * Fixes
        * Makes automl results a read-only property :pr:`919`
    * Changes
        * Deleted static pipelines and refactored tests involving static pipelines, removed ``all_pipelines()`` and ``get_pipelines()`` :pr:`904`
        * Moved ``list_model_families`` to ``evalml.model_family.utils`` :pr:`903`
        * Updated ``all_pipelines``, ``all_estimators``, ``all_components`` to use the same mechanism for dynamically generating their elements :pr:`898`
        * Rename ``master`` branch to ``main`` :pr:`918`
        * Add pypi release github action :pr:`923`
        * Updated ``AutoMLSearch.search`` stdout output and logging and removed tqdm progress bar :pr:`921`
        * Moved automl config checks previously in ``search()`` to init :pr:`933`
    * Documentation Changes
        * Reorganized and rewrote documentation :pr:`937`
        * Updated to use pydata sphinx theme :pr:`937`
        * Updated docs to use ``release_notes`` instead of ``changelog`` :pr:`942`
    * Testing Changes
        * Cleaned up fixture names and usages in tests :pr:`895`


.. warning::

    **Breaking Changes**
        * ``list_model_families`` has been moved to ``evalml.model_family.utils`` (previously was under ``evalml.pipelines.utils``) :pr:`903`
        * ``get_estimators`` has been moved to ``evalml.pipelines.components.utils`` (previously was under ``evalml.pipelines.utils``) :pr:`934`
        * Static pipeline definitions have been removed, but similar pipelines can still be constructed via creating an instance of ``PipelineBase`` :pr:`904`
        * ``all_pipelines()`` and ``get_pipelines()`` utility methods have been removed :pr:`904`


**v0.11.0 June 30, 2020**
    * Enhancements
        * Added multiclass support for ROC curve graphing :pr:`832`
        * Added preprocessing component to drop features whose percentage of NaN values exceeds a specified threshold :pr:`834`
        * Added data check to check for problematic target labels :pr:`814`
        * Added PerColumnImputer that allows imputation strategies per column :pr:`824`
        * Added transformer to drop specific columns :pr:`827`
        * Added support for ``categories``, ``handle_error``, and ``drop`` parameters in ``OneHotEncoder`` :pr:`830` :pr:`897`
        * Added preprocessing component to handle DateTime columns featurization :pr:`838`
        * Added ability to clone pipelines and components :pr:`842`
        * Define getter method for component ``parameters`` :pr:`847`
        * Added utility methods to calculate and graph permutation importances :pr:`860`, :pr:`880`
        * Added new utility functions necessary for generating dynamic preprocessing pipelines :pr:`852`
        * Added kwargs to all components :pr:`863`
        * Updated ``AutoSearchBase`` to use dynamically generated preprocessing pipelines :pr:`870`
        * Added SelectColumns transformer :pr:`873`
        * Added ability to evaluate additional pipelines for automl search :pr:`874`
        * Added ``default_parameters`` class property to components and pipelines :pr:`879`
        * Added better support for disabling data checks in automl search :pr:`892`
        * Added ability to save and load AutoML objects to file :pr:`888`
        * Updated ``AutoSearchBase.get_pipelines`` to return an untrained pipeline instance :pr:`876`
        * Saved learned binary classification thresholds in automl results cv data dict :pr:`876`
    * Fixes
        * Fixed bug where SimpleImputer cannot handle dropped columns :pr:`846`
        * Fixed bug where PerColumnImputer cannot handle dropped columns :pr:`855`
        * Enforce requirement that builtin components save all inputted values in their parameters dict :pr:`847`
        * Don't list base classes in ``all_components`` output :pr:`847`
        * Standardize all components to output pandas data structures, and accept either pandas or numpy :pr:`853`
        * Fixed rankings and full_rankings error when search has not been run :pr:`894`
    * Changes
        * Update ``all_pipelines`` and ``all_components`` to try initializing pipelines/components, and on failure exclude them :pr:`849`
        * Refactor ``handle_components`` to ``handle_components_class``, standardize to ``ComponentBase`` subclass instead of instance :pr:`850`
        * Refactor "blacklist"/"whitelist" to "allow"/"exclude" lists :pr:`854`
        * Replaced ``AutoClassificationSearch`` and ``AutoRegressionSearch`` with ``AutoMLSearch`` :pr:`871`
        * Renamed feature_importances and permutation_importances methods to use singular names (feature_importance and permutation_importance) :pr:`883`
        * Updated ``automl`` default data splitter to train/validation split for large datasets :pr:`877`
        * Added open source license, update some repo metadata :pr:`887`
        * Removed dead code in ``_get_preprocessing_components`` :pr:`896`
    * Documentation Changes
        * Fix some typos and update the EvalML logo :pr:`872`
    * Testing Changes
        * Update the changelog check job to expect the new branching pattern for the deps update bot :pr:`836`
        * Check that all components output pandas datastructures, and can accept either pandas or numpy :pr:`853`
        * Replaced ``AutoClassificationSearch`` and ``AutoRegressionSearch`` with ``AutoMLSearch`` :pr:`871`


.. warning::

    **Breaking Changes**
        * Pipelines' static ``component_graph`` field must contain either ``ComponentBase`` subclasses or ``str``, instead of ``ComponentBase`` subclass instances :pr:`850`
        * Rename ``handle_component`` to ``handle_component_class``. Now standardizes to ``ComponentBase`` subclasses instead of ``ComponentBase`` subclass instances :pr:`850`
        * Renamed automl's ``cv`` argument to ``data_split`` :pr:`877`
        * Pipelines' and classifiers' ``feature_importances`` is renamed ``feature_importance``, ``graph_feature_importances`` is renamed ``graph_feature_importance`` :pr:`883`
        * Passing ``data_checks=None`` to automl search will not perform any data checks as opposed to default checks. :pr:`892`
        * Pipelines to search for in AutoML are now determined automatically, rather than using the statically-defined pipeline classes. :pr:`870`
        * Updated ``AutoSearchBase.get_pipelines`` to return an untrained pipeline instance, instead of one which happened to be trained on the final cross-validation fold :pr:`876`


**v0.10.0 May 29, 2020**
    * Enhancements
        * Added baseline models for classification and regression, add functionality to calculate baseline models before searching in AutoML :pr:`746`
        * Port over highly-null guardrail as a data check and define ``DefaultDataChecks`` and ``DisableDataChecks`` classes :pr:`745`
        * Update ``Tuner`` classes to work directly with pipeline parameters dicts instead of flat parameter lists :pr:`779`
        * Add Elastic Net as a pipeline option :pr:`812`
        * Added new Pipeline option ``ExtraTrees`` :pr:`790`
        * Added precicion-recall curve metrics and plot for binary classification problems in ``evalml.pipeline.graph_utils`` :pr:`794`
        * Update the default automl algorithm to search in batches, starting with default parameters for each pipeline and iterating from there :pr:`793`
        * Added ``AutoMLAlgorithm`` class and ``IterativeAlgorithm`` impl, separated from ``AutoSearchBase`` :pr:`793`
    * Fixes
        * Update pipeline ``score`` to return ``nan`` score for any objective which throws an exception during scoring :pr:`787`
        * Fixed bug introduced in :pr:`787` where binary classification metrics requiring predicted probabilities error in scoring :pr:`798`
        * CatBoost and XGBoost classifiers and regressors can no longer have a learning rate of 0 :pr:`795`
    * Changes
        * Cleanup pipeline ``score`` code, and cleanup codecov :pr:`711`
        * Remove ``pass`` for abstract methods for codecov :pr:`730`
        * Added __str__ for AutoSearch object :pr:`675`
        * Add util methods to graph ROC and confusion matrix :pr:`720`
        * Refactor ``AutoBase`` to ``AutoSearchBase`` :pr:`758`
        * Updated AutoBase with ``data_checks`` parameter, removed previous ``detect_label_leakage`` parameter, and added functionality to run data checks before search in AutoML :pr:`765`
        * Updated our logger to use Python's logging utils :pr:`763`
        * Refactor most of ``AutoSearchBase._do_iteration`` impl into ``AutoSearchBase._evaluate`` :pr:`762`
        * Port over all guardrails to use the new DataCheck API :pr:`789`
        * Expanded ``import_or_raise`` to catch all exceptions :pr:`759`
        * Adds RMSE, MSLE, RMSLE as standard metrics :pr:`788`
        * Don't allow ``Recall`` to be used as an objective for AutoML :pr:`784`
        * Removed feature selection from pipelines :pr:`819`
        * Update default estimator parameters to make automl search faster and more accurate :pr:`793`
    * Documentation Changes
        * Add instructions to freeze ``master`` on ``release.md`` :pr:`726`
        * Update release instructions with more details :pr:`727` :pr:`733`
        * Add objective base classes to API reference :pr:`736`
        * Fix components API to match other modules :pr:`747`
    * Testing Changes
        * Delete codecov yml, use codecov.io's default :pr:`732`
        * Added unit tests for fraud cost, lead scoring, and standard metric objectives :pr:`741`
        * Update codecov client :pr:`782`
        * Updated AutoBase __str__ test to include no parameters case :pr:`783`
        * Added unit tests for ``ExtraTrees`` pipeline :pr:`790`
        * If codecov fails to upload, fail build :pr:`810`
        * Updated Python version of dependency action :pr:`816`
        * Update the dependency update bot to use a suffix when creating branches :pr:`817`

.. warning::

    **Breaking Changes**
        * The ``detect_label_leakage`` parameter for AutoML classes has been removed and replaced by a ``data_checks`` parameter :pr:`765`
        * Moved ROC and confusion matrix methods from ``evalml.pipeline.plot_utils`` to ``evalml.pipeline.graph_utils`` :pr:`720`
        * ``Tuner`` classes require a pipeline hyperparameter range dict as an init arg instead of a space definition :pr:`779`
        * ``Tuner.propose`` and ``Tuner.add`` work directly with pipeline parameters dicts instead of flat parameter lists :pr:`779`
        * ``PipelineBase.hyperparameters`` and ``custom_hyperparameters`` use pipeline parameters dict format instead of being represented as a flat list :pr:`779`
        * All guardrail functions previously under ``evalml.guardrails.utils`` will be removed and replaced by data checks :pr:`789`
        * ``Recall`` disallowed as an objective for AutoML :pr:`784`
        * ``AutoSearchBase`` parameter ``tuner`` has been renamed to ``tuner_class`` :pr:`793`
        * ``AutoSearchBase`` parameter ``possible_pipelines`` and ``possible_model_families`` have been renamed to ``allowed_pipelines`` and ``allowed_model_families`` :pr:`793`


**v0.9.0 Apr. 27, 2020**
    * Enhancements
        * Added ``Accuracy`` as an standard objective :pr:`624`
        * Added verbose parameter to load_fraud :pr:`560`
        * Added Balanced Accuracy metric for binary, multiclass :pr:`612` :pr:`661`
        * Added XGBoost regressor and XGBoost regression pipeline :pr:`666`
        * Added ``Accuracy`` metric for multiclass :pr:`672`
        * Added objective name in ``AutoBase.describe_pipeline`` :pr:`686`
        * Added ``DataCheck`` and ``DataChecks``, ``Message`` classes and relevant subclasses :pr:`739`
    * Fixes
        * Removed direct access to ``cls.component_graph`` :pr:`595`
        * Add testing files to .gitignore :pr:`625`
        * Remove circular dependencies from ``Makefile`` :pr:`637`
        * Add error case for ``normalize_confusion_matrix()`` :pr:`640`
        * Fixed ``XGBoostClassifier`` and ``XGBoostRegressor`` bug with feature names that contain [, ], or < :pr:`659`
        * Update ``make_pipeline_graph`` to not accidentally create empty file when testing if path is valid :pr:`649`
        * Fix pip installation warning about docsutils version, from boto dependency :pr:`664`
        * Removed zero division warning for F1/precision/recall metrics :pr:`671`
        * Fixed ``summary`` for pipelines without estimators :pr:`707`
    * Changes
        * Updated default objective for binary/multiclass classification to log loss :pr:`613`
        * Created classification and regression pipeline subclasses and removed objective as an attribute of pipeline classes :pr:`405`
        * Changed the output of ``score`` to return one dictionary :pr:`429`
        * Created binary and multiclass objective subclasses :pr:`504`
        * Updated objectives API :pr:`445`
        * Removed call to ``get_plot_data`` from AutoML :pr:`615`
        * Set ``raise_error`` to default to True for AutoML classes :pr:`638`
        * Remove unnecessary "u" prefixes on some unicode strings :pr:`641`
        * Changed one-hot encoder to return uint8 dtypes instead of ints :pr:`653`
        * Pipeline ``_name`` field changed to ``custom_name`` :pr:`650`
        * Removed ``graphs.py`` and moved methods into ``PipelineBase`` :pr:`657`, :pr:`665`
        * Remove s3fs as a dev dependency :pr:`664`
        * Changed requirements-parser to be a core dependency :pr:`673`
        * Replace ``supported_problem_types`` field on pipelines with ``problem_type`` attribute on base classes :pr:`678`
        * Changed AutoML to only show best results for a given pipeline template in ``rankings``, added ``full_rankings`` property to show all :pr:`682`
        * Update ``ModelFamily`` values: don't list xgboost/catboost as classifiers now that we have regression pipelines for them :pr:`677`
        * Changed AutoML's ``describe_pipeline`` to get problem type from pipeline instead :pr:`685`
        * Standardize ``import_or_raise`` error messages :pr:`683`
        * Updated argument order of objectives to align with sklearn's :pr:`698`
        * Renamed ``pipeline.feature_importance_graph`` to ``pipeline.graph_feature_importances`` :pr:`700`
        * Moved ROC and confusion matrix methods to ``evalml.pipelines.plot_utils`` :pr:`704`
        * Renamed ``MultiClassificationObjective`` to ``MulticlassClassificationObjective``, to align with pipeline naming scheme :pr:`715`
    * Documentation Changes
        * Fixed some sphinx warnings :pr:`593`
        * Fixed docstring for ``AutoClassificationSearch`` with correct command :pr:`599`
        * Limit readthedocs formats to pdf, not htmlzip and epub :pr:`594` :pr:`600`
        * Clean up objectives API documentation :pr:`605`
        * Fixed function on Exploring search results page :pr:`604`
        * Update release process doc :pr:`567`
        * ``AutoClassificationSearch`` and ``AutoRegressionSearch`` show inherited methods in API reference :pr:`651`
        * Fixed improperly formatted code in breaking changes for changelog :pr:`655`
        * Added configuration to treat Sphinx warnings as errors :pr:`660`
        * Removed separate plotting section for pipelines in API reference :pr:`657`, :pr:`665`
        * Have leads example notebook load S3 files using https, so we can delete s3fs dev dependency :pr:`664`
        * Categorized components in API reference and added descriptions for each category :pr:`663`
        * Fixed Sphinx warnings about ``BalancedAccuracy`` objective :pr:`669`
        * Updated API reference to include missing components and clean up pipeline docstrings :pr:`689`
        * Reorganize API ref, and clarify pipeline sub-titles :pr:`688`
        * Add and update preprocessing utils in API reference :pr:`687`
        * Added inheritance diagrams to API reference :pr:`695`
        * Documented which default objective AutoML optimizes for :pr:`699`
        * Create seperate install page :pr:`701`
        * Include more utils in API ref, like ``import_or_raise`` :pr:`704`
        * Add more color to pipeline documentation :pr:`705`
    * Testing Changes
        * Matched install commands of ``check_latest_dependencies`` test and it's GitHub action :pr:`578`
        * Added Github app to auto assign PR author as assignee :pr:`477`
        * Removed unneeded conda installation of xgboost in windows checkin tests :pr:`618`
        * Update graph tests to always use tmpfile dir :pr:`649`
        * Changelog checkin test workaround for release PRs: If 'future release' section is empty of PR refs, pass check :pr:`658`
        * Add changelog checkin test exception for ``dep-update`` branch :pr:`723`

.. warning::

    **Breaking Changes**

    * Pipelines will now no longer take an objective parameter during instantiation, and will no longer have an objective attribute.
    * ``fit()`` and ``predict()`` now use an optional ``objective`` parameter, which is only used in binary classification pipelines to fit for a specific objective.
    * ``score()`` will now use a required ``objectives`` parameter that is used to determine all the objectives to score on. This differs from the previous behavior, where the pipeline's objective was scored on regardless.
    * ``score()`` will now return one dictionary of all objective scores.
    * ``ROC`` and ``ConfusionMatrix`` plot methods via ``Auto(*).plot`` have been removed by :pr:`615` and are replaced by ``roc_curve`` and ``confusion_matrix`` in ``evamlm.pipelines.plot_utils`` in :pr:`704`
    * ``normalize_confusion_matrix`` has been moved to ``evalml.pipelines.plot_utils`` :pr:`704`
    * Pipelines ``_name`` field changed to ``custom_name``
    * Pipelines ``supported_problem_types`` field is removed because it is no longer necessary :pr:`678`
    * Updated argument order of objectives' ``objective_function`` to align with sklearn :pr:`698`
    * ``pipeline.feature_importance_graph`` has been renamed to ``pipeline.graph_feature_importances`` in :pr:`700`
    * Removed unsupported ``MSLE`` objective :pr:`704`


**v0.8.0 Apr. 1, 2020**
    * Enhancements
        * Add normalization option and information to confusion matrix :pr:`484`
        * Add util function to drop rows with NaN values :pr:`487`
        * Renamed ``PipelineBase.name`` as ``PipelineBase.summary`` and redefined ``PipelineBase.name`` as class property :pr:`491`
        * Added access to parameters in Pipelines with ``PipelineBase.parameters`` (used to be return of ``PipelineBase.describe``) :pr:`501`
        * Added ``fill_value`` parameter for ``SimpleImputer`` :pr:`509`
        * Added functionality to override component hyperparameters and made pipelines take hyperparemeters from components :pr:`516`
        * Allow ``numpy.random.RandomState`` for random_state parameters :pr:`556`
    * Fixes
        * Removed unused dependency ``matplotlib``, and move ``category_encoders`` to test reqs :pr:`572`
    * Changes
        * Undo version cap in XGBoost placed in :pr:`402` and allowed all released of XGBoost :pr:`407`
        * Support pandas 1.0.0 :pr:`486`
        * Made all references to the logger static :pr:`503`
        * Refactored ``model_type`` parameter for components and pipelines to ``model_family`` :pr:`507`
        * Refactored ``problem_types`` for pipelines and components into ``supported_problem_types`` :pr:`515`
        * Moved ``pipelines/utils.save_pipeline`` and ``pipelines/utils.load_pipeline`` to ``PipelineBase.save`` and ``PipelineBase.load`` :pr:`526`
        * Limit number of categories encoded by ``OneHotEncoder`` :pr:`517`
    * Documentation Changes
        * Updated API reference to remove ``PipelinePlot`` and added moved ``PipelineBase`` plotting methods :pr:`483`
        * Add code style and github issue guides :pr:`463` :pr:`512`
        * Updated API reference for to surface class variables for pipelines and components :pr:`537`
        * Fixed README documentation link :pr:`535`
        * Unhid PR references in changelog :pr:`656`
    * Testing Changes
        * Added automated dependency check PR :pr:`482`, :pr:`505`
        * Updated automated dependency check comment :pr:`497`
        * Have build_docs job use python executor, so that env vars are set properly :pr:`547`
        * Added simple test to make sure ``OneHotEncoder``'s top_n works with large number of categories :pr:`552`
        * Run windows unit tests on PRs :pr:`557`


.. warning::

    **Breaking Changes**

    * ``AutoClassificationSearch`` and ``AutoRegressionSearch``'s ``model_types`` parameter has been refactored into ``allowed_model_families``
    * ``ModelTypes`` enum has been changed to ``ModelFamily``
    * Components and Pipelines now have a ``model_family`` field instead of ``model_type``
    * ``get_pipelines`` utility function now accepts ``model_families`` as an argument instead of ``model_types``
    * ``PipelineBase.name`` no longer returns structure of pipeline and has been replaced by ``PipelineBase.summary``
    * ``PipelineBase.problem_types`` and ``Estimator.problem_types`` has been renamed to ``supported_problem_types``
    * ``pipelines/utils.save_pipeline`` and ``pipelines/utils.load_pipeline`` moved to ``PipelineBase.save`` and ``PipelineBase.load``


**v0.7.0 Mar. 9, 2020**
    * Enhancements
        * Added emacs buffers to .gitignore :pr:`350`
        * Add CatBoost (gradient-boosted trees) classification and regression components and pipelines :pr:`247`
        * Added Tuner abstract base class :pr:`351`
        * Added ``n_jobs`` as parameter for ``AutoClassificationSearch`` and ``AutoRegressionSearch`` :pr:`403`
        * Changed colors of confusion matrix to shades of blue and updated axis order to match scikit-learn's :pr:`426`
        * Added ``PipelineBase`` ``.graph`` and ``.feature_importance_graph`` methods, moved from previous location :pr:`423`
        * Added support for python 3.8 :pr:`462`
    * Fixes
        * Fixed ROC and confusion matrix plots not being calculated if user passed own additional_objectives :pr:`276`
        * Fixed ReadtheDocs ``FileNotFoundError`` exception for fraud dataset :pr:`439`
    * Changes
        * Added ``n_estimators`` as a tunable parameter for XGBoost :pr:`307`
        * Remove unused parameter ``ObjectiveBase.fit_needs_proba`` :pr:`320`
        * Remove extraneous parameter ``component_type`` from all components :pr:`361`
        * Remove unused ``rankings.csv`` file :pr:`397`
        * Downloaded demo and test datasets so unit tests can run offline :pr:`408`
        * Remove ``_needs_fitting`` attribute from Components :pr:`398`
        * Changed plot.feature_importance to show only non-zero feature importances by default, added optional parameter to show all :pr:`413`
        * Refactored ``PipelineBase`` to take in parameter dictionary and moved pipeline metadata to class attribute :pr:`421`
        * Dropped support for Python 3.5 :pr:`438`
        * Removed unused ``apply.py`` file :pr:`449`
        * Clean up ``requirements.txt`` to remove unused deps :pr:`451`
        * Support installation without all required dependencies :pr:`459`
    * Documentation Changes
        * Update release.md with instructions to release to internal license key :pr:`354`
    * Testing Changes
        * Added tests for utils (and moved current utils to gen_utils) :pr:`297`
        * Moved XGBoost install into it's own separate step on Windows using Conda :pr:`313`
        * Rewind pandas version to before 1.0.0, to diagnose test failures for that version :pr:`325`
        * Added dependency update checkin test :pr:`324`
        * Rewind XGBoost version to before 1.0.0 to diagnose test failures for that version :pr:`402`
        * Update dependency check to use a whitelist :pr:`417`
        * Update unit test jobs to not install dev deps :pr:`455`

.. warning::

    **Breaking Changes**

    * Python 3.5 will not be actively supported.

**v0.6.0 Dec. 16, 2019**
    * Enhancements
        * Added ability to create a plot of feature importances :pr:`133`
        * Add early stopping to AutoML using patience and tolerance parameters :pr:`241`
        * Added ROC and confusion matrix metrics and plot for classification problems and introduce PipelineSearchPlots class :pr:`242`
        * Enhanced AutoML results with search order :pr:`260`
        * Added utility function to show system and environment information :pr:`300`
    * Fixes
        * Lower botocore requirement :pr:`235`
        * Fixed decision_function calculation for ``FraudCost`` objective :pr:`254`
        * Fixed return value of ``Recall`` metrics :pr:`264`
        * Components return ``self`` on fit :pr:`289`
    * Changes
        * Renamed automl classes to ``AutoRegressionSearch`` and ``AutoClassificationSearch`` :pr:`287`
        * Updating demo datasets to retain column names :pr:`223`
        * Moving pipeline visualization to ``PipelinePlot`` class :pr:`228`
        * Standarizing inputs as ``pd.Dataframe`` / ``pd.Series`` :pr:`130`
        * Enforcing that pipelines must have an estimator as last component :pr:`277`
        * Added ``ipywidgets`` as a dependency in ``requirements.txt`` :pr:`278`
        * Added Random and Grid Search Tuners :pr:`240`
    * Documentation Changes
        * Adding class properties to API reference :pr:`244`
        * Fix and filter FutureWarnings from scikit-learn :pr:`249`, :pr:`257`
        * Adding Linear Regression to API reference and cleaning up some Sphinx warnings :pr:`227`
    * Testing Changes
        * Added support for testing on Windows with CircleCI :pr:`226`
        * Added support for doctests :pr:`233`

.. warning::

    **Breaking Changes**

    * The ``fit()`` method for ``AutoClassifier`` and ``AutoRegressor`` has been renamed to ``search()``.
    * ``AutoClassifier`` has been renamed to ``AutoClassificationSearch``
    * ``AutoRegressor`` has been renamed to ``AutoRegressionSearch``
    * ``AutoClassificationSearch.results`` and ``AutoRegressionSearch.results`` now is a dictionary with ``pipeline_results`` and ``search_order`` keys. ``pipeline_results`` can be used to access a dictionary that is identical to the old ``.results`` dictionary. Whereas, ``search_order`` returns a list of the search order in terms of ``pipeline_id``.
    * Pipelines now require an estimator as the last component in ``component_list``. Slicing pipelines now throws an ``NotImplementedError`` to avoid returning pipelines without an estimator.

**v0.5.2 Nov. 18, 2019**
    * Enhancements
        * Adding basic pipeline structure visualization :pr:`211`
    * Documentation Changes
        * Added notebooks to build process :pr:`212`

**v0.5.1 Nov. 15, 2019**
    * Enhancements
        * Added basic outlier detection guardrail :pr:`151`
        * Added basic ID column guardrail :pr:`135`
        * Added support for unlimited pipelines with a ``max_time`` limit :pr:`70`
        * Updated .readthedocs.yaml to successfully build :pr:`188`
    * Fixes
        * Removed MSLE from default additional objectives :pr:`203`
        * Fixed ``random_state`` passed in pipelines :pr:`204`
        * Fixed slow down in RFRegressor :pr:`206`
    * Changes
        * Pulled information for describe_pipeline from pipeline's new describe method :pr:`190`
        * Refactored pipelines :pr:`108`
        * Removed guardrails from Auto(*) :pr:`202`, :pr:`208`
    * Documentation Changes
        * Updated documentation to show ``max_time`` enhancements :pr:`189`
        * Updated release instructions for RTD :pr:`193`
        * Added notebooks to build process :pr:`212`
        * Added contributing instructions :pr:`213`
        * Added new content :pr:`222`

**v0.5.0 Oct. 29, 2019**
    * Enhancements
        * Added basic one hot encoding :pr:`73`
        * Use enums for model_type :pr:`110`
        * Support for splitting regression datasets :pr:`112`
        * Auto-infer multiclass classification :pr:`99`
        * Added support for other units in ``max_time`` :pr:`125`
        * Detect highly null columns :pr:`121`
        * Added additional regression objectives :pr:`100`
        * Show an interactive iteration vs. score plot when using fit() :pr:`134`
    * Fixes
        * Reordered ``describe_pipeline`` :pr:`94`
        * Added type check for ``model_type`` :pr:`109`
        * Fixed ``s`` units when setting string ``max_time`` :pr:`132`
        * Fix objectives not appearing in API documentation :pr:`150`
    * Changes
        * Reorganized tests :pr:`93`
        * Moved logging to its own module :pr:`119`
        * Show progress bar history :pr:`111`
        * Using ``cloudpickle`` instead of pickle to allow unloading of custom objectives :pr:`113`
        * Removed render.py :pr:`154`
    * Documentation Changes
        * Update release instructions :pr:`140`
        * Include additional_objectives parameter :pr:`124`
        * Added Changelog :pr:`136`
    * Testing Changes
        * Code coverage :pr:`90`
        * Added CircleCI tests for other Python versions :pr:`104`
        * Added doc notebooks as tests :pr:`139`
        * Test metadata for CircleCI and 2 core parallelism :pr:`137`

**v0.4.1 Sep. 16, 2019**
    * Enhancements
        * Added AutoML for classification and regressor using Autobase and Skopt :pr:`7` :pr:`9`
        * Implemented standard classification and regression metrics :pr:`7`
        * Added logistic regression, random forest, and XGBoost pipelines :pr:`7`
        * Implemented support for custom objectives :pr:`15`
        * Feature importance for pipelines :pr:`18`
        * Serialization for pipelines :pr:`19`
        * Allow fitting on objectives for optimal threshold :pr:`27`
        * Added detect label leakage :pr:`31`
        * Implemented callbacks :pr:`42`
        * Allow for multiclass classification :pr:`21`
        * Added support for additional objectives :pr:`79`
    * Fixes
        * Fixed feature selection in pipelines :pr:`13`
        * Made ``random_seed`` usage consistent :pr:`45`
    * Documentation Changes
        * Documentation Changes
        * Added docstrings :pr:`6`
        * Created notebooks for docs :pr:`6`
        * Initialized readthedocs EvalML :pr:`6`
        * Added favicon :pr:`38`
    * Testing Changes
        * Added testing for loading data :pr:`39`

**v0.2.0 Aug. 13, 2019**
    * Enhancements
        * Created fraud detection objective :pr:`4`

**v0.1.0 July. 31, 2019**
    * *First Release*
    * Enhancements
        * Added lead scoring objecitve :pr:`1`
        * Added basic classifier :pr:`1`
    * Documentation Changes
        * Initialized Sphinx for docs :pr:`1`<|MERGE_RESOLUTION|>--- conflicted
+++ resolved
@@ -5,11 +5,8 @@
         * Added details on how to fix error caused by broken ww schema :pr:`2466`
         * Added ability to use built-in pickle for saving AutoMLSearch :pr:`2463`
         * Updated our components and component graphs to use latest features of ww 0.4.1, e.g. ``concat_columns`` and drop in-place. :pr:`2465`
-<<<<<<< HEAD
         * Updated our components with an attribute that describes if they can be used in list API for pipeline initialization :pr:`2496`
-=======
         * Updated ``ComponentGraph`` to accept X and y as inputs :pr:`2507`
->>>>>>> e1d8fa5f
     * Fixes
         * Fixed ``FraudCost`` objective and reverted threshold optimization method for binary classification to ``Golden`` :pr:`2450`
         * Added custom exception message for partial dependence on features with scales that are too small :pr:`2455`
