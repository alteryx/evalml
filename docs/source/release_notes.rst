--- conflicted
+++ resolved
@@ -3,6 +3,8 @@
 
 **Future Releases**
     * Enhancements
+        * Updated ``Woodwork`` structures returned from components to support ``Woodwork`` logical type overrides set by the user :pr:`1784`
+        * Updated estimators to keep track of input feature names during ``fit()`` :pr:`1794`
     * Fixes
     * Changes
     * Documentation Changes
@@ -34,11 +36,6 @@
         * Added support for ``scikit-learn`` ``v0.24.0`` :pr:`1733`
         * Added support for ``scipy`` ``v1.6.0`` :pr:`1752`
         * Added SVM Classifier and Regressor to estimators :pr:`1714` :pr:`1761`
-<<<<<<< HEAD
-        * Updated ``Woodwork`` structures returned from components to support ``Woodwork`` logical type overrides set by the user :pr:`1784`
-=======
-        * Updated estimators to keep track of input feature names during ``fit()`` :pr:`1794`
->>>>>>> a1f6e3a4
     * Fixes
         * Addressed bug with ``partial_dependence`` and categorical data with more categories than grid resolution :pr:`1748`
         * Removed ``random_state`` arg from ``get_pipelines`` in ``AutoMLSearch`` :pr:`1719`
