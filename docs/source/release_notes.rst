Release Notes
-------------

**Future Releases**
    * Enhancements
        * Added ``save_plot`` that allows for saving figures from different backends :pr:`1588`
        * Added ``LightGBM Regressor`` to regression components :pr:`1459`
        * Added ``visualize_decision_tree`` for tree visualization with ``decision_tree_data_from_estimator`` and ``decision_tree_data_from_pipeline`` to reformat tree structure output :pr:`1511`
        * Added `DFS Transformer` component into transformer components :pr:`1454`
        * Added ``MAPE`` to the standard metrics for time series problems and update objectives :pr:`1510`
        * Added ``graph_prediction_vs_actual_over_time`` and ``get_prediction_vs_actual_over_time_data`` to the model understanding module for time series problems :pr:`1483`
        * Added a ``ComponentGraph`` class that will support future pipelines as directed acyclic graphs :pr:`1415`
        * Updated data checks to accept ``Woodwork`` data structures :pr:`1481`
        * Added parameter to ``InvalidTargetDataCheck`` to show only top unique values rather than all unique values :pr:`1485`
        * Added multicollinearity data check :pr:`1515`
        * Added baseline pipeline and components for time series regression problems :pr:`1496`
        * Added more information to users about ensembling behavior in ``AutoMLSearch`` :pr:`1527`
        * Add woodwork support for more utility and graph methods :pr:`1544`
        * Changed ``DateTimeFeaturizer`` to encode features as int :pr:`1479`
        * Added Linear Discriminant Analysis transformer for dimensionality reduction :pr:`1331`
        * Added multiclass support for ``partial_dependence`` and ``graph_partial_dependence`` :pr:`1554`
        * Added ``TimeSeriesBinaryClassificationPipeline`` and ``TimeSeriesMulticlassClassificationPipeline`` classes :pr:`1528`
        * Added ``make_data_splitter`` method for easier automl data split customization :pr:`1568`
        * Integrated ``ComponentGraph`` class into Pipelines for full non-linear pipeline support :pr:`1543`
<<<<<<< HEAD
        * Updated ``load_data`` to return Woodwork structures and update default parameter value for ``index`` to ``None`` :pr:`1610`
=======
        * Update ``AutoMLSearch`` constructor to take training data instead of ``search`` and ``add_to_leaderboard`` :pr:`1597`
        * Update ``split_data`` helper args :pr:`1597`
        * Add problem type utils ``is_regression``, ``is_classification``, ``is_timeseries`` :pr:`1597`
        * Rename ``AutoMLSearch`` ``data_split`` arg to ``data_splitter`` :pr:`1569`
>>>>>>> 095b0539
    * Fixes
        * Fix Windows CI jobs: install ``numba`` via conda, required for ``shap`` :pr:`1490`
        * Added custom-index support for `reset-index-get_prediction_vs_actual_over_time_data` :pr:`1494`
        * Fix ``generate_pipeline_code`` to account for boolean and None differences between Python and JSON :pr:`1524` :pr:`1531`
        * Set max value for plotly and xgboost versions while we debug CI failures with newer versions :pr:`1532`
        * Undo version pinning for plotly :pr:`1533`
        * Fix ReadTheDocs build by updating the version of ``setuptools`` :pr:`1561`
        * Set ``random_state`` of data splitter in AutoMLSearch to take int to keep consistency in the resulting splits :pr:`1579`
        * Pin sklearn version while we work on adding support :pr:`1594`
        * Pin pandas at <1.2.0 while we work on adding support :pr:`1609`
        * Pin graphviz at < 0.16 while we work on adding support :pr:`1609`
    * Changes
        * Reverting ``save_graph`` :pr:`1550` to resolve kaleido build issues :pr:`1585`
        * Update circleci badge to apply to ``main`` :pr:`1489`
        * Added script to generate github markdown for releases :pr:`1487`
        * Updated dependencies to fix ``ImportError: cannot import name 'MaskedArray' from 'sklearn.utils.fixes'`` error and to address Woodwork and Featuretool dependencies :pr:`1540`
        * Made ``get_prediction_vs_actual_data()`` a public method :pr:`1553`
        * Updated ``Woodwork`` version requirement to v0.0.7 :pr:`1560`
        * Move data splitters from ``evalml.automl.data_splitters`` to ``evalml.preprocessing.data_splitters`` :pr:`1597`
        * Rename "# Testing" in automl log output to "# Validation" :pr:`1597`
    * Documentation Changes
        * Added partial dependence methods to API reference :pr:`1537`
        * Updated documentation for confusion matrix methods :pr:`1611`
    * Testing Changes
        * Set ``n_jobs=1`` in most unit tests to reduce memory :pr:`1505`

.. warning::

    **Breaking Changes**
        * Updated minimal dependencies: ``numpy>=1.19.1``, ``pandas>=1.1.0``, ``scikit-learn>=0.23.1``, ``scikit-optimize>=0.8.1``
        * Pipeline component instances can no longer be iterated through using ``Pipeline.component_graph`` :pr:`1543`
        * Update ``AutoMLSearch`` constructor to take training data instead of ``search`` and ``add_to_leaderboard`` :pr:`1597`
        * Update ``split_data`` helper args :pr:`1597`
        * Move data splitters from ``evalml.automl.data_splitters`` to ``evalml.preprocessing.data_splitters`` :pr:`1597`
        * Rename ``AutoMLSearch`` ``data_split`` arg to ``data_splitter`` :pr:`1569`



**v0.16.1 Dec. 1, 2020**
    * Enhancements
        * Pin woodwork version to v0.0.6 to avoid breaking changes :pr:`1484`
        * Updated ``Woodwork`` to >=0.0.5 in ``core-requirements.txt`` :pr:`1473`
        * Removed ``copy_dataframe`` parameter for ``Woodwork``, updated ``Woodwork`` to >=0.0.6 in ``core-requirements.txt`` :pr:`1478`
        * Updated ``detect_problem_type`` to use ``pandas.api.is_numeric_dtype`` :pr:`1476`
    * Changes
        * Changed ``make clean`` to delete coverage reports as a convenience for developers :pr:`1464`
    * Documentation Changes
        * Updated pipeline and component documentation and demos to use ``Woodwork`` :pr:`1466`
    * Testing Changes
        * Update dependency update checker to use everything from core and optional dependencies :pr:`1480`


**v0.16.0 Nov. 24, 2020**
    * Enhancements
        * Updated pipelines and ``make_pipeline`` to accept ``Woodwork`` inputs :pr:`1393`
        * Updated components to accept ``Woodwork`` inputs :pr:`1423`
        * Added ability to freeze hyperparameters for ``AutoMLSearch`` :pr:`1284`
        * Added ``Target Encoder`` into transformer components :pr:`1401`
        * Added callback for error handling in ``AutoMLSearch`` :pr:`1403`
        * Added the index id to the ``explain_predictions_best_worst`` output to help users identify which rows in their data are included :pr:`1365`
        * The top_k features displayed in ``explain_predictions_*`` functions are now determined by the magnitude of shap values as opposed to the ``top_k`` largest and smallest shap values. :pr:`1374`
        * Added a problem type for time series regression :pr:`1386`
        * Added a ``is_defined_for_problem_type`` method to ``ObjectiveBase`` :pr:`1386`
        * Added a ``random_state`` parameter to ``make_pipeline_from_components`` function :pr:`1411`
        * Added ``DelayedFeaturesTransformer`` :pr:`1396`
        * Added a ``TimeSeriesRegressionPipeline`` class :pr:`1418`
        * Removed ``core-requirements.txt`` from the package distribution :pr:`1429`
        * Updated data check messages to include a `"code"` and `"details"` fields :pr:`1451`, :pr:`1462`
        * Added a ``TimeSeriesSplit`` data splitter for time series problems :pr:`1441`
        * Added a ``problem_configuration`` parameter to AutoMLSearch :pr:`1457`
    * Fixes
        * Fixed ``IndexError`` raised in ``AutoMLSearch`` when ``ensembling = True`` but only one pipeline to iterate over :pr:`1397`
        * Fixed stacked ensemble input bug and LightGBM warning and bug in ``AutoMLSearch`` :pr:`1388`
        * Updated enum classes to show possible enum values as attributes :pr:`1391`
        * Updated calls to ``Woodwork``'s ``to_pandas()`` to ``to_series()`` and ``to_dataframe()`` :pr:`1428`
        * Fixed bug in OHE where column names were not guaranteed to be unique :pr:`1349`
        * Fixed bug with percent improvement of ``ExpVariance`` objective on data with highly skewed target :pr:`1467`
        * Fix SimpleImputer error which occurs when all features are bool type :pr:`1215`
    * Changes
        * Changed ``OutliersDataCheck`` to return the list of columns, rather than rows, that contain outliers :pr:`1377`
        * Simplified and cleaned output for Code Generation :pr:`1371`
        * Reverted changes from :pr:`1337` :pr:`1409`
        * Updated data checks to return dictionary of warnings and errors instead of a list :pr:`1448`
        * Updated ``AutoMLSearch`` to pass ``Woodwork`` data structures to every pipeline (instead of pandas DataFrames) :pr:`1450`
        * Update ``AutoMLSearch`` to default to ``max_batches=1`` instead of ``max_iterations=5`` :pr:`1452`
        * Updated _evaluate_pipelines to consolidate side effects :pr:`1410`
    * Documentation Changes
        * Added description of CLA to contributing guide, updated description of draft PRs :pr:`1402`
        * Updated documentation to include all data checks, ``DataChecks``, and usage of data checks in AutoML :pr:`1412`
        * Updated docstrings from ``np.array`` to ``np.ndarray`` :pr:`1417`
        * Added section on stacking ensembles in AutoMLSearch documentation :pr:`1425`
    * Testing Changes
        * Removed ``category_encoders`` from test-requirements.txt :pr:`1373`
        * Tweak codecov.io settings again to avoid flakes :pr:`1413`
        * Modified ``make lint`` to check notebook versions in the docs :pr:`1431`
        * Modified ``make lint-fix`` to standardize notebook versions in the docs :pr:`1431`
        * Use new version of pull request Github Action for dependency check (:pr:`1443`)
        * Reduced number of workers for tests to 4 :pr:`1447`

.. warning::

    **Breaking Changes**
        * The ``top_k`` and ``top_k_features`` parameters in ``explain_predictions_*`` functions now return ``k`` features as opposed to ``2 * k`` features :pr:`1374`
        * Renamed ``problem_type`` to ``problem_types`` in ``RegressionObjective``, ``BinaryClassificationObjective``, and ``MulticlassClassificationObjective`` :pr:`1319`
        * Data checks now return a dictionary of warnings and errors instead of a list :pr:`1448`



**v0.15.0 Oct. 29, 2020**
    * Enhancements
        * Added stacked ensemble component classes (``StackedEnsembleClassifier``, ``StackedEnsembleRegressor``) :pr:`1134`
        * Added stacked ensemble components to ``AutoMLSearch`` :pr:`1253`
        * Added ``DecisionTreeClassifier`` and ``DecisionTreeRegressor`` to AutoML :pr:`1255`
        * Added ``graph_prediction_vs_actual`` in ``model_understanding`` for regression problems :pr:`1252`
        * Added parameter to ``OneHotEncoder`` to enable filtering for features to encode for :pr:`1249`
        * Added percent-better-than-baseline for all objectives to automl.results :pr:`1244`
        * Added ``HighVarianceCVDataCheck`` and replaced synonymous warning in ``AutoMLSearch`` :pr:`1254`
        * Added `PCA Transformer` component for dimensionality reduction :pr:`1270`
        * Added ``generate_pipeline_code`` and ``generate_component_code`` to allow for code generation given a pipeline or component instance :pr:`1306`
        * Added ``PCA Transformer`` component for dimensionality reduction :pr:`1270`
        * Updated ``AutoMLSearch`` to support ``Woodwork`` data structures :pr:`1299`
        * Added cv_folds to ``ClassImbalanceDataCheck`` and added this check to ``DefaultDataChecks`` :pr:`1333`
        * Make ``max_batches`` argument to ``AutoMLSearch.search`` public :pr:`1320`
        * Added text support to automl search :pr:`1062`
        * Added ``_pipelines_per_batch`` as a private argument to ``AutoMLSearch`` :pr:`1355`
    * Fixes
        * Fixed ML performance issue with ordered datasets: always shuffle data in automl's default CV splits :pr:`1265`
        * Fixed broken ``evalml info`` CLI command :pr:`1293`
        * Fixed ``boosting type='rf'`` for LightGBM Classifier, as well as ``num_leaves`` error :pr:`1302`
        * Fixed bug in ``explain_predictions_best_worst`` where a custom index in the target variable would cause a ``ValueError`` :pr:`1318`
        * Added stacked ensemble estimators to to ``evalml.pipelines.__init__`` file :pr:`1326`
        * Fixed bug in OHE where calls to transform were not deterministic if ``top_n`` was less than the number of categories in a column :pr:`1324`
        * Fixed LightGBM warning messages during AutoMLSearch :pr:`1342`
        * Fix warnings thrown during AutoMLSearch in ``HighVarianceCVDataCheck`` :pr:`1346`
        * Fixed bug where TrainingValidationSplit would return invalid location indices for dataframes with a custom index :pr:`1348`
        * Fixed bug where the AutoMLSearch ``random_state`` was not being passed to the created pipelines :pr:`1321`
    * Changes
        * Allow ``add_to_rankings`` to be called before AutoMLSearch is called :pr:`1250`
        * Removed Graphviz from test-requirements to add to requirements.txt :pr:`1327`
        * Removed ``max_pipelines`` parameter from ``AutoMLSearch`` :pr:`1264`
        * Include editable installs in all install make targets :pr:`1335`
        * Made pip dependencies `featuretools` and `nlp_primitives` core dependencies :pr:`1062`
        * Removed `PartOfSpeechCount` from `TextFeaturizer` transform primitives :pr:`1062`
        * Added warning for ``partial_dependency`` when the feature includes null values :pr:`1352`
    * Documentation Changes
        * Fixed and updated code blocks in Release Notes :pr:`1243`
        * Added DecisionTree estimators to API Reference :pr:`1246`
        * Changed class inheritance display to flow vertically :pr:`1248`
        * Updated cost-benefit tutorial to use a holdout/test set :pr:`1159`
        * Added ``evalml info`` command to documentation :pr:`1293`
        * Miscellaneous doc updates :pr:`1269`
        * Removed conda pre-release testing from the release process document :pr:`1282`
        * Updates to contributing guide :pr:`1310`
        * Added Alteryx footer to docs with Twitter and Github link :pr:`1312`
        * Added documentation for evalml installation for Python 3.6 :pr:`1322`
        * Added documentation changes to make the API Docs easier to understand :pr:`1323`
        * Fixed documentation for ``feature_importance`` :pr:`1353`
        * Added tutorial for running `AutoML` with text data :pr:`1357`
        * Added documentation for woodwork integration with automl search :pr:`1361`
    * Testing Changes
        * Added tests for ``jupyter_check`` to handle IPython :pr:`1256`
        * Cleaned up ``make_pipeline`` tests to test for all estimators :pr:`1257`
        * Added a test to check conda build after merge to main :pr:`1247`
        * Removed code that was lacking codecov for ``__main__.py`` and unnecessary :pr:`1293`
        * Codecov: round coverage up instead of down :pr:`1334`
        * Add DockerHub credentials to CI testing environment :pr:`1356`
        * Add DockerHub credentials to conda testing environment :pr:`1363`

.. warning::

    **Breaking Changes**
        * Renamed ``LabelLeakageDataCheck`` to ``TargetLeakageDataCheck`` :pr:`1319`
        * ``max_pipelines`` parameter has been removed from ``AutoMLSearch``. Please use ``max_iterations`` instead. :pr:`1264`
        * ``AutoMLSearch.search()`` will now log a warning if the input is not a ``Woodwork`` data structure (``pandas``, ``numpy``) :pr:`1299`
        * Make ``max_batches`` argument to ``AutoMLSearch.search`` public :pr:`1320`
        * Removed unused argument `feature_types` from AutoMLSearch.search :pr:`1062`

**v0.14.1 Sep. 29, 2020**
    * Enhancements
        * Updated partial dependence methods to support calculating numeric columns in a dataset with non-numeric columns :pr:`1150`
        * Added ``get_feature_names`` on ``OneHotEncoder`` :pr:`1193`
        * Added ``detect_problem_type`` to ``problem_type/utils.py`` to automatically detect the problem type given targets :pr:`1194`
        * Added LightGBM to ``AutoMLSearch`` :pr:`1199`
        * Updated ``scikit-learn`` and ``scikit-optimize`` to use latest versions - 0.23.2 and 0.8.1 respectively :pr:`1141`
        * Added ``__str__`` and ``__repr__`` for pipelines and components :pr:`1218`
        * Included internal target check for both training and validation data in ``AutoMLSearch`` :pr:`1226`
        * Added ``ProblemTypes.all_problem_types`` helper to get list of supported problem types :pr:`1219`
        * Added ``DecisionTreeClassifier`` and ``DecisionTreeRegressor`` classes :pr:`1223`
        * Added ``ProblemTypes.all_problem_types`` helper to get list of supported problem types :pr:`1219`
        * ``DataChecks`` can now be parametrized by passing a list of ``DataCheck`` classes and a parameter dictionary :pr:`1167`
        * Added first CV fold score as validation score in ``AutoMLSearch.rankings`` :pr:`1221`
        * Updated ``flake8`` configuration to enable linting on ``__init__.py`` files :pr:`1234`
        * Refined ``make_pipeline_from_components`` implementation :pr:`1204`
    * Fixes
        * Updated GitHub URL after migration to Alteryx GitHub org :pr:`1207`
        * Changed Problem Type enum to be more similar to the string name :pr:`1208`
        * Wrapped call to scikit-learn's partial dependence method in a ``try``/``finally`` block :pr:`1232`
    * Changes
        * Added ``allow_writing_files`` as a named argument to CatBoost estimators. :pr:`1202`
        * Added ``solver`` and ``multi_class`` as named arguments to ``LogisticRegressionClassifier`` :pr:`1202`
        * Replaced pipeline's ``._transform`` method to evaluate all the preprocessing steps of a pipeline with ``.compute_estimator_features`` :pr:`1231`
        * Changed default large dataset train/test splitting behavior :pr:`1205`
    * Documentation Changes
        * Included description of how to access the component instances and features for pipeline user guide :pr:`1163`
        * Updated API docs to refer to target as "target" instead of "labels" for non-classification tasks and minor docs cleanup :pr:`1160`
        * Added Class Imbalance Data Check to ``api_reference.rst`` :pr:`1190` :pr:`1200`
        * Added pipeline properties to API reference :pr:`1209`
        * Clarified what the objective parameter in AutoML is used for in AutoML API reference and AutoML user guide :pr:`1222`
        * Updated API docs to include ``skopt.space.Categorical`` option for component hyperparameter range definition :pr:`1228`
        * Added install documentation for ``libomp`` in order to use LightGBM on Mac :pr:`1233`
        * Improved description of ``max_iterations`` in documentation :pr:`1212`
        * Removed unused code from sphinx conf :pr:`1235`
    * Testing Changes

.. warning::

    **Breaking Changes**
        * ``DefaultDataChecks`` now accepts a ``problem_type`` parameter that must be specified :pr:`1167`
        * Pipeline's ``._transform`` method to evaluate all the preprocessing steps of a pipeline has been replaced with ``.compute_estimator_features`` :pr:`1231`
        * ``get_objectives`` has been renamed to ``get_core_objectives``. This function will now return a list of valid objective instances :pr:`1230`


**v0.13.2 Sep. 17, 2020**
    * Enhancements
        * Added ``output_format`` field to explain predictions functions :pr:`1107`
        * Modified ``get_objective`` and ``get_objectives`` to be able to return any objective in ``evalml.objectives`` :pr:`1132`
        * Added a ``return_instance`` boolean parameter to ``get_objective`` :pr:`1132`
        * Added ``ClassImbalanceDataCheck`` to determine whether target imbalance falls below a given threshold :pr:`1135`
        * Added label encoder to LightGBM for binary classification :pr:`1152`
        * Added labels for the row index of confusion matrix :pr:`1154`
        * Added ``AutoMLSearch`` object as another parameter in search callbacks :pr:`1156`
        * Added the corresponding probability threshold for each point displayed in ``graph_roc_curve`` :pr:`1161`
        * Added ``__eq__`` for ``ComponentBase`` and ``PipelineBase`` :pr:`1178`
        * Added support for multiclass classification for ``roc_curve`` :pr:`1164`
        * Added ``categories`` accessor to ``OneHotEncoder`` for listing the categories associated with a feature :pr:`1182`
        * Added utility function to create pipeline instances from a list of component instances :pr:`1176`
    * Fixes
        * Fixed XGBoost column names for partial dependence methods :pr:`1104`
        * Removed dead code validating column type from ``TextFeaturizer`` :pr:`1122`
        * Fixed issue where ``Imputer`` cannot fit when there is None in a categorical or boolean column :pr:`1144`
        * ``OneHotEncoder`` preserves the custom index in the input data :pr:`1146`
        * Fixed representation for ``ModelFamily`` :pr:`1165`
        * Removed duplicate ``nbsphinx`` dependency in ``dev-requirements.txt`` :pr:`1168`
        * Users can now pass in any valid kwargs to all estimators :pr:`1157`
        * Remove broken accessor ``OneHotEncoder.get_feature_names`` and unneeded base class :pr:`1179`
        * Removed LightGBM Estimator from AutoML models :pr:`1186`
    * Changes
        * Pinned ``scikit-optimize`` version to 0.7.4 :pr:`1136`
        * Removed ``tqdm`` as a dependency :pr:`1177`
        * Added lightgbm version 3.0.0 to ``latest_dependency_versions.txt`` :pr:`1185`
        * Rename ``max_pipelines`` to ``max_iterations`` :pr:`1169`
    * Documentation Changes
        * Fixed API docs for ``AutoMLSearch`` ``add_result_callback`` :pr:`1113`
        * Added a step to our release process for pushing our latest version to conda-forge :pr:`1118`
        * Added warning for missing ipywidgets dependency for using ``PipelineSearchPlots`` on Jupyterlab :pr:`1145`
        * Updated ``README.md`` example to load demo dataset :pr:`1151`
        * Swapped mapping of breast cancer targets in ``model_understanding.ipynb`` :pr:`1170`
    * Testing Changes
        * Added test confirming ``TextFeaturizer`` never outputs null values :pr:`1122`
        * Changed Python version of ``Update Dependencies`` action to 3.8.x :pr:`1137`
        * Fixed release notes check-in test for ``Update Dependencies`` actions :pr:`1172`

.. warning::

    **Breaking Changes**
        * ``get_objective`` will now return a class definition rather than an instance by default :pr:`1132`
        * Deleted ``OPTIONS`` dictionary in ``evalml.objectives.utils.py`` :pr:`1132`
        * If specifying an objective by string, the string must now match the objective's name field, case-insensitive :pr:`1132`
        * Passing "Cost Benefit Matrix", "Fraud Cost", "Lead Scoring", "Mean Squared Log Error",
            "Recall", "Recall Macro", "Recall Micro", "Recall Weighted", or "Root Mean Squared Log Error" to ``AutoMLSearch`` will now result in a ``ValueError``
            rather than an ``ObjectiveNotFoundError`` :pr:`1132`
        * Search callbacks ``start_iteration_callback`` and ``add_results_callback`` have changed to include a copy of the AutoMLSearch object as a third parameter :pr:`1156`
        * Deleted ``OneHotEncoder.get_feature_names`` method which had been broken for a while, in favor of pipelines' ``input_feature_names`` :pr:`1179`
        * Deleted empty base class ``CategoricalEncoder`` which ``OneHotEncoder`` component was inheriting from :pr:`1176`
        * Results from ``roc_curve`` will now return as a list of dictionaries with each dictionary representing a class :pr:`1164`
        * ``max_pipelines`` now raises a ``DeprecationWarning`` and will be removed in the next release. ``max_iterations`` should be used instead. :pr:`1169`


**v0.13.1 Aug. 25, 2020**
    * Enhancements
        * Added Cost-Benefit Matrix objective for binary classification :pr:`1038`
        * Split ``fill_value`` into ``categorical_fill_value`` and ``numeric_fill_value`` for Imputer :pr:`1019`
        * Added ``explain_predictions`` and ``explain_predictions_best_worst`` for explaining multiple predictions with SHAP :pr:`1016`
        * Added new LSA component for text featurization :pr:`1022`
        * Added guide on installing with conda :pr:`1041`
        * Added a “cost-benefit curve” util method to graph cost-benefit matrix scores vs. binary classification thresholds :pr:`1081`
        * Standardized error when calling transform/predict before fit for pipelines :pr:`1048`
        * Added ``percent_better_than_baseline`` to AutoML search rankings and full rankings table :pr:`1050`
        * Added one-way partial dependence and partial dependence plots :pr:`1079`
        * Added "Feature Value" column to prediction explanation reports. :pr:`1064`
        * Added LightGBM classification estimator :pr:`1082`, :pr:`1114`
        * Added ``max_batches`` parameter to ``AutoMLSearch`` :pr:`1087`
    * Fixes
        * Updated ``TextFeaturizer`` component to no longer require an internet connection to run :pr:`1022`
        * Fixed non-deterministic element of ``TextFeaturizer`` transformations :pr:`1022`
        * Added a StandardScaler to all ElasticNet pipelines :pr:`1065`
        * Updated cost-benefit matrix to normalize score :pr:`1099`
        * Fixed logic in ``calculate_percent_difference`` so that it can handle negative values :pr:`1100`
    * Changes
        * Added ``needs_fitting`` property to ``ComponentBase`` :pr:`1044`
        * Updated references to data types to use datatype lists defined in ``evalml.utils.gen_utils`` :pr:`1039`
        * Remove maximum version limit for SciPy dependency :pr:`1051`
        * Moved ``all_components`` and other component importers into runtime methods :pr:`1045`
        * Consolidated graphing utility methods under ``evalml.utils.graph_utils`` :pr:`1060`
        * Made slight tweaks to how ``TextFeaturizer`` uses ``featuretools``, and did some refactoring of that and of LSA :pr:`1090`
        * Changed ``show_all_features`` parameter into ``importance_threshold``, which allows for thresholding feature importance :pr:`1097`, :pr:`1103`
    * Documentation Changes
        * Update ``setup.py`` URL to point to the github repo :pr:`1037`
        * Added tutorial for using the cost-benefit matrix objective :pr:`1088`
        * Updated ``model_understanding.ipynb`` to include documentation for using plotly on Jupyter Lab :pr:`1108`
    * Testing Changes
        * Refactor CircleCI tests to use matrix jobs (:pr:`1043`)
        * Added a test to check that all test directories are included in evalml package :pr:`1054`


.. warning::

    **Breaking Changes**
        * ``confusion_matrix`` and ``normalize_confusion_matrix`` have been moved to ``evalml.utils`` :pr:`1038`
        * All graph utility methods previously under ``evalml.pipelines.graph_utils`` have been moved to ``evalml.utils.graph_utils`` :pr:`1060`


**v0.12.2 Aug. 6, 2020**
    * Enhancements
        * Add save/load method to components :pr:`1023`
        * Expose pickle ``protocol`` as optional arg to save/load :pr:`1023`
        * Updated estimators used in AutoML to include ExtraTrees and ElasticNet estimators :pr:`1030`
    * Fixes
    * Changes
        * Removed ``DeprecationWarning`` for ``SimpleImputer`` :pr:`1018`
    * Documentation Changes
        * Add note about version numbers to release process docs :pr:`1034`
    * Testing Changes
        * Test files are now included in the evalml package :pr:`1029`


**v0.12.0 Aug. 3, 2020**
    * Enhancements
        * Added string and categorical targets support for binary and multiclass pipelines and check for numeric targets for ``DetectLabelLeakage`` data check :pr:`932`
        * Added clear exception for regression pipelines if target datatype is string or categorical :pr:`960`
        * Added target column names and class labels in ``predict`` and ``predict_proba`` output for pipelines :pr:`951`
        * Added ``_compute_shap_values`` and ``normalize_values`` to ``pipelines/explanations`` module :pr:`958`
        * Added ``explain_prediction`` feature which explains single predictions with SHAP :pr:`974`
        * Added Imputer to allow different imputation strategies for numerical and categorical dtypes :pr:`991`
        * Added support for configuring logfile path using env var, and don't create logger if there are filesystem errors :pr:`975`
        * Updated catboost estimators' default parameters and automl hyperparameter ranges to speed up fit time :pr:`998`
    * Fixes
        * Fixed ReadtheDocs warning failure regarding embedded gif :pr:`943`
        * Removed incorrect parameter passed to pipeline classes in ``_add_baseline_pipelines`` :pr:`941`
        * Added universal error for calling ``predict``, ``predict_proba``, ``transform``, and ``feature_importances`` before fitting :pr:`969`, :pr:`994`
        * Made ``TextFeaturizer`` component and pip dependencies ``featuretools`` and ``nlp_primitives`` optional :pr:`976`
        * Updated imputation strategy in automl to no longer limit impute strategy to ``most_frequent`` for all features if there are any categorical columns :pr:`991`
        * Fixed ``UnboundLocalError`` for ``cv_pipeline`` when automl search errors :pr:`996`
        * Fixed ``Imputer`` to reset dataframe index to preserve behavior expected from  ``SimpleImputer`` :pr:`1009`
    * Changes
        * Moved ``get_estimators`` to ``evalml.pipelines.components.utils`` :pr:`934`
        * Modified Pipelines to raise ``PipelineScoreError`` when they encounter an error during scoring :pr:`936`
        * Moved ``evalml.model_families.list_model_families`` to ``evalml.pipelines.components.allowed_model_families`` :pr:`959`
        * Renamed ``DateTimeFeaturization`` to ``DateTimeFeaturizer`` :pr:`977`
        * Added check to stop search and raise an error if all pipelines in a batch return NaN scores :pr:`1015`
    * Documentation Changes
        * Updated ``README.md`` :pr:`963`
        * Reworded message when errors are returned from data checks in search :pr:`982`
        * Added section on understanding model predictions with ``explain_prediction`` to User Guide :pr:`981`
        * Added a section to the user guide and api reference about how XGBoost and CatBoost are not fully supported. :pr:`992`
        * Added custom components section in user guide :pr:`993`
        * Updated FAQ section formatting :pr:`997`
        * Updated release process documentation :pr:`1003`
    * Testing Changes
        * Moved ``predict_proba`` and ``predict`` tests regarding string / categorical targets to ``test_pipelines.py`` :pr:`972`
        * Fixed dependency update bot by updating python version to 3.7 to avoid frequent github version updates :pr:`1002`


.. warning::

    **Breaking Changes**
        * ``get_estimators`` has been moved to ``evalml.pipelines.components.utils`` (previously was under ``evalml.pipelines.utils``) :pr:`934`
        * Removed the ``raise_errors`` flag in AutoML search. All errors during pipeline evaluation will be caught and logged. :pr:`936`
        * ``evalml.model_families.list_model_families`` has been moved to ``evalml.pipelines.components.allowed_model_families`` :pr:`959`
        * ``TextFeaturizer``: the ``featuretools`` and ``nlp_primitives`` packages must be installed after installing evalml in order to use this component :pr:`976`
        * Renamed ``DateTimeFeaturization`` to ``DateTimeFeaturizer`` :pr:`977`


**v0.11.2 July 16, 2020**
    * Enhancements
        * Added ``NoVarianceDataCheck`` to ``DefaultDataChecks`` :pr:`893`
        * Added text processing and featurization component ``TextFeaturizer`` :pr:`913`, :pr:`924`
        * Added additional checks to ``InvalidTargetDataCheck`` to handle invalid target data types :pr:`929`
        * ``AutoMLSearch`` will now handle ``KeyboardInterrupt`` and prompt user for confirmation :pr:`915`
    * Fixes
        * Makes automl results a read-only property :pr:`919`
    * Changes
        * Deleted static pipelines and refactored tests involving static pipelines, removed ``all_pipelines()`` and ``get_pipelines()`` :pr:`904`
        * Moved ``list_model_families`` to ``evalml.model_family.utils`` :pr:`903`
        * Updated ``all_pipelines``, ``all_estimators``, ``all_components`` to use the same mechanism for dynamically generating their elements :pr:`898`
        * Rename ``master`` branch to ``main`` :pr:`918`
        * Add pypi release github action :pr:`923`
        * Updated ``AutoMLSearch.search`` stdout output and logging and removed tqdm progress bar :pr:`921`
        * Moved automl config checks previously in ``search()`` to init :pr:`933`
    * Documentation Changes
        * Reorganized and rewrote documentation :pr:`937`
        * Updated to use pydata sphinx theme :pr:`937`
        * Updated docs to use ``release_notes`` instead of ``changelog`` :pr:`942`
    * Testing Changes
        * Cleaned up fixture names and usages in tests :pr:`895`


.. warning::

    **Breaking Changes**
        * ``list_model_families`` has been moved to ``evalml.model_family.utils`` (previously was under ``evalml.pipelines.utils``) :pr:`903`
        * ``get_estimators`` has been moved to ``evalml.pipelines.components.utils`` (previously was under ``evalml.pipelines.utils``) :pr:`934`
        * Static pipeline definitions have been removed, but similar pipelines can still be constructed via creating an instance of ``PipelineBase`` :pr:`904`
        * ``all_pipelines()`` and ``get_pipelines()`` utility methods have been removed :pr:`904`


**v0.11.0 June 30, 2020**
    * Enhancements
        * Added multiclass support for ROC curve graphing :pr:`832`
        * Added preprocessing component to drop features whose percentage of NaN values exceeds a specified threshold :pr:`834`
        * Added data check to check for problematic target labels :pr:`814`
        * Added PerColumnImputer that allows imputation strategies per column :pr:`824`
        * Added transformer to drop specific columns :pr:`827`
        * Added support for ``categories``, ``handle_error``, and ``drop`` parameters in ``OneHotEncoder`` :pr:`830` :pr:`897`
        * Added preprocessing component to handle DateTime columns featurization :pr:`838`
        * Added ability to clone pipelines and components :pr:`842`
        * Define getter method for component ``parameters`` :pr:`847`
        * Added utility methods to calculate and graph permutation importances :pr:`860`, :pr:`880`
        * Added new utility functions necessary for generating dynamic preprocessing pipelines :pr:`852`
        * Added kwargs to all components :pr:`863`
        * Updated ``AutoSearchBase`` to use dynamically generated preprocessing pipelines :pr:`870`
        * Added SelectColumns transformer :pr:`873`
        * Added ability to evaluate additional pipelines for automl search :pr:`874`
        * Added ``default_parameters`` class property to components and pipelines :pr:`879`
        * Added better support for disabling data checks in automl search :pr:`892`
        * Added ability to save and load AutoML objects to file :pr:`888`
        * Updated ``AutoSearchBase.get_pipelines`` to return an untrained pipeline instance :pr:`876`
        * Saved learned binary classification thresholds in automl results cv data dict :pr:`876`
    * Fixes
        * Fixed bug where SimpleImputer cannot handle dropped columns :pr:`846`
        * Fixed bug where PerColumnImputer cannot handle dropped columns :pr:`855`
        * Enforce requirement that builtin components save all inputted values in their parameters dict :pr:`847`
        * Don't list base classes in ``all_components`` output :pr:`847`
        * Standardize all components to output pandas data structures, and accept either pandas or numpy :pr:`853`
        * Fixed rankings and full_rankings error when search has not been run :pr:`894`
    * Changes
        * Update ``all_pipelines`` and ``all_components`` to try initializing pipelines/components, and on failure exclude them :pr:`849`
        * Refactor ``handle_components`` to ``handle_components_class``, standardize to ``ComponentBase`` subclass instead of instance :pr:`850`
        * Refactor "blacklist"/"whitelist" to "allow"/"exclude" lists :pr:`854`
        * Replaced ``AutoClassificationSearch`` and ``AutoRegressionSearch`` with ``AutoMLSearch`` :pr:`871`
        * Renamed feature_importances and permutation_importances methods to use singular names (feature_importance and permutation_importance) :pr:`883`
        * Updated ``automl`` default data splitter to train/validation split for large datasets :pr:`877`
        * Added open source license, update some repo metadata :pr:`887`
        * Removed dead code in ``_get_preprocessing_components`` :pr:`896`
    * Documentation Changes
        * Fix some typos and update the EvalML logo :pr:`872`
    * Testing Changes
        * Update the changelog check job to expect the new branching pattern for the deps update bot :pr:`836`
        * Check that all components output pandas datastructures, and can accept either pandas or numpy :pr:`853`
        * Replaced ``AutoClassificationSearch`` and ``AutoRegressionSearch`` with ``AutoMLSearch`` :pr:`871`


.. warning::

    **Breaking Changes**
        * Pipelines' static ``component_graph`` field must contain either ``ComponentBase`` subclasses or ``str``, instead of ``ComponentBase`` subclass instances :pr:`850`
        * Rename ``handle_component`` to ``handle_component_class``. Now standardizes to ``ComponentBase`` subclasses instead of ``ComponentBase`` subclass instances :pr:`850`
        * Renamed automl's ``cv`` argument to ``data_split`` :pr:`877`
        * Pipelines' and classifiers' ``feature_importances`` is renamed ``feature_importance``, ``graph_feature_importances`` is renamed ``graph_feature_importance`` :pr:`883`
        * Passing ``data_checks=None`` to automl search will not perform any data checks as opposed to default checks. :pr:`892`
        * Pipelines to search for in AutoML are now determined automatically, rather than using the statically-defined pipeline classes. :pr:`870`
        * Updated ``AutoSearchBase.get_pipelines`` to return an untrained pipeline instance, instead of one which happened to be trained on the final cross-validation fold :pr:`876`


**v0.10.0 May 29, 2020**
    * Enhancements
        * Added baseline models for classification and regression, add functionality to calculate baseline models before searching in AutoML :pr:`746`
        * Port over highly-null guardrail as a data check and define ``DefaultDataChecks`` and ``DisableDataChecks`` classes :pr:`745`
        * Update ``Tuner`` classes to work directly with pipeline parameters dicts instead of flat parameter lists :pr:`779`
        * Add Elastic Net as a pipeline option :pr:`812`
        * Added new Pipeline option ``ExtraTrees`` :pr:`790`
        * Added precicion-recall curve metrics and plot for binary classification problems in ``evalml.pipeline.graph_utils`` :pr:`794`
        * Update the default automl algorithm to search in batches, starting with default parameters for each pipeline and iterating from there :pr:`793`
        * Added ``AutoMLAlgorithm`` class and ``IterativeAlgorithm`` impl, separated from ``AutoSearchBase`` :pr:`793`
    * Fixes
        * Update pipeline ``score`` to return ``nan`` score for any objective which throws an exception during scoring :pr:`787`
        * Fixed bug introduced in :pr:`787` where binary classification metrics requiring predicted probabilities error in scoring :pr:`798`
        * CatBoost and XGBoost classifiers and regressors can no longer have a learning rate of 0 :pr:`795`
    * Changes
        * Cleanup pipeline ``score`` code, and cleanup codecov :pr:`711`
        * Remove ``pass`` for abstract methods for codecov :pr:`730`
        * Added __str__ for AutoSearch object :pr:`675`
        * Add util methods to graph ROC and confusion matrix :pr:`720`
        * Refactor ``AutoBase`` to ``AutoSearchBase`` :pr:`758`
        * Updated AutoBase with ``data_checks`` parameter, removed previous ``detect_label_leakage`` parameter, and added functionality to run data checks before search in AutoML :pr:`765`
        * Updated our logger to use Python's logging utils :pr:`763`
        * Refactor most of ``AutoSearchBase._do_iteration`` impl into ``AutoSearchBase._evaluate`` :pr:`762`
        * Port over all guardrails to use the new DataCheck API :pr:`789`
        * Expanded ``import_or_raise`` to catch all exceptions :pr:`759`
        * Adds RMSE, MSLE, RMSLE as standard metrics :pr:`788`
        * Don't allow ``Recall`` to be used as an objective for AutoML :pr:`784`
        * Removed feature selection from pipelines :pr:`819`
        * Update default estimator parameters to make automl search faster and more accurate :pr:`793`
    * Documentation Changes
        * Add instructions to freeze ``master`` on ``release.md`` :pr:`726`
        * Update release instructions with more details :pr:`727` :pr:`733`
        * Add objective base classes to API reference :pr:`736`
        * Fix components API to match other modules :pr:`747`
    * Testing Changes
        * Delete codecov yml, use codecov.io's default :pr:`732`
        * Added unit tests for fraud cost, lead scoring, and standard metric objectives :pr:`741`
        * Update codecov client :pr:`782`
        * Updated AutoBase __str__ test to include no parameters case :pr:`783`
        * Added unit tests for ``ExtraTrees`` pipeline :pr:`790`
        * If codecov fails to upload, fail build :pr:`810`
        * Updated Python version of dependency action :pr:`816`
        * Update the dependency update bot to use a suffix when creating branches :pr:`817`

.. warning::

    **Breaking Changes**
        * The ``detect_label_leakage`` parameter for AutoML classes has been removed and replaced by a ``data_checks`` parameter :pr:`765`
        * Moved ROC and confusion matrix methods from ``evalml.pipeline.plot_utils`` to ``evalml.pipeline.graph_utils`` :pr:`720`
        * ``Tuner`` classes require a pipeline hyperparameter range dict as an init arg instead of a space definition :pr:`779`
        * ``Tuner.propose`` and ``Tuner.add`` work directly with pipeline parameters dicts instead of flat parameter lists :pr:`779`
        * ``PipelineBase.hyperparameters`` and ``custom_hyperparameters`` use pipeline parameters dict format instead of being represented as a flat list :pr:`779`
        * All guardrail functions previously under ``evalml.guardrails.utils`` will be removed and replaced by data checks :pr:`789`
        * ``Recall`` disallowed as an objective for AutoML :pr:`784`
        * ``AutoSearchBase`` parameter ``tuner`` has been renamed to ``tuner_class`` :pr:`793`
        * ``AutoSearchBase`` parameter ``possible_pipelines`` and ``possible_model_families`` have been renamed to ``allowed_pipelines`` and ``allowed_model_families`` :pr:`793`


**v0.9.0 Apr. 27, 2020**
    * Enhancements
        * Added ``Accuracy`` as an standard objective :pr:`624`
        * Added verbose parameter to load_fraud :pr:`560`
        * Added Balanced Accuracy metric for binary, multiclass :pr:`612` :pr:`661`
        * Added XGBoost regressor and XGBoost regression pipeline :pr:`666`
        * Added ``Accuracy`` metric for multiclass :pr:`672`
        * Added objective name in ``AutoBase.describe_pipeline`` :pr:`686`
        * Added ``DataCheck`` and ``DataChecks``, ``Message`` classes and relevant subclasses :pr:`739`
    * Fixes
        * Removed direct access to ``cls.component_graph`` :pr:`595`
        * Add testing files to .gitignore :pr:`625`
        * Remove circular dependencies from ``Makefile`` :pr:`637`
        * Add error case for ``normalize_confusion_matrix()`` :pr:`640`
        * Fixed ``XGBoostClassifier`` and ``XGBoostRegressor`` bug with feature names that contain [, ], or < :pr:`659`
        * Update ``make_pipeline_graph`` to not accidentally create empty file when testing if path is valid :pr:`649`
        * Fix pip installation warning about docsutils version, from boto dependency :pr:`664`
        * Removed zero division warning for F1/precision/recall metrics :pr:`671`
        * Fixed ``summary`` for pipelines without estimators :pr:`707`
    * Changes
        * Updated default objective for binary/multiclass classification to log loss :pr:`613`
        * Created classification and regression pipeline subclasses and removed objective as an attribute of pipeline classes :pr:`405`
        * Changed the output of ``score`` to return one dictionary :pr:`429`
        * Created binary and multiclass objective subclasses :pr:`504`
        * Updated objectives API :pr:`445`
        * Removed call to ``get_plot_data`` from AutoML :pr:`615`
        * Set ``raise_error`` to default to True for AutoML classes :pr:`638`
        * Remove unnecessary "u" prefixes on some unicode strings :pr:`641`
        * Changed one-hot encoder to return uint8 dtypes instead of ints :pr:`653`
        * Pipeline ``_name`` field changed to ``custom_name`` :pr:`650`
        * Removed ``graphs.py`` and moved methods into ``PipelineBase`` :pr:`657`, :pr:`665`
        * Remove s3fs as a dev dependency :pr:`664`
        * Changed requirements-parser to be a core dependency :pr:`673`
        * Replace ``supported_problem_types`` field on pipelines with ``problem_type`` attribute on base classes :pr:`678`
        * Changed AutoML to only show best results for a given pipeline template in ``rankings``, added ``full_rankings`` property to show all :pr:`682`
        * Update ``ModelFamily`` values: don't list xgboost/catboost as classifiers now that we have regression pipelines for them :pr:`677`
        * Changed AutoML's ``describe_pipeline`` to get problem type from pipeline instead :pr:`685`
        * Standardize ``import_or_raise`` error messages :pr:`683`
        * Updated argument order of objectives to align with sklearn's :pr:`698`
        * Renamed ``pipeline.feature_importance_graph`` to ``pipeline.graph_feature_importances`` :pr:`700`
        * Moved ROC and confusion matrix methods to ``evalml.pipelines.plot_utils`` :pr:`704`
        * Renamed ``MultiClassificationObjective`` to ``MulticlassClassificationObjective``, to align with pipeline naming scheme :pr:`715`
    * Documentation Changes
        * Fixed some sphinx warnings :pr:`593`
        * Fixed docstring for ``AutoClassificationSearch`` with correct command :pr:`599`
        * Limit readthedocs formats to pdf, not htmlzip and epub :pr:`594` :pr:`600`
        * Clean up objectives API documentation :pr:`605`
        * Fixed function on Exploring search results page :pr:`604`
        * Update release process doc :pr:`567`
        * ``AutoClassificationSearch`` and ``AutoRegressionSearch`` show inherited methods in API reference :pr:`651`
        * Fixed improperly formatted code in breaking changes for changelog :pr:`655`
        * Added configuration to treat Sphinx warnings as errors :pr:`660`
        * Removed separate plotting section for pipelines in API reference :pr:`657`, :pr:`665`
        * Have leads example notebook load S3 files using https, so we can delete s3fs dev dependency :pr:`664`
        * Categorized components in API reference and added descriptions for each category :pr:`663`
        * Fixed Sphinx warnings about ``BalancedAccuracy`` objective :pr:`669`
        * Updated API reference to include missing components and clean up pipeline docstrings :pr:`689`
        * Reorganize API ref, and clarify pipeline sub-titles :pr:`688`
        * Add and update preprocessing utils in API reference :pr:`687`
        * Added inheritance diagrams to API reference :pr:`695`
        * Documented which default objective AutoML optimizes for :pr:`699`
        * Create seperate install page :pr:`701`
        * Include more utils in API ref, like ``import_or_raise`` :pr:`704`
        * Add more color to pipeline documentation :pr:`705`
    * Testing Changes
        * Matched install commands of ``check_latest_dependencies`` test and it's GitHub action :pr:`578`
        * Added Github app to auto assign PR author as assignee :pr:`477`
        * Removed unneeded conda installation of xgboost in windows checkin tests :pr:`618`
        * Update graph tests to always use tmpfile dir :pr:`649`
        * Changelog checkin test workaround for release PRs: If 'future release' section is empty of PR refs, pass check :pr:`658`
        * Add changelog checkin test exception for ``dep-update`` branch :pr:`723`

.. warning::

    **Breaking Changes**

    * Pipelines will now no longer take an objective parameter during instantiation, and will no longer have an objective attribute.
    * ``fit()`` and ``predict()`` now use an optional ``objective`` parameter, which is only used in binary classification pipelines to fit for a specific objective.
    * ``score()`` will now use a required ``objectives`` parameter that is used to determine all the objectives to score on. This differs from the previous behavior, where the pipeline's objective was scored on regardless.
    * ``score()`` will now return one dictionary of all objective scores.
    * ``ROC`` and ``ConfusionMatrix`` plot methods via ``Auto(*).plot`` have been removed by :pr:`615` and are replaced by ``roc_curve`` and ``confusion_matrix`` in ``evamlm.pipelines.plot_utils`` in :pr:`704`
    * ``normalize_confusion_matrix`` has been moved to ``evalml.pipelines.plot_utils`` :pr:`704`
    * Pipelines ``_name`` field changed to ``custom_name``
    * Pipelines ``supported_problem_types`` field is removed because it is no longer necessary :pr:`678`
    * Updated argument order of objectives' ``objective_function`` to align with sklearn :pr:`698`
    * ``pipeline.feature_importance_graph`` has been renamed to ``pipeline.graph_feature_importances`` in :pr:`700`
    * Removed unsupported ``MSLE`` objective :pr:`704`


**v0.8.0 Apr. 1, 2020**
    * Enhancements
        * Add normalization option and information to confusion matrix :pr:`484`
        * Add util function to drop rows with NaN values :pr:`487`
        * Renamed ``PipelineBase.name`` as ``PipelineBase.summary`` and redefined ``PipelineBase.name`` as class property :pr:`491`
        * Added access to parameters in Pipelines with ``PipelineBase.parameters`` (used to be return of ``PipelineBase.describe``) :pr:`501`
        * Added ``fill_value`` parameter for ``SimpleImputer`` :pr:`509`
        * Added functionality to override component hyperparameters and made pipelines take hyperparemeters from components :pr:`516`
        * Allow ``numpy.random.RandomState`` for random_state parameters :pr:`556`
    * Fixes
        * Removed unused dependency ``matplotlib``, and move ``category_encoders`` to test reqs :pr:`572`
    * Changes
        * Undo version cap in XGBoost placed in :pr:`402` and allowed all released of XGBoost :pr:`407`
        * Support pandas 1.0.0 :pr:`486`
        * Made all references to the logger static :pr:`503`
        * Refactored ``model_type`` parameter for components and pipelines to ``model_family`` :pr:`507`
        * Refactored ``problem_types`` for pipelines and components into ``supported_problem_types`` :pr:`515`
        * Moved ``pipelines/utils.save_pipeline`` and ``pipelines/utils.load_pipeline`` to ``PipelineBase.save`` and ``PipelineBase.load`` :pr:`526`
        * Limit number of categories encoded by ``OneHotEncoder`` :pr:`517`
    * Documentation Changes
        * Updated API reference to remove ``PipelinePlot`` and added moved ``PipelineBase`` plotting methods :pr:`483`
        * Add code style and github issue guides :pr:`463` :pr:`512`
        * Updated API reference for to surface class variables for pipelines and components :pr:`537`
        * Fixed README documentation link :pr:`535`
        * Unhid PR references in changelog :pr:`656`
    * Testing Changes
        * Added automated dependency check PR :pr:`482`, :pr:`505`
        * Updated automated dependency check comment :pr:`497`
        * Have build_docs job use python executor, so that env vars are set properly :pr:`547`
        * Added simple test to make sure ``OneHotEncoder``'s top_n works with large number of categories :pr:`552`
        * Run windows unit tests on PRs :pr:`557`


.. warning::

    **Breaking Changes**

    * ``AutoClassificationSearch`` and ``AutoRegressionSearch``'s ``model_types`` parameter has been refactored into ``allowed_model_families``
    * ``ModelTypes`` enum has been changed to ``ModelFamily``
    * Components and Pipelines now have a ``model_family`` field instead of ``model_type``
    * ``get_pipelines`` utility function now accepts ``model_families`` as an argument instead of ``model_types``
    * ``PipelineBase.name`` no longer returns structure of pipeline and has been replaced by ``PipelineBase.summary``
    * ``PipelineBase.problem_types`` and ``Estimator.problem_types`` has been renamed to ``supported_problem_types``
    * ``pipelines/utils.save_pipeline`` and ``pipelines/utils.load_pipeline`` moved to ``PipelineBase.save`` and ``PipelineBase.load``


**v0.7.0 Mar. 9, 2020**
    * Enhancements
        * Added emacs buffers to .gitignore :pr:`350`
        * Add CatBoost (gradient-boosted trees) classification and regression components and pipelines :pr:`247`
        * Added Tuner abstract base class :pr:`351`
        * Added ``n_jobs`` as parameter for ``AutoClassificationSearch`` and ``AutoRegressionSearch`` :pr:`403`
        * Changed colors of confusion matrix to shades of blue and updated axis order to match scikit-learn's :pr:`426`
        * Added ``PipelineBase`` ``.graph`` and ``.feature_importance_graph`` methods, moved from previous location :pr:`423`
        * Added support for python 3.8 :pr:`462`
    * Fixes
        * Fixed ROC and confusion matrix plots not being calculated if user passed own additional_objectives :pr:`276`
        * Fixed ReadtheDocs ``FileNotFoundError`` exception for fraud dataset :pr:`439`
    * Changes
        * Added ``n_estimators`` as a tunable parameter for XGBoost :pr:`307`
        * Remove unused parameter ``ObjectiveBase.fit_needs_proba`` :pr:`320`
        * Remove extraneous parameter ``component_type`` from all components :pr:`361`
        * Remove unused ``rankings.csv`` file :pr:`397`
        * Downloaded demo and test datasets so unit tests can run offline :pr:`408`
        * Remove ``_needs_fitting`` attribute from Components :pr:`398`
        * Changed plot.feature_importance to show only non-zero feature importances by default, added optional parameter to show all :pr:`413`
        * Refactored ``PipelineBase`` to take in parameter dictionary and moved pipeline metadata to class attribute :pr:`421`
        * Dropped support for Python 3.5 :pr:`438`
        * Removed unused ``apply.py`` file :pr:`449`
        * Clean up ``requirements.txt`` to remove unused deps :pr:`451`
        * Support installation without all required dependencies :pr:`459`
    * Documentation Changes
        * Update release.md with instructions to release to internal license key :pr:`354`
    * Testing Changes
        * Added tests for utils (and moved current utils to gen_utils) :pr:`297`
        * Moved XGBoost install into it's own separate step on Windows using Conda :pr:`313`
        * Rewind pandas version to before 1.0.0, to diagnose test failures for that version :pr:`325`
        * Added dependency update checkin test :pr:`324`
        * Rewind XGBoost version to before 1.0.0 to diagnose test failures for that version :pr:`402`
        * Update dependency check to use a whitelist :pr:`417`
        * Update unit test jobs to not install dev deps :pr:`455`

.. warning::

    **Breaking Changes**

    * Python 3.5 will not be actively supported.

**v0.6.0 Dec. 16, 2019**
    * Enhancements
        * Added ability to create a plot of feature importances :pr:`133`
        * Add early stopping to AutoML using patience and tolerance parameters :pr:`241`
        * Added ROC and confusion matrix metrics and plot for classification problems and introduce PipelineSearchPlots class :pr:`242`
        * Enhanced AutoML results with search order :pr:`260`
        * Added utility function to show system and environment information :pr:`300`
    * Fixes
        * Lower botocore requirement :pr:`235`
        * Fixed decision_function calculation for ``FraudCost`` objective :pr:`254`
        * Fixed return value of ``Recall`` metrics :pr:`264`
        * Components return ``self`` on fit :pr:`289`
    * Changes
        * Renamed automl classes to ``AutoRegressionSearch`` and ``AutoClassificationSearch`` :pr:`287`
        * Updating demo datasets to retain column names :pr:`223`
        * Moving pipeline visualization to ``PipelinePlot`` class :pr:`228`
        * Standarizing inputs as ``pd.Dataframe`` / ``pd.Series`` :pr:`130`
        * Enforcing that pipelines must have an estimator as last component :pr:`277`
        * Added ``ipywidgets`` as a dependency in ``requirements.txt`` :pr:`278`
        * Added Random and Grid Search Tuners :pr:`240`
    * Documentation Changes
        * Adding class properties to API reference :pr:`244`
        * Fix and filter FutureWarnings from scikit-learn :pr:`249`, :pr:`257`
        * Adding Linear Regression to API reference and cleaning up some Sphinx warnings :pr:`227`
    * Testing Changes
        * Added support for testing on Windows with CircleCI :pr:`226`
        * Added support for doctests :pr:`233`

.. warning::

    **Breaking Changes**

    * The ``fit()`` method for ``AutoClassifier`` and ``AutoRegressor`` has been renamed to ``search()``.
    * ``AutoClassifier`` has been renamed to ``AutoClassificationSearch``
    * ``AutoRegressor`` has been renamed to ``AutoRegressionSearch``
    * ``AutoClassificationSearch.results`` and ``AutoRegressionSearch.results`` now is a dictionary with ``pipeline_results`` and ``search_order`` keys. ``pipeline_results`` can be used to access a dictionary that is identical to the old ``.results`` dictionary. Whereas, ``search_order`` returns a list of the search order in terms of ``pipeline_id``.
    * Pipelines now require an estimator as the last component in ``component_list``. Slicing pipelines now throws an ``NotImplementedError`` to avoid returning pipelines without an estimator.

**v0.5.2 Nov. 18, 2019**
    * Enhancements
        * Adding basic pipeline structure visualization :pr:`211`
    * Documentation Changes
        * Added notebooks to build process :pr:`212`

**v0.5.1 Nov. 15, 2019**
    * Enhancements
        * Added basic outlier detection guardrail :pr:`151`
        * Added basic ID column guardrail :pr:`135`
        * Added support for unlimited pipelines with a ``max_time`` limit :pr:`70`
        * Updated .readthedocs.yaml to successfully build :pr:`188`
    * Fixes
        * Removed MSLE from default additional objectives :pr:`203`
        * Fixed ``random_state`` passed in pipelines :pr:`204`
        * Fixed slow down in RFRegressor :pr:`206`
    * Changes
        * Pulled information for describe_pipeline from pipeline's new describe method :pr:`190`
        * Refactored pipelines :pr:`108`
        * Removed guardrails from Auto(*) :pr:`202`, :pr:`208`
    * Documentation Changes
        * Updated documentation to show ``max_time`` enhancements :pr:`189`
        * Updated release instructions for RTD :pr:`193`
        * Added notebooks to build process :pr:`212`
        * Added contributing instructions :pr:`213`
        * Added new content :pr:`222`

**v0.5.0 Oct. 29, 2019**
    * Enhancements
        * Added basic one hot encoding :pr:`73`
        * Use enums for model_type :pr:`110`
        * Support for splitting regression datasets :pr:`112`
        * Auto-infer multiclass classification :pr:`99`
        * Added support for other units in ``max_time`` :pr:`125`
        * Detect highly null columns :pr:`121`
        * Added additional regression objectives :pr:`100`
        * Show an interactive iteration vs. score plot when using fit() :pr:`134`
    * Fixes
        * Reordered ``describe_pipeline`` :pr:`94`
        * Added type check for ``model_type`` :pr:`109`
        * Fixed ``s`` units when setting string ``max_time`` :pr:`132`
        * Fix objectives not appearing in API documentation :pr:`150`
    * Changes
        * Reorganized tests :pr:`93`
        * Moved logging to its own module :pr:`119`
        * Show progress bar history :pr:`111`
        * Using ``cloudpickle`` instead of pickle to allow unloading of custom objectives :pr:`113`
        * Removed render.py :pr:`154`
    * Documentation Changes
        * Update release instructions :pr:`140`
        * Include additional_objectives parameter :pr:`124`
        * Added Changelog :pr:`136`
    * Testing Changes
        * Code coverage :pr:`90`
        * Added CircleCI tests for other Python versions :pr:`104`
        * Added doc notebooks as tests :pr:`139`
        * Test metadata for CircleCI and 2 core parallelism :pr:`137`

**v0.4.1 Sep. 16, 2019**
    * Enhancements
        * Added AutoML for classification and regressor using Autobase and Skopt :pr:`7` :pr:`9`
        * Implemented standard classification and regression metrics :pr:`7`
        * Added logistic regression, random forest, and XGBoost pipelines :pr:`7`
        * Implemented support for custom objectives :pr:`15`
        * Feature importance for pipelines :pr:`18`
        * Serialization for pipelines :pr:`19`
        * Allow fitting on objectives for optimal threshold :pr:`27`
        * Added detect label leakage :pr:`31`
        * Implemented callbacks :pr:`42`
        * Allow for multiclass classification :pr:`21`
        * Added support for additional objectives :pr:`79`
    * Fixes
        * Fixed feature selection in pipelines :pr:`13`
        * Made ``random_seed`` usage consistent :pr:`45`
    * Documentation Changes
        * Documentation Changes
        * Added docstrings :pr:`6`
        * Created notebooks for docs :pr:`6`
        * Initialized readthedocs EvalML :pr:`6`
        * Added favicon :pr:`38`
    * Testing Changes
        * Added testing for loading data :pr:`39`

**v0.2.0 Aug. 13, 2019**
    * Enhancements
        * Created fraud detection objective :pr:`4`

**v0.1.0 July. 31, 2019**
    * *First Release*
    * Enhancements
        * Added lead scoring objecitve :pr:`1`
        * Added basic classifier :pr:`1`
    * Documentation Changes
        * Initialized Sphinx for docs :pr:`1`<|MERGE_RESOLUTION|>--- conflicted
+++ resolved
@@ -22,14 +22,11 @@
         * Added ``TimeSeriesBinaryClassificationPipeline`` and ``TimeSeriesMulticlassClassificationPipeline`` classes :pr:`1528`
         * Added ``make_data_splitter`` method for easier automl data split customization :pr:`1568`
         * Integrated ``ComponentGraph`` class into Pipelines for full non-linear pipeline support :pr:`1543`
-<<<<<<< HEAD
         * Updated ``load_data`` to return Woodwork structures and update default parameter value for ``index`` to ``None`` :pr:`1610`
-=======
         * Update ``AutoMLSearch`` constructor to take training data instead of ``search`` and ``add_to_leaderboard`` :pr:`1597`
         * Update ``split_data`` helper args :pr:`1597`
         * Add problem type utils ``is_regression``, ``is_classification``, ``is_timeseries`` :pr:`1597`
         * Rename ``AutoMLSearch`` ``data_split`` arg to ``data_splitter`` :pr:`1569`
->>>>>>> 095b0539
     * Fixes
         * Fix Windows CI jobs: install ``numba`` via conda, required for ``shap`` :pr:`1490`
         * Added custom-index support for `reset-index-get_prediction_vs_actual_over_time_data` :pr:`1494`
