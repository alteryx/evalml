Release Notes
-------------
**Future Releases**
    * Enhancements
<<<<<<< HEAD
        * Added ``Undersampler`` transformer component :pr:`2030`
=======
        * Updated ``AutoMLSearch._check_for_high_variance`` to not emit ``RuntimeWarning`` :pr:`2024`
>>>>>>> cfcfe689
        * Added exception when pipeline passed to ``explain_predictions`` is a ``Stacked Ensemble`` pipeline :pr:`2033`
    * Fixes
    * Changes
        * Renamed "details" to "metadata" for data check actions :pr:`2008`
    * Documentation Changes
        * Catch and suppress warnings in documentation :pr:`1991`
    * Testing Changes


**v0.21.0 Mar. 24, 2021**
    * Enhancements
        * Changed ``AutoMLSearch`` to default ``optimize_thresholds`` to True :pr:`1943`
        * Added multiple oversampling and undersampling sampling methods as data splitters for imbalanced classification :pr:`1775`
        * Added params to balanced classification data splitters for visibility :pr:`1966`
        * Updated ``make_pipeline`` to not add ``Imputer`` if input data does not have numeric or categorical columns :pr:`1967`
        * Updated ``ClassImbalanceDataCheck`` to better handle multiclass imbalances :pr:`1986`
        * Added recommended actions for the output of data check's ``validate`` method :pr:`1968`
        * Added error message for ``partial_dependence`` when features are mostly the same value :pr:`1994`
        * Updated ``OneHotEncoder`` to drop one redundant feature by default for features with two categories :pr:`1997`
        * Added a ``PolynomialDetrender`` component :pr:`1992`
    * Fixes
        * Updated binary classification pipelines to use objective decision function during scoring of custom objectives :pr:`1934`
    * Changes
        * Removed ``data_checks`` parameter, ``data_check_results`` and data checks logic from ``AutoMLSearch`` :pr:`1935`
        * Deleted ``random_state`` argument :pr:`1985`
        * Updated Woodwork version requirement to ``v0.0.11`` :pr:`1996`
    * Documentation Changes
    * Testing Changes
        * Removed ``build_docs`` CI job in favor of RTD GH builder :pr:`1974`
        * Added tests to confirm support for Python 3.9 :pr:`1724`
        * Changed ``build_conda_pkg`` job to use ``latest_release_changes`` branch in the feedstock. :pr:`1979`

.. warning::

    **Breaking Changes**
        * Changed ``AutoMLSearch`` to default ``optimize_thresholds`` to True :pr:`1943`
        * Removed ``data_checks`` parameter, ``data_check_results`` and data checks logic from ``AutoMLSearch``. To run the data checks which were previously run by default in ``AutoMLSearch``, please call ``DefaultDataChecks().validate(X_train, y_train)`` or take a look at our documentation for more examples. :pr:`1935`
        * Deleted ``random_state`` argument :pr:`1985`

**v0.20.0 Mar. 10, 2021**
    * Enhancements
        * Added a GitHub Action for Detecting dependency changes :pr:`1933`
        * Create a separate CV split to train stacked ensembler on for AutoMLSearch :pr:`1814`
        * Added a GitHub Action for Linux unit tests :pr:`1846`
        * Added ``ARIMARegressor`` estimator :pr:`1894`
        * Added ``DataCheckAction`` class and ``DataCheckActionCode`` enum :pr:`1896`
        * Updated ``Woodwork`` requirement to ``v0.0.10`` :pr:`1900`
        * Added ``BalancedClassificationDataCVSplit`` and ``BalancedClassificationDataTVSplit`` to AutoMLSearch :pr:`1875`
        * Update default classification data splitter to use downsampling for highly imbalanced data :pr:`1875`
        * Updated ``describe_pipeline`` to return more information, including ``id`` of pipelines used for ensemble models :pr:`1909`
        * Added utility method to create list of components from a list of ``DataCheckAction`` :pr:`1907`
        * Updated ``validate`` method to include a ``action`` key in returned dictionary for all ``DataCheck``and ``DataChecks`` :pr:`1916`
        * Aggregating the shap values for predictions that we know the provenance of, e.g. OHE, text, and date-time. :pr:`1901`
        * Improved error message when custom objective is passed as a string in ``pipeline.score`` :pr:`1941`
        * Added ``score_pipelines`` and ``train_pipelines`` methods to ``AutoMLSearch`` :pr:`1913`
        * Added support for ``pandas`` version 1.2.0 :pr:`1708`
        * Added ``score_batch`` and ``train_batch`` abstact methods to ``EngineBase`` and implementations in ``SequentialEngine`` :pr:`1913`
    * Fixes
        * Removed CI check for ``check_dependencies_updated_linux`` :pr:`1950`
        * Added metaclass for time series pipelines and fix binary classification pipeline ``predict`` not using objective if it is passed as a named argument :pr:`1874`
        * Fixed stack trace in prediction explanation functions caused by mixed string/numeric pandas column names :pr:`1871`
        * Fixed stack trace caused by passing pipelines with duplicate names to ``AutoMLSearch`` :pr:`1932`
        * Fixed ``AutoMLSearch.get_pipelines`` returning pipelines with the same attributes :pr:`1958`
    * Changes
        * Reversed GitHub Action for Linux unit tests until a fix for report generation is found :pr:`1920`
        * Updated ``add_results`` in ``AutoMLAlgorithm`` to take in entire pipeline results dictionary from ``AutoMLSearch`` :pr:`1891`
        * Updated ``ClassImbalanceDataCheck`` to look for severe class imbalance scenarios :pr:`1905`
        * Deleted the ``explain_prediction`` function :pr:`1915`
        * Removed ``HighVarianceCVDataCheck`` and convered it to an ``AutoMLSearch`` method instead :pr:`1928`
        * Removed warning in ``InvalidTargetDataCheck`` returned when numeric binary classification targets are not (0, 1) :pr:`1959`
    * Documentation Changes
        * Updated ``model_understanding.ipynb`` to demo the two-way partial dependence capability :pr:`1919`
    * Testing Changes

.. warning::

    **Breaking Changes**
        * Deleted the ``explain_prediction`` function :pr:`1915`
        * Removed ``HighVarianceCVDataCheck`` and convered it to an ``AutoMLSearch`` method instead :pr:`1928`
        * Added ``score_batch`` and ``train_batch`` abstact methods to ``EngineBase``. These need to be implemented in Engine subclasses :pr:`1913`


**v0.19.0 Feb. 23, 2021**
    * Enhancements
        * Added a GitHub Action for Python windows unit tests :pr:`1844`
        * Added a GitHub Action for checking updated release notes :pr:`1849`
        * Added a GitHub Action for Python lint checks :pr:`1837`
        * Adjusted ``explain_prediction``, ``explain_predictions`` and ``explain_predictions_best_worst`` to handle timeseries problems. :pr:`1818`
        * Updated ``InvalidTargetDataCheck`` to check for mismatched indices in target and features :pr:`1816`
        * Updated ``Woodwork`` structures returned from components to support ``Woodwork`` logical type overrides set by the user :pr:`1784`
        * Updated estimators to keep track of input feature names during ``fit()`` :pr:`1794`
        * Updated ``visualize_decision_tree`` to include feature names in output :pr:`1813`
        * Added ``is_bounded_like_percentage`` property for objectives. If true, the ``calculate_percent_difference`` method will return the absolute difference rather than relative difference :pr:`1809`
        * Added full error traceback to AutoMLSearch logger file :pr:`1840`
        * Changed ``TargetEncoder`` to preserve custom indices in the data :pr:`1836`
        * Refactored ``explain_predictions`` and ``explain_predictions_best_worst`` to only compute features once for all rows that need to be explained :pr:`1843`
        * Added custom random undersampler data splitter for classification :pr:`1857`
        * Updated ``OutliersDataCheck`` implementation to calculate the probability of having no outliers :pr:`1855`
        * Added ``Engines`` pipeline processing API :pr:`1838`
    * Fixes
        * Changed EngineBase random_state arg to random_seed and same for user guide docs :pr:`1889`
    * Changes
        * Modified ``calculate_percent_difference`` so that division by 0 is now inf rather than nan :pr:`1809`
        * Removed ``text_columns`` parameter from ``LSA`` and ``TextFeaturizer`` components :pr:`1652`
        * Added ``random_seed`` as an argument to our automl/pipeline/component API. Using ``random_state`` will raise a warning :pr:`1798`
        * Added ``DataCheckError`` message in ``InvalidTargetDataCheck`` if input target is None and removed exception raised :pr:`1866`
    * Documentation Changes
    * Testing Changes
        * Added back coverage for ``_get_feature_provenance`` in ``TextFeaturizer`` after ``text_columns`` was removed :pr:`1842`
        * Pin graphviz version for windows builds :pr:`1847`
        * Unpin graphviz version for windows builds :pr:`1851`

.. warning::

    **Breaking Changes**
        * Added a deprecation warning to ``explain_prediction``. It will be deleted in the next release. :pr:`1860`


**v0.18.2 Feb. 10, 2021**
    * Enhancements
        * Added uniqueness score data check :pr:`1785`
        * Added "dataframe" output format for prediction explanations :pr:`1781`
        * Updated LightGBM estimators to handle ``pandas.MultiIndex`` :pr:`1770`
        * Sped up permutation importance for some pipelines :pr:`1762`
        * Added sparsity data check :pr:`1797`
        * Confirmed support for threshold tuning for binary time series classification problems :pr:`1803`
    * Fixes
    * Changes
    * Documentation Changes
        * Added section on conda to the contributing guide :pr:`1771`
        * Updated release process to reflect freezing `main` before perf tests :pr:`1787`
        * Moving some prs to the right section of the release notes :pr:`1789`
        * Tweak README.md. :pr:`1800`
        * Fixed back arrow on install page docs :pr:`1795`
        * Fixed docstring for `ClassImbalanceDataCheck.validate()` :pr:`1817`
    * Testing Changes

**v0.18.1 Feb. 1, 2021**
    * Enhancements
        * Added ``graph_t_sne`` as a visualization tool for high dimensional data :pr:`1731`
        * Added the ability to see the linear coefficients of features in linear models terms :pr:`1738`
        * Added support for ``scikit-learn`` ``v0.24.0`` :pr:`1733`
        * Added support for ``scipy`` ``v1.6.0`` :pr:`1752`
        * Added SVM Classifier and Regressor to estimators :pr:`1714` :pr:`1761`
    * Fixes
        * Addressed bug with ``partial_dependence`` and categorical data with more categories than grid resolution :pr:`1748`
        * Removed ``random_state`` arg from ``get_pipelines`` in ``AutoMLSearch`` :pr:`1719`
        * Pinned pyzmq at less than 22.0.0 till we add support :pr:`1756`
        * Remove ``ProphetRegressor`` from main as windows tests were flaky :pr:`1764`
    * Changes
        * Updated components and pipelines to return ``Woodwork`` data structures :pr:`1668`
        * Updated ``clone()`` for pipelines and components to copy over random state automatically :pr:`1753`
        * Dropped support for Python version 3.6 :pr:`1751`
        * Removed deprecated ``verbose`` flag from ``AutoMLSearch`` parameters :pr:`1772`
    * Documentation Changes
        * Add Twitter and Github link to documentation toolbar :pr:`1754`
        * Added Open Graph info to documentation :pr:`1758`
    * Testing Changes

.. warning::

    **Breaking Changes**
        * Components and pipelines return ``Woodwork`` data structures instead of ``pandas`` data structures :pr:`1668`
        * Python 3.6 will not be actively supported due to discontinued support from EvalML dependencies.
        * Deprecated ``verbose`` flag is removed for ``AutoMLSearch`` :pr:`1772`


**v0.18.0 Jan. 26, 2021**
    * Enhancements
        * Added RMSLE, MSLE, and MAPE to core objectives while checking for negative target values in ``invalid_targets_data_check`` :pr:`1574`
        * Added validation checks for binary problems with regression-like datasets and multiclass problems without true multiclass targets in ``invalid_targets_data_check`` :pr:`1665`
        * Added time series support for ``make_pipeline`` :pr:`1566`
        * Added target name for output of pipeline ``predict`` method :pr:`1578`
        * Added multiclass check to ``InvalidTargetDataCheck`` for two examples per class :pr:`1596`
        * Added support for ``graphviz`` ``v0.16`` :pr:`1657`
        * Enhanced time series pipelines to accept empty features :pr:`1651`
        * Added KNN Classifier to estimators. :pr:`1650`
        * Added support for list inputs for objectives :pr:`1663`
        * Added support for ``AutoMLSearch`` to handle time series classification pipelines :pr:`1666`
        * Enhanced ``DelayedFeaturesTransformer`` to encode categorical features and targets before delaying them :pr:`1691`
        * Added 2-way dependence plots. :pr:`1690`
        * Added ability to directly iterate through components within Pipelines :pr:`1583`
    * Fixes
        * Fixed inconsistent attributes and added Exceptions to docs :pr:`1673`
        * Fixed ``TargetLeakageDataCheck`` to use Woodwork ``mutual_information`` rather than using Pandas' Pearson Correlation :pr:`1616`
        * Fixed thresholding for pipelines in ``AutoMLSearch`` to only threshold binary classification pipelines :pr:`1622` :pr:`1626`
        * Updated ``load_data`` to return Woodwork structures and update default parameter value for ``index`` to ``None`` :pr:`1610`
        * Pinned scipy at < 1.6.0 while we work on adding support :pr:`1629`
        * Fixed data check message formatting in ``AutoMLSearch`` :pr:`1633`
        * Addressed stacked ensemble component for ``scikit-learn`` v0.24 support by setting ``shuffle=True`` for default CV :pr:`1613`
        * Fixed bug where ``Imputer`` reset the index on ``X`` :pr:`1590`
        * Fixed ``AutoMLSearch`` stacktrace when a cutom objective was passed in as a primary objective or additional objective :pr:`1575`
        * Fixed custom index bug for ``MAPE`` objective :pr:`1641`
        * Fixed index bug for ``TextFeaturizer`` and ``LSA`` components :pr:`1644`
        * Limited ``load_fraud`` dataset loaded into ``automl.ipynb`` :pr:`1646`
        * ``add_to_rankings`` updates ``AutoMLSearch.best_pipeline`` when necessary :pr:`1647`
        * Fixed bug where time series baseline estimators were not receiving ``gap`` and ``max_delay`` in ``AutoMLSearch`` :pr:`1645`
        * Fixed jupyter notebooks to help the RTD buildtime :pr:`1654`
        * Added ``positive_only`` objectives to ``non_core_objectives`` :pr:`1661`
        * Fixed stacking argument ``n_jobs`` for IterativeAlgorithm :pr:`1706`
        * Updated CatBoost estimators to return self in ``.fit()`` rather than the underlying model for consistency :pr:`1701`
        * Added ability to initialize pipeline parameters in ``AutoMLSearch`` constructor :pr:`1676`
    * Changes
        * Added labeling to ``graph_confusion_matrix`` :pr:`1632`
        * Rerunning search for ``AutoMLSearch`` results in a message thrown rather than failing the search, and removed ``has_searched`` property :pr:`1647`
        * Changed tuner class to allow and ignore single parameter values as input :pr:`1686`
        * Capped LightGBM version limit to remove bug in docs :pr:`1711`
        * Removed support for `np.random.RandomState` in EvalML :pr:`1727`
    * Documentation Changes
        * Update Model Understanding in the user guide to include ``visualize_decision_tree`` :pr:`1678`
        * Updated docs to include information about ``AutoMLSearch`` callback parameters and methods :pr:`1577`
        * Updated docs to prompt users to install graphiz on Mac :pr:`1656`
        * Added ``infer_feature_types`` to the ``start.ipynb`` guide :pr:`1700`
        * Added multicollinearity data check to API reference and docs :pr:`1707`
    * Testing Changes

.. warning::

    **Breaking Changes**
        * Removed ``has_searched`` property from ``AutoMLSearch`` :pr:`1647`
        * Components and pipelines return ``Woodwork`` data structures instead of ``pandas`` data structures :pr:`1668`
        * Removed support for `np.random.RandomState` in EvalML. Rather than passing ``np.random.RandomState`` as component and pipeline random_state values, we use int random_seed :pr:`1727`


**v0.17.0 Dec. 29, 2020**
    * Enhancements
        * Added ``save_plot`` that allows for saving figures from different backends :pr:`1588`
        * Added ``LightGBM Regressor`` to regression components :pr:`1459`
        * Added ``visualize_decision_tree`` for tree visualization with ``decision_tree_data_from_estimator`` and ``decision_tree_data_from_pipeline`` to reformat tree structure output :pr:`1511`
        * Added `DFS Transformer` component into transformer components :pr:`1454`
        * Added ``MAPE`` to the standard metrics for time series problems and update objectives :pr:`1510`
        * Added ``graph_prediction_vs_actual_over_time`` and ``get_prediction_vs_actual_over_time_data`` to the model understanding module for time series problems :pr:`1483`
        * Added a ``ComponentGraph`` class that will support future pipelines as directed acyclic graphs :pr:`1415`
        * Updated data checks to accept ``Woodwork`` data structures :pr:`1481`
        * Added parameter to ``InvalidTargetDataCheck`` to show only top unique values rather than all unique values :pr:`1485`
        * Added multicollinearity data check :pr:`1515`
        * Added baseline pipeline and components for time series regression problems :pr:`1496`
        * Added more information to users about ensembling behavior in ``AutoMLSearch`` :pr:`1527`
        * Add woodwork support for more utility and graph methods :pr:`1544`
        * Changed ``DateTimeFeaturizer`` to encode features as int :pr:`1479`
        * Return trained pipelines from ``AutoMLSearch.best_pipeline`` :pr:`1547`
        * Added utility method so that users can set feature types without having to learn about Woodwork directly :pr:`1555`
        * Added Linear Discriminant Analysis transformer for dimensionality reduction :pr:`1331`
        * Added multiclass support for ``partial_dependence`` and ``graph_partial_dependence`` :pr:`1554`
        * Added ``TimeSeriesBinaryClassificationPipeline`` and ``TimeSeriesMulticlassClassificationPipeline`` classes :pr:`1528`
        * Added ``make_data_splitter`` method for easier automl data split customization :pr:`1568`
        * Integrated ``ComponentGraph`` class into Pipelines for full non-linear pipeline support :pr:`1543`
        * Update ``AutoMLSearch`` constructor to take training data instead of ``search`` and ``add_to_leaderboard`` :pr:`1597`
        * Update ``split_data`` helper args :pr:`1597`
        * Add problem type utils ``is_regression``, ``is_classification``, ``is_timeseries`` :pr:`1597`
        * Rename ``AutoMLSearch`` ``data_split`` arg to ``data_splitter`` :pr:`1569`
    * Fixes
        * Fix AutoML not passing CV folds to ``DefaultDataChecks`` for usage by ``ClassImbalanceDataCheck`` :pr:`1619`
        * Fix Windows CI jobs: install ``numba`` via conda, required for ``shap`` :pr:`1490`
        * Added custom-index support for `reset-index-get_prediction_vs_actual_over_time_data` :pr:`1494`
        * Fix ``generate_pipeline_code`` to account for boolean and None differences between Python and JSON :pr:`1524` :pr:`1531`
        * Set max value for plotly and xgboost versions while we debug CI failures with newer versions :pr:`1532`
        * Undo version pinning for plotly :pr:`1533`
        * Fix ReadTheDocs build by updating the version of ``setuptools`` :pr:`1561`
        * Set ``random_state`` of data splitter in AutoMLSearch to take int to keep consistency in the resulting splits :pr:`1579`
        * Pin sklearn version while we work on adding support :pr:`1594`
        * Pin pandas at <1.2.0 while we work on adding support :pr:`1609`
        * Pin graphviz at < 0.16 while we work on adding support :pr:`1609`
    * Changes
        * Reverting ``save_graph`` :pr:`1550` to resolve kaleido build issues :pr:`1585`
        * Update circleci badge to apply to ``main`` :pr:`1489`
        * Added script to generate github markdown for releases :pr:`1487`
        * Updated selection using pandas ``dtypes`` to selecting using Woodwork logical types :pr:`1551`
        * Updated dependencies to fix ``ImportError: cannot import name 'MaskedArray' from 'sklearn.utils.fixes'`` error and to address Woodwork and Featuretool dependencies :pr:`1540`
        * Made ``get_prediction_vs_actual_data()`` a public method :pr:`1553`
        * Updated ``Woodwork`` version requirement to v0.0.7 :pr:`1560`
        * Move data splitters from ``evalml.automl.data_splitters`` to ``evalml.preprocessing.data_splitters`` :pr:`1597`
        * Rename "# Testing" in automl log output to "# Validation" :pr:`1597`
    * Documentation Changes
        * Added partial dependence methods to API reference :pr:`1537`
        * Updated documentation for confusion matrix methods :pr:`1611`
    * Testing Changes
        * Set ``n_jobs=1`` in most unit tests to reduce memory :pr:`1505`

.. warning::

    **Breaking Changes**
        * Updated minimal dependencies: ``numpy>=1.19.1``, ``pandas>=1.1.0``, ``scikit-learn>=0.23.1``, ``scikit-optimize>=0.8.1``
        * Updated ``AutoMLSearch.best_pipeline`` to return a trained pipeline. Pass in ``train_best_pipeline=False`` to AutoMLSearch in order to return an untrained pipeline.
        * Pipeline component instances can no longer be iterated through using ``Pipeline.component_graph`` :pr:`1543`
        * Update ``AutoMLSearch`` constructor to take training data instead of ``search`` and ``add_to_leaderboard`` :pr:`1597`
        * Update ``split_data`` helper args :pr:`1597`
        * Move data splitters from ``evalml.automl.data_splitters`` to ``evalml.preprocessing.data_splitters`` :pr:`1597`
        * Rename ``AutoMLSearch`` ``data_split`` arg to ``data_splitter`` :pr:`1569`



**v0.16.1 Dec. 1, 2020**
    * Enhancements
        * Pin woodwork version to v0.0.6 to avoid breaking changes :pr:`1484`
        * Updated ``Woodwork`` to >=0.0.5 in ``core-requirements.txt`` :pr:`1473`
        * Removed ``copy_dataframe`` parameter for ``Woodwork``, updated ``Woodwork`` to >=0.0.6 in ``core-requirements.txt`` :pr:`1478`
        * Updated ``detect_problem_type`` to use ``pandas.api.is_numeric_dtype`` :pr:`1476`
    * Changes
        * Changed ``make clean`` to delete coverage reports as a convenience for developers :pr:`1464`
        * Set ``n_jobs=-1`` by default for stacked ensemble components :pr:`1472`
    * Documentation Changes
        * Updated pipeline and component documentation and demos to use ``Woodwork`` :pr:`1466`
    * Testing Changes
        * Update dependency update checker to use everything from core and optional dependencies :pr:`1480`


**v0.16.0 Nov. 24, 2020**
    * Enhancements
        * Updated pipelines and ``make_pipeline`` to accept ``Woodwork`` inputs :pr:`1393`
        * Updated components to accept ``Woodwork`` inputs :pr:`1423`
        * Added ability to freeze hyperparameters for ``AutoMLSearch`` :pr:`1284`
        * Added ``Target Encoder`` into transformer components :pr:`1401`
        * Added callback for error handling in ``AutoMLSearch`` :pr:`1403`
        * Added the index id to the ``explain_predictions_best_worst`` output to help users identify which rows in their data are included :pr:`1365`
        * The top_k features displayed in ``explain_predictions_*`` functions are now determined by the magnitude of shap values as opposed to the ``top_k`` largest and smallest shap values. :pr:`1374`
        * Added a problem type for time series regression :pr:`1386`
        * Added a ``is_defined_for_problem_type`` method to ``ObjectiveBase`` :pr:`1386`
        * Added a ``random_state`` parameter to ``make_pipeline_from_components`` function :pr:`1411`
        * Added ``DelayedFeaturesTransformer`` :pr:`1396`
        * Added a ``TimeSeriesRegressionPipeline`` class :pr:`1418`
        * Removed ``core-requirements.txt`` from the package distribution :pr:`1429`
        * Updated data check messages to include a `"code"` and `"details"` fields :pr:`1451`, :pr:`1462`
        * Added a ``TimeSeriesSplit`` data splitter for time series problems :pr:`1441`
        * Added a ``problem_configuration`` parameter to AutoMLSearch :pr:`1457`
    * Fixes
        * Fixed ``IndexError`` raised in ``AutoMLSearch`` when ``ensembling = True`` but only one pipeline to iterate over :pr:`1397`
        * Fixed stacked ensemble input bug and LightGBM warning and bug in ``AutoMLSearch`` :pr:`1388`
        * Updated enum classes to show possible enum values as attributes :pr:`1391`
        * Updated calls to ``Woodwork``'s ``to_pandas()`` to ``to_series()`` and ``to_dataframe()`` :pr:`1428`
        * Fixed bug in OHE where column names were not guaranteed to be unique :pr:`1349`
        * Fixed bug with percent improvement of ``ExpVariance`` objective on data with highly skewed target :pr:`1467`
        * Fix SimpleImputer error which occurs when all features are bool type :pr:`1215`
    * Changes
        * Changed ``OutliersDataCheck`` to return the list of columns, rather than rows, that contain outliers :pr:`1377`
        * Simplified and cleaned output for Code Generation :pr:`1371`
        * Reverted changes from :pr:`1337` :pr:`1409`
        * Updated data checks to return dictionary of warnings and errors instead of a list :pr:`1448`
        * Updated ``AutoMLSearch`` to pass ``Woodwork`` data structures to every pipeline (instead of pandas DataFrames) :pr:`1450`
        * Update ``AutoMLSearch`` to default to ``max_batches=1`` instead of ``max_iterations=5`` :pr:`1452`
        * Updated _evaluate_pipelines to consolidate side effects :pr:`1410`
    * Documentation Changes
        * Added description of CLA to contributing guide, updated description of draft PRs :pr:`1402`
        * Updated documentation to include all data checks, ``DataChecks``, and usage of data checks in AutoML :pr:`1412`
        * Updated docstrings from ``np.array`` to ``np.ndarray`` :pr:`1417`
        * Added section on stacking ensembles in AutoMLSearch documentation :pr:`1425`
    * Testing Changes
        * Removed ``category_encoders`` from test-requirements.txt :pr:`1373`
        * Tweak codecov.io settings again to avoid flakes :pr:`1413`
        * Modified ``make lint`` to check notebook versions in the docs :pr:`1431`
        * Modified ``make lint-fix`` to standardize notebook versions in the docs :pr:`1431`
        * Use new version of pull request Github Action for dependency check (:pr:`1443`)
        * Reduced number of workers for tests to 4 :pr:`1447`

.. warning::

    **Breaking Changes**
        * The ``top_k`` and ``top_k_features`` parameters in ``explain_predictions_*`` functions now return ``k`` features as opposed to ``2 * k`` features :pr:`1374`
        * Renamed ``problem_type`` to ``problem_types`` in ``RegressionObjective``, ``BinaryClassificationObjective``, and ``MulticlassClassificationObjective`` :pr:`1319`
        * Data checks now return a dictionary of warnings and errors instead of a list :pr:`1448`



**v0.15.0 Oct. 29, 2020**
    * Enhancements
        * Added stacked ensemble component classes (``StackedEnsembleClassifier``, ``StackedEnsembleRegressor``) :pr:`1134`
        * Added stacked ensemble components to ``AutoMLSearch`` :pr:`1253`
        * Added ``DecisionTreeClassifier`` and ``DecisionTreeRegressor`` to AutoML :pr:`1255`
        * Added ``graph_prediction_vs_actual`` in ``model_understanding`` for regression problems :pr:`1252`
        * Added parameter to ``OneHotEncoder`` to enable filtering for features to encode for :pr:`1249`
        * Added percent-better-than-baseline for all objectives to automl.results :pr:`1244`
        * Added ``HighVarianceCVDataCheck`` and replaced synonymous warning in ``AutoMLSearch`` :pr:`1254`
        * Added `PCA Transformer` component for dimensionality reduction :pr:`1270`
        * Added ``generate_pipeline_code`` and ``generate_component_code`` to allow for code generation given a pipeline or component instance :pr:`1306`
        * Added ``PCA Transformer`` component for dimensionality reduction :pr:`1270`
        * Updated ``AutoMLSearch`` to support ``Woodwork`` data structures :pr:`1299`
        * Added cv_folds to ``ClassImbalanceDataCheck`` and added this check to ``DefaultDataChecks`` :pr:`1333`
        * Make ``max_batches`` argument to ``AutoMLSearch.search`` public :pr:`1320`
        * Added text support to automl search :pr:`1062`
        * Added ``_pipelines_per_batch`` as a private argument to ``AutoMLSearch`` :pr:`1355`
    * Fixes
        * Fixed ML performance issue with ordered datasets: always shuffle data in automl's default CV splits :pr:`1265`
        * Fixed broken ``evalml info`` CLI command :pr:`1293`
        * Fixed ``boosting type='rf'`` for LightGBM Classifier, as well as ``num_leaves`` error :pr:`1302`
        * Fixed bug in ``explain_predictions_best_worst`` where a custom index in the target variable would cause a ``ValueError`` :pr:`1318`
        * Added stacked ensemble estimators to to ``evalml.pipelines.__init__`` file :pr:`1326`
        * Fixed bug in OHE where calls to transform were not deterministic if ``top_n`` was less than the number of categories in a column :pr:`1324`
        * Fixed LightGBM warning messages during AutoMLSearch :pr:`1342`
        * Fix warnings thrown during AutoMLSearch in ``HighVarianceCVDataCheck`` :pr:`1346`
        * Fixed bug where TrainingValidationSplit would return invalid location indices for dataframes with a custom index :pr:`1348`
        * Fixed bug where the AutoMLSearch ``random_state`` was not being passed to the created pipelines :pr:`1321`
    * Changes
        * Allow ``add_to_rankings`` to be called before AutoMLSearch is called :pr:`1250`
        * Removed Graphviz from test-requirements to add to requirements.txt :pr:`1327`
        * Removed ``max_pipelines`` parameter from ``AutoMLSearch`` :pr:`1264`
        * Include editable installs in all install make targets :pr:`1335`
        * Made pip dependencies `featuretools` and `nlp_primitives` core dependencies :pr:`1062`
        * Removed `PartOfSpeechCount` from `TextFeaturizer` transform primitives :pr:`1062`
        * Added warning for ``partial_dependency`` when the feature includes null values :pr:`1352`
    * Documentation Changes
        * Fixed and updated code blocks in Release Notes :pr:`1243`
        * Added DecisionTree estimators to API Reference :pr:`1246`
        * Changed class inheritance display to flow vertically :pr:`1248`
        * Updated cost-benefit tutorial to use a holdout/test set :pr:`1159`
        * Added ``evalml info`` command to documentation :pr:`1293`
        * Miscellaneous doc updates :pr:`1269`
        * Removed conda pre-release testing from the release process document :pr:`1282`
        * Updates to contributing guide :pr:`1310`
        * Added Alteryx footer to docs with Twitter and Github link :pr:`1312`
        * Added documentation for evalml installation for Python 3.6 :pr:`1322`
        * Added documentation changes to make the API Docs easier to understand :pr:`1323`
        * Fixed documentation for ``feature_importance`` :pr:`1353`
        * Added tutorial for running `AutoML` with text data :pr:`1357`
        * Added documentation for woodwork integration with automl search :pr:`1361`
    * Testing Changes
        * Added tests for ``jupyter_check`` to handle IPython :pr:`1256`
        * Cleaned up ``make_pipeline`` tests to test for all estimators :pr:`1257`
        * Added a test to check conda build after merge to main :pr:`1247`
        * Removed code that was lacking codecov for ``__main__.py`` and unnecessary :pr:`1293`
        * Codecov: round coverage up instead of down :pr:`1334`
        * Add DockerHub credentials to CI testing environment :pr:`1356`
        * Add DockerHub credentials to conda testing environment :pr:`1363`

.. warning::

    **Breaking Changes**
        * Renamed ``LabelLeakageDataCheck`` to ``TargetLeakageDataCheck`` :pr:`1319`
        * ``max_pipelines`` parameter has been removed from ``AutoMLSearch``. Please use ``max_iterations`` instead. :pr:`1264`
        * ``AutoMLSearch.search()`` will now log a warning if the input is not a ``Woodwork`` data structure (``pandas``, ``numpy``) :pr:`1299`
        * Make ``max_batches`` argument to ``AutoMLSearch.search`` public :pr:`1320`
        * Removed unused argument `feature_types` from AutoMLSearch.search :pr:`1062`

**v0.14.1 Sep. 29, 2020**
    * Enhancements
        * Updated partial dependence methods to support calculating numeric columns in a dataset with non-numeric columns :pr:`1150`
        * Added ``get_feature_names`` on ``OneHotEncoder`` :pr:`1193`
        * Added ``detect_problem_type`` to ``problem_type/utils.py`` to automatically detect the problem type given targets :pr:`1194`
        * Added LightGBM to ``AutoMLSearch`` :pr:`1199`
        * Updated ``scikit-learn`` and ``scikit-optimize`` to use latest versions - 0.23.2 and 0.8.1 respectively :pr:`1141`
        * Added ``__str__`` and ``__repr__`` for pipelines and components :pr:`1218`
        * Included internal target check for both training and validation data in ``AutoMLSearch`` :pr:`1226`
        * Added ``ProblemTypes.all_problem_types`` helper to get list of supported problem types :pr:`1219`
        * Added ``DecisionTreeClassifier`` and ``DecisionTreeRegressor`` classes :pr:`1223`
        * Added ``ProblemTypes.all_problem_types`` helper to get list of supported problem types :pr:`1219`
        * ``DataChecks`` can now be parametrized by passing a list of ``DataCheck`` classes and a parameter dictionary :pr:`1167`
        * Added first CV fold score as validation score in ``AutoMLSearch.rankings`` :pr:`1221`
        * Updated ``flake8`` configuration to enable linting on ``__init__.py`` files :pr:`1234`
        * Refined ``make_pipeline_from_components`` implementation :pr:`1204`
    * Fixes
        * Updated GitHub URL after migration to Alteryx GitHub org :pr:`1207`
        * Changed Problem Type enum to be more similar to the string name :pr:`1208`
        * Wrapped call to scikit-learn's partial dependence method in a ``try``/``finally`` block :pr:`1232`
    * Changes
        * Added ``allow_writing_files`` as a named argument to CatBoost estimators. :pr:`1202`
        * Added ``solver`` and ``multi_class`` as named arguments to ``LogisticRegressionClassifier`` :pr:`1202`
        * Replaced pipeline's ``._transform`` method to evaluate all the preprocessing steps of a pipeline with ``.compute_estimator_features`` :pr:`1231`
        * Changed default large dataset train/test splitting behavior :pr:`1205`
    * Documentation Changes
        * Included description of how to access the component instances and features for pipeline user guide :pr:`1163`
        * Updated API docs to refer to target as "target" instead of "labels" for non-classification tasks and minor docs cleanup :pr:`1160`
        * Added Class Imbalance Data Check to ``api_reference.rst`` :pr:`1190` :pr:`1200`
        * Added pipeline properties to API reference :pr:`1209`
        * Clarified what the objective parameter in AutoML is used for in AutoML API reference and AutoML user guide :pr:`1222`
        * Updated API docs to include ``skopt.space.Categorical`` option for component hyperparameter range definition :pr:`1228`
        * Added install documentation for ``libomp`` in order to use LightGBM on Mac :pr:`1233`
        * Improved description of ``max_iterations`` in documentation :pr:`1212`
        * Removed unused code from sphinx conf :pr:`1235`
    * Testing Changes

.. warning::

    **Breaking Changes**
        * ``DefaultDataChecks`` now accepts a ``problem_type`` parameter that must be specified :pr:`1167`
        * Pipeline's ``._transform`` method to evaluate all the preprocessing steps of a pipeline has been replaced with ``.compute_estimator_features`` :pr:`1231`
        * ``get_objectives`` has been renamed to ``get_core_objectives``. This function will now return a list of valid objective instances :pr:`1230`


**v0.13.2 Sep. 17, 2020**
    * Enhancements
        * Added ``output_format`` field to explain predictions functions :pr:`1107`
        * Modified ``get_objective`` and ``get_objectives`` to be able to return any objective in ``evalml.objectives`` :pr:`1132`
        * Added a ``return_instance`` boolean parameter to ``get_objective`` :pr:`1132`
        * Added ``ClassImbalanceDataCheck`` to determine whether target imbalance falls below a given threshold :pr:`1135`
        * Added label encoder to LightGBM for binary classification :pr:`1152`
        * Added labels for the row index of confusion matrix :pr:`1154`
        * Added ``AutoMLSearch`` object as another parameter in search callbacks :pr:`1156`
        * Added the corresponding probability threshold for each point displayed in ``graph_roc_curve`` :pr:`1161`
        * Added ``__eq__`` for ``ComponentBase`` and ``PipelineBase`` :pr:`1178`
        * Added support for multiclass classification for ``roc_curve`` :pr:`1164`
        * Added ``categories`` accessor to ``OneHotEncoder`` for listing the categories associated with a feature :pr:`1182`
        * Added utility function to create pipeline instances from a list of component instances :pr:`1176`
    * Fixes
        * Fixed XGBoost column names for partial dependence methods :pr:`1104`
        * Removed dead code validating column type from ``TextFeaturizer`` :pr:`1122`
        * Fixed issue where ``Imputer`` cannot fit when there is None in a categorical or boolean column :pr:`1144`
        * ``OneHotEncoder`` preserves the custom index in the input data :pr:`1146`
        * Fixed representation for ``ModelFamily`` :pr:`1165`
        * Removed duplicate ``nbsphinx`` dependency in ``dev-requirements.txt`` :pr:`1168`
        * Users can now pass in any valid kwargs to all estimators :pr:`1157`
        * Remove broken accessor ``OneHotEncoder.get_feature_names`` and unneeded base class :pr:`1179`
        * Removed LightGBM Estimator from AutoML models :pr:`1186`
    * Changes
        * Pinned ``scikit-optimize`` version to 0.7.4 :pr:`1136`
        * Removed ``tqdm`` as a dependency :pr:`1177`
        * Added lightgbm version 3.0.0 to ``latest_dependency_versions.txt`` :pr:`1185`
        * Rename ``max_pipelines`` to ``max_iterations`` :pr:`1169`
    * Documentation Changes
        * Fixed API docs for ``AutoMLSearch`` ``add_result_callback`` :pr:`1113`
        * Added a step to our release process for pushing our latest version to conda-forge :pr:`1118`
        * Added warning for missing ipywidgets dependency for using ``PipelineSearchPlots`` on Jupyterlab :pr:`1145`
        * Updated ``README.md`` example to load demo dataset :pr:`1151`
        * Swapped mapping of breast cancer targets in ``model_understanding.ipynb`` :pr:`1170`
    * Testing Changes
        * Added test confirming ``TextFeaturizer`` never outputs null values :pr:`1122`
        * Changed Python version of ``Update Dependencies`` action to 3.8.x :pr:`1137`
        * Fixed release notes check-in test for ``Update Dependencies`` actions :pr:`1172`

.. warning::

    **Breaking Changes**
        * ``get_objective`` will now return a class definition rather than an instance by default :pr:`1132`
        * Deleted ``OPTIONS`` dictionary in ``evalml.objectives.utils.py`` :pr:`1132`
        * If specifying an objective by string, the string must now match the objective's name field, case-insensitive :pr:`1132`
        * Passing "Cost Benefit Matrix", "Fraud Cost", "Lead Scoring", "Mean Squared Log Error",
            "Recall", "Recall Macro", "Recall Micro", "Recall Weighted", or "Root Mean Squared Log Error" to ``AutoMLSearch`` will now result in a ``ValueError``
            rather than an ``ObjectiveNotFoundError`` :pr:`1132`
        * Search callbacks ``start_iteration_callback`` and ``add_results_callback`` have changed to include a copy of the AutoMLSearch object as a third parameter :pr:`1156`
        * Deleted ``OneHotEncoder.get_feature_names`` method which had been broken for a while, in favor of pipelines' ``input_feature_names`` :pr:`1179`
        * Deleted empty base class ``CategoricalEncoder`` which ``OneHotEncoder`` component was inheriting from :pr:`1176`
        * Results from ``roc_curve`` will now return as a list of dictionaries with each dictionary representing a class :pr:`1164`
        * ``max_pipelines`` now raises a ``DeprecationWarning`` and will be removed in the next release. ``max_iterations`` should be used instead. :pr:`1169`


**v0.13.1 Aug. 25, 2020**
    * Enhancements
        * Added Cost-Benefit Matrix objective for binary classification :pr:`1038`
        * Split ``fill_value`` into ``categorical_fill_value`` and ``numeric_fill_value`` for Imputer :pr:`1019`
        * Added ``explain_predictions`` and ``explain_predictions_best_worst`` for explaining multiple predictions with SHAP :pr:`1016`
        * Added new LSA component for text featurization :pr:`1022`
        * Added guide on installing with conda :pr:`1041`
        * Added a “cost-benefit curve” util method to graph cost-benefit matrix scores vs. binary classification thresholds :pr:`1081`
        * Standardized error when calling transform/predict before fit for pipelines :pr:`1048`
        * Added ``percent_better_than_baseline`` to AutoML search rankings and full rankings table :pr:`1050`
        * Added one-way partial dependence and partial dependence plots :pr:`1079`
        * Added "Feature Value" column to prediction explanation reports. :pr:`1064`
        * Added LightGBM classification estimator :pr:`1082`, :pr:`1114`
        * Added ``max_batches`` parameter to ``AutoMLSearch`` :pr:`1087`
    * Fixes
        * Updated ``TextFeaturizer`` component to no longer require an internet connection to run :pr:`1022`
        * Fixed non-deterministic element of ``TextFeaturizer`` transformations :pr:`1022`
        * Added a StandardScaler to all ElasticNet pipelines :pr:`1065`
        * Updated cost-benefit matrix to normalize score :pr:`1099`
        * Fixed logic in ``calculate_percent_difference`` so that it can handle negative values :pr:`1100`
    * Changes
        * Added ``needs_fitting`` property to ``ComponentBase`` :pr:`1044`
        * Updated references to data types to use datatype lists defined in ``evalml.utils.gen_utils`` :pr:`1039`
        * Remove maximum version limit for SciPy dependency :pr:`1051`
        * Moved ``all_components`` and other component importers into runtime methods :pr:`1045`
        * Consolidated graphing utility methods under ``evalml.utils.graph_utils`` :pr:`1060`
        * Made slight tweaks to how ``TextFeaturizer`` uses ``featuretools``, and did some refactoring of that and of LSA :pr:`1090`
        * Changed ``show_all_features`` parameter into ``importance_threshold``, which allows for thresholding feature importance :pr:`1097`, :pr:`1103`
    * Documentation Changes
        * Update ``setup.py`` URL to point to the github repo :pr:`1037`
        * Added tutorial for using the cost-benefit matrix objective :pr:`1088`
        * Updated ``model_understanding.ipynb`` to include documentation for using plotly on Jupyter Lab :pr:`1108`
    * Testing Changes
        * Refactor CircleCI tests to use matrix jobs (:pr:`1043`)
        * Added a test to check that all test directories are included in evalml package :pr:`1054`


.. warning::

    **Breaking Changes**
        * ``confusion_matrix`` and ``normalize_confusion_matrix`` have been moved to ``evalml.utils`` :pr:`1038`
        * All graph utility methods previously under ``evalml.pipelines.graph_utils`` have been moved to ``evalml.utils.graph_utils`` :pr:`1060`


**v0.12.2 Aug. 6, 2020**
    * Enhancements
        * Add save/load method to components :pr:`1023`
        * Expose pickle ``protocol`` as optional arg to save/load :pr:`1023`
        * Updated estimators used in AutoML to include ExtraTrees and ElasticNet estimators :pr:`1030`
    * Fixes
    * Changes
        * Removed ``DeprecationWarning`` for ``SimpleImputer`` :pr:`1018`
    * Documentation Changes
        * Add note about version numbers to release process docs :pr:`1034`
    * Testing Changes
        * Test files are now included in the evalml package :pr:`1029`


**v0.12.0 Aug. 3, 2020**
    * Enhancements
        * Added string and categorical targets support for binary and multiclass pipelines and check for numeric targets for ``DetectLabelLeakage`` data check :pr:`932`
        * Added clear exception for regression pipelines if target datatype is string or categorical :pr:`960`
        * Added target column names and class labels in ``predict`` and ``predict_proba`` output for pipelines :pr:`951`
        * Added ``_compute_shap_values`` and ``normalize_values`` to ``pipelines/explanations`` module :pr:`958`
        * Added ``explain_prediction`` feature which explains single predictions with SHAP :pr:`974`
        * Added Imputer to allow different imputation strategies for numerical and categorical dtypes :pr:`991`
        * Added support for configuring logfile path using env var, and don't create logger if there are filesystem errors :pr:`975`
        * Updated catboost estimators' default parameters and automl hyperparameter ranges to speed up fit time :pr:`998`
    * Fixes
        * Fixed ReadtheDocs warning failure regarding embedded gif :pr:`943`
        * Removed incorrect parameter passed to pipeline classes in ``_add_baseline_pipelines`` :pr:`941`
        * Added universal error for calling ``predict``, ``predict_proba``, ``transform``, and ``feature_importances`` before fitting :pr:`969`, :pr:`994`
        * Made ``TextFeaturizer`` component and pip dependencies ``featuretools`` and ``nlp_primitives`` optional :pr:`976`
        * Updated imputation strategy in automl to no longer limit impute strategy to ``most_frequent`` for all features if there are any categorical columns :pr:`991`
        * Fixed ``UnboundLocalError`` for ``cv_pipeline`` when automl search errors :pr:`996`
        * Fixed ``Imputer`` to reset dataframe index to preserve behavior expected from  ``SimpleImputer`` :pr:`1009`
    * Changes
        * Moved ``get_estimators`` to ``evalml.pipelines.components.utils`` :pr:`934`
        * Modified Pipelines to raise ``PipelineScoreError`` when they encounter an error during scoring :pr:`936`
        * Moved ``evalml.model_families.list_model_families`` to ``evalml.pipelines.components.allowed_model_families`` :pr:`959`
        * Renamed ``DateTimeFeaturization`` to ``DateTimeFeaturizer`` :pr:`977`
        * Added check to stop search and raise an error if all pipelines in a batch return NaN scores :pr:`1015`
    * Documentation Changes
        * Updated ``README.md`` :pr:`963`
        * Reworded message when errors are returned from data checks in search :pr:`982`
        * Added section on understanding model predictions with ``explain_prediction`` to User Guide :pr:`981`
        * Added a section to the user guide and api reference about how XGBoost and CatBoost are not fully supported. :pr:`992`
        * Added custom components section in user guide :pr:`993`
        * Updated FAQ section formatting :pr:`997`
        * Updated release process documentation :pr:`1003`
    * Testing Changes
        * Moved ``predict_proba`` and ``predict`` tests regarding string / categorical targets to ``test_pipelines.py`` :pr:`972`
        * Fixed dependency update bot by updating python version to 3.7 to avoid frequent github version updates :pr:`1002`


.. warning::

    **Breaking Changes**
        * ``get_estimators`` has been moved to ``evalml.pipelines.components.utils`` (previously was under ``evalml.pipelines.utils``) :pr:`934`
        * Removed the ``raise_errors`` flag in AutoML search. All errors during pipeline evaluation will be caught and logged. :pr:`936`
        * ``evalml.model_families.list_model_families`` has been moved to ``evalml.pipelines.components.allowed_model_families`` :pr:`959`
        * ``TextFeaturizer``: the ``featuretools`` and ``nlp_primitives`` packages must be installed after installing evalml in order to use this component :pr:`976`
        * Renamed ``DateTimeFeaturization`` to ``DateTimeFeaturizer`` :pr:`977`


**v0.11.2 July 16, 2020**
    * Enhancements
        * Added ``NoVarianceDataCheck`` to ``DefaultDataChecks`` :pr:`893`
        * Added text processing and featurization component ``TextFeaturizer`` :pr:`913`, :pr:`924`
        * Added additional checks to ``InvalidTargetDataCheck`` to handle invalid target data types :pr:`929`
        * ``AutoMLSearch`` will now handle ``KeyboardInterrupt`` and prompt user for confirmation :pr:`915`
    * Fixes
        * Makes automl results a read-only property :pr:`919`
    * Changes
        * Deleted static pipelines and refactored tests involving static pipelines, removed ``all_pipelines()`` and ``get_pipelines()`` :pr:`904`
        * Moved ``list_model_families`` to ``evalml.model_family.utils`` :pr:`903`
        * Updated ``all_pipelines``, ``all_estimators``, ``all_components`` to use the same mechanism for dynamically generating their elements :pr:`898`
        * Rename ``master`` branch to ``main`` :pr:`918`
        * Add pypi release github action :pr:`923`
        * Updated ``AutoMLSearch.search`` stdout output and logging and removed tqdm progress bar :pr:`921`
        * Moved automl config checks previously in ``search()`` to init :pr:`933`
    * Documentation Changes
        * Reorganized and rewrote documentation :pr:`937`
        * Updated to use pydata sphinx theme :pr:`937`
        * Updated docs to use ``release_notes`` instead of ``changelog`` :pr:`942`
    * Testing Changes
        * Cleaned up fixture names and usages in tests :pr:`895`


.. warning::

    **Breaking Changes**
        * ``list_model_families`` has been moved to ``evalml.model_family.utils`` (previously was under ``evalml.pipelines.utils``) :pr:`903`
        * ``get_estimators`` has been moved to ``evalml.pipelines.components.utils`` (previously was under ``evalml.pipelines.utils``) :pr:`934`
        * Static pipeline definitions have been removed, but similar pipelines can still be constructed via creating an instance of ``PipelineBase`` :pr:`904`
        * ``all_pipelines()`` and ``get_pipelines()`` utility methods have been removed :pr:`904`


**v0.11.0 June 30, 2020**
    * Enhancements
        * Added multiclass support for ROC curve graphing :pr:`832`
        * Added preprocessing component to drop features whose percentage of NaN values exceeds a specified threshold :pr:`834`
        * Added data check to check for problematic target labels :pr:`814`
        * Added PerColumnImputer that allows imputation strategies per column :pr:`824`
        * Added transformer to drop specific columns :pr:`827`
        * Added support for ``categories``, ``handle_error``, and ``drop`` parameters in ``OneHotEncoder`` :pr:`830` :pr:`897`
        * Added preprocessing component to handle DateTime columns featurization :pr:`838`
        * Added ability to clone pipelines and components :pr:`842`
        * Define getter method for component ``parameters`` :pr:`847`
        * Added utility methods to calculate and graph permutation importances :pr:`860`, :pr:`880`
        * Added new utility functions necessary for generating dynamic preprocessing pipelines :pr:`852`
        * Added kwargs to all components :pr:`863`
        * Updated ``AutoSearchBase`` to use dynamically generated preprocessing pipelines :pr:`870`
        * Added SelectColumns transformer :pr:`873`
        * Added ability to evaluate additional pipelines for automl search :pr:`874`
        * Added ``default_parameters`` class property to components and pipelines :pr:`879`
        * Added better support for disabling data checks in automl search :pr:`892`
        * Added ability to save and load AutoML objects to file :pr:`888`
        * Updated ``AutoSearchBase.get_pipelines`` to return an untrained pipeline instance :pr:`876`
        * Saved learned binary classification thresholds in automl results cv data dict :pr:`876`
    * Fixes
        * Fixed bug where SimpleImputer cannot handle dropped columns :pr:`846`
        * Fixed bug where PerColumnImputer cannot handle dropped columns :pr:`855`
        * Enforce requirement that builtin components save all inputted values in their parameters dict :pr:`847`
        * Don't list base classes in ``all_components`` output :pr:`847`
        * Standardize all components to output pandas data structures, and accept either pandas or numpy :pr:`853`
        * Fixed rankings and full_rankings error when search has not been run :pr:`894`
    * Changes
        * Update ``all_pipelines`` and ``all_components`` to try initializing pipelines/components, and on failure exclude them :pr:`849`
        * Refactor ``handle_components`` to ``handle_components_class``, standardize to ``ComponentBase`` subclass instead of instance :pr:`850`
        * Refactor "blacklist"/"whitelist" to "allow"/"exclude" lists :pr:`854`
        * Replaced ``AutoClassificationSearch`` and ``AutoRegressionSearch`` with ``AutoMLSearch`` :pr:`871`
        * Renamed feature_importances and permutation_importances methods to use singular names (feature_importance and permutation_importance) :pr:`883`
        * Updated ``automl`` default data splitter to train/validation split for large datasets :pr:`877`
        * Added open source license, update some repo metadata :pr:`887`
        * Removed dead code in ``_get_preprocessing_components`` :pr:`896`
    * Documentation Changes
        * Fix some typos and update the EvalML logo :pr:`872`
    * Testing Changes
        * Update the changelog check job to expect the new branching pattern for the deps update bot :pr:`836`
        * Check that all components output pandas datastructures, and can accept either pandas or numpy :pr:`853`
        * Replaced ``AutoClassificationSearch`` and ``AutoRegressionSearch`` with ``AutoMLSearch`` :pr:`871`


.. warning::

    **Breaking Changes**
        * Pipelines' static ``component_graph`` field must contain either ``ComponentBase`` subclasses or ``str``, instead of ``ComponentBase`` subclass instances :pr:`850`
        * Rename ``handle_component`` to ``handle_component_class``. Now standardizes to ``ComponentBase`` subclasses instead of ``ComponentBase`` subclass instances :pr:`850`
        * Renamed automl's ``cv`` argument to ``data_split`` :pr:`877`
        * Pipelines' and classifiers' ``feature_importances`` is renamed ``feature_importance``, ``graph_feature_importances`` is renamed ``graph_feature_importance`` :pr:`883`
        * Passing ``data_checks=None`` to automl search will not perform any data checks as opposed to default checks. :pr:`892`
        * Pipelines to search for in AutoML are now determined automatically, rather than using the statically-defined pipeline classes. :pr:`870`
        * Updated ``AutoSearchBase.get_pipelines`` to return an untrained pipeline instance, instead of one which happened to be trained on the final cross-validation fold :pr:`876`


**v0.10.0 May 29, 2020**
    * Enhancements
        * Added baseline models for classification and regression, add functionality to calculate baseline models before searching in AutoML :pr:`746`
        * Port over highly-null guardrail as a data check and define ``DefaultDataChecks`` and ``DisableDataChecks`` classes :pr:`745`
        * Update ``Tuner`` classes to work directly with pipeline parameters dicts instead of flat parameter lists :pr:`779`
        * Add Elastic Net as a pipeline option :pr:`812`
        * Added new Pipeline option ``ExtraTrees`` :pr:`790`
        * Added precicion-recall curve metrics and plot for binary classification problems in ``evalml.pipeline.graph_utils`` :pr:`794`
        * Update the default automl algorithm to search in batches, starting with default parameters for each pipeline and iterating from there :pr:`793`
        * Added ``AutoMLAlgorithm`` class and ``IterativeAlgorithm`` impl, separated from ``AutoSearchBase`` :pr:`793`
    * Fixes
        * Update pipeline ``score`` to return ``nan`` score for any objective which throws an exception during scoring :pr:`787`
        * Fixed bug introduced in :pr:`787` where binary classification metrics requiring predicted probabilities error in scoring :pr:`798`
        * CatBoost and XGBoost classifiers and regressors can no longer have a learning rate of 0 :pr:`795`
    * Changes
        * Cleanup pipeline ``score`` code, and cleanup codecov :pr:`711`
        * Remove ``pass`` for abstract methods for codecov :pr:`730`
        * Added __str__ for AutoSearch object :pr:`675`
        * Add util methods to graph ROC and confusion matrix :pr:`720`
        * Refactor ``AutoBase`` to ``AutoSearchBase`` :pr:`758`
        * Updated AutoBase with ``data_checks`` parameter, removed previous ``detect_label_leakage`` parameter, and added functionality to run data checks before search in AutoML :pr:`765`
        * Updated our logger to use Python's logging utils :pr:`763`
        * Refactor most of ``AutoSearchBase._do_iteration`` impl into ``AutoSearchBase._evaluate`` :pr:`762`
        * Port over all guardrails to use the new DataCheck API :pr:`789`
        * Expanded ``import_or_raise`` to catch all exceptions :pr:`759`
        * Adds RMSE, MSLE, RMSLE as standard metrics :pr:`788`
        * Don't allow ``Recall`` to be used as an objective for AutoML :pr:`784`
        * Removed feature selection from pipelines :pr:`819`
        * Update default estimator parameters to make automl search faster and more accurate :pr:`793`
    * Documentation Changes
        * Add instructions to freeze ``master`` on ``release.md`` :pr:`726`
        * Update release instructions with more details :pr:`727` :pr:`733`
        * Add objective base classes to API reference :pr:`736`
        * Fix components API to match other modules :pr:`747`
    * Testing Changes
        * Delete codecov yml, use codecov.io's default :pr:`732`
        * Added unit tests for fraud cost, lead scoring, and standard metric objectives :pr:`741`
        * Update codecov client :pr:`782`
        * Updated AutoBase __str__ test to include no parameters case :pr:`783`
        * Added unit tests for ``ExtraTrees`` pipeline :pr:`790`
        * If codecov fails to upload, fail build :pr:`810`
        * Updated Python version of dependency action :pr:`816`
        * Update the dependency update bot to use a suffix when creating branches :pr:`817`

.. warning::

    **Breaking Changes**
        * The ``detect_label_leakage`` parameter for AutoML classes has been removed and replaced by a ``data_checks`` parameter :pr:`765`
        * Moved ROC and confusion matrix methods from ``evalml.pipeline.plot_utils`` to ``evalml.pipeline.graph_utils`` :pr:`720`
        * ``Tuner`` classes require a pipeline hyperparameter range dict as an init arg instead of a space definition :pr:`779`
        * ``Tuner.propose`` and ``Tuner.add`` work directly with pipeline parameters dicts instead of flat parameter lists :pr:`779`
        * ``PipelineBase.hyperparameters`` and ``custom_hyperparameters`` use pipeline parameters dict format instead of being represented as a flat list :pr:`779`
        * All guardrail functions previously under ``evalml.guardrails.utils`` will be removed and replaced by data checks :pr:`789`
        * ``Recall`` disallowed as an objective for AutoML :pr:`784`
        * ``AutoSearchBase`` parameter ``tuner`` has been renamed to ``tuner_class`` :pr:`793`
        * ``AutoSearchBase`` parameter ``possible_pipelines`` and ``possible_model_families`` have been renamed to ``allowed_pipelines`` and ``allowed_model_families`` :pr:`793`


**v0.9.0 Apr. 27, 2020**
    * Enhancements
        * Added ``Accuracy`` as an standard objective :pr:`624`
        * Added verbose parameter to load_fraud :pr:`560`
        * Added Balanced Accuracy metric for binary, multiclass :pr:`612` :pr:`661`
        * Added XGBoost regressor and XGBoost regression pipeline :pr:`666`
        * Added ``Accuracy`` metric for multiclass :pr:`672`
        * Added objective name in ``AutoBase.describe_pipeline`` :pr:`686`
        * Added ``DataCheck`` and ``DataChecks``, ``Message`` classes and relevant subclasses :pr:`739`
    * Fixes
        * Removed direct access to ``cls.component_graph`` :pr:`595`
        * Add testing files to .gitignore :pr:`625`
        * Remove circular dependencies from ``Makefile`` :pr:`637`
        * Add error case for ``normalize_confusion_matrix()`` :pr:`640`
        * Fixed ``XGBoostClassifier`` and ``XGBoostRegressor`` bug with feature names that contain [, ], or < :pr:`659`
        * Update ``make_pipeline_graph`` to not accidentally create empty file when testing if path is valid :pr:`649`
        * Fix pip installation warning about docsutils version, from boto dependency :pr:`664`
        * Removed zero division warning for F1/precision/recall metrics :pr:`671`
        * Fixed ``summary`` for pipelines without estimators :pr:`707`
    * Changes
        * Updated default objective for binary/multiclass classification to log loss :pr:`613`
        * Created classification and regression pipeline subclasses and removed objective as an attribute of pipeline classes :pr:`405`
        * Changed the output of ``score`` to return one dictionary :pr:`429`
        * Created binary and multiclass objective subclasses :pr:`504`
        * Updated objectives API :pr:`445`
        * Removed call to ``get_plot_data`` from AutoML :pr:`615`
        * Set ``raise_error`` to default to True for AutoML classes :pr:`638`
        * Remove unnecessary "u" prefixes on some unicode strings :pr:`641`
        * Changed one-hot encoder to return uint8 dtypes instead of ints :pr:`653`
        * Pipeline ``_name`` field changed to ``custom_name`` :pr:`650`
        * Removed ``graphs.py`` and moved methods into ``PipelineBase`` :pr:`657`, :pr:`665`
        * Remove s3fs as a dev dependency :pr:`664`
        * Changed requirements-parser to be a core dependency :pr:`673`
        * Replace ``supported_problem_types`` field on pipelines with ``problem_type`` attribute on base classes :pr:`678`
        * Changed AutoML to only show best results for a given pipeline template in ``rankings``, added ``full_rankings`` property to show all :pr:`682`
        * Update ``ModelFamily`` values: don't list xgboost/catboost as classifiers now that we have regression pipelines for them :pr:`677`
        * Changed AutoML's ``describe_pipeline`` to get problem type from pipeline instead :pr:`685`
        * Standardize ``import_or_raise`` error messages :pr:`683`
        * Updated argument order of objectives to align with sklearn's :pr:`698`
        * Renamed ``pipeline.feature_importance_graph`` to ``pipeline.graph_feature_importances`` :pr:`700`
        * Moved ROC and confusion matrix methods to ``evalml.pipelines.plot_utils`` :pr:`704`
        * Renamed ``MultiClassificationObjective`` to ``MulticlassClassificationObjective``, to align with pipeline naming scheme :pr:`715`
    * Documentation Changes
        * Fixed some sphinx warnings :pr:`593`
        * Fixed docstring for ``AutoClassificationSearch`` with correct command :pr:`599`
        * Limit readthedocs formats to pdf, not htmlzip and epub :pr:`594` :pr:`600`
        * Clean up objectives API documentation :pr:`605`
        * Fixed function on Exploring search results page :pr:`604`
        * Update release process doc :pr:`567`
        * ``AutoClassificationSearch`` and ``AutoRegressionSearch`` show inherited methods in API reference :pr:`651`
        * Fixed improperly formatted code in breaking changes for changelog :pr:`655`
        * Added configuration to treat Sphinx warnings as errors :pr:`660`
        * Removed separate plotting section for pipelines in API reference :pr:`657`, :pr:`665`
        * Have leads example notebook load S3 files using https, so we can delete s3fs dev dependency :pr:`664`
        * Categorized components in API reference and added descriptions for each category :pr:`663`
        * Fixed Sphinx warnings about ``BalancedAccuracy`` objective :pr:`669`
        * Updated API reference to include missing components and clean up pipeline docstrings :pr:`689`
        * Reorganize API ref, and clarify pipeline sub-titles :pr:`688`
        * Add and update preprocessing utils in API reference :pr:`687`
        * Added inheritance diagrams to API reference :pr:`695`
        * Documented which default objective AutoML optimizes for :pr:`699`
        * Create seperate install page :pr:`701`
        * Include more utils in API ref, like ``import_or_raise`` :pr:`704`
        * Add more color to pipeline documentation :pr:`705`
    * Testing Changes
        * Matched install commands of ``check_latest_dependencies`` test and it's GitHub action :pr:`578`
        * Added Github app to auto assign PR author as assignee :pr:`477`
        * Removed unneeded conda installation of xgboost in windows checkin tests :pr:`618`
        * Update graph tests to always use tmpfile dir :pr:`649`
        * Changelog checkin test workaround for release PRs: If 'future release' section is empty of PR refs, pass check :pr:`658`
        * Add changelog checkin test exception for ``dep-update`` branch :pr:`723`

.. warning::

    **Breaking Changes**

    * Pipelines will now no longer take an objective parameter during instantiation, and will no longer have an objective attribute.
    * ``fit()`` and ``predict()`` now use an optional ``objective`` parameter, which is only used in binary classification pipelines to fit for a specific objective.
    * ``score()`` will now use a required ``objectives`` parameter that is used to determine all the objectives to score on. This differs from the previous behavior, where the pipeline's objective was scored on regardless.
    * ``score()`` will now return one dictionary of all objective scores.
    * ``ROC`` and ``ConfusionMatrix`` plot methods via ``Auto(*).plot`` have been removed by :pr:`615` and are replaced by ``roc_curve`` and ``confusion_matrix`` in ``evamlm.pipelines.plot_utils`` in :pr:`704`
    * ``normalize_confusion_matrix`` has been moved to ``evalml.pipelines.plot_utils`` :pr:`704`
    * Pipelines ``_name`` field changed to ``custom_name``
    * Pipelines ``supported_problem_types`` field is removed because it is no longer necessary :pr:`678`
    * Updated argument order of objectives' ``objective_function`` to align with sklearn :pr:`698`
    * ``pipeline.feature_importance_graph`` has been renamed to ``pipeline.graph_feature_importances`` in :pr:`700`
    * Removed unsupported ``MSLE`` objective :pr:`704`


**v0.8.0 Apr. 1, 2020**
    * Enhancements
        * Add normalization option and information to confusion matrix :pr:`484`
        * Add util function to drop rows with NaN values :pr:`487`
        * Renamed ``PipelineBase.name`` as ``PipelineBase.summary`` and redefined ``PipelineBase.name`` as class property :pr:`491`
        * Added access to parameters in Pipelines with ``PipelineBase.parameters`` (used to be return of ``PipelineBase.describe``) :pr:`501`
        * Added ``fill_value`` parameter for ``SimpleImputer`` :pr:`509`
        * Added functionality to override component hyperparameters and made pipelines take hyperparemeters from components :pr:`516`
        * Allow ``numpy.random.RandomState`` for random_state parameters :pr:`556`
    * Fixes
        * Removed unused dependency ``matplotlib``, and move ``category_encoders`` to test reqs :pr:`572`
    * Changes
        * Undo version cap in XGBoost placed in :pr:`402` and allowed all released of XGBoost :pr:`407`
        * Support pandas 1.0.0 :pr:`486`
        * Made all references to the logger static :pr:`503`
        * Refactored ``model_type`` parameter for components and pipelines to ``model_family`` :pr:`507`
        * Refactored ``problem_types`` for pipelines and components into ``supported_problem_types`` :pr:`515`
        * Moved ``pipelines/utils.save_pipeline`` and ``pipelines/utils.load_pipeline`` to ``PipelineBase.save`` and ``PipelineBase.load`` :pr:`526`
        * Limit number of categories encoded by ``OneHotEncoder`` :pr:`517`
    * Documentation Changes
        * Updated API reference to remove ``PipelinePlot`` and added moved ``PipelineBase`` plotting methods :pr:`483`
        * Add code style and github issue guides :pr:`463` :pr:`512`
        * Updated API reference for to surface class variables for pipelines and components :pr:`537`
        * Fixed README documentation link :pr:`535`
        * Unhid PR references in changelog :pr:`656`
    * Testing Changes
        * Added automated dependency check PR :pr:`482`, :pr:`505`
        * Updated automated dependency check comment :pr:`497`
        * Have build_docs job use python executor, so that env vars are set properly :pr:`547`
        * Added simple test to make sure ``OneHotEncoder``'s top_n works with large number of categories :pr:`552`
        * Run windows unit tests on PRs :pr:`557`


.. warning::

    **Breaking Changes**

    * ``AutoClassificationSearch`` and ``AutoRegressionSearch``'s ``model_types`` parameter has been refactored into ``allowed_model_families``
    * ``ModelTypes`` enum has been changed to ``ModelFamily``
    * Components and Pipelines now have a ``model_family`` field instead of ``model_type``
    * ``get_pipelines`` utility function now accepts ``model_families`` as an argument instead of ``model_types``
    * ``PipelineBase.name`` no longer returns structure of pipeline and has been replaced by ``PipelineBase.summary``
    * ``PipelineBase.problem_types`` and ``Estimator.problem_types`` has been renamed to ``supported_problem_types``
    * ``pipelines/utils.save_pipeline`` and ``pipelines/utils.load_pipeline`` moved to ``PipelineBase.save`` and ``PipelineBase.load``


**v0.7.0 Mar. 9, 2020**
    * Enhancements
        * Added emacs buffers to .gitignore :pr:`350`
        * Add CatBoost (gradient-boosted trees) classification and regression components and pipelines :pr:`247`
        * Added Tuner abstract base class :pr:`351`
        * Added ``n_jobs`` as parameter for ``AutoClassificationSearch`` and ``AutoRegressionSearch`` :pr:`403`
        * Changed colors of confusion matrix to shades of blue and updated axis order to match scikit-learn's :pr:`426`
        * Added ``PipelineBase`` ``.graph`` and ``.feature_importance_graph`` methods, moved from previous location :pr:`423`
        * Added support for python 3.8 :pr:`462`
    * Fixes
        * Fixed ROC and confusion matrix plots not being calculated if user passed own additional_objectives :pr:`276`
        * Fixed ReadtheDocs ``FileNotFoundError`` exception for fraud dataset :pr:`439`
    * Changes
        * Added ``n_estimators`` as a tunable parameter for XGBoost :pr:`307`
        * Remove unused parameter ``ObjectiveBase.fit_needs_proba`` :pr:`320`
        * Remove extraneous parameter ``component_type`` from all components :pr:`361`
        * Remove unused ``rankings.csv`` file :pr:`397`
        * Downloaded demo and test datasets so unit tests can run offline :pr:`408`
        * Remove ``_needs_fitting`` attribute from Components :pr:`398`
        * Changed plot.feature_importance to show only non-zero feature importances by default, added optional parameter to show all :pr:`413`
        * Refactored ``PipelineBase`` to take in parameter dictionary and moved pipeline metadata to class attribute :pr:`421`
        * Dropped support for Python 3.5 :pr:`438`
        * Removed unused ``apply.py`` file :pr:`449`
        * Clean up ``requirements.txt`` to remove unused deps :pr:`451`
        * Support installation without all required dependencies :pr:`459`
    * Documentation Changes
        * Update release.md with instructions to release to internal license key :pr:`354`
    * Testing Changes
        * Added tests for utils (and moved current utils to gen_utils) :pr:`297`
        * Moved XGBoost install into it's own separate step on Windows using Conda :pr:`313`
        * Rewind pandas version to before 1.0.0, to diagnose test failures for that version :pr:`325`
        * Added dependency update checkin test :pr:`324`
        * Rewind XGBoost version to before 1.0.0 to diagnose test failures for that version :pr:`402`
        * Update dependency check to use a whitelist :pr:`417`
        * Update unit test jobs to not install dev deps :pr:`455`

.. warning::

    **Breaking Changes**

    * Python 3.5 will not be actively supported.

**v0.6.0 Dec. 16, 2019**
    * Enhancements
        * Added ability to create a plot of feature importances :pr:`133`
        * Add early stopping to AutoML using patience and tolerance parameters :pr:`241`
        * Added ROC and confusion matrix metrics and plot for classification problems and introduce PipelineSearchPlots class :pr:`242`
        * Enhanced AutoML results with search order :pr:`260`
        * Added utility function to show system and environment information :pr:`300`
    * Fixes
        * Lower botocore requirement :pr:`235`
        * Fixed decision_function calculation for ``FraudCost`` objective :pr:`254`
        * Fixed return value of ``Recall`` metrics :pr:`264`
        * Components return ``self`` on fit :pr:`289`
    * Changes
        * Renamed automl classes to ``AutoRegressionSearch`` and ``AutoClassificationSearch`` :pr:`287`
        * Updating demo datasets to retain column names :pr:`223`
        * Moving pipeline visualization to ``PipelinePlot`` class :pr:`228`
        * Standarizing inputs as ``pd.Dataframe`` / ``pd.Series`` :pr:`130`
        * Enforcing that pipelines must have an estimator as last component :pr:`277`
        * Added ``ipywidgets`` as a dependency in ``requirements.txt`` :pr:`278`
        * Added Random and Grid Search Tuners :pr:`240`
    * Documentation Changes
        * Adding class properties to API reference :pr:`244`
        * Fix and filter FutureWarnings from scikit-learn :pr:`249`, :pr:`257`
        * Adding Linear Regression to API reference and cleaning up some Sphinx warnings :pr:`227`
    * Testing Changes
        * Added support for testing on Windows with CircleCI :pr:`226`
        * Added support for doctests :pr:`233`

.. warning::

    **Breaking Changes**

    * The ``fit()`` method for ``AutoClassifier`` and ``AutoRegressor`` has been renamed to ``search()``.
    * ``AutoClassifier`` has been renamed to ``AutoClassificationSearch``
    * ``AutoRegressor`` has been renamed to ``AutoRegressionSearch``
    * ``AutoClassificationSearch.results`` and ``AutoRegressionSearch.results`` now is a dictionary with ``pipeline_results`` and ``search_order`` keys. ``pipeline_results`` can be used to access a dictionary that is identical to the old ``.results`` dictionary. Whereas, ``search_order`` returns a list of the search order in terms of ``pipeline_id``.
    * Pipelines now require an estimator as the last component in ``component_list``. Slicing pipelines now throws an ``NotImplementedError`` to avoid returning pipelines without an estimator.

**v0.5.2 Nov. 18, 2019**
    * Enhancements
        * Adding basic pipeline structure visualization :pr:`211`
    * Documentation Changes
        * Added notebooks to build process :pr:`212`

**v0.5.1 Nov. 15, 2019**
    * Enhancements
        * Added basic outlier detection guardrail :pr:`151`
        * Added basic ID column guardrail :pr:`135`
        * Added support for unlimited pipelines with a ``max_time`` limit :pr:`70`
        * Updated .readthedocs.yaml to successfully build :pr:`188`
    * Fixes
        * Removed MSLE from default additional objectives :pr:`203`
        * Fixed ``random_state`` passed in pipelines :pr:`204`
        * Fixed slow down in RFRegressor :pr:`206`
    * Changes
        * Pulled information for describe_pipeline from pipeline's new describe method :pr:`190`
        * Refactored pipelines :pr:`108`
        * Removed guardrails from Auto(*) :pr:`202`, :pr:`208`
    * Documentation Changes
        * Updated documentation to show ``max_time`` enhancements :pr:`189`
        * Updated release instructions for RTD :pr:`193`
        * Added notebooks to build process :pr:`212`
        * Added contributing instructions :pr:`213`
        * Added new content :pr:`222`

**v0.5.0 Oct. 29, 2019**
    * Enhancements
        * Added basic one hot encoding :pr:`73`
        * Use enums for model_type :pr:`110`
        * Support for splitting regression datasets :pr:`112`
        * Auto-infer multiclass classification :pr:`99`
        * Added support for other units in ``max_time`` :pr:`125`
        * Detect highly null columns :pr:`121`
        * Added additional regression objectives :pr:`100`
        * Show an interactive iteration vs. score plot when using fit() :pr:`134`
    * Fixes
        * Reordered ``describe_pipeline`` :pr:`94`
        * Added type check for ``model_type`` :pr:`109`
        * Fixed ``s`` units when setting string ``max_time`` :pr:`132`
        * Fix objectives not appearing in API documentation :pr:`150`
    * Changes
        * Reorganized tests :pr:`93`
        * Moved logging to its own module :pr:`119`
        * Show progress bar history :pr:`111`
        * Using ``cloudpickle`` instead of pickle to allow unloading of custom objectives :pr:`113`
        * Removed render.py :pr:`154`
    * Documentation Changes
        * Update release instructions :pr:`140`
        * Include additional_objectives parameter :pr:`124`
        * Added Changelog :pr:`136`
    * Testing Changes
        * Code coverage :pr:`90`
        * Added CircleCI tests for other Python versions :pr:`104`
        * Added doc notebooks as tests :pr:`139`
        * Test metadata for CircleCI and 2 core parallelism :pr:`137`

**v0.4.1 Sep. 16, 2019**
    * Enhancements
        * Added AutoML for classification and regressor using Autobase and Skopt :pr:`7` :pr:`9`
        * Implemented standard classification and regression metrics :pr:`7`
        * Added logistic regression, random forest, and XGBoost pipelines :pr:`7`
        * Implemented support for custom objectives :pr:`15`
        * Feature importance for pipelines :pr:`18`
        * Serialization for pipelines :pr:`19`
        * Allow fitting on objectives for optimal threshold :pr:`27`
        * Added detect label leakage :pr:`31`
        * Implemented callbacks :pr:`42`
        * Allow for multiclass classification :pr:`21`
        * Added support for additional objectives :pr:`79`
    * Fixes
        * Fixed feature selection in pipelines :pr:`13`
        * Made ``random_seed`` usage consistent :pr:`45`
    * Documentation Changes
        * Documentation Changes
        * Added docstrings :pr:`6`
        * Created notebooks for docs :pr:`6`
        * Initialized readthedocs EvalML :pr:`6`
        * Added favicon :pr:`38`
    * Testing Changes
        * Added testing for loading data :pr:`39`

**v0.2.0 Aug. 13, 2019**
    * Enhancements
        * Created fraud detection objective :pr:`4`

**v0.1.0 July. 31, 2019**
    * *First Release*
    * Enhancements
        * Added lead scoring objecitve :pr:`1`
        * Added basic classifier :pr:`1`
    * Documentation Changes
        * Initialized Sphinx for docs :pr:`1`<|MERGE_RESOLUTION|>--- conflicted
+++ resolved
@@ -2,11 +2,8 @@
 -------------
 **Future Releases**
     * Enhancements
-<<<<<<< HEAD
         * Added ``Undersampler`` transformer component :pr:`2030`
-=======
         * Updated ``AutoMLSearch._check_for_high_variance`` to not emit ``RuntimeWarning`` :pr:`2024`
->>>>>>> cfcfe689
         * Added exception when pipeline passed to ``explain_predictions`` is a ``Stacked Ensemble`` pipeline :pr:`2033`
     * Fixes
     * Changes
