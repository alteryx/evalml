--- conflicted
+++ resolved
@@ -13,11 +13,8 @@
     * Changes
         * Added `needs_fitting` property to ComponentBase :pr:`1044`
         * Updated references to data types to use datatype lists defined in `evalml.utils.gen_utils` :pr:`1039`
-<<<<<<< HEAD
         * Remove maximum version limit for SciPy dependency :pr:`1051`
-=======
         * Moved `all_components` and other component importers into runtime methods :pr:`1045`
->>>>>>> 977eacf4
     * Documentation Changes
         * Update setup.py URL to point to the github repo :pr:`1037`
     * Testing Changes
