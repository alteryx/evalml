--- conflicted
+++ resolved
@@ -6,12 +6,7 @@
     * Changes
     * Documentation Changes
     * Testing Changes
-<<<<<<< HEAD
-        * Add pull request check for linked issues to CI workflow :pr:`3970`, :pr:`3980`
-        * Upgraded minimum `IPython` version to 8.10.0 :pr:`3987`
         * Use ``release.yaml`` for performance tests on merge to main :pr:`4007`
-=======
->>>>>>> c809d726
 
 .. warning::
 
