Release Notes
-------------
**Future Releases**
    * Enhancements
<<<<<<< HEAD
        * Updated to run with Woodwork >= 0.18.0 :pr:`3700`
=======
        * Pass time index column to time series native estimators but drop otherwise :pr:`3691`
>>>>>>> e93f513b
    * Fixes
    * Changes
    * Documentation Changes
    * Testing Changes

.. warning::

    **Breaking Changes**

**v0.57.0 Sept. 6, 2022**
    * Enhancements
        *  Added ``KNNImputer`` class and created new knn parameter for Imputer :pr:`3662`
    * Fixes
        * ``IDColumnsDataCheck`` now only returns an action code to set the first column as the primary key if it contains unique values :pr:`3639`
        * ``IDColumnsDataCheck`` now can handle primary key columns containing "integer" values that are of the double type :pr:`3683`
        * Added support for BooleanNullable columns in EvalML pipelines and imputer :pr:`3678`
        * Updated StandardScaler to only apply to numeric columns :pr:`3686`
    * Changes
        * Unpinned sktime to allow for version 0.13.2 :pr:`3685`
        * Pinned ``pmdarima`` < 2.0.0 :pr:`3679`

**v0.56.1 Aug. 19, 2022**
    * Fixes
        * ``IDColumnsDataCheck`` now only returns an action code to set the first column as the primary key if it contains unique values :pr:`3639`
        * Reverted the ``make_pipeline`` changes that conditionally included the imputers :pr:`3672`

**v0.56.0 Aug. 15, 2022**
    * Enhancements
        * Add CI testing environment in Mac for install workflow :pr:`3646`
        * Updated ``make_pipeline`` to only include the Imputer in pipelines if NaNs exist in the data :pr:`3657`
        * Updated to run with Woodwork >= 0.17.2 :pr:`3626`
        * Add ``exclude_featurizers`` parameter to ``AutoMLSearch`` to specify featurizers that should be excluded from all pipelines :pr:`3631`
        * Add ``fit_transform`` method to pipelines and component graphs :pr:`3640`
        * Changed default value of data splitting for time series problem holdout set evaluation :pr:`3650`
    * Fixes
        * Reverted the Woodwork 0.17.x compatibility work due to performance regression :pr:`3664`
    * Changes
        * Disable holdout set in AutoML search by default :pr:`3659`
        * Pinned ``sktime`` at >=0.7.0,<0.13.1 due to slowdowns with time series modeling :pr:`3658`
        * Added additional testing support for Python 3.10 :pr:`3609`
    * Documentation Changes
        * Updated broken link checker to exclude stackoverflow domain :pr:`3633`
        * Add instructions to add new users to evalml-core-feedstock :pr:`3636`


**v0.55.0 July. 24, 2022**
    * Enhancements
        * Increased the amount of logical type information passed to Woodwork when calling ``ww.init()`` in transformers :pr:`3604`
        * Added ability to log how long each batch and pipeline take in ``automl.search()`` :pr:`3577`
        * Added the option to set the ``sp`` parameter for ARIMA models :pr:`3597`
        * Updated the CV split size of time series problems to match forecast horizon for improved performance :pr:`3616`
        * Added holdout set evaluation as part of AutoML search and pipeline ranking :pr:`3499`
        * Added Dockerfile.arm and .dockerignore for python version and M1 testing :pr:`3609`
        * Added ``test_gen_utils::in_container_arm64()`` fixture :pr:`3609`
    * Fixes
        * Fixed iterative graphs not appearing in documentation :pr:`3592`
        * Updated the ``load_diabetes()`` method to account for scikit-learn 1.1.1 changes to the dataset :pr:`3591`
        * Capped woodwork version at < 0.17.0 :pr:`3612`
        * Bump minimum scikit-optimize version to 0.9.0 `:pr:`3614`
        * Invalid target data checks involving regression and unsupported data types now produce a different ``DataCheckMessageCode`` :pr:`3630`
        * Updated ``test_data_checks.py::test_data_checks_raises_value_errors_on_init`` - more lenient text check :pr:`3609`
    * Changes
        * Add pre-commit hooks for linting :pr:`3608`
        * Implemented a lower threshold and window size for the ``TimeSeriesRegularizer`` and ``DatetimeFormatDataCheck`` :pr:`3627`
        * Updated ``IDColumnsDataCheck`` to return an action to set the first column as the primary key if it is identified as an ID column :pr:`3634`
    * Documentation Changes
    * Testing Changes
        * Pinned GraphViz version for Windows CI Test :pr:`3596`
        * Removed ``pytest.mark.skip_if_39`` pytest marker :pr:`3602` :pr:`3607`
        * Updated pytest==7.1.2 :pr:`3609`
        * Added Dockerfile.arm and .dockerignore for python version and M1 testing :pr:`3609`
        * Added ``test_gen_utils::in_container_arm64()`` fixture :pr:`3609`

.. warning::

    **Breaking Changes**
        * Refactored test cases that iterate over all components to use ``pytest.mark.parametrise`` and changed the corresponding ``if...continue`` blocks to ``pytest.mark.xfail`` :pr:`3622`


**v0.54.0 June. 23, 2022**
    * Fixes
        * Updated the Imputer and SimpleImputer to work with scikit-learn 1.1.1. :pr:`3525`
        * Bumped the minimum versions of scikit-learn to 1.1.1 and imbalanced-learn to 0.9.1. :pr:`3525`
        * Added a clearer error message when ``describe`` is called on an un-instantiated ComponentGraph :pr:`3569`
        * Added a clearer error message when time series' ``predict`` is called with its X_train or y_train parameter set as None :pr:`3579`
    * Changes
        * Don't pass ``time_index`` as kwargs to sktime ARIMA implementation for compatibility with latest version :pr:`3564`
        * Remove incompatible ``nlp-primitives`` version 2.6.0 from accepted dependency versions :pr:`3572`, :pr:`3574`
        * Updated evalml authors :pr:`3581`
    * Documentation Changes
        * Fix typo in ``long_description`` field in ``setup.cfg`` :pr:`3553`
        * Update install page to remove Python 3.7 mention :pr:`3567`


**v0.53.1 June. 9, 2022**
    * Changes
        * Set the development status to ``4 - Beta`` in ``setup.cfg`` :pr:`3550`


**v0.53.0 June. 9, 2022**
    * Enhancements
        * Pass ``n_jobs`` to default algorithm :pr:`3548`
    * Fixes
        * Fixed github workflows for featuretools and woodwork to test their main branch against evalml. :pr:`3517`
        * Supress warnings in ``TargetEncoder`` raised by a coming change to default parameters :pr:`3540`
        * Fixed bug where schema was not being preserved in column renaming for XGBoost and LightGBM models :pr:`3496`
    * Changes
        * Transitioned to use pyproject.toml and setup.cfg away from setup.py :pr:`3494`, :pr:`3536`
    * Documentation Changes
        * Updated the Time Series User Guide page to include known-in-advance features and fix typos :pr:`3521`
        * Add slack and stackoverflow icon to footer :pr:`3528`
        * Add install instructions for M1 Mac :pr:`3543`
    * Testing Changes
        * Rename yml to yaml for GitHub Actions :pr:`3522`
        * Remove ``noncore_dependency`` pytest marker :pr:`3541`
        * Changed ``test_smotenc_category_features`` to use valid postal code values in response to new woodwork type validation :pr:`3544`


**v0.52.0 May. 12, 2022**
    * Changes
        * Added github workflows for featuretools and woodwork to test their main branch against evalml. :pr:`3504`
        * Added pmdarima to conda recipe. :pr:`3505`
        * Added a threshold for ``NullDataCheck`` before a warning is issued for null values :pr:`3507`
        * Changed ``NoVarianceDataCheck`` to only output warnings :pr:`3506`
        * Reverted XGBoost Classifier/Regressor patch for all boolean columns needing to be converted to int. :pr:`3503`
        * Updated ``roc_curve()`` and ``conf_matrix()`` to work with IntegerNullable and BooleanNullable types. :pr:`3465`
        * Changed ``ComponentGraph._transform_features`` to raise a ``PipelineError`` instead of a ``ValueError``. This is not a breaking change because ``PipelineError`` is a subclass of ``ValueError``. :pr:`3497`
        * Capped ``sklearn`` at version 1.1.0 :pr:`3518`
    * Documentation Changes
        * Updated to install prophet extras in Read the Docs. :pr:`3509`
    * Testing Changes
        * Moved vowpal wabbit in test recipe to ``evalml`` package from ``evalml-core`` :pr:`3502`


**v0.51.0 Apr. 28, 2022**
    * Enhancements
        * Updated ``make_pipeline_from_data_check_output`` to work with time series problems. :pr:`3454`
    * Fixes
        * Changed ``PipelineBase.graph_json()`` to return a python dictionary and renamed as ``graph_dict()``:pr:`3463`
    * Changes
        * Added ``vowpalwabbit`` to local recipe and remove ``is_using_conda`` pytest skip markers from relevant tests :pr:`3481`
    * Documentation Changes
        * Fixed broken link in contributing guide :pr:`3464`
        * Improved development instructions :pr:`3468`
        * Added the ``TimeSeriesRegularizer`` and ``TimeSeriesImputer`` to the timeseries section of the User Guide :pr:`3473`
        * Updated OSS slack link :pr:`3487`
        * Fix rendering of model understanding plotly charts in docs :pr:`3460`
    * Testing Changes
        * Updated unit tests to support woodwork 0.16.2 :pr:`3482`
        * Fix some unit tests after vowpal wabbit got added to conda recipe :pr:`3486`

.. warning::

    **Breaking Changes**
        * Renamed ``PipelineBase.graph_json()`` to ``PipelineBase.graph_dict()`` :pr:`3463`
        * Minimum supported woodwork version is now 0.16.2 :pr:`3482`

**v0.50.0 Apr. 12, 2022**
    * Enhancements
        * Added ``TimeSeriesImputer`` component :pr:`3374`
        * Replaced ``pipeline_parameters`` and ``custom_hyperparameters`` with ``search_parameters`` in ``AutoMLSearch`` :pr:`3373`, :pr:`3427`
        * Added ``TimeSeriesRegularizer`` to smooth uninferrable date ranges for time series problems :pr:`3376`
        * Enabled ensembling as a parameter for ``DefaultAlgorithm`` :pr:`3435`, :pr:`3444`
    * Fixes
        * Fix ``DefaultAlgorithm`` not handling Email and URL features :pr:`3419`
        * Added test to ensure ``LabelEncoder`` parameters preserved during ``AutoMLSearch`` :pr:`3326`
    * Changes
        * Updated ``DateTimeFormatDataCheck`` to use woodwork's ``infer_frequency`` function :pr:`3425`
        * Renamed ``graphs.py`` to ``visualizations.py`` :pr:`3439`
    * Documentation Changes
        * Updated the model understanding section of the user guide to include missing functions :pr:`3446`
        * Rearranged the user guide model understanding page for easier navigation :pr:`3457`
        * Update README text to Alteryx :pr:`3462`

.. warning::

    **Breaking Changes**
        * Renamed ``graphs.py`` to ``visualizations.py`` :pr:`3439`
        * Replaced ``pipeline_parameters`` and ``custom_hyperparameters`` with ``search_parameters`` in ``AutoMLSearch`` :pr:`3373`

**v0.49.0 Mar. 31, 2022**
    * Enhancements
        * Added ``use_covariates`` parameter to ``ARIMARegressor`` :pr:`3407`
        * ``AutoMLSearch`` will set ``use_covariates`` to ``False`` for ARIMA when dataset is large :pr:`3407`
        * Add ability to retrieve logical types to a component in the graph via ``get_component_input_logical_types`` :pr:`3428`
        * Add ability to get logical types passed to the last component via ``last_component_input_logical_types`` :pr:`3428`
    * Fixes
        * Fix conda build after PR `3407` :pr:`3429`
    * Changes
        * Moved model understanding metrics from ``graph.py`` into a separate file :pr:`3417`
        * Unpin ``click`` dependency :pr:`3420`
        * For ``IterativeAlgorithm``, put time series algorithms first :pr:`3407`
        * Use ``prophet-prebuilt`` to install prophet in extras :pr:`3407`

.. warning::

    **Breaking Changes**
        * Moved model understanding metrics from ``graph.py`` to ``metrics.py`` :pr:`3417`


**v0.48.0 Mar. 25, 2022**
    * Enhancements
        * Add support for oversampling in time series classification problems :pr:`3387`
    * Fixes
        * Fixed ``TimeSeriesFeaturizer`` to make it deterministic when creating and choosing columns :pr:`3384`
        * Fixed bug where Email/URL features with missing values would cause the imputer to error out :pr:`3388`
    * Changes
        * Update maintainers to add Frank :pr:`3382`
        * Allow woodwork version 0.14.0 to be installed :pr:`3381`
        * Moved partial dependence functions from ``graph.py`` to a separate file :pr:`3404`
        * Pin ``click`` at ``8.0.4`` due to incompatibility with ``black`` :pr:`3413`
    * Documentation Changes
        * Added automl user guide section covering search algorithms :pr:`3394`
        * Updated broken links and automated broken link detection :pr:`3398`
        * Upgraded nbconvert :pr:`3402`, :pr:`3411`
    * Testing Changes
        * Updated scheduled workflows to only run on Alteryx owned repos (:pr:`3395`)
        * Exclude documentation versions other than latest from broken link check :pr:`3401`

.. warning::

    **Breaking Changes**
        * Moved partial dependence functions from ``graph.py`` to ``partial_dependence.py`` :pr:`3404`


**v0.47.0 Mar. 16, 2022**
    * Enhancements
        * Added ``TimeSeriesFeaturizer`` into ARIMA-based pipelines :pr:`3313`
        * Added caching capability for ensemble training during ``AutoMLSearch`` :pr:`3257`
        * Added new error code for zero unique values in ``NoVarianceDataCheck`` :pr:`3372`
    * Fixes
        * Fixed ``get_pipelines`` to reset pipeline threshold for binary cases :pr:`3360`
    * Changes
        * Update maintainers :pr:`3365`
        * Revert pandas 1.3.0 compatibility patch :pr:`3378`
    * Documentation Changes
        * Fixed documentation links to point to correct pages :pr:`3358`
    * Testing Changes
        * Checkout main branch in build_conda_pkg job :pr:`3375`

**v0.46.0 Mar. 03, 2022**
    * Enhancements
        * Added ``test_size`` parameter to ``ClassImbalanceDataCheck`` :pr:`3341`
        * Make target optional for ``NoVarianceDataCheck`` :pr:`3339`
    * Changes
        * Removed ``python_version<3.9`` environment marker from sktime dependency :pr:`3332`
        * Updated ``DatetimeFormatDataCheck`` to return all messages and not return early if NaNs are detected :pr:`3354`
    * Documentation Changes
        * Added in-line tabs and copy-paste functionality to documentation, overhauled Install page :pr:`3353`

**v0.45.0 Feb. 17, 2022**
    * Enhancements
        * Added support for pandas >= 1.4.0 :pr:`3324`
        * Standardized feature importance for estimators :pr:`3305`
        * Replaced usage of private method with Woodwork's public ``get_subset_schema`` method :pr:`3325`
    * Changes
        * Added an ``is_cv`` property to the datasplitters used :pr:`3297`
        * Changed SimpleImputer to ignore Natural Language columns :pr:`3324`
        * Added drop NaN component to some time series pipelines :pr:`3310`
    * Documentation Changes
        * Update README.md with Alteryx link (:pr:`3319`)
        * Added formatting to the AutoML user guide to shorten result outputs :pr:`3328`
    * Testing Changes
        * Add auto approve dependency workflow schedule for every 30 mins :pr:`3312`

**v0.44.0 Feb. 04, 2022**
    * Enhancements
        * Updated ``DefaultAlgorithm`` to also limit estimator usage for long-running multiclass problems :pr:`3099`
        * Added ``make_pipeline_from_data_check_output()`` utility method :pr:`3277`
        * Updated ``AutoMLSearch`` to use ``DefaultAlgorithm`` as the default automl algorithm :pr:`3261`, :pr:`3304`
        * Added more specific data check errors to ``DatetimeFormatDataCheck`` :pr:`3288`
        * Added ``features`` as a parameter for ``AutoMLSearch`` and add ``DFSTransformer`` to pipelines when ``features`` are present :pr:`3309`
    * Fixes
        * Updated the binary classification pipeline's ``optimize_thresholds`` method to use Nelder-Mead :pr:`3280`
        * Fixed bug where feature importance on time series pipelines only showed 0 for time index :pr:`3285`
    * Changes
        * Removed ``DateTimeNaNDataCheck`` and ``NaturalLanguageNaNDataCheck`` in favor of ``NullDataCheck`` :pr:`3260`
        * Drop support for Python 3.7 :pr:`3291`
        * Updated minimum version of ``woodwork`` to ``v0.12.0`` :pr:`3290`
    * Documentation Changes
        * Update documentation and docstring for `validate_holdout_datasets` for time series problems :pr:`3278`
        * Fixed mistake in documentation where wrong objective was used for calculating percent-better-than-baseline :pr:`3285`


.. warning::

    **Breaking Changes**
        * Removed ``DateTimeNaNDataCheck`` and ``NaturalLanguageNaNDataCheck`` in favor of ``NullDataCheck`` :pr:`3260`
        * Dropped support for Python 3.7 :pr:`3291`


**v0.43.0 Jan. 25, 2022**
    * Enhancements
        * Updated new ``NullDataCheck`` to return a warning and suggest an action to impute columns with null values :pr:`3197`
        * Updated ``make_pipeline_from_actions`` to handle null column imputation :pr:`3237`
        * Updated data check actions API to return options instead of actions and add functionality to suggest and take action on columns with null values :pr:`3182`
    * Fixes
        * Fixed categorical data leaking into non-categorical sub-pipelines in ``DefaultAlgorithm`` :pr:`3209`
        * Fixed Python 3.9 installation for prophet by updating ``pmdarima`` version in requirements :pr:`3268`
        * Allowed DateTime columns to pass through PerColumnImputer without breaking :pr:`3267`
    * Changes
        * Updated ``DataCheck`` ``validate()`` output to return a dictionary instead of list for actions :pr:`3142`
        * Updated ``DataCheck`` ``validate()`` API to use the new ``DataCheckActionOption`` class instead of ``DataCheckAction`` :pr:`3152`
        * Uncapped numba version and removed it from requirements :pr:`3263`
        * Renamed ``HighlyNullDataCheck`` to ``NullDataCheck`` :pr:`3197`
        * Updated data check ``validate()`` output to return a list of warnings and errors instead of a dictionary :pr:`3244`
        * Capped ``pandas`` at < 1.4.0 :pr:`3274`
    * Testing Changes
        * Bumped minimum ``IPython`` version to 7.16.3 in ``test-requirements.txt`` based on dependabot feedback :pr:`3269`

.. warning::

    **Breaking Changes**
        * Renamed ``HighlyNullDataCheck`` to ``NullDataCheck`` :pr:`3197`
        * Updated data check ``validate()`` output to return a list of warnings and errors instead of a dictionary. See the Data Check or Data Check Actions pages (under User Guide) for examples. :pr:`3244`
        * Removed ``impute_all`` and ``default_impute_strategy`` parameters from the ``PerColumnImputer`` :pr:`3267`
        * Updated ``PerColumnImputer`` such that columns not specified in ``impute_strategies`` dict will not be imputed anymore :pr:`3267`


**v0.42.0 Jan. 18, 2022**
    * Enhancements
        * Required the separation of training and test data by ``gap`` + 1 units to be verified by ``time_index`` for time series problems :pr:`3208`
        * Added support for boolean features for ``ARIMARegressor`` :pr:`3187`
        * Updated dependency bot workflow to remove outdated description and add new configuration to delete branches automatically :pr:`3212`
        * Added ``n_obs`` and ``n_splits`` to ``TimeSeriesParametersDataCheck`` error details :pr:`3246`
    * Fixes
        * Fixed classification pipelines to only accept target data with the appropriate number of classes :pr:`3185`
        * Added support for time series in ``DefaultAlgorithm`` :pr:`3177`
        * Standardized names of featurization components :pr:`3192`
        * Removed empty cell in text_input.ipynb :pr:`3234`
        * Removed potential prediction explanations failure when pipelines predicted a class with probability 1 :pr:`3221`
        * Dropped NaNs before partial dependence grid generation :pr:`3235`
        * Allowed prediction explanations to be json-serializable :pr:`3262`
        * Fixed bug where ``InvalidTargetDataCheck`` would not check time series regression targets :pr:`3251`
        * Fixed bug in ``are_datasets_separated_by_gap_time_index`` :pr:`3256`
    * Changes
        * Raised lowest compatible numpy version to 1.21.0 to address security concerns :pr:`3207`
        * Changed the default objective to ``MedianAE`` from ``R2`` for time series regression :pr:`3205`
        * Removed all-nan Unknown to Double logical conversion in ``infer_feature_types`` :pr:`3196`
        * Checking the validity of holdout data for time series problems can be performed by calling ``pipelines.utils.validate_holdout_datasets`` prior to calling ``predict`` :pr:`3208`
    * Testing Changes
        * Update auto approve workflow trigger and delete branch after merge :pr:`3265`

.. warning::

    **Breaking Changes**
        * Renamed ``DateTime Featurizer Component`` to ``DateTime Featurizer`` and ``Natural Language Featurization Component`` to ``Natural Language Featurizer`` :pr:`3192`



**v0.41.0 Jan. 06, 2022**
    * Enhancements
        * Added string support for DataCheckActionCode :pr:`3167`
        * Added ``DataCheckActionOption`` class :pr:`3134`
        * Add issue templates for bugs, feature requests and documentation improvements for GitHub :pr:`3199`
    * Fixes
        * Fix bug where prediction explanations ``class_name`` was shown as float for boolean targets :pr:`3179`
        * Fixed bug in nightly linux tests :pr:`3189`
    * Changes
        * Removed usage of scikit-learn's ``LabelEncoder`` in favor of ours :pr:`3161`
        * Removed nullable types checking from ``infer_feature_types`` :pr:`3156`
        * Fixed ``mean_cv_data`` and ``validation_score`` values in AutoMLSearch.rankings to reflect cv score or ``NaN`` when appropriate :pr:`3162`
    * Testing Changes
        * Updated tests to use new pipeline API instead of defining custom pipeline classes :pr:`3172`
        * Add workflow to auto-merge dependency PRs if status checks pass :pr:`3184`

**v0.40.0 Dec. 22, 2021**
    * Enhancements
        * Added ``TimeSeriesSplittingDataCheck`` to ``DefaultDataChecks`` to verify adequate class representation in time series classification problems :pr:`3141`
        * Added the ability to accept serialized features and skip computation in ``DFSTransformer`` :pr:`3106`
        * Added support for known-in-advance features :pr:`3149`
        * Added Holt-Winters ``ExponentialSmoothingRegressor`` for time series regression problems :pr:`3157`
        * Required the separation of training and test data by ``gap`` + 1 units to be verified by ``time_index`` for time series problems :pr:`3160`
    * Fixes
        * Fixed error caused when tuning threshold for time series binary classification :pr:`3140`
    * Changes
        * ``TimeSeriesParametersDataCheck`` was added to ``DefaultDataChecks`` for time series problems :pr:`3139`
        * Renamed ``date_index`` to ``time_index`` in ``problem_configuration`` for time series problems :pr:`3137`
        * Updated ``nlp-primitives`` minimum version to 2.1.0 :pr:`3166`
        * Updated minimum version of ``woodwork`` to v0.11.0 :pr:`3171`
        * Revert `3160` until uninferrable frequency can be addressed earlier in the process :pr:`3198`
    * Documentation Changes
        * Added comments to provide clarity on doctests :pr:`3155`
    * Testing Changes
        * Parameterized tests in ``test_datasets.py`` :pr:`3145`

.. warning::

    **Breaking Changes**
        * Renamed ``date_index`` to ``time_index`` in ``problem_configuration`` for time series problems :pr:`3137`


**v0.39.0 Dec. 9, 2021**
    * Enhancements
        * Renamed ``DelayedFeatureTransformer`` to ``TimeSeriesFeaturizer`` and enhanced it to compute rolling features :pr:`3028`
        * Added ability to impute only specific columns in ``PerColumnImputer`` :pr:`3123`
        * Added ``TimeSeriesParametersDataCheck`` to verify the time series parameters are valid given the number of splits in cross validation :pr:`3111`
    * Fixes
        * Default parameters for ``RFRegressorSelectFromModel`` and ``RFClassifierSelectFromModel`` has been fixed to avoid selecting all features :pr:`3110`
    * Changes
        * Removed reliance on a datetime index for ``ARIMARegressor`` and ``ProphetRegressor`` :pr:`3104`
        * Included target leakage check when fitting ``ARIMARegressor`` to account for the lack of ``TimeSeriesFeaturizer`` in ``ARIMARegressor`` based pipelines :pr:`3104`
        * Cleaned up and refactored ``InvalidTargetDataCheck`` implementation and docstring :pr:`3122`
        * Removed indices information from the output of ``HighlyNullDataCheck``'s ``validate()`` method :pr:`3092`
        * Added ``ReplaceNullableTypes`` component to prepare for handling pandas nullable types. :pr:`3090`
        * Updated ``make_pipeline`` for handling pandas nullable types in preprocessing pipeline. :pr:`3129`
        * Removed unused ``EnsembleMissingPipelinesError`` exception definition :pr:`3131`
    * Testing Changes
        * Refactored tests to avoid using ``importorskip`` :pr:`3126`
        * Added ``skip_during_conda`` test marker to skip tests that are not supposed to run during conda build :pr:`3127`
        * Added ``skip_if_39`` test marker to skip tests that are not supposed to run during python 3.9 :pr:`3133`

.. warning::

    **Breaking Changes**
        * Renamed ``DelayedFeatureTransformer`` to ``TimeSeriesFeaturizer`` :pr:`3028`
        * ``ProphetRegressor`` now requires a datetime column in ``X`` represented by the ``date_index`` parameter :pr:`3104`
        * Renamed module ``evalml.data_checks.invalid_target_data_check`` to ``evalml.data_checks.invalid_targets_data_check`` :pr:`3122`
        * Removed unused ``EnsembleMissingPipelinesError`` exception definition :pr:`3131`


**v0.38.0 Nov. 27, 2021**
    * Enhancements
        * Added ``data_check_name`` attribute to the data check action class :pr:`3034`
        * Added ``NumWords`` and ``NumCharacters`` primitives to ``TextFeaturizer`` and renamed ``TextFeaturizer` to ``NaturalLanguageFeaturizer`` :pr:`3030`
        * Added support for ``scikit-learn > 1.0.0`` :pr:`3051`
        * Required the ``date_index`` parameter to be specified for time series problems  in ``AutoMLSearch`` :pr:`3041`
        * Allowed time series pipelines to predict on test datasets whose length is less than or equal to the ``forecast_horizon``. Also allowed the test set index to start at 0. :pr:`3071`
        * Enabled time series pipeline to predict on data with features that are not known-in-advanced :pr:`3094`
    * Fixes
        * Added in error message when fit and predict/predict_proba data types are different :pr:`3036`
        * Fixed bug where ensembling components could not get converted to JSON format :pr:`3049`
        * Fixed bug where components with tuned integer hyperparameters could not get converted to JSON format :pr:`3049`
        * Fixed bug where force plots were not displaying correct feature values :pr:`3044`
        * Included confusion matrix at the pipeline threshold for ``find_confusion_matrix_per_threshold`` :pr:`3080`
        * Fixed bug where One Hot Encoder would error out if a non-categorical feature had a missing value :pr:`3083`
        * Fixed bug where features created from categorical columns by ``Delayed Feature Transformer`` would be inferred as categorical :pr:`3083`
    * Changes
        * Delete ``predict_uses_y`` estimator attribute :pr:`3069`
        * Change ``DateTimeFeaturizer`` to use corresponding Featuretools primitives :pr:`3081`
        * Updated ``TargetDistributionDataCheck`` to return metadata details as floats rather strings :pr:`3085`
        * Removed dependency on ``psutil`` package :pr:`3093`
    * Documentation Changes
        * Updated docs to use data check action methods rather than manually cleaning data :pr:`3050`
    * Testing Changes
        * Updated integration tests to use ``make_pipeline_from_actions`` instead of private method :pr:`3047`


.. warning::

    **Breaking Changes**
        * Added ``data_check_name`` attribute to the data check action class :pr:`3034`
        * Renamed ``TextFeaturizer` to ``NaturalLanguageFeaturizer`` :pr:`3030`
        * Updated the ``Pipeline.graph_json`` function to return a dictionary of "from" and "to" edges instead of tuples :pr:`3049`
        * Delete ``predict_uses_y`` estimator attribute :pr:`3069`
        * Changed time series problems in ``AutoMLSearch`` to need a not-``None`` ``date_index`` :pr:`3041`
        * Changed the ``DelayedFeatureTransformer`` to throw a ``ValueError`` during fit if the ``date_index`` is ``None`` :pr:`3041`
        * Passing ``X=None`` to ``DelayedFeatureTransformer`` is deprecated :pr:`3041`


**v0.37.0 Nov. 9, 2021**
    * Enhancements
        * Added ``find_confusion_matrix_per_threshold`` to Model Understanding :pr:`2972`
        * Limit computationally-intensive models during ``AutoMLSearch`` for certain multiclass problems, allow for opt-in with parameter ``allow_long_running_models`` :pr:`2982`
        * Added support for stacked ensemble pipelines to prediction explanations module :pr:`2971`
        * Added integration tests for data checks and data checks actions workflow :pr:`2883`
        * Added a change in pipeline structure to handle categorical columns separately for pipelines in ``DefaultAlgorithm`` :pr:`2986`
        * Added an algorithm to ``DelayedFeatureTransformer`` to select better lags :pr:`3005`
        * Added test to ensure pickling pipelines preserves thresholds :pr:`3027`
        * Added AutoML function to access ensemble pipeline's input pipelines IDs :pr:`3011`
        * Added ability to define which class is "positive" for label encoder in binary classification case :pr:`3033`
    * Fixes
        * Fixed bug where ``Oversampler`` didn't consider boolean columns to be categorical :pr:`2980`
        * Fixed permutation importance failing when target is categorical :pr:`3017`
        * Updated estimator and pipelines' ``predict``, ``predict_proba``, ``transform``, ``inverse_transform`` methods to preserve input indices :pr:`2979`
        * Updated demo dataset link for daily min temperatures :pr:`3023`
    * Changes
        * Updated ``OutliersDataCheck`` and ``UniquenessDataCheck`` and allow for the suspension of the Nullable types error :pr:`3018`
    * Documentation Changes
        * Fixed cost benefit matrix demo formatting :pr:`2990`
        * Update ReadMe.md with new badge links and updated installation instructions for conda :pr:`2998`
        * Added more comprehensive doctests :pr:`3002`


**v0.36.0 Oct. 27, 2021**
    * Enhancements
        * Added LIME as an algorithm option for ``explain_predictions`` and ``explain_predictions_best_worst`` :pr:`2905`
        * Standardized data check messages and added default "rows" and "columns" to data check message details dictionary :pr:`2869`
        * Added ``rows_of_interest`` to pipeline utils :pr:`2908`
        * Added support for woodwork version ``0.8.2`` :pr:`2909`
        * Enhanced the ``DateTimeFeaturizer`` to handle ``NaNs`` in date features :pr:`2909`
        * Added support for woodwork logical types ``PostalCode``, ``SubRegionCode``, and ``CountryCode`` in model understanding tools :pr:`2946`
        * Added Vowpal Wabbit regressor and classifiers :pr:`2846`
        * Added `NoSplit` data splitter for future unsupervised learning searches :pr:`2958`
        * Added method to convert actions into a preprocessing pipeline :pr:`2968`
    * Fixes
        * Fixed bug where partial dependence was not respecting the ww schema :pr:`2929`
        * Fixed ``calculate_permutation_importance`` for datetimes on ``StandardScaler`` :pr:`2938`
        * Fixed ``SelectColumns`` to only select available features for feature selection in ``DefaultAlgorithm`` :pr:`2944`
        * Fixed ``DropColumns`` component not receiving parameters in ``DefaultAlgorithm`` :pr:`2945`
        * Fixed bug where trained binary thresholds were not being returned by ``get_pipeline`` or ``clone`` :pr:`2948`
        * Fixed bug where ``Oversampler`` selected ww logical categorical instead of ww semantic category :pr:`2946`
    * Changes
        * Changed ``make_pipeline`` function to place the ``DateTimeFeaturizer`` prior to the ``Imputer`` so that ``NaN`` dates can be imputed :pr:`2909`
        * Refactored ``OutliersDataCheck`` and ``HighlyNullDataCheck`` to add more descriptive metadata :pr:`2907`
        * Bumped minimum version of ``dask`` from 2021.2.0 to 2021.10.0 :pr:`2978`
    * Documentation Changes
        * Added back Future Release section to release notes :pr:`2927`
        * Updated CI to run doctest (docstring tests) and apply necessary fixes to docstrings :pr:`2933`
        * Added documentation for ``BinaryClassificationPipeline`` thresholding :pr:`2937`
    * Testing Changes
        * Fixed dependency checker to catch full names of packages :pr:`2930`
        * Refactored ``build_conda_pkg`` to work from a local recipe :pr:`2925`
        * Refactored component test for different environments :pr:`2957`

.. warning::

    **Breaking Changes**
        * Standardized data check messages and added default "rows" and "columns" to data check message details dictionary. This may change the number of messages returned from a data check. :pr:`2869`


**v0.35.0 Oct. 14, 2021**
    * Enhancements
        * Added human-readable pipeline explanations to model understanding :pr:`2861`
        * Updated to support Featuretools 1.0.0 and nlp-primitives 2.0.0 :pr:`2848`
    * Fixes
        * Fixed bug where ``long`` mode for the top level search method was not respected :pr:`2875`
        * Pinned ``cmdstan`` to ``0.28.0`` in ``cmdstan-builder`` to prevent future breaking of support for Prophet :pr:`2880`
        * Added ``Jarque-Bera`` to the ``TargetDistributionDataCheck`` :pr:`2891`
    * Changes
        * Updated pipelines to use a label encoder component instead of doing encoding on the pipeline level :pr:`2821`
        * Deleted scikit-learn ensembler :pr:`2819`
        * Refactored pipeline building logic out of ``AutoMLSearch`` and into ``IterativeAlgorithm`` :pr:`2854`
        * Refactored names for methods in ``ComponentGraph`` and ``PipelineBase`` :pr:`2902`
    * Documentation Changes
        * Updated ``install.ipynb`` to reflect flexibility for ``cmdstan`` version installation :pr:`2880`
        * Updated the conda section of our contributing guide :pr:`2899`
    * Testing Changes
        * Updated ``test_all_estimators`` to account for Prophet being allowed for Python 3.9 :pr:`2892`
        * Updated linux tests to use ``cmdstan-builder==0.0.8`` :pr:`2880`

.. warning::

    **Breaking Changes**
        * Updated pipelines to use a label encoder component instead of doing encoding on the pipeline level. This means that pipelines will no longer automatically encode non-numerical targets. Please use a label encoder if working with classification problems and non-numeric targets. :pr:`2821`
        * Deleted scikit-learn ensembler :pr:`2819`
        * ``IterativeAlgorithm`` now requires X, y, problem_type as required arguments as well as sampler_name, allowed_model_families, allowed_component_graphs, max_batches, and verbose as optional arguments :pr:`2854`
        * Changed method names of ``fit_features`` and ``compute_final_component_features`` to ``fit_and_transform_all_but_final`` and ``transform_all_but_final`` in ``ComponentGraph``, and ``compute_estimator_features`` to ``transform_all_but_final`` in pipeline classes :pr:`2902`

**v0.34.0 Sep. 30, 2021**
    * Enhancements
        * Updated to work with Woodwork 0.8.1 :pr:`2783`
        * Added validation that ``training_data`` and ``training_target`` are not ``None`` in prediction explanations :pr:`2787`
        * Added support for training-only components in pipelines and component graphs :pr:`2776`
        * Added default argument for the parameters value for ``ComponentGraph.instantiate`` :pr:`2796`
        * Added ``TIME_SERIES_REGRESSION`` to ``LightGBMRegressor's`` supported problem types :pr:`2793`
        * Provided a JSON representation of a pipeline's DAG structure :pr:`2812`
        * Added validation to holdout data passed to ``predict`` and ``predict_proba`` for time series :pr:`2804`
        * Added information about which row indices are outliers in ``OutliersDataCheck`` :pr:`2818`
        * Added verbose flag to top level ``search()`` method :pr:`2813`
        * Added support for linting jupyter notebooks and clearing the executed cells and empty cells :pr:`2829` :pr:`2837`
        * Added "DROP_ROWS" action to output of ``OutliersDataCheck.validate()`` :pr:`2820`
        * Added the ability of ``AutoMLSearch`` to accept a ``SequentialEngine`` instance as engine input :pr:`2838`
        * Added new label encoder component to EvalML :pr:`2853`
        * Added our own partial dependence implementation :pr:`2834`
    * Fixes
        * Fixed bug where ``calculate_permutation_importance`` was not calculating the right value for pipelines with target transformers :pr:`2782`
        * Fixed bug where transformed target values were not used in ``fit`` for time series pipelines :pr:`2780`
        * Fixed bug where ``score_pipelines`` method of ``AutoMLSearch`` would not work for time series problems :pr:`2786`
        * Removed ``TargetTransformer`` class :pr:`2833`
        * Added tests to verify ``ComponentGraph`` support by pipelines :pr:`2830`
        * Fixed incorrect parameter for baseline regression pipeline in ``AutoMLSearch`` :pr:`2847`
        * Fixed bug where the desired estimator family order was not respected in ``IterativeAlgorithm`` :pr:`2850`
    * Changes
        * Changed woodwork initialization to use partial schemas :pr:`2774`
        * Made ``Transformer.transform()`` an abstract method :pr:`2744`
        * Deleted ``EmptyDataChecks`` class :pr:`2794`
        * Removed data check for checking log distributions in ``make_pipeline`` :pr:`2806`
        * Changed the minimum ``woodwork`` version to 0.8.0 :pr:`2783`
        * Pinned ``woodwork`` version to 0.8.0 :pr:`2832`
        * Removed ``model_family`` attribute from ``ComponentBase`` and transformers :pr:`2828`
        * Limited ``scikit-learn`` until new features and errors can be addressed :pr:`2842`
        * Show DeprecationWarning when Sklearn Ensemblers are called :pr:`2859`
    * Testing Changes
        * Updated matched assertion message regarding monotonic indices in polynomial detrender tests :pr:`2811`
        * Added a test to make sure pip versions match conda versions :pr:`2851`

.. warning::

    **Breaking Changes**
        * Made ``Transformer.transform()`` an abstract method :pr:`2744`
        * Deleted ``EmptyDataChecks`` class :pr:`2794`
        * Removed data check for checking log distributions in ``make_pipeline`` :pr:`2806`


**v0.33.0 Sep. 15, 2021**
    * Fixes
        * Fixed bug where warnings during ``make_pipeline`` were not being raised to the user :pr:`2765`
    * Changes
        * Refactored and removed ``SamplerBase`` class :pr:`2775`
    * Documentation Changes
        * Added docstring linting packages ``pydocstyle`` and ``darglint`` to `make-lint` command :pr:`2670`


**v0.32.1 Sep. 10, 2021**
    * Enhancements
        * Added ``verbose`` flag to ``AutoMLSearch`` to run search in silent mode by default :pr:`2645`
        * Added label encoder to ``XGBoostClassifier`` to remove the warning :pr:`2701`
        * Set ``eval_metric`` to ``logloss`` for ``XGBoostClassifier`` :pr:`2741`
        * Added support for ``woodwork`` versions ``0.7.0`` and ``0.7.1`` :pr:`2743`
        * Changed ``explain_predictions`` functions to display original feature values :pr:`2759`
        * Added ``X_train`` and ``y_train`` to ``graph_prediction_vs_actual_over_time`` and ``get_prediction_vs_actual_over_time_data`` :pr:`2762`
        * Added ``forecast_horizon`` as a required parameter to time series pipelines and ``AutoMLSearch`` :pr:`2697`
        * Added ``predict_in_sample`` and ``predict_proba_in_sample`` methods to time series pipelines to predict on data where the target is known, e.g. cross-validation :pr:`2697`
    * Fixes
        * Fixed bug where ``_catch_warnings`` assumed all warnings were ``PipelineNotUsed`` :pr:`2753`
        * Fixed bug where ``Imputer.transform`` would erase ww typing information prior to handing data to the ``SimpleImputer`` :pr:`2752`
        * Fixed bug where ``Oversampler`` could not be copied :pr:`2755`
    * Changes
        * Deleted ``drop_nan_target_rows`` utility method :pr:`2737`
        * Removed default logging setup and debugging log file :pr:`2645`
        * Changed the default n_jobs value for ``XGBoostClassifier`` and ``XGBoostRegressor`` to 12 :pr:`2757`
        * Changed ``TimeSeriesBaselineEstimator`` to only work on a time series pipeline with a ``DelayedFeaturesTransformer`` :pr:`2697`
        * Added ``X_train`` and ``y_train`` as optional parameters to pipeline ``predict``, ``predict_proba``. Only used for time series pipelines :pr:`2697`
        * Added ``training_data`` and ``training_target`` as optional parameters to ``explain_predictions`` and ``explain_predictions_best_worst`` to support time series pipelines :pr:`2697`
        * Changed time series pipeline predictions to no longer output series/dataframes padded with NaNs. A prediction will be returned for every row in the `X` input :pr:`2697`
    * Documentation Changes
        * Specified installation steps for Prophet :pr:`2713`
        * Added documentation for data exploration on data check actions :pr:`2696`
        * Added a user guide entry for time series modelling :pr:`2697`
    * Testing Changes
        * Fixed flaky ``TargetDistributionDataCheck`` test for very_lognormal distribution :pr:`2748`

.. warning::

    **Breaking Changes**
        * Removed default logging setup and debugging log file :pr:`2645`
        * Added ``X_train`` and ``y_train`` to ``graph_prediction_vs_actual_over_time`` and ``get_prediction_vs_actual_over_time_data`` :pr:`2762`
        * Added ``forecast_horizon`` as a required parameter to time series pipelines and ``AutoMLSearch`` :pr:`2697`
        * Changed ``TimeSeriesBaselineEstimator`` to only work on a time series pipeline with a ``DelayedFeaturesTransformer`` :pr:`2697`
        * Added ``X_train`` and ``y_train`` as required parameters for ``predict`` and ``predict_proba`` in time series pipelines :pr:`2697`
        * Added ``training_data`` and ``training_target`` as required parameters to ``explain_predictions`` and ``explain_predictions_best_worst`` for time series pipelines :pr:`2697`

**v0.32.0 Aug. 31, 2021**
    * Enhancements
        * Allow string for ``engine`` parameter for ``AutoMLSearch``:pr:`2667`
        * Add ``ProphetRegressor`` to AutoML :pr:`2619`
        * Integrated ``DefaultAlgorithm`` into ``AutoMLSearch`` :pr:`2634`
        * Removed SVM "linear" and "precomputed" kernel hyperparameter options, and improved default parameters :pr:`2651`
        * Updated ``ComponentGraph`` initalization to raise ``ValueError`` when user attempts to use ``.y`` for a component that does not produce a tuple output :pr:`2662`
        * Updated to support Woodwork 0.6.0 :pr:`2690`
        * Updated pipeline ``graph()`` to distingush X and y edges :pr:`2654`
        * Added ``DropRowsTransformer`` component :pr:`2692`
        * Added ``DROP_ROWS`` to ``_make_component_list_from_actions`` and clean up metadata :pr:`2694`
        * Add new ensembler component :pr:`2653`
    * Fixes
        * Updated Oversampler logic to select best SMOTE based on component input instead of pipeline input :pr:`2695`
        * Added ability to explicitly close DaskEngine resources to improve runtime and reduce Dask warnings :pr:`2667`
        * Fixed partial dependence bug for ensemble pipelines :pr:`2714`
        * Updated ``TargetLeakageDataCheck`` to maintain user-selected logical types :pr:`2711`
    * Changes
        * Replaced ``SMOTEOversampler``, ``SMOTENOversampler`` and ``SMOTENCOversampler`` with consolidated ``Oversampler`` component :pr:`2695`
        * Removed ``LinearRegressor`` from the list of default ``AutoMLSearch`` estimators due to poor performance :pr:`2660`
    * Documentation Changes
        * Added user guide documentation for using ``ComponentGraph`` and added ``ComponentGraph`` to API reference :pr:`2673`
        * Updated documentation to make parallelization of AutoML clearer :pr:`2667`
    * Testing Changes
        * Removes the process-level parallelism from the ``test_cancel_job`` test :pr:`2666`
        * Installed numba 0.53 in windows CI to prevent problems installing version 0.54 :pr:`2710`

.. warning::

    **Breaking Changes**
        * Renamed the current top level ``search`` method to ``search_iterative`` and defined a new ``search`` method for the ``DefaultAlgorithm`` :pr:`2634`
        * Replaced ``SMOTEOversampler``, ``SMOTENOversampler`` and ``SMOTENCOversampler`` with consolidated ``Oversampler`` component :pr:`2695`
        * Removed ``LinearRegressor`` from the list of default ``AutoMLSearch`` estimators due to poor performance :pr:`2660`

**v0.31.0 Aug. 19, 2021**
    * Enhancements
        * Updated the high variance check in AutoMLSearch to be robust to a variety of objectives and cv scores :pr:`2622`
        * Use Woodwork's outlier detection for the ``OutliersDataCheck`` :pr:`2637`
        * Added ability to utilize instantiated components when creating a pipeline :pr:`2643`
        * Sped up the all Nan and unknown check in ``infer_feature_types`` :pr:`2661`
    * Fixes
    * Changes
        * Deleted ``_put_into_original_order`` helper function :pr:`2639`
        * Refactored time series pipeline code using a time series pipeline base class :pr:`2649`
        * Renamed ``dask_tests`` to ``parallel_tests`` :pr:`2657`
        * Removed commented out code in ``pipeline_meta.py`` :pr:`2659`
    * Documentation Changes
        * Add complete install command to README and Install section :pr:`2627`
        * Cleaned up documentation for ``MulticollinearityDataCheck`` :pr:`2664`
    * Testing Changes
        * Speed up CI by splitting Prophet tests into a separate workflow in GitHub :pr:`2644`

.. warning::

    **Breaking Changes**
        * ``TimeSeriesRegressionPipeline`` no longer inherits from ``TimeSeriesRegressionPipeline`` :pr:`2649`


**v0.30.2 Aug. 16, 2021**
    * Fixes
        * Updated changelog and version numbers to match the release.  Release 0.30.1 was release erroneously without a change to the version numbers.  0.30.2 replaces it.

**v0.30.1 Aug. 12, 2021**
    * Enhancements
        * Added ``DatetimeFormatDataCheck`` for time series problems :pr:`2603`
        * Added ``ProphetRegressor`` to estimators :pr:`2242`
        * Updated ``ComponentGraph`` to handle not calling samplers' transform during predict, and updated samplers' transform methods s.t. ``fit_transform`` is equivalent to ``fit(X, y).transform(X, y)`` :pr:`2583`
        * Updated ``ComponentGraph`` ``_validate_component_dict`` logic to be stricter about input values :pr:`2599`
        * Patched bug in ``xgboost`` estimators where predicting on a feature matrix of only booleans would throw an exception. :pr:`2602`
        * Updated ``ARIMARegressor`` to use relative forecasting to predict values :pr:`2613`
        * Added support for creating pipelines without an estimator as the final component and added ``transform(X, y)`` method to pipelines and component graphs :pr:`2625`
        * Updated to support Woodwork 0.5.1 :pr:`2610`
    * Fixes
        * Updated ``AutoMLSearch`` to drop ``ARIMARegressor`` from ``allowed_estimators`` if an incompatible frequency is detected :pr:`2632`
        * Updated ``get_best_sampler_for_data`` to consider all non-numeric datatypes as categorical for SMOTE :pr:`2590`
        * Fixed inconsistent test results from `TargetDistributionDataCheck` :pr:`2608`
        * Adopted vectorized pd.NA checking for Woodwork 0.5.1 support :pr:`2626`
        * Pinned upper version of astroid to 2.6.6 to keep ReadTheDocs working. :pr:`2638`
    * Changes
        * Renamed SMOTE samplers to SMOTE oversampler :pr:`2595`
        * Changed ``partial_dependence`` and ``graph_partial_dependence`` to raise a ``PartialDependenceError`` instead of ``ValueError``. This is not a breaking change because ``PartialDependenceError`` is a subclass of ``ValueError`` :pr:`2604`
        * Cleaned up code duplication in ``ComponentGraph`` :pr:`2612`
        * Stored predict_proba results in .x for intermediate estimators in ComponentGraph :pr:`2629`
    * Documentation Changes
        * To avoid local docs build error, only add warning disable and download headers on ReadTheDocs builds, not locally :pr:`2617`
    * Testing Changes
        * Updated partial_dependence tests to change the element-wise comparison per the Plotly 5.2.1 upgrade :pr:`2638`
        * Changed the lint CI job to only check against python 3.9 via the `-t` flag :pr:`2586`
        * Installed Prophet in linux nightlies test and fixed ``test_all_components`` :pr:`2598`
        * Refactored and fixed all ``make_pipeline`` tests to assert correct order and address new Woodwork Unknown type inference :pr:`2572`
        * Removed ``component_graphs`` as a global variable in ``test_component_graphs.py`` :pr:`2609`

.. warning::

    **Breaking Changes**
        * Renamed SMOTE samplers to SMOTE oversampler. Please use ``SMOTEOversampler``, ``SMOTENCOversampler``, ``SMOTENOversampler`` instead of ``SMOTESampler``, ``SMOTENCSampler``, and ``SMOTENSampler`` :pr:`2595`


**v0.30.0 Aug. 3, 2021**
    * Enhancements
        * Added ``LogTransformer`` and ``TargetDistributionDataCheck`` :pr:`2487`
        * Issue a warning to users when a pipeline parameter passed in isn't used in the pipeline :pr:`2564`
        * Added Gini coefficient as an objective :pr:`2544`
        * Added ``repr`` to ``ComponentGraph`` :pr:`2565`
        * Added components to extract features from ``URL`` and ``EmailAddress`` Logical Types :pr:`2550`
        * Added support for `NaN` values in ``TextFeaturizer`` :pr:`2532`
        * Added ``SelectByType`` transformer :pr:`2531`
        * Added separate thresholds for percent null rows and columns in ``HighlyNullDataCheck`` :pr:`2562`
        * Added support for `NaN` natural language values :pr:`2577`
    * Fixes
        * Raised error message for types ``URL``, ``NaturalLanguage``, and ``EmailAddress`` in ``partial_dependence`` :pr:`2573`
    * Changes
        * Updated ``PipelineBase`` implementation for creating pipelines from a list of components :pr:`2549`
        * Moved ``get_hyperparameter_ranges`` to ``PipelineBase`` class from automl/utils module :pr:`2546`
        * Renamed ``ComponentGraph``'s ``get_parents`` to ``get_inputs`` :pr:`2540`
        * Removed ``ComponentGraph.linearized_component_graph`` and ``ComponentGraph.from_list`` :pr:`2556`
        * Updated ``ComponentGraph`` to enforce requiring `.x` and `.y` inputs for each component in the graph :pr:`2563`
        * Renamed existing ensembler implementation from ``StackedEnsemblers`` to ``SklearnStackedEnsemblers`` :pr:`2578`
    * Documentation Changes
        * Added documentation for ``DaskEngine`` and ``CFEngine`` parallel engines :pr:`2560`
        * Improved detail of ``TextFeaturizer`` docstring and tutorial :pr:`2568`
    * Testing Changes
        * Added test that makes sure ``split_data`` does not shuffle for time series problems :pr:`2552`

.. warning::

    **Breaking Changes**
        * Moved ``get_hyperparameter_ranges`` to ``PipelineBase`` class from automl/utils module :pr:`2546`
        * Renamed ``ComponentGraph``'s ``get_parents`` to ``get_inputs`` :pr:`2540`
        * Removed ``ComponentGraph.linearized_component_graph`` and ``ComponentGraph.from_list`` :pr:`2556`
        * Updated ``ComponentGraph`` to enforce requiring `.x` and `.y` inputs for each component in the graph :pr:`2563`


**v0.29.0 Jul. 21, 2021**
    * Enhancements
        * Updated 1-way partial dependence support for datetime features :pr:`2454`
        * Added details on how to fix error caused by broken ww schema :pr:`2466`
        * Added ability to use built-in pickle for saving AutoMLSearch :pr:`2463`
        * Updated our components and component graphs to use latest features of ww 0.4.1, e.g. ``concat_columns`` and drop in-place. :pr:`2465`
        * Added new, concurrent.futures based engine for parallel AutoML :pr:`2506`
        * Added support for new Woodwork ``Unknown`` type in AutoMLSearch :pr:`2477`
        * Updated our components with an attribute that describes if they modify features or targets and can be used in list API for pipeline initialization :pr:`2504`
        * Updated ``ComponentGraph`` to accept X and y as inputs :pr:`2507`
        * Removed unused ``TARGET_BINARY_INVALID_VALUES`` from ``DataCheckMessageCode`` enum and fixed formatting of objective documentation :pr:`2520`
        * Added ``EvalMLAlgorithm`` :pr:`2525`
        * Added support for `NaN` values in ``TextFeaturizer`` :pr:`2532`
    * Fixes
        * Fixed ``FraudCost`` objective and reverted threshold optimization method for binary classification to ``Golden`` :pr:`2450`
        * Added custom exception message for partial dependence on features with scales that are too small :pr:`2455`
        * Ensures the typing for Ordinal and Datetime ltypes are passed through _retain_custom_types_and_initalize_woodwork :pr:`2461`
        * Updated to work with Pandas 1.3.0 :pr:`2442`
        * Updated to work with sktime 0.7.0 :pr:`2499`
    * Changes
        * Updated XGBoost dependency to ``>=1.4.2`` :pr:`2484`, :pr:`2498`
        * Added a ``DeprecationWarning`` about deprecating the list API for ``ComponentGraph`` :pr:`2488`
        * Updated ``make_pipeline`` for AutoML to create dictionaries, not lists, to initialize pipelines :pr:`2504`
        * No longer installing graphviz on windows in our CI pipelines because release 0.17 breaks windows 3.7 :pr:`2516`
    * Documentation Changes
        * Moved docstrings from ``__init__`` to class pages, added missing docstrings for missing classes, and updated missing default values :pr:`2452`
        * Build documentation with sphinx-autoapi :pr:`2458`
        * Change ``autoapi_ignore`` to only ignore files in ``evalml/tests/*`` :pr:`2530`
    * Testing Changes
        * Fixed flaky dask tests :pr:`2471`
        * Removed shellcheck action from ``build_conda_pkg`` action :pr:`2514`
        * Added a tmp_dir fixture that deletes its contents after tests run :pr:`2505`
        * Added a test that makes sure all pipelines in ``AutoMLSearch`` get the same data splits :pr:`2513`
        * Condensed warning output in test logs :pr:`2521`

.. warning::

    **Breaking Changes**
        * `NaN` values in the `Natural Language` type are no longer supported by the Imputer with the pandas upgrade. :pr:`2477`

**v0.28.0 Jul. 2, 2021**
    * Enhancements
        * Added support for showing a Individual Conditional Expectations plot when graphing Partial Dependence :pr:`2386`
        * Exposed ``thread_count`` for Catboost estimators as ``n_jobs`` parameter :pr:`2410`
        * Updated Objectives API to allow for sample weighting :pr:`2433`
    * Fixes
        * Deleted unreachable line from ``IterativeAlgorithm`` :pr:`2464`
    * Changes
        * Pinned Woodwork version between 0.4.1 and 0.4.2 :pr:`2460`
        * Updated psutils minimum version in requirements :pr:`2438`
        * Updated ``log_error_callback`` to not include filepath in logged message :pr:`2429`
    * Documentation Changes
        * Sped up docs :pr:`2430`
        * Removed mentions of ``DataTable`` and ``DataColumn`` from the docs :pr:`2445`
    * Testing Changes
        * Added slack integration for nightlies tests :pr:`2436`
        * Changed ``build_conda_pkg`` CI job to run only when dependencies are updates :pr:`2446`
        * Updated workflows to store pytest runtimes as test artifacts :pr:`2448`
        * Added ``AutoMLTestEnv`` test fixture for making it easy to mock automl tests :pr:`2406`

**v0.27.0 Jun. 22, 2021**
    * Enhancements
        * Adds force plots for prediction explanations :pr:`2157`
        * Removed self-reference from ``AutoMLSearch`` :pr:`2304`
        * Added support for nonlinear pipelines for ``generate_pipeline_code`` :pr:`2332`
        * Added ``inverse_transform`` method to pipelines :pr:`2256`
        * Add optional automatic update checker :pr:`2350`
        * Added ``search_order`` to ``AutoMLSearch``'s ``rankings`` and ``full_rankings`` tables :pr:`2345`
        * Updated threshold optimization method for binary classification :pr:`2315`
        * Updated demos to pull data from S3 instead of including demo data in package :pr:`2387`
        * Upgrade woodwork version to v0.4.1 :pr:`2379`
    * Fixes
        * Preserve user-specified woodwork types throughout pipeline fit/predict :pr:`2297`
        * Fixed ``ComponentGraph`` appending target to ``final_component_features`` if there is a component that returns both X and y :pr:`2358`
        * Fixed partial dependence graph method failing on multiclass problems when the class labels are numeric :pr:`2372`
        * Added ``thresholding_objective`` argument to ``AutoMLSearch`` for binary classification problems :pr:`2320`
        * Added change for ``k_neighbors`` parameter in SMOTE Oversamplers to automatically handle small samples :pr:`2375`
        * Changed naming for ``Logistic Regression Classifier`` file :pr:`2399`
        * Pinned pytest-timeout to fix minimum dependence checker :pr:`2425`
        * Replaced ``Elastic Net Classifier`` base class with ``Logistsic Regression`` to avoid ``NaN`` outputs :pr:`2420`
    * Changes
        * Cleaned up ``PipelineBase``'s ``component_graph`` and ``_component_graph`` attributes. Updated ``PipelineBase`` ``__repr__`` and added ``__eq__`` for ``ComponentGraph`` :pr:`2332`
        * Added and applied  ``black`` linting package to the EvalML repo in place of ``autopep8`` :pr:`2306`
        * Separated `custom_hyperparameters` from pipelines and added them as an argument to ``AutoMLSearch`` :pr:`2317`
        * Replaced `allowed_pipelines` with `allowed_component_graphs` :pr:`2364`
        * Removed private method ``_compute_features_during_fit`` from ``PipelineBase`` :pr:`2359`
        * Updated ``compute_order`` in ``ComponentGraph`` to be a read-only property :pr:`2408`
        * Unpinned PyZMQ version in requirements.txt :pr:`2389`
        * Uncapping LightGBM version in requirements.txt :pr:`2405`
        * Updated minimum version of plotly :pr:`2415`
        * Removed ``SensitivityLowAlert`` objective from core objectives :pr:`2418`
    * Documentation Changes
        * Fixed lead scoring weights in the demos documentation :pr:`2315`
        * Fixed start page code and description dataset naming discrepancy :pr:`2370`
    * Testing Changes
        * Update minimum unit tests to run on all pull requests :pr:`2314`
        * Pass token to authorize uploading of codecov reports :pr:`2344`
        * Add ``pytest-timeout``. All tests that run longer than 6 minutes will fail. :pr:`2374`
        * Separated the dask tests out into separate github action jobs to isolate dask failures. :pr:`2376`
        * Refactored dask tests :pr:`2377`
        * Added the combined dask/non-dask unit tests back and renamed the dask only unit tests. :pr:`2382`
        * Sped up unit tests and split into separate jobs :pr:`2365`
        * Change CI job names, run lint for python 3.9, run nightlies on python 3.8 at 3am EST :pr:`2395` :pr:`2398`
        * Set fail-fast to false for CI jobs that run for PRs :pr:`2402`

.. warning::

    **Breaking Changes**
        * `AutoMLSearch` will accept `allowed_component_graphs` instead of `allowed_pipelines` :pr:`2364`
        * Removed ``PipelineBase``'s ``_component_graph`` attribute. Updated ``PipelineBase`` ``__repr__`` and added ``__eq__`` for ``ComponentGraph`` :pr:`2332`
        * `pipeline_parameters` will no longer accept `skopt.space` variables since hyperparameter ranges will now be specified through `custom_hyperparameters` :pr:`2317`

**v0.25.0 Jun. 01, 2021**
    * Enhancements
        * Upgraded minimum woodwork to version 0.3.1. Previous versions will not be supported :pr:`2181`
        * Added a new callback parameter for ``explain_predictions_best_worst`` :pr:`2308`
    * Fixes
    * Changes
        * Deleted the ``return_pandas`` flag from our demo data loaders :pr:`2181`
        * Moved ``default_parameters`` to ``ComponentGraph`` from ``PipelineBase`` :pr:`2307`
    * Documentation Changes
        * Updated the release procedure documentation :pr:`2230`
    * Testing Changes
        * Ignoring ``test_saving_png_file`` while building conda package :pr:`2323`

.. warning::

    **Breaking Changes**
        * Deleted the ``return_pandas`` flag from our demo data loaders :pr:`2181`
        * Upgraded minimum woodwork to version 0.3.1. Previous versions will not be supported :pr:`2181`
        * Due to the weak-ref in woodwork, set the result of ``infer_feature_types`` to a variable before accessing woodwork :pr:`2181`

**v0.24.2 May. 24, 2021**
    * Enhancements
        * Added oversamplers to AutoMLSearch :pr:`2213` :pr:`2286`
        * Added dictionary input functionality for ``Undersampler`` component :pr:`2271`
        * Changed the default parameter values for ``Elastic Net Classifier`` and ``Elastic Net Regressor`` :pr:`2269`
        * Added dictionary input functionality for the Oversampler components :pr:`2288`
    * Fixes
        * Set default `n_jobs` to 1 for `StackedEnsembleClassifier` and `StackedEnsembleRegressor` until fix for text-based parallelism in sklearn stacking can be found :pr:`2295`
    * Changes
        * Updated ``start_iteration_callback`` to accept a pipeline instance instead of a pipeline class and no longer accept pipeline parameters as a parameter :pr:`2290`
        * Refactored ``calculate_permutation_importance`` method and add per-column permutation importance method :pr:`2302`
        * Updated logging information in ``AutoMLSearch.__init__`` to clarify pipeline generation :pr:`2263`
    * Documentation Changes
        * Minor changes to the release procedure :pr:`2230`
    * Testing Changes
        * Use codecov action to update coverage reports :pr:`2238`
        * Removed MarkupSafe dependency version pin from requirements.txt and moved instead into RTD docs build CI :pr:`2261`

.. warning::

    **Breaking Changes**
        * Updated ``start_iteration_callback`` to accept a pipeline instance instead of a pipeline class and no longer accept pipeline parameters as a parameter :pr:`2290`
        * Moved ``default_parameters`` to ``ComponentGraph`` from ``PipelineBase``. A pipeline's ``default_parameters`` is now accessible via ``pipeline.component_graph.default_parameters`` :pr:`2307`


**v0.24.1 May. 16, 2021**
    * Enhancements
        * Integrated ``ARIMARegressor`` into AutoML :pr:`2009`
        * Updated ``HighlyNullDataCheck`` to also perform a null row check :pr:`2222`
        * Set ``max_depth`` to 1 in calls to featuretools dfs :pr:`2231`
    * Fixes
        * Removed data splitter sampler calls during training :pr:`2253`
        * Set minimum required version for for pyzmq, colorama, and docutils :pr:`2254`
        * Changed BaseSampler to return None instead of y :pr:`2272`
    * Changes
        * Removed ensemble split and indices in ``AutoMLSearch`` :pr:`2260`
        * Updated pipeline ``repr()`` and ``generate_pipeline_code`` to return pipeline instances without generating custom pipeline class :pr:`2227`
    * Documentation Changes
        * Capped Sphinx version under 4.0.0 :pr:`2244`
    * Testing Changes
        * Change number of cores for pytest from 4 to 2 :pr:`2266`
        * Add minimum dependency checker to generate minimum requirement files :pr:`2267`
        * Add unit tests with minimum dependencies  :pr:`2277`


**v0.24.0 May. 04, 2021**
    * Enhancements
        * Added `date_index` as a required parameter for TimeSeries problems :pr:`2217`
        * Have the ``OneHotEncoder`` return the transformed columns as booleans rather than floats :pr:`2170`
        * Added Oversampler transformer component to EvalML :pr:`2079`
        * Added Undersampler to AutoMLSearch, as well as arguments ``_sampler_method`` and ``sampler_balanced_ratio`` :pr:`2128`
        * Updated prediction explanations functions to allow pipelines with XGBoost estimators :pr:`2162`
        * Added partial dependence for datetime columns :pr:`2180`
        * Update precision-recall curve with positive label index argument, and fix for 2d predicted probabilities :pr:`2090`
        * Add pct_null_rows to ``HighlyNullDataCheck`` :pr:`2211`
        * Added a standalone AutoML `search` method for convenience, which runs data checks and then runs automl :pr:`2152`
        * Make the first batch of AutoML have a predefined order, with linear models first and complex models last :pr:`2223` :pr:`2225`
        * Added sampling dictionary support to ``BalancedClassficationSampler`` :pr:`2235`
    * Fixes
        * Fixed partial dependence not respecting grid resolution parameter for numerical features :pr:`2180`
        * Enable prediction explanations for catboost for multiclass problems :pr:`2224`
    * Changes
        * Deleted baseline pipeline classes :pr:`2202`
        * Reverting user specified date feature PR :pr:`2155` until `pmdarima` installation fix is found :pr:`2214`
        * Updated pipeline API to accept component graph and other class attributes as instance parameters. Old pipeline API still works but will not be supported long-term. :pr:`2091`
        * Removed all old datasplitters from EvalML :pr:`2193`
        * Deleted ``make_pipeline_from_components`` :pr:`2218`
    * Documentation Changes
        * Renamed dataset to clarify that its gzipped but not a tarball :pr:`2183`
        * Updated documentation to use pipeline instances instead of pipeline subclasses :pr:`2195`
        * Updated contributing guide with a note about GitHub Actions permissions :pr:`2090`
        * Updated automl and model understanding user guides :pr:`2090`
    * Testing Changes
        * Use machineFL user token for dependency update bot, and add more reviewers :pr:`2189`


.. warning::

    **Breaking Changes**
        * All baseline pipeline classes (``BaselineBinaryPipeline``, ``BaselineMulticlassPipeline``, ``BaselineRegressionPipeline``, etc.) have been deleted :pr:`2202`
        * Updated pipeline API to accept component graph and other class attributes as instance parameters. Old pipeline API still works but will not be supported long-term. Pipelines can now be initialized by specifying the component graph as the first parameter, and then passing in optional arguments such as ``custom_name``, ``parameters``, etc. For example, ``BinaryClassificationPipeline(["Random Forest Classifier"], parameters={})``.  :pr:`2091`
        * Removed all old datasplitters from EvalML :pr:`2193`
        * Deleted utility method ``make_pipeline_from_components`` :pr:`2218`


**v0.23.0 Apr. 20, 2021**
    * Enhancements
        * Refactored ``EngineBase`` and ``SequentialEngine`` api. Adding ``DaskEngine`` :pr:`1975`.
        * Added optional ``engine`` argument to ``AutoMLSearch`` :pr:`1975`
        * Added a warning about how time series support is still in beta when a user passes in a time series problem to ``AutoMLSearch`` :pr:`2118`
        * Added ``NaturalLanguageNaNDataCheck`` data check :pr:`2122`
        * Added ValueError to ``partial_dependence`` to prevent users from computing partial dependence on columns with all NaNs :pr:`2120`
        * Added standard deviation of cv scores to rankings table :pr:`2154`
    * Fixes
        * Fixed ``BalancedClassificationDataCVSplit``, ``BalancedClassificationDataTVSplit``, and ``BalancedClassificationSampler`` to use ``minority:majority`` ratio instead of ``majority:minority`` :pr:`2077`
        * Fixed bug where two-way partial dependence plots with categorical variables were not working correctly :pr:`2117`
        * Fixed bug where ``hyperparameters`` were not displaying properly for pipelines with a list ``component_graph`` and duplicate components :pr:`2133`
        * Fixed bug where ``pipeline_parameters`` argument in ``AutoMLSearch`` was not applied to pipelines passed in as ``allowed_pipelines`` :pr:`2133`
        * Fixed bug where ``AutoMLSearch`` was not applying custom hyperparameters to pipelines with a list ``component_graph`` and duplicate components :pr:`2133`
    * Changes
        * Removed ``hyperparameter_ranges`` from Undersampler and renamed ``balanced_ratio`` to ``sampling_ratio`` for samplers :pr:`2113`
        * Renamed ``TARGET_BINARY_NOT_TWO_EXAMPLES_PER_CLASS`` data check message code to ``TARGET_MULTICLASS_NOT_TWO_EXAMPLES_PER_CLASS`` :pr:`2126`
        * Modified one-way partial dependence plots of categorical features to display data with a bar plot :pr:`2117`
        * Renamed ``score`` column for ``automl.rankings`` as ``mean_cv_score`` :pr:`2135`
        * Remove 'warning' from docs tool output :pr:`2031`
    * Documentation Changes
        * Fixed ``conf.py`` file :pr:`2112`
        * Added a sentence to the automl user guide stating that our support for time series problems is still in beta. :pr:`2118`
        * Fixed documentation demos :pr:`2139`
        * Update test badge in README to use GitHub Actions :pr:`2150`
    * Testing Changes
        * Fixed ``test_describe_pipeline`` for ``pandas`` ``v1.2.4`` :pr:`2129`
        * Added a GitHub Action for building the conda package :pr:`1870` :pr:`2148`


.. warning::

    **Breaking Changes**
        * Renamed ``balanced_ratio`` to ``sampling_ratio`` for the ``BalancedClassificationDataCVSplit``, ``BalancedClassificationDataTVSplit``, ``BalancedClassficationSampler``, and Undersampler :pr:`2113`
        * Deleted the "errors" key from automl results :pr:`1975`
        * Deleted the ``raise_and_save_error_callback`` and the ``log_and_save_error_callback`` :pr:`1975`
        * Fixed ``BalancedClassificationDataCVSplit``, ``BalancedClassificationDataTVSplit``, and ``BalancedClassificationSampler`` to use minority:majority ratio instead of majority:minority :pr:`2077`


**v0.22.0 Apr. 06, 2021**
    * Enhancements
        * Added a GitHub Action for ``linux_unit_tests``:pr:`2013`
        * Added recommended actions for ``InvalidTargetDataCheck``, updated ``_make_component_list_from_actions`` to address new action, and added ``TargetImputer`` component :pr:`1989`
        * Updated ``AutoMLSearch._check_for_high_variance`` to not emit ``RuntimeWarning`` :pr:`2024`
        * Added exception when pipeline passed to ``explain_predictions`` is a ``Stacked Ensemble`` pipeline :pr:`2033`
        * Added sensitivity at low alert rates as an objective :pr:`2001`
        * Added ``Undersampler`` transformer component :pr:`2030`
    * Fixes
        * Updated Engine's ``train_batch`` to apply undersampling :pr:`2038`
        * Fixed bug in where Time Series Classification pipelines were not encoding targets in ``predict`` and ``predict_proba`` :pr:`2040`
        * Fixed data splitting errors if target is float for classification problems :pr:`2050`
        * Pinned ``docutils`` to <0.17 to fix ReadtheDocs warning issues :pr:`2088`
    * Changes
        * Removed lists as acceptable hyperparameter ranges in ``AutoMLSearch`` :pr:`2028`
        * Renamed "details" to "metadata" for data check actions :pr:`2008`
    * Documentation Changes
        * Catch and suppress warnings in documentation :pr:`1991` :pr:`2097`
        * Change spacing in ``start.ipynb`` to provide clarity for ``AutoMLSearch`` :pr:`2078`
        * Fixed start code on README :pr:`2108`
    * Testing Changes


**v0.21.0 Mar. 24, 2021**
    * Enhancements
        * Changed ``AutoMLSearch`` to default ``optimize_thresholds`` to True :pr:`1943`
        * Added multiple oversampling and undersampling sampling methods as data splitters for imbalanced classification :pr:`1775`
        * Added params to balanced classification data splitters for visibility :pr:`1966`
        * Updated ``make_pipeline`` to not add ``Imputer`` if input data does not have numeric or categorical columns :pr:`1967`
        * Updated ``ClassImbalanceDataCheck`` to better handle multiclass imbalances :pr:`1986`
        * Added recommended actions for the output of data check's ``validate`` method :pr:`1968`
        * Added error message for ``partial_dependence`` when features are mostly the same value :pr:`1994`
        * Updated ``OneHotEncoder`` to drop one redundant feature by default for features with two categories :pr:`1997`
        * Added a ``PolynomialDetrender`` component :pr:`1992`
        * Added ``DateTimeNaNDataCheck`` data check :pr:`2039`
    * Fixes
        * Changed best pipeline to train on the entire dataset rather than just ensemble indices for ensemble problems :pr:`2037`
        * Updated binary classification pipelines to use objective decision function during scoring of custom objectives :pr:`1934`
    * Changes
        * Removed ``data_checks`` parameter, ``data_check_results`` and data checks logic from ``AutoMLSearch`` :pr:`1935`
        * Deleted ``random_state`` argument :pr:`1985`
        * Updated Woodwork version requirement to ``v0.0.11`` :pr:`1996`
    * Documentation Changes
    * Testing Changes
        * Removed ``build_docs`` CI job in favor of RTD GH builder :pr:`1974`
        * Added tests to confirm support for Python 3.9 :pr:`1724`
        * Added tests to support Dask AutoML/Engine :pr:`1990`
        * Changed ``build_conda_pkg`` job to use ``latest_release_changes`` branch in the feedstock. :pr:`1979`

.. warning::

    **Breaking Changes**
        * Changed ``AutoMLSearch`` to default ``optimize_thresholds`` to True :pr:`1943`
        * Removed ``data_checks`` parameter, ``data_check_results`` and data checks logic from ``AutoMLSearch``. To run the data checks which were previously run by default in ``AutoMLSearch``, please call ``DefaultDataChecks().validate(X_train, y_train)`` or take a look at our documentation for more examples. :pr:`1935`
        * Deleted ``random_state`` argument :pr:`1985`

**v0.20.0 Mar. 10, 2021**
    * Enhancements
        * Added a GitHub Action for Detecting dependency changes :pr:`1933`
        * Create a separate CV split to train stacked ensembler on for AutoMLSearch :pr:`1814`
        * Added a GitHub Action for Linux unit tests :pr:`1846`
        * Added ``ARIMARegressor`` estimator :pr:`1894`
        * Added ``DataCheckAction`` class and ``DataCheckActionCode`` enum :pr:`1896`
        * Updated ``Woodwork`` requirement to ``v0.0.10`` :pr:`1900`
        * Added ``BalancedClassificationDataCVSplit`` and ``BalancedClassificationDataTVSplit`` to AutoMLSearch :pr:`1875`
        * Update default classification data splitter to use downsampling for highly imbalanced data :pr:`1875`
        * Updated ``describe_pipeline`` to return more information, including ``id`` of pipelines used for ensemble models :pr:`1909`
        * Added utility method to create list of components from a list of ``DataCheckAction`` :pr:`1907`
        * Updated ``validate`` method to include a ``action`` key in returned dictionary for all ``DataCheck``and ``DataChecks`` :pr:`1916`
        * Aggregating the shap values for predictions that we know the provenance of, e.g. OHE, text, and date-time. :pr:`1901`
        * Improved error message when custom objective is passed as a string in ``pipeline.score`` :pr:`1941`
        * Added ``score_pipelines`` and ``train_pipelines`` methods to ``AutoMLSearch`` :pr:`1913`
        * Added support for ``pandas`` version 1.2.0 :pr:`1708`
        * Added ``score_batch`` and ``train_batch`` abstact methods to ``EngineBase`` and implementations in ``SequentialEngine`` :pr:`1913`
        * Added ability to handle index columns in ``AutoMLSearch`` and ``DataChecks`` :pr:`2138`
    * Fixes
        * Removed CI check for ``check_dependencies_updated_linux`` :pr:`1950`
        * Added metaclass for time series pipelines and fix binary classification pipeline ``predict`` not using objective if it is passed as a named argument :pr:`1874`
        * Fixed stack trace in prediction explanation functions caused by mixed string/numeric pandas column names :pr:`1871`
        * Fixed stack trace caused by passing pipelines with duplicate names to ``AutoMLSearch`` :pr:`1932`
        * Fixed ``AutoMLSearch.get_pipelines`` returning pipelines with the same attributes :pr:`1958`
    * Changes
        * Reversed GitHub Action for Linux unit tests until a fix for report generation is found :pr:`1920`
        * Updated ``add_results`` in ``AutoMLAlgorithm`` to take in entire pipeline results dictionary from ``AutoMLSearch`` :pr:`1891`
        * Updated ``ClassImbalanceDataCheck`` to look for severe class imbalance scenarios :pr:`1905`
        * Deleted the ``explain_prediction`` function :pr:`1915`
        * Removed ``HighVarianceCVDataCheck`` and convered it to an ``AutoMLSearch`` method instead :pr:`1928`
        * Removed warning in ``InvalidTargetDataCheck`` returned when numeric binary classification targets are not (0, 1) :pr:`1959`
    * Documentation Changes
        * Updated ``model_understanding.ipynb`` to demo the two-way partial dependence capability :pr:`1919`
    * Testing Changes

.. warning::

    **Breaking Changes**
        * Deleted the ``explain_prediction`` function :pr:`1915`
        * Removed ``HighVarianceCVDataCheck`` and convered it to an ``AutoMLSearch`` method instead :pr:`1928`
        * Added ``score_batch`` and ``train_batch`` abstact methods to ``EngineBase``. These need to be implemented in Engine subclasses :pr:`1913`


**v0.19.0 Feb. 23, 2021**
    * Enhancements
        * Added a GitHub Action for Python windows unit tests :pr:`1844`
        * Added a GitHub Action for checking updated release notes :pr:`1849`
        * Added a GitHub Action for Python lint checks :pr:`1837`
        * Adjusted ``explain_prediction``, ``explain_predictions`` and ``explain_predictions_best_worst`` to handle timeseries problems. :pr:`1818`
        * Updated ``InvalidTargetDataCheck`` to check for mismatched indices in target and features :pr:`1816`
        * Updated ``Woodwork`` structures returned from components to support ``Woodwork`` logical type overrides set by the user :pr:`1784`
        * Updated estimators to keep track of input feature names during ``fit()`` :pr:`1794`
        * Updated ``visualize_decision_tree`` to include feature names in output :pr:`1813`
        * Added ``is_bounded_like_percentage`` property for objectives. If true, the ``calculate_percent_difference`` method will return the absolute difference rather than relative difference :pr:`1809`
        * Added full error traceback to AutoMLSearch logger file :pr:`1840`
        * Changed ``TargetEncoder`` to preserve custom indices in the data :pr:`1836`
        * Refactored ``explain_predictions`` and ``explain_predictions_best_worst`` to only compute features once for all rows that need to be explained :pr:`1843`
        * Added custom random undersampler data splitter for classification :pr:`1857`
        * Updated ``OutliersDataCheck`` implementation to calculate the probability of having no outliers :pr:`1855`
        * Added ``Engines`` pipeline processing API :pr:`1838`
    * Fixes
        * Changed EngineBase random_state arg to random_seed and same for user guide docs :pr:`1889`
    * Changes
        * Modified ``calculate_percent_difference`` so that division by 0 is now inf rather than nan :pr:`1809`
        * Removed ``text_columns`` parameter from ``LSA`` and ``TextFeaturizer`` components :pr:`1652`
        * Added ``random_seed`` as an argument to our automl/pipeline/component API. Using ``random_state`` will raise a warning :pr:`1798`
        * Added ``DataCheckError`` message in ``InvalidTargetDataCheck`` if input target is None and removed exception raised :pr:`1866`
    * Documentation Changes
    * Testing Changes
        * Added back coverage for ``_get_feature_provenance`` in ``TextFeaturizer`` after ``text_columns`` was removed :pr:`1842`
        * Pin graphviz version for windows builds :pr:`1847`
        * Unpin graphviz version for windows builds :pr:`1851`

.. warning::

    **Breaking Changes**
        * Added a deprecation warning to ``explain_prediction``. It will be deleted in the next release. :pr:`1860`


**v0.18.2 Feb. 10, 2021**
    * Enhancements
        * Added uniqueness score data check :pr:`1785`
        * Added "dataframe" output format for prediction explanations :pr:`1781`
        * Updated LightGBM estimators to handle ``pandas.MultiIndex`` :pr:`1770`
        * Sped up permutation importance for some pipelines :pr:`1762`
        * Added sparsity data check :pr:`1797`
        * Confirmed support for threshold tuning for binary time series classification problems :pr:`1803`
    * Fixes
    * Changes
    * Documentation Changes
        * Added section on conda to the contributing guide :pr:`1771`
        * Updated release process to reflect freezing `main` before perf tests :pr:`1787`
        * Moving some prs to the right section of the release notes :pr:`1789`
        * Tweak README.md. :pr:`1800`
        * Fixed back arrow on install page docs :pr:`1795`
        * Fixed docstring for `ClassImbalanceDataCheck.validate()` :pr:`1817`
    * Testing Changes

**v0.18.1 Feb. 1, 2021**
    * Enhancements
        * Added ``graph_t_sne`` as a visualization tool for high dimensional data :pr:`1731`
        * Added the ability to see the linear coefficients of features in linear models terms :pr:`1738`
        * Added support for ``scikit-learn`` ``v0.24.0`` :pr:`1733`
        * Added support for ``scipy`` ``v1.6.0`` :pr:`1752`
        * Added SVM Classifier and Regressor to estimators :pr:`1714` :pr:`1761`
    * Fixes
        * Addressed bug with ``partial_dependence`` and categorical data with more categories than grid resolution :pr:`1748`
        * Removed ``random_state`` arg from ``get_pipelines`` in ``AutoMLSearch`` :pr:`1719`
        * Pinned pyzmq at less than 22.0.0 till we add support :pr:`1756`
    * Changes
        * Updated components and pipelines to return ``Woodwork`` data structures :pr:`1668`
        * Updated ``clone()`` for pipelines and components to copy over random state automatically :pr:`1753`
        * Dropped support for Python version 3.6 :pr:`1751`
        * Removed deprecated ``verbose`` flag from ``AutoMLSearch`` parameters :pr:`1772`
    * Documentation Changes
        * Add Twitter and Github link to documentation toolbar :pr:`1754`
        * Added Open Graph info to documentation :pr:`1758`
    * Testing Changes

.. warning::

    **Breaking Changes**
        * Components and pipelines return ``Woodwork`` data structures instead of ``pandas`` data structures :pr:`1668`
        * Python 3.6 will not be actively supported due to discontinued support from EvalML dependencies.
        * Deprecated ``verbose`` flag is removed for ``AutoMLSearch`` :pr:`1772`


**v0.18.0 Jan. 26, 2021**
    * Enhancements
        * Added RMSLE, MSLE, and MAPE to core objectives while checking for negative target values in ``invalid_targets_data_check`` :pr:`1574`
        * Added validation checks for binary problems with regression-like datasets and multiclass problems without true multiclass targets in ``invalid_targets_data_check`` :pr:`1665`
        * Added time series support for ``make_pipeline`` :pr:`1566`
        * Added target name for output of pipeline ``predict`` method :pr:`1578`
        * Added multiclass check to ``InvalidTargetDataCheck`` for two examples per class :pr:`1596`
        * Added support for ``graphviz`` ``v0.16`` :pr:`1657`
        * Enhanced time series pipelines to accept empty features :pr:`1651`
        * Added KNN Classifier to estimators. :pr:`1650`
        * Added support for list inputs for objectives :pr:`1663`
        * Added support for ``AutoMLSearch`` to handle time series classification pipelines :pr:`1666`
        * Enhanced ``DelayedFeaturesTransformer`` to encode categorical features and targets before delaying them :pr:`1691`
        * Added 2-way dependence plots. :pr:`1690`
        * Added ability to directly iterate through components within Pipelines :pr:`1583`
    * Fixes
        * Fixed inconsistent attributes and added Exceptions to docs :pr:`1673`
        * Fixed ``TargetLeakageDataCheck`` to use Woodwork ``mutual_information`` rather than using Pandas' Pearson Correlation :pr:`1616`
        * Fixed thresholding for pipelines in ``AutoMLSearch`` to only threshold binary classification pipelines :pr:`1622` :pr:`1626`
        * Updated ``load_data`` to return Woodwork structures and update default parameter value for ``index`` to ``None`` :pr:`1610`
        * Pinned scipy at < 1.6.0 while we work on adding support :pr:`1629`
        * Fixed data check message formatting in ``AutoMLSearch`` :pr:`1633`
        * Addressed stacked ensemble component for ``scikit-learn`` v0.24 support by setting ``shuffle=True`` for default CV :pr:`1613`
        * Fixed bug where ``Imputer`` reset the index on ``X`` :pr:`1590`
        * Fixed ``AutoMLSearch`` stacktrace when a cutom objective was passed in as a primary objective or additional objective :pr:`1575`
        * Fixed custom index bug for ``MAPE`` objective :pr:`1641`
        * Fixed index bug for ``TextFeaturizer`` and ``LSA`` components :pr:`1644`
        * Limited ``load_fraud`` dataset loaded into ``automl.ipynb`` :pr:`1646`
        * ``add_to_rankings`` updates ``AutoMLSearch.best_pipeline`` when necessary :pr:`1647`
        * Fixed bug where time series baseline estimators were not receiving ``gap`` and ``max_delay`` in ``AutoMLSearch`` :pr:`1645`
        * Fixed jupyter notebooks to help the RTD buildtime :pr:`1654`
        * Added ``positive_only`` objectives to ``non_core_objectives`` :pr:`1661`
        * Fixed stacking argument ``n_jobs`` for IterativeAlgorithm :pr:`1706`
        * Updated CatBoost estimators to return self in ``.fit()`` rather than the underlying model for consistency :pr:`1701`
        * Added ability to initialize pipeline parameters in ``AutoMLSearch`` constructor :pr:`1676`
    * Changes
        * Added labeling to ``graph_confusion_matrix`` :pr:`1632`
        * Rerunning search for ``AutoMLSearch`` results in a message thrown rather than failing the search, and removed ``has_searched`` property :pr:`1647`
        * Changed tuner class to allow and ignore single parameter values as input :pr:`1686`
        * Capped LightGBM version limit to remove bug in docs :pr:`1711`
        * Removed support for `np.random.RandomState` in EvalML :pr:`1727`
    * Documentation Changes
        * Update Model Understanding in the user guide to include ``visualize_decision_tree`` :pr:`1678`
        * Updated docs to include information about ``AutoMLSearch`` callback parameters and methods :pr:`1577`
        * Updated docs to prompt users to install graphiz on Mac :pr:`1656`
        * Added ``infer_feature_types`` to the ``start.ipynb`` guide :pr:`1700`
        * Added multicollinearity data check to API reference and docs :pr:`1707`
    * Testing Changes

.. warning::

    **Breaking Changes**
        * Removed ``has_searched`` property from ``AutoMLSearch`` :pr:`1647`
        * Components and pipelines return ``Woodwork`` data structures instead of ``pandas`` data structures :pr:`1668`
        * Removed support for `np.random.RandomState` in EvalML. Rather than passing ``np.random.RandomState`` as component and pipeline random_state values, we use int random_seed :pr:`1727`


**v0.17.0 Dec. 29, 2020**
    * Enhancements
        * Added ``save_plot`` that allows for saving figures from different backends :pr:`1588`
        * Added ``LightGBM Regressor`` to regression components :pr:`1459`
        * Added ``visualize_decision_tree`` for tree visualization with ``decision_tree_data_from_estimator`` and ``decision_tree_data_from_pipeline`` to reformat tree structure output :pr:`1511`
        * Added `DFS Transformer` component into transformer components :pr:`1454`
        * Added ``MAPE`` to the standard metrics for time series problems and update objectives :pr:`1510`
        * Added ``graph_prediction_vs_actual_over_time`` and ``get_prediction_vs_actual_over_time_data`` to the model understanding module for time series problems :pr:`1483`
        * Added a ``ComponentGraph`` class that will support future pipelines as directed acyclic graphs :pr:`1415`
        * Updated data checks to accept ``Woodwork`` data structures :pr:`1481`
        * Added parameter to ``InvalidTargetDataCheck`` to show only top unique values rather than all unique values :pr:`1485`
        * Added multicollinearity data check :pr:`1515`
        * Added baseline pipeline and components for time series regression problems :pr:`1496`
        * Added more information to users about ensembling behavior in ``AutoMLSearch`` :pr:`1527`
        * Add woodwork support for more utility and graph methods :pr:`1544`
        * Changed ``DateTimeFeaturizer`` to encode features as int :pr:`1479`
        * Return trained pipelines from ``AutoMLSearch.best_pipeline`` :pr:`1547`
        * Added utility method so that users can set feature types without having to learn about Woodwork directly :pr:`1555`
        * Added Linear Discriminant Analysis transformer for dimensionality reduction :pr:`1331`
        * Added multiclass support for ``partial_dependence`` and ``graph_partial_dependence`` :pr:`1554`
        * Added ``TimeSeriesBinaryClassificationPipeline`` and ``TimeSeriesMulticlassClassificationPipeline`` classes :pr:`1528`
        * Added ``make_data_splitter`` method for easier automl data split customization :pr:`1568`
        * Integrated ``ComponentGraph`` class into Pipelines for full non-linear pipeline support :pr:`1543`
        * Update ``AutoMLSearch`` constructor to take training data instead of ``search`` and ``add_to_leaderboard`` :pr:`1597`
        * Update ``split_data`` helper args :pr:`1597`
        * Add problem type utils ``is_regression``, ``is_classification``, ``is_timeseries`` :pr:`1597`
        * Rename ``AutoMLSearch`` ``data_split`` arg to ``data_splitter`` :pr:`1569`
    * Fixes
        * Fix AutoML not passing CV folds to ``DefaultDataChecks`` for usage by ``ClassImbalanceDataCheck`` :pr:`1619`
        * Fix Windows CI jobs: install ``numba`` via conda, required for ``shap`` :pr:`1490`
        * Added custom-index support for `reset-index-get_prediction_vs_actual_over_time_data` :pr:`1494`
        * Fix ``generate_pipeline_code`` to account for boolean and None differences between Python and JSON :pr:`1524` :pr:`1531`
        * Set max value for plotly and xgboost versions while we debug CI failures with newer versions :pr:`1532`
        * Undo version pinning for plotly :pr:`1533`
        * Fix ReadTheDocs build by updating the version of ``setuptools`` :pr:`1561`
        * Set ``random_state`` of data splitter in AutoMLSearch to take int to keep consistency in the resulting splits :pr:`1579`
        * Pin sklearn version while we work on adding support :pr:`1594`
        * Pin pandas at <1.2.0 while we work on adding support :pr:`1609`
        * Pin graphviz at < 0.16 while we work on adding support :pr:`1609`
    * Changes
        * Reverting ``save_graph`` :pr:`1550` to resolve kaleido build issues :pr:`1585`
        * Update circleci badge to apply to ``main`` :pr:`1489`
        * Added script to generate github markdown for releases :pr:`1487`
        * Updated selection using pandas ``dtypes`` to selecting using Woodwork logical types :pr:`1551`
        * Updated dependencies to fix ``ImportError: cannot import name 'MaskedArray' from 'sklearn.utils.fixes'`` error and to address Woodwork and Featuretool dependencies :pr:`1540`
        * Made ``get_prediction_vs_actual_data()`` a public method :pr:`1553`
        * Updated ``Woodwork`` version requirement to v0.0.7 :pr:`1560`
        * Move data splitters from ``evalml.automl.data_splitters`` to ``evalml.preprocessing.data_splitters`` :pr:`1597`
        * Rename "# Testing" in automl log output to "# Validation" :pr:`1597`
    * Documentation Changes
        * Added partial dependence methods to API reference :pr:`1537`
        * Updated documentation for confusion matrix methods :pr:`1611`
    * Testing Changes
        * Set ``n_jobs=1`` in most unit tests to reduce memory :pr:`1505`

.. warning::

    **Breaking Changes**
        * Updated minimal dependencies: ``numpy>=1.19.1``, ``pandas>=1.1.0``, ``scikit-learn>=0.23.1``, ``scikit-optimize>=0.8.1``
        * Updated ``AutoMLSearch.best_pipeline`` to return a trained pipeline. Pass in ``train_best_pipeline=False`` to AutoMLSearch in order to return an untrained pipeline.
        * Pipeline component instances can no longer be iterated through using ``Pipeline.component_graph`` :pr:`1543`
        * Update ``AutoMLSearch`` constructor to take training data instead of ``search`` and ``add_to_leaderboard`` :pr:`1597`
        * Update ``split_data`` helper args :pr:`1597`
        * Move data splitters from ``evalml.automl.data_splitters`` to ``evalml.preprocessing.data_splitters`` :pr:`1597`
        * Rename ``AutoMLSearch`` ``data_split`` arg to ``data_splitter`` :pr:`1569`



**v0.16.1 Dec. 1, 2020**
    * Enhancements
        * Pin woodwork version to v0.0.6 to avoid breaking changes :pr:`1484`
        * Updated ``Woodwork`` to >=0.0.5 in ``core-requirements.txt`` :pr:`1473`
        * Removed ``copy_dataframe`` parameter for ``Woodwork``, updated ``Woodwork`` to >=0.0.6 in ``core-requirements.txt`` :pr:`1478`
        * Updated ``detect_problem_type`` to use ``pandas.api.is_numeric_dtype`` :pr:`1476`
    * Changes
        * Changed ``make clean`` to delete coverage reports as a convenience for developers :pr:`1464`
        * Set ``n_jobs=-1`` by default for stacked ensemble components :pr:`1472`
    * Documentation Changes
        * Updated pipeline and component documentation and demos to use ``Woodwork`` :pr:`1466`
    * Testing Changes
        * Update dependency update checker to use everything from core and optional dependencies :pr:`1480`


**v0.16.0 Nov. 24, 2020**
    * Enhancements
        * Updated pipelines and ``make_pipeline`` to accept ``Woodwork`` inputs :pr:`1393`
        * Updated components to accept ``Woodwork`` inputs :pr:`1423`
        * Added ability to freeze hyperparameters for ``AutoMLSearch`` :pr:`1284`
        * Added ``Target Encoder`` into transformer components :pr:`1401`
        * Added callback for error handling in ``AutoMLSearch`` :pr:`1403`
        * Added the index id to the ``explain_predictions_best_worst`` output to help users identify which rows in their data are included :pr:`1365`
        * The top_k features displayed in ``explain_predictions_*`` functions are now determined by the magnitude of shap values as opposed to the ``top_k`` largest and smallest shap values. :pr:`1374`
        * Added a problem type for time series regression :pr:`1386`
        * Added a ``is_defined_for_problem_type`` method to ``ObjectiveBase`` :pr:`1386`
        * Added a ``random_state`` parameter to ``make_pipeline_from_components`` function :pr:`1411`
        * Added ``DelayedFeaturesTransformer`` :pr:`1396`
        * Added a ``TimeSeriesRegressionPipeline`` class :pr:`1418`
        * Removed ``core-requirements.txt`` from the package distribution :pr:`1429`
        * Updated data check messages to include a `"code"` and `"details"` fields :pr:`1451`, :pr:`1462`
        * Added a ``TimeSeriesSplit`` data splitter for time series problems :pr:`1441`
        * Added a ``problem_configuration`` parameter to AutoMLSearch :pr:`1457`
    * Fixes
        * Fixed ``IndexError`` raised in ``AutoMLSearch`` when ``ensembling = True`` but only one pipeline to iterate over :pr:`1397`
        * Fixed stacked ensemble input bug and LightGBM warning and bug in ``AutoMLSearch`` :pr:`1388`
        * Updated enum classes to show possible enum values as attributes :pr:`1391`
        * Updated calls to ``Woodwork``'s ``to_pandas()`` to ``to_series()`` and ``to_dataframe()`` :pr:`1428`
        * Fixed bug in OHE where column names were not guaranteed to be unique :pr:`1349`
        * Fixed bug with percent improvement of ``ExpVariance`` objective on data with highly skewed target :pr:`1467`
        * Fix SimpleImputer error which occurs when all features are bool type :pr:`1215`
    * Changes
        * Changed ``OutliersDataCheck`` to return the list of columns, rather than rows, that contain outliers :pr:`1377`
        * Simplified and cleaned output for Code Generation :pr:`1371`
        * Reverted changes from :pr:`1337` :pr:`1409`
        * Updated data checks to return dictionary of warnings and errors instead of a list :pr:`1448`
        * Updated ``AutoMLSearch`` to pass ``Woodwork`` data structures to every pipeline (instead of pandas DataFrames) :pr:`1450`
        * Update ``AutoMLSearch`` to default to ``max_batches=1`` instead of ``max_iterations=5`` :pr:`1452`
        * Updated _evaluate_pipelines to consolidate side effects :pr:`1410`
    * Documentation Changes
        * Added description of CLA to contributing guide, updated description of draft PRs :pr:`1402`
        * Updated documentation to include all data checks, ``DataChecks``, and usage of data checks in AutoML :pr:`1412`
        * Updated docstrings from ``np.array`` to ``np.ndarray`` :pr:`1417`
        * Added section on stacking ensembles in AutoMLSearch documentation :pr:`1425`
    * Testing Changes
        * Removed ``category_encoders`` from test-requirements.txt :pr:`1373`
        * Tweak codecov.io settings again to avoid flakes :pr:`1413`
        * Modified ``make lint`` to check notebook versions in the docs :pr:`1431`
        * Modified ``make lint-fix`` to standardize notebook versions in the docs :pr:`1431`
        * Use new version of pull request Github Action for dependency check (:pr:`1443`)
        * Reduced number of workers for tests to 4 :pr:`1447`

.. warning::

    **Breaking Changes**
        * The ``top_k`` and ``top_k_features`` parameters in ``explain_predictions_*`` functions now return ``k`` features as opposed to ``2 * k`` features :pr:`1374`
        * Renamed ``problem_type`` to ``problem_types`` in ``RegressionObjective``, ``BinaryClassificationObjective``, and ``MulticlassClassificationObjective`` :pr:`1319`
        * Data checks now return a dictionary of warnings and errors instead of a list :pr:`1448`



**v0.15.0 Oct. 29, 2020**
    * Enhancements
        * Added stacked ensemble component classes (``StackedEnsembleClassifier``, ``StackedEnsembleRegressor``) :pr:`1134`
        * Added stacked ensemble components to ``AutoMLSearch`` :pr:`1253`
        * Added ``DecisionTreeClassifier`` and ``DecisionTreeRegressor`` to AutoML :pr:`1255`
        * Added ``graph_prediction_vs_actual`` in ``model_understanding`` for regression problems :pr:`1252`
        * Added parameter to ``OneHotEncoder`` to enable filtering for features to encode for :pr:`1249`
        * Added percent-better-than-baseline for all objectives to automl.results :pr:`1244`
        * Added ``HighVarianceCVDataCheck`` and replaced synonymous warning in ``AutoMLSearch`` :pr:`1254`
        * Added `PCA Transformer` component for dimensionality reduction :pr:`1270`
        * Added ``generate_pipeline_code`` and ``generate_component_code`` to allow for code generation given a pipeline or component instance :pr:`1306`
        * Added ``PCA Transformer`` component for dimensionality reduction :pr:`1270`
        * Updated ``AutoMLSearch`` to support ``Woodwork`` data structures :pr:`1299`
        * Added cv_folds to ``ClassImbalanceDataCheck`` and added this check to ``DefaultDataChecks`` :pr:`1333`
        * Make ``max_batches`` argument to ``AutoMLSearch.search`` public :pr:`1320`
        * Added text support to automl search :pr:`1062`
        * Added ``_pipelines_per_batch`` as a private argument to ``AutoMLSearch`` :pr:`1355`
    * Fixes
        * Fixed ML performance issue with ordered datasets: always shuffle data in automl's default CV splits :pr:`1265`
        * Fixed broken ``evalml info`` CLI command :pr:`1293`
        * Fixed ``boosting type='rf'`` for LightGBM Classifier, as well as ``num_leaves`` error :pr:`1302`
        * Fixed bug in ``explain_predictions_best_worst`` where a custom index in the target variable would cause a ``ValueError`` :pr:`1318`
        * Added stacked ensemble estimators to to ``evalml.pipelines.__init__`` file :pr:`1326`
        * Fixed bug in OHE where calls to transform were not deterministic if ``top_n`` was less than the number of categories in a column :pr:`1324`
        * Fixed LightGBM warning messages during AutoMLSearch :pr:`1342`
        * Fix warnings thrown during AutoMLSearch in ``HighVarianceCVDataCheck`` :pr:`1346`
        * Fixed bug where TrainingValidationSplit would return invalid location indices for dataframes with a custom index :pr:`1348`
        * Fixed bug where the AutoMLSearch ``random_state`` was not being passed to the created pipelines :pr:`1321`
    * Changes
        * Allow ``add_to_rankings`` to be called before AutoMLSearch is called :pr:`1250`
        * Removed Graphviz from test-requirements to add to requirements.txt :pr:`1327`
        * Removed ``max_pipelines`` parameter from ``AutoMLSearch`` :pr:`1264`
        * Include editable installs in all install make targets :pr:`1335`
        * Made pip dependencies `featuretools` and `nlp_primitives` core dependencies :pr:`1062`
        * Removed `PartOfSpeechCount` from `TextFeaturizer` transform primitives :pr:`1062`
        * Added warning for ``partial_dependency`` when the feature includes null values :pr:`1352`
    * Documentation Changes
        * Fixed and updated code blocks in Release Notes :pr:`1243`
        * Added DecisionTree estimators to API Reference :pr:`1246`
        * Changed class inheritance display to flow vertically :pr:`1248`
        * Updated cost-benefit tutorial to use a holdout/test set :pr:`1159`
        * Added ``evalml info`` command to documentation :pr:`1293`
        * Miscellaneous doc updates :pr:`1269`
        * Removed conda pre-release testing from the release process document :pr:`1282`
        * Updates to contributing guide :pr:`1310`
        * Added Alteryx footer to docs with Twitter and Github link :pr:`1312`
        * Added documentation for evalml installation for Python 3.6 :pr:`1322`
        * Added documentation changes to make the API Docs easier to understand :pr:`1323`
        * Fixed documentation for ``feature_importance`` :pr:`1353`
        * Added tutorial for running `AutoML` with text data :pr:`1357`
        * Added documentation for woodwork integration with automl search :pr:`1361`
    * Testing Changes
        * Added tests for ``jupyter_check`` to handle IPython :pr:`1256`
        * Cleaned up ``make_pipeline`` tests to test for all estimators :pr:`1257`
        * Added a test to check conda build after merge to main :pr:`1247`
        * Removed code that was lacking codecov for ``__main__.py`` and unnecessary :pr:`1293`
        * Codecov: round coverage up instead of down :pr:`1334`
        * Add DockerHub credentials to CI testing environment :pr:`1356`
        * Add DockerHub credentials to conda testing environment :pr:`1363`

.. warning::

    **Breaking Changes**
        * Renamed ``LabelLeakageDataCheck`` to ``TargetLeakageDataCheck`` :pr:`1319`
        * ``max_pipelines`` parameter has been removed from ``AutoMLSearch``. Please use ``max_iterations`` instead. :pr:`1264`
        * ``AutoMLSearch.search()`` will now log a warning if the input is not a ``Woodwork`` data structure (``pandas``, ``numpy``) :pr:`1299`
        * Make ``max_batches`` argument to ``AutoMLSearch.search`` public :pr:`1320`
        * Removed unused argument `feature_types` from AutoMLSearch.search :pr:`1062`

**v0.14.1 Sep. 29, 2020**
    * Enhancements
        * Updated partial dependence methods to support calculating numeric columns in a dataset with non-numeric columns :pr:`1150`
        * Added ``get_feature_names`` on ``OneHotEncoder`` :pr:`1193`
        * Added ``detect_problem_type`` to ``problem_type/utils.py`` to automatically detect the problem type given targets :pr:`1194`
        * Added LightGBM to ``AutoMLSearch`` :pr:`1199`
        * Updated ``scikit-learn`` and ``scikit-optimize`` to use latest versions - 0.23.2 and 0.8.1 respectively :pr:`1141`
        * Added ``__str__`` and ``__repr__`` for pipelines and components :pr:`1218`
        * Included internal target check for both training and validation data in ``AutoMLSearch`` :pr:`1226`
        * Added ``ProblemTypes.all_problem_types`` helper to get list of supported problem types :pr:`1219`
        * Added ``DecisionTreeClassifier`` and ``DecisionTreeRegressor`` classes :pr:`1223`
        * Added ``ProblemTypes.all_problem_types`` helper to get list of supported problem types :pr:`1219`
        * ``DataChecks`` can now be parametrized by passing a list of ``DataCheck`` classes and a parameter dictionary :pr:`1167`
        * Added first CV fold score as validation score in ``AutoMLSearch.rankings`` :pr:`1221`
        * Updated ``flake8`` configuration to enable linting on ``__init__.py`` files :pr:`1234`
        * Refined ``make_pipeline_from_components`` implementation :pr:`1204`
    * Fixes
        * Updated GitHub URL after migration to Alteryx GitHub org :pr:`1207`
        * Changed Problem Type enum to be more similar to the string name :pr:`1208`
        * Wrapped call to scikit-learn's partial dependence method in a ``try``/``finally`` block :pr:`1232`
    * Changes
        * Added ``allow_writing_files`` as a named argument to CatBoost estimators. :pr:`1202`
        * Added ``solver`` and ``multi_class`` as named arguments to ``LogisticRegressionClassifier`` :pr:`1202`
        * Replaced pipeline's ``._transform`` method to evaluate all the preprocessing steps of a pipeline with ``.compute_estimator_features`` :pr:`1231`
        * Changed default large dataset train/test splitting behavior :pr:`1205`
    * Documentation Changes
        * Included description of how to access the component instances and features for pipeline user guide :pr:`1163`
        * Updated API docs to refer to target as "target" instead of "labels" for non-classification tasks and minor docs cleanup :pr:`1160`
        * Added Class Imbalance Data Check to ``api_reference.rst`` :pr:`1190` :pr:`1200`
        * Added pipeline properties to API reference :pr:`1209`
        * Clarified what the objective parameter in AutoML is used for in AutoML API reference and AutoML user guide :pr:`1222`
        * Updated API docs to include ``skopt.space.Categorical`` option for component hyperparameter range definition :pr:`1228`
        * Added install documentation for ``libomp`` in order to use LightGBM on Mac :pr:`1233`
        * Improved description of ``max_iterations`` in documentation :pr:`1212`
        * Removed unused code from sphinx conf :pr:`1235`
    * Testing Changes

.. warning::

    **Breaking Changes**
        * ``DefaultDataChecks`` now accepts a ``problem_type`` parameter that must be specified :pr:`1167`
        * Pipeline's ``._transform`` method to evaluate all the preprocessing steps of a pipeline has been replaced with ``.compute_estimator_features`` :pr:`1231`
        * ``get_objectives`` has been renamed to ``get_core_objectives``. This function will now return a list of valid objective instances :pr:`1230`


**v0.13.2 Sep. 17, 2020**
    * Enhancements
        * Added ``output_format`` field to explain predictions functions :pr:`1107`
        * Modified ``get_objective`` and ``get_objectives`` to be able to return any objective in ``evalml.objectives`` :pr:`1132`
        * Added a ``return_instance`` boolean parameter to ``get_objective`` :pr:`1132`
        * Added ``ClassImbalanceDataCheck`` to determine whether target imbalance falls below a given threshold :pr:`1135`
        * Added label encoder to LightGBM for binary classification :pr:`1152`
        * Added labels for the row index of confusion matrix :pr:`1154`
        * Added ``AutoMLSearch`` object as another parameter in search callbacks :pr:`1156`
        * Added the corresponding probability threshold for each point displayed in ``graph_roc_curve`` :pr:`1161`
        * Added ``__eq__`` for ``ComponentBase`` and ``PipelineBase`` :pr:`1178`
        * Added support for multiclass classification for ``roc_curve`` :pr:`1164`
        * Added ``categories`` accessor to ``OneHotEncoder`` for listing the categories associated with a feature :pr:`1182`
        * Added utility function to create pipeline instances from a list of component instances :pr:`1176`
    * Fixes
        * Fixed XGBoost column names for partial dependence methods :pr:`1104`
        * Removed dead code validating column type from ``TextFeaturizer`` :pr:`1122`
        * Fixed issue where ``Imputer`` cannot fit when there is None in a categorical or boolean column :pr:`1144`
        * ``OneHotEncoder`` preserves the custom index in the input data :pr:`1146`
        * Fixed representation for ``ModelFamily`` :pr:`1165`
        * Removed duplicate ``nbsphinx`` dependency in ``dev-requirements.txt`` :pr:`1168`
        * Users can now pass in any valid kwargs to all estimators :pr:`1157`
        * Remove broken accessor ``OneHotEncoder.get_feature_names`` and unneeded base class :pr:`1179`
        * Removed LightGBM Estimator from AutoML models :pr:`1186`
    * Changes
        * Pinned ``scikit-optimize`` version to 0.7.4 :pr:`1136`
        * Removed ``tqdm`` as a dependency :pr:`1177`
        * Added lightgbm version 3.0.0 to ``latest_dependency_versions.txt`` :pr:`1185`
        * Rename ``max_pipelines`` to ``max_iterations`` :pr:`1169`
    * Documentation Changes
        * Fixed API docs for ``AutoMLSearch`` ``add_result_callback`` :pr:`1113`
        * Added a step to our release process for pushing our latest version to conda-forge :pr:`1118`
        * Added warning for missing ipywidgets dependency for using ``PipelineSearchPlots`` on Jupyterlab :pr:`1145`
        * Updated ``README.md`` example to load demo dataset :pr:`1151`
        * Swapped mapping of breast cancer targets in ``model_understanding.ipynb`` :pr:`1170`
    * Testing Changes
        * Added test confirming ``TextFeaturizer`` never outputs null values :pr:`1122`
        * Changed Python version of ``Update Dependencies`` action to 3.8.x :pr:`1137`
        * Fixed release notes check-in test for ``Update Dependencies`` actions :pr:`1172`

.. warning::

    **Breaking Changes**
        * ``get_objective`` will now return a class definition rather than an instance by default :pr:`1132`
        * Deleted ``OPTIONS`` dictionary in ``evalml.objectives.utils.py`` :pr:`1132`
        * If specifying an objective by string, the string must now match the objective's name field, case-insensitive :pr:`1132`
        * Passing "Cost Benefit Matrix", "Fraud Cost", "Lead Scoring", "Mean Squared Log Error",
            "Recall", "Recall Macro", "Recall Micro", "Recall Weighted", or "Root Mean Squared Log Error" to ``AutoMLSearch`` will now result in a ``ValueError``
            rather than an ``ObjectiveNotFoundError`` :pr:`1132`
        * Search callbacks ``start_iteration_callback`` and ``add_results_callback`` have changed to include a copy of the AutoMLSearch object as a third parameter :pr:`1156`
        * Deleted ``OneHotEncoder.get_feature_names`` method which had been broken for a while, in favor of pipelines' ``input_feature_names`` :pr:`1179`
        * Deleted empty base class ``CategoricalEncoder`` which ``OneHotEncoder`` component was inheriting from :pr:`1176`
        * Results from ``roc_curve`` will now return as a list of dictionaries with each dictionary representing a class :pr:`1164`
        * ``max_pipelines`` now raises a ``DeprecationWarning`` and will be removed in the next release. ``max_iterations`` should be used instead. :pr:`1169`


**v0.13.1 Aug. 25, 2020**
    * Enhancements
        * Added Cost-Benefit Matrix objective for binary classification :pr:`1038`
        * Split ``fill_value`` into ``categorical_fill_value`` and ``numeric_fill_value`` for Imputer :pr:`1019`
        * Added ``explain_predictions`` and ``explain_predictions_best_worst`` for explaining multiple predictions with SHAP :pr:`1016`
        * Added new LSA component for text featurization :pr:`1022`
        * Added guide on installing with conda :pr:`1041`
        * Added a “cost-benefit curve” util method to graph cost-benefit matrix scores vs. binary classification thresholds :pr:`1081`
        * Standardized error when calling transform/predict before fit for pipelines :pr:`1048`
        * Added ``percent_better_than_baseline`` to AutoML search rankings and full rankings table :pr:`1050`
        * Added one-way partial dependence and partial dependence plots :pr:`1079`
        * Added "Feature Value" column to prediction explanation reports. :pr:`1064`
        * Added LightGBM classification estimator :pr:`1082`, :pr:`1114`
        * Added ``max_batches`` parameter to ``AutoMLSearch`` :pr:`1087`
    * Fixes
        * Updated ``TextFeaturizer`` component to no longer require an internet connection to run :pr:`1022`
        * Fixed non-deterministic element of ``TextFeaturizer`` transformations :pr:`1022`
        * Added a StandardScaler to all ElasticNet pipelines :pr:`1065`
        * Updated cost-benefit matrix to normalize score :pr:`1099`
        * Fixed logic in ``calculate_percent_difference`` so that it can handle negative values :pr:`1100`
    * Changes
        * Added ``needs_fitting`` property to ``ComponentBase`` :pr:`1044`
        * Updated references to data types to use datatype lists defined in ``evalml.utils.gen_utils`` :pr:`1039`
        * Remove maximum version limit for SciPy dependency :pr:`1051`
        * Moved ``all_components`` and other component importers into runtime methods :pr:`1045`
        * Consolidated graphing utility methods under ``evalml.utils.graph_utils`` :pr:`1060`
        * Made slight tweaks to how ``TextFeaturizer`` uses ``featuretools``, and did some refactoring of that and of LSA :pr:`1090`
        * Changed ``show_all_features`` parameter into ``importance_threshold``, which allows for thresholding feature importance :pr:`1097`, :pr:`1103`
    * Documentation Changes
        * Update ``setup.py`` URL to point to the github repo :pr:`1037`
        * Added tutorial for using the cost-benefit matrix objective :pr:`1088`
        * Updated ``model_understanding.ipynb`` to include documentation for using plotly on Jupyter Lab :pr:`1108`
    * Testing Changes
        * Refactor CircleCI tests to use matrix jobs (:pr:`1043`)
        * Added a test to check that all test directories are included in evalml package :pr:`1054`


.. warning::

    **Breaking Changes**
        * ``confusion_matrix`` and ``normalize_confusion_matrix`` have been moved to ``evalml.utils`` :pr:`1038`
        * All graph utility methods previously under ``evalml.pipelines.graph_utils`` have been moved to ``evalml.utils.graph_utils`` :pr:`1060`


**v0.12.2 Aug. 6, 2020**
    * Enhancements
        * Add save/load method to components :pr:`1023`
        * Expose pickle ``protocol`` as optional arg to save/load :pr:`1023`
        * Updated estimators used in AutoML to include ExtraTrees and ElasticNet estimators :pr:`1030`
    * Fixes
    * Changes
        * Removed ``DeprecationWarning`` for ``SimpleImputer`` :pr:`1018`
    * Documentation Changes
        * Add note about version numbers to release process docs :pr:`1034`
    * Testing Changes
        * Test files are now included in the evalml package :pr:`1029`


**v0.12.0 Aug. 3, 2020**
    * Enhancements
        * Added string and categorical targets support for binary and multiclass pipelines and check for numeric targets for ``DetectLabelLeakage`` data check :pr:`932`
        * Added clear exception for regression pipelines if target datatype is string or categorical :pr:`960`
        * Added target column names and class labels in ``predict`` and ``predict_proba`` output for pipelines :pr:`951`
        * Added ``_compute_shap_values`` and ``normalize_values`` to ``pipelines/explanations`` module :pr:`958`
        * Added ``explain_prediction`` feature which explains single predictions with SHAP :pr:`974`
        * Added Imputer to allow different imputation strategies for numerical and categorical dtypes :pr:`991`
        * Added support for configuring logfile path using env var, and don't create logger if there are filesystem errors :pr:`975`
        * Updated catboost estimators' default parameters and automl hyperparameter ranges to speed up fit time :pr:`998`
    * Fixes
        * Fixed ReadtheDocs warning failure regarding embedded gif :pr:`943`
        * Removed incorrect parameter passed to pipeline classes in ``_add_baseline_pipelines`` :pr:`941`
        * Added universal error for calling ``predict``, ``predict_proba``, ``transform``, and ``feature_importances`` before fitting :pr:`969`, :pr:`994`
        * Made ``TextFeaturizer`` component and pip dependencies ``featuretools`` and ``nlp_primitives`` optional :pr:`976`
        * Updated imputation strategy in automl to no longer limit impute strategy to ``most_frequent`` for all features if there are any categorical columns :pr:`991`
        * Fixed ``UnboundLocalError`` for ``cv_pipeline`` when automl search errors :pr:`996`
        * Fixed ``Imputer`` to reset dataframe index to preserve behavior expected from  ``SimpleImputer`` :pr:`1009`
    * Changes
        * Moved ``get_estimators`` to ``evalml.pipelines.components.utils`` :pr:`934`
        * Modified Pipelines to raise ``PipelineScoreError`` when they encounter an error during scoring :pr:`936`
        * Moved ``evalml.model_families.list_model_families`` to ``evalml.pipelines.components.allowed_model_families`` :pr:`959`
        * Renamed ``DateTimeFeaturization`` to ``DateTimeFeaturizer`` :pr:`977`
        * Added check to stop search and raise an error if all pipelines in a batch return NaN scores :pr:`1015`
    * Documentation Changes
        * Updated ``README.md`` :pr:`963`
        * Reworded message when errors are returned from data checks in search :pr:`982`
        * Added section on understanding model predictions with ``explain_prediction`` to User Guide :pr:`981`
        * Added a section to the user guide and api reference about how XGBoost and CatBoost are not fully supported. :pr:`992`
        * Added custom components section in user guide :pr:`993`
        * Updated FAQ section formatting :pr:`997`
        * Updated release process documentation :pr:`1003`
    * Testing Changes
        * Moved ``predict_proba`` and ``predict`` tests regarding string / categorical targets to ``test_pipelines.py`` :pr:`972`
        * Fixed dependency update bot by updating python version to 3.7 to avoid frequent github version updates :pr:`1002`


.. warning::

    **Breaking Changes**
        * ``get_estimators`` has been moved to ``evalml.pipelines.components.utils`` (previously was under ``evalml.pipelines.utils``) :pr:`934`
        * Removed the ``raise_errors`` flag in AutoML search. All errors during pipeline evaluation will be caught and logged. :pr:`936`
        * ``evalml.model_families.list_model_families`` has been moved to ``evalml.pipelines.components.allowed_model_families`` :pr:`959`
        * ``TextFeaturizer``: the ``featuretools`` and ``nlp_primitives`` packages must be installed after installing evalml in order to use this component :pr:`976`
        * Renamed ``DateTimeFeaturization`` to ``DateTimeFeaturizer`` :pr:`977`


**v0.11.2 July 16, 2020**
    * Enhancements
        * Added ``NoVarianceDataCheck`` to ``DefaultDataChecks`` :pr:`893`
        * Added text processing and featurization component ``TextFeaturizer`` :pr:`913`, :pr:`924`
        * Added additional checks to ``InvalidTargetDataCheck`` to handle invalid target data types :pr:`929`
        * ``AutoMLSearch`` will now handle ``KeyboardInterrupt`` and prompt user for confirmation :pr:`915`
    * Fixes
        * Makes automl results a read-only property :pr:`919`
    * Changes
        * Deleted static pipelines and refactored tests involving static pipelines, removed ``all_pipelines()`` and ``get_pipelines()`` :pr:`904`
        * Moved ``list_model_families`` to ``evalml.model_family.utils`` :pr:`903`
        * Updated ``all_pipelines``, ``all_estimators``, ``all_components`` to use the same mechanism for dynamically generating their elements :pr:`898`
        * Rename ``master`` branch to ``main`` :pr:`918`
        * Add pypi release github action :pr:`923`
        * Updated ``AutoMLSearch.search`` stdout output and logging and removed tqdm progress bar :pr:`921`
        * Moved automl config checks previously in ``search()`` to init :pr:`933`
    * Documentation Changes
        * Reorganized and rewrote documentation :pr:`937`
        * Updated to use pydata sphinx theme :pr:`937`
        * Updated docs to use ``release_notes`` instead of ``changelog`` :pr:`942`
    * Testing Changes
        * Cleaned up fixture names and usages in tests :pr:`895`


.. warning::

    **Breaking Changes**
        * ``list_model_families`` has been moved to ``evalml.model_family.utils`` (previously was under ``evalml.pipelines.utils``) :pr:`903`
        * ``get_estimators`` has been moved to ``evalml.pipelines.components.utils`` (previously was under ``evalml.pipelines.utils``) :pr:`934`
        * Static pipeline definitions have been removed, but similar pipelines can still be constructed via creating an instance of ``PipelineBase`` :pr:`904`
        * ``all_pipelines()`` and ``get_pipelines()`` utility methods have been removed :pr:`904`


**v0.11.0 June 30, 2020**
    * Enhancements
        * Added multiclass support for ROC curve graphing :pr:`832`
        * Added preprocessing component to drop features whose percentage of NaN values exceeds a specified threshold :pr:`834`
        * Added data check to check for problematic target labels :pr:`814`
        * Added PerColumnImputer that allows imputation strategies per column :pr:`824`
        * Added transformer to drop specific columns :pr:`827`
        * Added support for ``categories``, ``handle_error``, and ``drop`` parameters in ``OneHotEncoder`` :pr:`830` :pr:`897`
        * Added preprocessing component to handle DateTime columns featurization :pr:`838`
        * Added ability to clone pipelines and components :pr:`842`
        * Define getter method for component ``parameters`` :pr:`847`
        * Added utility methods to calculate and graph permutation importances :pr:`860`, :pr:`880`
        * Added new utility functions necessary for generating dynamic preprocessing pipelines :pr:`852`
        * Added kwargs to all components :pr:`863`
        * Updated ``AutoSearchBase`` to use dynamically generated preprocessing pipelines :pr:`870`
        * Added SelectColumns transformer :pr:`873`
        * Added ability to evaluate additional pipelines for automl search :pr:`874`
        * Added ``default_parameters`` class property to components and pipelines :pr:`879`
        * Added better support for disabling data checks in automl search :pr:`892`
        * Added ability to save and load AutoML objects to file :pr:`888`
        * Updated ``AutoSearchBase.get_pipelines`` to return an untrained pipeline instance :pr:`876`
        * Saved learned binary classification thresholds in automl results cv data dict :pr:`876`
    * Fixes
        * Fixed bug where SimpleImputer cannot handle dropped columns :pr:`846`
        * Fixed bug where PerColumnImputer cannot handle dropped columns :pr:`855`
        * Enforce requirement that builtin components save all inputted values in their parameters dict :pr:`847`
        * Don't list base classes in ``all_components`` output :pr:`847`
        * Standardize all components to output pandas data structures, and accept either pandas or numpy :pr:`853`
        * Fixed rankings and full_rankings error when search has not been run :pr:`894`
    * Changes
        * Update ``all_pipelines`` and ``all_components`` to try initializing pipelines/components, and on failure exclude them :pr:`849`
        * Refactor ``handle_components`` to ``handle_components_class``, standardize to ``ComponentBase`` subclass instead of instance :pr:`850`
        * Refactor "blacklist"/"whitelist" to "allow"/"exclude" lists :pr:`854`
        * Replaced ``AutoClassificationSearch`` and ``AutoRegressionSearch`` with ``AutoMLSearch`` :pr:`871`
        * Renamed feature_importances and permutation_importances methods to use singular names (feature_importance and permutation_importance) :pr:`883`
        * Updated ``automl`` default data splitter to train/validation split for large datasets :pr:`877`
        * Added open source license, update some repo metadata :pr:`887`
        * Removed dead code in ``_get_preprocessing_components`` :pr:`896`
    * Documentation Changes
        * Fix some typos and update the EvalML logo :pr:`872`
    * Testing Changes
        * Update the changelog check job to expect the new branching pattern for the deps update bot :pr:`836`
        * Check that all components output pandas datastructures, and can accept either pandas or numpy :pr:`853`
        * Replaced ``AutoClassificationSearch`` and ``AutoRegressionSearch`` with ``AutoMLSearch`` :pr:`871`


.. warning::

    **Breaking Changes**
        * Pipelines' static ``component_graph`` field must contain either ``ComponentBase`` subclasses or ``str``, instead of ``ComponentBase`` subclass instances :pr:`850`
        * Rename ``handle_component`` to ``handle_component_class``. Now standardizes to ``ComponentBase`` subclasses instead of ``ComponentBase`` subclass instances :pr:`850`
        * Renamed automl's ``cv`` argument to ``data_split`` :pr:`877`
        * Pipelines' and classifiers' ``feature_importances`` is renamed ``feature_importance``, ``graph_feature_importances`` is renamed ``graph_feature_importance`` :pr:`883`
        * Passing ``data_checks=None`` to automl search will not perform any data checks as opposed to default checks. :pr:`892`
        * Pipelines to search for in AutoML are now determined automatically, rather than using the statically-defined pipeline classes. :pr:`870`
        * Updated ``AutoSearchBase.get_pipelines`` to return an untrained pipeline instance, instead of one which happened to be trained on the final cross-validation fold :pr:`876`


**v0.10.0 May 29, 2020**
    * Enhancements
        * Added baseline models for classification and regression, add functionality to calculate baseline models before searching in AutoML :pr:`746`
        * Port over highly-null guardrail as a data check and define ``DefaultDataChecks`` and ``DisableDataChecks`` classes :pr:`745`
        * Update ``Tuner`` classes to work directly with pipeline parameters dicts instead of flat parameter lists :pr:`779`
        * Add Elastic Net as a pipeline option :pr:`812`
        * Added new Pipeline option ``ExtraTrees`` :pr:`790`
        * Added precicion-recall curve metrics and plot for binary classification problems in ``evalml.pipeline.graph_utils`` :pr:`794`
        * Update the default automl algorithm to search in batches, starting with default parameters for each pipeline and iterating from there :pr:`793`
        * Added ``AutoMLAlgorithm`` class and ``IterativeAlgorithm`` impl, separated from ``AutoSearchBase`` :pr:`793`
    * Fixes
        * Update pipeline ``score`` to return ``nan`` score for any objective which throws an exception during scoring :pr:`787`
        * Fixed bug introduced in :pr:`787` where binary classification metrics requiring predicted probabilities error in scoring :pr:`798`
        * CatBoost and XGBoost classifiers and regressors can no longer have a learning rate of 0 :pr:`795`
    * Changes
        * Cleanup pipeline ``score`` code, and cleanup codecov :pr:`711`
        * Remove ``pass`` for abstract methods for codecov :pr:`730`
        * Added __str__ for AutoSearch object :pr:`675`
        * Add util methods to graph ROC and confusion matrix :pr:`720`
        * Refactor ``AutoBase`` to ``AutoSearchBase`` :pr:`758`
        * Updated AutoBase with ``data_checks`` parameter, removed previous ``detect_label_leakage`` parameter, and added functionality to run data checks before search in AutoML :pr:`765`
        * Updated our logger to use Python's logging utils :pr:`763`
        * Refactor most of ``AutoSearchBase._do_iteration`` impl into ``AutoSearchBase._evaluate`` :pr:`762`
        * Port over all guardrails to use the new DataCheck API :pr:`789`
        * Expanded ``import_or_raise`` to catch all exceptions :pr:`759`
        * Adds RMSE, MSLE, RMSLE as standard metrics :pr:`788`
        * Don't allow ``Recall`` to be used as an objective for AutoML :pr:`784`
        * Removed feature selection from pipelines :pr:`819`
        * Update default estimator parameters to make automl search faster and more accurate :pr:`793`
    * Documentation Changes
        * Add instructions to freeze ``master`` on ``release.md`` :pr:`726`
        * Update release instructions with more details :pr:`727` :pr:`733`
        * Add objective base classes to API reference :pr:`736`
        * Fix components API to match other modules :pr:`747`
    * Testing Changes
        * Delete codecov yml, use codecov.io's default :pr:`732`
        * Added unit tests for fraud cost, lead scoring, and standard metric objectives :pr:`741`
        * Update codecov client :pr:`782`
        * Updated AutoBase __str__ test to include no parameters case :pr:`783`
        * Added unit tests for ``ExtraTrees`` pipeline :pr:`790`
        * If codecov fails to upload, fail build :pr:`810`
        * Updated Python version of dependency action :pr:`816`
        * Update the dependency update bot to use a suffix when creating branches :pr:`817`

.. warning::

    **Breaking Changes**
        * The ``detect_label_leakage`` parameter for AutoML classes has been removed and replaced by a ``data_checks`` parameter :pr:`765`
        * Moved ROC and confusion matrix methods from ``evalml.pipeline.plot_utils`` to ``evalml.pipeline.graph_utils`` :pr:`720`
        * ``Tuner`` classes require a pipeline hyperparameter range dict as an init arg instead of a space definition :pr:`779`
        * ``Tuner.propose`` and ``Tuner.add`` work directly with pipeline parameters dicts instead of flat parameter lists :pr:`779`
        * ``PipelineBase.hyperparameters`` and ``custom_hyperparameters`` use pipeline parameters dict format instead of being represented as a flat list :pr:`779`
        * All guardrail functions previously under ``evalml.guardrails.utils`` will be removed and replaced by data checks :pr:`789`
        * ``Recall`` disallowed as an objective for AutoML :pr:`784`
        * ``AutoSearchBase`` parameter ``tuner`` has been renamed to ``tuner_class`` :pr:`793`
        * ``AutoSearchBase`` parameter ``possible_pipelines`` and ``possible_model_families`` have been renamed to ``allowed_pipelines`` and ``allowed_model_families`` :pr:`793`


**v0.9.0 Apr. 27, 2020**
    * Enhancements
        * Added ``Accuracy`` as an standard objective :pr:`624`
        * Added verbose parameter to load_fraud :pr:`560`
        * Added Balanced Accuracy metric for binary, multiclass :pr:`612` :pr:`661`
        * Added XGBoost regressor and XGBoost regression pipeline :pr:`666`
        * Added ``Accuracy`` metric for multiclass :pr:`672`
        * Added objective name in ``AutoBase.describe_pipeline`` :pr:`686`
        * Added ``DataCheck`` and ``DataChecks``, ``Message`` classes and relevant subclasses :pr:`739`
    * Fixes
        * Removed direct access to ``cls.component_graph`` :pr:`595`
        * Add testing files to .gitignore :pr:`625`
        * Remove circular dependencies from ``Makefile`` :pr:`637`
        * Add error case for ``normalize_confusion_matrix()`` :pr:`640`
        * Fixed ``XGBoostClassifier`` and ``XGBoostRegressor`` bug with feature names that contain [, ], or < :pr:`659`
        * Update ``make_pipeline_graph`` to not accidentally create empty file when testing if path is valid :pr:`649`
        * Fix pip installation warning about docsutils version, from boto dependency :pr:`664`
        * Removed zero division warning for F1/precision/recall metrics :pr:`671`
        * Fixed ``summary`` for pipelines without estimators :pr:`707`
    * Changes
        * Updated default objective for binary/multiclass classification to log loss :pr:`613`
        * Created classification and regression pipeline subclasses and removed objective as an attribute of pipeline classes :pr:`405`
        * Changed the output of ``score`` to return one dictionary :pr:`429`
        * Created binary and multiclass objective subclasses :pr:`504`
        * Updated objectives API :pr:`445`
        * Removed call to ``get_plot_data`` from AutoML :pr:`615`
        * Set ``raise_error`` to default to True for AutoML classes :pr:`638`
        * Remove unnecessary "u" prefixes on some unicode strings :pr:`641`
        * Changed one-hot encoder to return uint8 dtypes instead of ints :pr:`653`
        * Pipeline ``_name`` field changed to ``custom_name`` :pr:`650`
        * Removed ``graphs.py`` and moved methods into ``PipelineBase`` :pr:`657`, :pr:`665`
        * Remove s3fs as a dev dependency :pr:`664`
        * Changed requirements-parser to be a core dependency :pr:`673`
        * Replace ``supported_problem_types`` field on pipelines with ``problem_type`` attribute on base classes :pr:`678`
        * Changed AutoML to only show best results for a given pipeline template in ``rankings``, added ``full_rankings`` property to show all :pr:`682`
        * Update ``ModelFamily`` values: don't list xgboost/catboost as classifiers now that we have regression pipelines for them :pr:`677`
        * Changed AutoML's ``describe_pipeline`` to get problem type from pipeline instead :pr:`685`
        * Standardize ``import_or_raise`` error messages :pr:`683`
        * Updated argument order of objectives to align with sklearn's :pr:`698`
        * Renamed ``pipeline.feature_importance_graph`` to ``pipeline.graph_feature_importances`` :pr:`700`
        * Moved ROC and confusion matrix methods to ``evalml.pipelines.plot_utils`` :pr:`704`
        * Renamed ``MultiClassificationObjective`` to ``MulticlassClassificationObjective``, to align with pipeline naming scheme :pr:`715`
    * Documentation Changes
        * Fixed some sphinx warnings :pr:`593`
        * Fixed docstring for ``AutoClassificationSearch`` with correct command :pr:`599`
        * Limit readthedocs formats to pdf, not htmlzip and epub :pr:`594` :pr:`600`
        * Clean up objectives API documentation :pr:`605`
        * Fixed function on Exploring search results page :pr:`604`
        * Update release process doc :pr:`567`
        * ``AutoClassificationSearch`` and ``AutoRegressionSearch`` show inherited methods in API reference :pr:`651`
        * Fixed improperly formatted code in breaking changes for changelog :pr:`655`
        * Added configuration to treat Sphinx warnings as errors :pr:`660`
        * Removed separate plotting section for pipelines in API reference :pr:`657`, :pr:`665`
        * Have leads example notebook load S3 files using https, so we can delete s3fs dev dependency :pr:`664`
        * Categorized components in API reference and added descriptions for each category :pr:`663`
        * Fixed Sphinx warnings about ``BalancedAccuracy`` objective :pr:`669`
        * Updated API reference to include missing components and clean up pipeline docstrings :pr:`689`
        * Reorganize API ref, and clarify pipeline sub-titles :pr:`688`
        * Add and update preprocessing utils in API reference :pr:`687`
        * Added inheritance diagrams to API reference :pr:`695`
        * Documented which default objective AutoML optimizes for :pr:`699`
        * Create seperate install page :pr:`701`
        * Include more utils in API ref, like ``import_or_raise`` :pr:`704`
        * Add more color to pipeline documentation :pr:`705`
    * Testing Changes
        * Matched install commands of ``check_latest_dependencies`` test and it's GitHub action :pr:`578`
        * Added Github app to auto assign PR author as assignee :pr:`477`
        * Removed unneeded conda installation of xgboost in windows checkin tests :pr:`618`
        * Update graph tests to always use tmpfile dir :pr:`649`
        * Changelog checkin test workaround for release PRs: If 'future release' section is empty of PR refs, pass check :pr:`658`
        * Add changelog checkin test exception for ``dep-update`` branch :pr:`723`

.. warning::

    **Breaking Changes**

    * Pipelines will now no longer take an objective parameter during instantiation, and will no longer have an objective attribute.
    * ``fit()`` and ``predict()`` now use an optional ``objective`` parameter, which is only used in binary classification pipelines to fit for a specific objective.
    * ``score()`` will now use a required ``objectives`` parameter that is used to determine all the objectives to score on. This differs from the previous behavior, where the pipeline's objective was scored on regardless.
    * ``score()`` will now return one dictionary of all objective scores.
    * ``ROC`` and ``ConfusionMatrix`` plot methods via ``Auto(*).plot`` have been removed by :pr:`615` and are replaced by ``roc_curve`` and ``confusion_matrix`` in ``evamlm.pipelines.plot_utils`` in :pr:`704`
    * ``normalize_confusion_matrix`` has been moved to ``evalml.pipelines.plot_utils`` :pr:`704`
    * Pipelines ``_name`` field changed to ``custom_name``
    * Pipelines ``supported_problem_types`` field is removed because it is no longer necessary :pr:`678`
    * Updated argument order of objectives' ``objective_function`` to align with sklearn :pr:`698`
    * ``pipeline.feature_importance_graph`` has been renamed to ``pipeline.graph_feature_importances`` in :pr:`700`
    * Removed unsupported ``MSLE`` objective :pr:`704`


**v0.8.0 Apr. 1, 2020**
    * Enhancements
        * Add normalization option and information to confusion matrix :pr:`484`
        * Add util function to drop rows with NaN values :pr:`487`
        * Renamed ``PipelineBase.name`` as ``PipelineBase.summary`` and redefined ``PipelineBase.name`` as class property :pr:`491`
        * Added access to parameters in Pipelines with ``PipelineBase.parameters`` (used to be return of ``PipelineBase.describe``) :pr:`501`
        * Added ``fill_value`` parameter for ``SimpleImputer`` :pr:`509`
        * Added functionality to override component hyperparameters and made pipelines take hyperparemeters from components :pr:`516`
        * Allow ``numpy.random.RandomState`` for random_state parameters :pr:`556`
    * Fixes
        * Removed unused dependency ``matplotlib``, and move ``category_encoders`` to test reqs :pr:`572`
    * Changes
        * Undo version cap in XGBoost placed in :pr:`402` and allowed all released of XGBoost :pr:`407`
        * Support pandas 1.0.0 :pr:`486`
        * Made all references to the logger static :pr:`503`
        * Refactored ``model_type`` parameter for components and pipelines to ``model_family`` :pr:`507`
        * Refactored ``problem_types`` for pipelines and components into ``supported_problem_types`` :pr:`515`
        * Moved ``pipelines/utils.save_pipeline`` and ``pipelines/utils.load_pipeline`` to ``PipelineBase.save`` and ``PipelineBase.load`` :pr:`526`
        * Limit number of categories encoded by ``OneHotEncoder`` :pr:`517`
    * Documentation Changes
        * Updated API reference to remove ``PipelinePlot`` and added moved ``PipelineBase`` plotting methods :pr:`483`
        * Add code style and github issue guides :pr:`463` :pr:`512`
        * Updated API reference for to surface class variables for pipelines and components :pr:`537`
        * Fixed README documentation link :pr:`535`
        * Unhid PR references in changelog :pr:`656`
    * Testing Changes
        * Added automated dependency check PR :pr:`482`, :pr:`505`
        * Updated automated dependency check comment :pr:`497`
        * Have build_docs job use python executor, so that env vars are set properly :pr:`547`
        * Added simple test to make sure ``OneHotEncoder``'s top_n works with large number of categories :pr:`552`
        * Run windows unit tests on PRs :pr:`557`


.. warning::

    **Breaking Changes**

    * ``AutoClassificationSearch`` and ``AutoRegressionSearch``'s ``model_types`` parameter has been refactored into ``allowed_model_families``
    * ``ModelTypes`` enum has been changed to ``ModelFamily``
    * Components and Pipelines now have a ``model_family`` field instead of ``model_type``
    * ``get_pipelines`` utility function now accepts ``model_families`` as an argument instead of ``model_types``
    * ``PipelineBase.name`` no longer returns structure of pipeline and has been replaced by ``PipelineBase.summary``
    * ``PipelineBase.problem_types`` and ``Estimator.problem_types`` has been renamed to ``supported_problem_types``
    * ``pipelines/utils.save_pipeline`` and ``pipelines/utils.load_pipeline`` moved to ``PipelineBase.save`` and ``PipelineBase.load``


**v0.7.0 Mar. 9, 2020**
    * Enhancements
        * Added emacs buffers to .gitignore :pr:`350`
        * Add CatBoost (gradient-boosted trees) classification and regression components and pipelines :pr:`247`
        * Added Tuner abstract base class :pr:`351`
        * Added ``n_jobs`` as parameter for ``AutoClassificationSearch`` and ``AutoRegressionSearch`` :pr:`403`
        * Changed colors of confusion matrix to shades of blue and updated axis order to match scikit-learn's :pr:`426`
        * Added ``PipelineBase`` ``.graph`` and ``.feature_importance_graph`` methods, moved from previous location :pr:`423`
        * Added support for python 3.8 :pr:`462`
    * Fixes
        * Fixed ROC and confusion matrix plots not being calculated if user passed own additional_objectives :pr:`276`
        * Fixed ReadtheDocs ``FileNotFoundError`` exception for fraud dataset :pr:`439`
    * Changes
        * Added ``n_estimators`` as a tunable parameter for XGBoost :pr:`307`
        * Remove unused parameter ``ObjectiveBase.fit_needs_proba`` :pr:`320`
        * Remove extraneous parameter ``component_type`` from all components :pr:`361`
        * Remove unused ``rankings.csv`` file :pr:`397`
        * Downloaded demo and test datasets so unit tests can run offline :pr:`408`
        * Remove ``_needs_fitting`` attribute from Components :pr:`398`
        * Changed plot.feature_importance to show only non-zero feature importances by default, added optional parameter to show all :pr:`413`
        * Refactored ``PipelineBase`` to take in parameter dictionary and moved pipeline metadata to class attribute :pr:`421`
        * Dropped support for Python 3.5 :pr:`438`
        * Removed unused ``apply.py`` file :pr:`449`
        * Clean up ``requirements.txt`` to remove unused deps :pr:`451`
        * Support installation without all required dependencies :pr:`459`
    * Documentation Changes
        * Update release.md with instructions to release to internal license key :pr:`354`
    * Testing Changes
        * Added tests for utils (and moved current utils to gen_utils) :pr:`297`
        * Moved XGBoost install into it's own separate step on Windows using Conda :pr:`313`
        * Rewind pandas version to before 1.0.0, to diagnose test failures for that version :pr:`325`
        * Added dependency update checkin test :pr:`324`
        * Rewind XGBoost version to before 1.0.0 to diagnose test failures for that version :pr:`402`
        * Update dependency check to use a whitelist :pr:`417`
        * Update unit test jobs to not install dev deps :pr:`455`

.. warning::

    **Breaking Changes**

    * Python 3.5 will not be actively supported.

**v0.6.0 Dec. 16, 2019**
    * Enhancements
        * Added ability to create a plot of feature importances :pr:`133`
        * Add early stopping to AutoML using patience and tolerance parameters :pr:`241`
        * Added ROC and confusion matrix metrics and plot for classification problems and introduce PipelineSearchPlots class :pr:`242`
        * Enhanced AutoML results with search order :pr:`260`
        * Added utility function to show system and environment information :pr:`300`
    * Fixes
        * Lower botocore requirement :pr:`235`
        * Fixed decision_function calculation for ``FraudCost`` objective :pr:`254`
        * Fixed return value of ``Recall`` metrics :pr:`264`
        * Components return ``self`` on fit :pr:`289`
    * Changes
        * Renamed automl classes to ``AutoRegressionSearch`` and ``AutoClassificationSearch`` :pr:`287`
        * Updating demo datasets to retain column names :pr:`223`
        * Moving pipeline visualization to ``PipelinePlot`` class :pr:`228`
        * Standarizing inputs as ``pd.Dataframe`` / ``pd.Series`` :pr:`130`
        * Enforcing that pipelines must have an estimator as last component :pr:`277`
        * Added ``ipywidgets`` as a dependency in ``requirements.txt`` :pr:`278`
        * Added Random and Grid Search Tuners :pr:`240`
    * Documentation Changes
        * Adding class properties to API reference :pr:`244`
        * Fix and filter FutureWarnings from scikit-learn :pr:`249`, :pr:`257`
        * Adding Linear Regression to API reference and cleaning up some Sphinx warnings :pr:`227`
    * Testing Changes
        * Added support for testing on Windows with CircleCI :pr:`226`
        * Added support for doctests :pr:`233`

.. warning::

    **Breaking Changes**

    * The ``fit()`` method for ``AutoClassifier`` and ``AutoRegressor`` has been renamed to ``search()``.
    * ``AutoClassifier`` has been renamed to ``AutoClassificationSearch``
    * ``AutoRegressor`` has been renamed to ``AutoRegressionSearch``
    * ``AutoClassificationSearch.results`` and ``AutoRegressionSearch.results`` now is a dictionary with ``pipeline_results`` and ``search_order`` keys. ``pipeline_results`` can be used to access a dictionary that is identical to the old ``.results`` dictionary. Whereas, ``search_order`` returns a list of the search order in terms of ``pipeline_id``.
    * Pipelines now require an estimator as the last component in ``component_list``. Slicing pipelines now throws an ``NotImplementedError`` to avoid returning pipelines without an estimator.

**v0.5.2 Nov. 18, 2019**
    * Enhancements
        * Adding basic pipeline structure visualization :pr:`211`
    * Documentation Changes
        * Added notebooks to build process :pr:`212`

**v0.5.1 Nov. 15, 2019**
    * Enhancements
        * Added basic outlier detection guardrail :pr:`151`
        * Added basic ID column guardrail :pr:`135`
        * Added support for unlimited pipelines with a ``max_time`` limit :pr:`70`
        * Updated .readthedocs.yaml to successfully build :pr:`188`
    * Fixes
        * Removed MSLE from default additional objectives :pr:`203`
        * Fixed ``random_state`` passed in pipelines :pr:`204`
        * Fixed slow down in RFRegressor :pr:`206`
    * Changes
        * Pulled information for describe_pipeline from pipeline's new describe method :pr:`190`
        * Refactored pipelines :pr:`108`
        * Removed guardrails from Auto(*) :pr:`202`, :pr:`208`
    * Documentation Changes
        * Updated documentation to show ``max_time`` enhancements :pr:`189`
        * Updated release instructions for RTD :pr:`193`
        * Added notebooks to build process :pr:`212`
        * Added contributing instructions :pr:`213`
        * Added new content :pr:`222`

**v0.5.0 Oct. 29, 2019**
    * Enhancements
        * Added basic one hot encoding :pr:`73`
        * Use enums for model_type :pr:`110`
        * Support for splitting regression datasets :pr:`112`
        * Auto-infer multiclass classification :pr:`99`
        * Added support for other units in ``max_time`` :pr:`125`
        * Detect highly null columns :pr:`121`
        * Added additional regression objectives :pr:`100`
        * Show an interactive iteration vs. score plot when using fit() :pr:`134`
    * Fixes
        * Reordered ``describe_pipeline`` :pr:`94`
        * Added type check for ``model_type`` :pr:`109`
        * Fixed ``s`` units when setting string ``max_time`` :pr:`132`
        * Fix objectives not appearing in API documentation :pr:`150`
    * Changes
        * Reorganized tests :pr:`93`
        * Moved logging to its own module :pr:`119`
        * Show progress bar history :pr:`111`
        * Using ``cloudpickle`` instead of pickle to allow unloading of custom objectives :pr:`113`
        * Removed render.py :pr:`154`
    * Documentation Changes
        * Update release instructions :pr:`140`
        * Include additional_objectives parameter :pr:`124`
        * Added Changelog :pr:`136`
    * Testing Changes
        * Code coverage :pr:`90`
        * Added CircleCI tests for other Python versions :pr:`104`
        * Added doc notebooks as tests :pr:`139`
        * Test metadata for CircleCI and 2 core parallelism :pr:`137`

**v0.4.1 Sep. 16, 2019**
    * Enhancements
        * Added AutoML for classification and regressor using Autobase and Skopt :pr:`7` :pr:`9`
        * Implemented standard classification and regression metrics :pr:`7`
        * Added logistic regression, random forest, and XGBoost pipelines :pr:`7`
        * Implemented support for custom objectives :pr:`15`
        * Feature importance for pipelines :pr:`18`
        * Serialization for pipelines :pr:`19`
        * Allow fitting on objectives for optimal threshold :pr:`27`
        * Added detect label leakage :pr:`31`
        * Implemented callbacks :pr:`42`
        * Allow for multiclass classification :pr:`21`
        * Added support for additional objectives :pr:`79`
    * Fixes
        * Fixed feature selection in pipelines :pr:`13`
        * Made ``random_seed`` usage consistent :pr:`45`
    * Documentation Changes
        * Documentation Changes
        * Added docstrings :pr:`6`
        * Created notebooks for docs :pr:`6`
        * Initialized readthedocs EvalML :pr:`6`
        * Added favicon :pr:`38`
    * Testing Changes
        * Added testing for loading data :pr:`39`

**v0.2.0 Aug. 13, 2019**
    * Enhancements
        * Created fraud detection objective :pr:`4`

**v0.1.0 July. 31, 2019**
    * *First Release*
    * Enhancements
        * Added lead scoring objecitve :pr:`1`
        * Added basic classifier :pr:`1`
    * Documentation Changes
        * Initialized Sphinx for docs :pr:`1`<|MERGE_RESOLUTION|>--- conflicted
+++ resolved
@@ -2,11 +2,8 @@
 -------------
 **Future Releases**
     * Enhancements
-<<<<<<< HEAD
         * Updated to run with Woodwork >= 0.18.0 :pr:`3700`
-=======
         * Pass time index column to time series native estimators but drop otherwise :pr:`3691`
->>>>>>> e93f513b
     * Fixes
     * Changes
     * Documentation Changes
