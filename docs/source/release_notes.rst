--- conflicted
+++ resolved
@@ -6,25 +6,18 @@
     * Fixes
         * Pinned ``cmdstan`` to ``0.28.0`` in ``cmdstan-builder`` to prevent future breaking of support for Prophet :pr:`2880`
     * Changes
-<<<<<<< HEAD
+        * Deleted scikit-learn ensembler :pr:`2819`
         * Refactored pipeline building logic out of ``AutoMLSearch`` and into ``IterativeAlgorithm`` :pr:`2854`
-=======
+    * Documentation Changes
+        * Updated ``install.ipynb`` to reflect flexibility for ``cmdstan`` version installation :pr:`2880`
+    * Testing Changes
+        * Updated linux tests to use ``cmdstan-builder==0.0.8`` :pr:`2880`
+
+.. warning::
+
+    **Breaking Changes**
         * Deleted scikit-learn ensembler :pr:`2819`
->>>>>>> 322dcc0e
-    * Documentation Changes
-        * Updated ``install.ipynb`` to reflect flexibility for ``cmdstan`` version installation :pr:`2880`
-    * Testing Changes
-        * Updated linux tests to use ``cmdstan-builder==0.0.8`` :pr:`2880`
-
-.. warning::
-
-    **Breaking Changes**
-<<<<<<< HEAD
         * ``IterativeAlgorithm`` now requires X, y, problem_type as required arguments as well as sampler_name, allowed_model_families, allowed_component_graphs, max_batches, and verbose as optional arguments :pr:`2854`
-=======
-        * Deleted scikit-learn ensembler :pr:`2819`
-
->>>>>>> 322dcc0e
 
 **v0.34.0 Sep. 30, 2021**
     * Enhancements
