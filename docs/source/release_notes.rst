Release Notes
-------------
**Future Releases**
    * Enhancements
<<<<<<< HEAD
        * Increased the amount of logical type information passed to Woodwork when calling ``ww.init()`` in transformers :pr:`3604`
=======
        * Added ability to log how long each batch and pipeline take in ``automl.search()`` :pr:`3577`
        * Added the option to set the ``sp`` parameter for ARIMA models :pr:`3597`
>>>>>>> 76107367
    * Fixes
        * Fixed iterative graphs not appearing in documentation :pr:`3592`
        * Updated the ``load_diabetes()`` method to account for scikit-learn 1.1.1 changes to the dataset :pr:`3591`
    * Changes
    * Documentation Changes
    * Testing Changes
        * Pinned GraphViz version for Windows CI Test :pr:`3596`

.. warning::

    **Breaking Changes**


**v0.54.0 June. 23, 2022**
    * Fixes
        * Updated the Imputer and SimpleImputer to work with scikit-learn 1.1.1. :pr:`3525`
        * Bumped the minimum versions of scikit-learn to 1.1.1 and imbalanced-learn to 0.9.1. :pr:`3525`
        * Added a clearer error message when ``describe`` is called on an un-instantiated ComponentGraph :pr:`3569`
        * Added a clearer error message when time series' ``predict`` is called with its X_train or y_train parameter set as None :pr:`3579`
    * Changes
        * Don't pass ``time_index`` as kwargs to sktime ARIMA implementation for compatibility with latest version :pr:`3564`
        * Remove incompatible ``nlp-primitives`` version 2.6.0 from accepted dependency versions :pr:`3572`, :pr:`3574`
        * Updated evalml authors :pr:`3581`
    * Documentation Changes
        * Fix typo in ``long_description`` field in ``setup.cfg`` :pr:`3553`
        * Update install page to remove Python 3.7 mention :pr:`3567`


**v0.53.1 June. 9, 2022**
    * Changes
        * Set the development status to ``4 - Beta`` in ``setup.cfg`` :pr:`3550`


**v0.53.0 June. 9, 2022**
    * Enhancements
        * Pass ``n_jobs`` to default algorithm :pr:`3548`
    * Fixes
        * Fixed github workflows for featuretools and woodwork to test their main branch against evalml. :pr:`3517`
        * Supress warnings in ``TargetEncoder`` raised by a coming change to default parameters :pr:`3540`
        * Fixed bug where schema was not being preserved in column renaming for XGBoost and LightGBM models :pr:`3496`
    * Changes
        * Transitioned to use pyproject.toml and setup.cfg away from setup.py :pr:`3494`, :pr:`3536`
    * Documentation Changes
        * Updated the Time Series User Guide page to include known-in-advance features and fix typos :pr:`3521`
        * Add slack and stackoverflow icon to footer :pr:`3528`
        * Add install instructions for M1 Mac :pr:`3543`
    * Testing Changes
        * Rename yml to yaml for GitHub Actions :pr:`3522`
        * Remove ``noncore_dependency`` pytest marker :pr:`3541`
        * Changed ``test_smotenc_category_features`` to use valid postal code values in response to new woodwork type validation :pr:`3544`


**v0.52.0 May. 12, 2022**
    * Changes
        * Added github workflows for featuretools and woodwork to test their main branch against evalml. :pr:`3504`
        * Added pmdarima to conda recipe. :pr:`3505`
        * Added a threshold for ``NullDataCheck`` before a warning is issued for null values :pr:`3507`
        * Changed ``NoVarianceDataCheck`` to only output warnings :pr:`3506`
        * Reverted XGBoost Classifier/Regressor patch for all boolean columns needing to be converted to int. :pr:`3503`
        * Updated ``roc_curve()`` and ``conf_matrix()`` to work with IntegerNullable and BooleanNullable types. :pr:`3465`
        * Changed ``ComponentGraph._transform_features`` to raise a ``PipelineError`` instead of a ``ValueError``. This is not a breaking change because ``PipelineError`` is a subclass of ``ValueError``. :pr:`3497`
        * Capped ``sklearn`` at version 1.1.0 :pr:`3518`
    * Documentation Changes
        * Updated to install prophet extras in Read the Docs. :pr:`3509`
    * Testing Changes
        * Moved vowpal wabbit in test recipe to ``evalml`` package from ``evalml-core`` :pr:`3502`


**v0.51.0 Apr. 28, 2022**
    * Enhancements
        * Updated ``make_pipeline_from_data_check_output`` to work with time series problems. :pr:`3454`
    * Fixes
        * Changed ``PipelineBase.graph_json()`` to return a python dictionary and renamed as ``graph_dict()``:pr:`3463`
    * Changes
        * Added ``vowpalwabbit`` to local recipe and remove ``is_using_conda`` pytest skip markers from relevant tests :pr:`3481`
    * Documentation Changes
        * Fixed broken link in contributing guide :pr:`3464`
        * Improved development instructions :pr:`3468`
        * Added the ``TimeSeriesRegularizer`` and ``TimeSeriesImputer`` to the timeseries section of the User Guide :pr:`3473`
        * Updated OSS slack link :pr:`3487`
        * Fix rendering of model understanding plotly charts in docs :pr:`3460`
    * Testing Changes
        * Updated unit tests to support woodwork 0.16.2 :pr:`3482`
        * Fix some unit tests after vowpal wabbit got added to conda recipe :pr:`3486`

.. warning::

    **Breaking Changes**
        * Renamed ``PipelineBase.graph_json()`` to ``PipelineBase.graph_dict()`` :pr:`3463`
        * Minimum supported woodwork version is now 0.16.2 :pr:`3482`

**v0.50.0 Apr. 12, 2022**
    * Enhancements
        * Added ``TimeSeriesImputer`` component :pr:`3374`
        * Replaced ``pipeline_parameters`` and ``custom_hyperparameters`` with ``search_parameters`` in ``AutoMLSearch`` :pr:`3373`, :pr:`3427`
        * Added ``TimeSeriesRegularizer`` to smooth uninferrable date ranges for time series problems :pr:`3376`
        * Enabled ensembling as a parameter for ``DefaultAlgorithm`` :pr:`3435`, :pr:`3444`
    * Fixes
        * Fix ``DefaultAlgorithm`` not handling Email and URL features :pr:`3419`
        * Added test to ensure ``LabelEncoder`` parameters preserved during ``AutoMLSearch`` :pr:`3326`
    * Changes
        * Updated ``DateTimeFormatDataCheck`` to use woodwork's ``infer_frequency`` function :pr:`3425`
        * Renamed ``graphs.py`` to ``visualizations.py`` :pr:`3439`
    * Documentation Changes
        * Updated the model understanding section of the user guide to include missing functions :pr:`3446`
        * Rearranged the user guide model understanding page for easier navigation :pr:`3457`
        * Update README text to Alteryx :pr:`3462`

.. warning::

    **Breaking Changes**
        * Renamed ``graphs.py`` to ``visualizations.py`` :pr:`3439`
        * Replaced ``pipeline_parameters`` and ``custom_hyperparameters`` with ``search_parameters`` in ``AutoMLSearch`` :pr:`3373`

**v0.49.0 Mar. 31, 2022**
    * Enhancements
        * Added ``use_covariates`` parameter to ``ARIMARegressor`` :pr:`3407`
        * ``AutoMLSearch`` will set ``use_covariates`` to ``False`` for ARIMA when dataset is large :pr:`3407`
        * Add ability to retrieve logical types to a component in the graph via ``get_component_input_logical_types`` :pr:`3428`
        * Add ability to get logical types passed to the last component via ``last_component_input_logical_types`` :pr:`3428`
    * Fixes
        * Fix conda build after PR `3407` :pr:`3429`
    * Changes
        * Moved model understanding metrics from ``graph.py`` into a separate file :pr:`3417`
        * Unpin ``click`` dependency :pr:`3420`
        * For ``IterativeAlgorithm``, put time series algorithms first :pr:`3407`
        * Use ``prophet-prebuilt`` to install prophet in extras :pr:`3407`

.. warning::

    **Breaking Changes**
        * Moved model understanding metrics from ``graph.py`` to ``metrics.py`` :pr:`3417`


**v0.48.0 Mar. 25, 2022**
    * Enhancements
        * Add support for oversampling in time series classification problems :pr:`3387`
    * Fixes
        * Fixed ``TimeSeriesFeaturizer`` to make it deterministic when creating and choosing columns :pr:`3384`
        * Fixed bug where Email/URL features with missing values would cause the imputer to error out :pr:`3388`
    * Changes
        * Update maintainers to add Frank :pr:`3382`
        * Allow woodwork version 0.14.0 to be installed :pr:`3381`
        * Moved partial dependence functions from ``graph.py`` to a separate file :pr:`3404`
        * Pin ``click`` at ``8.0.4`` due to incompatibility with ``black`` :pr:`3413`
    * Documentation Changes
        * Added automl user guide section covering search algorithms :pr:`3394`
        * Updated broken links and automated broken link detection :pr:`3398`
        * Upgraded nbconvert :pr:`3402`, :pr:`3411`
    * Testing Changes
        * Updated scheduled workflows to only run on Alteryx owned repos (:pr:`3395`)
        * Exclude documentation versions other than latest from broken link check :pr:`3401`

.. warning::

    **Breaking Changes**
        * Moved partial dependence functions from ``graph.py`` to ``partial_dependence.py`` :pr:`3404`


**v0.47.0 Mar. 16, 2022**
    * Enhancements
        * Added ``TimeSeriesFeaturizer`` into ARIMA-based pipelines :pr:`3313`
        * Added caching capability for ensemble training during ``AutoMLSearch`` :pr:`3257`
        * Added new error code for zero unique values in ``NoVarianceDataCheck`` :pr:`3372`
    * Fixes
        * Fixed ``get_pipelines`` to reset pipeline threshold for binary cases :pr:`3360`
    * Changes
        * Update maintainers :pr:`3365`
        * Revert pandas 1.3.0 compatibility patch :pr:`3378`
    * Documentation Changes
        * Fixed documentation links to point to correct pages :pr:`3358`
    * Testing Changes
        * Checkout main branch in build_conda_pkg job :pr:`3375`

**v0.46.0 Mar. 03, 2022**
    * Enhancements
        * Added ``test_size`` parameter to ``ClassImbalanceDataCheck`` :pr:`3341`
        * Make target optional for ``NoVarianceDataCheck`` :pr:`3339`
    * Changes
        * Removed ``python_version<3.9`` environment marker from sktime dependency :pr:`3332`
        * Updated ``DatetimeFormatDataCheck`` to return all messages and not return early if NaNs are detected :pr:`3354`
    * Documentation Changes
        * Added in-line tabs and copy-paste functionality to documentation, overhauled Install page :pr:`3353`

**v0.45.0 Feb. 17, 2022**
    * Enhancements
        * Added support for pandas >= 1.4.0 :pr:`3324`
        * Standardized feature importance for estimators :pr:`3305`
        * Replaced usage of private method with Woodwork's public ``get_subset_schema`` method :pr:`3325`
    * Changes
        * Added an ``is_cv`` property to the datasplitters used :pr:`3297`
        * Changed SimpleImputer to ignore Natural Language columns :pr:`3324`
        * Added drop NaN component to some time series pipelines :pr:`3310`
    * Documentation Changes
        * Update README.md with Alteryx link (:pr:`3319`)
        * Added formatting to the AutoML user guide to shorten result outputs :pr:`3328`
    * Testing Changes
        * Add auto approve dependency workflow schedule for every 30 mins :pr:`3312`

**v0.44.0 Feb. 04, 2022**
    * Enhancements
        * Updated ``DefaultAlgorithm`` to also limit estimator usage for long-running multiclass problems :pr:`3099`
        * Added ``make_pipeline_from_data_check_output()`` utility method :pr:`3277`
        * Updated ``AutoMLSearch`` to use ``DefaultAlgorithm`` as the default automl algorithm :pr:`3261`, :pr:`3304`
        * Added more specific data check errors to ``DatetimeFormatDataCheck`` :pr:`3288`
        * Added ``features`` as a parameter for ``AutoMLSearch`` and add ``DFSTransformer`` to pipelines when ``features`` are present :pr:`3309`
    * Fixes
        * Updated the binary classification pipeline's ``optimize_thresholds`` method to use Nelder-Mead :pr:`3280`
        * Fixed bug where feature importance on time series pipelines only showed 0 for time index :pr:`3285`
    * Changes
        * Removed ``DateTimeNaNDataCheck`` and ``NaturalLanguageNaNDataCheck`` in favor of ``NullDataCheck`` :pr:`3260`
        * Drop support for Python 3.7 :pr:`3291`
        * Updated minimum version of ``woodwork`` to ``v0.12.0`` :pr:`3290`
    * Documentation Changes
        * Update documentation and docstring for `validate_holdout_datasets` for time series problems :pr:`3278`
        * Fixed mistake in documentation where wrong objective was used for calculating percent-better-than-baseline :pr:`3285`


.. warning::

    **Breaking Changes**
        * Removed ``DateTimeNaNDataCheck`` and ``NaturalLanguageNaNDataCheck`` in favor of ``NullDataCheck`` :pr:`3260`
        * Dropped support for Python 3.7 :pr:`3291`


**v0.43.0 Jan. 25, 2022**
    * Enhancements
        * Updated new ``NullDataCheck`` to return a warning and suggest an action to impute columns with null values :pr:`3197`
        * Updated ``make_pipeline_from_actions`` to handle null column imputation :pr:`3237`
        * Updated data check actions API to return options instead of actions and add functionality to suggest and take action on columns with null values :pr:`3182`
    * Fixes
        * Fixed categorical data leaking into non-categorical sub-pipelines in ``DefaultAlgorithm`` :pr:`3209`
        * Fixed Python 3.9 installation for prophet by updating ``pmdarima`` version in requirements :pr:`3268`
        * Allowed DateTime columns to pass through PerColumnImputer without breaking :pr:`3267`
    * Changes
        * Updated ``DataCheck`` ``validate()`` output to return a dictionary instead of list for actions :pr:`3142`
        * Updated ``DataCheck`` ``validate()`` API to use the new ``DataCheckActionOption`` class instead of ``DataCheckAction`` :pr:`3152`
        * Uncapped numba version and removed it from requirements :pr:`3263`
        * Renamed ``HighlyNullDataCheck`` to ``NullDataCheck`` :pr:`3197`
        * Updated data check ``validate()`` output to return a list of warnings and errors instead of a dictionary :pr:`3244`
        * Capped ``pandas`` at < 1.4.0 :pr:`3274`
    * Testing Changes
        * Bumped minimum ``IPython`` version to 7.16.3 in ``test-requirements.txt`` based on dependabot feedback :pr:`3269`

.. warning::

    **Breaking Changes**
        * Renamed ``HighlyNullDataCheck`` to ``NullDataCheck`` :pr:`3197`
        * Updated data check ``validate()`` output to return a list of warnings and errors instead of a dictionary. See the Data Check or Data Check Actions pages (under User Guide) for examples. :pr:`3244`
        * Removed ``impute_all`` and ``default_impute_strategy`` parameters from the ``PerColumnImputer`` :pr:`3267`
        * Updated ``PerColumnImputer`` such that columns not specified in ``impute_strategies`` dict will not be imputed anymore :pr:`3267`


**v0.42.0 Jan. 18, 2022**
    * Enhancements
        * Required the separation of training and test data by ``gap`` + 1 units to be verified by ``time_index`` for time series problems :pr:`3208`
        * Added support for boolean features for ``ARIMARegressor`` :pr:`3187`
        * Updated dependency bot workflow to remove outdated description and add new configuration to delete branches automatically :pr:`3212`
        * Added ``n_obs`` and ``n_splits`` to ``TimeSeriesParametersDataCheck`` error details :pr:`3246`
    * Fixes
        * Fixed classification pipelines to only accept target data with the appropriate number of classes :pr:`3185`
        * Added support for time series in ``DefaultAlgorithm`` :pr:`3177`
        * Standardized names of featurization components :pr:`3192`
        * Removed empty cell in text_input.ipynb :pr:`3234`
        * Removed potential prediction explanations failure when pipelines predicted a class with probability 1 :pr:`3221`
        * Dropped NaNs before partial dependence grid generation :pr:`3235`
        * Allowed prediction explanations to be json-serializable :pr:`3262`
        * Fixed bug where ``InvalidTargetDataCheck`` would not check time series regression targets :pr:`3251`
        * Fixed bug in ``are_datasets_separated_by_gap_time_index`` :pr:`3256`
    * Changes
        * Raised lowest compatible numpy version to 1.21.0 to address security concerns :pr:`3207`
        * Changed the default objective to ``MedianAE`` from ``R2`` for time series regression :pr:`3205`
        * Removed all-nan Unknown to Double logical conversion in ``infer_feature_types`` :pr:`3196`
        * Checking the validity of holdout data for time series problems can be performed by calling ``pipelines.utils.validate_holdout_datasets`` prior to calling ``predict`` :pr:`3208`
    * Testing Changes
        * Update auto approve workflow trigger and delete branch after merge :pr:`3265`

.. warning::

    **Breaking Changes**
        * Renamed ``DateTime Featurizer Component`` to ``DateTime Featurizer`` and ``Natural Language Featurization Component`` to ``Natural Language Featurizer`` :pr:`3192`



**v0.41.0 Jan. 06, 2022**
    * Enhancements
        * Added string support for DataCheckActionCode :pr:`3167`
        * Added ``DataCheckActionOption`` class :pr:`3134`
        * Add issue templates for bugs, feature requests and documentation improvements for GitHub :pr:`3199`
    * Fixes
        * Fix bug where prediction explanations ``class_name`` was shown as float for boolean targets :pr:`3179`
        * Fixed bug in nightly linux tests :pr:`3189`
    * Changes
        * Removed usage of scikit-learn's ``LabelEncoder`` in favor of ours :pr:`3161`
        * Removed nullable types checking from ``infer_feature_types`` :pr:`3156`
        * Fixed ``mean_cv_data`` and ``validation_score`` values in AutoMLSearch.rankings to reflect cv score or ``NaN`` when appropriate :pr:`3162`
    * Testing Changes
        * Updated tests to use new pipeline API instead of defining custom pipeline classes :pr:`3172`
        * Add workflow to auto-merge dependency PRs if status checks pass :pr:`3184`

**v0.40.0 Dec. 22, 2021**
    * Enhancements
        * Added ``TimeSeriesSplittingDataCheck`` to ``DefaultDataChecks`` to verify adequate class representation in time series classification problems :pr:`3141`
        * Added the ability to accept serialized features and skip computation in ``DFSTransformer`` :pr:`3106`
        * Added support for known-in-advance features :pr:`3149`
        * Added Holt-Winters ``ExponentialSmoothingRegressor`` for time series regression problems :pr:`3157`
        * Required the separation of training and test data by ``gap`` + 1 units to be verified by ``time_index`` for time series problems :pr:`3160`
    * Fixes
        * Fixed error caused when tuning threshold for time series binary classification :pr:`3140`
    * Changes
        * ``TimeSeriesParametersDataCheck`` was added to ``DefaultDataChecks`` for time series problems :pr:`3139`
        * Renamed ``date_index`` to ``time_index`` in ``problem_configuration`` for time series problems :pr:`3137`
        * Updated ``nlp-primitives`` minimum version to 2.1.0 :pr:`3166`
        * Updated minimum version of ``woodwork`` to v0.11.0 :pr:`3171`
        * Revert `3160` until uninferrable frequency can be addressed earlier in the process :pr:`3198`
    * Documentation Changes
        * Added comments to provide clarity on doctests :pr:`3155`
    * Testing Changes
        * Parameterized tests in ``test_datasets.py`` :pr:`3145`

.. warning::

    **Breaking Changes**
        * Renamed ``date_index`` to ``time_index`` in ``problem_configuration`` for time series problems :pr:`3137`


**v0.39.0 Dec. 9, 2021**
    * Enhancements
        * Renamed ``DelayedFeatureTransformer`` to ``TimeSeriesFeaturizer`` and enhanced it to compute rolling features :pr:`3028`
        * Added ability to impute only specific columns in ``PerColumnImputer`` :pr:`3123`
        * Added ``TimeSeriesParametersDataCheck`` to verify the time series parameters are valid given the number of splits in cross validation :pr:`3111`
    * Fixes
        * Default parameters for ``RFRegressorSelectFromModel`` and ``RFClassifierSelectFromModel`` has been fixed to avoid selecting all features :pr:`3110`
    * Changes
        * Removed reliance on a datetime index for ``ARIMARegressor`` and ``ProphetRegressor`` :pr:`3104`
        * Included target leakage check when fitting ``ARIMARegressor`` to account for the lack of ``TimeSeriesFeaturizer`` in ``ARIMARegressor`` based pipelines :pr:`3104`
        * Cleaned up and refactored ``InvalidTargetDataCheck`` implementation and docstring :pr:`3122`
        * Removed indices information from the output of ``HighlyNullDataCheck``'s ``validate()`` method :pr:`3092`
        * Added ``ReplaceNullableTypes`` component to prepare for handling pandas nullable types. :pr:`3090`
        * Updated ``make_pipeline`` for handling pandas nullable types in preprocessing pipeline. :pr:`3129`
        * Removed unused ``EnsembleMissingPipelinesError`` exception definition :pr:`3131`
    * Testing Changes
        * Refactored tests to avoid using ``importorskip`` :pr:`3126`
        * Added ``skip_during_conda`` test marker to skip tests that are not supposed to run during conda build :pr:`3127`
        * Added ``skip_if_39`` test marker to skip tests that are not supposed to run during python 3.9 :pr:`3133`

.. warning::

    **Breaking Changes**
        * Renamed ``DelayedFeatureTransformer`` to ``TimeSeriesFeaturizer`` :pr:`3028`
        * ``ProphetRegressor`` now requires a datetime column in ``X`` represented by the ``date_index`` parameter :pr:`3104`
        * Renamed module ``evalml.data_checks.invalid_target_data_check`` to ``evalml.data_checks.invalid_targets_data_check`` :pr:`3122`
        * Removed unused ``EnsembleMissingPipelinesError`` exception definition :pr:`3131`


**v0.38.0 Nov. 27, 2021**
    * Enhancements
        * Added ``data_check_name`` attribute to the data check action class :pr:`3034`
        * Added ``NumWords`` and ``NumCharacters`` primitives to ``TextFeaturizer`` and renamed ``TextFeaturizer` to ``NaturalLanguageFeaturizer`` :pr:`3030`
        * Added support for ``scikit-learn > 1.0.0`` :pr:`3051`
        * Required the ``date_index`` parameter to be specified for time series problems  in ``AutoMLSearch`` :pr:`3041`
        * Allowed time series pipelines to predict on test datasets whose length is less than or equal to the ``forecast_horizon``. Also allowed the test set index to start at 0. :pr:`3071`
        * Enabled time series pipeline to predict on data with features that are not known-in-advanced :pr:`3094`
    * Fixes
        * Added in error message when fit and predict/predict_proba data types are different :pr:`3036`
        * Fixed bug where ensembling components could not get converted to JSON format :pr:`3049`
        * Fixed bug where components with tuned integer hyperparameters could not get converted to JSON format :pr:`3049`
        * Fixed bug where force plots were not displaying correct feature values :pr:`3044`
        * Included confusion matrix at the pipeline threshold for ``find_confusion_matrix_per_threshold`` :pr:`3080`
        * Fixed bug where One Hot Encoder would error out if a non-categorical feature had a missing value :pr:`3083`
        * Fixed bug where features created from categorical columns by ``Delayed Feature Transformer`` would be inferred as categorical :pr:`3083`
    * Changes
        * Delete ``predict_uses_y`` estimator attribute :pr:`3069`
        * Change ``DateTimeFeaturizer`` to use corresponding Featuretools primitives :pr:`3081`
        * Updated ``TargetDistributionDataCheck`` to return metadata details as floats rather strings :pr:`3085`
        * Removed dependency on ``psutil`` package :pr:`3093`
    * Documentation Changes
        * Updated docs to use data check action methods rather than manually cleaning data :pr:`3050`
    * Testing Changes
        * Updated integration tests to use ``make_pipeline_from_actions`` instead of private method :pr:`3047`


.. warning::

    **Breaking Changes**
        * Added ``data_check_name`` attribute to the data check action class :pr:`3034`
        * Renamed ``TextFeaturizer` to ``NaturalLanguageFeaturizer`` :pr:`3030`
        * Updated the ``Pipeline.graph_json`` function to return a dictionary of "from" and "to" edges instead of tuples :pr:`3049`
        * Delete ``predict_uses_y`` estimator attribute :pr:`3069`
        * Changed time series problems in ``AutoMLSearch`` to need a not-``None`` ``date_index`` :pr:`3041`
        * Changed the ``DelayedFeatureTransformer`` to throw a ``ValueError`` during fit if the ``date_index`` is ``None`` :pr:`3041`
        * Passing ``X=None`` to ``DelayedFeatureTransformer`` is deprecated :pr:`3041`


**v0.37.0 Nov. 9, 2021**
    * Enhancements
        * Added ``find_confusion_matrix_per_threshold`` to Model Understanding :pr:`2972`
        * Limit computationally-intensive models during ``AutoMLSearch`` for certain multiclass problems, allow for opt-in with parameter ``allow_long_running_models`` :pr:`2982`
        * Added support for stacked ensemble pipelines to prediction explanations module :pr:`2971`
        * Added integration tests for data checks and data checks actions workflow :pr:`2883`
        * Added a change in pipeline structure to handle categorical columns separately for pipelines in ``DefaultAlgorithm`` :pr:`2986`
        * Added an algorithm to ``DelayedFeatureTransformer`` to select better lags :pr:`3005`
        * Added test to ensure pickling pipelines preserves thresholds :pr:`3027`
        * Added AutoML function to access ensemble pipeline's input pipelines IDs :pr:`3011`
        * Added ability to define which class is "positive" for label encoder in binary classification case :pr:`3033`
    * Fixes
        * Fixed bug where ``Oversampler`` didn't consider boolean columns to be categorical :pr:`2980`
        * Fixed permutation importance failing when target is categorical :pr:`3017`
        * Updated estimator and pipelines' ``predict``, ``predict_proba``, ``transform``, ``inverse_transform`` methods to preserve input indices :pr:`2979`
        * Updated demo dataset link for daily min temperatures :pr:`3023`
    * Changes
        * Updated ``OutliersDataCheck`` and ``UniquenessDataCheck`` and allow for the suspension of the Nullable types error :pr:`3018`
    * Documentation Changes
        * Fixed cost benefit matrix demo formatting :pr:`2990`
        * Update ReadMe.md with new badge links and updated installation instructions for conda :pr:`2998`
        * Added more comprehensive doctests :pr:`3002`


**v0.36.0 Oct. 27, 2021**
    * Enhancements
        * Added LIME as an algorithm option for ``explain_predictions`` and ``explain_predictions_best_worst`` :pr:`2905`
        * Standardized data check messages and added default "rows" and "columns" to data check message details dictionary :pr:`2869`
        * Added ``rows_of_interest`` to pipeline utils :pr:`2908`
        * Added support for woodwork version ``0.8.2`` :pr:`2909`
        * Enhanced the ``DateTimeFeaturizer`` to handle ``NaNs`` in date features :pr:`2909`
        * Added support for woodwork logical types ``PostalCode``, ``SubRegionCode``, and ``CountryCode`` in model understanding tools :pr:`2946`
        * Added Vowpal Wabbit regressor and classifiers :pr:`2846`
        * Added `NoSplit` data splitter for future unsupervised learning searches :pr:`2958`
        * Added method to convert actions into a preprocessing pipeline :pr:`2968`
    * Fixes
        * Fixed bug where partial dependence was not respecting the ww schema :pr:`2929`
        * Fixed ``calculate_permutation_importance`` for datetimes on ``StandardScaler`` :pr:`2938`
        * Fixed ``SelectColumns`` to only select available features for feature selection in ``DefaultAlgorithm`` :pr:`2944`
        * Fixed ``DropColumns`` component not receiving parameters in ``DefaultAlgorithm`` :pr:`2945`
        * Fixed bug where trained binary thresholds were not being returned by ``get_pipeline`` or ``clone`` :pr:`2948`
        * Fixed bug where ``Oversampler`` selected ww logical categorical instead of ww semantic category :pr:`2946`
    * Changes
        * Changed ``make_pipeline`` function to place the ``DateTimeFeaturizer`` prior to the ``Imputer`` so that ``NaN`` dates can be imputed :pr:`2909`
        * Refactored ``OutliersDataCheck`` and ``HighlyNullDataCheck`` to add more descriptive metadata :pr:`2907`
        * Bumped minimum version of ``dask`` from 2021.2.0 to 2021.10.0 :pr:`2978`
    * Documentation Changes
        * Added back Future Release section to release notes :pr:`2927`
        * Updated CI to run doctest (docstring tests) and apply necessary fixes to docstrings :pr:`2933`
        * Added documentation for ``BinaryClassificationPipeline`` thresholding :pr:`2937`
    * Testing Changes
        * Fixed dependency checker to catch full names of packages :pr:`2930`
        * Refactored ``build_conda_pkg`` to work from a local recipe :pr:`2925`
        * Refactored component test for different environments :pr:`2957`

.. warning::

    **Breaking Changes**
        * Standardized data check messages and added default "rows" and "columns" to data check message details dictionary. This may change the number of messages returned from a data check. :pr:`2869`


**v0.35.0 Oct. 14, 2021**
    * Enhancements
        * Added human-readable pipeline explanations to model understanding :pr:`2861`
        * Updated to support Featuretools 1.0.0 and nlp-primitives 2.0.0 :pr:`2848`
    * Fixes
        * Fixed bug where ``long`` mode for the top level search method was not respected :pr:`2875`
        * Pinned ``cmdstan`` to ``0.28.0`` in ``cmdstan-builder`` to prevent future breaking of support for Prophet :pr:`2880`
        * Added ``Jarque-Bera`` to the ``TargetDistributionDataCheck`` :pr:`2891`
    * Changes
        * Updated pipelines to use a label encoder component instead of doing encoding on the pipeline level :pr:`2821`
        * Deleted scikit-learn ensembler :pr:`2819`
        * Refactored pipeline building logic out of ``AutoMLSearch`` and into ``IterativeAlgorithm`` :pr:`2854`
        * Refactored names for methods in ``ComponentGraph`` and ``PipelineBase`` :pr:`2902`
    * Documentation Changes
        * Updated ``install.ipynb`` to reflect flexibility for ``cmdstan`` version installation :pr:`2880`
        * Updated the conda section of our contributing guide :pr:`2899`
    * Testing Changes
        * Updated ``test_all_estimators`` to account for Prophet being allowed for Python 3.9 :pr:`2892`
        * Updated linux tests to use ``cmdstan-builder==0.0.8`` :pr:`2880`

.. warning::

    **Breaking Changes**
        * Updated pipelines to use a label encoder component instead of doing encoding on the pipeline level. This means that pipelines will no longer automatically encode non-numerical targets. Please use a label encoder if working with classification problems and non-numeric targets. :pr:`2821`
        * Deleted scikit-learn ensembler :pr:`2819`
        * ``IterativeAlgorithm`` now requires X, y, problem_type as required arguments as well as sampler_name, allowed_model_families, allowed_component_graphs, max_batches, and verbose as optional arguments :pr:`2854`
        * Changed method names of ``fit_features`` and ``compute_final_component_features`` to ``fit_and_transform_all_but_final`` and ``transform_all_but_final`` in ``ComponentGraph``, and ``compute_estimator_features`` to ``transform_all_but_final`` in pipeline classes :pr:`2902`

**v0.34.0 Sep. 30, 2021**
    * Enhancements
        * Updated to work with Woodwork 0.8.1 :pr:`2783`
        * Added validation that ``training_data`` and ``training_target`` are not ``None`` in prediction explanations :pr:`2787`
        * Added support for training-only components in pipelines and component graphs :pr:`2776`
        * Added default argument for the parameters value for ``ComponentGraph.instantiate`` :pr:`2796`
        * Added ``TIME_SERIES_REGRESSION`` to ``LightGBMRegressor's`` supported problem types :pr:`2793`
        * Provided a JSON representation of a pipeline's DAG structure :pr:`2812`
        * Added validation to holdout data passed to ``predict`` and ``predict_proba`` for time series :pr:`2804`
        * Added information about which row indices are outliers in ``OutliersDataCheck`` :pr:`2818`
        * Added verbose flag to top level ``search()`` method :pr:`2813`
        * Added support for linting jupyter notebooks and clearing the executed cells and empty cells :pr:`2829` :pr:`2837`
        * Added "DROP_ROWS" action to output of ``OutliersDataCheck.validate()`` :pr:`2820`
        * Added the ability of ``AutoMLSearch`` to accept a ``SequentialEngine`` instance as engine input :pr:`2838`
        * Added new label encoder component to EvalML :pr:`2853`
        * Added our own partial dependence implementation :pr:`2834`
    * Fixes
        * Fixed bug where ``calculate_permutation_importance`` was not calculating the right value for pipelines with target transformers :pr:`2782`
        * Fixed bug where transformed target values were not used in ``fit`` for time series pipelines :pr:`2780`
        * Fixed bug where ``score_pipelines`` method of ``AutoMLSearch`` would not work for time series problems :pr:`2786`
        * Removed ``TargetTransformer`` class :pr:`2833`
        * Added tests to verify ``ComponentGraph`` support by pipelines :pr:`2830`
        * Fixed incorrect parameter for baseline regression pipeline in ``AutoMLSearch`` :pr:`2847`
        * Fixed bug where the desired estimator family order was not respected in ``IterativeAlgorithm`` :pr:`2850`
    * Changes
        * Changed woodwork initialization to use partial schemas :pr:`2774`
        * Made ``Transformer.transform()`` an abstract method :pr:`2744`
        * Deleted ``EmptyDataChecks`` class :pr:`2794`
        * Removed data check for checking log distributions in ``make_pipeline`` :pr:`2806`
        * Changed the minimum ``woodwork`` version to 0.8.0 :pr:`2783`
        * Pinned ``woodwork`` version to 0.8.0 :pr:`2832`
        * Removed ``model_family`` attribute from ``ComponentBase`` and transformers :pr:`2828`
        * Limited ``scikit-learn`` until new features and errors can be addressed :pr:`2842`
        * Show DeprecationWarning when Sklearn Ensemblers are called :pr:`2859`
    * Testing Changes
        * Updated matched assertion message regarding monotonic indices in polynomial detrender tests :pr:`2811`
        * Added a test to make sure pip versions match conda versions :pr:`2851`

.. warning::

    **Breaking Changes**
        * Made ``Transformer.transform()`` an abstract method :pr:`2744`
        * Deleted ``EmptyDataChecks`` class :pr:`2794`
        * Removed data check for checking log distributions in ``make_pipeline`` :pr:`2806`


**v0.33.0 Sep. 15, 2021**
    * Fixes
        * Fixed bug where warnings during ``make_pipeline`` were not being raised to the user :pr:`2765`
    * Changes
        * Refactored and removed ``SamplerBase`` class :pr:`2775`
    * Documentation Changes
        * Added docstring linting packages ``pydocstyle`` and ``darglint`` to `make-lint` command :pr:`2670`


**v0.32.1 Sep. 10, 2021**
    * Enhancements
        * Added ``verbose`` flag to ``AutoMLSearch`` to run search in silent mode by default :pr:`2645`
        * Added label encoder to ``XGBoostClassifier`` to remove the warning :pr:`2701`
        * Set ``eval_metric`` to ``logloss`` for ``XGBoostClassifier`` :pr:`2741`
        * Added support for ``woodwork`` versions ``0.7.0`` and ``0.7.1`` :pr:`2743`
        * Changed ``explain_predictions`` functions to display original feature values :pr:`2759`
        * Added ``X_train`` and ``y_train`` to ``graph_prediction_vs_actual_over_time`` and ``get_prediction_vs_actual_over_time_data`` :pr:`2762`
        * Added ``forecast_horizon`` as a required parameter to time series pipelines and ``AutoMLSearch`` :pr:`2697`
        * Added ``predict_in_sample`` and ``predict_proba_in_sample`` methods to time series pipelines to predict on data where the target is known, e.g. cross-validation :pr:`2697`
    * Fixes
        * Fixed bug where ``_catch_warnings`` assumed all warnings were ``PipelineNotUsed`` :pr:`2753`
        * Fixed bug where ``Imputer.transform`` would erase ww typing information prior to handing data to the ``SimpleImputer`` :pr:`2752`
        * Fixed bug where ``Oversampler`` could not be copied :pr:`2755`
    * Changes
        * Deleted ``drop_nan_target_rows`` utility method :pr:`2737`
        * Removed default logging setup and debugging log file :pr:`2645`
        * Changed the default n_jobs value for ``XGBoostClassifier`` and ``XGBoostRegressor`` to 12 :pr:`2757`
        * Changed ``TimeSeriesBaselineEstimator`` to only work on a time series pipeline with a ``DelayedFeaturesTransformer`` :pr:`2697`
        * Added ``X_train`` and ``y_train`` as optional parameters to pipeline ``predict``, ``predict_proba``. Only used for time series pipelines :pr:`2697`
        * Added ``training_data`` and ``training_target`` as optional parameters to ``explain_predictions`` and ``explain_predictions_best_worst`` to support time series pipelines :pr:`2697`
        * Changed time series pipeline predictions to no longer output series/dataframes padded with NaNs. A prediction will be returned for every row in the `X` input :pr:`2697`
    * Documentation Changes
        * Specified installation steps for Prophet :pr:`2713`
        * Added documentation for data exploration on data check actions :pr:`2696`
        * Added a user guide entry for time series modelling :pr:`2697`
    * Testing Changes
        * Fixed flaky ``TargetDistributionDataCheck`` test for very_lognormal distribution :pr:`2748`

.. warning::

    **Breaking Changes**
        * Removed default logging setup and debugging log file :pr:`2645`
        * Added ``X_train`` and ``y_train`` to ``graph_prediction_vs_actual_over_time`` and ``get_prediction_vs_actual_over_time_data`` :pr:`2762`
        * Added ``forecast_horizon`` as a required parameter to time series pipelines and ``AutoMLSearch`` :pr:`2697`
        * Changed ``TimeSeriesBaselineEstimator`` to only work on a time series pipeline with a ``DelayedFeaturesTransformer`` :pr:`2697`
        * Added ``X_train`` and ``y_train`` as required parameters for ``predict`` and ``predict_proba`` in time series pipelines :pr:`2697`
        * Added ``training_data`` and ``training_target`` as required parameters to ``explain_predictions`` and ``explain_predictions_best_worst`` for time series pipelines :pr:`2697`

**v0.32.0 Aug. 31, 2021**
    * Enhancements
        * Allow string for ``engine`` parameter for ``AutoMLSearch``:pr:`2667`
        * Add ``ProphetRegressor`` to AutoML :pr:`2619`
        * Integrated ``DefaultAlgorithm`` into ``AutoMLSearch`` :pr:`2634`
        * Removed SVM "linear" and "precomputed" kernel hyperparameter options, and improved default parameters :pr:`2651`
        * Updated ``ComponentGraph`` initalization to raise ``ValueError`` when user attempts to use ``.y`` for a component that does not produce a tuple output :pr:`2662`
        * Updated to support Woodwork 0.6.0 :pr:`2690`
        * Updated pipeline ``graph()`` to distingush X and y edges :pr:`2654`
        * Added ``DropRowsTransformer`` component :pr:`2692`
        * Added ``DROP_ROWS`` to ``_make_component_list_from_actions`` and clean up metadata :pr:`2694`
        * Add new ensembler component :pr:`2653`
    * Fixes
        * Updated Oversampler logic to select best SMOTE based on component input instead of pipeline input :pr:`2695`
        * Added ability to explicitly close DaskEngine resources to improve runtime and reduce Dask warnings :pr:`2667`
        * Fixed partial dependence bug for ensemble pipelines :pr:`2714`
        * Updated ``TargetLeakageDataCheck`` to maintain user-selected logical types :pr:`2711`
    * Changes
        * Replaced ``SMOTEOversampler``, ``SMOTENOversampler`` and ``SMOTENCOversampler`` with consolidated ``Oversampler`` component :pr:`2695`
        * Removed ``LinearRegressor`` from the list of default ``AutoMLSearch`` estimators due to poor performance :pr:`2660`
    * Documentation Changes
        * Added user guide documentation for using ``ComponentGraph`` and added ``ComponentGraph`` to API reference :pr:`2673`
        * Updated documentation to make parallelization of AutoML clearer :pr:`2667`
    * Testing Changes
        * Removes the process-level parallelism from the ``test_cancel_job`` test :pr:`2666`
        * Installed numba 0.53 in windows CI to prevent problems installing version 0.54 :pr:`2710`

.. warning::

    **Breaking Changes**
        * Renamed the current top level ``search`` method to ``search_iterative`` and defined a new ``search`` method for the ``DefaultAlgorithm`` :pr:`2634`
        * Replaced ``SMOTEOversampler``, ``SMOTENOversampler`` and ``SMOTENCOversampler`` with consolidated ``Oversampler`` component :pr:`2695`
        * Removed ``LinearRegressor`` from the list of default ``AutoMLSearch`` estimators due to poor performance :pr:`2660`

**v0.31.0 Aug. 19, 2021**
    * Enhancements
        * Updated the high variance check in AutoMLSearch to be robust to a variety of objectives and cv scores :pr:`2622`
        * Use Woodwork's outlier detection for the ``OutliersDataCheck`` :pr:`2637`
        * Added ability to utilize instantiated components when creating a pipeline :pr:`2643`
        * Sped up the all Nan and unknown check in ``infer_feature_types`` :pr:`2661`
    * Fixes
    * Changes
        * Deleted ``_put_into_original_order`` helper function :pr:`2639`
        * Refactored time series pipeline code using a time series pipeline base class :pr:`2649`
        * Renamed ``dask_tests`` to ``parallel_tests`` :pr:`2657`
        * Removed commented out code in ``pipeline_meta.py`` :pr:`2659`
    * Documentation Changes
        * Add complete install command to README and Install section :pr:`2627`
        * Cleaned up documentation for ``MulticollinearityDataCheck`` :pr:`2664`
    * Testing Changes
        * Speed up CI by splitting Prophet tests into a separate workflow in GitHub :pr:`2644`

.. warning::

    **Breaking Changes**
        * ``TimeSeriesRegressionPipeline`` no longer inherits from ``TimeSeriesRegressionPipeline`` :pr:`2649`


**v0.30.2 Aug. 16, 2021**
    * Fixes
        * Updated changelog and version numbers to match the release.  Release 0.30.1 was release erroneously without a change to the version numbers.  0.30.2 replaces it.

**v0.30.1 Aug. 12, 2021**
    * Enhancements
        * Added ``DatetimeFormatDataCheck`` for time series problems :pr:`2603`
        * Added ``ProphetRegressor`` to estimators :pr:`2242`
        * Updated ``ComponentGraph`` to handle not calling samplers' transform during predict, and updated samplers' transform methods s.t. ``fit_transform`` is equivalent to ``fit(X, y).transform(X, y)`` :pr:`2583`
        * Updated ``ComponentGraph`` ``_validate_component_dict`` logic to be stricter about input values :pr:`2599`
        * Patched bug in ``xgboost`` estimators where predicting on a feature matrix of only booleans would throw an exception. :pr:`2602`
        * Updated ``ARIMARegressor`` to use relative forecasting to predict values :pr:`2613`
        * Added support for creating pipelines without an estimator as the final component and added ``transform(X, y)`` method to pipelines and component graphs :pr:`2625`
        * Updated to support Woodwork 0.5.1 :pr:`2610`
    * Fixes
        * Updated ``AutoMLSearch`` to drop ``ARIMARegressor`` from ``allowed_estimators`` if an incompatible frequency is detected :pr:`2632`
        * Updated ``get_best_sampler_for_data`` to consider all non-numeric datatypes as categorical for SMOTE :pr:`2590`
        * Fixed inconsistent test results from `TargetDistributionDataCheck` :pr:`2608`
        * Adopted vectorized pd.NA checking for Woodwork 0.5.1 support :pr:`2626`
        * Pinned upper version of astroid to 2.6.6 to keep ReadTheDocs working. :pr:`2638`
    * Changes
        * Renamed SMOTE samplers to SMOTE oversampler :pr:`2595`
        * Changed ``partial_dependence`` and ``graph_partial_dependence`` to raise a ``PartialDependenceError`` instead of ``ValueError``. This is not a breaking change because ``PartialDependenceError`` is a subclass of ``ValueError`` :pr:`2604`
        * Cleaned up code duplication in ``ComponentGraph`` :pr:`2612`
        * Stored predict_proba results in .x for intermediate estimators in ComponentGraph :pr:`2629`
    * Documentation Changes
        * To avoid local docs build error, only add warning disable and download headers on ReadTheDocs builds, not locally :pr:`2617`
    * Testing Changes
        * Updated partial_dependence tests to change the element-wise comparison per the Plotly 5.2.1 upgrade :pr:`2638`
        * Changed the lint CI job to only check against python 3.9 via the `-t` flag :pr:`2586`
        * Installed Prophet in linux nightlies test and fixed ``test_all_components`` :pr:`2598`
        * Refactored and fixed all ``make_pipeline`` tests to assert correct order and address new Woodwork Unknown type inference :pr:`2572`
        * Removed ``component_graphs`` as a global variable in ``test_component_graphs.py`` :pr:`2609`

.. warning::

    **Breaking Changes**
        * Renamed SMOTE samplers to SMOTE oversampler. Please use ``SMOTEOversampler``, ``SMOTENCOversampler``, ``SMOTENOversampler`` instead of ``SMOTESampler``, ``SMOTENCSampler``, and ``SMOTENSampler`` :pr:`2595`


**v0.30.0 Aug. 3, 2021**
    * Enhancements
        * Added ``LogTransformer`` and ``TargetDistributionDataCheck`` :pr:`2487`
        * Issue a warning to users when a pipeline parameter passed in isn't used in the pipeline :pr:`2564`
        * Added Gini coefficient as an objective :pr:`2544`
        * Added ``repr`` to ``ComponentGraph`` :pr:`2565`
        * Added components to extract features from ``URL`` and ``EmailAddress`` Logical Types :pr:`2550`
        * Added support for `NaN` values in ``TextFeaturizer`` :pr:`2532`
        * Added ``SelectByType`` transformer :pr:`2531`
        * Added separate thresholds for percent null rows and columns in ``HighlyNullDataCheck`` :pr:`2562`
        * Added support for `NaN` natural language values :pr:`2577`
    * Fixes
        * Raised error message for types ``URL``, ``NaturalLanguage``, and ``EmailAddress`` in ``partial_dependence`` :pr:`2573`
    * Changes
        * Updated ``PipelineBase`` implementation for creating pipelines from a list of components :pr:`2549`
        * Moved ``get_hyperparameter_ranges`` to ``PipelineBase`` class from automl/utils module :pr:`2546`
        * Renamed ``ComponentGraph``'s ``get_parents`` to ``get_inputs`` :pr:`2540`
        * Removed ``ComponentGraph.linearized_component_graph`` and ``ComponentGraph.from_list`` :pr:`2556`
        * Updated ``ComponentGraph`` to enforce requiring `.x` and `.y` inputs for each component in the graph :pr:`2563`
        * Renamed existing ensembler implementation from ``StackedEnsemblers`` to ``SklearnStackedEnsemblers`` :pr:`2578`
    * Documentation Changes
        * Added documentation for ``DaskEngine`` and ``CFEngine`` parallel engines :pr:`2560`
        * Improved detail of ``TextFeaturizer`` docstring and tutorial :pr:`2568`
    * Testing Changes
        * Added test that makes sure ``split_data`` does not shuffle for time series problems :pr:`2552`

.. warning::

    **Breaking Changes**
        * Moved ``get_hyperparameter_ranges`` to ``PipelineBase`` class from automl/utils module :pr:`2546`
        * Renamed ``ComponentGraph``'s ``get_parents`` to ``get_inputs`` :pr:`2540`
        * Removed ``ComponentGraph.linearized_component_graph`` and ``ComponentGraph.from_list`` :pr:`2556`
        * Updated ``ComponentGraph`` to enforce requiring `.x` and `.y` inputs for each component in the graph :pr:`2563`


**v0.29.0 Jul. 21, 2021**
    * Enhancements
        * Updated 1-way partial dependence support for datetime features :pr:`2454`
        * Added details on how to fix error caused by broken ww schema :pr:`2466`
        * Added ability to use built-in pickle for saving AutoMLSearch :pr:`2463`
        * Updated our components and component graphs to use latest features of ww 0.4.1, e.g. ``concat_columns`` and drop in-place. :pr:`2465`
        * Added new, concurrent.futures based engine for parallel AutoML :pr:`2506`
        * Added support for new Woodwork ``Unknown`` type in AutoMLSearch :pr:`2477`
        * Updated our components with an attribute that describes if they modify features or targets and can be used in list API for pipeline initialization :pr:`2504`
        * Updated ``ComponentGraph`` to accept X and y as inputs :pr:`2507`
        * Removed unused ``TARGET_BINARY_INVALID_VALUES`` from ``DataCheckMessageCode`` enum and fixed formatting of objective documentation :pr:`2520`
        * Added ``EvalMLAlgorithm`` :pr:`2525`
        * Added support for `NaN` values in ``TextFeaturizer`` :pr:`2532`
    * Fixes
        * Fixed ``FraudCost`` objective and reverted threshold optimization method for binary classification to ``Golden`` :pr:`2450`
        * Added custom exception message for partial dependence on features with scales that are too small :pr:`2455`
        * Ensures the typing for Ordinal and Datetime ltypes are passed through _retain_custom_types_and_initalize_woodwork :pr:`2461`
        * Updated to work with Pandas 1.3.0 :pr:`2442`
        * Updated to work with sktime 0.7.0 :pr:`2499`
    * Changes
        * Updated XGBoost dependency to ``>=1.4.2`` :pr:`2484`, :pr:`2498`
        * Added a ``DeprecationWarning`` about deprecating the list API for ``ComponentGraph`` :pr:`2488`
        * Updated ``make_pipeline`` for AutoML to create dictionaries, not lists, to initialize pipelines :pr:`2504`
        * No longer installing graphviz on windows in our CI pipelines because release 0.17 breaks windows 3.7 :pr:`2516`
    * Documentation Changes
        * Moved docstrings from ``__init__`` to class pages, added missing docstrings for missing classes, and updated missing default values :pr:`2452`
        * Build documentation with sphinx-autoapi :pr:`2458`
        * Change ``autoapi_ignore`` to only ignore files in ``evalml/tests/*`` :pr:`2530`
    * Testing Changes
        * Fixed flaky dask tests :pr:`2471`
        * Removed shellcheck action from ``build_conda_pkg`` action :pr:`2514`
        * Added a tmp_dir fixture that deletes its contents after tests run :pr:`2505`
        * Added a test that makes sure all pipelines in ``AutoMLSearch`` get the same data splits :pr:`2513`
        * Condensed warning output in test logs :pr:`2521`

.. warning::

    **Breaking Changes**
        * `NaN` values in the `Natural Language` type are no longer supported by the Imputer with the pandas upgrade. :pr:`2477`

**v0.28.0 Jul. 2, 2021**
    * Enhancements
        * Added support for showing a Individual Conditional Expectations plot when graphing Partial Dependence :pr:`2386`
        * Exposed ``thread_count`` for Catboost estimators as ``n_jobs`` parameter :pr:`2410`
        * Updated Objectives API to allow for sample weighting :pr:`2433`
    * Fixes
        * Deleted unreachable line from ``IterativeAlgorithm`` :pr:`2464`
    * Changes
        * Pinned Woodwork version between 0.4.1 and 0.4.2 :pr:`2460`
        * Updated psutils minimum version in requirements :pr:`2438`
        * Updated ``log_error_callback`` to not include filepath in logged message :pr:`2429`
    * Documentation Changes
        * Sped up docs :pr:`2430`
        * Removed mentions of ``DataTable`` and ``DataColumn`` from the docs :pr:`2445`
    * Testing Changes
        * Added slack integration for nightlies tests :pr:`2436`
        * Changed ``build_conda_pkg`` CI job to run only when dependencies are updates :pr:`2446`
        * Updated workflows to store pytest runtimes as test artifacts :pr:`2448`
        * Added ``AutoMLTestEnv`` test fixture for making it easy to mock automl tests :pr:`2406`

**v0.27.0 Jun. 22, 2021**
    * Enhancements
        * Adds force plots for prediction explanations :pr:`2157`
        * Removed self-reference from ``AutoMLSearch`` :pr:`2304`
        * Added support for nonlinear pipelines for ``generate_pipeline_code`` :pr:`2332`
        * Added ``inverse_transform`` method to pipelines :pr:`2256`
        * Add optional automatic update checker :pr:`2350`
        * Added ``search_order`` to ``AutoMLSearch``'s ``rankings`` and ``full_rankings`` tables :pr:`2345`
        * Updated threshold optimization method for binary classification :pr:`2315`
        * Updated demos to pull data from S3 instead of including demo data in package :pr:`2387`
        * Upgrade woodwork version to v0.4.1 :pr:`2379`
    * Fixes
        * Preserve user-specified woodwork types throughout pipeline fit/predict :pr:`2297`
        * Fixed ``ComponentGraph`` appending target to ``final_component_features`` if there is a component that returns both X and y :pr:`2358`
        * Fixed partial dependence graph method failing on multiclass problems when the class labels are numeric :pr:`2372`
        * Added ``thresholding_objective`` argument to ``AutoMLSearch`` for binary classification problems :pr:`2320`
        * Added change for ``k_neighbors`` parameter in SMOTE Oversamplers to automatically handle small samples :pr:`2375`
        * Changed naming for ``Logistic Regression Classifier`` file :pr:`2399`
        * Pinned pytest-timeout to fix minimum dependence checker :pr:`2425`
        * Replaced ``Elastic Net Classifier`` base class with ``Logistsic Regression`` to avoid ``NaN`` outputs :pr:`2420`
    * Changes
        * Cleaned up ``PipelineBase``'s ``component_graph`` and ``_component_graph`` attributes. Updated ``PipelineBase`` ``__repr__`` and added ``__eq__`` for ``ComponentGraph`` :pr:`2332`
        * Added and applied  ``black`` linting package to the EvalML repo in place of ``autopep8`` :pr:`2306`
        * Separated `custom_hyperparameters` from pipelines and added them as an argument to ``AutoMLSearch`` :pr:`2317`
        * Replaced `allowed_pipelines` with `allowed_component_graphs` :pr:`2364`
        * Removed private method ``_compute_features_during_fit`` from ``PipelineBase`` :pr:`2359`
        * Updated ``compute_order`` in ``ComponentGraph`` to be a read-only property :pr:`2408`
        * Unpinned PyZMQ version in requirements.txt :pr:`2389`
        * Uncapping LightGBM version in requirements.txt :pr:`2405`
        * Updated minimum version of plotly :pr:`2415`
        * Removed ``SensitivityLowAlert`` objective from core objectives :pr:`2418`
    * Documentation Changes
        * Fixed lead scoring weights in the demos documentation :pr:`2315`
        * Fixed start page code and description dataset naming discrepancy :pr:`2370`
    * Testing Changes
        * Update minimum unit tests to run on all pull requests :pr:`2314`
        * Pass token to authorize uploading of codecov reports :pr:`2344`
        * Add ``pytest-timeout``. All tests that run longer than 6 minutes will fail. :pr:`2374`
        * Separated the dask tests out into separate github action jobs to isolate dask failures. :pr:`2376`
        * Refactored dask tests :pr:`2377`
        * Added the combined dask/non-dask unit tests back and renamed the dask only unit tests. :pr:`2382`
        * Sped up unit tests and split into separate jobs :pr:`2365`
        * Change CI job names, run lint for python 3.9, run nightlies on python 3.8 at 3am EST :pr:`2395` :pr:`2398`
        * Set fail-fast to false for CI jobs that run for PRs :pr:`2402`

.. warning::

    **Breaking Changes**
        * `AutoMLSearch` will accept `allowed_component_graphs` instead of `allowed_pipelines` :pr:`2364`
        * Removed ``PipelineBase``'s ``_component_graph`` attribute. Updated ``PipelineBase`` ``__repr__`` and added ``__eq__`` for ``ComponentGraph`` :pr:`2332`
        * `pipeline_parameters` will no longer accept `skopt.space` variables since hyperparameter ranges will now be specified through `custom_hyperparameters` :pr:`2317`

**v0.25.0 Jun. 01, 2021**
    * Enhancements
        * Upgraded minimum woodwork to version 0.3.1. Previous versions will not be supported :pr:`2181`
        * Added a new callback parameter for ``explain_predictions_best_worst`` :pr:`2308`
    * Fixes
    * Changes
        * Deleted the ``return_pandas`` flag from our demo data loaders :pr:`2181`
        * Moved ``default_parameters`` to ``ComponentGraph`` from ``PipelineBase`` :pr:`2307`
    * Documentation Changes
        * Updated the release procedure documentation :pr:`2230`
    * Testing Changes
        * Ignoring ``test_saving_png_file`` while building conda package :pr:`2323`

.. warning::

    **Breaking Changes**
        * Deleted the ``return_pandas`` flag from our demo data loaders :pr:`2181`
        * Upgraded minimum woodwork to version 0.3.1. Previous versions will not be supported :pr:`2181`
        * Due to the weak-ref in woodwork, set the result of ``infer_feature_types`` to a variable before accessing woodwork :pr:`2181`

**v0.24.2 May. 24, 2021**
    * Enhancements
        * Added oversamplers to AutoMLSearch :pr:`2213` :pr:`2286`
        * Added dictionary input functionality for ``Undersampler`` component :pr:`2271`
        * Changed the default parameter values for ``Elastic Net Classifier`` and ``Elastic Net Regressor`` :pr:`2269`
        * Added dictionary input functionality for the Oversampler components :pr:`2288`
    * Fixes
        * Set default `n_jobs` to 1 for `StackedEnsembleClassifier` and `StackedEnsembleRegressor` until fix for text-based parallelism in sklearn stacking can be found :pr:`2295`
    * Changes
        * Updated ``start_iteration_callback`` to accept a pipeline instance instead of a pipeline class and no longer accept pipeline parameters as a parameter :pr:`2290`
        * Refactored ``calculate_permutation_importance`` method and add per-column permutation importance method :pr:`2302`
        * Updated logging information in ``AutoMLSearch.__init__`` to clarify pipeline generation :pr:`2263`
    * Documentation Changes
        * Minor changes to the release procedure :pr:`2230`
    * Testing Changes
        * Use codecov action to update coverage reports :pr:`2238`
        * Removed MarkupSafe dependency version pin from requirements.txt and moved instead into RTD docs build CI :pr:`2261`

.. warning::

    **Breaking Changes**
        * Updated ``start_iteration_callback`` to accept a pipeline instance instead of a pipeline class and no longer accept pipeline parameters as a parameter :pr:`2290`
        * Moved ``default_parameters`` to ``ComponentGraph`` from ``PipelineBase``. A pipeline's ``default_parameters`` is now accessible via ``pipeline.component_graph.default_parameters`` :pr:`2307`


**v0.24.1 May. 16, 2021**
    * Enhancements
        * Integrated ``ARIMARegressor`` into AutoML :pr:`2009`
        * Updated ``HighlyNullDataCheck`` to also perform a null row check :pr:`2222`
        * Set ``max_depth`` to 1 in calls to featuretools dfs :pr:`2231`
    * Fixes
        * Removed data splitter sampler calls during training :pr:`2253`
        * Set minimum required version for for pyzmq, colorama, and docutils :pr:`2254`
        * Changed BaseSampler to return None instead of y :pr:`2272`
    * Changes
        * Removed ensemble split and indices in ``AutoMLSearch`` :pr:`2260`
        * Updated pipeline ``repr()`` and ``generate_pipeline_code`` to return pipeline instances without generating custom pipeline class :pr:`2227`
    * Documentation Changes
        * Capped Sphinx version under 4.0.0 :pr:`2244`
    * Testing Changes
        * Change number of cores for pytest from 4 to 2 :pr:`2266`
        * Add minimum dependency checker to generate minimum requirement files :pr:`2267`
        * Add unit tests with minimum dependencies  :pr:`2277`


**v0.24.0 May. 04, 2021**
    * Enhancements
        * Added `date_index` as a required parameter for TimeSeries problems :pr:`2217`
        * Have the ``OneHotEncoder`` return the transformed columns as booleans rather than floats :pr:`2170`
        * Added Oversampler transformer component to EvalML :pr:`2079`
        * Added Undersampler to AutoMLSearch, as well as arguments ``_sampler_method`` and ``sampler_balanced_ratio`` :pr:`2128`
        * Updated prediction explanations functions to allow pipelines with XGBoost estimators :pr:`2162`
        * Added partial dependence for datetime columns :pr:`2180`
        * Update precision-recall curve with positive label index argument, and fix for 2d predicted probabilities :pr:`2090`
        * Add pct_null_rows to ``HighlyNullDataCheck`` :pr:`2211`
        * Added a standalone AutoML `search` method for convenience, which runs data checks and then runs automl :pr:`2152`
        * Make the first batch of AutoML have a predefined order, with linear models first and complex models last :pr:`2223` :pr:`2225`
        * Added sampling dictionary support to ``BalancedClassficationSampler`` :pr:`2235`
    * Fixes
        * Fixed partial dependence not respecting grid resolution parameter for numerical features :pr:`2180`
        * Enable prediction explanations for catboost for multiclass problems :pr:`2224`
    * Changes
        * Deleted baseline pipeline classes :pr:`2202`
        * Reverting user specified date feature PR :pr:`2155` until `pmdarima` installation fix is found :pr:`2214`
        * Updated pipeline API to accept component graph and other class attributes as instance parameters. Old pipeline API still works but will not be supported long-term. :pr:`2091`
        * Removed all old datasplitters from EvalML :pr:`2193`
        * Deleted ``make_pipeline_from_components`` :pr:`2218`
    * Documentation Changes
        * Renamed dataset to clarify that its gzipped but not a tarball :pr:`2183`
        * Updated documentation to use pipeline instances instead of pipeline subclasses :pr:`2195`
        * Updated contributing guide with a note about GitHub Actions permissions :pr:`2090`
        * Updated automl and model understanding user guides :pr:`2090`
    * Testing Changes
        * Use machineFL user token for dependency update bot, and add more reviewers :pr:`2189`


.. warning::

    **Breaking Changes**
        * All baseline pipeline classes (``BaselineBinaryPipeline``, ``BaselineMulticlassPipeline``, ``BaselineRegressionPipeline``, etc.) have been deleted :pr:`2202`
        * Updated pipeline API to accept component graph and other class attributes as instance parameters. Old pipeline API still works but will not be supported long-term. Pipelines can now be initialized by specifying the component graph as the first parameter, and then passing in optional arguments such as ``custom_name``, ``parameters``, etc. For example, ``BinaryClassificationPipeline(["Random Forest Classifier"], parameters={})``.  :pr:`2091`
        * Removed all old datasplitters from EvalML :pr:`2193`
        * Deleted utility method ``make_pipeline_from_components`` :pr:`2218`


**v0.23.0 Apr. 20, 2021**
    * Enhancements
        * Refactored ``EngineBase`` and ``SequentialEngine`` api. Adding ``DaskEngine`` :pr:`1975`.
        * Added optional ``engine`` argument to ``AutoMLSearch`` :pr:`1975`
        * Added a warning about how time series support is still in beta when a user passes in a time series problem to ``AutoMLSearch`` :pr:`2118`
        * Added ``NaturalLanguageNaNDataCheck`` data check :pr:`2122`
        * Added ValueError to ``partial_dependence`` to prevent users from computing partial dependence on columns with all NaNs :pr:`2120`
        * Added standard deviation of cv scores to rankings table :pr:`2154`
    * Fixes
        * Fixed ``BalancedClassificationDataCVSplit``, ``BalancedClassificationDataTVSplit``, and ``BalancedClassificationSampler`` to use ``minority:majority`` ratio instead of ``majority:minority`` :pr:`2077`
        * Fixed bug where two-way partial dependence plots with categorical variables were not working correctly :pr:`2117`
        * Fixed bug where ``hyperparameters`` were not displaying properly for pipelines with a list ``component_graph`` and duplicate components :pr:`2133`
        * Fixed bug where ``pipeline_parameters`` argument in ``AutoMLSearch`` was not applied to pipelines passed in as ``allowed_pipelines`` :pr:`2133`
        * Fixed bug where ``AutoMLSearch`` was not applying custom hyperparameters to pipelines with a list ``component_graph`` and duplicate components :pr:`2133`
    * Changes
        * Removed ``hyperparameter_ranges`` from Undersampler and renamed ``balanced_ratio`` to ``sampling_ratio`` for samplers :pr:`2113`
        * Renamed ``TARGET_BINARY_NOT_TWO_EXAMPLES_PER_CLASS`` data check message code to ``TARGET_MULTICLASS_NOT_TWO_EXAMPLES_PER_CLASS`` :pr:`2126`
        * Modified one-way partial dependence plots of categorical features to display data with a bar plot :pr:`2117`
        * Renamed ``score`` column for ``automl.rankings`` as ``mean_cv_score`` :pr:`2135`
        * Remove 'warning' from docs tool output :pr:`2031`
    * Documentation Changes
        * Fixed ``conf.py`` file :pr:`2112`
        * Added a sentence to the automl user guide stating that our support for time series problems is still in beta. :pr:`2118`
        * Fixed documentation demos :pr:`2139`
        * Update test badge in README to use GitHub Actions :pr:`2150`
    * Testing Changes
        * Fixed ``test_describe_pipeline`` for ``pandas`` ``v1.2.4`` :pr:`2129`
        * Added a GitHub Action for building the conda package :pr:`1870` :pr:`2148`


.. warning::

    **Breaking Changes**
        * Renamed ``balanced_ratio`` to ``sampling_ratio`` for the ``BalancedClassificationDataCVSplit``, ``BalancedClassificationDataTVSplit``, ``BalancedClassficationSampler``, and Undersampler :pr:`2113`
        * Deleted the "errors" key from automl results :pr:`1975`
        * Deleted the ``raise_and_save_error_callback`` and the ``log_and_save_error_callback`` :pr:`1975`
        * Fixed ``BalancedClassificationDataCVSplit``, ``BalancedClassificationDataTVSplit``, and ``BalancedClassificationSampler`` to use minority:majority ratio instead of majority:minority :pr:`2077`


**v0.22.0 Apr. 06, 2021**
    * Enhancements
        * Added a GitHub Action for ``linux_unit_tests``:pr:`2013`
        * Added recommended actions for ``InvalidTargetDataCheck``, updated ``_make_component_list_from_actions`` to address new action, and added ``TargetImputer`` component :pr:`1989`
        * Updated ``AutoMLSearch._check_for_high_variance`` to not emit ``RuntimeWarning`` :pr:`2024`
        * Added exception when pipeline passed to ``explain_predictions`` is a ``Stacked Ensemble`` pipeline :pr:`2033`
        * Added sensitivity at low alert rates as an objective :pr:`2001`
        * Added ``Undersampler`` transformer component :pr:`2030`
    * Fixes
        * Updated Engine's ``train_batch`` to apply undersampling :pr:`2038`
        * Fixed bug in where Time Series Classification pipelines were not encoding targets in ``predict`` and ``predict_proba`` :pr:`2040`
        * Fixed data splitting errors if target is float for classification problems :pr:`2050`
        * Pinned ``docutils`` to <0.17 to fix ReadtheDocs warning issues :pr:`2088`
    * Changes
        * Removed lists as acceptable hyperparameter ranges in ``AutoMLSearch`` :pr:`2028`
        * Renamed "details" to "metadata" for data check actions :pr:`2008`
    * Documentation Changes
        * Catch and suppress warnings in documentation :pr:`1991` :pr:`2097`
        * Change spacing in ``start.ipynb`` to provide clarity for ``AutoMLSearch`` :pr:`2078`
        * Fixed start code on README :pr:`2108`
    * Testing Changes


**v0.21.0 Mar. 24, 2021**
    * Enhancements
        * Changed ``AutoMLSearch`` to default ``optimize_thresholds`` to True :pr:`1943`
        * Added multiple oversampling and undersampling sampling methods as data splitters for imbalanced classification :pr:`1775`
        * Added params to balanced classification data splitters for visibility :pr:`1966`
        * Updated ``make_pipeline`` to not add ``Imputer`` if input data does not have numeric or categorical columns :pr:`1967`
        * Updated ``ClassImbalanceDataCheck`` to better handle multiclass imbalances :pr:`1986`
        * Added recommended actions for the output of data check's ``validate`` method :pr:`1968`
        * Added error message for ``partial_dependence`` when features are mostly the same value :pr:`1994`
        * Updated ``OneHotEncoder`` to drop one redundant feature by default for features with two categories :pr:`1997`
        * Added a ``PolynomialDetrender`` component :pr:`1992`
        * Added ``DateTimeNaNDataCheck`` data check :pr:`2039`
    * Fixes
        * Changed best pipeline to train on the entire dataset rather than just ensemble indices for ensemble problems :pr:`2037`
        * Updated binary classification pipelines to use objective decision function during scoring of custom objectives :pr:`1934`
    * Changes
        * Removed ``data_checks`` parameter, ``data_check_results`` and data checks logic from ``AutoMLSearch`` :pr:`1935`
        * Deleted ``random_state`` argument :pr:`1985`
        * Updated Woodwork version requirement to ``v0.0.11`` :pr:`1996`
    * Documentation Changes
    * Testing Changes
        * Removed ``build_docs`` CI job in favor of RTD GH builder :pr:`1974`
        * Added tests to confirm support for Python 3.9 :pr:`1724`
        * Added tests to support Dask AutoML/Engine :pr:`1990`
        * Changed ``build_conda_pkg`` job to use ``latest_release_changes`` branch in the feedstock. :pr:`1979`

.. warning::

    **Breaking Changes**
        * Changed ``AutoMLSearch`` to default ``optimize_thresholds`` to True :pr:`1943`
        * Removed ``data_checks`` parameter, ``data_check_results`` and data checks logic from ``AutoMLSearch``. To run the data checks which were previously run by default in ``AutoMLSearch``, please call ``DefaultDataChecks().validate(X_train, y_train)`` or take a look at our documentation for more examples. :pr:`1935`
        * Deleted ``random_state`` argument :pr:`1985`

**v0.20.0 Mar. 10, 2021**
    * Enhancements
        * Added a GitHub Action for Detecting dependency changes :pr:`1933`
        * Create a separate CV split to train stacked ensembler on for AutoMLSearch :pr:`1814`
        * Added a GitHub Action for Linux unit tests :pr:`1846`
        * Added ``ARIMARegressor`` estimator :pr:`1894`
        * Added ``DataCheckAction`` class and ``DataCheckActionCode`` enum :pr:`1896`
        * Updated ``Woodwork`` requirement to ``v0.0.10`` :pr:`1900`
        * Added ``BalancedClassificationDataCVSplit`` and ``BalancedClassificationDataTVSplit`` to AutoMLSearch :pr:`1875`
        * Update default classification data splitter to use downsampling for highly imbalanced data :pr:`1875`
        * Updated ``describe_pipeline`` to return more information, including ``id`` of pipelines used for ensemble models :pr:`1909`
        * Added utility method to create list of components from a list of ``DataCheckAction`` :pr:`1907`
        * Updated ``validate`` method to include a ``action`` key in returned dictionary for all ``DataCheck``and ``DataChecks`` :pr:`1916`
        * Aggregating the shap values for predictions that we know the provenance of, e.g. OHE, text, and date-time. :pr:`1901`
        * Improved error message when custom objective is passed as a string in ``pipeline.score`` :pr:`1941`
        * Added ``score_pipelines`` and ``train_pipelines`` methods to ``AutoMLSearch`` :pr:`1913`
        * Added support for ``pandas`` version 1.2.0 :pr:`1708`
        * Added ``score_batch`` and ``train_batch`` abstact methods to ``EngineBase`` and implementations in ``SequentialEngine`` :pr:`1913`
        * Added ability to handle index columns in ``AutoMLSearch`` and ``DataChecks`` :pr:`2138`
    * Fixes
        * Removed CI check for ``check_dependencies_updated_linux`` :pr:`1950`
        * Added metaclass for time series pipelines and fix binary classification pipeline ``predict`` not using objective if it is passed as a named argument :pr:`1874`
        * Fixed stack trace in prediction explanation functions caused by mixed string/numeric pandas column names :pr:`1871`
        * Fixed stack trace caused by passing pipelines with duplicate names to ``AutoMLSearch`` :pr:`1932`
        * Fixed ``AutoMLSearch.get_pipelines`` returning pipelines with the same attributes :pr:`1958`
    * Changes
        * Reversed GitHub Action for Linux unit tests until a fix for report generation is found :pr:`1920`
        * Updated ``add_results`` in ``AutoMLAlgorithm`` to take in entire pipeline results dictionary from ``AutoMLSearch`` :pr:`1891`
        * Updated ``ClassImbalanceDataCheck`` to look for severe class imbalance scenarios :pr:`1905`
        * Deleted the ``explain_prediction`` function :pr:`1915`
        * Removed ``HighVarianceCVDataCheck`` and convered it to an ``AutoMLSearch`` method instead :pr:`1928`
        * Removed warning in ``InvalidTargetDataCheck`` returned when numeric binary classification targets are not (0, 1) :pr:`1959`
    * Documentation Changes
        * Updated ``model_understanding.ipynb`` to demo the two-way partial dependence capability :pr:`1919`
    * Testing Changes

.. warning::

    **Breaking Changes**
        * Deleted the ``explain_prediction`` function :pr:`1915`
        * Removed ``HighVarianceCVDataCheck`` and convered it to an ``AutoMLSearch`` method instead :pr:`1928`
        * Added ``score_batch`` and ``train_batch`` abstact methods to ``EngineBase``. These need to be implemented in Engine subclasses :pr:`1913`


**v0.19.0 Feb. 23, 2021**
    * Enhancements
        * Added a GitHub Action for Python windows unit tests :pr:`1844`
        * Added a GitHub Action for checking updated release notes :pr:`1849`
        * Added a GitHub Action for Python lint checks :pr:`1837`
        * Adjusted ``explain_prediction``, ``explain_predictions`` and ``explain_predictions_best_worst`` to handle timeseries problems. :pr:`1818`
        * Updated ``InvalidTargetDataCheck`` to check for mismatched indices in target and features :pr:`1816`
        * Updated ``Woodwork`` structures returned from components to support ``Woodwork`` logical type overrides set by the user :pr:`1784`
        * Updated estimators to keep track of input feature names during ``fit()`` :pr:`1794`
        * Updated ``visualize_decision_tree`` to include feature names in output :pr:`1813`
        * Added ``is_bounded_like_percentage`` property for objectives. If true, the ``calculate_percent_difference`` method will return the absolute difference rather than relative difference :pr:`1809`
        * Added full error traceback to AutoMLSearch logger file :pr:`1840`
        * Changed ``TargetEncoder`` to preserve custom indices in the data :pr:`1836`
        * Refactored ``explain_predictions`` and ``explain_predictions_best_worst`` to only compute features once for all rows that need to be explained :pr:`1843`
        * Added custom random undersampler data splitter for classification :pr:`1857`
        * Updated ``OutliersDataCheck`` implementation to calculate the probability of having no outliers :pr:`1855`
        * Added ``Engines`` pipeline processing API :pr:`1838`
    * Fixes
        * Changed EngineBase random_state arg to random_seed and same for user guide docs :pr:`1889`
    * Changes
        * Modified ``calculate_percent_difference`` so that division by 0 is now inf rather than nan :pr:`1809`
        * Removed ``text_columns`` parameter from ``LSA`` and ``TextFeaturizer`` components :pr:`1652`
        * Added ``random_seed`` as an argument to our automl/pipeline/component API. Using ``random_state`` will raise a warning :pr:`1798`
        * Added ``DataCheckError`` message in ``InvalidTargetDataCheck`` if input target is None and removed exception raised :pr:`1866`
    * Documentation Changes
    * Testing Changes
        * Added back coverage for ``_get_feature_provenance`` in ``TextFeaturizer`` after ``text_columns`` was removed :pr:`1842`
        * Pin graphviz version for windows builds :pr:`1847`
        * Unpin graphviz version for windows builds :pr:`1851`

.. warning::

    **Breaking Changes**
        * Added a deprecation warning to ``explain_prediction``. It will be deleted in the next release. :pr:`1860`


**v0.18.2 Feb. 10, 2021**
    * Enhancements
        * Added uniqueness score data check :pr:`1785`
        * Added "dataframe" output format for prediction explanations :pr:`1781`
        * Updated LightGBM estimators to handle ``pandas.MultiIndex`` :pr:`1770`
        * Sped up permutation importance for some pipelines :pr:`1762`
        * Added sparsity data check :pr:`1797`
        * Confirmed support for threshold tuning for binary time series classification problems :pr:`1803`
    * Fixes
    * Changes
    * Documentation Changes
        * Added section on conda to the contributing guide :pr:`1771`
        * Updated release process to reflect freezing `main` before perf tests :pr:`1787`
        * Moving some prs to the right section of the release notes :pr:`1789`
        * Tweak README.md. :pr:`1800`
        * Fixed back arrow on install page docs :pr:`1795`
        * Fixed docstring for `ClassImbalanceDataCheck.validate()` :pr:`1817`
    * Testing Changes

**v0.18.1 Feb. 1, 2021**
    * Enhancements
        * Added ``graph_t_sne`` as a visualization tool for high dimensional data :pr:`1731`
        * Added the ability to see the linear coefficients of features in linear models terms :pr:`1738`
        * Added support for ``scikit-learn`` ``v0.24.0`` :pr:`1733`
        * Added support for ``scipy`` ``v1.6.0`` :pr:`1752`
        * Added SVM Classifier and Regressor to estimators :pr:`1714` :pr:`1761`
    * Fixes
        * Addressed bug with ``partial_dependence`` and categorical data with more categories than grid resolution :pr:`1748`
        * Removed ``random_state`` arg from ``get_pipelines`` in ``AutoMLSearch`` :pr:`1719`
        * Pinned pyzmq at less than 22.0.0 till we add support :pr:`1756`
    * Changes
        * Updated components and pipelines to return ``Woodwork`` data structures :pr:`1668`
        * Updated ``clone()`` for pipelines and components to copy over random state automatically :pr:`1753`
        * Dropped support for Python version 3.6 :pr:`1751`
        * Removed deprecated ``verbose`` flag from ``AutoMLSearch`` parameters :pr:`1772`
    * Documentation Changes
        * Add Twitter and Github link to documentation toolbar :pr:`1754`
        * Added Open Graph info to documentation :pr:`1758`
    * Testing Changes

.. warning::

    **Breaking Changes**
        * Components and pipelines return ``Woodwork`` data structures instead of ``pandas`` data structures :pr:`1668`
        * Python 3.6 will not be actively supported due to discontinued support from EvalML dependencies.
        * Deprecated ``verbose`` flag is removed for ``AutoMLSearch`` :pr:`1772`


**v0.18.0 Jan. 26, 2021**
    * Enhancements
        * Added RMSLE, MSLE, and MAPE to core objectives while checking for negative target values in ``invalid_targets_data_check`` :pr:`1574`
        * Added validation checks for binary problems with regression-like datasets and multiclass problems without true multiclass targets in ``invalid_targets_data_check`` :pr:`1665`
        * Added time series support for ``make_pipeline`` :pr:`1566`
        * Added target name for output of pipeline ``predict`` method :pr:`1578`
        * Added multiclass check to ``InvalidTargetDataCheck`` for two examples per class :pr:`1596`
        * Added support for ``graphviz`` ``v0.16`` :pr:`1657`
        * Enhanced time series pipelines to accept empty features :pr:`1651`
        * Added KNN Classifier to estimators. :pr:`1650`
        * Added support for list inputs for objectives :pr:`1663`
        * Added support for ``AutoMLSearch`` to handle time series classification pipelines :pr:`1666`
        * Enhanced ``DelayedFeaturesTransformer`` to encode categorical features and targets before delaying them :pr:`1691`
        * Added 2-way dependence plots. :pr:`1690`
        * Added ability to directly iterate through components within Pipelines :pr:`1583`
    * Fixes
        * Fixed inconsistent attributes and added Exceptions to docs :pr:`1673`
        * Fixed ``TargetLeakageDataCheck`` to use Woodwork ``mutual_information`` rather than using Pandas' Pearson Correlation :pr:`1616`
        * Fixed thresholding for pipelines in ``AutoMLSearch`` to only threshold binary classification pipelines :pr:`1622` :pr:`1626`
        * Updated ``load_data`` to return Woodwork structures and update default parameter value for ``index`` to ``None`` :pr:`1610`
        * Pinned scipy at < 1.6.0 while we work on adding support :pr:`1629`
        * Fixed data check message formatting in ``AutoMLSearch`` :pr:`1633`
        * Addressed stacked ensemble component for ``scikit-learn`` v0.24 support by setting ``shuffle=True`` for default CV :pr:`1613`
        * Fixed bug where ``Imputer`` reset the index on ``X`` :pr:`1590`
        * Fixed ``AutoMLSearch`` stacktrace when a cutom objective was passed in as a primary objective or additional objective :pr:`1575`
        * Fixed custom index bug for ``MAPE`` objective :pr:`1641`
        * Fixed index bug for ``TextFeaturizer`` and ``LSA`` components :pr:`1644`
        * Limited ``load_fraud`` dataset loaded into ``automl.ipynb`` :pr:`1646`
        * ``add_to_rankings`` updates ``AutoMLSearch.best_pipeline`` when necessary :pr:`1647`
        * Fixed bug where time series baseline estimators were not receiving ``gap`` and ``max_delay`` in ``AutoMLSearch`` :pr:`1645`
        * Fixed jupyter notebooks to help the RTD buildtime :pr:`1654`
        * Added ``positive_only`` objectives to ``non_core_objectives`` :pr:`1661`
        * Fixed stacking argument ``n_jobs`` for IterativeAlgorithm :pr:`1706`
        * Updated CatBoost estimators to return self in ``.fit()`` rather than the underlying model for consistency :pr:`1701`
        * Added ability to initialize pipeline parameters in ``AutoMLSearch`` constructor :pr:`1676`
    * Changes
        * Added labeling to ``graph_confusion_matrix`` :pr:`1632`
        * Rerunning search for ``AutoMLSearch`` results in a message thrown rather than failing the search, and removed ``has_searched`` property :pr:`1647`
        * Changed tuner class to allow and ignore single parameter values as input :pr:`1686`
        * Capped LightGBM version limit to remove bug in docs :pr:`1711`
        * Removed support for `np.random.RandomState` in EvalML :pr:`1727`
    * Documentation Changes
        * Update Model Understanding in the user guide to include ``visualize_decision_tree`` :pr:`1678`
        * Updated docs to include information about ``AutoMLSearch`` callback parameters and methods :pr:`1577`
        * Updated docs to prompt users to install graphiz on Mac :pr:`1656`
        * Added ``infer_feature_types`` to the ``start.ipynb`` guide :pr:`1700`
        * Added multicollinearity data check to API reference and docs :pr:`1707`
    * Testing Changes

.. warning::

    **Breaking Changes**
        * Removed ``has_searched`` property from ``AutoMLSearch`` :pr:`1647`
        * Components and pipelines return ``Woodwork`` data structures instead of ``pandas`` data structures :pr:`1668`
        * Removed support for `np.random.RandomState` in EvalML. Rather than passing ``np.random.RandomState`` as component and pipeline random_state values, we use int random_seed :pr:`1727`


**v0.17.0 Dec. 29, 2020**
    * Enhancements
        * Added ``save_plot`` that allows for saving figures from different backends :pr:`1588`
        * Added ``LightGBM Regressor`` to regression components :pr:`1459`
        * Added ``visualize_decision_tree`` for tree visualization with ``decision_tree_data_from_estimator`` and ``decision_tree_data_from_pipeline`` to reformat tree structure output :pr:`1511`
        * Added `DFS Transformer` component into transformer components :pr:`1454`
        * Added ``MAPE`` to the standard metrics for time series problems and update objectives :pr:`1510`
        * Added ``graph_prediction_vs_actual_over_time`` and ``get_prediction_vs_actual_over_time_data`` to the model understanding module for time series problems :pr:`1483`
        * Added a ``ComponentGraph`` class that will support future pipelines as directed acyclic graphs :pr:`1415`
        * Updated data checks to accept ``Woodwork`` data structures :pr:`1481`
        * Added parameter to ``InvalidTargetDataCheck`` to show only top unique values rather than all unique values :pr:`1485`
        * Added multicollinearity data check :pr:`1515`
        * Added baseline pipeline and components for time series regression problems :pr:`1496`
        * Added more information to users about ensembling behavior in ``AutoMLSearch`` :pr:`1527`
        * Add woodwork support for more utility and graph methods :pr:`1544`
        * Changed ``DateTimeFeaturizer`` to encode features as int :pr:`1479`
        * Return trained pipelines from ``AutoMLSearch.best_pipeline`` :pr:`1547`
        * Added utility method so that users can set feature types without having to learn about Woodwork directly :pr:`1555`
        * Added Linear Discriminant Analysis transformer for dimensionality reduction :pr:`1331`
        * Added multiclass support for ``partial_dependence`` and ``graph_partial_dependence`` :pr:`1554`
        * Added ``TimeSeriesBinaryClassificationPipeline`` and ``TimeSeriesMulticlassClassificationPipeline`` classes :pr:`1528`
        * Added ``make_data_splitter`` method for easier automl data split customization :pr:`1568`
        * Integrated ``ComponentGraph`` class into Pipelines for full non-linear pipeline support :pr:`1543`
        * Update ``AutoMLSearch`` constructor to take training data instead of ``search`` and ``add_to_leaderboard`` :pr:`1597`
        * Update ``split_data`` helper args :pr:`1597`
        * Add problem type utils ``is_regression``, ``is_classification``, ``is_timeseries`` :pr:`1597`
        * Rename ``AutoMLSearch`` ``data_split`` arg to ``data_splitter`` :pr:`1569`
    * Fixes
        * Fix AutoML not passing CV folds to ``DefaultDataChecks`` for usage by ``ClassImbalanceDataCheck`` :pr:`1619`
        * Fix Windows CI jobs: install ``numba`` via conda, required for ``shap`` :pr:`1490`
        * Added custom-index support for `reset-index-get_prediction_vs_actual_over_time_data` :pr:`1494`
        * Fix ``generate_pipeline_code`` to account for boolean and None differences between Python and JSON :pr:`1524` :pr:`1531`
        * Set max value for plotly and xgboost versions while we debug CI failures with newer versions :pr:`1532`
        * Undo version pinning for plotly :pr:`1533`
        * Fix ReadTheDocs build by updating the version of ``setuptools`` :pr:`1561`
        * Set ``random_state`` of data splitter in AutoMLSearch to take int to keep consistency in the resulting splits :pr:`1579`
        * Pin sklearn version while we work on adding support :pr:`1594`
        * Pin pandas at <1.2.0 while we work on adding support :pr:`1609`
        * Pin graphviz at < 0.16 while we work on adding support :pr:`1609`
    * Changes
        * Reverting ``save_graph`` :pr:`1550` to resolve kaleido build issues :pr:`1585`
        * Update circleci badge to apply to ``main`` :pr:`1489`
        * Added script to generate github markdown for releases :pr:`1487`
        * Updated selection using pandas ``dtypes`` to selecting using Woodwork logical types :pr:`1551`
        * Updated dependencies to fix ``ImportError: cannot import name 'MaskedArray' from 'sklearn.utils.fixes'`` error and to address Woodwork and Featuretool dependencies :pr:`1540`
        * Made ``get_prediction_vs_actual_data()`` a public method :pr:`1553`
        * Updated ``Woodwork`` version requirement to v0.0.7 :pr:`1560`
        * Move data splitters from ``evalml.automl.data_splitters`` to ``evalml.preprocessing.data_splitters`` :pr:`1597`
        * Rename "# Testing" in automl log output to "# Validation" :pr:`1597`
    * Documentation Changes
        * Added partial dependence methods to API reference :pr:`1537`
        * Updated documentation for confusion matrix methods :pr:`1611`
    * Testing Changes
        * Set ``n_jobs=1`` in most unit tests to reduce memory :pr:`1505`

.. warning::

    **Breaking Changes**
        * Updated minimal dependencies: ``numpy>=1.19.1``, ``pandas>=1.1.0``, ``scikit-learn>=0.23.1``, ``scikit-optimize>=0.8.1``
        * Updated ``AutoMLSearch.best_pipeline`` to return a trained pipeline. Pass in ``train_best_pipeline=False`` to AutoMLSearch in order to return an untrained pipeline.
        * Pipeline component instances can no longer be iterated through using ``Pipeline.component_graph`` :pr:`1543`
        * Update ``AutoMLSearch`` constructor to take training data instead of ``search`` and ``add_to_leaderboard`` :pr:`1597`
        * Update ``split_data`` helper args :pr:`1597`
        * Move data splitters from ``evalml.automl.data_splitters`` to ``evalml.preprocessing.data_splitters`` :pr:`1597`
        * Rename ``AutoMLSearch`` ``data_split`` arg to ``data_splitter`` :pr:`1569`



**v0.16.1 Dec. 1, 2020**
    * Enhancements
        * Pin woodwork version to v0.0.6 to avoid breaking changes :pr:`1484`
        * Updated ``Woodwork`` to >=0.0.5 in ``core-requirements.txt`` :pr:`1473`
        * Removed ``copy_dataframe`` parameter for ``Woodwork``, updated ``Woodwork`` to >=0.0.6 in ``core-requirements.txt`` :pr:`1478`
        * Updated ``detect_problem_type`` to use ``pandas.api.is_numeric_dtype`` :pr:`1476`
    * Changes
        * Changed ``make clean`` to delete coverage reports as a convenience for developers :pr:`1464`
        * Set ``n_jobs=-1`` by default for stacked ensemble components :pr:`1472`
    * Documentation Changes
        * Updated pipeline and component documentation and demos to use ``Woodwork`` :pr:`1466`
    * Testing Changes
        * Update dependency update checker to use everything from core and optional dependencies :pr:`1480`


**v0.16.0 Nov. 24, 2020**
    * Enhancements
        * Updated pipelines and ``make_pipeline`` to accept ``Woodwork`` inputs :pr:`1393`
        * Updated components to accept ``Woodwork`` inputs :pr:`1423`
        * Added ability to freeze hyperparameters for ``AutoMLSearch`` :pr:`1284`
        * Added ``Target Encoder`` into transformer components :pr:`1401`
        * Added callback for error handling in ``AutoMLSearch`` :pr:`1403`
        * Added the index id to the ``explain_predictions_best_worst`` output to help users identify which rows in their data are included :pr:`1365`
        * The top_k features displayed in ``explain_predictions_*`` functions are now determined by the magnitude of shap values as opposed to the ``top_k`` largest and smallest shap values. :pr:`1374`
        * Added a problem type for time series regression :pr:`1386`
        * Added a ``is_defined_for_problem_type`` method to ``ObjectiveBase`` :pr:`1386`
        * Added a ``random_state`` parameter to ``make_pipeline_from_components`` function :pr:`1411`
        * Added ``DelayedFeaturesTransformer`` :pr:`1396`
        * Added a ``TimeSeriesRegressionPipeline`` class :pr:`1418`
        * Removed ``core-requirements.txt`` from the package distribution :pr:`1429`
        * Updated data check messages to include a `"code"` and `"details"` fields :pr:`1451`, :pr:`1462`
        * Added a ``TimeSeriesSplit`` data splitter for time series problems :pr:`1441`
        * Added a ``problem_configuration`` parameter to AutoMLSearch :pr:`1457`
    * Fixes
        * Fixed ``IndexError`` raised in ``AutoMLSearch`` when ``ensembling = True`` but only one pipeline to iterate over :pr:`1397`
        * Fixed stacked ensemble input bug and LightGBM warning and bug in ``AutoMLSearch`` :pr:`1388`
        * Updated enum classes to show possible enum values as attributes :pr:`1391`
        * Updated calls to ``Woodwork``'s ``to_pandas()`` to ``to_series()`` and ``to_dataframe()`` :pr:`1428`
        * Fixed bug in OHE where column names were not guaranteed to be unique :pr:`1349`
        * Fixed bug with percent improvement of ``ExpVariance`` objective on data with highly skewed target :pr:`1467`
        * Fix SimpleImputer error which occurs when all features are bool type :pr:`1215`
    * Changes
        * Changed ``OutliersDataCheck`` to return the list of columns, rather than rows, that contain outliers :pr:`1377`
        * Simplified and cleaned output for Code Generation :pr:`1371`
        * Reverted changes from :pr:`1337` :pr:`1409`
        * Updated data checks to return dictionary of warnings and errors instead of a list :pr:`1448`
        * Updated ``AutoMLSearch`` to pass ``Woodwork`` data structures to every pipeline (instead of pandas DataFrames) :pr:`1450`
        * Update ``AutoMLSearch`` to default to ``max_batches=1`` instead of ``max_iterations=5`` :pr:`1452`
        * Updated _evaluate_pipelines to consolidate side effects :pr:`1410`
    * Documentation Changes
        * Added description of CLA to contributing guide, updated description of draft PRs :pr:`1402`
        * Updated documentation to include all data checks, ``DataChecks``, and usage of data checks in AutoML :pr:`1412`
        * Updated docstrings from ``np.array`` to ``np.ndarray`` :pr:`1417`
        * Added section on stacking ensembles in AutoMLSearch documentation :pr:`1425`
    * Testing Changes
        * Removed ``category_encoders`` from test-requirements.txt :pr:`1373`
        * Tweak codecov.io settings again to avoid flakes :pr:`1413`
        * Modified ``make lint`` to check notebook versions in the docs :pr:`1431`
        * Modified ``make lint-fix`` to standardize notebook versions in the docs :pr:`1431`
        * Use new version of pull request Github Action for dependency check (:pr:`1443`)
        * Reduced number of workers for tests to 4 :pr:`1447`

.. warning::

    **Breaking Changes**
        * The ``top_k`` and ``top_k_features`` parameters in ``explain_predictions_*`` functions now return ``k`` features as opposed to ``2 * k`` features :pr:`1374`
        * Renamed ``problem_type`` to ``problem_types`` in ``RegressionObjective``, ``BinaryClassificationObjective``, and ``MulticlassClassificationObjective`` :pr:`1319`
        * Data checks now return a dictionary of warnings and errors instead of a list :pr:`1448`



**v0.15.0 Oct. 29, 2020**
    * Enhancements
        * Added stacked ensemble component classes (``StackedEnsembleClassifier``, ``StackedEnsembleRegressor``) :pr:`1134`
        * Added stacked ensemble components to ``AutoMLSearch`` :pr:`1253`
        * Added ``DecisionTreeClassifier`` and ``DecisionTreeRegressor`` to AutoML :pr:`1255`
        * Added ``graph_prediction_vs_actual`` in ``model_understanding`` for regression problems :pr:`1252`
        * Added parameter to ``OneHotEncoder`` to enable filtering for features to encode for :pr:`1249`
        * Added percent-better-than-baseline for all objectives to automl.results :pr:`1244`
        * Added ``HighVarianceCVDataCheck`` and replaced synonymous warning in ``AutoMLSearch`` :pr:`1254`
        * Added `PCA Transformer` component for dimensionality reduction :pr:`1270`
        * Added ``generate_pipeline_code`` and ``generate_component_code`` to allow for code generation given a pipeline or component instance :pr:`1306`
        * Added ``PCA Transformer`` component for dimensionality reduction :pr:`1270`
        * Updated ``AutoMLSearch`` to support ``Woodwork`` data structures :pr:`1299`
        * Added cv_folds to ``ClassImbalanceDataCheck`` and added this check to ``DefaultDataChecks`` :pr:`1333`
        * Make ``max_batches`` argument to ``AutoMLSearch.search`` public :pr:`1320`
        * Added text support to automl search :pr:`1062`
        * Added ``_pipelines_per_batch`` as a private argument to ``AutoMLSearch`` :pr:`1355`
    * Fixes
        * Fixed ML performance issue with ordered datasets: always shuffle data in automl's default CV splits :pr:`1265`
        * Fixed broken ``evalml info`` CLI command :pr:`1293`
        * Fixed ``boosting type='rf'`` for LightGBM Classifier, as well as ``num_leaves`` error :pr:`1302`
        * Fixed bug in ``explain_predictions_best_worst`` where a custom index in the target variable would cause a ``ValueError`` :pr:`1318`
        * Added stacked ensemble estimators to to ``evalml.pipelines.__init__`` file :pr:`1326`
        * Fixed bug in OHE where calls to transform were not deterministic if ``top_n`` was less than the number of categories in a column :pr:`1324`
        * Fixed LightGBM warning messages during AutoMLSearch :pr:`1342`
        * Fix warnings thrown during AutoMLSearch in ``HighVarianceCVDataCheck`` :pr:`1346`
        * Fixed bug where TrainingValidationSplit would return invalid location indices for dataframes with a custom index :pr:`1348`
        * Fixed bug where the AutoMLSearch ``random_state`` was not being passed to the created pipelines :pr:`1321`
    * Changes
        * Allow ``add_to_rankings`` to be called before AutoMLSearch is called :pr:`1250`
        * Removed Graphviz from test-requirements to add to requirements.txt :pr:`1327`
        * Removed ``max_pipelines`` parameter from ``AutoMLSearch`` :pr:`1264`
        * Include editable installs in all install make targets :pr:`1335`
        * Made pip dependencies `featuretools` and `nlp_primitives` core dependencies :pr:`1062`
        * Removed `PartOfSpeechCount` from `TextFeaturizer` transform primitives :pr:`1062`
        * Added warning for ``partial_dependency`` when the feature includes null values :pr:`1352`
    * Documentation Changes
        * Fixed and updated code blocks in Release Notes :pr:`1243`
        * Added DecisionTree estimators to API Reference :pr:`1246`
        * Changed class inheritance display to flow vertically :pr:`1248`
        * Updated cost-benefit tutorial to use a holdout/test set :pr:`1159`
        * Added ``evalml info`` command to documentation :pr:`1293`
        * Miscellaneous doc updates :pr:`1269`
        * Removed conda pre-release testing from the release process document :pr:`1282`
        * Updates to contributing guide :pr:`1310`
        * Added Alteryx footer to docs with Twitter and Github link :pr:`1312`
        * Added documentation for evalml installation for Python 3.6 :pr:`1322`
        * Added documentation changes to make the API Docs easier to understand :pr:`1323`
        * Fixed documentation for ``feature_importance`` :pr:`1353`
        * Added tutorial for running `AutoML` with text data :pr:`1357`
        * Added documentation for woodwork integration with automl search :pr:`1361`
    * Testing Changes
        * Added tests for ``jupyter_check`` to handle IPython :pr:`1256`
        * Cleaned up ``make_pipeline`` tests to test for all estimators :pr:`1257`
        * Added a test to check conda build after merge to main :pr:`1247`
        * Removed code that was lacking codecov for ``__main__.py`` and unnecessary :pr:`1293`
        * Codecov: round coverage up instead of down :pr:`1334`
        * Add DockerHub credentials to CI testing environment :pr:`1356`
        * Add DockerHub credentials to conda testing environment :pr:`1363`

.. warning::

    **Breaking Changes**
        * Renamed ``LabelLeakageDataCheck`` to ``TargetLeakageDataCheck`` :pr:`1319`
        * ``max_pipelines`` parameter has been removed from ``AutoMLSearch``. Please use ``max_iterations`` instead. :pr:`1264`
        * ``AutoMLSearch.search()`` will now log a warning if the input is not a ``Woodwork`` data structure (``pandas``, ``numpy``) :pr:`1299`
        * Make ``max_batches`` argument to ``AutoMLSearch.search`` public :pr:`1320`
        * Removed unused argument `feature_types` from AutoMLSearch.search :pr:`1062`

**v0.14.1 Sep. 29, 2020**
    * Enhancements
        * Updated partial dependence methods to support calculating numeric columns in a dataset with non-numeric columns :pr:`1150`
        * Added ``get_feature_names`` on ``OneHotEncoder`` :pr:`1193`
        * Added ``detect_problem_type`` to ``problem_type/utils.py`` to automatically detect the problem type given targets :pr:`1194`
        * Added LightGBM to ``AutoMLSearch`` :pr:`1199`
        * Updated ``scikit-learn`` and ``scikit-optimize`` to use latest versions - 0.23.2 and 0.8.1 respectively :pr:`1141`
        * Added ``__str__`` and ``__repr__`` for pipelines and components :pr:`1218`
        * Included internal target check for both training and validation data in ``AutoMLSearch`` :pr:`1226`
        * Added ``ProblemTypes.all_problem_types`` helper to get list of supported problem types :pr:`1219`
        * Added ``DecisionTreeClassifier`` and ``DecisionTreeRegressor`` classes :pr:`1223`
        * Added ``ProblemTypes.all_problem_types`` helper to get list of supported problem types :pr:`1219`
        * ``DataChecks`` can now be parametrized by passing a list of ``DataCheck`` classes and a parameter dictionary :pr:`1167`
        * Added first CV fold score as validation score in ``AutoMLSearch.rankings`` :pr:`1221`
        * Updated ``flake8`` configuration to enable linting on ``__init__.py`` files :pr:`1234`
        * Refined ``make_pipeline_from_components`` implementation :pr:`1204`
    * Fixes
        * Updated GitHub URL after migration to Alteryx GitHub org :pr:`1207`
        * Changed Problem Type enum to be more similar to the string name :pr:`1208`
        * Wrapped call to scikit-learn's partial dependence method in a ``try``/``finally`` block :pr:`1232`
    * Changes
        * Added ``allow_writing_files`` as a named argument to CatBoost estimators. :pr:`1202`
        * Added ``solver`` and ``multi_class`` as named arguments to ``LogisticRegressionClassifier`` :pr:`1202`
        * Replaced pipeline's ``._transform`` method to evaluate all the preprocessing steps of a pipeline with ``.compute_estimator_features`` :pr:`1231`
        * Changed default large dataset train/test splitting behavior :pr:`1205`
    * Documentation Changes
        * Included description of how to access the component instances and features for pipeline user guide :pr:`1163`
        * Updated API docs to refer to target as "target" instead of "labels" for non-classification tasks and minor docs cleanup :pr:`1160`
        * Added Class Imbalance Data Check to ``api_reference.rst`` :pr:`1190` :pr:`1200`
        * Added pipeline properties to API reference :pr:`1209`
        * Clarified what the objective parameter in AutoML is used for in AutoML API reference and AutoML user guide :pr:`1222`
        * Updated API docs to include ``skopt.space.Categorical`` option for component hyperparameter range definition :pr:`1228`
        * Added install documentation for ``libomp`` in order to use LightGBM on Mac :pr:`1233`
        * Improved description of ``max_iterations`` in documentation :pr:`1212`
        * Removed unused code from sphinx conf :pr:`1235`
    * Testing Changes

.. warning::

    **Breaking Changes**
        * ``DefaultDataChecks`` now accepts a ``problem_type`` parameter that must be specified :pr:`1167`
        * Pipeline's ``._transform`` method to evaluate all the preprocessing steps of a pipeline has been replaced with ``.compute_estimator_features`` :pr:`1231`
        * ``get_objectives`` has been renamed to ``get_core_objectives``. This function will now return a list of valid objective instances :pr:`1230`


**v0.13.2 Sep. 17, 2020**
    * Enhancements
        * Added ``output_format`` field to explain predictions functions :pr:`1107`
        * Modified ``get_objective`` and ``get_objectives`` to be able to return any objective in ``evalml.objectives`` :pr:`1132`
        * Added a ``return_instance`` boolean parameter to ``get_objective`` :pr:`1132`
        * Added ``ClassImbalanceDataCheck`` to determine whether target imbalance falls below a given threshold :pr:`1135`
        * Added label encoder to LightGBM for binary classification :pr:`1152`
        * Added labels for the row index of confusion matrix :pr:`1154`
        * Added ``AutoMLSearch`` object as another parameter in search callbacks :pr:`1156`
        * Added the corresponding probability threshold for each point displayed in ``graph_roc_curve`` :pr:`1161`
        * Added ``__eq__`` for ``ComponentBase`` and ``PipelineBase`` :pr:`1178`
        * Added support for multiclass classification for ``roc_curve`` :pr:`1164`
        * Added ``categories`` accessor to ``OneHotEncoder`` for listing the categories associated with a feature :pr:`1182`
        * Added utility function to create pipeline instances from a list of component instances :pr:`1176`
    * Fixes
        * Fixed XGBoost column names for partial dependence methods :pr:`1104`
        * Removed dead code validating column type from ``TextFeaturizer`` :pr:`1122`
        * Fixed issue where ``Imputer`` cannot fit when there is None in a categorical or boolean column :pr:`1144`
        * ``OneHotEncoder`` preserves the custom index in the input data :pr:`1146`
        * Fixed representation for ``ModelFamily`` :pr:`1165`
        * Removed duplicate ``nbsphinx`` dependency in ``dev-requirements.txt`` :pr:`1168`
        * Users can now pass in any valid kwargs to all estimators :pr:`1157`
        * Remove broken accessor ``OneHotEncoder.get_feature_names`` and unneeded base class :pr:`1179`
        * Removed LightGBM Estimator from AutoML models :pr:`1186`
    * Changes
        * Pinned ``scikit-optimize`` version to 0.7.4 :pr:`1136`
        * Removed ``tqdm`` as a dependency :pr:`1177`
        * Added lightgbm version 3.0.0 to ``latest_dependency_versions.txt`` :pr:`1185`
        * Rename ``max_pipelines`` to ``max_iterations`` :pr:`1169`
    * Documentation Changes
        * Fixed API docs for ``AutoMLSearch`` ``add_result_callback`` :pr:`1113`
        * Added a step to our release process for pushing our latest version to conda-forge :pr:`1118`
        * Added warning for missing ipywidgets dependency for using ``PipelineSearchPlots`` on Jupyterlab :pr:`1145`
        * Updated ``README.md`` example to load demo dataset :pr:`1151`
        * Swapped mapping of breast cancer targets in ``model_understanding.ipynb`` :pr:`1170`
    * Testing Changes
        * Added test confirming ``TextFeaturizer`` never outputs null values :pr:`1122`
        * Changed Python version of ``Update Dependencies`` action to 3.8.x :pr:`1137`
        * Fixed release notes check-in test for ``Update Dependencies`` actions :pr:`1172`

.. warning::

    **Breaking Changes**
        * ``get_objective`` will now return a class definition rather than an instance by default :pr:`1132`
        * Deleted ``OPTIONS`` dictionary in ``evalml.objectives.utils.py`` :pr:`1132`
        * If specifying an objective by string, the string must now match the objective's name field, case-insensitive :pr:`1132`
        * Passing "Cost Benefit Matrix", "Fraud Cost", "Lead Scoring", "Mean Squared Log Error",
            "Recall", "Recall Macro", "Recall Micro", "Recall Weighted", or "Root Mean Squared Log Error" to ``AutoMLSearch`` will now result in a ``ValueError``
            rather than an ``ObjectiveNotFoundError`` :pr:`1132`
        * Search callbacks ``start_iteration_callback`` and ``add_results_callback`` have changed to include a copy of the AutoMLSearch object as a third parameter :pr:`1156`
        * Deleted ``OneHotEncoder.get_feature_names`` method which had been broken for a while, in favor of pipelines' ``input_feature_names`` :pr:`1179`
        * Deleted empty base class ``CategoricalEncoder`` which ``OneHotEncoder`` component was inheriting from :pr:`1176`
        * Results from ``roc_curve`` will now return as a list of dictionaries with each dictionary representing a class :pr:`1164`
        * ``max_pipelines`` now raises a ``DeprecationWarning`` and will be removed in the next release. ``max_iterations`` should be used instead. :pr:`1169`


**v0.13.1 Aug. 25, 2020**
    * Enhancements
        * Added Cost-Benefit Matrix objective for binary classification :pr:`1038`
        * Split ``fill_value`` into ``categorical_fill_value`` and ``numeric_fill_value`` for Imputer :pr:`1019`
        * Added ``explain_predictions`` and ``explain_predictions_best_worst`` for explaining multiple predictions with SHAP :pr:`1016`
        * Added new LSA component for text featurization :pr:`1022`
        * Added guide on installing with conda :pr:`1041`
        * Added a “cost-benefit curve” util method to graph cost-benefit matrix scores vs. binary classification thresholds :pr:`1081`
        * Standardized error when calling transform/predict before fit for pipelines :pr:`1048`
        * Added ``percent_better_than_baseline`` to AutoML search rankings and full rankings table :pr:`1050`
        * Added one-way partial dependence and partial dependence plots :pr:`1079`
        * Added "Feature Value" column to prediction explanation reports. :pr:`1064`
        * Added LightGBM classification estimator :pr:`1082`, :pr:`1114`
        * Added ``max_batches`` parameter to ``AutoMLSearch`` :pr:`1087`
    * Fixes
        * Updated ``TextFeaturizer`` component to no longer require an internet connection to run :pr:`1022`
        * Fixed non-deterministic element of ``TextFeaturizer`` transformations :pr:`1022`
        * Added a StandardScaler to all ElasticNet pipelines :pr:`1065`
        * Updated cost-benefit matrix to normalize score :pr:`1099`
        * Fixed logic in ``calculate_percent_difference`` so that it can handle negative values :pr:`1100`
    * Changes
        * Added ``needs_fitting`` property to ``ComponentBase`` :pr:`1044`
        * Updated references to data types to use datatype lists defined in ``evalml.utils.gen_utils`` :pr:`1039`
        * Remove maximum version limit for SciPy dependency :pr:`1051`
        * Moved ``all_components`` and other component importers into runtime methods :pr:`1045`
        * Consolidated graphing utility methods under ``evalml.utils.graph_utils`` :pr:`1060`
        * Made slight tweaks to how ``TextFeaturizer`` uses ``featuretools``, and did some refactoring of that and of LSA :pr:`1090`
        * Changed ``show_all_features`` parameter into ``importance_threshold``, which allows for thresholding feature importance :pr:`1097`, :pr:`1103`
    * Documentation Changes
        * Update ``setup.py`` URL to point to the github repo :pr:`1037`
        * Added tutorial for using the cost-benefit matrix objective :pr:`1088`
        * Updated ``model_understanding.ipynb`` to include documentation for using plotly on Jupyter Lab :pr:`1108`
    * Testing Changes
        * Refactor CircleCI tests to use matrix jobs (:pr:`1043`)
        * Added a test to check that all test directories are included in evalml package :pr:`1054`


.. warning::

    **Breaking Changes**
        * ``confusion_matrix`` and ``normalize_confusion_matrix`` have been moved to ``evalml.utils`` :pr:`1038`
        * All graph utility methods previously under ``evalml.pipelines.graph_utils`` have been moved to ``evalml.utils.graph_utils`` :pr:`1060`


**v0.12.2 Aug. 6, 2020**
    * Enhancements
        * Add save/load method to components :pr:`1023`
        * Expose pickle ``protocol`` as optional arg to save/load :pr:`1023`
        * Updated estimators used in AutoML to include ExtraTrees and ElasticNet estimators :pr:`1030`
    * Fixes
    * Changes
        * Removed ``DeprecationWarning`` for ``SimpleImputer`` :pr:`1018`
    * Documentation Changes
        * Add note about version numbers to release process docs :pr:`1034`
    * Testing Changes
        * Test files are now included in the evalml package :pr:`1029`


**v0.12.0 Aug. 3, 2020**
    * Enhancements
        * Added string and categorical targets support for binary and multiclass pipelines and check for numeric targets for ``DetectLabelLeakage`` data check :pr:`932`
        * Added clear exception for regression pipelines if target datatype is string or categorical :pr:`960`
        * Added target column names and class labels in ``predict`` and ``predict_proba`` output for pipelines :pr:`951`
        * Added ``_compute_shap_values`` and ``normalize_values`` to ``pipelines/explanations`` module :pr:`958`
        * Added ``explain_prediction`` feature which explains single predictions with SHAP :pr:`974`
        * Added Imputer to allow different imputation strategies for numerical and categorical dtypes :pr:`991`
        * Added support for configuring logfile path using env var, and don't create logger if there are filesystem errors :pr:`975`
        * Updated catboost estimators' default parameters and automl hyperparameter ranges to speed up fit time :pr:`998`
    * Fixes
        * Fixed ReadtheDocs warning failure regarding embedded gif :pr:`943`
        * Removed incorrect parameter passed to pipeline classes in ``_add_baseline_pipelines`` :pr:`941`
        * Added universal error for calling ``predict``, ``predict_proba``, ``transform``, and ``feature_importances`` before fitting :pr:`969`, :pr:`994`
        * Made ``TextFeaturizer`` component and pip dependencies ``featuretools`` and ``nlp_primitives`` optional :pr:`976`
        * Updated imputation strategy in automl to no longer limit impute strategy to ``most_frequent`` for all features if there are any categorical columns :pr:`991`
        * Fixed ``UnboundLocalError`` for ``cv_pipeline`` when automl search errors :pr:`996`
        * Fixed ``Imputer`` to reset dataframe index to preserve behavior expected from  ``SimpleImputer`` :pr:`1009`
    * Changes
        * Moved ``get_estimators`` to ``evalml.pipelines.components.utils`` :pr:`934`
        * Modified Pipelines to raise ``PipelineScoreError`` when they encounter an error during scoring :pr:`936`
        * Moved ``evalml.model_families.list_model_families`` to ``evalml.pipelines.components.allowed_model_families`` :pr:`959`
        * Renamed ``DateTimeFeaturization`` to ``DateTimeFeaturizer`` :pr:`977`
        * Added check to stop search and raise an error if all pipelines in a batch return NaN scores :pr:`1015`
    * Documentation Changes
        * Updated ``README.md`` :pr:`963`
        * Reworded message when errors are returned from data checks in search :pr:`982`
        * Added section on understanding model predictions with ``explain_prediction`` to User Guide :pr:`981`
        * Added a section to the user guide and api reference about how XGBoost and CatBoost are not fully supported. :pr:`992`
        * Added custom components section in user guide :pr:`993`
        * Updated FAQ section formatting :pr:`997`
        * Updated release process documentation :pr:`1003`
    * Testing Changes
        * Moved ``predict_proba`` and ``predict`` tests regarding string / categorical targets to ``test_pipelines.py`` :pr:`972`
        * Fixed dependency update bot by updating python version to 3.7 to avoid frequent github version updates :pr:`1002`


.. warning::

    **Breaking Changes**
        * ``get_estimators`` has been moved to ``evalml.pipelines.components.utils`` (previously was under ``evalml.pipelines.utils``) :pr:`934`
        * Removed the ``raise_errors`` flag in AutoML search. All errors during pipeline evaluation will be caught and logged. :pr:`936`
        * ``evalml.model_families.list_model_families`` has been moved to ``evalml.pipelines.components.allowed_model_families`` :pr:`959`
        * ``TextFeaturizer``: the ``featuretools`` and ``nlp_primitives`` packages must be installed after installing evalml in order to use this component :pr:`976`
        * Renamed ``DateTimeFeaturization`` to ``DateTimeFeaturizer`` :pr:`977`


**v0.11.2 July 16, 2020**
    * Enhancements
        * Added ``NoVarianceDataCheck`` to ``DefaultDataChecks`` :pr:`893`
        * Added text processing and featurization component ``TextFeaturizer`` :pr:`913`, :pr:`924`
        * Added additional checks to ``InvalidTargetDataCheck`` to handle invalid target data types :pr:`929`
        * ``AutoMLSearch`` will now handle ``KeyboardInterrupt`` and prompt user for confirmation :pr:`915`
    * Fixes
        * Makes automl results a read-only property :pr:`919`
    * Changes
        * Deleted static pipelines and refactored tests involving static pipelines, removed ``all_pipelines()`` and ``get_pipelines()`` :pr:`904`
        * Moved ``list_model_families`` to ``evalml.model_family.utils`` :pr:`903`
        * Updated ``all_pipelines``, ``all_estimators``, ``all_components`` to use the same mechanism for dynamically generating their elements :pr:`898`
        * Rename ``master`` branch to ``main`` :pr:`918`
        * Add pypi release github action :pr:`923`
        * Updated ``AutoMLSearch.search`` stdout output and logging and removed tqdm progress bar :pr:`921`
        * Moved automl config checks previously in ``search()`` to init :pr:`933`
    * Documentation Changes
        * Reorganized and rewrote documentation :pr:`937`
        * Updated to use pydata sphinx theme :pr:`937`
        * Updated docs to use ``release_notes`` instead of ``changelog`` :pr:`942`
    * Testing Changes
        * Cleaned up fixture names and usages in tests :pr:`895`


.. warning::

    **Breaking Changes**
        * ``list_model_families`` has been moved to ``evalml.model_family.utils`` (previously was under ``evalml.pipelines.utils``) :pr:`903`
        * ``get_estimators`` has been moved to ``evalml.pipelines.components.utils`` (previously was under ``evalml.pipelines.utils``) :pr:`934`
        * Static pipeline definitions have been removed, but similar pipelines can still be constructed via creating an instance of ``PipelineBase`` :pr:`904`
        * ``all_pipelines()`` and ``get_pipelines()`` utility methods have been removed :pr:`904`


**v0.11.0 June 30, 2020**
    * Enhancements
        * Added multiclass support for ROC curve graphing :pr:`832`
        * Added preprocessing component to drop features whose percentage of NaN values exceeds a specified threshold :pr:`834`
        * Added data check to check for problematic target labels :pr:`814`
        * Added PerColumnImputer that allows imputation strategies per column :pr:`824`
        * Added transformer to drop specific columns :pr:`827`
        * Added support for ``categories``, ``handle_error``, and ``drop`` parameters in ``OneHotEncoder`` :pr:`830` :pr:`897`
        * Added preprocessing component to handle DateTime columns featurization :pr:`838`
        * Added ability to clone pipelines and components :pr:`842`
        * Define getter method for component ``parameters`` :pr:`847`
        * Added utility methods to calculate and graph permutation importances :pr:`860`, :pr:`880`
        * Added new utility functions necessary for generating dynamic preprocessing pipelines :pr:`852`
        * Added kwargs to all components :pr:`863`
        * Updated ``AutoSearchBase`` to use dynamically generated preprocessing pipelines :pr:`870`
        * Added SelectColumns transformer :pr:`873`
        * Added ability to evaluate additional pipelines for automl search :pr:`874`
        * Added ``default_parameters`` class property to components and pipelines :pr:`879`
        * Added better support for disabling data checks in automl search :pr:`892`
        * Added ability to save and load AutoML objects to file :pr:`888`
        * Updated ``AutoSearchBase.get_pipelines`` to return an untrained pipeline instance :pr:`876`
        * Saved learned binary classification thresholds in automl results cv data dict :pr:`876`
    * Fixes
        * Fixed bug where SimpleImputer cannot handle dropped columns :pr:`846`
        * Fixed bug where PerColumnImputer cannot handle dropped columns :pr:`855`
        * Enforce requirement that builtin components save all inputted values in their parameters dict :pr:`847`
        * Don't list base classes in ``all_components`` output :pr:`847`
        * Standardize all components to output pandas data structures, and accept either pandas or numpy :pr:`853`
        * Fixed rankings and full_rankings error when search has not been run :pr:`894`
    * Changes
        * Update ``all_pipelines`` and ``all_components`` to try initializing pipelines/components, and on failure exclude them :pr:`849`
        * Refactor ``handle_components`` to ``handle_components_class``, standardize to ``ComponentBase`` subclass instead of instance :pr:`850`
        * Refactor "blacklist"/"whitelist" to "allow"/"exclude" lists :pr:`854`
        * Replaced ``AutoClassificationSearch`` and ``AutoRegressionSearch`` with ``AutoMLSearch`` :pr:`871`
        * Renamed feature_importances and permutation_importances methods to use singular names (feature_importance and permutation_importance) :pr:`883`
        * Updated ``automl`` default data splitter to train/validation split for large datasets :pr:`877`
        * Added open source license, update some repo metadata :pr:`887`
        * Removed dead code in ``_get_preprocessing_components`` :pr:`896`
    * Documentation Changes
        * Fix some typos and update the EvalML logo :pr:`872`
    * Testing Changes
        * Update the changelog check job to expect the new branching pattern for the deps update bot :pr:`836`
        * Check that all components output pandas datastructures, and can accept either pandas or numpy :pr:`853`
        * Replaced ``AutoClassificationSearch`` and ``AutoRegressionSearch`` with ``AutoMLSearch`` :pr:`871`


.. warning::

    **Breaking Changes**
        * Pipelines' static ``component_graph`` field must contain either ``ComponentBase`` subclasses or ``str``, instead of ``ComponentBase`` subclass instances :pr:`850`
        * Rename ``handle_component`` to ``handle_component_class``. Now standardizes to ``ComponentBase`` subclasses instead of ``ComponentBase`` subclass instances :pr:`850`
        * Renamed automl's ``cv`` argument to ``data_split`` :pr:`877`
        * Pipelines' and classifiers' ``feature_importances`` is renamed ``feature_importance``, ``graph_feature_importances`` is renamed ``graph_feature_importance`` :pr:`883`
        * Passing ``data_checks=None`` to automl search will not perform any data checks as opposed to default checks. :pr:`892`
        * Pipelines to search for in AutoML are now determined automatically, rather than using the statically-defined pipeline classes. :pr:`870`
        * Updated ``AutoSearchBase.get_pipelines`` to return an untrained pipeline instance, instead of one which happened to be trained on the final cross-validation fold :pr:`876`


**v0.10.0 May 29, 2020**
    * Enhancements
        * Added baseline models for classification and regression, add functionality to calculate baseline models before searching in AutoML :pr:`746`
        * Port over highly-null guardrail as a data check and define ``DefaultDataChecks`` and ``DisableDataChecks`` classes :pr:`745`
        * Update ``Tuner`` classes to work directly with pipeline parameters dicts instead of flat parameter lists :pr:`779`
        * Add Elastic Net as a pipeline option :pr:`812`
        * Added new Pipeline option ``ExtraTrees`` :pr:`790`
        * Added precicion-recall curve metrics and plot for binary classification problems in ``evalml.pipeline.graph_utils`` :pr:`794`
        * Update the default automl algorithm to search in batches, starting with default parameters for each pipeline and iterating from there :pr:`793`
        * Added ``AutoMLAlgorithm`` class and ``IterativeAlgorithm`` impl, separated from ``AutoSearchBase`` :pr:`793`
    * Fixes
        * Update pipeline ``score`` to return ``nan`` score for any objective which throws an exception during scoring :pr:`787`
        * Fixed bug introduced in :pr:`787` where binary classification metrics requiring predicted probabilities error in scoring :pr:`798`
        * CatBoost and XGBoost classifiers and regressors can no longer have a learning rate of 0 :pr:`795`
    * Changes
        * Cleanup pipeline ``score`` code, and cleanup codecov :pr:`711`
        * Remove ``pass`` for abstract methods for codecov :pr:`730`
        * Added __str__ for AutoSearch object :pr:`675`
        * Add util methods to graph ROC and confusion matrix :pr:`720`
        * Refactor ``AutoBase`` to ``AutoSearchBase`` :pr:`758`
        * Updated AutoBase with ``data_checks`` parameter, removed previous ``detect_label_leakage`` parameter, and added functionality to run data checks before search in AutoML :pr:`765`
        * Updated our logger to use Python's logging utils :pr:`763`
        * Refactor most of ``AutoSearchBase._do_iteration`` impl into ``AutoSearchBase._evaluate`` :pr:`762`
        * Port over all guardrails to use the new DataCheck API :pr:`789`
        * Expanded ``import_or_raise`` to catch all exceptions :pr:`759`
        * Adds RMSE, MSLE, RMSLE as standard metrics :pr:`788`
        * Don't allow ``Recall`` to be used as an objective for AutoML :pr:`784`
        * Removed feature selection from pipelines :pr:`819`
        * Update default estimator parameters to make automl search faster and more accurate :pr:`793`
    * Documentation Changes
        * Add instructions to freeze ``master`` on ``release.md`` :pr:`726`
        * Update release instructions with more details :pr:`727` :pr:`733`
        * Add objective base classes to API reference :pr:`736`
        * Fix components API to match other modules :pr:`747`
    * Testing Changes
        * Delete codecov yml, use codecov.io's default :pr:`732`
        * Added unit tests for fraud cost, lead scoring, and standard metric objectives :pr:`741`
        * Update codecov client :pr:`782`
        * Updated AutoBase __str__ test to include no parameters case :pr:`783`
        * Added unit tests for ``ExtraTrees`` pipeline :pr:`790`
        * If codecov fails to upload, fail build :pr:`810`
        * Updated Python version of dependency action :pr:`816`
        * Update the dependency update bot to use a suffix when creating branches :pr:`817`

.. warning::

    **Breaking Changes**
        * The ``detect_label_leakage`` parameter for AutoML classes has been removed and replaced by a ``data_checks`` parameter :pr:`765`
        * Moved ROC and confusion matrix methods from ``evalml.pipeline.plot_utils`` to ``evalml.pipeline.graph_utils`` :pr:`720`
        * ``Tuner`` classes require a pipeline hyperparameter range dict as an init arg instead of a space definition :pr:`779`
        * ``Tuner.propose`` and ``Tuner.add`` work directly with pipeline parameters dicts instead of flat parameter lists :pr:`779`
        * ``PipelineBase.hyperparameters`` and ``custom_hyperparameters`` use pipeline parameters dict format instead of being represented as a flat list :pr:`779`
        * All guardrail functions previously under ``evalml.guardrails.utils`` will be removed and replaced by data checks :pr:`789`
        * ``Recall`` disallowed as an objective for AutoML :pr:`784`
        * ``AutoSearchBase`` parameter ``tuner`` has been renamed to ``tuner_class`` :pr:`793`
        * ``AutoSearchBase`` parameter ``possible_pipelines`` and ``possible_model_families`` have been renamed to ``allowed_pipelines`` and ``allowed_model_families`` :pr:`793`


**v0.9.0 Apr. 27, 2020**
    * Enhancements
        * Added ``Accuracy`` as an standard objective :pr:`624`
        * Added verbose parameter to load_fraud :pr:`560`
        * Added Balanced Accuracy metric for binary, multiclass :pr:`612` :pr:`661`
        * Added XGBoost regressor and XGBoost regression pipeline :pr:`666`
        * Added ``Accuracy`` metric for multiclass :pr:`672`
        * Added objective name in ``AutoBase.describe_pipeline`` :pr:`686`
        * Added ``DataCheck`` and ``DataChecks``, ``Message`` classes and relevant subclasses :pr:`739`
    * Fixes
        * Removed direct access to ``cls.component_graph`` :pr:`595`
        * Add testing files to .gitignore :pr:`625`
        * Remove circular dependencies from ``Makefile`` :pr:`637`
        * Add error case for ``normalize_confusion_matrix()`` :pr:`640`
        * Fixed ``XGBoostClassifier`` and ``XGBoostRegressor`` bug with feature names that contain [, ], or < :pr:`659`
        * Update ``make_pipeline_graph`` to not accidentally create empty file when testing if path is valid :pr:`649`
        * Fix pip installation warning about docsutils version, from boto dependency :pr:`664`
        * Removed zero division warning for F1/precision/recall metrics :pr:`671`
        * Fixed ``summary`` for pipelines without estimators :pr:`707`
    * Changes
        * Updated default objective for binary/multiclass classification to log loss :pr:`613`
        * Created classification and regression pipeline subclasses and removed objective as an attribute of pipeline classes :pr:`405`
        * Changed the output of ``score`` to return one dictionary :pr:`429`
        * Created binary and multiclass objective subclasses :pr:`504`
        * Updated objectives API :pr:`445`
        * Removed call to ``get_plot_data`` from AutoML :pr:`615`
        * Set ``raise_error`` to default to True for AutoML classes :pr:`638`
        * Remove unnecessary "u" prefixes on some unicode strings :pr:`641`
        * Changed one-hot encoder to return uint8 dtypes instead of ints :pr:`653`
        * Pipeline ``_name`` field changed to ``custom_name`` :pr:`650`
        * Removed ``graphs.py`` and moved methods into ``PipelineBase`` :pr:`657`, :pr:`665`
        * Remove s3fs as a dev dependency :pr:`664`
        * Changed requirements-parser to be a core dependency :pr:`673`
        * Replace ``supported_problem_types`` field on pipelines with ``problem_type`` attribute on base classes :pr:`678`
        * Changed AutoML to only show best results for a given pipeline template in ``rankings``, added ``full_rankings`` property to show all :pr:`682`
        * Update ``ModelFamily`` values: don't list xgboost/catboost as classifiers now that we have regression pipelines for them :pr:`677`
        * Changed AutoML's ``describe_pipeline`` to get problem type from pipeline instead :pr:`685`
        * Standardize ``import_or_raise`` error messages :pr:`683`
        * Updated argument order of objectives to align with sklearn's :pr:`698`
        * Renamed ``pipeline.feature_importance_graph`` to ``pipeline.graph_feature_importances`` :pr:`700`
        * Moved ROC and confusion matrix methods to ``evalml.pipelines.plot_utils`` :pr:`704`
        * Renamed ``MultiClassificationObjective`` to ``MulticlassClassificationObjective``, to align with pipeline naming scheme :pr:`715`
    * Documentation Changes
        * Fixed some sphinx warnings :pr:`593`
        * Fixed docstring for ``AutoClassificationSearch`` with correct command :pr:`599`
        * Limit readthedocs formats to pdf, not htmlzip and epub :pr:`594` :pr:`600`
        * Clean up objectives API documentation :pr:`605`
        * Fixed function on Exploring search results page :pr:`604`
        * Update release process doc :pr:`567`
        * ``AutoClassificationSearch`` and ``AutoRegressionSearch`` show inherited methods in API reference :pr:`651`
        * Fixed improperly formatted code in breaking changes for changelog :pr:`655`
        * Added configuration to treat Sphinx warnings as errors :pr:`660`
        * Removed separate plotting section for pipelines in API reference :pr:`657`, :pr:`665`
        * Have leads example notebook load S3 files using https, so we can delete s3fs dev dependency :pr:`664`
        * Categorized components in API reference and added descriptions for each category :pr:`663`
        * Fixed Sphinx warnings about ``BalancedAccuracy`` objective :pr:`669`
        * Updated API reference to include missing components and clean up pipeline docstrings :pr:`689`
        * Reorganize API ref, and clarify pipeline sub-titles :pr:`688`
        * Add and update preprocessing utils in API reference :pr:`687`
        * Added inheritance diagrams to API reference :pr:`695`
        * Documented which default objective AutoML optimizes for :pr:`699`
        * Create seperate install page :pr:`701`
        * Include more utils in API ref, like ``import_or_raise`` :pr:`704`
        * Add more color to pipeline documentation :pr:`705`
    * Testing Changes
        * Matched install commands of ``check_latest_dependencies`` test and it's GitHub action :pr:`578`
        * Added Github app to auto assign PR author as assignee :pr:`477`
        * Removed unneeded conda installation of xgboost in windows checkin tests :pr:`618`
        * Update graph tests to always use tmpfile dir :pr:`649`
        * Changelog checkin test workaround for release PRs: If 'future release' section is empty of PR refs, pass check :pr:`658`
        * Add changelog checkin test exception for ``dep-update`` branch :pr:`723`

.. warning::

    **Breaking Changes**

    * Pipelines will now no longer take an objective parameter during instantiation, and will no longer have an objective attribute.
    * ``fit()`` and ``predict()`` now use an optional ``objective`` parameter, which is only used in binary classification pipelines to fit for a specific objective.
    * ``score()`` will now use a required ``objectives`` parameter that is used to determine all the objectives to score on. This differs from the previous behavior, where the pipeline's objective was scored on regardless.
    * ``score()`` will now return one dictionary of all objective scores.
    * ``ROC`` and ``ConfusionMatrix`` plot methods via ``Auto(*).plot`` have been removed by :pr:`615` and are replaced by ``roc_curve`` and ``confusion_matrix`` in ``evamlm.pipelines.plot_utils`` in :pr:`704`
    * ``normalize_confusion_matrix`` has been moved to ``evalml.pipelines.plot_utils`` :pr:`704`
    * Pipelines ``_name`` field changed to ``custom_name``
    * Pipelines ``supported_problem_types`` field is removed because it is no longer necessary :pr:`678`
    * Updated argument order of objectives' ``objective_function`` to align with sklearn :pr:`698`
    * ``pipeline.feature_importance_graph`` has been renamed to ``pipeline.graph_feature_importances`` in :pr:`700`
    * Removed unsupported ``MSLE`` objective :pr:`704`


**v0.8.0 Apr. 1, 2020**
    * Enhancements
        * Add normalization option and information to confusion matrix :pr:`484`
        * Add util function to drop rows with NaN values :pr:`487`
        * Renamed ``PipelineBase.name`` as ``PipelineBase.summary`` and redefined ``PipelineBase.name`` as class property :pr:`491`
        * Added access to parameters in Pipelines with ``PipelineBase.parameters`` (used to be return of ``PipelineBase.describe``) :pr:`501`
        * Added ``fill_value`` parameter for ``SimpleImputer`` :pr:`509`
        * Added functionality to override component hyperparameters and made pipelines take hyperparemeters from components :pr:`516`
        * Allow ``numpy.random.RandomState`` for random_state parameters :pr:`556`
    * Fixes
        * Removed unused dependency ``matplotlib``, and move ``category_encoders`` to test reqs :pr:`572`
    * Changes
        * Undo version cap in XGBoost placed in :pr:`402` and allowed all released of XGBoost :pr:`407`
        * Support pandas 1.0.0 :pr:`486`
        * Made all references to the logger static :pr:`503`
        * Refactored ``model_type`` parameter for components and pipelines to ``model_family`` :pr:`507`
        * Refactored ``problem_types`` for pipelines and components into ``supported_problem_types`` :pr:`515`
        * Moved ``pipelines/utils.save_pipeline`` and ``pipelines/utils.load_pipeline`` to ``PipelineBase.save`` and ``PipelineBase.load`` :pr:`526`
        * Limit number of categories encoded by ``OneHotEncoder`` :pr:`517`
    * Documentation Changes
        * Updated API reference to remove ``PipelinePlot`` and added moved ``PipelineBase`` plotting methods :pr:`483`
        * Add code style and github issue guides :pr:`463` :pr:`512`
        * Updated API reference for to surface class variables for pipelines and components :pr:`537`
        * Fixed README documentation link :pr:`535`
        * Unhid PR references in changelog :pr:`656`
    * Testing Changes
        * Added automated dependency check PR :pr:`482`, :pr:`505`
        * Updated automated dependency check comment :pr:`497`
        * Have build_docs job use python executor, so that env vars are set properly :pr:`547`
        * Added simple test to make sure ``OneHotEncoder``'s top_n works with large number of categories :pr:`552`
        * Run windows unit tests on PRs :pr:`557`


.. warning::

    **Breaking Changes**

    * ``AutoClassificationSearch`` and ``AutoRegressionSearch``'s ``model_types`` parameter has been refactored into ``allowed_model_families``
    * ``ModelTypes`` enum has been changed to ``ModelFamily``
    * Components and Pipelines now have a ``model_family`` field instead of ``model_type``
    * ``get_pipelines`` utility function now accepts ``model_families`` as an argument instead of ``model_types``
    * ``PipelineBase.name`` no longer returns structure of pipeline and has been replaced by ``PipelineBase.summary``
    * ``PipelineBase.problem_types`` and ``Estimator.problem_types`` has been renamed to ``supported_problem_types``
    * ``pipelines/utils.save_pipeline`` and ``pipelines/utils.load_pipeline`` moved to ``PipelineBase.save`` and ``PipelineBase.load``


**v0.7.0 Mar. 9, 2020**
    * Enhancements
        * Added emacs buffers to .gitignore :pr:`350`
        * Add CatBoost (gradient-boosted trees) classification and regression components and pipelines :pr:`247`
        * Added Tuner abstract base class :pr:`351`
        * Added ``n_jobs`` as parameter for ``AutoClassificationSearch`` and ``AutoRegressionSearch`` :pr:`403`
        * Changed colors of confusion matrix to shades of blue and updated axis order to match scikit-learn's :pr:`426`
        * Added ``PipelineBase`` ``.graph`` and ``.feature_importance_graph`` methods, moved from previous location :pr:`423`
        * Added support for python 3.8 :pr:`462`
    * Fixes
        * Fixed ROC and confusion matrix plots not being calculated if user passed own additional_objectives :pr:`276`
        * Fixed ReadtheDocs ``FileNotFoundError`` exception for fraud dataset :pr:`439`
    * Changes
        * Added ``n_estimators`` as a tunable parameter for XGBoost :pr:`307`
        * Remove unused parameter ``ObjectiveBase.fit_needs_proba`` :pr:`320`
        * Remove extraneous parameter ``component_type`` from all components :pr:`361`
        * Remove unused ``rankings.csv`` file :pr:`397`
        * Downloaded demo and test datasets so unit tests can run offline :pr:`408`
        * Remove ``_needs_fitting`` attribute from Components :pr:`398`
        * Changed plot.feature_importance to show only non-zero feature importances by default, added optional parameter to show all :pr:`413`
        * Refactored ``PipelineBase`` to take in parameter dictionary and moved pipeline metadata to class attribute :pr:`421`
        * Dropped support for Python 3.5 :pr:`438`
        * Removed unused ``apply.py`` file :pr:`449`
        * Clean up ``requirements.txt`` to remove unused deps :pr:`451`
        * Support installation without all required dependencies :pr:`459`
    * Documentation Changes
        * Update release.md with instructions to release to internal license key :pr:`354`
    * Testing Changes
        * Added tests for utils (and moved current utils to gen_utils) :pr:`297`
        * Moved XGBoost install into it's own separate step on Windows using Conda :pr:`313`
        * Rewind pandas version to before 1.0.0, to diagnose test failures for that version :pr:`325`
        * Added dependency update checkin test :pr:`324`
        * Rewind XGBoost version to before 1.0.0 to diagnose test failures for that version :pr:`402`
        * Update dependency check to use a whitelist :pr:`417`
        * Update unit test jobs to not install dev deps :pr:`455`

.. warning::

    **Breaking Changes**

    * Python 3.5 will not be actively supported.

**v0.6.0 Dec. 16, 2019**
    * Enhancements
        * Added ability to create a plot of feature importances :pr:`133`
        * Add early stopping to AutoML using patience and tolerance parameters :pr:`241`
        * Added ROC and confusion matrix metrics and plot for classification problems and introduce PipelineSearchPlots class :pr:`242`
        * Enhanced AutoML results with search order :pr:`260`
        * Added utility function to show system and environment information :pr:`300`
    * Fixes
        * Lower botocore requirement :pr:`235`
        * Fixed decision_function calculation for ``FraudCost`` objective :pr:`254`
        * Fixed return value of ``Recall`` metrics :pr:`264`
        * Components return ``self`` on fit :pr:`289`
    * Changes
        * Renamed automl classes to ``AutoRegressionSearch`` and ``AutoClassificationSearch`` :pr:`287`
        * Updating demo datasets to retain column names :pr:`223`
        * Moving pipeline visualization to ``PipelinePlot`` class :pr:`228`
        * Standarizing inputs as ``pd.Dataframe`` / ``pd.Series`` :pr:`130`
        * Enforcing that pipelines must have an estimator as last component :pr:`277`
        * Added ``ipywidgets`` as a dependency in ``requirements.txt`` :pr:`278`
        * Added Random and Grid Search Tuners :pr:`240`
    * Documentation Changes
        * Adding class properties to API reference :pr:`244`
        * Fix and filter FutureWarnings from scikit-learn :pr:`249`, :pr:`257`
        * Adding Linear Regression to API reference and cleaning up some Sphinx warnings :pr:`227`
    * Testing Changes
        * Added support for testing on Windows with CircleCI :pr:`226`
        * Added support for doctests :pr:`233`

.. warning::

    **Breaking Changes**

    * The ``fit()`` method for ``AutoClassifier`` and ``AutoRegressor`` has been renamed to ``search()``.
    * ``AutoClassifier`` has been renamed to ``AutoClassificationSearch``
    * ``AutoRegressor`` has been renamed to ``AutoRegressionSearch``
    * ``AutoClassificationSearch.results`` and ``AutoRegressionSearch.results`` now is a dictionary with ``pipeline_results`` and ``search_order`` keys. ``pipeline_results`` can be used to access a dictionary that is identical to the old ``.results`` dictionary. Whereas, ``search_order`` returns a list of the search order in terms of ``pipeline_id``.
    * Pipelines now require an estimator as the last component in ``component_list``. Slicing pipelines now throws an ``NotImplementedError`` to avoid returning pipelines without an estimator.

**v0.5.2 Nov. 18, 2019**
    * Enhancements
        * Adding basic pipeline structure visualization :pr:`211`
    * Documentation Changes
        * Added notebooks to build process :pr:`212`

**v0.5.1 Nov. 15, 2019**
    * Enhancements
        * Added basic outlier detection guardrail :pr:`151`
        * Added basic ID column guardrail :pr:`135`
        * Added support for unlimited pipelines with a ``max_time`` limit :pr:`70`
        * Updated .readthedocs.yaml to successfully build :pr:`188`
    * Fixes
        * Removed MSLE from default additional objectives :pr:`203`
        * Fixed ``random_state`` passed in pipelines :pr:`204`
        * Fixed slow down in RFRegressor :pr:`206`
    * Changes
        * Pulled information for describe_pipeline from pipeline's new describe method :pr:`190`
        * Refactored pipelines :pr:`108`
        * Removed guardrails from Auto(*) :pr:`202`, :pr:`208`
    * Documentation Changes
        * Updated documentation to show ``max_time`` enhancements :pr:`189`
        * Updated release instructions for RTD :pr:`193`
        * Added notebooks to build process :pr:`212`
        * Added contributing instructions :pr:`213`
        * Added new content :pr:`222`

**v0.5.0 Oct. 29, 2019**
    * Enhancements
        * Added basic one hot encoding :pr:`73`
        * Use enums for model_type :pr:`110`
        * Support for splitting regression datasets :pr:`112`
        * Auto-infer multiclass classification :pr:`99`
        * Added support for other units in ``max_time`` :pr:`125`
        * Detect highly null columns :pr:`121`
        * Added additional regression objectives :pr:`100`
        * Show an interactive iteration vs. score plot when using fit() :pr:`134`
    * Fixes
        * Reordered ``describe_pipeline`` :pr:`94`
        * Added type check for ``model_type`` :pr:`109`
        * Fixed ``s`` units when setting string ``max_time`` :pr:`132`
        * Fix objectives not appearing in API documentation :pr:`150`
    * Changes
        * Reorganized tests :pr:`93`
        * Moved logging to its own module :pr:`119`
        * Show progress bar history :pr:`111`
        * Using ``cloudpickle`` instead of pickle to allow unloading of custom objectives :pr:`113`
        * Removed render.py :pr:`154`
    * Documentation Changes
        * Update release instructions :pr:`140`
        * Include additional_objectives parameter :pr:`124`
        * Added Changelog :pr:`136`
    * Testing Changes
        * Code coverage :pr:`90`
        * Added CircleCI tests for other Python versions :pr:`104`
        * Added doc notebooks as tests :pr:`139`
        * Test metadata for CircleCI and 2 core parallelism :pr:`137`

**v0.4.1 Sep. 16, 2019**
    * Enhancements
        * Added AutoML for classification and regressor using Autobase and Skopt :pr:`7` :pr:`9`
        * Implemented standard classification and regression metrics :pr:`7`
        * Added logistic regression, random forest, and XGBoost pipelines :pr:`7`
        * Implemented support for custom objectives :pr:`15`
        * Feature importance for pipelines :pr:`18`
        * Serialization for pipelines :pr:`19`
        * Allow fitting on objectives for optimal threshold :pr:`27`
        * Added detect label leakage :pr:`31`
        * Implemented callbacks :pr:`42`
        * Allow for multiclass classification :pr:`21`
        * Added support for additional objectives :pr:`79`
    * Fixes
        * Fixed feature selection in pipelines :pr:`13`
        * Made ``random_seed`` usage consistent :pr:`45`
    * Documentation Changes
        * Documentation Changes
        * Added docstrings :pr:`6`
        * Created notebooks for docs :pr:`6`
        * Initialized readthedocs EvalML :pr:`6`
        * Added favicon :pr:`38`
    * Testing Changes
        * Added testing for loading data :pr:`39`

**v0.2.0 Aug. 13, 2019**
    * Enhancements
        * Created fraud detection objective :pr:`4`

**v0.1.0 July. 31, 2019**
    * *First Release*
    * Enhancements
        * Added lead scoring objecitve :pr:`1`
        * Added basic classifier :pr:`1`
    * Documentation Changes
        * Initialized Sphinx for docs :pr:`1`<|MERGE_RESOLUTION|>--- conflicted
+++ resolved
@@ -2,12 +2,9 @@
 -------------
 **Future Releases**
     * Enhancements
-<<<<<<< HEAD
         * Increased the amount of logical type information passed to Woodwork when calling ``ww.init()`` in transformers :pr:`3604`
-=======
         * Added ability to log how long each batch and pipeline take in ``automl.search()`` :pr:`3577`
         * Added the option to set the ``sp`` parameter for ARIMA models :pr:`3597`
->>>>>>> 76107367
     * Fixes
         * Fixed iterative graphs not appearing in documentation :pr:`3592`
         * Updated the ``load_diabetes()`` method to account for scikit-learn 1.1.1 changes to the dataset :pr:`3591`
