Release Notes
-------------
**Future Releases**
    * Enhancements
<<<<<<< HEAD
      * Move black to regular dependency and use it for ``generate_pipeline_code`` :pr:`4005`
      * Implement ``generate_pipeline_example`` :pr:`4023`
      * Add new downcast utils for component-specific nullable type handling and begin implementation on objective and component base classes :pr:`4024`
=======
        * Move black to regular dependency and use it for ``generate_pipeline_code`` :pr:`4005`
        * Implement ``generate_pipeline_example`` :pr:`4023`
>>>>>>> 67a8be85
    * Fixes
    * Changes
        * Increase min catboost to 1.1.1 and xgboost to 1.7.0 to add nullable type support for those estimators :pr:`3996`
    * Documentation Changes
    * Testing Changes
        * Use ``release.yaml`` for performance tests on merge to main :pr:`4007`

.. warning::

    **Breaking Changes**

**v0.68.0 Feb. 15, 2023**
    * Enhancements
        * Integrated ``determine_periodicity`` into ``AutoMLSearch`` :pr:`3952`
        * Removed frequency limitations for decomposition using the ``STLDecomposer`` :pr:`3952`
    * Changes
        * Remove requirements-parser requirement :pr:`3978`
        * Updated the ``SKOptTuner`` to use a gradient boosting regressor for tuning instead of extra trees :pr:`3983`
        * Unpinned sktime from below 1.2, increased minimum to 1.2.1 :pr:`3983`
    * Testing Changes
        * Add pull request check for linked issues to CI workflow :pr:`3970`, :pr:`3980`
        * Upgraded minimum `IPython` version to 8.10.0 :pr:`3987`

**v0.67.0 Jan. 31, 2023**
    * Fixes
        * Re-added ``TimeSeriesPipeline.should_skip_featurization`` to fix bug where data would get featurized unnecessarily :pr:`3964`
        * Allow float categories to be passed into CatBoost estimators :pr:`3966`
    * Changes
        * Update pyproject.toml to correctly specify the data filepaths :pr:`3967`
    * Documentation Changes
        * Added demo for prediction intervals :pr:`3954`

**v0.66.1 Jan. 26, 2023**
    * Fixes
        * Updated ``LabelEncoder`` to store the original typing information :pr:`3960`
        * Fixed bug where all-null ``BooleanNullable`` columns would break the imputer during transform :pr:`3959`

**v0.66.0 Jan. 24, 2023**
    * Enhancements
        * Improved decomposer ``determine_periodicity`` functionality for better period guesses :pr:`3912`
        * Added ``dates_needed_for_prediction`` for time series pipelines :pr:`3906`
        * Added ``RFClassifierRFESelector``  and ``RFRegressorRFESelector`` components for feature selection using recursive feature elimination :pr:`3934`
        * Added ``dates_needed_for_prediction_range`` for time series pipelines :pr:`3941`
    * Fixes
        * Fixed ``set_period()`` not updating decomposer parameters :pr:`3932`
        * Removed second identical batch for time series problems in ``DefaultAlgorithm`` :pr:`3936`
        * Fix install command for alteryx-open-src-update-checker :pr:`3940`
        * Fixed non-prophet case of ``test_components_can_be_used_for_partial_dependence_fast_mode`` :pr:`3949`
    * Changes
        * Updated ``PolynomialDecomposer`` to work with sktime v0.15.1 :pr:`3930`
        * Add ruff and use pyproject.toml (move away from setup.cfg) :pr:`3928`
        * Pinned `category-encoders`` to 2.5.1.post0 :pr:`3933`
        * Remove requirements-parser and tomli from core requirements :pr:`3948`


**v0.65.0 Jan. 3, 2023**
    * Enhancements
        * Added the ability to retrieve prediction intervals for estimators that support time series regression :pr:`3876`
        * Added utils to handle the logic for threshold tuning objective and resplitting data :pr:`3888`
        * Integrated ``OrdinalEncoder`` into AutoMLSearch :pr:`3765`
    * Fixes
        * Fixed ARIMA not accounting for gap in prediction from end of training data :pr:`3884`
        * Fixed ``DefaultAlgorithm`` adding an extra ``OneHotEncoder`` when a categorical column is not selected :pr:`3914`
    * Changes
        * Added a threshold to ``DateTimeFormatDataCheck`` to account for too many duplicate or nan values :pr:`3883`
        * Changed treatment of ``Boolean`` columns for ``SimpleImputer`` and ``ClassImbalanceDataCheck`` to be compatible with new Woodwork inference :pr:`3892`
        * Split decomposer ``seasonal_period`` parameter into ``seasonal_smoother`` and ``period`` parameters :pr:`3896`
        * Excluded catboost from the broken link checking workflow due to 403 errors :pr:`3899`
        * Pinned scikit-learn version below 1.2.0 :pr:`3901`
        * Cast newly created one hot encoded columns as ``bool`` dtype :pr:`3913`
    * Documentation Changes
        * Hid non-essential warning messages in time series docs :pr:`3890`
    * Testing Changes


**v0.64.0 Dec. 8, 2022**
    * Enhancements
    * Fixes
        * Allowed the DFS Transformer to calculate feature values for Features with a ``dataframe_name`` that is not ``"X"`` :pr:`3873`
        * Stopped passing full list of DFS Transformer features into cloned pipeline in partial dependence fast mode :pr:`3875`
    * Changes
        * Update leaderboard names to show `ranking_score` instead of `validation_score` :pr:`3878`
        * Remove Int64Index after Pandas 1.5 Upgrade :pr:`3825`
        * Reduced the threshold for setting ``use_covariates`` to False for ARIMA models in AutoMLSearch :pr:`3868`
        * Pinned woodwork version at <=0.19.0 :pr:`3871`
        * Updated minimum Pandas version to 1.5.0 :pr:`3808`
        * Remove dsherry from automated dependency update reviews and added tamargrey :pr:`3870`
    * Documentation Changes
    * Testing Changes


**v0.63.0 Nov. 23, 2022**
    * Enhancements
        * Added fast mode to partial dependence :pr:`3753`
        * Added the ability to serialize featuretools features into time series pipelines :pr:`3836`
    * Fixes
        * Fixed ``TimeSeriesFeaturizer`` potentially selecting lags outside of feature engineering window :pr:`3773`
        * Fixed bug where ``TimeSeriesFeaturizer`` could not encode Ordinal columns with non numeric categories :pr:`3812`
        * Updated demo dataset links to point to new endpoint :pr:`3826`
        * Updated ``STLDecomposer`` to infer the time index frequency if it's not present :pr:`3829`
        * Updated ``_drop_time_index`` to move the time index from X to both ``X.index`` and ``y.index`` :pr:`3829`
        * Fixed bug where engineered features lost their origin attribute in partial dependence, causing it to fail :pr:`3830`
        * Fixed bug where partial dependence's fast mode handling for the DFS Transformer wouldn't work with multi output features :pr:`3830`
        * Allowed target to be present and ignored in partial dependence's DFS Transformer fast mode handling  :pr:`3830`
    * Changes
        * Consolidated decomposition frequency validation logic to ``Decomposer`` class :pr:`3811`
        * Removed Featuretools version upper bound and prevent Woodwork 0.20.0 from being installed :pr:`3813`
        * Updated min Featuretools version to 0.16.0, min nlp-primitives version to 2.9.0 and min Dask version to 2022.2.0 :pr:`3823`
        * Rename issue templates config.yaml to config.yml :pr:`3844`
        * Reverted change adding a ``should_skip_featurization`` flag to time series pipelines :pr:`3862`
    * Documentation Changes
        * Added information about STL Decomposition to the time series docs :pr:`3835`
        * Removed RTD failure on warnings :pr:`3864`


**v0.62.0 Nov. 01, 2022**
    * Fixes
        * Fixed bug with datetime conversion in ``get_time_index`` :pr:`3792`
        * Fixed bug where invalid anchored or offset frequencies were including the ``STLDecomposer`` in pipelines :pr:`3794`
        * Fixed bug where irregular datetime frequencies were causing errors in ``make_pipeline`` :pr:`3800`
    * Changes
        * Capped dask at < 2022.10.1 :pr:`3797`
        * Uncapped dask and excluded 2022.10.1 from viable versions :pr:`3803`
        * Removed all references to XGBoost's deprecated ``_use_label_encoder`` argument :pr:`3805`
        * Capped featuretools at < 1.17.0 :pr:`3805`
        * Capped woodwork at < 0.21.0 :pr:`3805`


**v0.61.1 Oct. 27, 2022**
    * Fixes
        * Fixed bug where ``TimeSeriesBaselinePipeline`` wouldn't preserve index name of input features :pr:`3788`
        * Fixed bug in ``TimeSeriesBaselinePipeline`` referencing a static string instead of time index var :pr:`3788`
    * Documentation Changes
        * Updated Release Notes :pr:`3788`


**v0.61.0 Oct. 25, 2022**
    * Enhancements
        * Added the STL Decomposer :pr:`3741`
        * Integrated STLDecomposer into AutoMLSearch for time series regression problems :pr:`3781`
        * Brought the PolynomialDecomposer up to parity with STLDecomposer :pr:`3768`
    * Changes
        * Cap Featuretools at < 1.15.0 :pr:`3775`
        * Remove Featuretools upper bound restriction and fix nlp-primitives import statements :pr:`3778`


**v0.60.0 Oct. 19, 2022**
    * Enhancements
        * Add forecast functions to time series regression pipeline :pr:`3742`
    * Fixes
        * Fix to allow ``IDColumnsDataCheck`` to work with ``IntegerNullable`` inputs :pr:`3740`
        * Fixed datasets name for main performance tests :pr:`3743`
    * Changes
        * Use Woodwork's ``dependence_dict`` method to calculate for ``TargetLeakageDataCheck`` :pr:`3728`
    * Documentation Changes
    * Testing Changes

.. warning::

    **Breaking Changes**
        * ``TargetLeakageDataCheck`` now uses argument ``mutual_info`` rather than ``mutual`` :pr:`3728`


**v0.59.0 Sept. 27, 2022**
    * Enhancements
        * Enhanced Decomposer with ``determine_periodicity`` function to automatically determine periodicity of seasonal target. :pr:`3729`
        * Enhanced Decomposer with ``set_seasonal_period`` function to set a ``Decomposer`` object's seasonal period automatically. :pr:`3729`
        * Added ``OrdinalEncoder`` component  :pr:`3736`
    * Fixes
        * Fixed holdout warning message showing when using default parameters :pr:`3727`
        * Fixed bug in Oversampler where categorical dtypes would fail :pr:`3732`
    * Changes
        * Automatic sorting of the ``time_index`` prior to running ``DataChecks`` has been disabled :pr:`3723`
    * Documentation Changes
    * Testing Changes
        * Update job to use new looking glass report command :pr:`3733`


**v0.58.0 Sept. 20, 2022**
    * Enhancements
        * Defined `get_trend_df()` for PolynomialDecomposer to allow decomposition of target data into trend, seasonality and residual. :pr:`3720`
        * Updated to run with Woodwork >= 0.18.0 :pr:`3700`
        * Pass time index column to time series native estimators but drop otherwise :pr:`3691`
        * Added ``errors`` attribute to ``AutoMLSearch`` for useful debugging :pr:`3702`
    * Fixes
        * Removed multiple samplers occurring in pipelines generated by ``DefaultAlgorithm`` :pr:`3696`
        * Fix search order changing when using ``DefaultAlgorithm`` :pr:`3704`
    * Changes
        * Bumped up minimum version of sktime to 0.12.0. :pr:`3720`
        * Added abstract Decomposer class as a parent to PolynomialDecomposer to support additional decomposers. :pr:`3720`
        * Pinned ``pmdarima`` < 2.0.0 :pr:`3679`
        * Added support for using ``downcast_nullable_types`` with Series as well as DataFrames :pr:`3697`
        * Added distinction between ranking and optimization objectives :pr:`3721`
    * Documentation Changes
    * Testing Changes
        * Updated pytest fixtures and brittle test files to explicitly set woodwork typing information :pr:`3697`
        * Added github workflow to run looking glass performance tests on merge to main :pr:`3690`
        * Fixed looking glass performance test script :pr:`3715`
        * Remove commit message from looking glass slack message :pr:`3719`

**v0.57.0 Sept. 6, 2022**
    * Enhancements
        *  Added ``KNNImputer`` class and created new knn parameter for Imputer :pr:`3662`
    * Fixes
        * ``IDColumnsDataCheck`` now only returns an action code to set the first column as the primary key if it contains unique values :pr:`3639`
        * ``IDColumnsDataCheck`` now can handle primary key columns containing "integer" values that are of the double type :pr:`3683`
        * Added support for BooleanNullable columns in EvalML pipelines and imputer :pr:`3678`
        * Updated StandardScaler to only apply to numeric columns :pr:`3686`
    * Changes
        * Unpinned sktime to allow for version 0.13.2 :pr:`3685`
        * Pinned ``pmdarima`` < 2.0.0 :pr:`3679`

**v0.56.1 Aug. 19, 2022**
    * Fixes
        * ``IDColumnsDataCheck`` now only returns an action code to set the first column as the primary key if it contains unique values :pr:`3639`
        * Reverted the ``make_pipeline`` changes that conditionally included the imputers :pr:`3672`

**v0.56.0 Aug. 15, 2022**
    * Enhancements
        * Add CI testing environment in Mac for install workflow :pr:`3646`
        * Updated ``make_pipeline`` to only include the Imputer in pipelines if NaNs exist in the data :pr:`3657`
        * Updated to run with Woodwork >= 0.17.2 :pr:`3626`
        * Add ``exclude_featurizers`` parameter to ``AutoMLSearch`` to specify featurizers that should be excluded from all pipelines :pr:`3631`
        * Add ``fit_transform`` method to pipelines and component graphs :pr:`3640`
        * Changed default value of data splitting for time series problem holdout set evaluation :pr:`3650`
    * Fixes
        * Reverted the Woodwork 0.17.x compatibility work due to performance regression :pr:`3664`
    * Changes
        * Disable holdout set in AutoML search by default :pr:`3659`
        * Pinned ``sktime`` at >=0.7.0,<0.13.1 due to slowdowns with time series modeling :pr:`3658`
        * Added additional testing support for Python 3.10 :pr:`3609`
    * Documentation Changes
        * Updated broken link checker to exclude stackoverflow domain :pr:`3633`
        * Add instructions to add new users to evalml-core-feedstock :pr:`3636`


**v0.55.0 July. 24, 2022**
    * Enhancements
        * Increased the amount of logical type information passed to Woodwork when calling ``ww.init()`` in transformers :pr:`3604`
        * Added ability to log how long each batch and pipeline take in ``automl.search()`` :pr:`3577`
        * Added the option to set the ``sp`` parameter for ARIMA models :pr:`3597`
        * Updated the CV split size of time series problems to match forecast horizon for improved performance :pr:`3616`
        * Added holdout set evaluation as part of AutoML search and pipeline ranking :pr:`3499`
        * Added Dockerfile.arm and .dockerignore for python version and M1 testing :pr:`3609`
        * Added ``test_gen_utils::in_container_arm64()`` fixture :pr:`3609`
    * Fixes
        * Fixed iterative graphs not appearing in documentation :pr:`3592`
        * Updated the ``load_diabetes()`` method to account for scikit-learn 1.1.1 changes to the dataset :pr:`3591`
        * Capped woodwork version at < 0.17.0 :pr:`3612`
        * Bump minimum scikit-optimize version to 0.9.0 `:pr:`3614`
        * Invalid target data checks involving regression and unsupported data types now produce a different ``DataCheckMessageCode`` :pr:`3630`
        * Updated ``test_data_checks.py::test_data_checks_raises_value_errors_on_init`` - more lenient text check :pr:`3609`
    * Changes
        * Add pre-commit hooks for linting :pr:`3608`
        * Implemented a lower threshold and window size for the ``TimeSeriesRegularizer`` and ``DatetimeFormatDataCheck`` :pr:`3627`
        * Updated ``IDColumnsDataCheck`` to return an action to set the first column as the primary key if it is identified as an ID column :pr:`3634`
    * Documentation Changes
    * Testing Changes
        * Pinned GraphViz version for Windows CI Test :pr:`3596`
        * Removed skipping of PolynomialDecomposer tests for Python 3.9 envs. :pr:`3720`
        * Removed ``pytest.mark.skip_if_39`` pytest marker :pr:`3602` :pr:`3607`
        * Updated pytest==7.1.2 :pr:`3609`
        * Added Dockerfile.arm and .dockerignore for python version and M1 testing :pr:`3609`
        * Added ``test_gen_utils::in_container_arm64()`` fixture :pr:`3609`

.. warning::

    **Breaking Changes**
        * Refactored test cases that iterate over all components to use ``pytest.mark.parametrise`` and changed the corresponding ``if...continue`` blocks to ``pytest.mark.xfail`` :pr:`3622`


**v0.54.0 June. 23, 2022**
    * Fixes
        * Updated the Imputer and SimpleImputer to work with scikit-learn 1.1.1. :pr:`3525`
        * Bumped the minimum versions of scikit-learn to 1.1.1 and imbalanced-learn to 0.9.1. :pr:`3525`
        * Added a clearer error message when ``describe`` is called on an un-instantiated ComponentGraph :pr:`3569`
        * Added a clearer error message when time series' ``predict`` is called with its X_train or y_train parameter set as None :pr:`3579`
    * Changes
        * Don't pass ``time_index`` as kwargs to sktime ARIMA implementation for compatibility with latest version :pr:`3564`
        * Remove incompatible ``nlp-primitives`` version 2.6.0 from accepted dependency versions :pr:`3572`, :pr:`3574`
        * Updated evalml authors :pr:`3581`
    * Documentation Changes
        * Fix typo in ``long_description`` field in ``setup.cfg`` :pr:`3553`
        * Update install page to remove Python 3.7 mention :pr:`3567`


**v0.53.1 June. 9, 2022**
    * Changes
        * Set the development status to ``4 - Beta`` in ``setup.cfg`` :pr:`3550`


**v0.53.0 June. 9, 2022**
    * Enhancements
        * Pass ``n_jobs`` to default algorithm :pr:`3548`
    * Fixes
        * Fixed github workflows for featuretools and woodwork to test their main branch against evalml. :pr:`3517`
        * Supress warnings in ``TargetEncoder`` raised by a coming change to default parameters :pr:`3540`
        * Fixed bug where schema was not being preserved in column renaming for XGBoost and LightGBM models :pr:`3496`
    * Changes
        * Transitioned to use pyproject.toml and setup.cfg away from setup.py :pr:`3494`, :pr:`3536`
    * Documentation Changes
        * Updated the Time Series User Guide page to include known-in-advance features and fix typos :pr:`3521`
        * Add slack and stackoverflow icon to footer :pr:`3528`
        * Add install instructions for M1 Mac :pr:`3543`
    * Testing Changes
        * Rename yml to yaml for GitHub Actions :pr:`3522`
        * Remove ``noncore_dependency`` pytest marker :pr:`3541`
        * Changed ``test_smotenc_category_features`` to use valid postal code values in response to new woodwork type validation :pr:`3544`


**v0.52.0 May. 12, 2022**
    * Changes
        * Added github workflows for featuretools and woodwork to test their main branch against evalml. :pr:`3504`
        * Added pmdarima to conda recipe. :pr:`3505`
        * Added a threshold for ``NullDataCheck`` before a warning is issued for null values :pr:`3507`
        * Changed ``NoVarianceDataCheck`` to only output warnings :pr:`3506`
        * Reverted XGBoost Classifier/Regressor patch for all boolean columns needing to be converted to int. :pr:`3503`
        * Updated ``roc_curve()`` and ``conf_matrix()`` to work with IntegerNullable and BooleanNullable types. :pr:`3465`
        * Changed ``ComponentGraph._transform_features`` to raise a ``PipelineError`` instead of a ``ValueError``. This is not a breaking change because ``PipelineError`` is a subclass of ``ValueError``. :pr:`3497`
        * Capped ``sklearn`` at version 1.1.0 :pr:`3518`
    * Documentation Changes
        * Updated to install prophet extras in Read the Docs. :pr:`3509`
    * Testing Changes
        * Moved vowpal wabbit in test recipe to ``evalml`` package from ``evalml-core`` :pr:`3502`


**v0.51.0 Apr. 28, 2022**
    * Enhancements
        * Updated ``make_pipeline_from_data_check_output`` to work with time series problems. :pr:`3454`
    * Fixes
        * Changed ``PipelineBase.graph_json()`` to return a python dictionary and renamed as ``graph_dict()``:pr:`3463`
    * Changes
        * Added ``vowpalwabbit`` to local recipe and remove ``is_using_conda`` pytest skip markers from relevant tests :pr:`3481`
    * Documentation Changes
        * Fixed broken link in contributing guide :pr:`3464`
        * Improved development instructions :pr:`3468`
        * Added the ``TimeSeriesRegularizer`` and ``TimeSeriesImputer`` to the timeseries section of the User Guide :pr:`3473`
        * Updated OSS slack link :pr:`3487`
        * Fix rendering of model understanding plotly charts in docs :pr:`3460`
    * Testing Changes
        * Updated unit tests to support woodwork 0.16.2 :pr:`3482`
        * Fix some unit tests after vowpal wabbit got added to conda recipe :pr:`3486`

.. warning::

    **Breaking Changes**
        * Renamed ``PipelineBase.graph_json()`` to ``PipelineBase.graph_dict()`` :pr:`3463`
        * Minimum supported woodwork version is now 0.16.2 :pr:`3482`

**v0.50.0 Apr. 12, 2022**
    * Enhancements
        * Added ``TimeSeriesImputer`` component :pr:`3374`
        * Replaced ``pipeline_parameters`` and ``custom_hyperparameters`` with ``search_parameters`` in ``AutoMLSearch`` :pr:`3373`, :pr:`3427`
        * Added ``TimeSeriesRegularizer`` to smooth uninferrable date ranges for time series problems :pr:`3376`
        * Enabled ensembling as a parameter for ``DefaultAlgorithm`` :pr:`3435`, :pr:`3444`
    * Fixes
        * Fix ``DefaultAlgorithm`` not handling Email and URL features :pr:`3419`
        * Added test to ensure ``LabelEncoder`` parameters preserved during ``AutoMLSearch`` :pr:`3326`
    * Changes
        * Updated ``DateTimeFormatDataCheck`` to use woodwork's ``infer_frequency`` function :pr:`3425`
        * Renamed ``graphs.py`` to ``visualizations.py`` :pr:`3439`
    * Documentation Changes
        * Updated the model understanding section of the user guide to include missing functions :pr:`3446`
        * Rearranged the user guide model understanding page for easier navigation :pr:`3457`
        * Update README text to Alteryx :pr:`3462`

.. warning::

    **Breaking Changes**
        * Renamed ``graphs.py`` to ``visualizations.py`` :pr:`3439`
        * Replaced ``pipeline_parameters`` and ``custom_hyperparameters`` with ``search_parameters`` in ``AutoMLSearch`` :pr:`3373`

**v0.49.0 Mar. 31, 2022**
    * Enhancements
        * Added ``use_covariates`` parameter to ``ARIMARegressor`` :pr:`3407`
        * ``AutoMLSearch`` will set ``use_covariates`` to ``False`` for ARIMA when dataset is large :pr:`3407`
        * Add ability to retrieve logical types to a component in the graph via ``get_component_input_logical_types`` :pr:`3428`
        * Add ability to get logical types passed to the last component via ``last_component_input_logical_types`` :pr:`3428`
    * Fixes
        * Fix conda build after PR `3407` :pr:`3429`
    * Changes
        * Moved model understanding metrics from ``graph.py`` into a separate file :pr:`3417`
        * Unpin ``click`` dependency :pr:`3420`
        * For ``IterativeAlgorithm``, put time series algorithms first :pr:`3407`
        * Use ``prophet-prebuilt`` to install prophet in extras :pr:`3407`

.. warning::

    **Breaking Changes**
        * Moved model understanding metrics from ``graph.py`` to ``metrics.py`` :pr:`3417`


**v0.48.0 Mar. 25, 2022**
    * Enhancements
        * Add support for oversampling in time series classification problems :pr:`3387`
    * Fixes
        * Fixed ``TimeSeriesFeaturizer`` to make it deterministic when creating and choosing columns :pr:`3384`
        * Fixed bug where Email/URL features with missing values would cause the imputer to error out :pr:`3388`
    * Changes
        * Update maintainers to add Frank :pr:`3382`
        * Allow woodwork version 0.14.0 to be installed :pr:`3381`
        * Moved partial dependence functions from ``graph.py`` to a separate file :pr:`3404`
        * Pin ``click`` at ``8.0.4`` due to incompatibility with ``black`` :pr:`3413`
    * Documentation Changes
        * Added automl user guide section covering search algorithms :pr:`3394`
        * Updated broken links and automated broken link detection :pr:`3398`
        * Upgraded nbconvert :pr:`3402`, :pr:`3411`
    * Testing Changes
        * Updated scheduled workflows to only run on Alteryx owned repos (:pr:`3395`)
        * Exclude documentation versions other than latest from broken link check :pr:`3401`

.. warning::

    **Breaking Changes**
        * Moved partial dependence functions from ``graph.py`` to ``partial_dependence.py`` :pr:`3404`


**v0.47.0 Mar. 16, 2022**
    * Enhancements
        * Added ``TimeSeriesFeaturizer`` into ARIMA-based pipelines :pr:`3313`
        * Added caching capability for ensemble training during ``AutoMLSearch`` :pr:`3257`
        * Added new error code for zero unique values in ``NoVarianceDataCheck`` :pr:`3372`
    * Fixes
        * Fixed ``get_pipelines`` to reset pipeline threshold for binary cases :pr:`3360`
    * Changes
        * Update maintainers :pr:`3365`
        * Revert pandas 1.3.0 compatibility patch :pr:`3378`
    * Documentation Changes
        * Fixed documentation links to point to correct pages :pr:`3358`
    * Testing Changes
        * Checkout main branch in build_conda_pkg job :pr:`3375`

**v0.46.0 Mar. 03, 2022**
    * Enhancements
        * Added ``test_size`` parameter to ``ClassImbalanceDataCheck`` :pr:`3341`
        * Make target optional for ``NoVarianceDataCheck`` :pr:`3339`
    * Changes
        * Removed ``python_version<3.9`` environment marker from sktime dependency :pr:`3332`
        * Updated ``DatetimeFormatDataCheck`` to return all messages and not return early if NaNs are detected :pr:`3354`
    * Documentation Changes
        * Added in-line tabs and copy-paste functionality to documentation, overhauled Install page :pr:`3353`

**v0.45.0 Feb. 17, 2022**
    * Enhancements
        * Added support for pandas >= 1.4.0 :pr:`3324`
        * Standardized feature importance for estimators :pr:`3305`
        * Replaced usage of private method with Woodwork's public ``get_subset_schema`` method :pr:`3325`
    * Changes
        * Added an ``is_cv`` property to the datasplitters used :pr:`3297`
        * Changed SimpleImputer to ignore Natural Language columns :pr:`3324`
        * Added drop NaN component to some time series pipelines :pr:`3310`
    * Documentation Changes
        * Update README.md with Alteryx link (:pr:`3319`)
        * Added formatting to the AutoML user guide to shorten result outputs :pr:`3328`
    * Testing Changes
        * Add auto approve dependency workflow schedule for every 30 mins :pr:`3312`

**v0.44.0 Feb. 04, 2022**
    * Enhancements
        * Updated ``DefaultAlgorithm`` to also limit estimator usage for long-running multiclass problems :pr:`3099`
        * Added ``make_pipeline_from_data_check_output()`` utility method :pr:`3277`
        * Updated ``AutoMLSearch`` to use ``DefaultAlgorithm`` as the default automl algorithm :pr:`3261`, :pr:`3304`
        * Added more specific data check errors to ``DatetimeFormatDataCheck`` :pr:`3288`
        * Added ``features`` as a parameter for ``AutoMLSearch`` and add ``DFSTransformer`` to pipelines when ``features`` are present :pr:`3309`
    * Fixes
        * Updated the binary classification pipeline's ``optimize_thresholds`` method to use Nelder-Mead :pr:`3280`
        * Fixed bug where feature importance on time series pipelines only showed 0 for time index :pr:`3285`
    * Changes
        * Removed ``DateTimeNaNDataCheck`` and ``NaturalLanguageNaNDataCheck`` in favor of ``NullDataCheck`` :pr:`3260`
        * Drop support for Python 3.7 :pr:`3291`
        * Updated minimum version of ``woodwork`` to ``v0.12.0`` :pr:`3290`
    * Documentation Changes
        * Update documentation and docstring for `validate_holdout_datasets` for time series problems :pr:`3278`
        * Fixed mistake in documentation where wrong objective was used for calculating percent-better-than-baseline :pr:`3285`


.. warning::

    **Breaking Changes**
        * Removed ``DateTimeNaNDataCheck`` and ``NaturalLanguageNaNDataCheck`` in favor of ``NullDataCheck`` :pr:`3260`
        * Dropped support for Python 3.7 :pr:`3291`


**v0.43.0 Jan. 25, 2022**
    * Enhancements
        * Updated new ``NullDataCheck`` to return a warning and suggest an action to impute columns with null values :pr:`3197`
        * Updated ``make_pipeline_from_actions`` to handle null column imputation :pr:`3237`
        * Updated data check actions API to return options instead of actions and add functionality to suggest and take action on columns with null values :pr:`3182`
    * Fixes
        * Fixed categorical data leaking into non-categorical sub-pipelines in ``DefaultAlgorithm`` :pr:`3209`
        * Fixed Python 3.9 installation for prophet by updating ``pmdarima`` version in requirements :pr:`3268`
        * Allowed DateTime columns to pass through PerColumnImputer without breaking :pr:`3267`
    * Changes
        * Updated ``DataCheck`` ``validate()`` output to return a dictionary instead of list for actions :pr:`3142`
        * Updated ``DataCheck`` ``validate()`` API to use the new ``DataCheckActionOption`` class instead of ``DataCheckAction`` :pr:`3152`
        * Uncapped numba version and removed it from requirements :pr:`3263`
        * Renamed ``HighlyNullDataCheck`` to ``NullDataCheck`` :pr:`3197`
        * Updated data check ``validate()`` output to return a list of warnings and errors instead of a dictionary :pr:`3244`
        * Capped ``pandas`` at < 1.4.0 :pr:`3274`
    * Testing Changes
        * Bumped minimum ``IPython`` version to 7.16.3 in ``test-requirements.txt`` based on dependabot feedback :pr:`3269`

.. warning::

    **Breaking Changes**
        * Renamed ``HighlyNullDataCheck`` to ``NullDataCheck`` :pr:`3197`
        * Updated data check ``validate()`` output to return a list of warnings and errors instead of a dictionary. See the Data Check or Data Check Actions pages (under User Guide) for examples. :pr:`3244`
        * Removed ``impute_all`` and ``default_impute_strategy`` parameters from the ``PerColumnImputer`` :pr:`3267`
        * Updated ``PerColumnImputer`` such that columns not specified in ``impute_strategies`` dict will not be imputed anymore :pr:`3267`


**v0.42.0 Jan. 18, 2022**
    * Enhancements
        * Required the separation of training and test data by ``gap`` + 1 units to be verified by ``time_index`` for time series problems :pr:`3208`
        * Added support for boolean features for ``ARIMARegressor`` :pr:`3187`
        * Updated dependency bot workflow to remove outdated description and add new configuration to delete branches automatically :pr:`3212`
        * Added ``n_obs`` and ``n_splits`` to ``TimeSeriesParametersDataCheck`` error details :pr:`3246`
    * Fixes
        * Fixed classification pipelines to only accept target data with the appropriate number of classes :pr:`3185`
        * Added support for time series in ``DefaultAlgorithm`` :pr:`3177`
        * Standardized names of featurization components :pr:`3192`
        * Removed empty cell in text_input.ipynb :pr:`3234`
        * Removed potential prediction explanations failure when pipelines predicted a class with probability 1 :pr:`3221`
        * Dropped NaNs before partial dependence grid generation :pr:`3235`
        * Allowed prediction explanations to be json-serializable :pr:`3262`
        * Fixed bug where ``InvalidTargetDataCheck`` would not check time series regression targets :pr:`3251`
        * Fixed bug in ``are_datasets_separated_by_gap_time_index`` :pr:`3256`
    * Changes
        * Raised lowest compatible numpy version to 1.21.0 to address security concerns :pr:`3207`
        * Changed the default objective to ``MedianAE`` from ``R2`` for time series regression :pr:`3205`
        * Removed all-nan Unknown to Double logical conversion in ``infer_feature_types`` :pr:`3196`
        * Checking the validity of holdout data for time series problems can be performed by calling ``pipelines.utils.validate_holdout_datasets`` prior to calling ``predict`` :pr:`3208`
    * Testing Changes
        * Update auto approve workflow trigger and delete branch after merge :pr:`3265`

.. warning::

    **Breaking Changes**
        * Renamed ``DateTime Featurizer Component`` to ``DateTime Featurizer`` and ``Natural Language Featurization Component`` to ``Natural Language Featurizer`` :pr:`3192`



**v0.41.0 Jan. 06, 2022**
    * Enhancements
        * Added string support for DataCheckActionCode :pr:`3167`
        * Added ``DataCheckActionOption`` class :pr:`3134`
        * Add issue templates for bugs, feature requests and documentation improvements for GitHub :pr:`3199`
    * Fixes
        * Fix bug where prediction explanations ``class_name`` was shown as float for boolean targets :pr:`3179`
        * Fixed bug in nightly linux tests :pr:`3189`
    * Changes
        * Removed usage of scikit-learn's ``LabelEncoder`` in favor of ours :pr:`3161`
        * Removed nullable types checking from ``infer_feature_types`` :pr:`3156`
        * Fixed ``mean_cv_data`` and ``validation_score`` values in AutoMLSearch.rankings to reflect cv score or ``NaN`` when appropriate :pr:`3162`
    * Testing Changes
        * Updated tests to use new pipeline API instead of defining custom pipeline classes :pr:`3172`
        * Add workflow to auto-merge dependency PRs if status checks pass :pr:`3184`

**v0.40.0 Dec. 22, 2021**
    * Enhancements
        * Added ``TimeSeriesSplittingDataCheck`` to ``DefaultDataChecks`` to verify adequate class representation in time series classification problems :pr:`3141`
        * Added the ability to accept serialized features and skip computation in ``DFSTransformer`` :pr:`3106`
        * Added support for known-in-advance features :pr:`3149`
        * Added Holt-Winters ``ExponentialSmoothingRegressor`` for time series regression problems :pr:`3157`
        * Required the separation of training and test data by ``gap`` + 1 units to be verified by ``time_index`` for time series problems :pr:`3160`
    * Fixes
        * Fixed error caused when tuning threshold for time series binary classification :pr:`3140`
    * Changes
        * ``TimeSeriesParametersDataCheck`` was added to ``DefaultDataChecks`` for time series problems :pr:`3139`
        * Renamed ``date_index`` to ``time_index`` in ``problem_configuration`` for time series problems :pr:`3137`
        * Updated ``nlp-primitives`` minimum version to 2.1.0 :pr:`3166`
        * Updated minimum version of ``woodwork`` to v0.11.0 :pr:`3171`
        * Revert `3160` until uninferrable frequency can be addressed earlier in the process :pr:`3198`
    * Documentation Changes
        * Added comments to provide clarity on doctests :pr:`3155`
    * Testing Changes
        * Parameterized tests in ``test_datasets.py`` :pr:`3145`

.. warning::

    **Breaking Changes**
        * Renamed ``date_index`` to ``time_index`` in ``problem_configuration`` for time series problems :pr:`3137`


**v0.39.0 Dec. 9, 2021**
    * Enhancements
        * Renamed ``DelayedFeatureTransformer`` to ``TimeSeriesFeaturizer`` and enhanced it to compute rolling features :pr:`3028`
        * Added ability to impute only specific columns in ``PerColumnImputer`` :pr:`3123`
        * Added ``TimeSeriesParametersDataCheck`` to verify the time series parameters are valid given the number of splits in cross validation :pr:`3111`
    * Fixes
        * Default parameters for ``RFRegressorSelectFromModel`` and ``RFClassifierSelectFromModel`` has been fixed to avoid selecting all features :pr:`3110`
    * Changes
        * Removed reliance on a datetime index for ``ARIMARegressor`` and ``ProphetRegressor`` :pr:`3104`
        * Included target leakage check when fitting ``ARIMARegressor`` to account for the lack of ``TimeSeriesFeaturizer`` in ``ARIMARegressor`` based pipelines :pr:`3104`
        * Cleaned up and refactored ``InvalidTargetDataCheck`` implementation and docstring :pr:`3122`
        * Removed indices information from the output of ``HighlyNullDataCheck``'s ``validate()`` method :pr:`3092`
        * Added ``ReplaceNullableTypes`` component to prepare for handling pandas nullable types. :pr:`3090`
        * Updated ``make_pipeline`` for handling pandas nullable types in preprocessing pipeline. :pr:`3129`
        * Removed unused ``EnsembleMissingPipelinesError`` exception definition :pr:`3131`
    * Testing Changes
        * Refactored tests to avoid using ``importorskip`` :pr:`3126`
        * Added ``skip_during_conda`` test marker to skip tests that are not supposed to run during conda build :pr:`3127`
        * Added ``skip_if_39`` test marker to skip tests that are not supposed to run during python 3.9 :pr:`3133`

.. warning::

    **Breaking Changes**
        * Renamed ``DelayedFeatureTransformer`` to ``TimeSeriesFeaturizer`` :pr:`3028`
        * ``ProphetRegressor`` now requires a datetime column in ``X`` represented by the ``date_index`` parameter :pr:`3104`
        * Renamed module ``evalml.data_checks.invalid_target_data_check`` to ``evalml.data_checks.invalid_targets_data_check`` :pr:`3122`
        * Removed unused ``EnsembleMissingPipelinesError`` exception definition :pr:`3131`


**v0.38.0 Nov. 27, 2021**
    * Enhancements
        * Added ``data_check_name`` attribute to the data check action class :pr:`3034`
        * Added ``NumWords`` and ``NumCharacters`` primitives to ``TextFeaturizer`` and renamed ``TextFeaturizer` to ``NaturalLanguageFeaturizer`` :pr:`3030`
        * Added support for ``scikit-learn > 1.0.0`` :pr:`3051`
        * Required the ``date_index`` parameter to be specified for time series problems  in ``AutoMLSearch`` :pr:`3041`
        * Allowed time series pipelines to predict on test datasets whose length is less than or equal to the ``forecast_horizon``. Also allowed the test set index to start at 0. :pr:`3071`
        * Enabled time series pipeline to predict on data with features that are not known-in-advanced :pr:`3094`
    * Fixes
        * Added in error message when fit and predict/predict_proba data types are different :pr:`3036`
        * Fixed bug where ensembling components could not get converted to JSON format :pr:`3049`
        * Fixed bug where components with tuned integer hyperparameters could not get converted to JSON format :pr:`3049`
        * Fixed bug where force plots were not displaying correct feature values :pr:`3044`
        * Included confusion matrix at the pipeline threshold for ``find_confusion_matrix_per_threshold`` :pr:`3080`
        * Fixed bug where One Hot Encoder would error out if a non-categorical feature had a missing value :pr:`3083`
        * Fixed bug where features created from categorical columns by ``Delayed Feature Transformer`` would be inferred as categorical :pr:`3083`
    * Changes
        * Delete ``predict_uses_y`` estimator attribute :pr:`3069`
        * Change ``DateTimeFeaturizer`` to use corresponding Featuretools primitives :pr:`3081`
        * Updated ``TargetDistributionDataCheck`` to return metadata details as floats rather strings :pr:`3085`
        * Removed dependency on ``psutil`` package :pr:`3093`
    * Documentation Changes
        * Updated docs to use data check action methods rather than manually cleaning data :pr:`3050`
    * Testing Changes
        * Updated integration tests to use ``make_pipeline_from_actions`` instead of private method :pr:`3047`


.. warning::

    **Breaking Changes**
        * Added ``data_check_name`` attribute to the data check action class :pr:`3034`
        * Renamed ``TextFeaturizer` to ``NaturalLanguageFeaturizer`` :pr:`3030`
        * Updated the ``Pipeline.graph_json`` function to return a dictionary of "from" and "to" edges instead of tuples :pr:`3049`
        * Delete ``predict_uses_y`` estimator attribute :pr:`3069`
        * Changed time series problems in ``AutoMLSearch`` to need a not-``None`` ``date_index`` :pr:`3041`
        * Changed the ``DelayedFeatureTransformer`` to throw a ``ValueError`` during fit if the ``date_index`` is ``None`` :pr:`3041`
        * Passing ``X=None`` to ``DelayedFeatureTransformer`` is deprecated :pr:`3041`


**v0.37.0 Nov. 9, 2021**
    * Enhancements
        * Added ``find_confusion_matrix_per_threshold`` to Model Understanding :pr:`2972`
        * Limit computationally-intensive models during ``AutoMLSearch`` for certain multiclass problems, allow for opt-in with parameter ``allow_long_running_models`` :pr:`2982`
        * Added support for stacked ensemble pipelines to prediction explanations module :pr:`2971`
        * Added integration tests for data checks and data checks actions workflow :pr:`2883`
        * Added a change in pipeline structure to handle categorical columns separately for pipelines in ``DefaultAlgorithm`` :pr:`2986`
        * Added an algorithm to ``DelayedFeatureTransformer`` to select better lags :pr:`3005`
        * Added test to ensure pickling pipelines preserves thresholds :pr:`3027`
        * Added AutoML function to access ensemble pipeline's input pipelines IDs :pr:`3011`
        * Added ability to define which class is "positive" for label encoder in binary classification case :pr:`3033`
    * Fixes
        * Fixed bug where ``Oversampler`` didn't consider boolean columns to be categorical :pr:`2980`
        * Fixed permutation importance failing when target is categorical :pr:`3017`
        * Updated estimator and pipelines' ``predict``, ``predict_proba``, ``transform``, ``inverse_transform`` methods to preserve input indices :pr:`2979`
        * Updated demo dataset link for daily min temperatures :pr:`3023`
    * Changes
        * Updated ``OutliersDataCheck`` and ``UniquenessDataCheck`` and allow for the suspension of the Nullable types error :pr:`3018`
    * Documentation Changes
        * Fixed cost benefit matrix demo formatting :pr:`2990`
        * Update ReadMe.md with new badge links and updated installation instructions for conda :pr:`2998`
        * Added more comprehensive doctests :pr:`3002`


**v0.36.0 Oct. 27, 2021**
    * Enhancements
        * Added LIME as an algorithm option for ``explain_predictions`` and ``explain_predictions_best_worst`` :pr:`2905`
        * Standardized data check messages and added default "rows" and "columns" to data check message details dictionary :pr:`2869`
        * Added ``rows_of_interest`` to pipeline utils :pr:`2908`
        * Added support for woodwork version ``0.8.2`` :pr:`2909`
        * Enhanced the ``DateTimeFeaturizer`` to handle ``NaNs`` in date features :pr:`2909`
        * Added support for woodwork logical types ``PostalCode``, ``SubRegionCode``, and ``CountryCode`` in model understanding tools :pr:`2946`
        * Added Vowpal Wabbit regressor and classifiers :pr:`2846`
        * Added `NoSplit` data splitter for future unsupervised learning searches :pr:`2958`
        * Added method to convert actions into a preprocessing pipeline :pr:`2968`
    * Fixes
        * Fixed bug where partial dependence was not respecting the ww schema :pr:`2929`
        * Fixed ``calculate_permutation_importance`` for datetimes on ``StandardScaler`` :pr:`2938`
        * Fixed ``SelectColumns`` to only select available features for feature selection in ``DefaultAlgorithm`` :pr:`2944`
        * Fixed ``DropColumns`` component not receiving parameters in ``DefaultAlgorithm`` :pr:`2945`
        * Fixed bug where trained binary thresholds were not being returned by ``get_pipeline`` or ``clone`` :pr:`2948`
        * Fixed bug where ``Oversampler`` selected ww logical categorical instead of ww semantic category :pr:`2946`
    * Changes
        * Changed ``make_pipeline`` function to place the ``DateTimeFeaturizer`` prior to the ``Imputer`` so that ``NaN`` dates can be imputed :pr:`2909`
        * Refactored ``OutliersDataCheck`` and ``HighlyNullDataCheck`` to add more descriptive metadata :pr:`2907`
        * Bumped minimum version of ``dask`` from 2021.2.0 to 2021.10.0 :pr:`2978`
    * Documentation Changes
        * Added back Future Release section to release notes :pr:`2927`
        * Updated CI to run doctest (docstring tests) and apply necessary fixes to docstrings :pr:`2933`
        * Added documentation for ``BinaryClassificationPipeline`` thresholding :pr:`2937`
    * Testing Changes
        * Fixed dependency checker to catch full names of packages :pr:`2930`
        * Refactored ``build_conda_pkg`` to work from a local recipe :pr:`2925`
        * Refactored component test for different environments :pr:`2957`

.. warning::

    **Breaking Changes**
        * Standardized data check messages and added default "rows" and "columns" to data check message details dictionary. This may change the number of messages returned from a data check. :pr:`2869`


**v0.35.0 Oct. 14, 2021**
    * Enhancements
        * Added human-readable pipeline explanations to model understanding :pr:`2861`
        * Updated to support Featuretools 1.0.0 and nlp-primitives 2.0.0 :pr:`2848`
    * Fixes
        * Fixed bug where ``long`` mode for the top level search method was not respected :pr:`2875`
        * Pinned ``cmdstan`` to ``0.28.0`` in ``cmdstan-builder`` to prevent future breaking of support for Prophet :pr:`2880`
        * Added ``Jarque-Bera`` to the ``TargetDistributionDataCheck`` :pr:`2891`
    * Changes
        * Updated pipelines to use a label encoder component instead of doing encoding on the pipeline level :pr:`2821`
        * Deleted scikit-learn ensembler :pr:`2819`
        * Refactored pipeline building logic out of ``AutoMLSearch`` and into ``IterativeAlgorithm`` :pr:`2854`
        * Refactored names for methods in ``ComponentGraph`` and ``PipelineBase`` :pr:`2902`
    * Documentation Changes
        * Updated ``install.ipynb`` to reflect flexibility for ``cmdstan`` version installation :pr:`2880`
        * Updated the conda section of our contributing guide :pr:`2899`
    * Testing Changes
        * Updated ``test_all_estimators`` to account for Prophet being allowed for Python 3.9 :pr:`2892`
        * Updated linux tests to use ``cmdstan-builder==0.0.8`` :pr:`2880`

.. warning::

    **Breaking Changes**
        * Updated pipelines to use a label encoder component instead of doing encoding on the pipeline level. This means that pipelines will no longer automatically encode non-numerical targets. Please use a label encoder if working with classification problems and non-numeric targets. :pr:`2821`
        * Deleted scikit-learn ensembler :pr:`2819`
        * ``IterativeAlgorithm`` now requires X, y, problem_type as required arguments as well as sampler_name, allowed_model_families, allowed_component_graphs, max_batches, and verbose as optional arguments :pr:`2854`
        * Changed method names of ``fit_features`` and ``compute_final_component_features`` to ``fit_and_transform_all_but_final`` and ``transform_all_but_final`` in ``ComponentGraph``, and ``compute_estimator_features`` to ``transform_all_but_final`` in pipeline classes :pr:`2902`

**v0.34.0 Sep. 30, 2021**
    * Enhancements
        * Updated to work with Woodwork 0.8.1 :pr:`2783`
        * Added validation that ``training_data`` and ``training_target`` are not ``None`` in prediction explanations :pr:`2787`
        * Added support for training-only components in pipelines and component graphs :pr:`2776`
        * Added default argument for the parameters value for ``ComponentGraph.instantiate`` :pr:`2796`
        * Added ``TIME_SERIES_REGRESSION`` to ``LightGBMRegressor's`` supported problem types :pr:`2793`
        * Provided a JSON representation of a pipeline's DAG structure :pr:`2812`
        * Added validation to holdout data passed to ``predict`` and ``predict_proba`` for time series :pr:`2804`
        * Added information about which row indices are outliers in ``OutliersDataCheck`` :pr:`2818`
        * Added verbose flag to top level ``search()`` method :pr:`2813`
        * Added support for linting jupyter notebooks and clearing the executed cells and empty cells :pr:`2829` :pr:`2837`
        * Added "DROP_ROWS" action to output of ``OutliersDataCheck.validate()`` :pr:`2820`
        * Added the ability of ``AutoMLSearch`` to accept a ``SequentialEngine`` instance as engine input :pr:`2838`
        * Added new label encoder component to EvalML :pr:`2853`
        * Added our own partial dependence implementation :pr:`2834`
    * Fixes
        * Fixed bug where ``calculate_permutation_importance`` was not calculating the right value for pipelines with target transformers :pr:`2782`
        * Fixed bug where transformed target values were not used in ``fit`` for time series pipelines :pr:`2780`
        * Fixed bug where ``score_pipelines`` method of ``AutoMLSearch`` would not work for time series problems :pr:`2786`
        * Removed ``TargetTransformer`` class :pr:`2833`
        * Added tests to verify ``ComponentGraph`` support by pipelines :pr:`2830`
        * Fixed incorrect parameter for baseline regression pipeline in ``AutoMLSearch`` :pr:`2847`
        * Fixed bug where the desired estimator family order was not respected in ``IterativeAlgorithm`` :pr:`2850`
    * Changes
        * Changed woodwork initialization to use partial schemas :pr:`2774`
        * Made ``Transformer.transform()`` an abstract method :pr:`2744`
        * Deleted ``EmptyDataChecks`` class :pr:`2794`
        * Removed data check for checking log distributions in ``make_pipeline`` :pr:`2806`
        * Changed the minimum ``woodwork`` version to 0.8.0 :pr:`2783`
        * Pinned ``woodwork`` version to 0.8.0 :pr:`2832`
        * Removed ``model_family`` attribute from ``ComponentBase`` and transformers :pr:`2828`
        * Limited ``scikit-learn`` until new features and errors can be addressed :pr:`2842`
        * Show DeprecationWarning when Sklearn Ensemblers are called :pr:`2859`
    * Testing Changes
        * Updated matched assertion message regarding monotonic indices in polynomial detrender tests :pr:`2811`
        * Added a test to make sure pip versions match conda versions :pr:`2851`

.. warning::

    **Breaking Changes**
        * Made ``Transformer.transform()`` an abstract method :pr:`2744`
        * Deleted ``EmptyDataChecks`` class :pr:`2794`
        * Removed data check for checking log distributions in ``make_pipeline`` :pr:`2806`


**v0.33.0 Sep. 15, 2021**
    * Fixes
        * Fixed bug where warnings during ``make_pipeline`` were not being raised to the user :pr:`2765`
    * Changes
        * Refactored and removed ``SamplerBase`` class :pr:`2775`
    * Documentation Changes
        * Added docstring linting packages ``pydocstyle`` and ``darglint`` to `make-lint` command :pr:`2670`


**v0.32.1 Sep. 10, 2021**
    * Enhancements
        * Added ``verbose`` flag to ``AutoMLSearch`` to run search in silent mode by default :pr:`2645`
        * Added label encoder to ``XGBoostClassifier`` to remove the warning :pr:`2701`
        * Set ``eval_metric`` to ``logloss`` for ``XGBoostClassifier`` :pr:`2741`
        * Added support for ``woodwork`` versions ``0.7.0`` and ``0.7.1`` :pr:`2743`
        * Changed ``explain_predictions`` functions to display original feature values :pr:`2759`
        * Added ``X_train`` and ``y_train`` to ``graph_prediction_vs_actual_over_time`` and ``get_prediction_vs_actual_over_time_data`` :pr:`2762`
        * Added ``forecast_horizon`` as a required parameter to time series pipelines and ``AutoMLSearch`` :pr:`2697`
        * Added ``predict_in_sample`` and ``predict_proba_in_sample`` methods to time series pipelines to predict on data where the target is known, e.g. cross-validation :pr:`2697`
    * Fixes
        * Fixed bug where ``_catch_warnings`` assumed all warnings were ``PipelineNotUsed`` :pr:`2753`
        * Fixed bug where ``Imputer.transform`` would erase ww typing information prior to handing data to the ``SimpleImputer`` :pr:`2752`
        * Fixed bug where ``Oversampler`` could not be copied :pr:`2755`
    * Changes
        * Deleted ``drop_nan_target_rows`` utility method :pr:`2737`
        * Removed default logging setup and debugging log file :pr:`2645`
        * Changed the default n_jobs value for ``XGBoostClassifier`` and ``XGBoostRegressor`` to 12 :pr:`2757`
        * Changed ``TimeSeriesBaselineEstimator`` to only work on a time series pipeline with a ``DelayedFeaturesTransformer`` :pr:`2697`
        * Added ``X_train`` and ``y_train`` as optional parameters to pipeline ``predict``, ``predict_proba``. Only used for time series pipelines :pr:`2697`
        * Added ``training_data`` and ``training_target`` as optional parameters to ``explain_predictions`` and ``explain_predictions_best_worst`` to support time series pipelines :pr:`2697`
        * Changed time series pipeline predictions to no longer output series/dataframes padded with NaNs. A prediction will be returned for every row in the `X` input :pr:`2697`
    * Documentation Changes
        * Specified installation steps for Prophet :pr:`2713`
        * Added documentation for data exploration on data check actions :pr:`2696`
        * Added a user guide entry for time series modelling :pr:`2697`
    * Testing Changes
        * Fixed flaky ``TargetDistributionDataCheck`` test for very_lognormal distribution :pr:`2748`

.. warning::

    **Breaking Changes**
        * Removed default logging setup and debugging log file :pr:`2645`
        * Added ``X_train`` and ``y_train`` to ``graph_prediction_vs_actual_over_time`` and ``get_prediction_vs_actual_over_time_data`` :pr:`2762`
        * Added ``forecast_horizon`` as a required parameter to time series pipelines and ``AutoMLSearch`` :pr:`2697`
        * Changed ``TimeSeriesBaselineEstimator`` to only work on a time series pipeline with a ``DelayedFeaturesTransformer`` :pr:`2697`
        * Added ``X_train`` and ``y_train`` as required parameters for ``predict`` and ``predict_proba`` in time series pipelines :pr:`2697`
        * Added ``training_data`` and ``training_target`` as required parameters to ``explain_predictions`` and ``explain_predictions_best_worst`` for time series pipelines :pr:`2697`

**v0.32.0 Aug. 31, 2021**
    * Enhancements
        * Allow string for ``engine`` parameter for ``AutoMLSearch``:pr:`2667`
        * Add ``ProphetRegressor`` to AutoML :pr:`2619`
        * Integrated ``DefaultAlgorithm`` into ``AutoMLSearch`` :pr:`2634`
        * Removed SVM "linear" and "precomputed" kernel hyperparameter options, and improved default parameters :pr:`2651`
        * Updated ``ComponentGraph`` initalization to raise ``ValueError`` when user attempts to use ``.y`` for a component that does not produce a tuple output :pr:`2662`
        * Updated to support Woodwork 0.6.0 :pr:`2690`
        * Updated pipeline ``graph()`` to distingush X and y edges :pr:`2654`
        * Added ``DropRowsTransformer`` component :pr:`2692`
        * Added ``DROP_ROWS`` to ``_make_component_list_from_actions`` and clean up metadata :pr:`2694`
        * Add new ensembler component :pr:`2653`
    * Fixes
        * Updated Oversampler logic to select best SMOTE based on component input instead of pipeline input :pr:`2695`
        * Added ability to explicitly close DaskEngine resources to improve runtime and reduce Dask warnings :pr:`2667`
        * Fixed partial dependence bug for ensemble pipelines :pr:`2714`
        * Updated ``TargetLeakageDataCheck`` to maintain user-selected logical types :pr:`2711`
    * Changes
        * Replaced ``SMOTEOversampler``, ``SMOTENOversampler`` and ``SMOTENCOversampler`` with consolidated ``Oversampler`` component :pr:`2695`
        * Removed ``LinearRegressor`` from the list of default ``AutoMLSearch`` estimators due to poor performance :pr:`2660`
    * Documentation Changes
        * Added user guide documentation for using ``ComponentGraph`` and added ``ComponentGraph`` to API reference :pr:`2673`
        * Updated documentation to make parallelization of AutoML clearer :pr:`2667`
    * Testing Changes
        * Removes the process-level parallelism from the ``test_cancel_job`` test :pr:`2666`
        * Installed numba 0.53 in windows CI to prevent problems installing version 0.54 :pr:`2710`

.. warning::

    **Breaking Changes**
        * Renamed the current top level ``search`` method to ``search_iterative`` and defined a new ``search`` method for the ``DefaultAlgorithm`` :pr:`2634`
        * Replaced ``SMOTEOversampler``, ``SMOTENOversampler`` and ``SMOTENCOversampler`` with consolidated ``Oversampler`` component :pr:`2695`
        * Removed ``LinearRegressor`` from the list of default ``AutoMLSearch`` estimators due to poor performance :pr:`2660`

**v0.31.0 Aug. 19, 2021**
    * Enhancements
        * Updated the high variance check in AutoMLSearch to be robust to a variety of objectives and cv scores :pr:`2622`
        * Use Woodwork's outlier detection for the ``OutliersDataCheck`` :pr:`2637`
        * Added ability to utilize instantiated components when creating a pipeline :pr:`2643`
        * Sped up the all Nan and unknown check in ``infer_feature_types`` :pr:`2661`
    * Fixes
    * Changes
        * Deleted ``_put_into_original_order`` helper function :pr:`2639`
        * Refactored time series pipeline code using a time series pipeline base class :pr:`2649`
        * Renamed ``dask_tests`` to ``parallel_tests`` :pr:`2657`
        * Removed commented out code in ``pipeline_meta.py`` :pr:`2659`
    * Documentation Changes
        * Add complete install command to README and Install section :pr:`2627`
        * Cleaned up documentation for ``MulticollinearityDataCheck`` :pr:`2664`
    * Testing Changes
        * Speed up CI by splitting Prophet tests into a separate workflow in GitHub :pr:`2644`

.. warning::

    **Breaking Changes**
        * ``TimeSeriesRegressionPipeline`` no longer inherits from ``TimeSeriesRegressionPipeline`` :pr:`2649`


**v0.30.2 Aug. 16, 2021**
    * Fixes
        * Updated changelog and version numbers to match the release.  Release 0.30.1 was release erroneously without a change to the version numbers.  0.30.2 replaces it.

**v0.30.1 Aug. 12, 2021**
    * Enhancements
        * Added ``DatetimeFormatDataCheck`` for time series problems :pr:`2603`
        * Added ``ProphetRegressor`` to estimators :pr:`2242`
        * Updated ``ComponentGraph`` to handle not calling samplers' transform during predict, and updated samplers' transform methods s.t. ``fit_transform`` is equivalent to ``fit(X, y).transform(X, y)`` :pr:`2583`
        * Updated ``ComponentGraph`` ``_validate_component_dict`` logic to be stricter about input values :pr:`2599`
        * Patched bug in ``xgboost`` estimators where predicting on a feature matrix of only booleans would throw an exception. :pr:`2602`
        * Updated ``ARIMARegressor`` to use relative forecasting to predict values :pr:`2613`
        * Added support for creating pipelines without an estimator as the final component and added ``transform(X, y)`` method to pipelines and component graphs :pr:`2625`
        * Updated to support Woodwork 0.5.1 :pr:`2610`
    * Fixes
        * Updated ``AutoMLSearch`` to drop ``ARIMARegressor`` from ``allowed_estimators`` if an incompatible frequency is detected :pr:`2632`
        * Updated ``get_best_sampler_for_data`` to consider all non-numeric datatypes as categorical for SMOTE :pr:`2590`
        * Fixed inconsistent test results from `TargetDistributionDataCheck` :pr:`2608`
        * Adopted vectorized pd.NA checking for Woodwork 0.5.1 support :pr:`2626`
        * Pinned upper version of astroid to 2.6.6 to keep ReadTheDocs working. :pr:`2638`
    * Changes
        * Renamed SMOTE samplers to SMOTE oversampler :pr:`2595`
        * Changed ``partial_dependence`` and ``graph_partial_dependence`` to raise a ``PartialDependenceError`` instead of ``ValueError``. This is not a breaking change because ``PartialDependenceError`` is a subclass of ``ValueError`` :pr:`2604`
        * Cleaned up code duplication in ``ComponentGraph`` :pr:`2612`
        * Stored predict_proba results in .x for intermediate estimators in ComponentGraph :pr:`2629`
    * Documentation Changes
        * To avoid local docs build error, only add warning disable and download headers on ReadTheDocs builds, not locally :pr:`2617`
    * Testing Changes
        * Updated partial_dependence tests to change the element-wise comparison per the Plotly 5.2.1 upgrade :pr:`2638`
        * Changed the lint CI job to only check against python 3.9 via the `-t` flag :pr:`2586`
        * Installed Prophet in linux nightlies test and fixed ``test_all_components`` :pr:`2598`
        * Refactored and fixed all ``make_pipeline`` tests to assert correct order and address new Woodwork Unknown type inference :pr:`2572`
        * Removed ``component_graphs`` as a global variable in ``test_component_graphs.py`` :pr:`2609`

.. warning::

    **Breaking Changes**
        * Renamed SMOTE samplers to SMOTE oversampler. Please use ``SMOTEOversampler``, ``SMOTENCOversampler``, ``SMOTENOversampler`` instead of ``SMOTESampler``, ``SMOTENCSampler``, and ``SMOTENSampler`` :pr:`2595`


**v0.30.0 Aug. 3, 2021**
    * Enhancements
        * Added ``LogTransformer`` and ``TargetDistributionDataCheck`` :pr:`2487`
        * Issue a warning to users when a pipeline parameter passed in isn't used in the pipeline :pr:`2564`
        * Added Gini coefficient as an objective :pr:`2544`
        * Added ``repr`` to ``ComponentGraph`` :pr:`2565`
        * Added components to extract features from ``URL`` and ``EmailAddress`` Logical Types :pr:`2550`
        * Added support for `NaN` values in ``TextFeaturizer`` :pr:`2532`
        * Added ``SelectByType`` transformer :pr:`2531`
        * Added separate thresholds for percent null rows and columns in ``HighlyNullDataCheck`` :pr:`2562`
        * Added support for `NaN` natural language values :pr:`2577`
    * Fixes
        * Raised error message for types ``URL``, ``NaturalLanguage``, and ``EmailAddress`` in ``partial_dependence`` :pr:`2573`
    * Changes
        * Updated ``PipelineBase`` implementation for creating pipelines from a list of components :pr:`2549`
        * Moved ``get_hyperparameter_ranges`` to ``PipelineBase`` class from automl/utils module :pr:`2546`
        * Renamed ``ComponentGraph``'s ``get_parents`` to ``get_inputs`` :pr:`2540`
        * Removed ``ComponentGraph.linearized_component_graph`` and ``ComponentGraph.from_list`` :pr:`2556`
        * Updated ``ComponentGraph`` to enforce requiring `.x` and `.y` inputs for each component in the graph :pr:`2563`
        * Renamed existing ensembler implementation from ``StackedEnsemblers`` to ``SklearnStackedEnsemblers`` :pr:`2578`
    * Documentation Changes
        * Added documentation for ``DaskEngine`` and ``CFEngine`` parallel engines :pr:`2560`
        * Improved detail of ``TextFeaturizer`` docstring and tutorial :pr:`2568`
    * Testing Changes
        * Added test that makes sure ``split_data`` does not shuffle for time series problems :pr:`2552`

.. warning::

    **Breaking Changes**
        * Moved ``get_hyperparameter_ranges`` to ``PipelineBase`` class from automl/utils module :pr:`2546`
        * Renamed ``ComponentGraph``'s ``get_parents`` to ``get_inputs`` :pr:`2540`
        * Removed ``ComponentGraph.linearized_component_graph`` and ``ComponentGraph.from_list`` :pr:`2556`
        * Updated ``ComponentGraph`` to enforce requiring `.x` and `.y` inputs for each component in the graph :pr:`2563`


**v0.29.0 Jul. 21, 2021**
    * Enhancements
        * Updated 1-way partial dependence support for datetime features :pr:`2454`
        * Added details on how to fix error caused by broken ww schema :pr:`2466`
        * Added ability to use built-in pickle for saving AutoMLSearch :pr:`2463`
        * Updated our components and component graphs to use latest features of ww 0.4.1, e.g. ``concat_columns`` and drop in-place. :pr:`2465`
        * Added new, concurrent.futures based engine for parallel AutoML :pr:`2506`
        * Added support for new Woodwork ``Unknown`` type in AutoMLSearch :pr:`2477`
        * Updated our components with an attribute that describes if they modify features or targets and can be used in list API for pipeline initialization :pr:`2504`
        * Updated ``ComponentGraph`` to accept X and y as inputs :pr:`2507`
        * Removed unused ``TARGET_BINARY_INVALID_VALUES`` from ``DataCheckMessageCode`` enum and fixed formatting of objective documentation :pr:`2520`
        * Added ``EvalMLAlgorithm`` :pr:`2525`
        * Added support for `NaN` values in ``TextFeaturizer`` :pr:`2532`
    * Fixes
        * Fixed ``FraudCost`` objective and reverted threshold optimization method for binary classification to ``Golden`` :pr:`2450`
        * Added custom exception message for partial dependence on features with scales that are too small :pr:`2455`
        * Ensures the typing for Ordinal and Datetime ltypes are passed through _retain_custom_types_and_initalize_woodwork :pr:`2461`
        * Updated to work with Pandas 1.3.0 :pr:`2442`
        * Updated to work with sktime 0.7.0 :pr:`2499`
    * Changes
        * Updated XGBoost dependency to ``>=1.4.2`` :pr:`2484`, :pr:`2498`
        * Added a ``DeprecationWarning`` about deprecating the list API for ``ComponentGraph`` :pr:`2488`
        * Updated ``make_pipeline`` for AutoML to create dictionaries, not lists, to initialize pipelines :pr:`2504`
        * No longer installing graphviz on windows in our CI pipelines because release 0.17 breaks windows 3.7 :pr:`2516`
    * Documentation Changes
        * Moved docstrings from ``__init__`` to class pages, added missing docstrings for missing classes, and updated missing default values :pr:`2452`
        * Build documentation with sphinx-autoapi :pr:`2458`
        * Change ``autoapi_ignore`` to only ignore files in ``evalml/tests/*`` :pr:`2530`
    * Testing Changes
        * Fixed flaky dask tests :pr:`2471`
        * Removed shellcheck action from ``build_conda_pkg`` action :pr:`2514`
        * Added a tmp_dir fixture that deletes its contents after tests run :pr:`2505`
        * Added a test that makes sure all pipelines in ``AutoMLSearch`` get the same data splits :pr:`2513`
        * Condensed warning output in test logs :pr:`2521`

.. warning::

    **Breaking Changes**
        * `NaN` values in the `Natural Language` type are no longer supported by the Imputer with the pandas upgrade. :pr:`2477`

**v0.28.0 Jul. 2, 2021**
    * Enhancements
        * Added support for showing a Individual Conditional Expectations plot when graphing Partial Dependence :pr:`2386`
        * Exposed ``thread_count`` for Catboost estimators as ``n_jobs`` parameter :pr:`2410`
        * Updated Objectives API to allow for sample weighting :pr:`2433`
    * Fixes
        * Deleted unreachable line from ``IterativeAlgorithm`` :pr:`2464`
    * Changes
        * Pinned Woodwork version between 0.4.1 and 0.4.2 :pr:`2460`
        * Updated psutils minimum version in requirements :pr:`2438`
        * Updated ``log_error_callback`` to not include filepath in logged message :pr:`2429`
    * Documentation Changes
        * Sped up docs :pr:`2430`
        * Removed mentions of ``DataTable`` and ``DataColumn`` from the docs :pr:`2445`
    * Testing Changes
        * Added slack integration for nightlies tests :pr:`2436`
        * Changed ``build_conda_pkg`` CI job to run only when dependencies are updates :pr:`2446`
        * Updated workflows to store pytest runtimes as test artifacts :pr:`2448`
        * Added ``AutoMLTestEnv`` test fixture for making it easy to mock automl tests :pr:`2406`

**v0.27.0 Jun. 22, 2021**
    * Enhancements
        * Adds force plots for prediction explanations :pr:`2157`
        * Removed self-reference from ``AutoMLSearch`` :pr:`2304`
        * Added support for nonlinear pipelines for ``generate_pipeline_code`` :pr:`2332`
        * Added ``inverse_transform`` method to pipelines :pr:`2256`
        * Add optional automatic update checker :pr:`2350`
        * Added ``search_order`` to ``AutoMLSearch``'s ``rankings`` and ``full_rankings`` tables :pr:`2345`
        * Updated threshold optimization method for binary classification :pr:`2315`
        * Updated demos to pull data from S3 instead of including demo data in package :pr:`2387`
        * Upgrade woodwork version to v0.4.1 :pr:`2379`
    * Fixes
        * Preserve user-specified woodwork types throughout pipeline fit/predict :pr:`2297`
        * Fixed ``ComponentGraph`` appending target to ``final_component_features`` if there is a component that returns both X and y :pr:`2358`
        * Fixed partial dependence graph method failing on multiclass problems when the class labels are numeric :pr:`2372`
        * Added ``thresholding_objective`` argument to ``AutoMLSearch`` for binary classification problems :pr:`2320`
        * Added change for ``k_neighbors`` parameter in SMOTE Oversamplers to automatically handle small samples :pr:`2375`
        * Changed naming for ``Logistic Regression Classifier`` file :pr:`2399`
        * Pinned pytest-timeout to fix minimum dependence checker :pr:`2425`
        * Replaced ``Elastic Net Classifier`` base class with ``Logistsic Regression`` to avoid ``NaN`` outputs :pr:`2420`
    * Changes
        * Cleaned up ``PipelineBase``'s ``component_graph`` and ``_component_graph`` attributes. Updated ``PipelineBase`` ``__repr__`` and added ``__eq__`` for ``ComponentGraph`` :pr:`2332`
        * Added and applied  ``black`` linting package to the EvalML repo in place of ``autopep8`` :pr:`2306`
        * Separated `custom_hyperparameters` from pipelines and added them as an argument to ``AutoMLSearch`` :pr:`2317`
        * Replaced `allowed_pipelines` with `allowed_component_graphs` :pr:`2364`
        * Removed private method ``_compute_features_during_fit`` from ``PipelineBase`` :pr:`2359`
        * Updated ``compute_order`` in ``ComponentGraph`` to be a read-only property :pr:`2408`
        * Unpinned PyZMQ version in requirements.txt :pr:`2389`
        * Uncapping LightGBM version in requirements.txt :pr:`2405`
        * Updated minimum version of plotly :pr:`2415`
        * Removed ``SensitivityLowAlert`` objective from core objectives :pr:`2418`
    * Documentation Changes
        * Fixed lead scoring weights in the demos documentation :pr:`2315`
        * Fixed start page code and description dataset naming discrepancy :pr:`2370`
    * Testing Changes
        * Update minimum unit tests to run on all pull requests :pr:`2314`
        * Pass token to authorize uploading of codecov reports :pr:`2344`
        * Add ``pytest-timeout``. All tests that run longer than 6 minutes will fail. :pr:`2374`
        * Separated the dask tests out into separate github action jobs to isolate dask failures. :pr:`2376`
        * Refactored dask tests :pr:`2377`
        * Added the combined dask/non-dask unit tests back and renamed the dask only unit tests. :pr:`2382`
        * Sped up unit tests and split into separate jobs :pr:`2365`
        * Change CI job names, run lint for python 3.9, run nightlies on python 3.8 at 3am EST :pr:`2395` :pr:`2398`
        * Set fail-fast to false for CI jobs that run for PRs :pr:`2402`

.. warning::

    **Breaking Changes**
        * `AutoMLSearch` will accept `allowed_component_graphs` instead of `allowed_pipelines` :pr:`2364`
        * Removed ``PipelineBase``'s ``_component_graph`` attribute. Updated ``PipelineBase`` ``__repr__`` and added ``__eq__`` for ``ComponentGraph`` :pr:`2332`
        * `pipeline_parameters` will no longer accept `skopt.space` variables since hyperparameter ranges will now be specified through `custom_hyperparameters` :pr:`2317`

**v0.25.0 Jun. 01, 2021**
    * Enhancements
        * Upgraded minimum woodwork to version 0.3.1. Previous versions will not be supported :pr:`2181`
        * Added a new callback parameter for ``explain_predictions_best_worst`` :pr:`2308`
    * Fixes
    * Changes
        * Deleted the ``return_pandas`` flag from our demo data loaders :pr:`2181`
        * Moved ``default_parameters`` to ``ComponentGraph`` from ``PipelineBase`` :pr:`2307`
    * Documentation Changes
        * Updated the release procedure documentation :pr:`2230`
    * Testing Changes
        * Ignoring ``test_saving_png_file`` while building conda package :pr:`2323`

.. warning::

    **Breaking Changes**
        * Deleted the ``return_pandas`` flag from our demo data loaders :pr:`2181`
        * Upgraded minimum woodwork to version 0.3.1. Previous versions will not be supported :pr:`2181`
        * Due to the weak-ref in woodwork, set the result of ``infer_feature_types`` to a variable before accessing woodwork :pr:`2181`

**v0.24.2 May. 24, 2021**
    * Enhancements
        * Added oversamplers to AutoMLSearch :pr:`2213` :pr:`2286`
        * Added dictionary input functionality for ``Undersampler`` component :pr:`2271`
        * Changed the default parameter values for ``Elastic Net Classifier`` and ``Elastic Net Regressor`` :pr:`2269`
        * Added dictionary input functionality for the Oversampler components :pr:`2288`
    * Fixes
        * Set default `n_jobs` to 1 for `StackedEnsembleClassifier` and `StackedEnsembleRegressor` until fix for text-based parallelism in sklearn stacking can be found :pr:`2295`
    * Changes
        * Updated ``start_iteration_callback`` to accept a pipeline instance instead of a pipeline class and no longer accept pipeline parameters as a parameter :pr:`2290`
        * Refactored ``calculate_permutation_importance`` method and add per-column permutation importance method :pr:`2302`
        * Updated logging information in ``AutoMLSearch.__init__`` to clarify pipeline generation :pr:`2263`
    * Documentation Changes
        * Minor changes to the release procedure :pr:`2230`
    * Testing Changes
        * Use codecov action to update coverage reports :pr:`2238`
        * Removed MarkupSafe dependency version pin from requirements.txt and moved instead into RTD docs build CI :pr:`2261`

.. warning::

    **Breaking Changes**
        * Updated ``start_iteration_callback`` to accept a pipeline instance instead of a pipeline class and no longer accept pipeline parameters as a parameter :pr:`2290`
        * Moved ``default_parameters`` to ``ComponentGraph`` from ``PipelineBase``. A pipeline's ``default_parameters`` is now accessible via ``pipeline.component_graph.default_parameters`` :pr:`2307`


**v0.24.1 May. 16, 2021**
    * Enhancements
        * Integrated ``ARIMARegressor`` into AutoML :pr:`2009`
        * Updated ``HighlyNullDataCheck`` to also perform a null row check :pr:`2222`
        * Set ``max_depth`` to 1 in calls to featuretools dfs :pr:`2231`
    * Fixes
        * Removed data splitter sampler calls during training :pr:`2253`
        * Set minimum required version for for pyzmq, colorama, and docutils :pr:`2254`
        * Changed BaseSampler to return None instead of y :pr:`2272`
    * Changes
        * Removed ensemble split and indices in ``AutoMLSearch`` :pr:`2260`
        * Updated pipeline ``repr()`` and ``generate_pipeline_code`` to return pipeline instances without generating custom pipeline class :pr:`2227`
    * Documentation Changes
        * Capped Sphinx version under 4.0.0 :pr:`2244`
    * Testing Changes
        * Change number of cores for pytest from 4 to 2 :pr:`2266`
        * Add minimum dependency checker to generate minimum requirement files :pr:`2267`
        * Add unit tests with minimum dependencies  :pr:`2277`


**v0.24.0 May. 04, 2021**
    * Enhancements
        * Added `date_index` as a required parameter for TimeSeries problems :pr:`2217`
        * Have the ``OneHotEncoder`` return the transformed columns as booleans rather than floats :pr:`2170`
        * Added Oversampler transformer component to EvalML :pr:`2079`
        * Added Undersampler to AutoMLSearch, as well as arguments ``_sampler_method`` and ``sampler_balanced_ratio`` :pr:`2128`
        * Updated prediction explanations functions to allow pipelines with XGBoost estimators :pr:`2162`
        * Added partial dependence for datetime columns :pr:`2180`
        * Update precision-recall curve with positive label index argument, and fix for 2d predicted probabilities :pr:`2090`
        * Add pct_null_rows to ``HighlyNullDataCheck`` :pr:`2211`
        * Added a standalone AutoML `search` method for convenience, which runs data checks and then runs automl :pr:`2152`
        * Make the first batch of AutoML have a predefined order, with linear models first and complex models last :pr:`2223` :pr:`2225`
        * Added sampling dictionary support to ``BalancedClassficationSampler`` :pr:`2235`
    * Fixes
        * Fixed partial dependence not respecting grid resolution parameter for numerical features :pr:`2180`
        * Enable prediction explanations for catboost for multiclass problems :pr:`2224`
    * Changes
        * Deleted baseline pipeline classes :pr:`2202`
        * Reverting user specified date feature PR :pr:`2155` until `pmdarima` installation fix is found :pr:`2214`
        * Updated pipeline API to accept component graph and other class attributes as instance parameters. Old pipeline API still works but will not be supported long-term. :pr:`2091`
        * Removed all old datasplitters from EvalML :pr:`2193`
        * Deleted ``make_pipeline_from_components`` :pr:`2218`
    * Documentation Changes
        * Renamed dataset to clarify that its gzipped but not a tarball :pr:`2183`
        * Updated documentation to use pipeline instances instead of pipeline subclasses :pr:`2195`
        * Updated contributing guide with a note about GitHub Actions permissions :pr:`2090`
        * Updated automl and model understanding user guides :pr:`2090`
    * Testing Changes
        * Use machineFL user token for dependency update bot, and add more reviewers :pr:`2189`


.. warning::

    **Breaking Changes**
        * All baseline pipeline classes (``BaselineBinaryPipeline``, ``BaselineMulticlassPipeline``, ``BaselineRegressionPipeline``, etc.) have been deleted :pr:`2202`
        * Updated pipeline API to accept component graph and other class attributes as instance parameters. Old pipeline API still works but will not be supported long-term. Pipelines can now be initialized by specifying the component graph as the first parameter, and then passing in optional arguments such as ``custom_name``, ``parameters``, etc. For example, ``BinaryClassificationPipeline(["Random Forest Classifier"], parameters={})``.  :pr:`2091`
        * Removed all old datasplitters from EvalML :pr:`2193`
        * Deleted utility method ``make_pipeline_from_components`` :pr:`2218`


**v0.23.0 Apr. 20, 2021**
    * Enhancements
        * Refactored ``EngineBase`` and ``SequentialEngine`` api. Adding ``DaskEngine`` :pr:`1975`.
        * Added optional ``engine`` argument to ``AutoMLSearch`` :pr:`1975`
        * Added a warning about how time series support is still in beta when a user passes in a time series problem to ``AutoMLSearch`` :pr:`2118`
        * Added ``NaturalLanguageNaNDataCheck`` data check :pr:`2122`
        * Added ValueError to ``partial_dependence`` to prevent users from computing partial dependence on columns with all NaNs :pr:`2120`
        * Added standard deviation of cv scores to rankings table :pr:`2154`
    * Fixes
        * Fixed ``BalancedClassificationDataCVSplit``, ``BalancedClassificationDataTVSplit``, and ``BalancedClassificationSampler`` to use ``minority:majority`` ratio instead of ``majority:minority`` :pr:`2077`
        * Fixed bug where two-way partial dependence plots with categorical variables were not working correctly :pr:`2117`
        * Fixed bug where ``hyperparameters`` were not displaying properly for pipelines with a list ``component_graph`` and duplicate components :pr:`2133`
        * Fixed bug where ``pipeline_parameters`` argument in ``AutoMLSearch`` was not applied to pipelines passed in as ``allowed_pipelines`` :pr:`2133`
        * Fixed bug where ``AutoMLSearch`` was not applying custom hyperparameters to pipelines with a list ``component_graph`` and duplicate components :pr:`2133`
    * Changes
        * Removed ``hyperparameter_ranges`` from Undersampler and renamed ``balanced_ratio`` to ``sampling_ratio`` for samplers :pr:`2113`
        * Renamed ``TARGET_BINARY_NOT_TWO_EXAMPLES_PER_CLASS`` data check message code to ``TARGET_MULTICLASS_NOT_TWO_EXAMPLES_PER_CLASS`` :pr:`2126`
        * Modified one-way partial dependence plots of categorical features to display data with a bar plot :pr:`2117`
        * Renamed ``score`` column for ``automl.rankings`` as ``mean_cv_score`` :pr:`2135`
        * Remove 'warning' from docs tool output :pr:`2031`
    * Documentation Changes
        * Fixed ``conf.py`` file :pr:`2112`
        * Added a sentence to the automl user guide stating that our support for time series problems is still in beta. :pr:`2118`
        * Fixed documentation demos :pr:`2139`
        * Update test badge in README to use GitHub Actions :pr:`2150`
    * Testing Changes
        * Fixed ``test_describe_pipeline`` for ``pandas`` ``v1.2.4`` :pr:`2129`
        * Added a GitHub Action for building the conda package :pr:`1870` :pr:`2148`


.. warning::

    **Breaking Changes**
        * Renamed ``balanced_ratio`` to ``sampling_ratio`` for the ``BalancedClassificationDataCVSplit``, ``BalancedClassificationDataTVSplit``, ``BalancedClassficationSampler``, and Undersampler :pr:`2113`
        * Deleted the "errors" key from automl results :pr:`1975`
        * Deleted the ``raise_and_save_error_callback`` and the ``log_and_save_error_callback`` :pr:`1975`
        * Fixed ``BalancedClassificationDataCVSplit``, ``BalancedClassificationDataTVSplit``, and ``BalancedClassificationSampler`` to use minority:majority ratio instead of majority:minority :pr:`2077`


**v0.22.0 Apr. 06, 2021**
    * Enhancements
        * Added a GitHub Action for ``linux_unit_tests``:pr:`2013`
        * Added recommended actions for ``InvalidTargetDataCheck``, updated ``_make_component_list_from_actions`` to address new action, and added ``TargetImputer`` component :pr:`1989`
        * Updated ``AutoMLSearch._check_for_high_variance`` to not emit ``RuntimeWarning`` :pr:`2024`
        * Added exception when pipeline passed to ``explain_predictions`` is a ``Stacked Ensemble`` pipeline :pr:`2033`
        * Added sensitivity at low alert rates as an objective :pr:`2001`
        * Added ``Undersampler`` transformer component :pr:`2030`
    * Fixes
        * Updated Engine's ``train_batch`` to apply undersampling :pr:`2038`
        * Fixed bug in where Time Series Classification pipelines were not encoding targets in ``predict`` and ``predict_proba`` :pr:`2040`
        * Fixed data splitting errors if target is float for classification problems :pr:`2050`
        * Pinned ``docutils`` to <0.17 to fix ReadtheDocs warning issues :pr:`2088`
    * Changes
        * Removed lists as acceptable hyperparameter ranges in ``AutoMLSearch`` :pr:`2028`
        * Renamed "details" to "metadata" for data check actions :pr:`2008`
    * Documentation Changes
        * Catch and suppress warnings in documentation :pr:`1991` :pr:`2097`
        * Change spacing in ``start.ipynb`` to provide clarity for ``AutoMLSearch`` :pr:`2078`
        * Fixed start code on README :pr:`2108`
    * Testing Changes


**v0.21.0 Mar. 24, 2021**
    * Enhancements
        * Changed ``AutoMLSearch`` to default ``optimize_thresholds`` to True :pr:`1943`
        * Added multiple oversampling and undersampling sampling methods as data splitters for imbalanced classification :pr:`1775`
        * Added params to balanced classification data splitters for visibility :pr:`1966`
        * Updated ``make_pipeline`` to not add ``Imputer`` if input data does not have numeric or categorical columns :pr:`1967`
        * Updated ``ClassImbalanceDataCheck`` to better handle multiclass imbalances :pr:`1986`
        * Added recommended actions for the output of data check's ``validate`` method :pr:`1968`
        * Added error message for ``partial_dependence`` when features are mostly the same value :pr:`1994`
        * Updated ``OneHotEncoder`` to drop one redundant feature by default for features with two categories :pr:`1997`
        * Added a ``PolynomialDecomposer`` component :pr:`1992`
        * Added ``DateTimeNaNDataCheck`` data check :pr:`2039`
    * Fixes
        * Changed best pipeline to train on the entire dataset rather than just ensemble indices for ensemble problems :pr:`2037`
        * Updated binary classification pipelines to use objective decision function during scoring of custom objectives :pr:`1934`
    * Changes
        * Removed ``data_checks`` parameter, ``data_check_results`` and data checks logic from ``AutoMLSearch`` :pr:`1935`
        * Deleted ``random_state`` argument :pr:`1985`
        * Updated Woodwork version requirement to ``v0.0.11`` :pr:`1996`
    * Documentation Changes
    * Testing Changes
        * Removed ``build_docs`` CI job in favor of RTD GH builder :pr:`1974`
        * Added tests to confirm support for Python 3.9 :pr:`1724`
        * Added tests to support Dask AutoML/Engine :pr:`1990`
        * Changed ``build_conda_pkg`` job to use ``latest_release_changes`` branch in the feedstock. :pr:`1979`

.. warning::

    **Breaking Changes**
        * Changed ``AutoMLSearch`` to default ``optimize_thresholds`` to True :pr:`1943`
        * Removed ``data_checks`` parameter, ``data_check_results`` and data checks logic from ``AutoMLSearch``. To run the data checks which were previously run by default in ``AutoMLSearch``, please call ``DefaultDataChecks().validate(X_train, y_train)`` or take a look at our documentation for more examples. :pr:`1935`
        * Deleted ``random_state`` argument :pr:`1985`

**v0.20.0 Mar. 10, 2021**
    * Enhancements
        * Added a GitHub Action for Detecting dependency changes :pr:`1933`
        * Create a separate CV split to train stacked ensembler on for AutoMLSearch :pr:`1814`
        * Added a GitHub Action for Linux unit tests :pr:`1846`
        * Added ``ARIMARegressor`` estimator :pr:`1894`
        * Added ``DataCheckAction`` class and ``DataCheckActionCode`` enum :pr:`1896`
        * Updated ``Woodwork`` requirement to ``v0.0.10`` :pr:`1900`
        * Added ``BalancedClassificationDataCVSplit`` and ``BalancedClassificationDataTVSplit`` to AutoMLSearch :pr:`1875`
        * Update default classification data splitter to use downsampling for highly imbalanced data :pr:`1875`
        * Updated ``describe_pipeline`` to return more information, including ``id`` of pipelines used for ensemble models :pr:`1909`
        * Added utility method to create list of components from a list of ``DataCheckAction`` :pr:`1907`
        * Updated ``validate`` method to include a ``action`` key in returned dictionary for all ``DataCheck``and ``DataChecks`` :pr:`1916`
        * Aggregating the shap values for predictions that we know the provenance of, e.g. OHE, text, and date-time. :pr:`1901`
        * Improved error message when custom objective is passed as a string in ``pipeline.score`` :pr:`1941`
        * Added ``score_pipelines`` and ``train_pipelines`` methods to ``AutoMLSearch`` :pr:`1913`
        * Added support for ``pandas`` version 1.2.0 :pr:`1708`
        * Added ``score_batch`` and ``train_batch`` abstact methods to ``EngineBase`` and implementations in ``SequentialEngine`` :pr:`1913`
        * Added ability to handle index columns in ``AutoMLSearch`` and ``DataChecks`` :pr:`2138`
    * Fixes
        * Removed CI check for ``check_dependencies_updated_linux`` :pr:`1950`
        * Added metaclass for time series pipelines and fix binary classification pipeline ``predict`` not using objective if it is passed as a named argument :pr:`1874`
        * Fixed stack trace in prediction explanation functions caused by mixed string/numeric pandas column names :pr:`1871`
        * Fixed stack trace caused by passing pipelines with duplicate names to ``AutoMLSearch`` :pr:`1932`
        * Fixed ``AutoMLSearch.get_pipelines`` returning pipelines with the same attributes :pr:`1958`
    * Changes
        * Reversed GitHub Action for Linux unit tests until a fix for report generation is found :pr:`1920`
        * Updated ``add_results`` in ``AutoMLAlgorithm`` to take in entire pipeline results dictionary from ``AutoMLSearch`` :pr:`1891`
        * Updated ``ClassImbalanceDataCheck`` to look for severe class imbalance scenarios :pr:`1905`
        * Deleted the ``explain_prediction`` function :pr:`1915`
        * Removed ``HighVarianceCVDataCheck`` and convered it to an ``AutoMLSearch`` method instead :pr:`1928`
        * Removed warning in ``InvalidTargetDataCheck`` returned when numeric binary classification targets are not (0, 1) :pr:`1959`
    * Documentation Changes
        * Updated ``model_understanding.ipynb`` to demo the two-way partial dependence capability :pr:`1919`
    * Testing Changes

.. warning::

    **Breaking Changes**
        * Deleted the ``explain_prediction`` function :pr:`1915`
        * Removed ``HighVarianceCVDataCheck`` and convered it to an ``AutoMLSearch`` method instead :pr:`1928`
        * Added ``score_batch`` and ``train_batch`` abstact methods to ``EngineBase``. These need to be implemented in Engine subclasses :pr:`1913`


**v0.19.0 Feb. 23, 2021**
    * Enhancements
        * Added a GitHub Action for Python windows unit tests :pr:`1844`
        * Added a GitHub Action for checking updated release notes :pr:`1849`
        * Added a GitHub Action for Python lint checks :pr:`1837`
        * Adjusted ``explain_prediction``, ``explain_predictions`` and ``explain_predictions_best_worst`` to handle timeseries problems. :pr:`1818`
        * Updated ``InvalidTargetDataCheck`` to check for mismatched indices in target and features :pr:`1816`
        * Updated ``Woodwork`` structures returned from components to support ``Woodwork`` logical type overrides set by the user :pr:`1784`
        * Updated estimators to keep track of input feature names during ``fit()`` :pr:`1794`
        * Updated ``visualize_decision_tree`` to include feature names in output :pr:`1813`
        * Added ``is_bounded_like_percentage`` property for objectives. If true, the ``calculate_percent_difference`` method will return the absolute difference rather than relative difference :pr:`1809`
        * Added full error traceback to AutoMLSearch logger file :pr:`1840`
        * Changed ``TargetEncoder`` to preserve custom indices in the data :pr:`1836`
        * Refactored ``explain_predictions`` and ``explain_predictions_best_worst`` to only compute features once for all rows that need to be explained :pr:`1843`
        * Added custom random undersampler data splitter for classification :pr:`1857`
        * Updated ``OutliersDataCheck`` implementation to calculate the probability of having no outliers :pr:`1855`
        * Added ``Engines`` pipeline processing API :pr:`1838`
    * Fixes
        * Changed EngineBase random_state arg to random_seed and same for user guide docs :pr:`1889`
    * Changes
        * Modified ``calculate_percent_difference`` so that division by 0 is now inf rather than nan :pr:`1809`
        * Removed ``text_columns`` parameter from ``LSA`` and ``TextFeaturizer`` components :pr:`1652`
        * Added ``random_seed`` as an argument to our automl/pipeline/component API. Using ``random_state`` will raise a warning :pr:`1798`
        * Added ``DataCheckError`` message in ``InvalidTargetDataCheck`` if input target is None and removed exception raised :pr:`1866`
    * Documentation Changes
    * Testing Changes
        * Added back coverage for ``_get_feature_provenance`` in ``TextFeaturizer`` after ``text_columns`` was removed :pr:`1842`
        * Pin graphviz version for windows builds :pr:`1847`
        * Unpin graphviz version for windows builds :pr:`1851`

.. warning::

    **Breaking Changes**
        * Added a deprecation warning to ``explain_prediction``. It will be deleted in the next release. :pr:`1860`


**v0.18.2 Feb. 10, 2021**
    * Enhancements
        * Added uniqueness score data check :pr:`1785`
        * Added "dataframe" output format for prediction explanations :pr:`1781`
        * Updated LightGBM estimators to handle ``pandas.MultiIndex`` :pr:`1770`
        * Sped up permutation importance for some pipelines :pr:`1762`
        * Added sparsity data check :pr:`1797`
        * Confirmed support for threshold tuning for binary time series classification problems :pr:`1803`
    * Fixes
    * Changes
    * Documentation Changes
        * Added section on conda to the contributing guide :pr:`1771`
        * Updated release process to reflect freezing `main` before perf tests :pr:`1787`
        * Moving some prs to the right section of the release notes :pr:`1789`
        * Tweak README.md. :pr:`1800`
        * Fixed back arrow on install page docs :pr:`1795`
        * Fixed docstring for `ClassImbalanceDataCheck.validate()` :pr:`1817`
    * Testing Changes

**v0.18.1 Feb. 1, 2021**
    * Enhancements
        * Added ``graph_t_sne`` as a visualization tool for high dimensional data :pr:`1731`
        * Added the ability to see the linear coefficients of features in linear models terms :pr:`1738`
        * Added support for ``scikit-learn`` ``v0.24.0`` :pr:`1733`
        * Added support for ``scipy`` ``v1.6.0`` :pr:`1752`
        * Added SVM Classifier and Regressor to estimators :pr:`1714` :pr:`1761`
    * Fixes
        * Addressed bug with ``partial_dependence`` and categorical data with more categories than grid resolution :pr:`1748`
        * Removed ``random_state`` arg from ``get_pipelines`` in ``AutoMLSearch`` :pr:`1719`
        * Pinned pyzmq at less than 22.0.0 till we add support :pr:`1756`
    * Changes
        * Updated components and pipelines to return ``Woodwork`` data structures :pr:`1668`
        * Updated ``clone()`` for pipelines and components to copy over random state automatically :pr:`1753`
        * Dropped support for Python version 3.6 :pr:`1751`
        * Removed deprecated ``verbose`` flag from ``AutoMLSearch`` parameters :pr:`1772`
    * Documentation Changes
        * Add Twitter and Github link to documentation toolbar :pr:`1754`
        * Added Open Graph info to documentation :pr:`1758`
    * Testing Changes

.. warning::

    **Breaking Changes**
        * Components and pipelines return ``Woodwork`` data structures instead of ``pandas`` data structures :pr:`1668`
        * Python 3.6 will not be actively supported due to discontinued support from EvalML dependencies.
        * Deprecated ``verbose`` flag is removed for ``AutoMLSearch`` :pr:`1772`


**v0.18.0 Jan. 26, 2021**
    * Enhancements
        * Added RMSLE, MSLE, and MAPE to core objectives while checking for negative target values in ``invalid_targets_data_check`` :pr:`1574`
        * Added validation checks for binary problems with regression-like datasets and multiclass problems without true multiclass targets in ``invalid_targets_data_check`` :pr:`1665`
        * Added time series support for ``make_pipeline`` :pr:`1566`
        * Added target name for output of pipeline ``predict`` method :pr:`1578`
        * Added multiclass check to ``InvalidTargetDataCheck`` for two examples per class :pr:`1596`
        * Added support for ``graphviz`` ``v0.16`` :pr:`1657`
        * Enhanced time series pipelines to accept empty features :pr:`1651`
        * Added KNN Classifier to estimators. :pr:`1650`
        * Added support for list inputs for objectives :pr:`1663`
        * Added support for ``AutoMLSearch`` to handle time series classification pipelines :pr:`1666`
        * Enhanced ``DelayedFeaturesTransformer`` to encode categorical features and targets before delaying them :pr:`1691`
        * Added 2-way dependence plots. :pr:`1690`
        * Added ability to directly iterate through components within Pipelines :pr:`1583`
    * Fixes
        * Fixed inconsistent attributes and added Exceptions to docs :pr:`1673`
        * Fixed ``TargetLeakageDataCheck`` to use Woodwork ``mutual_information`` rather than using Pandas' Pearson Correlation :pr:`1616`
        * Fixed thresholding for pipelines in ``AutoMLSearch`` to only threshold binary classification pipelines :pr:`1622` :pr:`1626`
        * Updated ``load_data`` to return Woodwork structures and update default parameter value for ``index`` to ``None`` :pr:`1610`
        * Pinned scipy at < 1.6.0 while we work on adding support :pr:`1629`
        * Fixed data check message formatting in ``AutoMLSearch`` :pr:`1633`
        * Addressed stacked ensemble component for ``scikit-learn`` v0.24 support by setting ``shuffle=True`` for default CV :pr:`1613`
        * Fixed bug where ``Imputer`` reset the index on ``X`` :pr:`1590`
        * Fixed ``AutoMLSearch`` stacktrace when a cutom objective was passed in as a primary objective or additional objective :pr:`1575`
        * Fixed custom index bug for ``MAPE`` objective :pr:`1641`
        * Fixed index bug for ``TextFeaturizer`` and ``LSA`` components :pr:`1644`
        * Limited ``load_fraud`` dataset loaded into ``automl.ipynb`` :pr:`1646`
        * ``add_to_rankings`` updates ``AutoMLSearch.best_pipeline`` when necessary :pr:`1647`
        * Fixed bug where time series baseline estimators were not receiving ``gap`` and ``max_delay`` in ``AutoMLSearch`` :pr:`1645`
        * Fixed jupyter notebooks to help the RTD buildtime :pr:`1654`
        * Added ``positive_only`` objectives to ``non_core_objectives`` :pr:`1661`
        * Fixed stacking argument ``n_jobs`` for IterativeAlgorithm :pr:`1706`
        * Updated CatBoost estimators to return self in ``.fit()`` rather than the underlying model for consistency :pr:`1701`
        * Added ability to initialize pipeline parameters in ``AutoMLSearch`` constructor :pr:`1676`
    * Changes
        * Added labeling to ``graph_confusion_matrix`` :pr:`1632`
        * Rerunning search for ``AutoMLSearch`` results in a message thrown rather than failing the search, and removed ``has_searched`` property :pr:`1647`
        * Changed tuner class to allow and ignore single parameter values as input :pr:`1686`
        * Capped LightGBM version limit to remove bug in docs :pr:`1711`
        * Removed support for `np.random.RandomState` in EvalML :pr:`1727`
    * Documentation Changes
        * Update Model Understanding in the user guide to include ``visualize_decision_tree`` :pr:`1678`
        * Updated docs to include information about ``AutoMLSearch`` callback parameters and methods :pr:`1577`
        * Updated docs to prompt users to install graphiz on Mac :pr:`1656`
        * Added ``infer_feature_types`` to the ``start.ipynb`` guide :pr:`1700`
        * Added multicollinearity data check to API reference and docs :pr:`1707`
    * Testing Changes

.. warning::

    **Breaking Changes**
        * Removed ``has_searched`` property from ``AutoMLSearch`` :pr:`1647`
        * Components and pipelines return ``Woodwork`` data structures instead of ``pandas`` data structures :pr:`1668`
        * Removed support for `np.random.RandomState` in EvalML. Rather than passing ``np.random.RandomState`` as component and pipeline random_state values, we use int random_seed :pr:`1727`


**v0.17.0 Dec. 29, 2020**
    * Enhancements
        * Added ``save_plot`` that allows for saving figures from different backends :pr:`1588`
        * Added ``LightGBM Regressor`` to regression components :pr:`1459`
        * Added ``visualize_decision_tree`` for tree visualization with ``decision_tree_data_from_estimator`` and ``decision_tree_data_from_pipeline`` to reformat tree structure output :pr:`1511`
        * Added `DFS Transformer` component into transformer components :pr:`1454`
        * Added ``MAPE`` to the standard metrics for time series problems and update objectives :pr:`1510`
        * Added ``graph_prediction_vs_actual_over_time`` and ``get_prediction_vs_actual_over_time_data`` to the model understanding module for time series problems :pr:`1483`
        * Added a ``ComponentGraph`` class that will support future pipelines as directed acyclic graphs :pr:`1415`
        * Updated data checks to accept ``Woodwork`` data structures :pr:`1481`
        * Added parameter to ``InvalidTargetDataCheck`` to show only top unique values rather than all unique values :pr:`1485`
        * Added multicollinearity data check :pr:`1515`
        * Added baseline pipeline and components for time series regression problems :pr:`1496`
        * Added more information to users about ensembling behavior in ``AutoMLSearch`` :pr:`1527`
        * Add woodwork support for more utility and graph methods :pr:`1544`
        * Changed ``DateTimeFeaturizer`` to encode features as int :pr:`1479`
        * Return trained pipelines from ``AutoMLSearch.best_pipeline`` :pr:`1547`
        * Added utility method so that users can set feature types without having to learn about Woodwork directly :pr:`1555`
        * Added Linear Discriminant Analysis transformer for dimensionality reduction :pr:`1331`
        * Added multiclass support for ``partial_dependence`` and ``graph_partial_dependence`` :pr:`1554`
        * Added ``TimeSeriesBinaryClassificationPipeline`` and ``TimeSeriesMulticlassClassificationPipeline`` classes :pr:`1528`
        * Added ``make_data_splitter`` method for easier automl data split customization :pr:`1568`
        * Integrated ``ComponentGraph`` class into Pipelines for full non-linear pipeline support :pr:`1543`
        * Update ``AutoMLSearch`` constructor to take training data instead of ``search`` and ``add_to_leaderboard`` :pr:`1597`
        * Update ``split_data`` helper args :pr:`1597`
        * Add problem type utils ``is_regression``, ``is_classification``, ``is_timeseries`` :pr:`1597`
        * Rename ``AutoMLSearch`` ``data_split`` arg to ``data_splitter`` :pr:`1569`
    * Fixes
        * Fix AutoML not passing CV folds to ``DefaultDataChecks`` for usage by ``ClassImbalanceDataCheck`` :pr:`1619`
        * Fix Windows CI jobs: install ``numba`` via conda, required for ``shap`` :pr:`1490`
        * Added custom-index support for `reset-index-get_prediction_vs_actual_over_time_data` :pr:`1494`
        * Fix ``generate_pipeline_code`` to account for boolean and None differences between Python and JSON :pr:`1524` :pr:`1531`
        * Set max value for plotly and xgboost versions while we debug CI failures with newer versions :pr:`1532`
        * Undo version pinning for plotly :pr:`1533`
        * Fix ReadTheDocs build by updating the version of ``setuptools`` :pr:`1561`
        * Set ``random_state`` of data splitter in AutoMLSearch to take int to keep consistency in the resulting splits :pr:`1579`
        * Pin sklearn version while we work on adding support :pr:`1594`
        * Pin pandas at <1.2.0 while we work on adding support :pr:`1609`
        * Pin graphviz at < 0.16 while we work on adding support :pr:`1609`
    * Changes
        * Reverting ``save_graph`` :pr:`1550` to resolve kaleido build issues :pr:`1585`
        * Update circleci badge to apply to ``main`` :pr:`1489`
        * Added script to generate github markdown for releases :pr:`1487`
        * Updated selection using pandas ``dtypes`` to selecting using Woodwork logical types :pr:`1551`
        * Updated dependencies to fix ``ImportError: cannot import name 'MaskedArray' from 'sklearn.utils.fixes'`` error and to address Woodwork and Featuretool dependencies :pr:`1540`
        * Made ``get_prediction_vs_actual_data()`` a public method :pr:`1553`
        * Updated ``Woodwork`` version requirement to v0.0.7 :pr:`1560`
        * Move data splitters from ``evalml.automl.data_splitters`` to ``evalml.preprocessing.data_splitters`` :pr:`1597`
        * Rename "# Testing" in automl log output to "# Validation" :pr:`1597`
    * Documentation Changes
        * Added partial dependence methods to API reference :pr:`1537`
        * Updated documentation for confusion matrix methods :pr:`1611`
    * Testing Changes
        * Set ``n_jobs=1`` in most unit tests to reduce memory :pr:`1505`

.. warning::

    **Breaking Changes**
        * Updated minimal dependencies: ``numpy>=1.19.1``, ``pandas>=1.1.0``, ``scikit-learn>=0.23.1``, ``scikit-optimize>=0.8.1``
        * Updated ``AutoMLSearch.best_pipeline`` to return a trained pipeline. Pass in ``train_best_pipeline=False`` to AutoMLSearch in order to return an untrained pipeline.
        * Pipeline component instances can no longer be iterated through using ``Pipeline.component_graph`` :pr:`1543`
        * Update ``AutoMLSearch`` constructor to take training data instead of ``search`` and ``add_to_leaderboard`` :pr:`1597`
        * Update ``split_data`` helper args :pr:`1597`
        * Move data splitters from ``evalml.automl.data_splitters`` to ``evalml.preprocessing.data_splitters`` :pr:`1597`
        * Rename ``AutoMLSearch`` ``data_split`` arg to ``data_splitter`` :pr:`1569`



**v0.16.1 Dec. 1, 2020**
    * Enhancements
        * Pin woodwork version to v0.0.6 to avoid breaking changes :pr:`1484`
        * Updated ``Woodwork`` to >=0.0.5 in ``core-requirements.txt`` :pr:`1473`
        * Removed ``copy_dataframe`` parameter for ``Woodwork``, updated ``Woodwork`` to >=0.0.6 in ``core-requirements.txt`` :pr:`1478`
        * Updated ``detect_problem_type`` to use ``pandas.api.is_numeric_dtype`` :pr:`1476`
    * Changes
        * Changed ``make clean`` to delete coverage reports as a convenience for developers :pr:`1464`
        * Set ``n_jobs=-1`` by default for stacked ensemble components :pr:`1472`
    * Documentation Changes
        * Updated pipeline and component documentation and demos to use ``Woodwork`` :pr:`1466`
    * Testing Changes
        * Update dependency update checker to use everything from core and optional dependencies :pr:`1480`


**v0.16.0 Nov. 24, 2020**
    * Enhancements
        * Updated pipelines and ``make_pipeline`` to accept ``Woodwork`` inputs :pr:`1393`
        * Updated components to accept ``Woodwork`` inputs :pr:`1423`
        * Added ability to freeze hyperparameters for ``AutoMLSearch`` :pr:`1284`
        * Added ``Target Encoder`` into transformer components :pr:`1401`
        * Added callback for error handling in ``AutoMLSearch`` :pr:`1403`
        * Added the index id to the ``explain_predictions_best_worst`` output to help users identify which rows in their data are included :pr:`1365`
        * The top_k features displayed in ``explain_predictions_*`` functions are now determined by the magnitude of shap values as opposed to the ``top_k`` largest and smallest shap values. :pr:`1374`
        * Added a problem type for time series regression :pr:`1386`
        * Added a ``is_defined_for_problem_type`` method to ``ObjectiveBase`` :pr:`1386`
        * Added a ``random_state`` parameter to ``make_pipeline_from_components`` function :pr:`1411`
        * Added ``DelayedFeaturesTransformer`` :pr:`1396`
        * Added a ``TimeSeriesRegressionPipeline`` class :pr:`1418`
        * Removed ``core-requirements.txt`` from the package distribution :pr:`1429`
        * Updated data check messages to include a `"code"` and `"details"` fields :pr:`1451`, :pr:`1462`
        * Added a ``TimeSeriesSplit`` data splitter for time series problems :pr:`1441`
        * Added a ``problem_configuration`` parameter to AutoMLSearch :pr:`1457`
    * Fixes
        * Fixed ``IndexError`` raised in ``AutoMLSearch`` when ``ensembling = True`` but only one pipeline to iterate over :pr:`1397`
        * Fixed stacked ensemble input bug and LightGBM warning and bug in ``AutoMLSearch`` :pr:`1388`
        * Updated enum classes to show possible enum values as attributes :pr:`1391`
        * Updated calls to ``Woodwork``'s ``to_pandas()`` to ``to_series()`` and ``to_dataframe()`` :pr:`1428`
        * Fixed bug in OHE where column names were not guaranteed to be unique :pr:`1349`
        * Fixed bug with percent improvement of ``ExpVariance`` objective on data with highly skewed target :pr:`1467`
        * Fix SimpleImputer error which occurs when all features are bool type :pr:`1215`
    * Changes
        * Changed ``OutliersDataCheck`` to return the list of columns, rather than rows, that contain outliers :pr:`1377`
        * Simplified and cleaned output for Code Generation :pr:`1371`
        * Reverted changes from :pr:`1337` :pr:`1409`
        * Updated data checks to return dictionary of warnings and errors instead of a list :pr:`1448`
        * Updated ``AutoMLSearch`` to pass ``Woodwork`` data structures to every pipeline (instead of pandas DataFrames) :pr:`1450`
        * Update ``AutoMLSearch`` to default to ``max_batches=1`` instead of ``max_iterations=5`` :pr:`1452`
        * Updated _evaluate_pipelines to consolidate side effects :pr:`1410`
    * Documentation Changes
        * Added description of CLA to contributing guide, updated description of draft PRs :pr:`1402`
        * Updated documentation to include all data checks, ``DataChecks``, and usage of data checks in AutoML :pr:`1412`
        * Updated docstrings from ``np.array`` to ``np.ndarray`` :pr:`1417`
        * Added section on stacking ensembles in AutoMLSearch documentation :pr:`1425`
    * Testing Changes
        * Removed ``category_encoders`` from test-requirements.txt :pr:`1373`
        * Tweak codecov.io settings again to avoid flakes :pr:`1413`
        * Modified ``make lint`` to check notebook versions in the docs :pr:`1431`
        * Modified ``make lint-fix`` to standardize notebook versions in the docs :pr:`1431`
        * Use new version of pull request Github Action for dependency check (:pr:`1443`)
        * Reduced number of workers for tests to 4 :pr:`1447`

.. warning::

    **Breaking Changes**
        * The ``top_k`` and ``top_k_features`` parameters in ``explain_predictions_*`` functions now return ``k`` features as opposed to ``2 * k`` features :pr:`1374`
        * Renamed ``problem_type`` to ``problem_types`` in ``RegressionObjective``, ``BinaryClassificationObjective``, and ``MulticlassClassificationObjective`` :pr:`1319`
        * Data checks now return a dictionary of warnings and errors instead of a list :pr:`1448`



**v0.15.0 Oct. 29, 2020**
    * Enhancements
        * Added stacked ensemble component classes (``StackedEnsembleClassifier``, ``StackedEnsembleRegressor``) :pr:`1134`
        * Added stacked ensemble components to ``AutoMLSearch`` :pr:`1253`
        * Added ``DecisionTreeClassifier`` and ``DecisionTreeRegressor`` to AutoML :pr:`1255`
        * Added ``graph_prediction_vs_actual`` in ``model_understanding`` for regression problems :pr:`1252`
        * Added parameter to ``OneHotEncoder`` to enable filtering for features to encode for :pr:`1249`
        * Added percent-better-than-baseline for all objectives to automl.results :pr:`1244`
        * Added ``HighVarianceCVDataCheck`` and replaced synonymous warning in ``AutoMLSearch`` :pr:`1254`
        * Added `PCA Transformer` component for dimensionality reduction :pr:`1270`
        * Added ``generate_pipeline_code`` and ``generate_component_code`` to allow for code generation given a pipeline or component instance :pr:`1306`
        * Added ``PCA Transformer`` component for dimensionality reduction :pr:`1270`
        * Updated ``AutoMLSearch`` to support ``Woodwork`` data structures :pr:`1299`
        * Added cv_folds to ``ClassImbalanceDataCheck`` and added this check to ``DefaultDataChecks`` :pr:`1333`
        * Make ``max_batches`` argument to ``AutoMLSearch.search`` public :pr:`1320`
        * Added text support to automl search :pr:`1062`
        * Added ``_pipelines_per_batch`` as a private argument to ``AutoMLSearch`` :pr:`1355`
    * Fixes
        * Fixed ML performance issue with ordered datasets: always shuffle data in automl's default CV splits :pr:`1265`
        * Fixed broken ``evalml info`` CLI command :pr:`1293`
        * Fixed ``boosting type='rf'`` for LightGBM Classifier, as well as ``num_leaves`` error :pr:`1302`
        * Fixed bug in ``explain_predictions_best_worst`` where a custom index in the target variable would cause a ``ValueError`` :pr:`1318`
        * Added stacked ensemble estimators to to ``evalml.pipelines.__init__`` file :pr:`1326`
        * Fixed bug in OHE where calls to transform were not deterministic if ``top_n`` was less than the number of categories in a column :pr:`1324`
        * Fixed LightGBM warning messages during AutoMLSearch :pr:`1342`
        * Fix warnings thrown during AutoMLSearch in ``HighVarianceCVDataCheck`` :pr:`1346`
        * Fixed bug where TrainingValidationSplit would return invalid location indices for dataframes with a custom index :pr:`1348`
        * Fixed bug where the AutoMLSearch ``random_state`` was not being passed to the created pipelines :pr:`1321`
    * Changes
        * Allow ``add_to_rankings`` to be called before AutoMLSearch is called :pr:`1250`
        * Removed Graphviz from test-requirements to add to requirements.txt :pr:`1327`
        * Removed ``max_pipelines`` parameter from ``AutoMLSearch`` :pr:`1264`
        * Include editable installs in all install make targets :pr:`1335`
        * Made pip dependencies `featuretools` and `nlp_primitives` core dependencies :pr:`1062`
        * Removed `PartOfSpeechCount` from `TextFeaturizer` transform primitives :pr:`1062`
        * Added warning for ``partial_dependency`` when the feature includes null values :pr:`1352`
    * Documentation Changes
        * Fixed and updated code blocks in Release Notes :pr:`1243`
        * Added DecisionTree estimators to API Reference :pr:`1246`
        * Changed class inheritance display to flow vertically :pr:`1248`
        * Updated cost-benefit tutorial to use a holdout/test set :pr:`1159`
        * Added ``evalml info`` command to documentation :pr:`1293`
        * Miscellaneous doc updates :pr:`1269`
        * Removed conda pre-release testing from the release process document :pr:`1282`
        * Updates to contributing guide :pr:`1310`
        * Added Alteryx footer to docs with Twitter and Github link :pr:`1312`
        * Added documentation for evalml installation for Python 3.6 :pr:`1322`
        * Added documentation changes to make the API Docs easier to understand :pr:`1323`
        * Fixed documentation for ``feature_importance`` :pr:`1353`
        * Added tutorial for running `AutoML` with text data :pr:`1357`
        * Added documentation for woodwork integration with automl search :pr:`1361`
    * Testing Changes
        * Added tests for ``jupyter_check`` to handle IPython :pr:`1256`
        * Cleaned up ``make_pipeline`` tests to test for all estimators :pr:`1257`
        * Added a test to check conda build after merge to main :pr:`1247`
        * Removed code that was lacking codecov for ``__main__.py`` and unnecessary :pr:`1293`
        * Codecov: round coverage up instead of down :pr:`1334`
        * Add DockerHub credentials to CI testing environment :pr:`1356`
        * Add DockerHub credentials to conda testing environment :pr:`1363`

.. warning::

    **Breaking Changes**
        * Renamed ``LabelLeakageDataCheck`` to ``TargetLeakageDataCheck`` :pr:`1319`
        * ``max_pipelines`` parameter has been removed from ``AutoMLSearch``. Please use ``max_iterations`` instead. :pr:`1264`
        * ``AutoMLSearch.search()`` will now log a warning if the input is not a ``Woodwork`` data structure (``pandas``, ``numpy``) :pr:`1299`
        * Make ``max_batches`` argument to ``AutoMLSearch.search`` public :pr:`1320`
        * Removed unused argument `feature_types` from AutoMLSearch.search :pr:`1062`

**v0.14.1 Sep. 29, 2020**
    * Enhancements
        * Updated partial dependence methods to support calculating numeric columns in a dataset with non-numeric columns :pr:`1150`
        * Added ``get_feature_names`` on ``OneHotEncoder`` :pr:`1193`
        * Added ``detect_problem_type`` to ``problem_type/utils.py`` to automatically detect the problem type given targets :pr:`1194`
        * Added LightGBM to ``AutoMLSearch`` :pr:`1199`
        * Updated ``scikit-learn`` and ``scikit-optimize`` to use latest versions - 0.23.2 and 0.8.1 respectively :pr:`1141`
        * Added ``__str__`` and ``__repr__`` for pipelines and components :pr:`1218`
        * Included internal target check for both training and validation data in ``AutoMLSearch`` :pr:`1226`
        * Added ``ProblemTypes.all_problem_types`` helper to get list of supported problem types :pr:`1219`
        * Added ``DecisionTreeClassifier`` and ``DecisionTreeRegressor`` classes :pr:`1223`
        * Added ``ProblemTypes.all_problem_types`` helper to get list of supported problem types :pr:`1219`
        * ``DataChecks`` can now be parametrized by passing a list of ``DataCheck`` classes and a parameter dictionary :pr:`1167`
        * Added first CV fold score as validation score in ``AutoMLSearch.rankings`` :pr:`1221`
        * Updated ``flake8`` configuration to enable linting on ``__init__.py`` files :pr:`1234`
        * Refined ``make_pipeline_from_components`` implementation :pr:`1204`
    * Fixes
        * Updated GitHub URL after migration to Alteryx GitHub org :pr:`1207`
        * Changed Problem Type enum to be more similar to the string name :pr:`1208`
        * Wrapped call to scikit-learn's partial dependence method in a ``try``/``finally`` block :pr:`1232`
    * Changes
        * Added ``allow_writing_files`` as a named argument to CatBoost estimators. :pr:`1202`
        * Added ``solver`` and ``multi_class`` as named arguments to ``LogisticRegressionClassifier`` :pr:`1202`
        * Replaced pipeline's ``._transform`` method to evaluate all the preprocessing steps of a pipeline with ``.compute_estimator_features`` :pr:`1231`
        * Changed default large dataset train/test splitting behavior :pr:`1205`
    * Documentation Changes
        * Included description of how to access the component instances and features for pipeline user guide :pr:`1163`
        * Updated API docs to refer to target as "target" instead of "labels" for non-classification tasks and minor docs cleanup :pr:`1160`
        * Added Class Imbalance Data Check to ``api_reference.rst`` :pr:`1190` :pr:`1200`
        * Added pipeline properties to API reference :pr:`1209`
        * Clarified what the objective parameter in AutoML is used for in AutoML API reference and AutoML user guide :pr:`1222`
        * Updated API docs to include ``skopt.space.Categorical`` option for component hyperparameter range definition :pr:`1228`
        * Added install documentation for ``libomp`` in order to use LightGBM on Mac :pr:`1233`
        * Improved description of ``max_iterations`` in documentation :pr:`1212`
        * Removed unused code from sphinx conf :pr:`1235`
    * Testing Changes

.. warning::

    **Breaking Changes**
        * ``DefaultDataChecks`` now accepts a ``problem_type`` parameter that must be specified :pr:`1167`
        * Pipeline's ``._transform`` method to evaluate all the preprocessing steps of a pipeline has been replaced with ``.compute_estimator_features`` :pr:`1231`
        * ``get_objectives`` has been renamed to ``get_core_objectives``. This function will now return a list of valid objective instances :pr:`1230`


**v0.13.2 Sep. 17, 2020**
    * Enhancements
        * Added ``output_format`` field to explain predictions functions :pr:`1107`
        * Modified ``get_objective`` and ``get_objectives`` to be able to return any objective in ``evalml.objectives`` :pr:`1132`
        * Added a ``return_instance`` boolean parameter to ``get_objective`` :pr:`1132`
        * Added ``ClassImbalanceDataCheck`` to determine whether target imbalance falls below a given threshold :pr:`1135`
        * Added label encoder to LightGBM for binary classification :pr:`1152`
        * Added labels for the row index of confusion matrix :pr:`1154`
        * Added ``AutoMLSearch`` object as another parameter in search callbacks :pr:`1156`
        * Added the corresponding probability threshold for each point displayed in ``graph_roc_curve`` :pr:`1161`
        * Added ``__eq__`` for ``ComponentBase`` and ``PipelineBase`` :pr:`1178`
        * Added support for multiclass classification for ``roc_curve`` :pr:`1164`
        * Added ``categories`` accessor to ``OneHotEncoder`` for listing the categories associated with a feature :pr:`1182`
        * Added utility function to create pipeline instances from a list of component instances :pr:`1176`
    * Fixes
        * Fixed XGBoost column names for partial dependence methods :pr:`1104`
        * Removed dead code validating column type from ``TextFeaturizer`` :pr:`1122`
        * Fixed issue where ``Imputer`` cannot fit when there is None in a categorical or boolean column :pr:`1144`
        * ``OneHotEncoder`` preserves the custom index in the input data :pr:`1146`
        * Fixed representation for ``ModelFamily`` :pr:`1165`
        * Removed duplicate ``nbsphinx`` dependency in ``dev-requirements.txt`` :pr:`1168`
        * Users can now pass in any valid kwargs to all estimators :pr:`1157`
        * Remove broken accessor ``OneHotEncoder.get_feature_names`` and unneeded base class :pr:`1179`
        * Removed LightGBM Estimator from AutoML models :pr:`1186`
    * Changes
        * Pinned ``scikit-optimize`` version to 0.7.4 :pr:`1136`
        * Removed ``tqdm`` as a dependency :pr:`1177`
        * Added lightgbm version 3.0.0 to ``latest_dependency_versions.txt`` :pr:`1185`
        * Rename ``max_pipelines`` to ``max_iterations`` :pr:`1169`
    * Documentation Changes
        * Fixed API docs for ``AutoMLSearch`` ``add_result_callback`` :pr:`1113`
        * Added a step to our release process for pushing our latest version to conda-forge :pr:`1118`
        * Added warning for missing ipywidgets dependency for using ``PipelineSearchPlots`` on Jupyterlab :pr:`1145`
        * Updated ``README.md`` example to load demo dataset :pr:`1151`
        * Swapped mapping of breast cancer targets in ``model_understanding.ipynb`` :pr:`1170`
    * Testing Changes
        * Added test confirming ``TextFeaturizer`` never outputs null values :pr:`1122`
        * Changed Python version of ``Update Dependencies`` action to 3.8.x :pr:`1137`
        * Fixed release notes check-in test for ``Update Dependencies`` actions :pr:`1172`

.. warning::

    **Breaking Changes**
        * ``get_objective`` will now return a class definition rather than an instance by default :pr:`1132`
        * Deleted ``OPTIONS`` dictionary in ``evalml.objectives.utils.py`` :pr:`1132`
        * If specifying an objective by string, the string must now match the objective's name field, case-insensitive :pr:`1132`
        * Passing "Cost Benefit Matrix", "Fraud Cost", "Lead Scoring", "Mean Squared Log Error",
            "Recall", "Recall Macro", "Recall Micro", "Recall Weighted", or "Root Mean Squared Log Error" to ``AutoMLSearch`` will now result in a ``ValueError``
            rather than an ``ObjectiveNotFoundError`` :pr:`1132`
        * Search callbacks ``start_iteration_callback`` and ``add_results_callback`` have changed to include a copy of the AutoMLSearch object as a third parameter :pr:`1156`
        * Deleted ``OneHotEncoder.get_feature_names`` method which had been broken for a while, in favor of pipelines' ``input_feature_names`` :pr:`1179`
        * Deleted empty base class ``CategoricalEncoder`` which ``OneHotEncoder`` component was inheriting from :pr:`1176`
        * Results from ``roc_curve`` will now return as a list of dictionaries with each dictionary representing a class :pr:`1164`
        * ``max_pipelines`` now raises a ``DeprecationWarning`` and will be removed in the next release. ``max_iterations`` should be used instead. :pr:`1169`


**v0.13.1 Aug. 25, 2020**
    * Enhancements
        * Added Cost-Benefit Matrix objective for binary classification :pr:`1038`
        * Split ``fill_value`` into ``categorical_fill_value`` and ``numeric_fill_value`` for Imputer :pr:`1019`
        * Added ``explain_predictions`` and ``explain_predictions_best_worst`` for explaining multiple predictions with SHAP :pr:`1016`
        * Added new LSA component for text featurization :pr:`1022`
        * Added guide on installing with conda :pr:`1041`
        * Added a “cost-benefit curve” util method to graph cost-benefit matrix scores vs. binary classification thresholds :pr:`1081`
        * Standardized error when calling transform/predict before fit for pipelines :pr:`1048`
        * Added ``percent_better_than_baseline`` to AutoML search rankings and full rankings table :pr:`1050`
        * Added one-way partial dependence and partial dependence plots :pr:`1079`
        * Added "Feature Value" column to prediction explanation reports. :pr:`1064`
        * Added LightGBM classification estimator :pr:`1082`, :pr:`1114`
        * Added ``max_batches`` parameter to ``AutoMLSearch`` :pr:`1087`
    * Fixes
        * Updated ``TextFeaturizer`` component to no longer require an internet connection to run :pr:`1022`
        * Fixed non-deterministic element of ``TextFeaturizer`` transformations :pr:`1022`
        * Added a StandardScaler to all ElasticNet pipelines :pr:`1065`
        * Updated cost-benefit matrix to normalize score :pr:`1099`
        * Fixed logic in ``calculate_percent_difference`` so that it can handle negative values :pr:`1100`
    * Changes
        * Added ``needs_fitting`` property to ``ComponentBase`` :pr:`1044`
        * Updated references to data types to use datatype lists defined in ``evalml.utils.gen_utils`` :pr:`1039`
        * Remove maximum version limit for SciPy dependency :pr:`1051`
        * Moved ``all_components`` and other component importers into runtime methods :pr:`1045`
        * Consolidated graphing utility methods under ``evalml.utils.graph_utils`` :pr:`1060`
        * Made slight tweaks to how ``TextFeaturizer`` uses ``featuretools``, and did some refactoring of that and of LSA :pr:`1090`
        * Changed ``show_all_features`` parameter into ``importance_threshold``, which allows for thresholding feature importance :pr:`1097`, :pr:`1103`
    * Documentation Changes
        * Update ``setup.py`` URL to point to the github repo :pr:`1037`
        * Added tutorial for using the cost-benefit matrix objective :pr:`1088`
        * Updated ``model_understanding.ipynb`` to include documentation for using plotly on Jupyter Lab :pr:`1108`
    * Testing Changes
        * Refactor CircleCI tests to use matrix jobs (:pr:`1043`)
        * Added a test to check that all test directories are included in evalml package :pr:`1054`


.. warning::

    **Breaking Changes**
        * ``confusion_matrix`` and ``normalize_confusion_matrix`` have been moved to ``evalml.utils`` :pr:`1038`
        * All graph utility methods previously under ``evalml.pipelines.graph_utils`` have been moved to ``evalml.utils.graph_utils`` :pr:`1060`


**v0.12.2 Aug. 6, 2020**
    * Enhancements
        * Add save/load method to components :pr:`1023`
        * Expose pickle ``protocol`` as optional arg to save/load :pr:`1023`
        * Updated estimators used in AutoML to include ExtraTrees and ElasticNet estimators :pr:`1030`
    * Fixes
    * Changes
        * Removed ``DeprecationWarning`` for ``SimpleImputer`` :pr:`1018`
    * Documentation Changes
        * Add note about version numbers to release process docs :pr:`1034`
    * Testing Changes
        * Test files are now included in the evalml package :pr:`1029`


**v0.12.0 Aug. 3, 2020**
    * Enhancements
        * Added string and categorical targets support for binary and multiclass pipelines and check for numeric targets for ``DetectLabelLeakage`` data check :pr:`932`
        * Added clear exception for regression pipelines if target datatype is string or categorical :pr:`960`
        * Added target column names and class labels in ``predict`` and ``predict_proba`` output for pipelines :pr:`951`
        * Added ``_compute_shap_values`` and ``normalize_values`` to ``pipelines/explanations`` module :pr:`958`
        * Added ``explain_prediction`` feature which explains single predictions with SHAP :pr:`974`
        * Added Imputer to allow different imputation strategies for numerical and categorical dtypes :pr:`991`
        * Added support for configuring logfile path using env var, and don't create logger if there are filesystem errors :pr:`975`
        * Updated catboost estimators' default parameters and automl hyperparameter ranges to speed up fit time :pr:`998`
    * Fixes
        * Fixed ReadtheDocs warning failure regarding embedded gif :pr:`943`
        * Removed incorrect parameter passed to pipeline classes in ``_add_baseline_pipelines`` :pr:`941`
        * Added universal error for calling ``predict``, ``predict_proba``, ``transform``, and ``feature_importances`` before fitting :pr:`969`, :pr:`994`
        * Made ``TextFeaturizer`` component and pip dependencies ``featuretools`` and ``nlp_primitives`` optional :pr:`976`
        * Updated imputation strategy in automl to no longer limit impute strategy to ``most_frequent`` for all features if there are any categorical columns :pr:`991`
        * Fixed ``UnboundLocalError`` for ``cv_pipeline`` when automl search errors :pr:`996`
        * Fixed ``Imputer`` to reset dataframe index to preserve behavior expected from  ``SimpleImputer`` :pr:`1009`
    * Changes
        * Moved ``get_estimators`` to ``evalml.pipelines.components.utils`` :pr:`934`
        * Modified Pipelines to raise ``PipelineScoreError`` when they encounter an error during scoring :pr:`936`
        * Moved ``evalml.model_families.list_model_families`` to ``evalml.pipelines.components.allowed_model_families`` :pr:`959`
        * Renamed ``DateTimeFeaturization`` to ``DateTimeFeaturizer`` :pr:`977`
        * Added check to stop search and raise an error if all pipelines in a batch return NaN scores :pr:`1015`
    * Documentation Changes
        * Updated ``README.md`` :pr:`963`
        * Reworded message when errors are returned from data checks in search :pr:`982`
        * Added section on understanding model predictions with ``explain_prediction`` to User Guide :pr:`981`
        * Added a section to the user guide and api reference about how XGBoost and CatBoost are not fully supported. :pr:`992`
        * Added custom components section in user guide :pr:`993`
        * Updated FAQ section formatting :pr:`997`
        * Updated release process documentation :pr:`1003`
    * Testing Changes
        * Moved ``predict_proba`` and ``predict`` tests regarding string / categorical targets to ``test_pipelines.py`` :pr:`972`
        * Fixed dependency update bot by updating python version to 3.7 to avoid frequent github version updates :pr:`1002`


.. warning::

    **Breaking Changes**
        * ``get_estimators`` has been moved to ``evalml.pipelines.components.utils`` (previously was under ``evalml.pipelines.utils``) :pr:`934`
        * Removed the ``raise_errors`` flag in AutoML search. All errors during pipeline evaluation will be caught and logged. :pr:`936`
        * ``evalml.model_families.list_model_families`` has been moved to ``evalml.pipelines.components.allowed_model_families`` :pr:`959`
        * ``TextFeaturizer``: the ``featuretools`` and ``nlp_primitives`` packages must be installed after installing evalml in order to use this component :pr:`976`
        * Renamed ``DateTimeFeaturization`` to ``DateTimeFeaturizer`` :pr:`977`


**v0.11.2 July 16, 2020**
    * Enhancements
        * Added ``NoVarianceDataCheck`` to ``DefaultDataChecks`` :pr:`893`
        * Added text processing and featurization component ``TextFeaturizer`` :pr:`913`, :pr:`924`
        * Added additional checks to ``InvalidTargetDataCheck`` to handle invalid target data types :pr:`929`
        * ``AutoMLSearch`` will now handle ``KeyboardInterrupt`` and prompt user for confirmation :pr:`915`
    * Fixes
        * Makes automl results a read-only property :pr:`919`
    * Changes
        * Deleted static pipelines and refactored tests involving static pipelines, removed ``all_pipelines()`` and ``get_pipelines()`` :pr:`904`
        * Moved ``list_model_families`` to ``evalml.model_family.utils`` :pr:`903`
        * Updated ``all_pipelines``, ``all_estimators``, ``all_components`` to use the same mechanism for dynamically generating their elements :pr:`898`
        * Rename ``master`` branch to ``main`` :pr:`918`
        * Add pypi release github action :pr:`923`
        * Updated ``AutoMLSearch.search`` stdout output and logging and removed tqdm progress bar :pr:`921`
        * Moved automl config checks previously in ``search()`` to init :pr:`933`
    * Documentation Changes
        * Reorganized and rewrote documentation :pr:`937`
        * Updated to use pydata sphinx theme :pr:`937`
        * Updated docs to use ``release_notes`` instead of ``changelog`` :pr:`942`
    * Testing Changes
        * Cleaned up fixture names and usages in tests :pr:`895`


.. warning::

    **Breaking Changes**
        * ``list_model_families`` has been moved to ``evalml.model_family.utils`` (previously was under ``evalml.pipelines.utils``) :pr:`903`
        * ``get_estimators`` has been moved to ``evalml.pipelines.components.utils`` (previously was under ``evalml.pipelines.utils``) :pr:`934`
        * Static pipeline definitions have been removed, but similar pipelines can still be constructed via creating an instance of ``PipelineBase`` :pr:`904`
        * ``all_pipelines()`` and ``get_pipelines()`` utility methods have been removed :pr:`904`


**v0.11.0 June 30, 2020**
    * Enhancements
        * Added multiclass support for ROC curve graphing :pr:`832`
        * Added preprocessing component to drop features whose percentage of NaN values exceeds a specified threshold :pr:`834`
        * Added data check to check for problematic target labels :pr:`814`
        * Added PerColumnImputer that allows imputation strategies per column :pr:`824`
        * Added transformer to drop specific columns :pr:`827`
        * Added support for ``categories``, ``handle_error``, and ``drop`` parameters in ``OneHotEncoder`` :pr:`830` :pr:`897`
        * Added preprocessing component to handle DateTime columns featurization :pr:`838`
        * Added ability to clone pipelines and components :pr:`842`
        * Define getter method for component ``parameters`` :pr:`847`
        * Added utility methods to calculate and graph permutation importances :pr:`860`, :pr:`880`
        * Added new utility functions necessary for generating dynamic preprocessing pipelines :pr:`852`
        * Added kwargs to all components :pr:`863`
        * Updated ``AutoSearchBase`` to use dynamically generated preprocessing pipelines :pr:`870`
        * Added SelectColumns transformer :pr:`873`
        * Added ability to evaluate additional pipelines for automl search :pr:`874`
        * Added ``default_parameters`` class property to components and pipelines :pr:`879`
        * Added better support for disabling data checks in automl search :pr:`892`
        * Added ability to save and load AutoML objects to file :pr:`888`
        * Updated ``AutoSearchBase.get_pipelines`` to return an untrained pipeline instance :pr:`876`
        * Saved learned binary classification thresholds in automl results cv data dict :pr:`876`
    * Fixes
        * Fixed bug where SimpleImputer cannot handle dropped columns :pr:`846`
        * Fixed bug where PerColumnImputer cannot handle dropped columns :pr:`855`
        * Enforce requirement that builtin components save all inputted values in their parameters dict :pr:`847`
        * Don't list base classes in ``all_components`` output :pr:`847`
        * Standardize all components to output pandas data structures, and accept either pandas or numpy :pr:`853`
        * Fixed rankings and full_rankings error when search has not been run :pr:`894`
    * Changes
        * Update ``all_pipelines`` and ``all_components`` to try initializing pipelines/components, and on failure exclude them :pr:`849`
        * Refactor ``handle_components`` to ``handle_components_class``, standardize to ``ComponentBase`` subclass instead of instance :pr:`850`
        * Refactor "blacklist"/"whitelist" to "allow"/"exclude" lists :pr:`854`
        * Replaced ``AutoClassificationSearch`` and ``AutoRegressionSearch`` with ``AutoMLSearch`` :pr:`871`
        * Renamed feature_importances and permutation_importances methods to use singular names (feature_importance and permutation_importance) :pr:`883`
        * Updated ``automl`` default data splitter to train/validation split for large datasets :pr:`877`
        * Added open source license, update some repo metadata :pr:`887`
        * Removed dead code in ``_get_preprocessing_components`` :pr:`896`
    * Documentation Changes
        * Fix some typos and update the EvalML logo :pr:`872`
    * Testing Changes
        * Update the changelog check job to expect the new branching pattern for the deps update bot :pr:`836`
        * Check that all components output pandas datastructures, and can accept either pandas or numpy :pr:`853`
        * Replaced ``AutoClassificationSearch`` and ``AutoRegressionSearch`` with ``AutoMLSearch`` :pr:`871`


.. warning::

    **Breaking Changes**
        * Pipelines' static ``component_graph`` field must contain either ``ComponentBase`` subclasses or ``str``, instead of ``ComponentBase`` subclass instances :pr:`850`
        * Rename ``handle_component`` to ``handle_component_class``. Now standardizes to ``ComponentBase`` subclasses instead of ``ComponentBase`` subclass instances :pr:`850`
        * Renamed automl's ``cv`` argument to ``data_split`` :pr:`877`
        * Pipelines' and classifiers' ``feature_importances`` is renamed ``feature_importance``, ``graph_feature_importances`` is renamed ``graph_feature_importance`` :pr:`883`
        * Passing ``data_checks=None`` to automl search will not perform any data checks as opposed to default checks. :pr:`892`
        * Pipelines to search for in AutoML are now determined automatically, rather than using the statically-defined pipeline classes. :pr:`870`
        * Updated ``AutoSearchBase.get_pipelines`` to return an untrained pipeline instance, instead of one which happened to be trained on the final cross-validation fold :pr:`876`


**v0.10.0 May 29, 2020**
    * Enhancements
        * Added baseline models for classification and regression, add functionality to calculate baseline models before searching in AutoML :pr:`746`
        * Port over highly-null guardrail as a data check and define ``DefaultDataChecks`` and ``DisableDataChecks`` classes :pr:`745`
        * Update ``Tuner`` classes to work directly with pipeline parameters dicts instead of flat parameter lists :pr:`779`
        * Add Elastic Net as a pipeline option :pr:`812`
        * Added new Pipeline option ``ExtraTrees`` :pr:`790`
        * Added precicion-recall curve metrics and plot for binary classification problems in ``evalml.pipeline.graph_utils`` :pr:`794`
        * Update the default automl algorithm to search in batches, starting with default parameters for each pipeline and iterating from there :pr:`793`
        * Added ``AutoMLAlgorithm`` class and ``IterativeAlgorithm`` impl, separated from ``AutoSearchBase`` :pr:`793`
    * Fixes
        * Update pipeline ``score`` to return ``nan`` score for any objective which throws an exception during scoring :pr:`787`
        * Fixed bug introduced in :pr:`787` where binary classification metrics requiring predicted probabilities error in scoring :pr:`798`
        * CatBoost and XGBoost classifiers and regressors can no longer have a learning rate of 0 :pr:`795`
    * Changes
        * Cleanup pipeline ``score`` code, and cleanup codecov :pr:`711`
        * Remove ``pass`` for abstract methods for codecov :pr:`730`
        * Added __str__ for AutoSearch object :pr:`675`
        * Add util methods to graph ROC and confusion matrix :pr:`720`
        * Refactor ``AutoBase`` to ``AutoSearchBase`` :pr:`758`
        * Updated AutoBase with ``data_checks`` parameter, removed previous ``detect_label_leakage`` parameter, and added functionality to run data checks before search in AutoML :pr:`765`
        * Updated our logger to use Python's logging utils :pr:`763`
        * Refactor most of ``AutoSearchBase._do_iteration`` impl into ``AutoSearchBase._evaluate`` :pr:`762`
        * Port over all guardrails to use the new DataCheck API :pr:`789`
        * Expanded ``import_or_raise`` to catch all exceptions :pr:`759`
        * Adds RMSE, MSLE, RMSLE as standard metrics :pr:`788`
        * Don't allow ``Recall`` to be used as an objective for AutoML :pr:`784`
        * Removed feature selection from pipelines :pr:`819`
        * Update default estimator parameters to make automl search faster and more accurate :pr:`793`
    * Documentation Changes
        * Add instructions to freeze ``master`` on ``release.md`` :pr:`726`
        * Update release instructions with more details :pr:`727` :pr:`733`
        * Add objective base classes to API reference :pr:`736`
        * Fix components API to match other modules :pr:`747`
    * Testing Changes
        * Delete codecov yml, use codecov.io's default :pr:`732`
        * Added unit tests for fraud cost, lead scoring, and standard metric objectives :pr:`741`
        * Update codecov client :pr:`782`
        * Updated AutoBase __str__ test to include no parameters case :pr:`783`
        * Added unit tests for ``ExtraTrees`` pipeline :pr:`790`
        * If codecov fails to upload, fail build :pr:`810`
        * Updated Python version of dependency action :pr:`816`
        * Update the dependency update bot to use a suffix when creating branches :pr:`817`

.. warning::

    **Breaking Changes**
        * The ``detect_label_leakage`` parameter for AutoML classes has been removed and replaced by a ``data_checks`` parameter :pr:`765`
        * Moved ROC and confusion matrix methods from ``evalml.pipeline.plot_utils`` to ``evalml.pipeline.graph_utils`` :pr:`720`
        * ``Tuner`` classes require a pipeline hyperparameter range dict as an init arg instead of a space definition :pr:`779`
        * ``Tuner.propose`` and ``Tuner.add`` work directly with pipeline parameters dicts instead of flat parameter lists :pr:`779`
        * ``PipelineBase.hyperparameters`` and ``custom_hyperparameters`` use pipeline parameters dict format instead of being represented as a flat list :pr:`779`
        * All guardrail functions previously under ``evalml.guardrails.utils`` will be removed and replaced by data checks :pr:`789`
        * ``Recall`` disallowed as an objective for AutoML :pr:`784`
        * ``AutoSearchBase`` parameter ``tuner`` has been renamed to ``tuner_class`` :pr:`793`
        * ``AutoSearchBase`` parameter ``possible_pipelines`` and ``possible_model_families`` have been renamed to ``allowed_pipelines`` and ``allowed_model_families`` :pr:`793`


**v0.9.0 Apr. 27, 2020**
    * Enhancements
        * Added ``Accuracy`` as an standard objective :pr:`624`
        * Added verbose parameter to load_fraud :pr:`560`
        * Added Balanced Accuracy metric for binary, multiclass :pr:`612` :pr:`661`
        * Added XGBoost regressor and XGBoost regression pipeline :pr:`666`
        * Added ``Accuracy`` metric for multiclass :pr:`672`
        * Added objective name in ``AutoBase.describe_pipeline`` :pr:`686`
        * Added ``DataCheck`` and ``DataChecks``, ``Message`` classes and relevant subclasses :pr:`739`
    * Fixes
        * Removed direct access to ``cls.component_graph`` :pr:`595`
        * Add testing files to .gitignore :pr:`625`
        * Remove circular dependencies from ``Makefile`` :pr:`637`
        * Add error case for ``normalize_confusion_matrix()`` :pr:`640`
        * Fixed ``XGBoostClassifier`` and ``XGBoostRegressor`` bug with feature names that contain [, ], or < :pr:`659`
        * Update ``make_pipeline_graph`` to not accidentally create empty file when testing if path is valid :pr:`649`
        * Fix pip installation warning about docsutils version, from boto dependency :pr:`664`
        * Removed zero division warning for F1/precision/recall metrics :pr:`671`
        * Fixed ``summary`` for pipelines without estimators :pr:`707`
    * Changes
        * Updated default objective for binary/multiclass classification to log loss :pr:`613`
        * Created classification and regression pipeline subclasses and removed objective as an attribute of pipeline classes :pr:`405`
        * Changed the output of ``score`` to return one dictionary :pr:`429`
        * Created binary and multiclass objective subclasses :pr:`504`
        * Updated objectives API :pr:`445`
        * Removed call to ``get_plot_data`` from AutoML :pr:`615`
        * Set ``raise_error`` to default to True for AutoML classes :pr:`638`
        * Remove unnecessary "u" prefixes on some unicode strings :pr:`641`
        * Changed one-hot encoder to return uint8 dtypes instead of ints :pr:`653`
        * Pipeline ``_name`` field changed to ``custom_name`` :pr:`650`
        * Removed ``graphs.py`` and moved methods into ``PipelineBase`` :pr:`657`, :pr:`665`
        * Remove s3fs as a dev dependency :pr:`664`
        * Changed requirements-parser to be a core dependency :pr:`673`
        * Replace ``supported_problem_types`` field on pipelines with ``problem_type`` attribute on base classes :pr:`678`
        * Changed AutoML to only show best results for a given pipeline template in ``rankings``, added ``full_rankings`` property to show all :pr:`682`
        * Update ``ModelFamily`` values: don't list xgboost/catboost as classifiers now that we have regression pipelines for them :pr:`677`
        * Changed AutoML's ``describe_pipeline`` to get problem type from pipeline instead :pr:`685`
        * Standardize ``import_or_raise`` error messages :pr:`683`
        * Updated argument order of objectives to align with sklearn's :pr:`698`
        * Renamed ``pipeline.feature_importance_graph`` to ``pipeline.graph_feature_importances`` :pr:`700`
        * Moved ROC and confusion matrix methods to ``evalml.pipelines.plot_utils`` :pr:`704`
        * Renamed ``MultiClassificationObjective`` to ``MulticlassClassificationObjective``, to align with pipeline naming scheme :pr:`715`
    * Documentation Changes
        * Fixed some sphinx warnings :pr:`593`
        * Fixed docstring for ``AutoClassificationSearch`` with correct command :pr:`599`
        * Limit readthedocs formats to pdf, not htmlzip and epub :pr:`594` :pr:`600`
        * Clean up objectives API documentation :pr:`605`
        * Fixed function on Exploring search results page :pr:`604`
        * Update release process doc :pr:`567`
        * ``AutoClassificationSearch`` and ``AutoRegressionSearch`` show inherited methods in API reference :pr:`651`
        * Fixed improperly formatted code in breaking changes for changelog :pr:`655`
        * Added configuration to treat Sphinx warnings as errors :pr:`660`
        * Removed separate plotting section for pipelines in API reference :pr:`657`, :pr:`665`
        * Have leads example notebook load S3 files using https, so we can delete s3fs dev dependency :pr:`664`
        * Categorized components in API reference and added descriptions for each category :pr:`663`
        * Fixed Sphinx warnings about ``BalancedAccuracy`` objective :pr:`669`
        * Updated API reference to include missing components and clean up pipeline docstrings :pr:`689`
        * Reorganize API ref, and clarify pipeline sub-titles :pr:`688`
        * Add and update preprocessing utils in API reference :pr:`687`
        * Added inheritance diagrams to API reference :pr:`695`
        * Documented which default objective AutoML optimizes for :pr:`699`
        * Create seperate install page :pr:`701`
        * Include more utils in API ref, like ``import_or_raise`` :pr:`704`
        * Add more color to pipeline documentation :pr:`705`
    * Testing Changes
        * Matched install commands of ``check_latest_dependencies`` test and it's GitHub action :pr:`578`
        * Added Github app to auto assign PR author as assignee :pr:`477`
        * Removed unneeded conda installation of xgboost in windows checkin tests :pr:`618`
        * Update graph tests to always use tmpfile dir :pr:`649`
        * Changelog checkin test workaround for release PRs: If 'future release' section is empty of PR refs, pass check :pr:`658`
        * Add changelog checkin test exception for ``dep-update`` branch :pr:`723`

.. warning::

    **Breaking Changes**

    * Pipelines will now no longer take an objective parameter during instantiation, and will no longer have an objective attribute.
    * ``fit()`` and ``predict()`` now use an optional ``objective`` parameter, which is only used in binary classification pipelines to fit for a specific objective.
    * ``score()`` will now use a required ``objectives`` parameter that is used to determine all the objectives to score on. This differs from the previous behavior, where the pipeline's objective was scored on regardless.
    * ``score()`` will now return one dictionary of all objective scores.
    * ``ROC`` and ``ConfusionMatrix`` plot methods via ``Auto(*).plot`` have been removed by :pr:`615` and are replaced by ``roc_curve`` and ``confusion_matrix`` in ``evamlm.pipelines.plot_utils`` in :pr:`704`
    * ``normalize_confusion_matrix`` has been moved to ``evalml.pipelines.plot_utils`` :pr:`704`
    * Pipelines ``_name`` field changed to ``custom_name``
    * Pipelines ``supported_problem_types`` field is removed because it is no longer necessary :pr:`678`
    * Updated argument order of objectives' ``objective_function`` to align with sklearn :pr:`698`
    * ``pipeline.feature_importance_graph`` has been renamed to ``pipeline.graph_feature_importances`` in :pr:`700`
    * Removed unsupported ``MSLE`` objective :pr:`704`


**v0.8.0 Apr. 1, 2020**
    * Enhancements
        * Add normalization option and information to confusion matrix :pr:`484`
        * Add util function to drop rows with NaN values :pr:`487`
        * Renamed ``PipelineBase.name`` as ``PipelineBase.summary`` and redefined ``PipelineBase.name`` as class property :pr:`491`
        * Added access to parameters in Pipelines with ``PipelineBase.parameters`` (used to be return of ``PipelineBase.describe``) :pr:`501`
        * Added ``fill_value`` parameter for ``SimpleImputer`` :pr:`509`
        * Added functionality to override component hyperparameters and made pipelines take hyperparemeters from components :pr:`516`
        * Allow ``numpy.random.RandomState`` for random_state parameters :pr:`556`
    * Fixes
        * Removed unused dependency ``matplotlib``, and move ``category_encoders`` to test reqs :pr:`572`
    * Changes
        * Undo version cap in XGBoost placed in :pr:`402` and allowed all released of XGBoost :pr:`407`
        * Support pandas 1.0.0 :pr:`486`
        * Made all references to the logger static :pr:`503`
        * Refactored ``model_type`` parameter for components and pipelines to ``model_family`` :pr:`507`
        * Refactored ``problem_types`` for pipelines and components into ``supported_problem_types`` :pr:`515`
        * Moved ``pipelines/utils.save_pipeline`` and ``pipelines/utils.load_pipeline`` to ``PipelineBase.save`` and ``PipelineBase.load`` :pr:`526`
        * Limit number of categories encoded by ``OneHotEncoder`` :pr:`517`
    * Documentation Changes
        * Updated API reference to remove ``PipelinePlot`` and added moved ``PipelineBase`` plotting methods :pr:`483`
        * Add code style and github issue guides :pr:`463` :pr:`512`
        * Updated API reference for to surface class variables for pipelines and components :pr:`537`
        * Fixed README documentation link :pr:`535`
        * Unhid PR references in changelog :pr:`656`
    * Testing Changes
        * Added automated dependency check PR :pr:`482`, :pr:`505`
        * Updated automated dependency check comment :pr:`497`
        * Have build_docs job use python executor, so that env vars are set properly :pr:`547`
        * Added simple test to make sure ``OneHotEncoder``'s top_n works with large number of categories :pr:`552`
        * Run windows unit tests on PRs :pr:`557`


.. warning::

    **Breaking Changes**

    * ``AutoClassificationSearch`` and ``AutoRegressionSearch``'s ``model_types`` parameter has been refactored into ``allowed_model_families``
    * ``ModelTypes`` enum has been changed to ``ModelFamily``
    * Components and Pipelines now have a ``model_family`` field instead of ``model_type``
    * ``get_pipelines`` utility function now accepts ``model_families`` as an argument instead of ``model_types``
    * ``PipelineBase.name`` no longer returns structure of pipeline and has been replaced by ``PipelineBase.summary``
    * ``PipelineBase.problem_types`` and ``Estimator.problem_types`` has been renamed to ``supported_problem_types``
    * ``pipelines/utils.save_pipeline`` and ``pipelines/utils.load_pipeline`` moved to ``PipelineBase.save`` and ``PipelineBase.load``


**v0.7.0 Mar. 9, 2020**
    * Enhancements
        * Added emacs buffers to .gitignore :pr:`350`
        * Add CatBoost (gradient-boosted trees) classification and regression components and pipelines :pr:`247`
        * Added Tuner abstract base class :pr:`351`
        * Added ``n_jobs`` as parameter for ``AutoClassificationSearch`` and ``AutoRegressionSearch`` :pr:`403`
        * Changed colors of confusion matrix to shades of blue and updated axis order to match scikit-learn's :pr:`426`
        * Added ``PipelineBase`` ``.graph`` and ``.feature_importance_graph`` methods, moved from previous location :pr:`423`
        * Added support for python 3.8 :pr:`462`
    * Fixes
        * Fixed ROC and confusion matrix plots not being calculated if user passed own additional_objectives :pr:`276`
        * Fixed ReadtheDocs ``FileNotFoundError`` exception for fraud dataset :pr:`439`
    * Changes
        * Added ``n_estimators`` as a tunable parameter for XGBoost :pr:`307`
        * Remove unused parameter ``ObjectiveBase.fit_needs_proba`` :pr:`320`
        * Remove extraneous parameter ``component_type`` from all components :pr:`361`
        * Remove unused ``rankings.csv`` file :pr:`397`
        * Downloaded demo and test datasets so unit tests can run offline :pr:`408`
        * Remove ``_needs_fitting`` attribute from Components :pr:`398`
        * Changed plot.feature_importance to show only non-zero feature importances by default, added optional parameter to show all :pr:`413`
        * Refactored ``PipelineBase`` to take in parameter dictionary and moved pipeline metadata to class attribute :pr:`421`
        * Dropped support for Python 3.5 :pr:`438`
        * Removed unused ``apply.py`` file :pr:`449`
        * Clean up ``requirements.txt`` to remove unused deps :pr:`451`
        * Support installation without all required dependencies :pr:`459`
    * Documentation Changes
        * Update release.md with instructions to release to internal license key :pr:`354`
    * Testing Changes
        * Added tests for utils (and moved current utils to gen_utils) :pr:`297`
        * Moved XGBoost install into it's own separate step on Windows using Conda :pr:`313`
        * Rewind pandas version to before 1.0.0, to diagnose test failures for that version :pr:`325`
        * Added dependency update checkin test :pr:`324`
        * Rewind XGBoost version to before 1.0.0 to diagnose test failures for that version :pr:`402`
        * Update dependency check to use a whitelist :pr:`417`
        * Update unit test jobs to not install dev deps :pr:`455`

.. warning::

    **Breaking Changes**

    * Python 3.5 will not be actively supported.

**v0.6.0 Dec. 16, 2019**
    * Enhancements
        * Added ability to create a plot of feature importances :pr:`133`
        * Add early stopping to AutoML using patience and tolerance parameters :pr:`241`
        * Added ROC and confusion matrix metrics and plot for classification problems and introduce PipelineSearchPlots class :pr:`242`
        * Enhanced AutoML results with search order :pr:`260`
        * Added utility function to show system and environment information :pr:`300`
    * Fixes
        * Lower botocore requirement :pr:`235`
        * Fixed decision_function calculation for ``FraudCost`` objective :pr:`254`
        * Fixed return value of ``Recall`` metrics :pr:`264`
        * Components return ``self`` on fit :pr:`289`
    * Changes
        * Renamed automl classes to ``AutoRegressionSearch`` and ``AutoClassificationSearch`` :pr:`287`
        * Updating demo datasets to retain column names :pr:`223`
        * Moving pipeline visualization to ``PipelinePlot`` class :pr:`228`
        * Standarizing inputs as ``pd.Dataframe`` / ``pd.Series`` :pr:`130`
        * Enforcing that pipelines must have an estimator as last component :pr:`277`
        * Added ``ipywidgets`` as a dependency in ``requirements.txt`` :pr:`278`
        * Added Random and Grid Search Tuners :pr:`240`
    * Documentation Changes
        * Adding class properties to API reference :pr:`244`
        * Fix and filter FutureWarnings from scikit-learn :pr:`249`, :pr:`257`
        * Adding Linear Regression to API reference and cleaning up some Sphinx warnings :pr:`227`
    * Testing Changes
        * Added support for testing on Windows with CircleCI :pr:`226`
        * Added support for doctests :pr:`233`

.. warning::

    **Breaking Changes**

    * The ``fit()`` method for ``AutoClassifier`` and ``AutoRegressor`` has been renamed to ``search()``.
    * ``AutoClassifier`` has been renamed to ``AutoClassificationSearch``
    * ``AutoRegressor`` has been renamed to ``AutoRegressionSearch``
    * ``AutoClassificationSearch.results`` and ``AutoRegressionSearch.results`` now is a dictionary with ``pipeline_results`` and ``search_order`` keys. ``pipeline_results`` can be used to access a dictionary that is identical to the old ``.results`` dictionary. Whereas, ``search_order`` returns a list of the search order in terms of ``pipeline_id``.
    * Pipelines now require an estimator as the last component in ``component_list``. Slicing pipelines now throws an ``NotImplementedError`` to avoid returning pipelines without an estimator.

**v0.5.2 Nov. 18, 2019**
    * Enhancements
        * Adding basic pipeline structure visualization :pr:`211`
    * Documentation Changes
        * Added notebooks to build process :pr:`212`

**v0.5.1 Nov. 15, 2019**
    * Enhancements
        * Added basic outlier detection guardrail :pr:`151`
        * Added basic ID column guardrail :pr:`135`
        * Added support for unlimited pipelines with a ``max_time`` limit :pr:`70`
        * Updated .readthedocs.yaml to successfully build :pr:`188`
    * Fixes
        * Removed MSLE from default additional objectives :pr:`203`
        * Fixed ``random_state`` passed in pipelines :pr:`204`
        * Fixed slow down in RFRegressor :pr:`206`
    * Changes
        * Pulled information for describe_pipeline from pipeline's new describe method :pr:`190`
        * Refactored pipelines :pr:`108`
        * Removed guardrails from Auto(*) :pr:`202`, :pr:`208`
    * Documentation Changes
        * Updated documentation to show ``max_time`` enhancements :pr:`189`
        * Updated release instructions for RTD :pr:`193`
        * Added notebooks to build process :pr:`212`
        * Added contributing instructions :pr:`213`
        * Added new content :pr:`222`

**v0.5.0 Oct. 29, 2019**
    * Enhancements
        * Added basic one hot encoding :pr:`73`
        * Use enums for model_type :pr:`110`
        * Support for splitting regression datasets :pr:`112`
        * Auto-infer multiclass classification :pr:`99`
        * Added support for other units in ``max_time`` :pr:`125`
        * Detect highly null columns :pr:`121`
        * Added additional regression objectives :pr:`100`
        * Show an interactive iteration vs. score plot when using fit() :pr:`134`
    * Fixes
        * Reordered ``describe_pipeline`` :pr:`94`
        * Added type check for ``model_type`` :pr:`109`
        * Fixed ``s`` units when setting string ``max_time`` :pr:`132`
        * Fix objectives not appearing in API documentation :pr:`150`
    * Changes
        * Reorganized tests :pr:`93`
        * Moved logging to its own module :pr:`119`
        * Show progress bar history :pr:`111`
        * Using ``cloudpickle`` instead of pickle to allow unloading of custom objectives :pr:`113`
        * Removed render.py :pr:`154`
    * Documentation Changes
        * Update release instructions :pr:`140`
        * Include additional_objectives parameter :pr:`124`
        * Added Changelog :pr:`136`
    * Testing Changes
        * Code coverage :pr:`90`
        * Added CircleCI tests for other Python versions :pr:`104`
        * Added doc notebooks as tests :pr:`139`
        * Test metadata for CircleCI and 2 core parallelism :pr:`137`

**v0.4.1 Sep. 16, 2019**
    * Enhancements
        * Added AutoML for classification and regressor using Autobase and Skopt :pr:`7` :pr:`9`
        * Implemented standard classification and regression metrics :pr:`7`
        * Added logistic regression, random forest, and XGBoost pipelines :pr:`7`
        * Implemented support for custom objectives :pr:`15`
        * Feature importance for pipelines :pr:`18`
        * Serialization for pipelines :pr:`19`
        * Allow fitting on objectives for optimal threshold :pr:`27`
        * Added detect label leakage :pr:`31`
        * Implemented callbacks :pr:`42`
        * Allow for multiclass classification :pr:`21`
        * Added support for additional objectives :pr:`79`
    * Fixes
        * Fixed feature selection in pipelines :pr:`13`
        * Made ``random_seed`` usage consistent :pr:`45`
    * Documentation Changes
        * Documentation Changes
        * Added docstrings :pr:`6`
        * Created notebooks for docs :pr:`6`
        * Initialized readthedocs EvalML :pr:`6`
        * Added favicon :pr:`38`
    * Testing Changes
        * Added testing for loading data :pr:`39`

**v0.2.0 Aug. 13, 2019**
    * Enhancements
        * Created fraud detection objective :pr:`4`

**v0.1.0 July. 31, 2019**
    * *First Release*
    * Enhancements
        * Added lead scoring objecitve :pr:`1`
        * Added basic classifier :pr:`1`
    * Documentation Changes
        * Initialized Sphinx for docs :pr:`1`<|MERGE_RESOLUTION|>--- conflicted
+++ resolved
@@ -2,14 +2,9 @@
 -------------
 **Future Releases**
     * Enhancements
-<<<<<<< HEAD
-      * Move black to regular dependency and use it for ``generate_pipeline_code`` :pr:`4005`
-      * Implement ``generate_pipeline_example`` :pr:`4023`
-      * Add new downcast utils for component-specific nullable type handling and begin implementation on objective and component base classes :pr:`4024`
-=======
         * Move black to regular dependency and use it for ``generate_pipeline_code`` :pr:`4005`
         * Implement ``generate_pipeline_example`` :pr:`4023`
->>>>>>> 67a8be85
+        * Add new downcast utils for component-specific nullable type handling and begin implementation on objective and component base classes :pr:`4024`
     * Fixes
     * Changes
         * Increase min catboost to 1.1.1 and xgboost to 1.7.0 to add nullable type support for those estimators :pr:`3996`
