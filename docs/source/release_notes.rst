Release Notes
-------------
**Future Releases**
    * Enhancements
<<<<<<< HEAD
        * Integrate ``EvalMLAlgorithm`` into ``AutoMLSearch`` :pr:`2634`
=======
        * Use Woodwork's outlier detection for the ``OutliersDataCheck`` :pr:`2637`
>>>>>>> 0485d7ce
    * Fixes
    * Changes
        * Deleted ``_put_into_original_order`` helper function :pr:`2639`
        * Refactored time series pipeline code using a time series pipeline base class :pr:`2649`
    * Documentation Changes
        * Add complete install command to README and Install section :pr:`2627`
    * Testing Changes

.. warning::

    **Breaking Changes**
<<<<<<< HEAD
        * Renamed the current top level ``search`` method to ``search_iterative`` and defined a new ``search`` method for the ``EvalMLAlgorithm`` :pr:`2634`
=======
        * ``TimeSeriesRegressionPipeline`` no longer inherits from ``TimeSeriesRegressionPipeline`` :pr:`2649`


>>>>>>> 0485d7ce

**v0.30.2 Aug. 16, 2021**
    * Fixes
        * Updated changelog and version numbers to match the release.  Release 0.30.1 was release erroneously without a change to the version numbers.  0.30.2 replaces it.

**v0.30.1 Aug. 12, 2021**
    * Enhancements
        * Added ``DatetimeFormatDataCheck`` for time series problems :pr:`2603`
        * Added ``ProphetRegressor`` to estimators :pr:`2242`
        * Updated ``ComponentGraph`` to handle not calling samplers' transform during predict, and updated samplers' transform methods s.t. ``fit_transform`` is equivalent to ``fit(X, y).transform(X, y)`` :pr:`2583`
        * Updated ``ComponentGraph`` ``_validate_component_dict`` logic to be stricter about input values :pr:`2599`
        * Patched bug in ``xgboost`` estimators where predicting on a feature matrix of only booleans would throw an exception. :pr:`2602`
        * Updated ``ARIMARegressor`` to use relative forecasting to predict values :pr:`2613`
        * Updated to support Woodwork 0.5.1 :pr:`2610`
    * Fixes
        * Updated ``AutoMLSearch`` to drop ``ARIMARegressor`` from ``allowed_estimators`` if an incompatible frequency is detected :pr:`2632`
        * Updated ``get_best_sampler_for_data`` to consider all non-numeric datatypes as categorical for SMOTE :pr:`2590`
        * Fixed inconsistent test results from `TargetDistributionDataCheck` :pr:`2608`
        * Adopted vectorized pd.NA checking for Woodwork 0.5.1 support :pr:`2626`
        * Pinned upper version of astroid to 2.6.6 to keep ReadTheDocs working. :pr:`2638`
    * Changes
        * Renamed SMOTE samplers to SMOTE oversampler :pr:`2595`
        * Changed ``partial_dependence`` and ``graph_partial_dependence`` to raise a ``PartialDependenceError`` instead of ``ValueError``. This is not a breaking change because ``PartialDependenceError`` is a subclass of ``ValueError`` :pr:`2604`
        * Cleaned up code duplication in ``ComponentGraph`` :pr:`2612`
    * Documentation Changes
        * To avoid local docs build error, only add warning disable and download headers on ReadTheDocs builds, not locally :pr:`2617`
    * Testing Changes
        * Updated partial_dependence tests to change the element-wise comparison per the Plotly 5.2.1 upgrade :pr:`2638`
        * Changed the lint CI job to only check against python 3.9 via the `-t` flag :pr:`2586`
        * Installed Prophet in linux nightlies test and fixed ``test_all_components`` :pr:`2598`
        * Refactored and fixed all ``make_pipeline`` tests to assert correct order and address new Woodwork Unknown type inference :pr:`2572`
        * Removed ``component_graphs`` as a global variable in ``test_component_graphs.py`` :pr:`2609`

.. warning::

    **Breaking Changes**
        * Renamed SMOTE samplers to SMOTE oversampler. Please use ``SMOTEOversampler``, ``SMOTENCOversampler``, ``SMOTENOversampler`` instead of ``SMOTESampler``, ``SMOTENCSampler``, and ``SMOTENSampler`` :pr:`2595`


**v0.30.0 Aug. 3, 2021**
    * Enhancements
        * Added ``LogTransformer`` and ``TargetDistributionDataCheck`` :pr:`2487`
        * Issue a warning to users when a pipeline parameter passed in isn't used in the pipeline :pr:`2564`
        * Added Gini coefficient as an objective :pr:`2544`
        * Added ``repr`` to ``ComponentGraph`` :pr:`2565`
        * Added components to extract features from ``URL`` and ``EmailAddress`` Logical Types :pr:`2550`
        * Added support for `NaN` values in ``TextFeaturizer`` :pr:`2532`
        * Added ``SelectByType`` transformer :pr:`2531`
        * Added separate thresholds for percent null rows and columns in ``HighlyNullDataCheck`` :pr:`2562`
        * Added support for `NaN` natural language values :pr:`2577`
    * Fixes
        * Raised error message for types ``URL``, ``NaturalLanguage``, and ``EmailAddress`` in ``partial_dependence`` :pr:`2573`
    * Changes
        * Updated ``PipelineBase`` implementation for creating pipelines from a list of components :pr:`2549`
        * Moved ``get_hyperparameter_ranges`` to ``PipelineBase`` class from automl/utils module :pr:`2546`
        * Renamed ``ComponentGraph``'s ``get_parents`` to ``get_inputs`` :pr:`2540`
        * Removed ``ComponentGraph.linearized_component_graph`` and ``ComponentGraph.from_list`` :pr:`2556`
        * Updated ``ComponentGraph`` to enforce requiring `.x` and `.y` inputs for each component in the graph :pr:`2563`
        * Renamed existing ensembler implementation from ``StackedEnsemblers`` to ``SklearnStackedEnsemblers`` :pr:`2578`
    * Documentation Changes
        * Added documentation for ``DaskEngine`` and ``CFEngine`` parallel engines :pr:`2560`
        * Improved detail of ``TextFeaturizer`` docstring and tutorial :pr:`2568`
    * Testing Changes
        * Added test that makes sure ``split_data`` does not shuffle for time series problems :pr:`2552`

.. warning::

    **Breaking Changes**
        * Moved ``get_hyperparameter_ranges`` to ``PipelineBase`` class from automl/utils module :pr:`2546`
        * Renamed ``ComponentGraph``'s ``get_parents`` to ``get_inputs`` :pr:`2540`
        * Removed ``ComponentGraph.linearized_component_graph`` and ``ComponentGraph.from_list`` :pr:`2556`
        * Updated ``ComponentGraph`` to enforce requiring `.x` and `.y` inputs for each component in the graph :pr:`2563`


**v0.29.0 Jul. 21, 2021**
    * Enhancements
        * Updated 1-way partial dependence support for datetime features :pr:`2454`
        * Added details on how to fix error caused by broken ww schema :pr:`2466`
        * Added ability to use built-in pickle for saving AutoMLSearch :pr:`2463`
        * Updated our components and component graphs to use latest features of ww 0.4.1, e.g. ``concat_columns`` and drop in-place. :pr:`2465`
        * Added new, concurrent.futures based engine for parallel AutoML :pr:`2506`
        * Added support for new Woodwork ``Unknown`` type in AutoMLSearch :pr:`2477`
        * Updated our components with an attribute that describes if they modify features or targets and can be used in list API for pipeline initialization :pr:`2504`
        * Updated ``ComponentGraph`` to accept X and y as inputs :pr:`2507`
        * Removed unused ``TARGET_BINARY_INVALID_VALUES`` from ``DataCheckMessageCode`` enum and fixed formatting of objective documentation :pr:`2520`
        * Added ``EvalMLAlgorithm`` :pr:`2525`
        * Added support for `NaN` values in ``TextFeaturizer`` :pr:`2532`
    * Fixes
        * Fixed ``FraudCost`` objective and reverted threshold optimization method for binary classification to ``Golden`` :pr:`2450`
        * Added custom exception message for partial dependence on features with scales that are too small :pr:`2455`
        * Ensures the typing for Ordinal and Datetime ltypes are passed through _retain_custom_types_and_initalize_woodwork :pr:`2461`
        * Updated to work with Pandas 1.3.0 :pr:`2442`
        * Updated to work with sktime 0.7.0 :pr:`2499`
    * Changes
        * Updated XGBoost dependency to ``>=1.4.2`` :pr:`2484`, :pr:`2498`
        * Added a ``DeprecationWarning`` about deprecating the list API for ``ComponentGraph`` :pr:`2488`
        * Updated ``make_pipeline`` for AutoML to create dictionaries, not lists, to initialize pipelines :pr:`2504`
        * No longer installing graphviz on windows in our CI pipelines because release 0.17 breaks windows 3.7 :pr:`2516`
    * Documentation Changes
        * Moved docstrings from ``__init__`` to class pages, added missing docstrings for missing classes, and updated missing default values :pr:`2452`
        * Build documentation with sphinx-autoapi :pr:`2458`
        * Change ``autoapi_ignore`` to only ignore files in ``evalml/tests/*`` :pr:`2530` 
    * Testing Changes
        * Fixed flaky dask tests :pr:`2471`
        * Removed shellcheck action from ``build_conda_pkg`` action :pr:`2514`
        * Added a tmp_dir fixture that deletes its contents after tests run :pr:`2505`
        * Added a test that makes sure all pipelines in ``AutoMLSearch`` get the same data splits :pr:`2513`
        * Condensed warning output in test logs :pr:`2521`

.. warning::

    **Breaking Changes**
        * `NaN` values in the `Natural Language` type are no longer supported by the Imputer with the pandas upgrade. :pr:`2477`

**v0.28.0 Jul. 2, 2021**
    * Enhancements
        * Added support for showing a Individual Conditional Expectations plot when graphing Partial Dependence :pr:`2386`
        * Exposed ``thread_count`` for Catboost estimators as ``n_jobs`` parameter :pr:`2410`
        * Updated Objectives API to allow for sample weighting :pr:`2433`
    * Fixes
        * Deleted unreachable line from ``IterativeAlgorithm`` :pr:`2464`
    * Changes
        * Pinned Woodwork version between 0.4.1 and 0.4.2 :pr:`2460`
        * Updated psutils minimum version in requirements :pr:`2438`
        * Updated ``log_error_callback`` to not include filepath in logged message :pr:`2429`
    * Documentation Changes
        * Sped up docs :pr:`2430`
        * Removed mentions of ``DataTable`` and ``DataColumn`` from the docs :pr:`2445`
    * Testing Changes
        * Added slack integration for nightlies tests :pr:`2436`
        * Changed ``build_conda_pkg`` CI job to run only when dependencies are updates :pr:`2446`
        * Updated workflows to store pytest runtimes as test artifacts :pr:`2448`
        * Added ``AutoMLTestEnv`` test fixture for making it easy to mock automl tests :pr:`2406`

**v0.27.0 Jun. 22, 2021**
    * Enhancements
        * Adds force plots for prediction explanations :pr:`2157`
        * Removed self-reference from ``AutoMLSearch`` :pr:`2304`
        * Added support for nonlinear pipelines for ``generate_pipeline_code`` :pr:`2332`
        * Added ``inverse_transform`` method to pipelines :pr:`2256`
        * Add optional automatic update checker :pr:`2350`
        * Added ``search_order`` to ``AutoMLSearch``'s ``rankings`` and ``full_rankings`` tables :pr:`2345`
        * Updated threshold optimization method for binary classification :pr:`2315`
        * Updated demos to pull data from S3 instead of including demo data in package :pr:`2387`
        * Upgrade woodwork version to v0.4.1 :pr:`2379`
    * Fixes
        * Preserve user-specified woodwork types throughout pipeline fit/predict :pr:`2297`
        * Fixed ``ComponentGraph`` appending target to ``final_component_features`` if there is a component that returns both X and y :pr:`2358`
        * Fixed partial dependence graph method failing on multiclass problems when the class labels are numeric :pr:`2372`
        * Added ``thresholding_objective`` argument to ``AutoMLSearch`` for binary classification problems :pr:`2320`
        * Added change for ``k_neighbors`` parameter in SMOTE Oversamplers to automatically handle small samples :pr:`2375`
        * Changed naming for ``Logistic Regression Classifier`` file :pr:`2399`
        * Pinned pytest-timeout to fix minimum dependence checker :pr:`2425`
        * Replaced ``Elastic Net Classifier`` base class with ``Logistsic Regression`` to avoid ``NaN`` outputs :pr:`2420`
    * Changes
        * Cleaned up ``PipelineBase``'s ``component_graph`` and ``_component_graph`` attributes. Updated ``PipelineBase`` ``__repr__`` and added ``__eq__`` for ``ComponentGraph`` :pr:`2332`
        * Added and applied  ``black`` linting package to the EvalML repo in place of ``autopep8`` :pr:`2306`
        * Separated `custom_hyperparameters` from pipelines and added them as an argument to ``AutoMLSearch`` :pr:`2317`
        * Replaced `allowed_pipelines` with `allowed_component_graphs` :pr:`2364`
        * Removed private method ``_compute_features_during_fit`` from ``PipelineBase`` :pr:`2359`
        * Updated ``compute_order`` in ``ComponentGraph`` to be a read-only property :pr:`2408`
        * Unpinned PyZMQ version in requirements.txt :pr:`2389` 
        * Uncapping LightGBM version in requirements.txt :pr:`2405`
        * Updated minimum version of plotly :pr:`2415`
        * Removed ``SensitivityLowAlert`` objective from core objectives :pr:`2418`
    * Documentation Changes
        * Fixed lead scoring weights in the demos documentation :pr:`2315`
        * Fixed start page code and description dataset naming discrepancy :pr:`2370`
    * Testing Changes
        * Update minimum unit tests to run on all pull requests :pr:`2314`
        * Pass token to authorize uploading of codecov reports :pr:`2344`
        * Add ``pytest-timeout``. All tests that run longer than 6 minutes will fail. :pr:`2374`
        * Separated the dask tests out into separate github action jobs to isolate dask failures. :pr:`2376`
        * Refactored dask tests :pr:`2377`
        * Added the combined dask/non-dask unit tests back and renamed the dask only unit tests. :pr:`2382`
        * Sped up unit tests and split into separate jobs :pr:`2365`
        * Change CI job names, run lint for python 3.9, run nightlies on python 3.8 at 3am EST :pr:`2395` :pr:`2398`
        * Set fail-fast to false for CI jobs that run for PRs :pr:`2402`

.. warning::

    **Breaking Changes**
        * `AutoMLSearch` will accept `allowed_component_graphs` instead of `allowed_pipelines` :pr:`2364`
        * Removed ``PipelineBase``'s ``_component_graph`` attribute. Updated ``PipelineBase`` ``__repr__`` and added ``__eq__`` for ``ComponentGraph`` :pr:`2332`
        * `pipeline_parameters` will no longer accept `skopt.space` variables since hyperparameter ranges will now be specified through `custom_hyperparameters` :pr:`2317`

**v0.25.0 Jun. 01, 2021**
    * Enhancements
        * Upgraded minimum woodwork to version 0.3.1. Previous versions will not be supported :pr:`2181`
        * Added a new callback parameter for ``explain_predictions_best_worst`` :pr:`2308`
    * Fixes
    * Changes
        * Deleted the ``return_pandas`` flag from our demo data loaders :pr:`2181`
        * Moved ``default_parameters`` to ``ComponentGraph`` from ``PipelineBase`` :pr:`2307`
    * Documentation Changes
        * Updated the release procedure documentation :pr:`2230`
    * Testing Changes
        * Ignoring ``test_saving_png_file`` while building conda package :pr:`2323`

.. warning::

    **Breaking Changes**
        * Deleted the ``return_pandas`` flag from our demo data loaders :pr:`2181`
        * Upgraded minimum woodwork to version 0.3.1. Previous versions will not be supported :pr:`2181`
        * Due to the weak-ref in woodwork, set the result of ``infer_feature_types`` to a variable before accessing woodwork :pr:`2181`

**v0.24.2 May. 24, 2021**
    * Enhancements
        * Added oversamplers to AutoMLSearch :pr:`2213` :pr:`2286`
        * Added dictionary input functionality for ``Undersampler`` component :pr:`2271`
        * Changed the default parameter values for ``Elastic Net Classifier`` and ``Elastic Net Regressor`` :pr:`2269`
        * Added dictionary input functionality for the Oversampler components :pr:`2288`
    * Fixes
        * Set default `n_jobs` to 1 for `StackedEnsembleClassifier` and `StackedEnsembleRegressor` until fix for text-based parallelism in sklearn stacking can be found :pr:`2295`
    * Changes
        * Updated ``start_iteration_callback`` to accept a pipeline instance instead of a pipeline class and no longer accept pipeline parameters as a parameter :pr:`2290`
        * Refactored ``calculate_permutation_importance`` method and add per-column permutation importance method :pr:`2302`
        * Updated logging information in ``AutoMLSearch.__init__`` to clarify pipeline generation :pr:`2263`
    * Documentation Changes
        * Minor changes to the release procedure :pr:`2230`
    * Testing Changes
        * Use codecov action to update coverage reports :pr:`2238`
        * Removed MarkupSafe dependency version pin from requirements.txt and moved instead into RTD docs build CI :pr:`2261`

.. warning::

    **Breaking Changes**
        * Updated ``start_iteration_callback`` to accept a pipeline instance instead of a pipeline class and no longer accept pipeline parameters as a parameter :pr:`2290`
        * Moved ``default_parameters`` to ``ComponentGraph`` from ``PipelineBase``. A pipeline's ``default_parameters`` is now accessible via ``pipeline.component_graph.default_parameters`` :pr:`2307`


**v0.24.1 May. 16, 2021**
    * Enhancements
        * Integrated ``ARIMARegressor`` into AutoML :pr:`2009`
        * Updated ``HighlyNullDataCheck`` to also perform a null row check :pr:`2222`
        * Set ``max_depth`` to 1 in calls to featuretools dfs :pr:`2231`
    * Fixes
        * Removed data splitter sampler calls during training :pr:`2253`
        * Set minimum required version for for pyzmq, colorama, and docutils :pr:`2254`
        * Changed BaseSampler to return None instead of y :pr:`2272`
    * Changes
        * Removed ensemble split and indices in ``AutoMLSearch`` :pr:`2260`
        * Updated pipeline ``repr()`` and ``generate_pipeline_code`` to return pipeline instances without generating custom pipeline class :pr:`2227`
    * Documentation Changes
        * Capped Sphinx version under 4.0.0 :pr:`2244`
    * Testing Changes
        * Change number of cores for pytest from 4 to 2 :pr:`2266`
        * Add minimum dependency checker to generate minimum requirement files :pr:`2267`
        * Add unit tests with minimum dependencies  :pr:`2277`


**v0.24.0 May. 04, 2021**
    * Enhancements
        * Added `date_index` as a required parameter for TimeSeries problems :pr:`2217`
        * Have the ``OneHotEncoder`` return the transformed columns as booleans rather than floats :pr:`2170`
        * Added Oversampler transformer component to EvalML :pr:`2079`
        * Added Undersampler to AutoMLSearch, as well as arguments ``_sampler_method`` and ``sampler_balanced_ratio`` :pr:`2128`
        * Updated prediction explanations functions to allow pipelines with XGBoost estimators :pr:`2162`
        * Added partial dependence for datetime columns :pr:`2180`
        * Update precision-recall curve with positive label index argument, and fix for 2d predicted probabilities :pr:`2090`
        * Add pct_null_rows to ``HighlyNullDataCheck`` :pr:`2211`
        * Added a standalone AutoML `search` method for convenience, which runs data checks and then runs automl :pr:`2152`
        * Make the first batch of AutoML have a predefined order, with linear models first and complex models last :pr:`2223` :pr:`2225`
        * Added sampling dictionary support to ``BalancedClassficationSampler`` :pr:`2235`
    * Fixes
        * Fixed partial dependence not respecting grid resolution parameter for numerical features :pr:`2180`
        * Enable prediction explanations for catboost for multiclass problems :pr:`2224`
    * Changes
        * Deleted baseline pipeline classes :pr:`2202`
        * Reverting user specified date feature PR :pr:`2155` until `pmdarima` installation fix is found :pr:`2214`
        * Updated pipeline API to accept component graph and other class attributes as instance parameters. Old pipeline API still works but will not be supported long-term. :pr:`2091`
        * Removed all old datasplitters from EvalML :pr:`2193`
        * Deleted ``make_pipeline_from_components`` :pr:`2218`
    * Documentation Changes
        * Renamed dataset to clarify that its gzipped but not a tarball :pr:`2183`
        * Updated documentation to use pipeline instances instead of pipeline subclasses :pr:`2195`
        * Updated contributing guide with a note about GitHub Actions permissions :pr:`2090`
        * Updated automl and model understanding user guides :pr:`2090`
    * Testing Changes
        * Use machineFL user token for dependency update bot, and add more reviewers :pr:`2189`


.. warning::

    **Breaking Changes**
        * All baseline pipeline classes (``BaselineBinaryPipeline``, ``BaselineMulticlassPipeline``, ``BaselineRegressionPipeline``, etc.) have been deleted :pr:`2202`
        * Updated pipeline API to accept component graph and other class attributes as instance parameters. Old pipeline API still works but will not be supported long-term. Pipelines can now be initialized by specifying the component graph as the first parameter, and then passing in optional arguments such as ``custom_name``, ``parameters``, etc. For example, ``BinaryClassificationPipeline(["Random Forest Classifier"], parameters={})``.  :pr:`2091`
        * Removed all old datasplitters from EvalML :pr:`2193`
        * Deleted utility method ``make_pipeline_from_components`` :pr:`2218`


**v0.23.0 Apr. 20, 2021**
    * Enhancements
        * Refactored ``EngineBase`` and ``SequentialEngine`` api. Adding ``DaskEngine`` :pr:`1975`.
        * Added optional ``engine`` argument to ``AutoMLSearch`` :pr:`1975`
        * Added a warning about how time series support is still in beta when a user passes in a time series problem to ``AutoMLSearch`` :pr:`2118`
        * Added ``NaturalLanguageNaNDataCheck`` data check :pr:`2122`
        * Added ValueError to ``partial_dependence`` to prevent users from computing partial dependence on columns with all NaNs :pr:`2120`
        * Added standard deviation of cv scores to rankings table :pr:`2154`
    * Fixes
        * Fixed ``BalancedClassificationDataCVSplit``, ``BalancedClassificationDataTVSplit``, and ``BalancedClassificationSampler`` to use ``minority:majority`` ratio instead of ``majority:minority`` :pr:`2077`
        * Fixed bug where two-way partial dependence plots with categorical variables were not working correctly :pr:`2117`
        * Fixed bug where ``hyperparameters`` were not displaying properly for pipelines with a list ``component_graph`` and duplicate components :pr:`2133`
        * Fixed bug where ``pipeline_parameters`` argument in ``AutoMLSearch`` was not applied to pipelines passed in as ``allowed_pipelines`` :pr:`2133`
        * Fixed bug where ``AutoMLSearch`` was not applying custom hyperparameters to pipelines with a list ``component_graph`` and duplicate components :pr:`2133`
    * Changes
        * Removed ``hyperparameter_ranges`` from Undersampler and renamed ``balanced_ratio`` to ``sampling_ratio`` for samplers :pr:`2113`
        * Renamed ``TARGET_BINARY_NOT_TWO_EXAMPLES_PER_CLASS`` data check message code to ``TARGET_MULTICLASS_NOT_TWO_EXAMPLES_PER_CLASS`` :pr:`2126`
        * Modified one-way partial dependence plots of categorical features to display data with a bar plot :pr:`2117`
        * Renamed ``score`` column for ``automl.rankings`` as ``mean_cv_score`` :pr:`2135`
        * Remove 'warning' from docs tool output :pr:`2031`
    * Documentation Changes
        * Fixed ``conf.py`` file :pr:`2112`
        * Added a sentence to the automl user guide stating that our support for time series problems is still in beta. :pr:`2118`
        * Fixed documentation demos :pr:`2139`
        * Update test badge in README to use GitHub Actions :pr:`2150`
    * Testing Changes
        * Fixed ``test_describe_pipeline`` for ``pandas`` ``v1.2.4`` :pr:`2129`
        * Added a GitHub Action for building the conda package :pr:`1870` :pr:`2148`


.. warning::

    **Breaking Changes**
        * Renamed ``balanced_ratio`` to ``sampling_ratio`` for the ``BalancedClassificationDataCVSplit``, ``BalancedClassificationDataTVSplit``, ``BalancedClassficationSampler``, and Undersampler :pr:`2113`
        * Deleted the "errors" key from automl results :pr:`1975`
        * Deleted the ``raise_and_save_error_callback`` and the ``log_and_save_error_callback`` :pr:`1975`
        * Fixed ``BalancedClassificationDataCVSplit``, ``BalancedClassificationDataTVSplit``, and ``BalancedClassificationSampler`` to use minority:majority ratio instead of majority:minority :pr:`2077`


**v0.22.0 Apr. 06, 2021**
    * Enhancements
        * Added a GitHub Action for ``linux_unit_tests``:pr:`2013`
        * Added recommended actions for ``InvalidTargetDataCheck``, updated ``_make_component_list_from_actions`` to address new action, and added ``TargetImputer`` component :pr:`1989`
        * Updated ``AutoMLSearch._check_for_high_variance`` to not emit ``RuntimeWarning`` :pr:`2024`
        * Added exception when pipeline passed to ``explain_predictions`` is a ``Stacked Ensemble`` pipeline :pr:`2033`
        * Added sensitivity at low alert rates as an objective :pr:`2001`
        * Added ``Undersampler`` transformer component :pr:`2030`
    * Fixes
        * Updated Engine's ``train_batch`` to apply undersampling :pr:`2038`
        * Fixed bug in where Time Series Classification pipelines were not encoding targets in ``predict`` and ``predict_proba`` :pr:`2040`
        * Fixed data splitting errors if target is float for classification problems :pr:`2050`
        * Pinned ``docutils`` to <0.17 to fix ReadtheDocs warning issues :pr:`2088`
    * Changes
        * Removed lists as acceptable hyperparameter ranges in ``AutoMLSearch`` :pr:`2028`
        * Renamed "details" to "metadata" for data check actions :pr:`2008`
    * Documentation Changes
        * Catch and suppress warnings in documentation :pr:`1991` :pr:`2097`
        * Change spacing in ``start.ipynb`` to provide clarity for ``AutoMLSearch`` :pr:`2078`
        * Fixed start code on README :pr:`2108`
    * Testing Changes


**v0.21.0 Mar. 24, 2021**
    * Enhancements
        * Changed ``AutoMLSearch`` to default ``optimize_thresholds`` to True :pr:`1943`
        * Added multiple oversampling and undersampling sampling methods as data splitters for imbalanced classification :pr:`1775`
        * Added params to balanced classification data splitters for visibility :pr:`1966`
        * Updated ``make_pipeline`` to not add ``Imputer`` if input data does not have numeric or categorical columns :pr:`1967`
        * Updated ``ClassImbalanceDataCheck`` to better handle multiclass imbalances :pr:`1986`
        * Added recommended actions for the output of data check's ``validate`` method :pr:`1968`
        * Added error message for ``partial_dependence`` when features are mostly the same value :pr:`1994`
        * Updated ``OneHotEncoder`` to drop one redundant feature by default for features with two categories :pr:`1997`
        * Added a ``PolynomialDetrender`` component :pr:`1992`
        * Added ``DateTimeNaNDataCheck`` data check :pr:`2039`
    * Fixes
        * Changed best pipeline to train on the entire dataset rather than just ensemble indices for ensemble problems :pr:`2037`
        * Updated binary classification pipelines to use objective decision function during scoring of custom objectives :pr:`1934`
    * Changes
        * Removed ``data_checks`` parameter, ``data_check_results`` and data checks logic from ``AutoMLSearch`` :pr:`1935`
        * Deleted ``random_state`` argument :pr:`1985`
        * Updated Woodwork version requirement to ``v0.0.11`` :pr:`1996`
    * Documentation Changes
    * Testing Changes
        * Removed ``build_docs`` CI job in favor of RTD GH builder :pr:`1974`
        * Added tests to confirm support for Python 3.9 :pr:`1724`
        * Added tests to support Dask AutoML/Engine :pr:`1990`
        * Changed ``build_conda_pkg`` job to use ``latest_release_changes`` branch in the feedstock. :pr:`1979`

.. warning::

    **Breaking Changes**
        * Changed ``AutoMLSearch`` to default ``optimize_thresholds`` to True :pr:`1943`
        * Removed ``data_checks`` parameter, ``data_check_results`` and data checks logic from ``AutoMLSearch``. To run the data checks which were previously run by default in ``AutoMLSearch``, please call ``DefaultDataChecks().validate(X_train, y_train)`` or take a look at our documentation for more examples. :pr:`1935`
        * Deleted ``random_state`` argument :pr:`1985`

**v0.20.0 Mar. 10, 2021**
    * Enhancements
        * Added a GitHub Action for Detecting dependency changes :pr:`1933`
        * Create a separate CV split to train stacked ensembler on for AutoMLSearch :pr:`1814`
        * Added a GitHub Action for Linux unit tests :pr:`1846`
        * Added ``ARIMARegressor`` estimator :pr:`1894`
        * Added ``DataCheckAction`` class and ``DataCheckActionCode`` enum :pr:`1896`
        * Updated ``Woodwork`` requirement to ``v0.0.10`` :pr:`1900`
        * Added ``BalancedClassificationDataCVSplit`` and ``BalancedClassificationDataTVSplit`` to AutoMLSearch :pr:`1875`
        * Update default classification data splitter to use downsampling for highly imbalanced data :pr:`1875`
        * Updated ``describe_pipeline`` to return more information, including ``id`` of pipelines used for ensemble models :pr:`1909`
        * Added utility method to create list of components from a list of ``DataCheckAction`` :pr:`1907`
        * Updated ``validate`` method to include a ``action`` key in returned dictionary for all ``DataCheck``and ``DataChecks`` :pr:`1916`
        * Aggregating the shap values for predictions that we know the provenance of, e.g. OHE, text, and date-time. :pr:`1901`
        * Improved error message when custom objective is passed as a string in ``pipeline.score`` :pr:`1941`
        * Added ``score_pipelines`` and ``train_pipelines`` methods to ``AutoMLSearch`` :pr:`1913`
        * Added support for ``pandas`` version 1.2.0 :pr:`1708`
        * Added ``score_batch`` and ``train_batch`` abstact methods to ``EngineBase`` and implementations in ``SequentialEngine`` :pr:`1913`
        * Added ability to handle index columns in ``AutoMLSearch`` and ``DataChecks`` :pr:`2138`
    * Fixes
        * Removed CI check for ``check_dependencies_updated_linux`` :pr:`1950`
        * Added metaclass for time series pipelines and fix binary classification pipeline ``predict`` not using objective if it is passed as a named argument :pr:`1874`
        * Fixed stack trace in prediction explanation functions caused by mixed string/numeric pandas column names :pr:`1871`
        * Fixed stack trace caused by passing pipelines with duplicate names to ``AutoMLSearch`` :pr:`1932`
        * Fixed ``AutoMLSearch.get_pipelines`` returning pipelines with the same attributes :pr:`1958`
    * Changes
        * Reversed GitHub Action for Linux unit tests until a fix for report generation is found :pr:`1920`
        * Updated ``add_results`` in ``AutoMLAlgorithm`` to take in entire pipeline results dictionary from ``AutoMLSearch`` :pr:`1891`
        * Updated ``ClassImbalanceDataCheck`` to look for severe class imbalance scenarios :pr:`1905`
        * Deleted the ``explain_prediction`` function :pr:`1915`
        * Removed ``HighVarianceCVDataCheck`` and convered it to an ``AutoMLSearch`` method instead :pr:`1928`
        * Removed warning in ``InvalidTargetDataCheck`` returned when numeric binary classification targets are not (0, 1) :pr:`1959`
    * Documentation Changes
        * Updated ``model_understanding.ipynb`` to demo the two-way partial dependence capability :pr:`1919`
    * Testing Changes

.. warning::

    **Breaking Changes**
        * Deleted the ``explain_prediction`` function :pr:`1915`
        * Removed ``HighVarianceCVDataCheck`` and convered it to an ``AutoMLSearch`` method instead :pr:`1928`
        * Added ``score_batch`` and ``train_batch`` abstact methods to ``EngineBase``. These need to be implemented in Engine subclasses :pr:`1913`


**v0.19.0 Feb. 23, 2021**
    * Enhancements
        * Added a GitHub Action for Python windows unit tests :pr:`1844`
        * Added a GitHub Action for checking updated release notes :pr:`1849`
        * Added a GitHub Action for Python lint checks :pr:`1837`
        * Adjusted ``explain_prediction``, ``explain_predictions`` and ``explain_predictions_best_worst`` to handle timeseries problems. :pr:`1818`
        * Updated ``InvalidTargetDataCheck`` to check for mismatched indices in target and features :pr:`1816`
        * Updated ``Woodwork`` structures returned from components to support ``Woodwork`` logical type overrides set by the user :pr:`1784`
        * Updated estimators to keep track of input feature names during ``fit()`` :pr:`1794`
        * Updated ``visualize_decision_tree`` to include feature names in output :pr:`1813`
        * Added ``is_bounded_like_percentage`` property for objectives. If true, the ``calculate_percent_difference`` method will return the absolute difference rather than relative difference :pr:`1809`
        * Added full error traceback to AutoMLSearch logger file :pr:`1840`
        * Changed ``TargetEncoder`` to preserve custom indices in the data :pr:`1836`
        * Refactored ``explain_predictions`` and ``explain_predictions_best_worst`` to only compute features once for all rows that need to be explained :pr:`1843`
        * Added custom random undersampler data splitter for classification :pr:`1857`
        * Updated ``OutliersDataCheck`` implementation to calculate the probability of having no outliers :pr:`1855`
        * Added ``Engines`` pipeline processing API :pr:`1838`
    * Fixes
        * Changed EngineBase random_state arg to random_seed and same for user guide docs :pr:`1889`
    * Changes
        * Modified ``calculate_percent_difference`` so that division by 0 is now inf rather than nan :pr:`1809`
        * Removed ``text_columns`` parameter from ``LSA`` and ``TextFeaturizer`` components :pr:`1652`
        * Added ``random_seed`` as an argument to our automl/pipeline/component API. Using ``random_state`` will raise a warning :pr:`1798`
        * Added ``DataCheckError`` message in ``InvalidTargetDataCheck`` if input target is None and removed exception raised :pr:`1866`
    * Documentation Changes
    * Testing Changes
        * Added back coverage for ``_get_feature_provenance`` in ``TextFeaturizer`` after ``text_columns`` was removed :pr:`1842`
        * Pin graphviz version for windows builds :pr:`1847`
        * Unpin graphviz version for windows builds :pr:`1851`

.. warning::

    **Breaking Changes**
        * Added a deprecation warning to ``explain_prediction``. It will be deleted in the next release. :pr:`1860`


**v0.18.2 Feb. 10, 2021**
    * Enhancements
        * Added uniqueness score data check :pr:`1785`
        * Added "dataframe" output format for prediction explanations :pr:`1781`
        * Updated LightGBM estimators to handle ``pandas.MultiIndex`` :pr:`1770`
        * Sped up permutation importance for some pipelines :pr:`1762`
        * Added sparsity data check :pr:`1797`
        * Confirmed support for threshold tuning for binary time series classification problems :pr:`1803`
    * Fixes
    * Changes
    * Documentation Changes
        * Added section on conda to the contributing guide :pr:`1771`
        * Updated release process to reflect freezing `main` before perf tests :pr:`1787`
        * Moving some prs to the right section of the release notes :pr:`1789`
        * Tweak README.md. :pr:`1800`
        * Fixed back arrow on install page docs :pr:`1795`
        * Fixed docstring for `ClassImbalanceDataCheck.validate()` :pr:`1817`
    * Testing Changes

**v0.18.1 Feb. 1, 2021**
    * Enhancements
        * Added ``graph_t_sne`` as a visualization tool for high dimensional data :pr:`1731`
        * Added the ability to see the linear coefficients of features in linear models terms :pr:`1738`
        * Added support for ``scikit-learn`` ``v0.24.0`` :pr:`1733`
        * Added support for ``scipy`` ``v1.6.0`` :pr:`1752`
        * Added SVM Classifier and Regressor to estimators :pr:`1714` :pr:`1761`
    * Fixes
        * Addressed bug with ``partial_dependence`` and categorical data with more categories than grid resolution :pr:`1748`
        * Removed ``random_state`` arg from ``get_pipelines`` in ``AutoMLSearch`` :pr:`1719`
        * Pinned pyzmq at less than 22.0.0 till we add support :pr:`1756`
    * Changes
        * Updated components and pipelines to return ``Woodwork`` data structures :pr:`1668`
        * Updated ``clone()`` for pipelines and components to copy over random state automatically :pr:`1753`
        * Dropped support for Python version 3.6 :pr:`1751`
        * Removed deprecated ``verbose`` flag from ``AutoMLSearch`` parameters :pr:`1772`
    * Documentation Changes
        * Add Twitter and Github link to documentation toolbar :pr:`1754`
        * Added Open Graph info to documentation :pr:`1758`
    * Testing Changes

.. warning::

    **Breaking Changes**
        * Components and pipelines return ``Woodwork`` data structures instead of ``pandas`` data structures :pr:`1668`
        * Python 3.6 will not be actively supported due to discontinued support from EvalML dependencies.
        * Deprecated ``verbose`` flag is removed for ``AutoMLSearch`` :pr:`1772`


**v0.18.0 Jan. 26, 2021**
    * Enhancements
        * Added RMSLE, MSLE, and MAPE to core objectives while checking for negative target values in ``invalid_targets_data_check`` :pr:`1574`
        * Added validation checks for binary problems with regression-like datasets and multiclass problems without true multiclass targets in ``invalid_targets_data_check`` :pr:`1665`
        * Added time series support for ``make_pipeline`` :pr:`1566`
        * Added target name for output of pipeline ``predict`` method :pr:`1578`
        * Added multiclass check to ``InvalidTargetDataCheck`` for two examples per class :pr:`1596`
        * Added support for ``graphviz`` ``v0.16`` :pr:`1657`
        * Enhanced time series pipelines to accept empty features :pr:`1651`
        * Added KNN Classifier to estimators. :pr:`1650`
        * Added support for list inputs for objectives :pr:`1663`
        * Added support for ``AutoMLSearch`` to handle time series classification pipelines :pr:`1666`
        * Enhanced ``DelayedFeaturesTransformer`` to encode categorical features and targets before delaying them :pr:`1691`
        * Added 2-way dependence plots. :pr:`1690`
        * Added ability to directly iterate through components within Pipelines :pr:`1583`
    * Fixes
        * Fixed inconsistent attributes and added Exceptions to docs :pr:`1673`
        * Fixed ``TargetLeakageDataCheck`` to use Woodwork ``mutual_information`` rather than using Pandas' Pearson Correlation :pr:`1616`
        * Fixed thresholding for pipelines in ``AutoMLSearch`` to only threshold binary classification pipelines :pr:`1622` :pr:`1626`
        * Updated ``load_data`` to return Woodwork structures and update default parameter value for ``index`` to ``None`` :pr:`1610`
        * Pinned scipy at < 1.6.0 while we work on adding support :pr:`1629`
        * Fixed data check message formatting in ``AutoMLSearch`` :pr:`1633`
        * Addressed stacked ensemble component for ``scikit-learn`` v0.24 support by setting ``shuffle=True`` for default CV :pr:`1613`
        * Fixed bug where ``Imputer`` reset the index on ``X`` :pr:`1590`
        * Fixed ``AutoMLSearch`` stacktrace when a cutom objective was passed in as a primary objective or additional objective :pr:`1575`
        * Fixed custom index bug for ``MAPE`` objective :pr:`1641`
        * Fixed index bug for ``TextFeaturizer`` and ``LSA`` components :pr:`1644`
        * Limited ``load_fraud`` dataset loaded into ``automl.ipynb`` :pr:`1646`
        * ``add_to_rankings`` updates ``AutoMLSearch.best_pipeline`` when necessary :pr:`1647`
        * Fixed bug where time series baseline estimators were not receiving ``gap`` and ``max_delay`` in ``AutoMLSearch`` :pr:`1645`
        * Fixed jupyter notebooks to help the RTD buildtime :pr:`1654`
        * Added ``positive_only`` objectives to ``non_core_objectives`` :pr:`1661`
        * Fixed stacking argument ``n_jobs`` for IterativeAlgorithm :pr:`1706`
        * Updated CatBoost estimators to return self in ``.fit()`` rather than the underlying model for consistency :pr:`1701`
        * Added ability to initialize pipeline parameters in ``AutoMLSearch`` constructor :pr:`1676`
    * Changes
        * Added labeling to ``graph_confusion_matrix`` :pr:`1632`
        * Rerunning search for ``AutoMLSearch`` results in a message thrown rather than failing the search, and removed ``has_searched`` property :pr:`1647`
        * Changed tuner class to allow and ignore single parameter values as input :pr:`1686`
        * Capped LightGBM version limit to remove bug in docs :pr:`1711`
        * Removed support for `np.random.RandomState` in EvalML :pr:`1727`
    * Documentation Changes
        * Update Model Understanding in the user guide to include ``visualize_decision_tree`` :pr:`1678`
        * Updated docs to include information about ``AutoMLSearch`` callback parameters and methods :pr:`1577`
        * Updated docs to prompt users to install graphiz on Mac :pr:`1656`
        * Added ``infer_feature_types`` to the ``start.ipynb`` guide :pr:`1700`
        * Added multicollinearity data check to API reference and docs :pr:`1707`
    * Testing Changes

.. warning::

    **Breaking Changes**
        * Removed ``has_searched`` property from ``AutoMLSearch`` :pr:`1647`
        * Components and pipelines return ``Woodwork`` data structures instead of ``pandas`` data structures :pr:`1668`
        * Removed support for `np.random.RandomState` in EvalML. Rather than passing ``np.random.RandomState`` as component and pipeline random_state values, we use int random_seed :pr:`1727`


**v0.17.0 Dec. 29, 2020**
    * Enhancements
        * Added ``save_plot`` that allows for saving figures from different backends :pr:`1588`
        * Added ``LightGBM Regressor`` to regression components :pr:`1459`
        * Added ``visualize_decision_tree`` for tree visualization with ``decision_tree_data_from_estimator`` and ``decision_tree_data_from_pipeline`` to reformat tree structure output :pr:`1511`
        * Added `DFS Transformer` component into transformer components :pr:`1454`
        * Added ``MAPE`` to the standard metrics for time series problems and update objectives :pr:`1510`
        * Added ``graph_prediction_vs_actual_over_time`` and ``get_prediction_vs_actual_over_time_data`` to the model understanding module for time series problems :pr:`1483`
        * Added a ``ComponentGraph`` class that will support future pipelines as directed acyclic graphs :pr:`1415`
        * Updated data checks to accept ``Woodwork`` data structures :pr:`1481`
        * Added parameter to ``InvalidTargetDataCheck`` to show only top unique values rather than all unique values :pr:`1485`
        * Added multicollinearity data check :pr:`1515`
        * Added baseline pipeline and components for time series regression problems :pr:`1496`
        * Added more information to users about ensembling behavior in ``AutoMLSearch`` :pr:`1527`
        * Add woodwork support for more utility and graph methods :pr:`1544`
        * Changed ``DateTimeFeaturizer`` to encode features as int :pr:`1479`
        * Return trained pipelines from ``AutoMLSearch.best_pipeline`` :pr:`1547`
        * Added utility method so that users can set feature types without having to learn about Woodwork directly :pr:`1555`
        * Added Linear Discriminant Analysis transformer for dimensionality reduction :pr:`1331`
        * Added multiclass support for ``partial_dependence`` and ``graph_partial_dependence`` :pr:`1554`
        * Added ``TimeSeriesBinaryClassificationPipeline`` and ``TimeSeriesMulticlassClassificationPipeline`` classes :pr:`1528`
        * Added ``make_data_splitter`` method for easier automl data split customization :pr:`1568`
        * Integrated ``ComponentGraph`` class into Pipelines for full non-linear pipeline support :pr:`1543`
        * Update ``AutoMLSearch`` constructor to take training data instead of ``search`` and ``add_to_leaderboard`` :pr:`1597`
        * Update ``split_data`` helper args :pr:`1597`
        * Add problem type utils ``is_regression``, ``is_classification``, ``is_timeseries`` :pr:`1597`
        * Rename ``AutoMLSearch`` ``data_split`` arg to ``data_splitter`` :pr:`1569`
    * Fixes
        * Fix AutoML not passing CV folds to ``DefaultDataChecks`` for usage by ``ClassImbalanceDataCheck`` :pr:`1619`
        * Fix Windows CI jobs: install ``numba`` via conda, required for ``shap`` :pr:`1490`
        * Added custom-index support for `reset-index-get_prediction_vs_actual_over_time_data` :pr:`1494`
        * Fix ``generate_pipeline_code`` to account for boolean and None differences between Python and JSON :pr:`1524` :pr:`1531`
        * Set max value for plotly and xgboost versions while we debug CI failures with newer versions :pr:`1532`
        * Undo version pinning for plotly :pr:`1533`
        * Fix ReadTheDocs build by updating the version of ``setuptools`` :pr:`1561`
        * Set ``random_state`` of data splitter in AutoMLSearch to take int to keep consistency in the resulting splits :pr:`1579`
        * Pin sklearn version while we work on adding support :pr:`1594`
        * Pin pandas at <1.2.0 while we work on adding support :pr:`1609`
        * Pin graphviz at < 0.16 while we work on adding support :pr:`1609`
    * Changes
        * Reverting ``save_graph`` :pr:`1550` to resolve kaleido build issues :pr:`1585`
        * Update circleci badge to apply to ``main`` :pr:`1489`
        * Added script to generate github markdown for releases :pr:`1487`
        * Updated selection using pandas ``dtypes`` to selecting using Woodwork logical types :pr:`1551`
        * Updated dependencies to fix ``ImportError: cannot import name 'MaskedArray' from 'sklearn.utils.fixes'`` error and to address Woodwork and Featuretool dependencies :pr:`1540`
        * Made ``get_prediction_vs_actual_data()`` a public method :pr:`1553`
        * Updated ``Woodwork`` version requirement to v0.0.7 :pr:`1560`
        * Move data splitters from ``evalml.automl.data_splitters`` to ``evalml.preprocessing.data_splitters`` :pr:`1597`
        * Rename "# Testing" in automl log output to "# Validation" :pr:`1597`
    * Documentation Changes
        * Added partial dependence methods to API reference :pr:`1537`
        * Updated documentation for confusion matrix methods :pr:`1611`
    * Testing Changes
        * Set ``n_jobs=1`` in most unit tests to reduce memory :pr:`1505`

.. warning::

    **Breaking Changes**
        * Updated minimal dependencies: ``numpy>=1.19.1``, ``pandas>=1.1.0``, ``scikit-learn>=0.23.1``, ``scikit-optimize>=0.8.1``
        * Updated ``AutoMLSearch.best_pipeline`` to return a trained pipeline. Pass in ``train_best_pipeline=False`` to AutoMLSearch in order to return an untrained pipeline.
        * Pipeline component instances can no longer be iterated through using ``Pipeline.component_graph`` :pr:`1543`
        * Update ``AutoMLSearch`` constructor to take training data instead of ``search`` and ``add_to_leaderboard`` :pr:`1597`
        * Update ``split_data`` helper args :pr:`1597`
        * Move data splitters from ``evalml.automl.data_splitters`` to ``evalml.preprocessing.data_splitters`` :pr:`1597`
        * Rename ``AutoMLSearch`` ``data_split`` arg to ``data_splitter`` :pr:`1569`



**v0.16.1 Dec. 1, 2020**
    * Enhancements
        * Pin woodwork version to v0.0.6 to avoid breaking changes :pr:`1484`
        * Updated ``Woodwork`` to >=0.0.5 in ``core-requirements.txt`` :pr:`1473`
        * Removed ``copy_dataframe`` parameter for ``Woodwork``, updated ``Woodwork`` to >=0.0.6 in ``core-requirements.txt`` :pr:`1478`
        * Updated ``detect_problem_type`` to use ``pandas.api.is_numeric_dtype`` :pr:`1476`
    * Changes
        * Changed ``make clean`` to delete coverage reports as a convenience for developers :pr:`1464`
        * Set ``n_jobs=-1`` by default for stacked ensemble components :pr:`1472`
    * Documentation Changes
        * Updated pipeline and component documentation and demos to use ``Woodwork`` :pr:`1466`
    * Testing Changes
        * Update dependency update checker to use everything from core and optional dependencies :pr:`1480`


**v0.16.0 Nov. 24, 2020**
    * Enhancements
        * Updated pipelines and ``make_pipeline`` to accept ``Woodwork`` inputs :pr:`1393`
        * Updated components to accept ``Woodwork`` inputs :pr:`1423`
        * Added ability to freeze hyperparameters for ``AutoMLSearch`` :pr:`1284`
        * Added ``Target Encoder`` into transformer components :pr:`1401`
        * Added callback for error handling in ``AutoMLSearch`` :pr:`1403`
        * Added the index id to the ``explain_predictions_best_worst`` output to help users identify which rows in their data are included :pr:`1365`
        * The top_k features displayed in ``explain_predictions_*`` functions are now determined by the magnitude of shap values as opposed to the ``top_k`` largest and smallest shap values. :pr:`1374`
        * Added a problem type for time series regression :pr:`1386`
        * Added a ``is_defined_for_problem_type`` method to ``ObjectiveBase`` :pr:`1386`
        * Added a ``random_state`` parameter to ``make_pipeline_from_components`` function :pr:`1411`
        * Added ``DelayedFeaturesTransformer`` :pr:`1396`
        * Added a ``TimeSeriesRegressionPipeline`` class :pr:`1418`
        * Removed ``core-requirements.txt`` from the package distribution :pr:`1429`
        * Updated data check messages to include a `"code"` and `"details"` fields :pr:`1451`, :pr:`1462`
        * Added a ``TimeSeriesSplit`` data splitter for time series problems :pr:`1441`
        * Added a ``problem_configuration`` parameter to AutoMLSearch :pr:`1457`
    * Fixes
        * Fixed ``IndexError`` raised in ``AutoMLSearch`` when ``ensembling = True`` but only one pipeline to iterate over :pr:`1397`
        * Fixed stacked ensemble input bug and LightGBM warning and bug in ``AutoMLSearch`` :pr:`1388`
        * Updated enum classes to show possible enum values as attributes :pr:`1391`
        * Updated calls to ``Woodwork``'s ``to_pandas()`` to ``to_series()`` and ``to_dataframe()`` :pr:`1428`
        * Fixed bug in OHE where column names were not guaranteed to be unique :pr:`1349`
        * Fixed bug with percent improvement of ``ExpVariance`` objective on data with highly skewed target :pr:`1467`
        * Fix SimpleImputer error which occurs when all features are bool type :pr:`1215`
    * Changes
        * Changed ``OutliersDataCheck`` to return the list of columns, rather than rows, that contain outliers :pr:`1377`
        * Simplified and cleaned output for Code Generation :pr:`1371`
        * Reverted changes from :pr:`1337` :pr:`1409`
        * Updated data checks to return dictionary of warnings and errors instead of a list :pr:`1448`
        * Updated ``AutoMLSearch`` to pass ``Woodwork`` data structures to every pipeline (instead of pandas DataFrames) :pr:`1450`
        * Update ``AutoMLSearch`` to default to ``max_batches=1`` instead of ``max_iterations=5`` :pr:`1452`
        * Updated _evaluate_pipelines to consolidate side effects :pr:`1410`
    * Documentation Changes
        * Added description of CLA to contributing guide, updated description of draft PRs :pr:`1402`
        * Updated documentation to include all data checks, ``DataChecks``, and usage of data checks in AutoML :pr:`1412`
        * Updated docstrings from ``np.array`` to ``np.ndarray`` :pr:`1417`
        * Added section on stacking ensembles in AutoMLSearch documentation :pr:`1425`
    * Testing Changes
        * Removed ``category_encoders`` from test-requirements.txt :pr:`1373`
        * Tweak codecov.io settings again to avoid flakes :pr:`1413`
        * Modified ``make lint`` to check notebook versions in the docs :pr:`1431`
        * Modified ``make lint-fix`` to standardize notebook versions in the docs :pr:`1431`
        * Use new version of pull request Github Action for dependency check (:pr:`1443`)
        * Reduced number of workers for tests to 4 :pr:`1447`

.. warning::

    **Breaking Changes**
        * The ``top_k`` and ``top_k_features`` parameters in ``explain_predictions_*`` functions now return ``k`` features as opposed to ``2 * k`` features :pr:`1374`
        * Renamed ``problem_type`` to ``problem_types`` in ``RegressionObjective``, ``BinaryClassificationObjective``, and ``MulticlassClassificationObjective`` :pr:`1319`
        * Data checks now return a dictionary of warnings and errors instead of a list :pr:`1448`



**v0.15.0 Oct. 29, 2020**
    * Enhancements
        * Added stacked ensemble component classes (``StackedEnsembleClassifier``, ``StackedEnsembleRegressor``) :pr:`1134`
        * Added stacked ensemble components to ``AutoMLSearch`` :pr:`1253`
        * Added ``DecisionTreeClassifier`` and ``DecisionTreeRegressor`` to AutoML :pr:`1255`
        * Added ``graph_prediction_vs_actual`` in ``model_understanding`` for regression problems :pr:`1252`
        * Added parameter to ``OneHotEncoder`` to enable filtering for features to encode for :pr:`1249`
        * Added percent-better-than-baseline for all objectives to automl.results :pr:`1244`
        * Added ``HighVarianceCVDataCheck`` and replaced synonymous warning in ``AutoMLSearch`` :pr:`1254`
        * Added `PCA Transformer` component for dimensionality reduction :pr:`1270`
        * Added ``generate_pipeline_code`` and ``generate_component_code`` to allow for code generation given a pipeline or component instance :pr:`1306`
        * Added ``PCA Transformer`` component for dimensionality reduction :pr:`1270`
        * Updated ``AutoMLSearch`` to support ``Woodwork`` data structures :pr:`1299`
        * Added cv_folds to ``ClassImbalanceDataCheck`` and added this check to ``DefaultDataChecks`` :pr:`1333`
        * Make ``max_batches`` argument to ``AutoMLSearch.search`` public :pr:`1320`
        * Added text support to automl search :pr:`1062`
        * Added ``_pipelines_per_batch`` as a private argument to ``AutoMLSearch`` :pr:`1355`
    * Fixes
        * Fixed ML performance issue with ordered datasets: always shuffle data in automl's default CV splits :pr:`1265`
        * Fixed broken ``evalml info`` CLI command :pr:`1293`
        * Fixed ``boosting type='rf'`` for LightGBM Classifier, as well as ``num_leaves`` error :pr:`1302`
        * Fixed bug in ``explain_predictions_best_worst`` where a custom index in the target variable would cause a ``ValueError`` :pr:`1318`
        * Added stacked ensemble estimators to to ``evalml.pipelines.__init__`` file :pr:`1326`
        * Fixed bug in OHE where calls to transform were not deterministic if ``top_n`` was less than the number of categories in a column :pr:`1324`
        * Fixed LightGBM warning messages during AutoMLSearch :pr:`1342`
        * Fix warnings thrown during AutoMLSearch in ``HighVarianceCVDataCheck`` :pr:`1346`
        * Fixed bug where TrainingValidationSplit would return invalid location indices for dataframes with a custom index :pr:`1348`
        * Fixed bug where the AutoMLSearch ``random_state`` was not being passed to the created pipelines :pr:`1321`
    * Changes
        * Allow ``add_to_rankings`` to be called before AutoMLSearch is called :pr:`1250`
        * Removed Graphviz from test-requirements to add to requirements.txt :pr:`1327`
        * Removed ``max_pipelines`` parameter from ``AutoMLSearch`` :pr:`1264`
        * Include editable installs in all install make targets :pr:`1335`
        * Made pip dependencies `featuretools` and `nlp_primitives` core dependencies :pr:`1062`
        * Removed `PartOfSpeechCount` from `TextFeaturizer` transform primitives :pr:`1062`
        * Added warning for ``partial_dependency`` when the feature includes null values :pr:`1352`
    * Documentation Changes
        * Fixed and updated code blocks in Release Notes :pr:`1243`
        * Added DecisionTree estimators to API Reference :pr:`1246`
        * Changed class inheritance display to flow vertically :pr:`1248`
        * Updated cost-benefit tutorial to use a holdout/test set :pr:`1159`
        * Added ``evalml info`` command to documentation :pr:`1293`
        * Miscellaneous doc updates :pr:`1269`
        * Removed conda pre-release testing from the release process document :pr:`1282`
        * Updates to contributing guide :pr:`1310`
        * Added Alteryx footer to docs with Twitter and Github link :pr:`1312`
        * Added documentation for evalml installation for Python 3.6 :pr:`1322`
        * Added documentation changes to make the API Docs easier to understand :pr:`1323`
        * Fixed documentation for ``feature_importance`` :pr:`1353`
        * Added tutorial for running `AutoML` with text data :pr:`1357`
        * Added documentation for woodwork integration with automl search :pr:`1361`
    * Testing Changes
        * Added tests for ``jupyter_check`` to handle IPython :pr:`1256`
        * Cleaned up ``make_pipeline`` tests to test for all estimators :pr:`1257`
        * Added a test to check conda build after merge to main :pr:`1247`
        * Removed code that was lacking codecov for ``__main__.py`` and unnecessary :pr:`1293`
        * Codecov: round coverage up instead of down :pr:`1334`
        * Add DockerHub credentials to CI testing environment :pr:`1356`
        * Add DockerHub credentials to conda testing environment :pr:`1363`

.. warning::

    **Breaking Changes**
        * Renamed ``LabelLeakageDataCheck`` to ``TargetLeakageDataCheck`` :pr:`1319`
        * ``max_pipelines`` parameter has been removed from ``AutoMLSearch``. Please use ``max_iterations`` instead. :pr:`1264`
        * ``AutoMLSearch.search()`` will now log a warning if the input is not a ``Woodwork`` data structure (``pandas``, ``numpy``) :pr:`1299`
        * Make ``max_batches`` argument to ``AutoMLSearch.search`` public :pr:`1320`
        * Removed unused argument `feature_types` from AutoMLSearch.search :pr:`1062`

**v0.14.1 Sep. 29, 2020**
    * Enhancements
        * Updated partial dependence methods to support calculating numeric columns in a dataset with non-numeric columns :pr:`1150`
        * Added ``get_feature_names`` on ``OneHotEncoder`` :pr:`1193`
        * Added ``detect_problem_type`` to ``problem_type/utils.py`` to automatically detect the problem type given targets :pr:`1194`
        * Added LightGBM to ``AutoMLSearch`` :pr:`1199`
        * Updated ``scikit-learn`` and ``scikit-optimize`` to use latest versions - 0.23.2 and 0.8.1 respectively :pr:`1141`
        * Added ``__str__`` and ``__repr__`` for pipelines and components :pr:`1218`
        * Included internal target check for both training and validation data in ``AutoMLSearch`` :pr:`1226`
        * Added ``ProblemTypes.all_problem_types`` helper to get list of supported problem types :pr:`1219`
        * Added ``DecisionTreeClassifier`` and ``DecisionTreeRegressor`` classes :pr:`1223`
        * Added ``ProblemTypes.all_problem_types`` helper to get list of supported problem types :pr:`1219`
        * ``DataChecks`` can now be parametrized by passing a list of ``DataCheck`` classes and a parameter dictionary :pr:`1167`
        * Added first CV fold score as validation score in ``AutoMLSearch.rankings`` :pr:`1221`
        * Updated ``flake8`` configuration to enable linting on ``__init__.py`` files :pr:`1234`
        * Refined ``make_pipeline_from_components`` implementation :pr:`1204`
    * Fixes
        * Updated GitHub URL after migration to Alteryx GitHub org :pr:`1207`
        * Changed Problem Type enum to be more similar to the string name :pr:`1208`
        * Wrapped call to scikit-learn's partial dependence method in a ``try``/``finally`` block :pr:`1232`
    * Changes
        * Added ``allow_writing_files`` as a named argument to CatBoost estimators. :pr:`1202`
        * Added ``solver`` and ``multi_class`` as named arguments to ``LogisticRegressionClassifier`` :pr:`1202`
        * Replaced pipeline's ``._transform`` method to evaluate all the preprocessing steps of a pipeline with ``.compute_estimator_features`` :pr:`1231`
        * Changed default large dataset train/test splitting behavior :pr:`1205`
    * Documentation Changes
        * Included description of how to access the component instances and features for pipeline user guide :pr:`1163`
        * Updated API docs to refer to target as "target" instead of "labels" for non-classification tasks and minor docs cleanup :pr:`1160`
        * Added Class Imbalance Data Check to ``api_reference.rst`` :pr:`1190` :pr:`1200`
        * Added pipeline properties to API reference :pr:`1209`
        * Clarified what the objective parameter in AutoML is used for in AutoML API reference and AutoML user guide :pr:`1222`
        * Updated API docs to include ``skopt.space.Categorical`` option for component hyperparameter range definition :pr:`1228`
        * Added install documentation for ``libomp`` in order to use LightGBM on Mac :pr:`1233`
        * Improved description of ``max_iterations`` in documentation :pr:`1212`
        * Removed unused code from sphinx conf :pr:`1235`
    * Testing Changes

.. warning::

    **Breaking Changes**
        * ``DefaultDataChecks`` now accepts a ``problem_type`` parameter that must be specified :pr:`1167`
        * Pipeline's ``._transform`` method to evaluate all the preprocessing steps of a pipeline has been replaced with ``.compute_estimator_features`` :pr:`1231`
        * ``get_objectives`` has been renamed to ``get_core_objectives``. This function will now return a list of valid objective instances :pr:`1230`


**v0.13.2 Sep. 17, 2020**
    * Enhancements
        * Added ``output_format`` field to explain predictions functions :pr:`1107`
        * Modified ``get_objective`` and ``get_objectives`` to be able to return any objective in ``evalml.objectives`` :pr:`1132`
        * Added a ``return_instance`` boolean parameter to ``get_objective`` :pr:`1132`
        * Added ``ClassImbalanceDataCheck`` to determine whether target imbalance falls below a given threshold :pr:`1135`
        * Added label encoder to LightGBM for binary classification :pr:`1152`
        * Added labels for the row index of confusion matrix :pr:`1154`
        * Added ``AutoMLSearch`` object as another parameter in search callbacks :pr:`1156`
        * Added the corresponding probability threshold for each point displayed in ``graph_roc_curve`` :pr:`1161`
        * Added ``__eq__`` for ``ComponentBase`` and ``PipelineBase`` :pr:`1178`
        * Added support for multiclass classification for ``roc_curve`` :pr:`1164`
        * Added ``categories`` accessor to ``OneHotEncoder`` for listing the categories associated with a feature :pr:`1182`
        * Added utility function to create pipeline instances from a list of component instances :pr:`1176`
    * Fixes
        * Fixed XGBoost column names for partial dependence methods :pr:`1104`
        * Removed dead code validating column type from ``TextFeaturizer`` :pr:`1122`
        * Fixed issue where ``Imputer`` cannot fit when there is None in a categorical or boolean column :pr:`1144`
        * ``OneHotEncoder`` preserves the custom index in the input data :pr:`1146`
        * Fixed representation for ``ModelFamily`` :pr:`1165`
        * Removed duplicate ``nbsphinx`` dependency in ``dev-requirements.txt`` :pr:`1168`
        * Users can now pass in any valid kwargs to all estimators :pr:`1157`
        * Remove broken accessor ``OneHotEncoder.get_feature_names`` and unneeded base class :pr:`1179`
        * Removed LightGBM Estimator from AutoML models :pr:`1186`
    * Changes
        * Pinned ``scikit-optimize`` version to 0.7.4 :pr:`1136`
        * Removed ``tqdm`` as a dependency :pr:`1177`
        * Added lightgbm version 3.0.0 to ``latest_dependency_versions.txt`` :pr:`1185`
        * Rename ``max_pipelines`` to ``max_iterations`` :pr:`1169`
    * Documentation Changes
        * Fixed API docs for ``AutoMLSearch`` ``add_result_callback`` :pr:`1113`
        * Added a step to our release process for pushing our latest version to conda-forge :pr:`1118`
        * Added warning for missing ipywidgets dependency for using ``PipelineSearchPlots`` on Jupyterlab :pr:`1145`
        * Updated ``README.md`` example to load demo dataset :pr:`1151`
        * Swapped mapping of breast cancer targets in ``model_understanding.ipynb`` :pr:`1170`
    * Testing Changes
        * Added test confirming ``TextFeaturizer`` never outputs null values :pr:`1122`
        * Changed Python version of ``Update Dependencies`` action to 3.8.x :pr:`1137`
        * Fixed release notes check-in test for ``Update Dependencies`` actions :pr:`1172`

.. warning::

    **Breaking Changes**
        * ``get_objective`` will now return a class definition rather than an instance by default :pr:`1132`
        * Deleted ``OPTIONS`` dictionary in ``evalml.objectives.utils.py`` :pr:`1132`
        * If specifying an objective by string, the string must now match the objective's name field, case-insensitive :pr:`1132`
        * Passing "Cost Benefit Matrix", "Fraud Cost", "Lead Scoring", "Mean Squared Log Error",
            "Recall", "Recall Macro", "Recall Micro", "Recall Weighted", or "Root Mean Squared Log Error" to ``AutoMLSearch`` will now result in a ``ValueError``
            rather than an ``ObjectiveNotFoundError`` :pr:`1132`
        * Search callbacks ``start_iteration_callback`` and ``add_results_callback`` have changed to include a copy of the AutoMLSearch object as a third parameter :pr:`1156`
        * Deleted ``OneHotEncoder.get_feature_names`` method which had been broken for a while, in favor of pipelines' ``input_feature_names`` :pr:`1179`
        * Deleted empty base class ``CategoricalEncoder`` which ``OneHotEncoder`` component was inheriting from :pr:`1176`
        * Results from ``roc_curve`` will now return as a list of dictionaries with each dictionary representing a class :pr:`1164`
        * ``max_pipelines`` now raises a ``DeprecationWarning`` and will be removed in the next release. ``max_iterations`` should be used instead. :pr:`1169`


**v0.13.1 Aug. 25, 2020**
    * Enhancements
        * Added Cost-Benefit Matrix objective for binary classification :pr:`1038`
        * Split ``fill_value`` into ``categorical_fill_value`` and ``numeric_fill_value`` for Imputer :pr:`1019`
        * Added ``explain_predictions`` and ``explain_predictions_best_worst`` for explaining multiple predictions with SHAP :pr:`1016`
        * Added new LSA component for text featurization :pr:`1022`
        * Added guide on installing with conda :pr:`1041`
        * Added a “cost-benefit curve” util method to graph cost-benefit matrix scores vs. binary classification thresholds :pr:`1081`
        * Standardized error when calling transform/predict before fit for pipelines :pr:`1048`
        * Added ``percent_better_than_baseline`` to AutoML search rankings and full rankings table :pr:`1050`
        * Added one-way partial dependence and partial dependence plots :pr:`1079`
        * Added "Feature Value" column to prediction explanation reports. :pr:`1064`
        * Added LightGBM classification estimator :pr:`1082`, :pr:`1114`
        * Added ``max_batches`` parameter to ``AutoMLSearch`` :pr:`1087`
    * Fixes
        * Updated ``TextFeaturizer`` component to no longer require an internet connection to run :pr:`1022`
        * Fixed non-deterministic element of ``TextFeaturizer`` transformations :pr:`1022`
        * Added a StandardScaler to all ElasticNet pipelines :pr:`1065`
        * Updated cost-benefit matrix to normalize score :pr:`1099`
        * Fixed logic in ``calculate_percent_difference`` so that it can handle negative values :pr:`1100`
    * Changes
        * Added ``needs_fitting`` property to ``ComponentBase`` :pr:`1044`
        * Updated references to data types to use datatype lists defined in ``evalml.utils.gen_utils`` :pr:`1039`
        * Remove maximum version limit for SciPy dependency :pr:`1051`
        * Moved ``all_components`` and other component importers into runtime methods :pr:`1045`
        * Consolidated graphing utility methods under ``evalml.utils.graph_utils`` :pr:`1060`
        * Made slight tweaks to how ``TextFeaturizer`` uses ``featuretools``, and did some refactoring of that and of LSA :pr:`1090`
        * Changed ``show_all_features`` parameter into ``importance_threshold``, which allows for thresholding feature importance :pr:`1097`, :pr:`1103`
    * Documentation Changes
        * Update ``setup.py`` URL to point to the github repo :pr:`1037`
        * Added tutorial for using the cost-benefit matrix objective :pr:`1088`
        * Updated ``model_understanding.ipynb`` to include documentation for using plotly on Jupyter Lab :pr:`1108`
    * Testing Changes
        * Refactor CircleCI tests to use matrix jobs (:pr:`1043`)
        * Added a test to check that all test directories are included in evalml package :pr:`1054`


.. warning::

    **Breaking Changes**
        * ``confusion_matrix`` and ``normalize_confusion_matrix`` have been moved to ``evalml.utils`` :pr:`1038`
        * All graph utility methods previously under ``evalml.pipelines.graph_utils`` have been moved to ``evalml.utils.graph_utils`` :pr:`1060`


**v0.12.2 Aug. 6, 2020**
    * Enhancements
        * Add save/load method to components :pr:`1023`
        * Expose pickle ``protocol`` as optional arg to save/load :pr:`1023`
        * Updated estimators used in AutoML to include ExtraTrees and ElasticNet estimators :pr:`1030`
    * Fixes
    * Changes
        * Removed ``DeprecationWarning`` for ``SimpleImputer`` :pr:`1018`
    * Documentation Changes
        * Add note about version numbers to release process docs :pr:`1034`
    * Testing Changes
        * Test files are now included in the evalml package :pr:`1029`


**v0.12.0 Aug. 3, 2020**
    * Enhancements
        * Added string and categorical targets support for binary and multiclass pipelines and check for numeric targets for ``DetectLabelLeakage`` data check :pr:`932`
        * Added clear exception for regression pipelines if target datatype is string or categorical :pr:`960`
        * Added target column names and class labels in ``predict`` and ``predict_proba`` output for pipelines :pr:`951`
        * Added ``_compute_shap_values`` and ``normalize_values`` to ``pipelines/explanations`` module :pr:`958`
        * Added ``explain_prediction`` feature which explains single predictions with SHAP :pr:`974`
        * Added Imputer to allow different imputation strategies for numerical and categorical dtypes :pr:`991`
        * Added support for configuring logfile path using env var, and don't create logger if there are filesystem errors :pr:`975`
        * Updated catboost estimators' default parameters and automl hyperparameter ranges to speed up fit time :pr:`998`
    * Fixes
        * Fixed ReadtheDocs warning failure regarding embedded gif :pr:`943`
        * Removed incorrect parameter passed to pipeline classes in ``_add_baseline_pipelines`` :pr:`941`
        * Added universal error for calling ``predict``, ``predict_proba``, ``transform``, and ``feature_importances`` before fitting :pr:`969`, :pr:`994`
        * Made ``TextFeaturizer`` component and pip dependencies ``featuretools`` and ``nlp_primitives`` optional :pr:`976`
        * Updated imputation strategy in automl to no longer limit impute strategy to ``most_frequent`` for all features if there are any categorical columns :pr:`991`
        * Fixed ``UnboundLocalError`` for ``cv_pipeline`` when automl search errors :pr:`996`
        * Fixed ``Imputer`` to reset dataframe index to preserve behavior expected from  ``SimpleImputer`` :pr:`1009`
    * Changes
        * Moved ``get_estimators`` to ``evalml.pipelines.components.utils`` :pr:`934`
        * Modified Pipelines to raise ``PipelineScoreError`` when they encounter an error during scoring :pr:`936`
        * Moved ``evalml.model_families.list_model_families`` to ``evalml.pipelines.components.allowed_model_families`` :pr:`959`
        * Renamed ``DateTimeFeaturization`` to ``DateTimeFeaturizer`` :pr:`977`
        * Added check to stop search and raise an error if all pipelines in a batch return NaN scores :pr:`1015`
    * Documentation Changes
        * Updated ``README.md`` :pr:`963`
        * Reworded message when errors are returned from data checks in search :pr:`982`
        * Added section on understanding model predictions with ``explain_prediction`` to User Guide :pr:`981`
        * Added a section to the user guide and api reference about how XGBoost and CatBoost are not fully supported. :pr:`992`
        * Added custom components section in user guide :pr:`993`
        * Updated FAQ section formatting :pr:`997`
        * Updated release process documentation :pr:`1003`
    * Testing Changes
        * Moved ``predict_proba`` and ``predict`` tests regarding string / categorical targets to ``test_pipelines.py`` :pr:`972`
        * Fixed dependency update bot by updating python version to 3.7 to avoid frequent github version updates :pr:`1002`


.. warning::

    **Breaking Changes**
        * ``get_estimators`` has been moved to ``evalml.pipelines.components.utils`` (previously was under ``evalml.pipelines.utils``) :pr:`934`
        * Removed the ``raise_errors`` flag in AutoML search. All errors during pipeline evaluation will be caught and logged. :pr:`936`
        * ``evalml.model_families.list_model_families`` has been moved to ``evalml.pipelines.components.allowed_model_families`` :pr:`959`
        * ``TextFeaturizer``: the ``featuretools`` and ``nlp_primitives`` packages must be installed after installing evalml in order to use this component :pr:`976`
        * Renamed ``DateTimeFeaturization`` to ``DateTimeFeaturizer`` :pr:`977`


**v0.11.2 July 16, 2020**
    * Enhancements
        * Added ``NoVarianceDataCheck`` to ``DefaultDataChecks`` :pr:`893`
        * Added text processing and featurization component ``TextFeaturizer`` :pr:`913`, :pr:`924`
        * Added additional checks to ``InvalidTargetDataCheck`` to handle invalid target data types :pr:`929`
        * ``AutoMLSearch`` will now handle ``KeyboardInterrupt`` and prompt user for confirmation :pr:`915`
    * Fixes
        * Makes automl results a read-only property :pr:`919`
    * Changes
        * Deleted static pipelines and refactored tests involving static pipelines, removed ``all_pipelines()`` and ``get_pipelines()`` :pr:`904`
        * Moved ``list_model_families`` to ``evalml.model_family.utils`` :pr:`903`
        * Updated ``all_pipelines``, ``all_estimators``, ``all_components`` to use the same mechanism for dynamically generating their elements :pr:`898`
        * Rename ``master`` branch to ``main`` :pr:`918`
        * Add pypi release github action :pr:`923`
        * Updated ``AutoMLSearch.search`` stdout output and logging and removed tqdm progress bar :pr:`921`
        * Moved automl config checks previously in ``search()`` to init :pr:`933`
    * Documentation Changes
        * Reorganized and rewrote documentation :pr:`937`
        * Updated to use pydata sphinx theme :pr:`937`
        * Updated docs to use ``release_notes`` instead of ``changelog`` :pr:`942`
    * Testing Changes
        * Cleaned up fixture names and usages in tests :pr:`895`


.. warning::

    **Breaking Changes**
        * ``list_model_families`` has been moved to ``evalml.model_family.utils`` (previously was under ``evalml.pipelines.utils``) :pr:`903`
        * ``get_estimators`` has been moved to ``evalml.pipelines.components.utils`` (previously was under ``evalml.pipelines.utils``) :pr:`934`
        * Static pipeline definitions have been removed, but similar pipelines can still be constructed via creating an instance of ``PipelineBase`` :pr:`904`
        * ``all_pipelines()`` and ``get_pipelines()`` utility methods have been removed :pr:`904`


**v0.11.0 June 30, 2020**
    * Enhancements
        * Added multiclass support for ROC curve graphing :pr:`832`
        * Added preprocessing component to drop features whose percentage of NaN values exceeds a specified threshold :pr:`834`
        * Added data check to check for problematic target labels :pr:`814`
        * Added PerColumnImputer that allows imputation strategies per column :pr:`824`
        * Added transformer to drop specific columns :pr:`827`
        * Added support for ``categories``, ``handle_error``, and ``drop`` parameters in ``OneHotEncoder`` :pr:`830` :pr:`897`
        * Added preprocessing component to handle DateTime columns featurization :pr:`838`
        * Added ability to clone pipelines and components :pr:`842`
        * Define getter method for component ``parameters`` :pr:`847`
        * Added utility methods to calculate and graph permutation importances :pr:`860`, :pr:`880`
        * Added new utility functions necessary for generating dynamic preprocessing pipelines :pr:`852`
        * Added kwargs to all components :pr:`863`
        * Updated ``AutoSearchBase`` to use dynamically generated preprocessing pipelines :pr:`870`
        * Added SelectColumns transformer :pr:`873`
        * Added ability to evaluate additional pipelines for automl search :pr:`874`
        * Added ``default_parameters`` class property to components and pipelines :pr:`879`
        * Added better support for disabling data checks in automl search :pr:`892`
        * Added ability to save and load AutoML objects to file :pr:`888`
        * Updated ``AutoSearchBase.get_pipelines`` to return an untrained pipeline instance :pr:`876`
        * Saved learned binary classification thresholds in automl results cv data dict :pr:`876`
    * Fixes
        * Fixed bug where SimpleImputer cannot handle dropped columns :pr:`846`
        * Fixed bug where PerColumnImputer cannot handle dropped columns :pr:`855`
        * Enforce requirement that builtin components save all inputted values in their parameters dict :pr:`847`
        * Don't list base classes in ``all_components`` output :pr:`847`
        * Standardize all components to output pandas data structures, and accept either pandas or numpy :pr:`853`
        * Fixed rankings and full_rankings error when search has not been run :pr:`894`
    * Changes
        * Update ``all_pipelines`` and ``all_components`` to try initializing pipelines/components, and on failure exclude them :pr:`849`
        * Refactor ``handle_components`` to ``handle_components_class``, standardize to ``ComponentBase`` subclass instead of instance :pr:`850`
        * Refactor "blacklist"/"whitelist" to "allow"/"exclude" lists :pr:`854`
        * Replaced ``AutoClassificationSearch`` and ``AutoRegressionSearch`` with ``AutoMLSearch`` :pr:`871`
        * Renamed feature_importances and permutation_importances methods to use singular names (feature_importance and permutation_importance) :pr:`883`
        * Updated ``automl`` default data splitter to train/validation split for large datasets :pr:`877`
        * Added open source license, update some repo metadata :pr:`887`
        * Removed dead code in ``_get_preprocessing_components`` :pr:`896`
    * Documentation Changes
        * Fix some typos and update the EvalML logo :pr:`872`
    * Testing Changes
        * Update the changelog check job to expect the new branching pattern for the deps update bot :pr:`836`
        * Check that all components output pandas datastructures, and can accept either pandas or numpy :pr:`853`
        * Replaced ``AutoClassificationSearch`` and ``AutoRegressionSearch`` with ``AutoMLSearch`` :pr:`871`


.. warning::

    **Breaking Changes**
        * Pipelines' static ``component_graph`` field must contain either ``ComponentBase`` subclasses or ``str``, instead of ``ComponentBase`` subclass instances :pr:`850`
        * Rename ``handle_component`` to ``handle_component_class``. Now standardizes to ``ComponentBase`` subclasses instead of ``ComponentBase`` subclass instances :pr:`850`
        * Renamed automl's ``cv`` argument to ``data_split`` :pr:`877`
        * Pipelines' and classifiers' ``feature_importances`` is renamed ``feature_importance``, ``graph_feature_importances`` is renamed ``graph_feature_importance`` :pr:`883`
        * Passing ``data_checks=None`` to automl search will not perform any data checks as opposed to default checks. :pr:`892`
        * Pipelines to search for in AutoML are now determined automatically, rather than using the statically-defined pipeline classes. :pr:`870`
        * Updated ``AutoSearchBase.get_pipelines`` to return an untrained pipeline instance, instead of one which happened to be trained on the final cross-validation fold :pr:`876`


**v0.10.0 May 29, 2020**
    * Enhancements
        * Added baseline models for classification and regression, add functionality to calculate baseline models before searching in AutoML :pr:`746`
        * Port over highly-null guardrail as a data check and define ``DefaultDataChecks`` and ``DisableDataChecks`` classes :pr:`745`
        * Update ``Tuner`` classes to work directly with pipeline parameters dicts instead of flat parameter lists :pr:`779`
        * Add Elastic Net as a pipeline option :pr:`812`
        * Added new Pipeline option ``ExtraTrees`` :pr:`790`
        * Added precicion-recall curve metrics and plot for binary classification problems in ``evalml.pipeline.graph_utils`` :pr:`794`
        * Update the default automl algorithm to search in batches, starting with default parameters for each pipeline and iterating from there :pr:`793`
        * Added ``AutoMLAlgorithm`` class and ``IterativeAlgorithm`` impl, separated from ``AutoSearchBase`` :pr:`793`
    * Fixes
        * Update pipeline ``score`` to return ``nan`` score for any objective which throws an exception during scoring :pr:`787`
        * Fixed bug introduced in :pr:`787` where binary classification metrics requiring predicted probabilities error in scoring :pr:`798`
        * CatBoost and XGBoost classifiers and regressors can no longer have a learning rate of 0 :pr:`795`
    * Changes
        * Cleanup pipeline ``score`` code, and cleanup codecov :pr:`711`
        * Remove ``pass`` for abstract methods for codecov :pr:`730`
        * Added __str__ for AutoSearch object :pr:`675`
        * Add util methods to graph ROC and confusion matrix :pr:`720`
        * Refactor ``AutoBase`` to ``AutoSearchBase`` :pr:`758`
        * Updated AutoBase with ``data_checks`` parameter, removed previous ``detect_label_leakage`` parameter, and added functionality to run data checks before search in AutoML :pr:`765`
        * Updated our logger to use Python's logging utils :pr:`763`
        * Refactor most of ``AutoSearchBase._do_iteration`` impl into ``AutoSearchBase._evaluate`` :pr:`762`
        * Port over all guardrails to use the new DataCheck API :pr:`789`
        * Expanded ``import_or_raise`` to catch all exceptions :pr:`759`
        * Adds RMSE, MSLE, RMSLE as standard metrics :pr:`788`
        * Don't allow ``Recall`` to be used as an objective for AutoML :pr:`784`
        * Removed feature selection from pipelines :pr:`819`
        * Update default estimator parameters to make automl search faster and more accurate :pr:`793`
    * Documentation Changes
        * Add instructions to freeze ``master`` on ``release.md`` :pr:`726`
        * Update release instructions with more details :pr:`727` :pr:`733`
        * Add objective base classes to API reference :pr:`736`
        * Fix components API to match other modules :pr:`747`
    * Testing Changes
        * Delete codecov yml, use codecov.io's default :pr:`732`
        * Added unit tests for fraud cost, lead scoring, and standard metric objectives :pr:`741`
        * Update codecov client :pr:`782`
        * Updated AutoBase __str__ test to include no parameters case :pr:`783`
        * Added unit tests for ``ExtraTrees`` pipeline :pr:`790`
        * If codecov fails to upload, fail build :pr:`810`
        * Updated Python version of dependency action :pr:`816`
        * Update the dependency update bot to use a suffix when creating branches :pr:`817`

.. warning::

    **Breaking Changes**
        * The ``detect_label_leakage`` parameter for AutoML classes has been removed and replaced by a ``data_checks`` parameter :pr:`765`
        * Moved ROC and confusion matrix methods from ``evalml.pipeline.plot_utils`` to ``evalml.pipeline.graph_utils`` :pr:`720`
        * ``Tuner`` classes require a pipeline hyperparameter range dict as an init arg instead of a space definition :pr:`779`
        * ``Tuner.propose`` and ``Tuner.add`` work directly with pipeline parameters dicts instead of flat parameter lists :pr:`779`
        * ``PipelineBase.hyperparameters`` and ``custom_hyperparameters`` use pipeline parameters dict format instead of being represented as a flat list :pr:`779`
        * All guardrail functions previously under ``evalml.guardrails.utils`` will be removed and replaced by data checks :pr:`789`
        * ``Recall`` disallowed as an objective for AutoML :pr:`784`
        * ``AutoSearchBase`` parameter ``tuner`` has been renamed to ``tuner_class`` :pr:`793`
        * ``AutoSearchBase`` parameter ``possible_pipelines`` and ``possible_model_families`` have been renamed to ``allowed_pipelines`` and ``allowed_model_families`` :pr:`793`


**v0.9.0 Apr. 27, 2020**
    * Enhancements
        * Added ``Accuracy`` as an standard objective :pr:`624`
        * Added verbose parameter to load_fraud :pr:`560`
        * Added Balanced Accuracy metric for binary, multiclass :pr:`612` :pr:`661`
        * Added XGBoost regressor and XGBoost regression pipeline :pr:`666`
        * Added ``Accuracy`` metric for multiclass :pr:`672`
        * Added objective name in ``AutoBase.describe_pipeline`` :pr:`686`
        * Added ``DataCheck`` and ``DataChecks``, ``Message`` classes and relevant subclasses :pr:`739`
    * Fixes
        * Removed direct access to ``cls.component_graph`` :pr:`595`
        * Add testing files to .gitignore :pr:`625`
        * Remove circular dependencies from ``Makefile`` :pr:`637`
        * Add error case for ``normalize_confusion_matrix()`` :pr:`640`
        * Fixed ``XGBoostClassifier`` and ``XGBoostRegressor`` bug with feature names that contain [, ], or < :pr:`659`
        * Update ``make_pipeline_graph`` to not accidentally create empty file when testing if path is valid :pr:`649`
        * Fix pip installation warning about docsutils version, from boto dependency :pr:`664`
        * Removed zero division warning for F1/precision/recall metrics :pr:`671`
        * Fixed ``summary`` for pipelines without estimators :pr:`707`
    * Changes
        * Updated default objective for binary/multiclass classification to log loss :pr:`613`
        * Created classification and regression pipeline subclasses and removed objective as an attribute of pipeline classes :pr:`405`
        * Changed the output of ``score`` to return one dictionary :pr:`429`
        * Created binary and multiclass objective subclasses :pr:`504`
        * Updated objectives API :pr:`445`
        * Removed call to ``get_plot_data`` from AutoML :pr:`615`
        * Set ``raise_error`` to default to True for AutoML classes :pr:`638`
        * Remove unnecessary "u" prefixes on some unicode strings :pr:`641`
        * Changed one-hot encoder to return uint8 dtypes instead of ints :pr:`653`
        * Pipeline ``_name`` field changed to ``custom_name`` :pr:`650`
        * Removed ``graphs.py`` and moved methods into ``PipelineBase`` :pr:`657`, :pr:`665`
        * Remove s3fs as a dev dependency :pr:`664`
        * Changed requirements-parser to be a core dependency :pr:`673`
        * Replace ``supported_problem_types`` field on pipelines with ``problem_type`` attribute on base classes :pr:`678`
        * Changed AutoML to only show best results for a given pipeline template in ``rankings``, added ``full_rankings`` property to show all :pr:`682`
        * Update ``ModelFamily`` values: don't list xgboost/catboost as classifiers now that we have regression pipelines for them :pr:`677`
        * Changed AutoML's ``describe_pipeline`` to get problem type from pipeline instead :pr:`685`
        * Standardize ``import_or_raise`` error messages :pr:`683`
        * Updated argument order of objectives to align with sklearn's :pr:`698`
        * Renamed ``pipeline.feature_importance_graph`` to ``pipeline.graph_feature_importances`` :pr:`700`
        * Moved ROC and confusion matrix methods to ``evalml.pipelines.plot_utils`` :pr:`704`
        * Renamed ``MultiClassificationObjective`` to ``MulticlassClassificationObjective``, to align with pipeline naming scheme :pr:`715`
    * Documentation Changes
        * Fixed some sphinx warnings :pr:`593`
        * Fixed docstring for ``AutoClassificationSearch`` with correct command :pr:`599`
        * Limit readthedocs formats to pdf, not htmlzip and epub :pr:`594` :pr:`600`
        * Clean up objectives API documentation :pr:`605`
        * Fixed function on Exploring search results page :pr:`604`
        * Update release process doc :pr:`567`
        * ``AutoClassificationSearch`` and ``AutoRegressionSearch`` show inherited methods in API reference :pr:`651`
        * Fixed improperly formatted code in breaking changes for changelog :pr:`655`
        * Added configuration to treat Sphinx warnings as errors :pr:`660`
        * Removed separate plotting section for pipelines in API reference :pr:`657`, :pr:`665`
        * Have leads example notebook load S3 files using https, so we can delete s3fs dev dependency :pr:`664`
        * Categorized components in API reference and added descriptions for each category :pr:`663`
        * Fixed Sphinx warnings about ``BalancedAccuracy`` objective :pr:`669`
        * Updated API reference to include missing components and clean up pipeline docstrings :pr:`689`
        * Reorganize API ref, and clarify pipeline sub-titles :pr:`688`
        * Add and update preprocessing utils in API reference :pr:`687`
        * Added inheritance diagrams to API reference :pr:`695`
        * Documented which default objective AutoML optimizes for :pr:`699`
        * Create seperate install page :pr:`701`
        * Include more utils in API ref, like ``import_or_raise`` :pr:`704`
        * Add more color to pipeline documentation :pr:`705`
    * Testing Changes
        * Matched install commands of ``check_latest_dependencies`` test and it's GitHub action :pr:`578`
        * Added Github app to auto assign PR author as assignee :pr:`477`
        * Removed unneeded conda installation of xgboost in windows checkin tests :pr:`618`
        * Update graph tests to always use tmpfile dir :pr:`649`
        * Changelog checkin test workaround for release PRs: If 'future release' section is empty of PR refs, pass check :pr:`658`
        * Add changelog checkin test exception for ``dep-update`` branch :pr:`723`

.. warning::

    **Breaking Changes**

    * Pipelines will now no longer take an objective parameter during instantiation, and will no longer have an objective attribute.
    * ``fit()`` and ``predict()`` now use an optional ``objective`` parameter, which is only used in binary classification pipelines to fit for a specific objective.
    * ``score()`` will now use a required ``objectives`` parameter that is used to determine all the objectives to score on. This differs from the previous behavior, where the pipeline's objective was scored on regardless.
    * ``score()`` will now return one dictionary of all objective scores.
    * ``ROC`` and ``ConfusionMatrix`` plot methods via ``Auto(*).plot`` have been removed by :pr:`615` and are replaced by ``roc_curve`` and ``confusion_matrix`` in ``evamlm.pipelines.plot_utils`` in :pr:`704`
    * ``normalize_confusion_matrix`` has been moved to ``evalml.pipelines.plot_utils`` :pr:`704`
    * Pipelines ``_name`` field changed to ``custom_name``
    * Pipelines ``supported_problem_types`` field is removed because it is no longer necessary :pr:`678`
    * Updated argument order of objectives' ``objective_function`` to align with sklearn :pr:`698`
    * ``pipeline.feature_importance_graph`` has been renamed to ``pipeline.graph_feature_importances`` in :pr:`700`
    * Removed unsupported ``MSLE`` objective :pr:`704`


**v0.8.0 Apr. 1, 2020**
    * Enhancements
        * Add normalization option and information to confusion matrix :pr:`484`
        * Add util function to drop rows with NaN values :pr:`487`
        * Renamed ``PipelineBase.name`` as ``PipelineBase.summary`` and redefined ``PipelineBase.name`` as class property :pr:`491`
        * Added access to parameters in Pipelines with ``PipelineBase.parameters`` (used to be return of ``PipelineBase.describe``) :pr:`501`
        * Added ``fill_value`` parameter for ``SimpleImputer`` :pr:`509`
        * Added functionality to override component hyperparameters and made pipelines take hyperparemeters from components :pr:`516`
        * Allow ``numpy.random.RandomState`` for random_state parameters :pr:`556`
    * Fixes
        * Removed unused dependency ``matplotlib``, and move ``category_encoders`` to test reqs :pr:`572`
    * Changes
        * Undo version cap in XGBoost placed in :pr:`402` and allowed all released of XGBoost :pr:`407`
        * Support pandas 1.0.0 :pr:`486`
        * Made all references to the logger static :pr:`503`
        * Refactored ``model_type`` parameter for components and pipelines to ``model_family`` :pr:`507`
        * Refactored ``problem_types`` for pipelines and components into ``supported_problem_types`` :pr:`515`
        * Moved ``pipelines/utils.save_pipeline`` and ``pipelines/utils.load_pipeline`` to ``PipelineBase.save`` and ``PipelineBase.load`` :pr:`526`
        * Limit number of categories encoded by ``OneHotEncoder`` :pr:`517`
    * Documentation Changes
        * Updated API reference to remove ``PipelinePlot`` and added moved ``PipelineBase`` plotting methods :pr:`483`
        * Add code style and github issue guides :pr:`463` :pr:`512`
        * Updated API reference for to surface class variables for pipelines and components :pr:`537`
        * Fixed README documentation link :pr:`535`
        * Unhid PR references in changelog :pr:`656`
    * Testing Changes
        * Added automated dependency check PR :pr:`482`, :pr:`505`
        * Updated automated dependency check comment :pr:`497`
        * Have build_docs job use python executor, so that env vars are set properly :pr:`547`
        * Added simple test to make sure ``OneHotEncoder``'s top_n works with large number of categories :pr:`552`
        * Run windows unit tests on PRs :pr:`557`


.. warning::

    **Breaking Changes**

    * ``AutoClassificationSearch`` and ``AutoRegressionSearch``'s ``model_types`` parameter has been refactored into ``allowed_model_families``
    * ``ModelTypes`` enum has been changed to ``ModelFamily``
    * Components and Pipelines now have a ``model_family`` field instead of ``model_type``
    * ``get_pipelines`` utility function now accepts ``model_families`` as an argument instead of ``model_types``
    * ``PipelineBase.name`` no longer returns structure of pipeline and has been replaced by ``PipelineBase.summary``
    * ``PipelineBase.problem_types`` and ``Estimator.problem_types`` has been renamed to ``supported_problem_types``
    * ``pipelines/utils.save_pipeline`` and ``pipelines/utils.load_pipeline`` moved to ``PipelineBase.save`` and ``PipelineBase.load``


**v0.7.0 Mar. 9, 2020**
    * Enhancements
        * Added emacs buffers to .gitignore :pr:`350`
        * Add CatBoost (gradient-boosted trees) classification and regression components and pipelines :pr:`247`
        * Added Tuner abstract base class :pr:`351`
        * Added ``n_jobs`` as parameter for ``AutoClassificationSearch`` and ``AutoRegressionSearch`` :pr:`403`
        * Changed colors of confusion matrix to shades of blue and updated axis order to match scikit-learn's :pr:`426`
        * Added ``PipelineBase`` ``.graph`` and ``.feature_importance_graph`` methods, moved from previous location :pr:`423`
        * Added support for python 3.8 :pr:`462`
    * Fixes
        * Fixed ROC and confusion matrix plots not being calculated if user passed own additional_objectives :pr:`276`
        * Fixed ReadtheDocs ``FileNotFoundError`` exception for fraud dataset :pr:`439`
    * Changes
        * Added ``n_estimators`` as a tunable parameter for XGBoost :pr:`307`
        * Remove unused parameter ``ObjectiveBase.fit_needs_proba`` :pr:`320`
        * Remove extraneous parameter ``component_type`` from all components :pr:`361`
        * Remove unused ``rankings.csv`` file :pr:`397`
        * Downloaded demo and test datasets so unit tests can run offline :pr:`408`
        * Remove ``_needs_fitting`` attribute from Components :pr:`398`
        * Changed plot.feature_importance to show only non-zero feature importances by default, added optional parameter to show all :pr:`413`
        * Refactored ``PipelineBase`` to take in parameter dictionary and moved pipeline metadata to class attribute :pr:`421`
        * Dropped support for Python 3.5 :pr:`438`
        * Removed unused ``apply.py`` file :pr:`449`
        * Clean up ``requirements.txt`` to remove unused deps :pr:`451`
        * Support installation without all required dependencies :pr:`459`
    * Documentation Changes
        * Update release.md with instructions to release to internal license key :pr:`354`
    * Testing Changes
        * Added tests for utils (and moved current utils to gen_utils) :pr:`297`
        * Moved XGBoost install into it's own separate step on Windows using Conda :pr:`313`
        * Rewind pandas version to before 1.0.0, to diagnose test failures for that version :pr:`325`
        * Added dependency update checkin test :pr:`324`
        * Rewind XGBoost version to before 1.0.0 to diagnose test failures for that version :pr:`402`
        * Update dependency check to use a whitelist :pr:`417`
        * Update unit test jobs to not install dev deps :pr:`455`

.. warning::

    **Breaking Changes**

    * Python 3.5 will not be actively supported.

**v0.6.0 Dec. 16, 2019**
    * Enhancements
        * Added ability to create a plot of feature importances :pr:`133`
        * Add early stopping to AutoML using patience and tolerance parameters :pr:`241`
        * Added ROC and confusion matrix metrics and plot for classification problems and introduce PipelineSearchPlots class :pr:`242`
        * Enhanced AutoML results with search order :pr:`260`
        * Added utility function to show system and environment information :pr:`300`
    * Fixes
        * Lower botocore requirement :pr:`235`
        * Fixed decision_function calculation for ``FraudCost`` objective :pr:`254`
        * Fixed return value of ``Recall`` metrics :pr:`264`
        * Components return ``self`` on fit :pr:`289`
    * Changes
        * Renamed automl classes to ``AutoRegressionSearch`` and ``AutoClassificationSearch`` :pr:`287`
        * Updating demo datasets to retain column names :pr:`223`
        * Moving pipeline visualization to ``PipelinePlot`` class :pr:`228`
        * Standarizing inputs as ``pd.Dataframe`` / ``pd.Series`` :pr:`130`
        * Enforcing that pipelines must have an estimator as last component :pr:`277`
        * Added ``ipywidgets`` as a dependency in ``requirements.txt`` :pr:`278`
        * Added Random and Grid Search Tuners :pr:`240`
    * Documentation Changes
        * Adding class properties to API reference :pr:`244`
        * Fix and filter FutureWarnings from scikit-learn :pr:`249`, :pr:`257`
        * Adding Linear Regression to API reference and cleaning up some Sphinx warnings :pr:`227`
    * Testing Changes
        * Added support for testing on Windows with CircleCI :pr:`226`
        * Added support for doctests :pr:`233`

.. warning::

    **Breaking Changes**

    * The ``fit()`` method for ``AutoClassifier`` and ``AutoRegressor`` has been renamed to ``search()``.
    * ``AutoClassifier`` has been renamed to ``AutoClassificationSearch``
    * ``AutoRegressor`` has been renamed to ``AutoRegressionSearch``
    * ``AutoClassificationSearch.results`` and ``AutoRegressionSearch.results`` now is a dictionary with ``pipeline_results`` and ``search_order`` keys. ``pipeline_results`` can be used to access a dictionary that is identical to the old ``.results`` dictionary. Whereas, ``search_order`` returns a list of the search order in terms of ``pipeline_id``.
    * Pipelines now require an estimator as the last component in ``component_list``. Slicing pipelines now throws an ``NotImplementedError`` to avoid returning pipelines without an estimator.

**v0.5.2 Nov. 18, 2019**
    * Enhancements
        * Adding basic pipeline structure visualization :pr:`211`
    * Documentation Changes
        * Added notebooks to build process :pr:`212`

**v0.5.1 Nov. 15, 2019**
    * Enhancements
        * Added basic outlier detection guardrail :pr:`151`
        * Added basic ID column guardrail :pr:`135`
        * Added support for unlimited pipelines with a ``max_time`` limit :pr:`70`
        * Updated .readthedocs.yaml to successfully build :pr:`188`
    * Fixes
        * Removed MSLE from default additional objectives :pr:`203`
        * Fixed ``random_state`` passed in pipelines :pr:`204`
        * Fixed slow down in RFRegressor :pr:`206`
    * Changes
        * Pulled information for describe_pipeline from pipeline's new describe method :pr:`190`
        * Refactored pipelines :pr:`108`
        * Removed guardrails from Auto(*) :pr:`202`, :pr:`208`
    * Documentation Changes
        * Updated documentation to show ``max_time`` enhancements :pr:`189`
        * Updated release instructions for RTD :pr:`193`
        * Added notebooks to build process :pr:`212`
        * Added contributing instructions :pr:`213`
        * Added new content :pr:`222`

**v0.5.0 Oct. 29, 2019**
    * Enhancements
        * Added basic one hot encoding :pr:`73`
        * Use enums for model_type :pr:`110`
        * Support for splitting regression datasets :pr:`112`
        * Auto-infer multiclass classification :pr:`99`
        * Added support for other units in ``max_time`` :pr:`125`
        * Detect highly null columns :pr:`121`
        * Added additional regression objectives :pr:`100`
        * Show an interactive iteration vs. score plot when using fit() :pr:`134`
    * Fixes
        * Reordered ``describe_pipeline`` :pr:`94`
        * Added type check for ``model_type`` :pr:`109`
        * Fixed ``s`` units when setting string ``max_time`` :pr:`132`
        * Fix objectives not appearing in API documentation :pr:`150`
    * Changes
        * Reorganized tests :pr:`93`
        * Moved logging to its own module :pr:`119`
        * Show progress bar history :pr:`111`
        * Using ``cloudpickle`` instead of pickle to allow unloading of custom objectives :pr:`113`
        * Removed render.py :pr:`154`
    * Documentation Changes
        * Update release instructions :pr:`140`
        * Include additional_objectives parameter :pr:`124`
        * Added Changelog :pr:`136`
    * Testing Changes
        * Code coverage :pr:`90`
        * Added CircleCI tests for other Python versions :pr:`104`
        * Added doc notebooks as tests :pr:`139`
        * Test metadata for CircleCI and 2 core parallelism :pr:`137`

**v0.4.1 Sep. 16, 2019**
    * Enhancements
        * Added AutoML for classification and regressor using Autobase and Skopt :pr:`7` :pr:`9`
        * Implemented standard classification and regression metrics :pr:`7`
        * Added logistic regression, random forest, and XGBoost pipelines :pr:`7`
        * Implemented support for custom objectives :pr:`15`
        * Feature importance for pipelines :pr:`18`
        * Serialization for pipelines :pr:`19`
        * Allow fitting on objectives for optimal threshold :pr:`27`
        * Added detect label leakage :pr:`31`
        * Implemented callbacks :pr:`42`
        * Allow for multiclass classification :pr:`21`
        * Added support for additional objectives :pr:`79`
    * Fixes
        * Fixed feature selection in pipelines :pr:`13`
        * Made ``random_seed`` usage consistent :pr:`45`
    * Documentation Changes
        * Documentation Changes
        * Added docstrings :pr:`6`
        * Created notebooks for docs :pr:`6`
        * Initialized readthedocs EvalML :pr:`6`
        * Added favicon :pr:`38`
    * Testing Changes
        * Added testing for loading data :pr:`39`

**v0.2.0 Aug. 13, 2019**
    * Enhancements
        * Created fraud detection objective :pr:`4`

**v0.1.0 July. 31, 2019**
    * *First Release*
    * Enhancements
        * Added lead scoring objecitve :pr:`1`
        * Added basic classifier :pr:`1`
    * Documentation Changes
        * Initialized Sphinx for docs :pr:`1`<|MERGE_RESOLUTION|>--- conflicted
+++ resolved
@@ -2,11 +2,8 @@
 -------------
 **Future Releases**
     * Enhancements
-<<<<<<< HEAD
         * Integrate ``EvalMLAlgorithm`` into ``AutoMLSearch`` :pr:`2634`
-=======
         * Use Woodwork's outlier detection for the ``OutliersDataCheck`` :pr:`2637`
->>>>>>> 0485d7ce
     * Fixes
     * Changes
         * Deleted ``_put_into_original_order`` helper function :pr:`2639`
@@ -18,13 +15,10 @@
 .. warning::
 
     **Breaking Changes**
-<<<<<<< HEAD
         * Renamed the current top level ``search`` method to ``search_iterative`` and defined a new ``search`` method for the ``EvalMLAlgorithm`` :pr:`2634`
-=======
         * ``TimeSeriesRegressionPipeline`` no longer inherits from ``TimeSeriesRegressionPipeline`` :pr:`2649`
 
 
->>>>>>> 0485d7ce
 
 **v0.30.2 Aug. 16, 2021**
     * Fixes
