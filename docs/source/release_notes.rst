Release Notes
-------------

**Future Releases**
    * Enhancements
        * Added string and categorical targets support for binary and multiclass pipelines and check for numeric targets for `DetectLabelLeakage` data check :pr:`932`
        * Added clear exception for regression pipelines if target datatype is string or categorical :pr:`960`
        * Added target column names and class labels in `predict` and `predict_proba` output for pipelines :pr:`951`
        * Added `_compute_shap_values` and `normalize_values` to `pipelines/explanations` module :pr:`958`
        * Added `_explain_prediction` feature which explains single predictions with SHAP :pr:`974`
        * Added support for configuring logfile path using env var, and don't create logger if there are filesystem errors :pr:`975`
    * Fixes
        * Fixed ReadtheDocs warning failure regarding embedded gif :pr:`943`
        * Removed incorrect parameter passed to pipeline classes in `_add_baseline_pipelines` :pr:`941`
        * Added universal error for calling `predict`, `predict_proba`, `transform`, and `feature_importances` before fitting :pr:`969`, :pr:`994`
        * Made `TextFeaturizer` component and pip dependencies `featuretools` and `nlp_primitives` optional :pr:`976`
    * Changes
        * Moved `get_estimators ` to `evalml.pipelines.components.utils` :pr:`934`
        * Modified Pipelines to raise `PipelineScoreError` when they encounter an error during scoring :pr:`936`
        * Moved `evalml.model_families.list_model_families` to `evalml.pipelines.components.allowed_model_families` :pr:`959`
        * Renamed `DateTimeFeaturization` to `DateTimeFeaturizer` :pr:`977`
    * Documentation Changes
        * Update README.md :pr:`963`
        * Reworded message when errors are returned from data checks in search :pr:`982`
        * Added section on understanding model predictions with `explain_prediction` to User Guide :pr:`981`
        * Added a section to the user guide and api reference about how XGBoost and CatBoost are not fully supported. :pr:`992`
<<<<<<< HEAD
        * Added custom components section in user guide :pr:`993`
=======
        * Update FAQ section formatting :pr:`997`
>>>>>>> 83cd3949
    * Testing Changes
        * Moved `predict_proba` and `predict` tests regarding string / categorical targets to `test_pipelines.py` :pr:`972`


.. warning::

    **Breaking Changes**
        * ``get_estimators`` has been moved to ``evalml.pipelines.components.utils`` (previously was under ``evalml.pipelines.utils``) :pr:`934`
        * Removed the ``raise_errors`` flag in AutoML search. All errors during pipeline evaluation will be caught and logged. :pr:`936`
        * ``evalml.model_families.list_model_families`` has been moved to `evalml.pipelines.components.allowed_model_families` :pr:`959`
        * ``TextFeaturizer``: the ``featuretools`` and ``nlp_primitives`` packages must be installed after installing evalml in order to use this component :pr:`976`
        * Renamed ``DateTimeFeaturization`` to ``DateTimeFeaturizer`` :pr:`977`


**v0.11.2 July 16, 2020**
    * Enhancements
        * Added `NoVarianceDataCheck` to `DefaultDataChecks` :pr:`893`
        * Added text processing and featurization component `TextFeaturizer` :pr:`913`, :pr:`924`
        * Added additional checks to InvalidTargetDataCheck to handle invalid target data types :pr:`929`
        * AutoMLSearch will now handle KeyboardInterrupt and prompt user for confirmation :pr:`915`
    * Fixes
        * Makes automl results a read-only property :pr:`919`
    * Changes
        * Deleted static pipelines and refactored tests involving static pipelines, removed `all_pipelines()` and `get_pipelines()` :pr:`904`
        * Moved `list_model_families` to `evalml.model_family.utils` :pr:`903`
        * Updated `all_pipelines`, `all_estimators`, `all_components` to use the same mechanism for dynamically generating their elements :pr:`898`
        * Rename `master` branch to `main` :pr:`918`
        * Add pypi release github action :pr:`923`
        * Updated AutoMLSearch.search stdout output and logging and removed tqdm progress bar :pr:`921`
        * Moved automl config checks previously in `search()` to init :pr:`933`
    * Documentation Changes
        * Reorganized and rewrote documentation :pr:`937`
        * Updated to use pydata sphinx theme :pr:`937`
        * Updated docs to use `release_notes` instead of `changelog` :pr:`942`
    * Testing Changes
        * Cleaned up fixture names and usages in tests :pr:`895`


.. warning::

    **Breaking Changes**
        * ``list_model_families`` has been moved to ``evalml.model_family.utils`` (previously was under ``evalml.pipelines.utils``) :pr:`903`
        * ``get_estimators`` has been moved to ``evalml.pipelines.components.utils`` (previously was under ``evalml.pipelines.utils``) :pr:`934`
        * Static pipeline definitions have been removed, but similar pipelines can still be constructed via creating an instance of PipelineBase :pr:`904`
        * ``all_pipelines()`` and ``get_pipelines()`` utility methods have been removed :pr:`904`


**v0.11.0 June 30, 2020**
    * Enhancements
        * Added multiclass support for ROC curve graphing :pr:`832`
        * Added preprocessing component to drop features whose percentage of NaN values exceeds a specified threshold :pr:`834`
        * Added data check to check for problematic target labels :pr:`814`
        * Added PerColumnImputer that allows imputation strategies per column :pr:`824`
        * Added transformer to drop specific columns :pr:`827`
        * Added support for `categories`, `handle_error`, and `drop` parameters in `OneHotEncoder` :pr:`830` :pr:`897`
        * Added preprocessing component to handle DateTime columns featurization :pr:`838`
        * Added ability to clone pipelines and components :pr:`842`
        * Define getter method for component `parameters` :pr:`847`
        * Added utility methods to calculate and graph permutation importances :pr:`860`, :pr:`880`
        * Added new utility functions necessary for generating dynamic preprocessing pipelines :pr:`852`
        * Added kwargs to all components :pr:`863`
        * Updated `AutoSearchBase` to use dynamically generated preprocessing pipelines :pr:`870`
        * Added SelectColumns transformer :pr:`873`
        * Added ability to evaluate additional pipelines for automl search :pr:`874`
        * Added `default_parameters` class property to components and pipelines :pr:`879`
        * Added better support for disabling data checks in automl search :pr:`892`
        * Added ability to save and load AutoML objects to file :pr:`888`
        * Updated `AutoSearchBase.get_pipelines` to return an untrained pipeline instance :pr:`876`
        * Saved learned binary classification thresholds in automl results cv data dict :pr:`876`
    * Fixes
        * Fixed bug where SimpleImputer cannot handle dropped columns :pr:`846`
        * Fixed bug where PerColumnImputer cannot handle dropped columns :pr:`855`
        * Enforce requirement that builtin components save all inputted values in their parameters dict :pr:`847`
        * Don't list base classes in `all_components` output :pr:`847`
        * Standardize all components to output pandas data structures, and accept either pandas or numpy :pr:`853`
        * Fixed rankings and full_rankings error when search has not been run :pr:`894`
    * Changes
        * Update `all_pipelines` and `all_components` to try initializing pipelines/components, and on failure exclude them :pr:`849`
        * Refactor `handle_components` to `handle_components_class`, standardize to `ComponentBase` subclass instead of instance :pr:`850`
        * Refactor "blacklist"/"whitelist" to "allow"/"exclude" lists :pr:`854`
        * Replaced `AutoClassificationSearch` and `AutoRegressionSearch` with `AutoMLSearch` :pr:`871`
        * Renamed feature_importances and permutation_importances methods to use singular names (feature_importance and permutation_importance) :pr:`883`
        * Updated `automl` default data splitter to train/validation split for large datasets :pr:`877`
        * Added open source license, update some repo metadata :pr:`887`
        * Removed dead code in `_get_preprocessing_components` :pr:`896`
    * Documentation Changes
        * Fix some typos and update the EvalML logo :pr:`872`
    * Testing Changes
        * Update the changelog check job to expect the new branching pattern for the deps update bot :pr:`836`
        * Check that all components output pandas datastructures, and can accept either pandas or numpy :pr:`853`
        * Replaced `AutoClassificationSearch` and `AutoRegressionSearch` with `AutoMLSearch` :pr:`871`


.. warning::

    **Breaking Changes**
        * Pipelines' static ``component_graph`` field must contain either ``ComponentBase`` subclasses or ``str``, instead of ``ComponentBase`` subclass instances :pr:`850`
        * Rename ``handle_component`` to ``handle_component_class``. Now standardizes to ``ComponentBase`` subclasses instead of ``ComponentBase`` subclass instances :pr:`850`
        * Renamed automl's ``cv`` argument to ``data_split`` :pr:`877`
        * Pipelines' and classifiers' ``feature_importances`` is renamed `feature_importance`, `graph_feature_importances` is renamed `graph_feature_importance` :pr:`883`
        * Passing ``data_checks=None`` to automl search will not perform any data checks as opposed to default checks. :pr:`892`
        * Pipelines to search for in AutoML are now determined automatically, rather than using the statically-defined pipeline classes. :pr:`870`
        * Updated ``AutoSearchBase.get_pipelines`` to return an untrained pipeline instance, instead of one which happened to be trained on the final cross-validation fold :pr:`876`


**v0.10.0 May 29, 2020**
    * Enhancements
        * Added baseline models for classification and regression, add functionality to calculate baseline models before searching in AutoML :pr:`746`
        * Port over highly-null guardrail as a data check and define `DefaultDataChecks` and `DisableDataChecks` classes :pr:`745`
        * Update `Tuner` classes to work directly with pipeline parameters dicts instead of flat parameter lists :pr:`779`
        * Add Elastic Net as a pipeline option :pr:`812`
        * Added new Pipeline option `ExtraTrees` :pr:`790`
        * Added precicion-recall curve metrics and plot for binary classification problems in `evalml.pipeline.graph_utils` :pr:`794`
        * Update the default automl algorithm to search in batches, starting with default parameters for each pipeline and iterating from there :pr:`793`
        * Added `AutoMLAlgorithm` class and `IterativeAlgorithm` impl, separated from `AutoSearchBase` :pr:`793`
    * Fixes
        * Update pipeline `score` to return `nan` score for any objective which throws an exception during scoring :pr:`787`
        * Fixed bug introduced in :pr:`787` where binary classification metrics requiring predicted probabilities error in scoring :pr:`798`
        * CatBoost and XGBoost classifiers and regressors can no longer have a learning rate of 0 :pr:`795`
    * Changes
        * Cleanup pipeline `score` code, and cleanup codecov :pr:`711`
        * Remove `pass` for abstract methods for codecov :pr:`730`
        * Added __str__ for AutoSearch object :pr:`675`
        * Add util methods to graph ROC and confusion matrix :pr:`720`
        * Refactor `AutoBase` to `AutoSearchBase` :pr:`758`
        * Updated AutoBase with `data_checks` parameter, removed previous `detect_label_leakage` parameter, and added functionality to run data checks before search in AutoML :pr:`765`
        * Updated our logger to use Python's logging utils :pr:`763`
        * Refactor most of `AutoSearchBase._do_iteration` impl into `AutoSearchBase._evaluate` :pr:`762`
        * Port over all guardrails to use the new DataCheck API :pr:`789`
        * Expanded `import_or_raise` to catch all exceptions :pr:`759`
        * Adds RMSE, MSLE, RMSLE as standard metrics :pr:`788`
        * Don't allow `Recall` to be used as an objective for AutoML :pr:`784`
        * Removed feature selection from pipelines :pr:`819`
        * Update default estimator parameters to make automl search faster and more accurate :pr:`793`
    * Documentation Changes
        * Add instructions to freeze `master` on `release.md` :pr:`726`
        * Update release instructions with more details :pr:`727` :pr:`733`
        * Add objective base classes to API reference :pr:`736`
        * Fix components API to match other modules :pr:`747`
    * Testing Changes
        * Delete codecov yml, use codecov.io's default :pr:`732`
        * Added unit tests for fraud cost, lead scoring, and standard metric objectives :pr:`741`
        * Update codecov client :pr:`782`
        * Updated AutoBase __str__ test to include no parameters case :pr:`783`
        * Added unit tests for `ExtraTrees` pipeline :pr:`790`
        * If codecov fails to upload, fail build :pr:`810`
        * Updated Python version of dependency action :pr:`816`
        * Update the dependency update bot to use a suffix when creating branches :pr:`817`

.. warning::

    **Breaking Changes**
        * The ``detect_label_leakage`` parameter for AutoML classes has been removed and replaced by a ``data_checks`` parameter :pr:`765`
        * Moved ROC and confusion matrix methods from ``evalml.pipeline.plot_utils`` to ``evalml.pipeline.graph_utils`` :pr:`720`
        * ``Tuner`` classes require a pipeline hyperparameter range dict as an init arg instead of a space definition :pr:`779`
        * ``Tuner.propose`` and ``Tuner.add`` work directly with pipeline parameters dicts instead of flat parameter lists :pr:`779`
        * ``PipelineBase.hyperparameters`` and ``custom_hyperparameters`` use pipeline parameters dict format instead of being represented as a flat list :pr:`779`
        * All guardrail functions previously under ``evalml.guardrails.utils`` will be removed and replaced by data checks :pr:`789`
        * `Recall` disallowed as an objective for AutoML :pr:`784`
        * ``AutoSearchBase`` parameter ``tuner`` has been renamed to ``tuner_class`` :pr:`793`
        * ``AutoSearchBase`` parameter ``possible_pipelines`` and ``possible_model_families`` have been renamed to ``allowed_pipelines`` and ``allowed_model_families`` :pr:`793`


**v0.9.0 Apr. 27, 2020**
    * Enhancements
        * Added accuracy as an standard objective :pr:`624`
        * Added verbose parameter to load_fraud :pr:`560`
        * Added Balanced Accuracy metric for binary, multiclass :pr:`612` :pr:`661`
        * Added XGBoost regressor and XGBoost regression pipeline :pr:`666`
        * Added Accuracy metric for multiclass :pr:`672`
        * Added objective name in `AutoBase.describe_pipeline` :pr:`686`
        * Added `DataCheck` and `DataChecks`, `Message` classes and relevant subclasses :pr:`739`
    * Fixes
        * Removed direct access to `cls.component_graph` :pr:`595`
        * Add testing files to .gitignore :pr:`625`
        * Remove circular dependencies from `Makefile` :pr:`637`
        * Add error case for `normalize_confusion_matrix()` :pr:`640`
        * Fixed XGBoostClassifier and XGBoostRegressor bug with feature names that contain [, ], or < :pr:`659`
        * Update make_pipeline_graph to not accidentally create empty file when testing if path is valid :pr:`649`
        * Fix pip installation warning about docsutils version, from boto dependency :pr:`664`
        * Removed zero division warning for F1/precision/recall metrics :pr:`671`
        * Fixed `summary` for pipelines without estimators :pr:`707`
    * Changes
        * Updated default objective for binary/multiseries classification to log loss :pr:`613`
        * Created classification and regression pipeline subclasses and removed objective as an attribute of pipeline classes :pr:`405`
        * Changed the output of `score` to return one dictionary :pr:`429`
        * Created binary and multiclass objective subclasses :pr:`504`
        * Updated objectives API :pr:`445`
        * Removed call to `get_plot_data` from AutoML :pr:`615`
        * Set `raise_error` to default to True for AutoML classes :pr:`638`
        * Remove unnecessary "u" prefixes on some unicode strings :pr:`641`
        * Changed one-hot encoder to return uint8 dtypes instead of ints :pr:`653`
        * Pipeline `_name` field changed to `custom_name` :pr:`650`
        * Removed `graphs.py` and moved methods into `PipelineBase` :pr:`657`, :pr:`665`
        * Remove s3fs as a dev dependency :pr:`664`
        * Changed requirements-parser to be a core dependency :pr:`673`
        * Replace `supported_problem_types` field on pipelines with `problem_type` attribute on base classes :pr:`678`
        * Changed AutoML to only show best results for a given pipeline template in `rankings`, added `full_rankings` property to show all :pr:`682`
        * Update `ModelFamily` values: don't list xgboost/catboost as classifiers now that we have regression pipelines for them :pr:`677`
        * Changed AutoML's `describe_pipeline` to get problem type from pipeline instead :pr:`685`
        * Standardize `import_or_raise` error messages :pr:`683`
        * Updated argument order of objectives to align with sklearn's :pr:`698`
        * Renamed `pipeline.feature_importance_graph` to `pipeline.graph_feature_importances` :pr:`700`
        * Moved ROC and confusion matrix methods to `evalml.pipelines.plot_utils` :pr:`704`
        * Renamed `MultiClassificationObjective` to `MulticlassClassificationObjective`, to align with pipeline naming scheme :pr:`715`
    * Documentation Changes
        * Fixed some sphinx warnings :pr:`593`
        * Fixed docstring for AutoClassificationSearch with correct command :pr:`599`
        * Limit readthedocs formats to pdf, not htmlzip and epub :pr:`594` :pr:`600`
        * Clean up objectives API documentation :pr:`605`
        * Fixed function on Exploring search results page :pr:`604`
        * Update release process doc :pr:`567`
        * AutoClassificationSearch and AutoRegressionSearch show inherited methods in API reference :pr:`651`
        * Fixed improperly formatted code in breaking changes for changelog :pr:`655`
        * Added configuration to treat Sphinx warnings as errors :pr:`660`
        * Removed separate plotting section for pipelines in API reference :pr:`657`, :pr:`665`
        * Have leads example notebook load S3 files using https, so we can delete s3fs dev dependency :pr:`664`
        * Categorized components in API reference and added descriptions for each category :pr:`663`
        * Fixed Sphinx warnings about BalancedAccuracy objective :pr:`669`
        * Updated API reference to include missing components and clean up pipeline docstrings :pr:`689`
        * Reorganize API ref, and clarify pipeline sub-titles :pr:`688`
        * Add and update preprocessing utils in API reference :pr:`687`
        * Added inheritance diagrams to API reference :pr:`695`
        * Documented which default objective AutoML optimizes for :pr:`699`
        * Create seperate install page :pr:`701`
        * Include more utils in API ref, like `import_or_raise` :pr:`704`
        * Add more color to pipeline documentation :pr:`705`
    * Testing Changes
        * Matched install commands of `check_latest_dependencies` test and it's GitHub action :pr:`578`
        * Added Github app to auto assign PR author as assignee :pr:`477`
        * Removed unneeded conda installation of xgboost in windows checkin tests :pr:`618`
        * Update graph tests to always use tmpfile dir :pr:`649`
        * Changelog checkin test workaround for release PRs: If 'future release' section is empty of PR refs, pass check :pr:`658`
        * Add changelog checkin test exception for `dep-update` branch :pr:`723`

.. warning::

    **Breaking Changes**

    * Pipelines will now no longer take an objective parameter during instantiation, and will no longer have an objective attribute.
    * ``fit()`` and ``predict()`` now use an optional ``objective`` parameter, which is only used in binary classification pipelines to fit for a specific objective.
    * ``score()`` will now use a required ``objectives`` parameter that is used to determine all the objectives to score on. This differs from the previous behavior, where the pipeline's objective was scored on regardless.
    * ``score()`` will now return one dictionary of all objective scores.
    * ``ROC`` and ``ConfusionMatrix`` plot methods via ``Auto(*).plot`` have been removed by :pr:`615` and are replaced by ``roc_curve`` and ``confusion_matrix`` in `evamlm.pipelines.plot_utils`` in :pr:`704`
    * ``normalize_confusion_matrix`` has been moved to ``evalml.pipelines.plot_utils`` :pr:`704`
    * Pipelines ``_name`` field changed to ``custom_name``
    * Pipelines ``supported_problem_types`` field is removed because it is no longer necessary :pr:`678`
    * Updated argument order of objectives' `objective_function` to align with sklearn :pr:`698`
    * `pipeline.feature_importance_graph` has been renamed to `pipeline.graph_feature_importances` in :pr:`700`
    * Removed unsupported ``MSLE`` objective :pr:`704`


**v0.8.0 Apr. 1, 2020**
    * Enhancements
        * Add normalization option and information to confusion matrix :pr:`484`
        * Add util function to drop rows with NaN values :pr:`487`
        * Renamed `PipelineBase.name` as `PipelineBase.summary` and redefined `PipelineBase.name` as class property :pr:`491`
        * Added access to parameters in Pipelines with `PipelineBase.parameters` (used to be return of `PipelineBase.describe`) :pr:`501`
        * Added `fill_value` parameter for SimpleImputer :pr:`509`
        * Added functionality to override component hyperparameters and made pipelines take hyperparemeters from components :pr:`516`
        * Allow numpy.random.RandomState for random_state parameters :pr:`556`
    * Fixes
        * Removed unused dependency `matplotlib`, and move `category_encoders` to test reqs :pr:`572`
    * Changes
        * Undo version cap in XGBoost placed in :pr:`402` and allowed all released of XGBoost :pr:`407`
        * Support pandas 1.0.0 :pr:`486`
        * Made all references to the logger static :pr:`503`
        * Refactored `model_type` parameter for components and pipelines to `model_family` :pr:`507`
        * Refactored `problem_types` for pipelines and components into `supported_problem_types` :pr:`515`
        * Moved `pipelines/utils.save_pipeline` and `pipelines/utils.load_pipeline` to `PipelineBase.save` and `PipelineBase.load` :pr:`526`
        * Limit number of categories encoded by OneHotEncoder :pr:`517`
    * Documentation Changes
        * Updated API reference to remove PipelinePlot and added moved PipelineBase plotting methods :pr:`483`
        * Add code style and github issue guides :pr:`463` :pr:`512`
        * Updated API reference for to surface class variables for pipelines and components :pr:`537`
        * Fixed README documentation link :pr:`535`
        * Unhid PR references in changelog :pr:`656`
    * Testing Changes
        * Added automated dependency check PR :pr:`482`, :pr:`505`
        * Updated automated dependency check comment :pr:`497`
        * Have build_docs job use python executor, so that env vars are set properly :pr:`547`
        * Added simple test to make sure OneHotEncoder's top_n works with large number of categories :pr:`552`
        * Run windows unit tests on PRs :pr:`557`


.. warning::

    **Breaking Changes**

    * ``AutoClassificationSearch`` and ``AutoRegressionSearch``'s ``model_types`` parameter has been refactored into ``allowed_model_families``
    * ``ModelTypes`` enum has been changed to ``ModelFamily``
    * Components and Pipelines now have a ``model_family`` field instead of ``model_type``
    * ``get_pipelines`` utility function now accepts ``model_families`` as an argument instead of ``model_types``
    * ``PipelineBase.name`` no longer returns structure of pipeline and has been replaced by ``PipelineBase.summary``
    * ``PipelineBase.problem_types`` and ``Estimator.problem_types`` has been renamed to ``supported_problem_types``
    * ``pipelines/utils.save_pipeline`` and ``pipelines/utils.load_pipeline`` moved to ``PipelineBase.save`` and ``PipelineBase.load``


**v0.7.0 Mar. 9, 2020**
    * Enhancements
        * Added emacs buffers to .gitignore :pr:`350`
        * Add CatBoost (gradient-boosted trees) classification and regression components and pipelines :pr:`247`
        * Added Tuner abstract base class :pr:`351`
        * Added n_jobs as parameter for AutoClassificationSearch and AutoRegressionSearch :pr:`403`
        * Changed colors of confusion matrix to shades of blue and updated axis order to match scikit-learn's :pr:`426`
        * Added PipelineBase graph and feature_importance_graph methods, moved from previous location :pr:`423`
        * Added support for python 3.8 :pr:`462`
    * Fixes
        * Fixed ROC and confusion matrix plots not being calculated if user passed own additional_objectives :pr:`276`
        * Fixed ReadtheDocs FileNotFoundError exception for fraud dataset :pr:`439`
    * Changes
        * Added n_estimators as a tunable parameter for XGBoost :pr:`307`
        * Remove unused parameter ObjectiveBase.fit_needs_proba :pr:`320`
        * Remove extraneous parameter component_type from all components :pr:`361`
        * Remove unused rankings.csv file :pr:`397`
        * Downloaded demo and test datasets so unit tests can run offline :pr:`408`
        * Remove `_needs_fitting` attribute from Components :pr:`398`
        * Changed plot.feature_importance to show only non-zero feature importances by default, added optional parameter to show all :pr:`413`
        * Refactored `PipelineBase` to take in parameter dictionary and moved pipeline metadata to class attribute :pr:`421`
        * Dropped support for Python 3.5 :pr:`438`
        * Removed unused `apply.py` file :pr:`449`
        * Clean up requirements.txt to remove unused deps :pr:`451`
        * Support installation without all required dependencies :pr:`459`
    * Documentation Changes
        * Update release.md with instructions to release to internal license key :pr:`354`
    * Testing Changes
        * Added tests for utils (and moved current utils to gen_utils) :pr:`297`
        * Moved XGBoost install into it's own separate step on Windows using Conda :pr:`313`
        * Rewind pandas version to before 1.0.0, to diagnose test failures for that version :pr:`325`
        * Added dependency update checkin test :pr:`324`
        * Rewind XGBoost version to before 1.0.0 to diagnose test failures for that version :pr:`402`
        * Update dependency check to use a whitelist :pr:`417`
        * Update unit test jobs to not install dev deps :pr:`455`

.. warning::

    **Breaking Changes**

    * Python 3.5 will not be actively supported.

**v0.6.0 Dec. 16, 2019**
    * Enhancements
        * Added ability to create a plot of feature importances :pr:`133`
        * Add early stopping to AutoML using patience and tolerance parameters :pr:`241`
        * Added ROC and confusion matrix metrics and plot for classification problems and introduce PipelineSearchPlots class :pr:`242`
        * Enhanced AutoML results with search order :pr:`260`
        * Added utility function to show system and environment information :pr:`300`
    * Fixes
        * Lower botocore requirement :pr:`235`
        * Fixed decision_function calculation for FraudCost objective :pr:`254`
        * Fixed return value of Recall metrics :pr:`264`
        * Components return `self` on fit :pr:`289`
    * Changes
        * Renamed automl classes to AutoRegressionSearch and AutoClassificationSearch :pr:`287`
        * Updating demo datasets to retain column names :pr:`223`
        * Moving pipeline visualization to PipelinePlots class :pr:`228`
        * Standarizing inputs as pd.Dataframe / pd.Series :pr:`130`
        * Enforcing that pipelines must have an estimator as last component :pr:`277`
        * Added ipywidgets as a dependency in requirements.txt :pr:`278`
        * Added Random and Grid Search Tuners :pr:`240`
    * Documentation Changes
        * Adding class properties to API reference :pr:`244`
        * Fix and filter FutureWarnings from scikit-learn :pr:`249`, :pr:`257`
        * Adding Linear Regression to API reference and cleaning up some Sphinx warnings :pr:`227`
    * Testing Changes
        * Added support for testing on Windows with CircleCI :pr:`226`
        * Added support for doctests :pr:`233`

.. warning::

    **Breaking Changes**

    * The ``fit()`` method for ``AutoClassifier`` and ``AutoRegressor`` has been renamed to ``search()``.
    * ``AutoClassifier`` has been renamed to ``AutoClassificationSearch``
    * ``AutoRegressor`` has been renamed to ``AutoRegressionSearch``
    * ``AutoClassificationSearch.results`` and ``AutoRegressionSearch.results`` now is a dictionary with ``pipeline_results`` and ``search_order`` keys. ``pipeline_results`` can be used to access a dictionary that is identical to the old ``.results`` dictionary. Whereas, ``search_order`` returns a list of the search order in terms of ``pipeline_id``.
    * Pipelines now require an estimator as the last component in ``component_list``. Slicing pipelines now throws an ``NotImplementedError`` to avoid returning pipelines without an estimator.

**v0.5.2 Nov. 18, 2019**
    * Enhancements
        * Adding basic pipeline structure visualization :pr:`211`
    * Documentation Changes
        * Added notebooks to build process :pr:`212`

**v0.5.1 Nov. 15, 2019**
    * Enhancements
        * Added basic outlier detection guardrail :pr:`151`
        * Added basic ID column guardrail :pr:`135`
        * Added support for unlimited pipelines with a max_time limit :pr:`70`
        * Updated .readthedocs.yaml to successfully build :pr:`188`
    * Fixes
        * Removed MSLE from default additional objectives :pr:`203`
        * Fixed random_state passed in pipelines :pr:`204`
        * Fixed slow down in RFRegressor :pr:`206`
    * Changes
        * Pulled information for describe_pipeline from pipeline's new describe method :pr:`190`
        * Refactored pipelines :pr:`108`
        * Removed guardrails from Auto(*) :pr:`202`, :pr:`208`
    * Documentation Changes
        * Updated documentation to show max_time enhancements :pr:`189`
        * Updated release instructions for RTD :pr:`193`
        * Added notebooks to build process :pr:`212`
        * Added contributing instructions :pr:`213`
        * Added new content :pr:`222`

**v0.5.0 Oct. 29, 2019**
    * Enhancements
        * Added basic one hot encoding :pr:`73`
        * Use enums for model_type :pr:`110`
        * Support for splitting regression datasets :pr:`112`
        * Auto-infer multiclass classification :pr:`99`
        * Added support for other units in max_time :pr:`125`
        * Detect highly null columns :pr:`121`
        * Added additional regression objectives :pr:`100`
        * Show an interactive iteration vs. score plot when using fit() :pr:`134`
    * Fixes
        * Reordered `describe_pipeline` :pr:`94`
        * Added type check for model_type :pr:`109`
        * Fixed `s` units when setting string max_time :pr:`132`
        * Fix objectives not appearing in API documentation :pr:`150`
    * Changes
        * Reorganized tests :pr:`93`
        * Moved logging to its own module :pr:`119`
        * Show progress bar history :pr:`111`
        * Using cloudpickle instead of pickle to allow unloading of custom objectives :pr:`113`
        * Removed render.py :pr:`154`
    * Documentation Changes
        * Update release instructions :pr:`140`
        * Include additional_objectives parameter :pr:`124`
        * Added Changelog :pr:`136`
    * Testing Changes
        * Code coverage :pr:`90`
        * Added CircleCI tests for other Python versions :pr:`104`
        * Added doc notebooks as tests :pr:`139`
        * Test metadata for CircleCI and 2 core parallelism :pr:`137`

**v0.4.1 Sep. 16, 2019**
    * Enhancements
        * Added AutoML for classification and regressor using Autobase and Skopt :pr:`7` :pr:`9`
        * Implemented standard classification and regression metrics :pr:`7`
        * Added logistic regression, random forest, and XGBoost pipelines :pr:`7`
        * Implemented support for custom objectives :pr:`15`
        * Feature importance for pipelines :pr:`18`
        * Serialization for pipelines :pr:`19`
        * Allow fitting on objectives for optimal threshold :pr:`27`
        * Added detect label leakage :pr:`31`
        * Implemented callbacks :pr:`42`
        * Allow for multiclass classification :pr:`21`
        * Added support for additional objectives :pr:`79`
    * Fixes
        * Fixed feature selection in pipelines :pr:`13`
        * Made random_seed usage consistent :pr:`45`
    * Documentation Changes
        * Documentation Changes
        * Added docstrings :pr:`6`
        * Created notebooks for docs :pr:`6`
        * Initialized readthedocs EvalML :pr:`6`
        * Added favicon :pr:`38`
    * Testing Changes
        * Added testing for loading data :pr:`39`

**v0.2.0 Aug. 13, 2019**
    * Enhancements
        * Created fraud detection objective :pr:`4`

**v0.1.0 July. 31, 2019**
    * *First Release*
    * Enhancements
        * Added lead scoring objecitve :pr:`1`
        * Added basic classifier :pr:`1`
    * Documentation Changes
        * Initialized Sphinx for docs :pr:`1`<|MERGE_RESOLUTION|>--- conflicted
+++ resolved
@@ -24,11 +24,8 @@
         * Reworded message when errors are returned from data checks in search :pr:`982`
         * Added section on understanding model predictions with `explain_prediction` to User Guide :pr:`981`
         * Added a section to the user guide and api reference about how XGBoost and CatBoost are not fully supported. :pr:`992`
-<<<<<<< HEAD
         * Added custom components section in user guide :pr:`993`
-=======
         * Update FAQ section formatting :pr:`997`
->>>>>>> 83cd3949
     * Testing Changes
         * Moved `predict_proba` and `predict` tests regarding string / categorical targets to `test_pipelines.py` :pr:`972`
 
