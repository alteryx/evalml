﻿Release Notes
-------------
**Future Releases**
    * Enhancements
        * Updated new ``NullDataCheck`` to return a warning and suggest an action to impute columns with null values :pr:`3197`
        * Updated ``make_pipeline_from_actions`` to handle null column imputation :pr:`3237`
        * Updated data check actions API to return options instead of actions and add functionality to suggest and take action on columns with null values :pr:`3182`
    * Fixes
        * Fixed Python 3.9 installation for prophet by updating ``pmdarima`` version in requirements :pr:`3268`
        * Allowed DateTime columns to pass through PerColumnImputer without breaking :pr:`3267`
    * Changes
<<<<<<< HEAD
        * Updated ``DataCheck`` ``validate()`` output to return a dictionary instead of list for actions :pr:`3142`
        * Updated validate() API to use the new ``DataCheckActionOption`` class instead of ``DataCheckAction`` :pr:`3152`
        * Uncapped numba version and removed it from requirements :pr:`3263`
        * Renamed ``HighlyNullDataCheck`` to ``NullDataCheck`` :pr:`3197`
        * Updated data check ``validate()`` output to return a list of warnings and errors instead of a dictionary :pr:`3244`
=======
        * Capped ``pandas`` at < 1.4.0 :pr:`3274`
>>>>>>> 4efccb6c
    * Documentation Changes
    * Testing Changes

.. warning::

    **Breaking Changes**
<<<<<<< HEAD
        * Renamed ``HighlyNullDataCheck`` to ``NullDataCheck`` :pr:`3197`
        * Updated data check ``validate()`` output to return a list of warnings and errors instead of a dictionary. See the Data Check or Data Check Actions pages (under User Guide) for examples. :pr:`3244`
=======
        * Removed ``impute_all`` and ``default_impute_strategy`` parameters from the ``PerColumnImputer`` :pr:`3267`
        * Updated ``PerColumnImputer`` such that columns not specified in ``impute_strategies`` dict will not be imputed anymore :pr:`3267`
>>>>>>> 4efccb6c


**v0.42.0 Jan. 18, 2022**
    * Enhancements
        * Required the separation of training and test data by ``gap`` + 1 units to be verified by ``time_index`` for time series problems :pr:`3208`
        * Added support for boolean features for ``ARIMARegressor`` :pr:`3187`
        * Updated dependency bot workflow to remove outdated description and add new configuration to delete branches automatically :pr:`3212`
        * Added ``n_obs`` and ``n_splits`` to ``TimeSeriesParametersDataCheck`` error details :pr:`3246`
    * Fixes
        * Fixed classification pipelines to only accept target data with the appropriate number of classes :pr:`3185`
        * Added support for time series in ``DefaultAlgorithm`` :pr:`3177`
        * Standardized names of featurization components :pr:`3192`
        * Removed empty cell in text_input.ipynb :pr:`3234`
        * Removed potential prediction explanations failure when pipelines predicted a class with probability 1 :pr:`3221`
        * Dropped NaNs before partial dependence grid generation :pr:`3235`
        * Allowed prediction explanations to be json-serializable :pr:`3262`
        * Fixed bug where ``InvalidTargetDataCheck`` would not check time series regression targets :pr:`3251`
        * Fixed bug in ``are_datasets_separated_by_gap_time_index`` :pr:`3256`
    * Changes
        * Raised lowest compatible numpy version to 1.21.0 to address security concerns :pr:`3207`
        * Changed the default objective to ``MedianAE`` from ``R2`` for time series regression :pr:`3205`
        * Removed all-nan Unknown to Double logical conversion in ``infer_feature_types`` :pr:`3196`
        * Checking the validity of holdout data for time series problems can be performed by calling ``pipelines.utils.validate_holdout_datasets`` prior to calling ``predict`` :pr:`3208`
    * Documentation Changes
    * Testing Changes
        * Update auto approve workflow trigger and delete branch after merge :pr:`3265`

.. warning::

    **Breaking Changes**
        * Renamed ``DateTime Featurizer Component`` to ``DateTime Featurizer`` and ``Natural Language Featurization Component`` to ``Natural Language Featurizer`` :pr:`3192`



**v0.41.0 Jan. 06, 2022**
    * Enhancements
        * Added string support for DataCheckActionCode :pr:`3167`
        * Added ``DataCheckActionOption`` class :pr:`3134`
        * Add issue templates for bugs, feature requests and documentation improvements for GitHub :pr:`3199`
    * Fixes
        * Fix bug where prediction explanations ``class_name`` was shown as float for boolean targets :pr:`3179`
        * Fixed bug in nightly linux tests :pr:`3189`
    * Changes
        * Removed usage of scikit-learn's ``LabelEncoder`` in favor of ours :pr:`3161`
        * Removed nullable types checking from ``infer_feature_types`` :pr:`3156`
        * Fixed ``mean_cv_data`` and ``validation_score`` values in AutoMLSearch.rankings to reflect cv score or ``NaN`` when appropriate :pr:`3162`
    * Documentation Changes
    * Testing Changes
        * Updated tests to use new pipeline API instead of defining custom pipeline classes :pr:`3172`
        * Add workflow to auto-merge dependency PRs if status checks pass :pr:`3184`

**v0.40.0 Dec. 22, 2021**
    * Enhancements
        * Added ``TimeSeriesSplittingDataCheck`` to ``DefaultDataChecks`` to verify adequate class representation in time series classification problems :pr:`3141`
        * Added the ability to accept serialized features and skip computation in ``DFSTransformer`` :pr:`3106`
        * Added support for known-in-advance features :pr:`3149`
        * Added Holt-Winters ``ExponentialSmoothingRegressor`` for time series regression problems :pr:`3157`
        * Required the separation of training and test data by ``gap`` + 1 units to be verified by ``time_index`` for time series problems :pr:`3160`
    * Fixes
        * Fixed error caused when tuning threshold for time series binary classification :pr:`3140`
    * Changes
        * ``TimeSeriesParametersDataCheck`` was added to ``DefaultDataChecks`` for time series problems :pr:`3139`
        * Renamed ``date_index`` to ``time_index`` in ``problem_configuration`` for time series problems :pr:`3137`
        * Updated ``nlp-primitives`` minimum version to 2.1.0 :pr:`3166`
        * Updated minimum version of ``woodwork`` to v0.11.0 :pr:`3171`
        * Revert `3160` until uninferrable frequency can be addressed earlier in the process :pr:`3198`
    * Documentation Changes
        * Added comments to provide clarity on doctests :pr:`3155`
    * Testing Changes
        * Parameterized tests in ``test_datasets.py`` :pr:`3145`

.. warning::

    **Breaking Changes**
        * Renamed ``date_index`` to ``time_index`` in ``problem_configuration`` for time series problems :pr:`3137`


**v0.39.0 Dec. 9, 2021**
    * Enhancements
        * Renamed ``DelayedFeatureTransformer`` to ``TimeSeriesFeaturizer`` and enhanced it to compute rolling features :pr:`3028`
        * Added ability to impute only specific columns in ``PerColumnImputer`` :pr:`3123`
        * Added ``TimeSeriesParametersDataCheck`` to verify the time series parameters are valid given the number of splits in cross validation :pr:`3111`
    * Fixes
        * Default parameters for ``RFRegressorSelectFromModel`` and ``RFClassifierSelectFromModel`` has been fixed to avoid selecting all features :pr:`3110`
    * Changes
        * Removed reliance on a datetime index for ``ARIMARegressor`` and ``ProphetRegressor`` :pr:`3104`
        * Included target leakage check when fitting ``ARIMARegressor`` to account for the lack of ``TimeSeriesFeaturizer`` in ``ARIMARegressor`` based pipelines :pr:`3104`
        * Cleaned up and refactored ``InvalidTargetDataCheck`` implementation and docstring :pr:`3122`
        * Removed indices information from the output of ``HighlyNullDataCheck``'s ``validate()`` method :pr:`3092`
        * Added ``ReplaceNullableTypes`` component to prepare for handling pandas nullable types. :pr:`3090`
        * Updated ``make_pipeline`` for handling pandas nullable types in preprocessing pipeline. :pr:`3129`
        * Removed unused ``EnsembleMissingPipelinesError`` exception definition :pr:`3131`
    * Documentation Changes
    * Testing Changes
        * Refactored tests to avoid using ``importorskip`` :pr:`3126`
        * Added ``skip_during_conda`` test marker to skip tests that are not supposed to run during conda build :pr:`3127`
        * Added ``skip_if_39`` test marker to skip tests that are not supposed to run during python 3.9 :pr:`3133`

.. warning::

    **Breaking Changes**
        * Renamed ``DelayedFeatureTransformer`` to ``TimeSeriesFeaturizer`` :pr:`3028`
        * ``ProphetRegressor`` now requires a datetime column in ``X`` represented by the ``date_index`` parameter :pr:`3104`
        * Renamed module ``evalml.data_checks.invalid_target_data_check`` to ``evalml.data_checks.invalid_targets_data_check`` :pr:`3122`
        * Removed unused ``EnsembleMissingPipelinesError`` exception definition :pr:`3131`


**v0.38.0 Nov. 27, 2021**
    * Enhancements
        * Added ``data_check_name`` attribute to the data check action class :pr:`3034`
        * Added ``NumWords`` and ``NumCharacters`` primitives to ``TextFeaturizer`` and renamed ``TextFeaturizer` to ``NaturalLanguageFeaturizer`` :pr:`3030`
        * Added support for ``scikit-learn > 1.0.0`` :pr:`3051`
        * Required the ``date_index`` parameter to be specified for time series problems  in ``AutoMLSearch`` :pr:`3041`
        * Allowed time series pipelines to predict on test datasets whose length is less than or equal to the ``forecast_horizon``. Also allowed the test set index to start at 0. :pr:`3071`
        * Enabled time series pipeline to predict on data with features that are not known-in-advanced :pr:`3094`
    * Fixes
        * Added in error message when fit and predict/predict_proba data types are different :pr:`3036`
        * Fixed bug where ensembling components could not get converted to JSON format :pr:`3049`
        * Fixed bug where components with tuned integer hyperparameters could not get converted to JSON format :pr:`3049`
        * Fixed bug where force plots were not displaying correct feature values :pr:`3044`
        * Included confusion matrix at the pipeline threshold for ``find_confusion_matrix_per_threshold`` :pr:`3080`
        * Fixed bug where One Hot Encoder would error out if a non-categorical feature had a missing value :pr:`3083`
        * Fixed bug where features created from categorical columns by ``Delayed Feature Transformer`` would be inferred as categorical :pr:`3083`
    * Changes
        * Delete ``predict_uses_y`` estimator attribute :pr:`3069`
        * Change ``DateTimeFeaturizer`` to use corresponding Featuretools primitives :pr:`3081`
        * Updated ``TargetDistributionDataCheck`` to return metadata details as floats rather strings :pr:`3085`
        * Removed dependency on ``psutil`` package :pr:`3093`
    * Documentation Changes
        * Updated docs to use data check action methods rather than manually cleaning data :pr:`3050`
    * Testing Changes
        * Updated integration tests to use ``make_pipeline_from_actions`` instead of private method :pr:`3047`


.. warning::

    **Breaking Changes**
        * Added ``data_check_name`` attribute to the data check action class :pr:`3034`
        * Renamed ``TextFeaturizer` to ``NaturalLanguageFeaturizer`` :pr:`3030`
        * Updated the ``Pipeline.graph_json`` function to return a dictionary of "from" and "to" edges instead of tuples :pr:`3049`
        * Delete ``predict_uses_y`` estimator attribute :pr:`3069`
        * Changed time series problems in ``AutoMLSearch`` to need a not-``None`` ``date_index`` :pr:`3041`
        * Changed the ``DelayedFeatureTransformer`` to throw a ``ValueError`` during fit if the ``date_index`` is ``None`` :pr:`3041`
        * Passing ``X=None`` to ``DelayedFeatureTransformer`` is deprecated :pr:`3041`


**v0.37.0 Nov. 9, 2021**
    * Enhancements
        * Added ``find_confusion_matrix_per_threshold`` to Model Understanding :pr:`2972`
        * Limit computationally-intensive models during ``AutoMLSearch`` for certain multiclass problems, allow for opt-in with parameter ``allow_long_running_models`` :pr:`2982`
        * Added support for stacked ensemble pipelines to prediction explanations module :pr:`2971`
        * Added integration tests for data checks and data checks actions workflow :pr:`2883`
        * Added a change in pipeline structure to handle categorical columns separately for pipelines in ``DefaultAlgorithm`` :pr:`2986`
        * Added an algorithm to ``DelayedFeatureTransformer`` to select better lags :pr:`3005`
        * Added test to ensure pickling pipelines preserves thresholds :pr:`3027`
        * Added AutoML function to access ensemble pipeline's input pipelines IDs :pr:`3011`
        * Added ability to define which class is "positive" for label encoder in binary classification case :pr:`3033`
    * Fixes
        * Fixed bug where ``Oversampler`` didn't consider boolean columns to be categorical :pr:`2980`
        * Fixed permutation importance failing when target is categorical :pr:`3017`
        * Updated estimator and pipelines' ``predict``, ``predict_proba``, ``transform``, ``inverse_transform`` methods to preserve input indices :pr:`2979`
        * Updated demo dataset link for daily min temperatures :pr:`3023`
    * Changes
        * Updated ``OutliersDataCheck`` and ``UniquenessDataCheck`` and allow for the suspension of the Nullable types error :pr:`3018`
    * Documentation Changes
        * Fixed cost benefit matrix demo formatting :pr:`2990`
        * Update ReadMe.md with new badge links and updated installation instructions for conda :pr:`2998`
        * Added more comprehensive doctests :pr:`3002`


**v0.36.0 Oct. 27, 2021**
    * Enhancements
        * Added LIME as an algorithm option for ``explain_predictions`` and ``explain_predictions_best_worst`` :pr:`2905`
        * Standardized data check messages and added default "rows" and "columns" to data check message details dictionary :pr:`2869`
        * Added ``rows_of_interest`` to pipeline utils :pr:`2908`
        * Added support for woodwork version ``0.8.2`` :pr:`2909`
        * Enhanced the ``DateTimeFeaturizer`` to handle ``NaNs`` in date features :pr:`2909`
        * Added support for woodwork logical types ``PostalCode``, ``SubRegionCode``, and ``CountryCode`` in model understanding tools :pr:`2946`
        * Added Vowpal Wabbit regressor and classifiers :pr:`2846`
        * Added `NoSplit` data splitter for future unsupervised learning searches :pr:`2958`
        * Added method to convert actions into a preprocessing pipeline :pr:`2968`
    * Fixes
        * Fixed bug where partial dependence was not respecting the ww schema :pr:`2929`
        * Fixed ``calculate_permutation_importance`` for datetimes on ``StandardScaler`` :pr:`2938`
        * Fixed ``SelectColumns`` to only select available features for feature selection in ``DefaultAlgorithm`` :pr:`2944`
        * Fixed ``DropColumns`` component not receiving parameters in ``DefaultAlgorithm`` :pr:`2945`
        * Fixed bug where trained binary thresholds were not being returned by ``get_pipeline`` or ``clone`` :pr:`2948`
        * Fixed bug where ``Oversampler`` selected ww logical categorical instead of ww semantic category :pr:`2946`
    * Changes
        * Changed ``make_pipeline`` function to place the ``DateTimeFeaturizer`` prior to the ``Imputer`` so that ``NaN`` dates can be imputed :pr:`2909`
        * Refactored ``OutliersDataCheck`` and ``HighlyNullDataCheck`` to add more descriptive metadata :pr:`2907`
        * Bumped minimum version of ``dask`` from 2021.2.0 to 2021.10.0 :pr:`2978`
    * Documentation Changes
        * Added back Future Release section to release notes :pr:`2927`
        * Updated CI to run doctest (docstring tests) and apply necessary fixes to docstrings :pr:`2933`
        * Added documentation for ``BinaryClassificationPipeline`` thresholding :pr:`2937`
    * Testing Changes
        * Fixed dependency checker to catch full names of packages :pr:`2930`
        * Refactored ``build_conda_pkg`` to work from a local recipe :pr:`2925`
        * Refactored component test for different environments :pr:`2957`

.. warning::

    **Breaking Changes**
        * Standardized data check messages and added default "rows" and "columns" to data check message details dictionary. This may change the number of messages returned from a data check. :pr:`2869`


**v0.35.0 Oct. 14, 2021**
    * Enhancements
        * Added human-readable pipeline explanations to model understanding :pr:`2861`
        * Updated to support Featuretools 1.0.0 and nlp-primitives 2.0.0 :pr:`2848`
    * Fixes
        * Fixed bug where ``long`` mode for the top level search method was not respected :pr:`2875`
        * Pinned ``cmdstan`` to ``0.28.0`` in ``cmdstan-builder`` to prevent future breaking of support for Prophet :pr:`2880`
        * Added ``Jarque-Bera`` to the ``TargetDistributionDataCheck`` :pr:`2891`
    * Changes
        * Updated pipelines to use a label encoder component instead of doing encoding on the pipeline level :pr:`2821`
        * Deleted scikit-learn ensembler :pr:`2819`
        * Refactored pipeline building logic out of ``AutoMLSearch`` and into ``IterativeAlgorithm`` :pr:`2854`
        * Refactored names for methods in ``ComponentGraph`` and ``PipelineBase`` :pr:`2902`
    * Documentation Changes
        * Updated ``install.ipynb`` to reflect flexibility for ``cmdstan`` version installation :pr:`2880`
        * Updated the conda section of our contributing guide :pr:`2899`
    * Testing Changes
        * Updated ``test_all_estimators`` to account for Prophet being allowed for Python 3.9 :pr:`2892`
        * Updated linux tests to use ``cmdstan-builder==0.0.8`` :pr:`2880`

.. warning::

    **Breaking Changes**
        * Updated pipelines to use a label encoder component instead of doing encoding on the pipeline level. This means that pipelines will no longer automatically encode non-numerical targets. Please use a label encoder if working with classification problems and non-numeric targets. :pr:`2821`
        * Deleted scikit-learn ensembler :pr:`2819`
        * ``IterativeAlgorithm`` now requires X, y, problem_type as required arguments as well as sampler_name, allowed_model_families, allowed_component_graphs, max_batches, and verbose as optional arguments :pr:`2854`
        * Changed method names of ``fit_features`` and ``compute_final_component_features`` to ``fit_and_transform_all_but_final`` and ``transform_all_but_final`` in ``ComponentGraph``, and ``compute_estimator_features`` to ``transform_all_but_final`` in pipeline classes :pr:`2902`

**v0.34.0 Sep. 30, 2021**
    * Enhancements
        * Updated to work with Woodwork 0.8.1 :pr:`2783`
        * Added validation that ``training_data`` and ``training_target`` are not ``None`` in prediction explanations :pr:`2787`
        * Added support for training-only components in pipelines and component graphs :pr:`2776`
        * Added default argument for the parameters value for ``ComponentGraph.instantiate`` :pr:`2796`
        * Added ``TIME_SERIES_REGRESSION`` to ``LightGBMRegressor's`` supported problem types :pr:`2793`
        * Provided a JSON representation of a pipeline's DAG structure :pr:`2812`
        * Added validation to holdout data passed to ``predict`` and ``predict_proba`` for time series :pr:`2804`
        * Added information about which row indices are outliers in ``OutliersDataCheck`` :pr:`2818`
        * Added verbose flag to top level ``search()`` method :pr:`2813`
        * Added support for linting jupyter notebooks and clearing the executed cells and empty cells :pr:`2829` :pr:`2837`
        * Added "DROP_ROWS" action to output of ``OutliersDataCheck.validate()`` :pr:`2820`
        * Added the ability of ``AutoMLSearch`` to accept a ``SequentialEngine`` instance as engine input :pr:`2838`
        * Added new label encoder component to EvalML :pr:`2853`
        * Added our own partial dependence implementation :pr:`2834`
    * Fixes
        * Fixed bug where ``calculate_permutation_importance`` was not calculating the right value for pipelines with target transformers :pr:`2782`
        * Fixed bug where transformed target values were not used in ``fit`` for time series pipelines :pr:`2780`
        * Fixed bug where ``score_pipelines`` method of ``AutoMLSearch`` would not work for time series problems :pr:`2786`
        * Removed ``TargetTransformer`` class :pr:`2833`
        * Added tests to verify ``ComponentGraph`` support by pipelines :pr:`2830`
        * Fixed incorrect parameter for baseline regression pipeline in ``AutoMLSearch`` :pr:`2847`
        * Fixed bug where the desired estimator family order was not respected in ``IterativeAlgorithm`` :pr:`2850`
    * Changes
        * Changed woodwork initialization to use partial schemas :pr:`2774`
        * Made ``Transformer.transform()`` an abstract method :pr:`2744`
        * Deleted ``EmptyDataChecks`` class :pr:`2794`
        * Removed data check for checking log distributions in ``make_pipeline`` :pr:`2806`
        * Changed the minimum ``woodwork`` version to 0.8.0 :pr:`2783`
        * Pinned ``woodwork`` version to 0.8.0 :pr:`2832`
        * Removed ``model_family`` attribute from ``ComponentBase`` and transformers :pr:`2828`
        * Limited ``scikit-learn`` until new features and errors can be addressed :pr:`2842`
        * Show DeprecationWarning when Sklearn Ensemblers are called :pr:`2859`
    * Testing Changes
        * Updated matched assertion message regarding monotonic indices in polynomial detrender tests :pr:`2811`
        * Added a test to make sure pip versions match conda versions :pr:`2851`

.. warning::

    **Breaking Changes**
        * Made ``Transformer.transform()`` an abstract method :pr:`2744`
        * Deleted ``EmptyDataChecks`` class :pr:`2794`
        * Removed data check for checking log distributions in ``make_pipeline`` :pr:`2806`


**v0.33.0 Sep. 15, 2021**
    * Enhancements
    * Fixes
        * Fixed bug where warnings during ``make_pipeline`` were not being raised to the user :pr:`2765`
    * Changes
        * Refactored and removed ``SamplerBase`` class :pr:`2775`
    * Documentation Changes
        * Added docstring linting packages ``pydocstyle`` and ``darglint`` to `make-lint` command :pr:`2670`
    * Testing Changes

.. warning::

    **Breaking Changes**


**v0.32.1 Sep. 10, 2021**
    * Enhancements
        * Added ``verbose`` flag to ``AutoMLSearch`` to run search in silent mode by default :pr:`2645`
        * Added label encoder to ``XGBoostClassifier`` to remove the warning :pr:`2701`
        * Set ``eval_metric`` to ``logloss`` for ``XGBoostClassifier`` :pr:`2741`
        * Added support for ``woodwork`` versions ``0.7.0`` and ``0.7.1`` :pr:`2743`
        * Changed ``explain_predictions`` functions to display original feature values :pr:`2759`
        * Added ``X_train`` and ``y_train`` to ``graph_prediction_vs_actual_over_time`` and ``get_prediction_vs_actual_over_time_data`` :pr:`2762`
        * Added ``forecast_horizon`` as a required parameter to time series pipelines and ``AutoMLSearch`` :pr:`2697`
        * Added ``predict_in_sample`` and ``predict_proba_in_sample`` methods to time series pipelines to predict on data where the target is known, e.g. cross-validation :pr:`2697`
    * Fixes
        * Fixed bug where ``_catch_warnings`` assumed all warnings were ``PipelineNotUsed`` :pr:`2753`
        * Fixed bug where ``Imputer.transform`` would erase ww typing information prior to handing data to the ``SimpleImputer`` :pr:`2752`
        * Fixed bug where ``Oversampler`` could not be copied :pr:`2755`
    * Changes
        * Deleted ``drop_nan_target_rows`` utility method :pr:`2737`
        * Removed default logging setup and debugging log file :pr:`2645`
        * Changed the default n_jobs value for ``XGBoostClassifier`` and ``XGBoostRegressor`` to 12 :pr:`2757`
        * Changed ``TimeSeriesBaselineEstimator`` to only work on a time series pipeline with a ``DelayedFeaturesTransformer`` :pr:`2697`
        * Added ``X_train`` and ``y_train`` as optional parameters to pipeline ``predict``, ``predict_proba``. Only used for time series pipelines :pr:`2697`
        * Added ``training_data`` and ``training_target`` as optional parameters to ``explain_predictions`` and ``explain_predictions_best_worst`` to support time series pipelines :pr:`2697`
        * Changed time series pipeline predictions to no longer output series/dataframes padded with NaNs. A prediction will be returned for every row in the `X` input :pr:`2697`
    * Documentation Changes
        * Specified installation steps for Prophet :pr:`2713`
        * Added documentation for data exploration on data check actions :pr:`2696`
        * Added a user guide entry for time series modelling :pr:`2697`
    * Testing Changes
        * Fixed flaky ``TargetDistributionDataCheck`` test for very_lognormal distribution :pr:`2748`

.. warning::

    **Breaking Changes**
        * Removed default logging setup and debugging log file :pr:`2645`
        * Added ``X_train`` and ``y_train`` to ``graph_prediction_vs_actual_over_time`` and ``get_prediction_vs_actual_over_time_data`` :pr:`2762`
        * Added ``forecast_horizon`` as a required parameter to time series pipelines and ``AutoMLSearch`` :pr:`2697`
        * Changed ``TimeSeriesBaselineEstimator`` to only work on a time series pipeline with a ``DelayedFeaturesTransformer`` :pr:`2697`
        * Added ``X_train`` and ``y_train`` as required parameters for ``predict`` and ``predict_proba`` in time series pipelines :pr:`2697`
        * Added ``training_data`` and ``training_target`` as required parameters to ``explain_predictions`` and ``explain_predictions_best_worst`` for time series pipelines :pr:`2697`

**v0.32.0 Aug. 31, 2021**
    * Enhancements
        * Allow string for ``engine`` parameter for ``AutoMLSearch``:pr:`2667`
        * Add ``ProphetRegressor`` to AutoML :pr:`2619`
        * Integrated ``DefaultAlgorithm`` into ``AutoMLSearch`` :pr:`2634`
        * Removed SVM "linear" and "precomputed" kernel hyperparameter options, and improved default parameters :pr:`2651`
        * Updated ``ComponentGraph`` initalization to raise ``ValueError`` when user attempts to use ``.y`` for a component that does not produce a tuple output :pr:`2662`
        * Updated to support Woodwork 0.6.0 :pr:`2690`
        * Updated pipeline ``graph()`` to distingush X and y edges :pr:`2654`
        * Added ``DropRowsTransformer`` component :pr:`2692`
        * Added ``DROP_ROWS`` to ``_make_component_list_from_actions`` and clean up metadata :pr:`2694`
        * Add new ensembler component :pr:`2653`
    * Fixes
        * Updated Oversampler logic to select best SMOTE based on component input instead of pipeline input :pr:`2695`
        * Added ability to explicitly close DaskEngine resources to improve runtime and reduce Dask warnings :pr:`2667`
        * Fixed partial dependence bug for ensemble pipelines :pr:`2714`
        * Updated ``TargetLeakageDataCheck`` to maintain user-selected logical types :pr:`2711`
    * Changes
        * Replaced ``SMOTEOversampler``, ``SMOTENOversampler`` and ``SMOTENCOversampler`` with consolidated ``Oversampler`` component :pr:`2695`
        * Removed ``LinearRegressor`` from the list of default ``AutoMLSearch`` estimators due to poor performance :pr:`2660`
    * Documentation Changes
        * Added user guide documentation for using ``ComponentGraph`` and added ``ComponentGraph`` to API reference :pr:`2673`
        * Updated documentation to make parallelization of AutoML clearer :pr:`2667`
    * Testing Changes
        * Removes the process-level parallelism from the ``test_cancel_job`` test :pr:`2666`
        * Installed numba 0.53 in windows CI to prevent problems installing version 0.54 :pr:`2710`

.. warning::

    **Breaking Changes**
        * Renamed the current top level ``search`` method to ``search_iterative`` and defined a new ``search`` method for the ``DefaultAlgorithm`` :pr:`2634`
        * Replaced ``SMOTEOversampler``, ``SMOTENOversampler`` and ``SMOTENCOversampler`` with consolidated ``Oversampler`` component :pr:`2695`
        * Removed ``LinearRegressor`` from the list of default ``AutoMLSearch`` estimators due to poor performance :pr:`2660`

**v0.31.0 Aug. 19, 2021**
    * Enhancements
        * Updated the high variance check in AutoMLSearch to be robust to a variety of objectives and cv scores :pr:`2622`
        * Use Woodwork's outlier detection for the ``OutliersDataCheck`` :pr:`2637`
        * Added ability to utilize instantiated components when creating a pipeline :pr:`2643`
        * Sped up the all Nan and unknown check in ``infer_feature_types`` :pr:`2661`
    * Fixes
    * Changes
        * Deleted ``_put_into_original_order`` helper function :pr:`2639`
        * Refactored time series pipeline code using a time series pipeline base class :pr:`2649`
        * Renamed ``dask_tests`` to ``parallel_tests`` :pr:`2657`
        * Removed commented out code in ``pipeline_meta.py`` :pr:`2659`
    * Documentation Changes
        * Add complete install command to README and Install section :pr:`2627`
        * Cleaned up documentation for ``MulticollinearityDataCheck`` :pr:`2664`
    * Testing Changes
        * Speed up CI by splitting Prophet tests into a separate workflow in GitHub :pr:`2644`

.. warning::

    **Breaking Changes**
        * ``TimeSeriesRegressionPipeline`` no longer inherits from ``TimeSeriesRegressionPipeline`` :pr:`2649`


**v0.30.2 Aug. 16, 2021**
    * Fixes
        * Updated changelog and version numbers to match the release.  Release 0.30.1 was release erroneously without a change to the version numbers.  0.30.2 replaces it.

**v0.30.1 Aug. 12, 2021**
    * Enhancements
        * Added ``DatetimeFormatDataCheck`` for time series problems :pr:`2603`
        * Added ``ProphetRegressor`` to estimators :pr:`2242`
        * Updated ``ComponentGraph`` to handle not calling samplers' transform during predict, and updated samplers' transform methods s.t. ``fit_transform`` is equivalent to ``fit(X, y).transform(X, y)`` :pr:`2583`
        * Updated ``ComponentGraph`` ``_validate_component_dict`` logic to be stricter about input values :pr:`2599`
        * Patched bug in ``xgboost`` estimators where predicting on a feature matrix of only booleans would throw an exception. :pr:`2602`
        * Updated ``ARIMARegressor`` to use relative forecasting to predict values :pr:`2613`
        * Added support for creating pipelines without an estimator as the final component and added ``transform(X, y)`` method to pipelines and component graphs :pr:`2625`
        * Updated to support Woodwork 0.5.1 :pr:`2610`
    * Fixes
        * Updated ``AutoMLSearch`` to drop ``ARIMARegressor`` from ``allowed_estimators`` if an incompatible frequency is detected :pr:`2632`
        * Updated ``get_best_sampler_for_data`` to consider all non-numeric datatypes as categorical for SMOTE :pr:`2590`
        * Fixed inconsistent test results from `TargetDistributionDataCheck` :pr:`2608`
        * Adopted vectorized pd.NA checking for Woodwork 0.5.1 support :pr:`2626`
        * Pinned upper version of astroid to 2.6.6 to keep ReadTheDocs working. :pr:`2638`
    * Changes
        * Renamed SMOTE samplers to SMOTE oversampler :pr:`2595`
        * Changed ``partial_dependence`` and ``graph_partial_dependence`` to raise a ``PartialDependenceError`` instead of ``ValueError``. This is not a breaking change because ``PartialDependenceError`` is a subclass of ``ValueError`` :pr:`2604`
        * Cleaned up code duplication in ``ComponentGraph`` :pr:`2612`
        * Stored predict_proba results in .x for intermediate estimators in ComponentGraph :pr:`2629`
    * Documentation Changes
        * To avoid local docs build error, only add warning disable and download headers on ReadTheDocs builds, not locally :pr:`2617`
    * Testing Changes
        * Updated partial_dependence tests to change the element-wise comparison per the Plotly 5.2.1 upgrade :pr:`2638`
        * Changed the lint CI job to only check against python 3.9 via the `-t` flag :pr:`2586`
        * Installed Prophet in linux nightlies test and fixed ``test_all_components`` :pr:`2598`
        * Refactored and fixed all ``make_pipeline`` tests to assert correct order and address new Woodwork Unknown type inference :pr:`2572`
        * Removed ``component_graphs`` as a global variable in ``test_component_graphs.py`` :pr:`2609`

.. warning::

    **Breaking Changes**
        * Renamed SMOTE samplers to SMOTE oversampler. Please use ``SMOTEOversampler``, ``SMOTENCOversampler``, ``SMOTENOversampler`` instead of ``SMOTESampler``, ``SMOTENCSampler``, and ``SMOTENSampler`` :pr:`2595`


**v0.30.0 Aug. 3, 2021**
    * Enhancements
        * Added ``LogTransformer`` and ``TargetDistributionDataCheck`` :pr:`2487`
        * Issue a warning to users when a pipeline parameter passed in isn't used in the pipeline :pr:`2564`
        * Added Gini coefficient as an objective :pr:`2544`
        * Added ``repr`` to ``ComponentGraph`` :pr:`2565`
        * Added components to extract features from ``URL`` and ``EmailAddress`` Logical Types :pr:`2550`
        * Added support for `NaN` values in ``TextFeaturizer`` :pr:`2532`
        * Added ``SelectByType`` transformer :pr:`2531`
        * Added separate thresholds for percent null rows and columns in ``HighlyNullDataCheck`` :pr:`2562`
        * Added support for `NaN` natural language values :pr:`2577`
    * Fixes
        * Raised error message for types ``URL``, ``NaturalLanguage``, and ``EmailAddress`` in ``partial_dependence`` :pr:`2573`
    * Changes
        * Updated ``PipelineBase`` implementation for creating pipelines from a list of components :pr:`2549`
        * Moved ``get_hyperparameter_ranges`` to ``PipelineBase`` class from automl/utils module :pr:`2546`
        * Renamed ``ComponentGraph``'s ``get_parents`` to ``get_inputs`` :pr:`2540`
        * Removed ``ComponentGraph.linearized_component_graph`` and ``ComponentGraph.from_list`` :pr:`2556`
        * Updated ``ComponentGraph`` to enforce requiring `.x` and `.y` inputs for each component in the graph :pr:`2563`
        * Renamed existing ensembler implementation from ``StackedEnsemblers`` to ``SklearnStackedEnsemblers`` :pr:`2578`
    * Documentation Changes
        * Added documentation for ``DaskEngine`` and ``CFEngine`` parallel engines :pr:`2560`
        * Improved detail of ``TextFeaturizer`` docstring and tutorial :pr:`2568`
    * Testing Changes
        * Added test that makes sure ``split_data`` does not shuffle for time series problems :pr:`2552`

.. warning::

    **Breaking Changes**
        * Moved ``get_hyperparameter_ranges`` to ``PipelineBase`` class from automl/utils module :pr:`2546`
        * Renamed ``ComponentGraph``'s ``get_parents`` to ``get_inputs`` :pr:`2540`
        * Removed ``ComponentGraph.linearized_component_graph`` and ``ComponentGraph.from_list`` :pr:`2556`
        * Updated ``ComponentGraph`` to enforce requiring `.x` and `.y` inputs for each component in the graph :pr:`2563`


**v0.29.0 Jul. 21, 2021**
    * Enhancements
        * Updated 1-way partial dependence support for datetime features :pr:`2454`
        * Added details on how to fix error caused by broken ww schema :pr:`2466`
        * Added ability to use built-in pickle for saving AutoMLSearch :pr:`2463`
        * Updated our components and component graphs to use latest features of ww 0.4.1, e.g. ``concat_columns`` and drop in-place. :pr:`2465`
        * Added new, concurrent.futures based engine for parallel AutoML :pr:`2506`
        * Added support for new Woodwork ``Unknown`` type in AutoMLSearch :pr:`2477`
        * Updated our components with an attribute that describes if they modify features or targets and can be used in list API for pipeline initialization :pr:`2504`
        * Updated ``ComponentGraph`` to accept X and y as inputs :pr:`2507`
        * Removed unused ``TARGET_BINARY_INVALID_VALUES`` from ``DataCheckMessageCode`` enum and fixed formatting of objective documentation :pr:`2520`
        * Added ``EvalMLAlgorithm`` :pr:`2525`
        * Added support for `NaN` values in ``TextFeaturizer`` :pr:`2532`
    * Fixes
        * Fixed ``FraudCost`` objective and reverted threshold optimization method for binary classification to ``Golden`` :pr:`2450`
        * Added custom exception message for partial dependence on features with scales that are too small :pr:`2455`
        * Ensures the typing for Ordinal and Datetime ltypes are passed through _retain_custom_types_and_initalize_woodwork :pr:`2461`
        * Updated to work with Pandas 1.3.0 :pr:`2442`
        * Updated to work with sktime 0.7.0 :pr:`2499`
    * Changes
        * Updated XGBoost dependency to ``>=1.4.2`` :pr:`2484`, :pr:`2498`
        * Added a ``DeprecationWarning`` about deprecating the list API for ``ComponentGraph`` :pr:`2488`
        * Updated ``make_pipeline`` for AutoML to create dictionaries, not lists, to initialize pipelines :pr:`2504`
        * No longer installing graphviz on windows in our CI pipelines because release 0.17 breaks windows 3.7 :pr:`2516`
    * Documentation Changes
        * Moved docstrings from ``__init__`` to class pages, added missing docstrings for missing classes, and updated missing default values :pr:`2452`
        * Build documentation with sphinx-autoapi :pr:`2458`
        * Change ``autoapi_ignore`` to only ignore files in ``evalml/tests/*`` :pr:`2530` 
    * Testing Changes
        * Fixed flaky dask tests :pr:`2471`
        * Removed shellcheck action from ``build_conda_pkg`` action :pr:`2514`
        * Added a tmp_dir fixture that deletes its contents after tests run :pr:`2505`
        * Added a test that makes sure all pipelines in ``AutoMLSearch`` get the same data splits :pr:`2513`
        * Condensed warning output in test logs :pr:`2521`

.. warning::

    **Breaking Changes**
        * `NaN` values in the `Natural Language` type are no longer supported by the Imputer with the pandas upgrade. :pr:`2477`

**v0.28.0 Jul. 2, 2021**
    * Enhancements
        * Added support for showing a Individual Conditional Expectations plot when graphing Partial Dependence :pr:`2386`
        * Exposed ``thread_count`` for Catboost estimators as ``n_jobs`` parameter :pr:`2410`
        * Updated Objectives API to allow for sample weighting :pr:`2433`
    * Fixes
        * Deleted unreachable line from ``IterativeAlgorithm`` :pr:`2464`
    * Changes
        * Pinned Woodwork version between 0.4.1 and 0.4.2 :pr:`2460`
        * Updated psutils minimum version in requirements :pr:`2438`
        * Updated ``log_error_callback`` to not include filepath in logged message :pr:`2429`
    * Documentation Changes
        * Sped up docs :pr:`2430`
        * Removed mentions of ``DataTable`` and ``DataColumn`` from the docs :pr:`2445`
    * Testing Changes
        * Added slack integration for nightlies tests :pr:`2436`
        * Changed ``build_conda_pkg`` CI job to run only when dependencies are updates :pr:`2446`
        * Updated workflows to store pytest runtimes as test artifacts :pr:`2448`
        * Added ``AutoMLTestEnv`` test fixture for making it easy to mock automl tests :pr:`2406`

**v0.27.0 Jun. 22, 2021**
    * Enhancements
        * Adds force plots for prediction explanations :pr:`2157`
        * Removed self-reference from ``AutoMLSearch`` :pr:`2304`
        * Added support for nonlinear pipelines for ``generate_pipeline_code`` :pr:`2332`
        * Added ``inverse_transform`` method to pipelines :pr:`2256`
        * Add optional automatic update checker :pr:`2350`
        * Added ``search_order`` to ``AutoMLSearch``'s ``rankings`` and ``full_rankings`` tables :pr:`2345`
        * Updated threshold optimization method for binary classification :pr:`2315`
        * Updated demos to pull data from S3 instead of including demo data in package :pr:`2387`
        * Upgrade woodwork version to v0.4.1 :pr:`2379`
    * Fixes
        * Preserve user-specified woodwork types throughout pipeline fit/predict :pr:`2297`
        * Fixed ``ComponentGraph`` appending target to ``final_component_features`` if there is a component that returns both X and y :pr:`2358`
        * Fixed partial dependence graph method failing on multiclass problems when the class labels are numeric :pr:`2372`
        * Added ``thresholding_objective`` argument to ``AutoMLSearch`` for binary classification problems :pr:`2320`
        * Added change for ``k_neighbors`` parameter in SMOTE Oversamplers to automatically handle small samples :pr:`2375`
        * Changed naming for ``Logistic Regression Classifier`` file :pr:`2399`
        * Pinned pytest-timeout to fix minimum dependence checker :pr:`2425`
        * Replaced ``Elastic Net Classifier`` base class with ``Logistsic Regression`` to avoid ``NaN`` outputs :pr:`2420`
    * Changes
        * Cleaned up ``PipelineBase``'s ``component_graph`` and ``_component_graph`` attributes. Updated ``PipelineBase`` ``__repr__`` and added ``__eq__`` for ``ComponentGraph`` :pr:`2332`
        * Added and applied  ``black`` linting package to the EvalML repo in place of ``autopep8`` :pr:`2306`
        * Separated `custom_hyperparameters` from pipelines and added them as an argument to ``AutoMLSearch`` :pr:`2317`
        * Replaced `allowed_pipelines` with `allowed_component_graphs` :pr:`2364`
        * Removed private method ``_compute_features_during_fit`` from ``PipelineBase`` :pr:`2359`
        * Updated ``compute_order`` in ``ComponentGraph`` to be a read-only property :pr:`2408`
        * Unpinned PyZMQ version in requirements.txt :pr:`2389` 
        * Uncapping LightGBM version in requirements.txt :pr:`2405`
        * Updated minimum version of plotly :pr:`2415`
        * Removed ``SensitivityLowAlert`` objective from core objectives :pr:`2418`
    * Documentation Changes
        * Fixed lead scoring weights in the demos documentation :pr:`2315`
        * Fixed start page code and description dataset naming discrepancy :pr:`2370`
    * Testing Changes
        * Update minimum unit tests to run on all pull requests :pr:`2314`
        * Pass token to authorize uploading of codecov reports :pr:`2344`
        * Add ``pytest-timeout``. All tests that run longer than 6 minutes will fail. :pr:`2374`
        * Separated the dask tests out into separate github action jobs to isolate dask failures. :pr:`2376`
        * Refactored dask tests :pr:`2377`
        * Added the combined dask/non-dask unit tests back and renamed the dask only unit tests. :pr:`2382`
        * Sped up unit tests and split into separate jobs :pr:`2365`
        * Change CI job names, run lint for python 3.9, run nightlies on python 3.8 at 3am EST :pr:`2395` :pr:`2398`
        * Set fail-fast to false for CI jobs that run for PRs :pr:`2402`

.. warning::

    **Breaking Changes**
        * `AutoMLSearch` will accept `allowed_component_graphs` instead of `allowed_pipelines` :pr:`2364`
        * Removed ``PipelineBase``'s ``_component_graph`` attribute. Updated ``PipelineBase`` ``__repr__`` and added ``__eq__`` for ``ComponentGraph`` :pr:`2332`
        * `pipeline_parameters` will no longer accept `skopt.space` variables since hyperparameter ranges will now be specified through `custom_hyperparameters` :pr:`2317`

**v0.25.0 Jun. 01, 2021**
    * Enhancements
        * Upgraded minimum woodwork to version 0.3.1. Previous versions will not be supported :pr:`2181`
        * Added a new callback parameter for ``explain_predictions_best_worst`` :pr:`2308`
    * Fixes
    * Changes
        * Deleted the ``return_pandas`` flag from our demo data loaders :pr:`2181`
        * Moved ``default_parameters`` to ``ComponentGraph`` from ``PipelineBase`` :pr:`2307`
    * Documentation Changes
        * Updated the release procedure documentation :pr:`2230`
    * Testing Changes
        * Ignoring ``test_saving_png_file`` while building conda package :pr:`2323`

.. warning::

    **Breaking Changes**
        * Deleted the ``return_pandas`` flag from our demo data loaders :pr:`2181`
        * Upgraded minimum woodwork to version 0.3.1. Previous versions will not be supported :pr:`2181`
        * Due to the weak-ref in woodwork, set the result of ``infer_feature_types`` to a variable before accessing woodwork :pr:`2181`

**v0.24.2 May. 24, 2021**
    * Enhancements
        * Added oversamplers to AutoMLSearch :pr:`2213` :pr:`2286`
        * Added dictionary input functionality for ``Undersampler`` component :pr:`2271`
        * Changed the default parameter values for ``Elastic Net Classifier`` and ``Elastic Net Regressor`` :pr:`2269`
        * Added dictionary input functionality for the Oversampler components :pr:`2288`
    * Fixes
        * Set default `n_jobs` to 1 for `StackedEnsembleClassifier` and `StackedEnsembleRegressor` until fix for text-based parallelism in sklearn stacking can be found :pr:`2295`
    * Changes
        * Updated ``start_iteration_callback`` to accept a pipeline instance instead of a pipeline class and no longer accept pipeline parameters as a parameter :pr:`2290`
        * Refactored ``calculate_permutation_importance`` method and add per-column permutation importance method :pr:`2302`
        * Updated logging information in ``AutoMLSearch.__init__`` to clarify pipeline generation :pr:`2263`
    * Documentation Changes
        * Minor changes to the release procedure :pr:`2230`
    * Testing Changes
        * Use codecov action to update coverage reports :pr:`2238`
        * Removed MarkupSafe dependency version pin from requirements.txt and moved instead into RTD docs build CI :pr:`2261`

.. warning::

    **Breaking Changes**
        * Updated ``start_iteration_callback`` to accept a pipeline instance instead of a pipeline class and no longer accept pipeline parameters as a parameter :pr:`2290`
        * Moved ``default_parameters`` to ``ComponentGraph`` from ``PipelineBase``. A pipeline's ``default_parameters`` is now accessible via ``pipeline.component_graph.default_parameters`` :pr:`2307`


**v0.24.1 May. 16, 2021**
    * Enhancements
        * Integrated ``ARIMARegressor`` into AutoML :pr:`2009`
        * Updated ``HighlyNullDataCheck`` to also perform a null row check :pr:`2222`
        * Set ``max_depth`` to 1 in calls to featuretools dfs :pr:`2231`
    * Fixes
        * Removed data splitter sampler calls during training :pr:`2253`
        * Set minimum required version for for pyzmq, colorama, and docutils :pr:`2254`
        * Changed BaseSampler to return None instead of y :pr:`2272`
    * Changes
        * Removed ensemble split and indices in ``AutoMLSearch`` :pr:`2260`
        * Updated pipeline ``repr()`` and ``generate_pipeline_code`` to return pipeline instances without generating custom pipeline class :pr:`2227`
    * Documentation Changes
        * Capped Sphinx version under 4.0.0 :pr:`2244`
    * Testing Changes
        * Change number of cores for pytest from 4 to 2 :pr:`2266`
        * Add minimum dependency checker to generate minimum requirement files :pr:`2267`
        * Add unit tests with minimum dependencies  :pr:`2277`


**v0.24.0 May. 04, 2021**
    * Enhancements
        * Added `date_index` as a required parameter for TimeSeries problems :pr:`2217`
        * Have the ``OneHotEncoder`` return the transformed columns as booleans rather than floats :pr:`2170`
        * Added Oversampler transformer component to EvalML :pr:`2079`
        * Added Undersampler to AutoMLSearch, as well as arguments ``_sampler_method`` and ``sampler_balanced_ratio`` :pr:`2128`
        * Updated prediction explanations functions to allow pipelines with XGBoost estimators :pr:`2162`
        * Added partial dependence for datetime columns :pr:`2180`
        * Update precision-recall curve with positive label index argument, and fix for 2d predicted probabilities :pr:`2090`
        * Add pct_null_rows to ``HighlyNullDataCheck`` :pr:`2211`
        * Added a standalone AutoML `search` method for convenience, which runs data checks and then runs automl :pr:`2152`
        * Make the first batch of AutoML have a predefined order, with linear models first and complex models last :pr:`2223` :pr:`2225`
        * Added sampling dictionary support to ``BalancedClassficationSampler`` :pr:`2235`
    * Fixes
        * Fixed partial dependence not respecting grid resolution parameter for numerical features :pr:`2180`
        * Enable prediction explanations for catboost for multiclass problems :pr:`2224`
    * Changes
        * Deleted baseline pipeline classes :pr:`2202`
        * Reverting user specified date feature PR :pr:`2155` until `pmdarima` installation fix is found :pr:`2214`
        * Updated pipeline API to accept component graph and other class attributes as instance parameters. Old pipeline API still works but will not be supported long-term. :pr:`2091`
        * Removed all old datasplitters from EvalML :pr:`2193`
        * Deleted ``make_pipeline_from_components`` :pr:`2218`
    * Documentation Changes
        * Renamed dataset to clarify that its gzipped but not a tarball :pr:`2183`
        * Updated documentation to use pipeline instances instead of pipeline subclasses :pr:`2195`
        * Updated contributing guide with a note about GitHub Actions permissions :pr:`2090`
        * Updated automl and model understanding user guides :pr:`2090`
    * Testing Changes
        * Use machineFL user token for dependency update bot, and add more reviewers :pr:`2189`


.. warning::

    **Breaking Changes**
        * All baseline pipeline classes (``BaselineBinaryPipeline``, ``BaselineMulticlassPipeline``, ``BaselineRegressionPipeline``, etc.) have been deleted :pr:`2202`
        * Updated pipeline API to accept component graph and other class attributes as instance parameters. Old pipeline API still works but will not be supported long-term. Pipelines can now be initialized by specifying the component graph as the first parameter, and then passing in optional arguments such as ``custom_name``, ``parameters``, etc. For example, ``BinaryClassificationPipeline(["Random Forest Classifier"], parameters={})``.  :pr:`2091`
        * Removed all old datasplitters from EvalML :pr:`2193`
        * Deleted utility method ``make_pipeline_from_components`` :pr:`2218`


**v0.23.0 Apr. 20, 2021**
    * Enhancements
        * Refactored ``EngineBase`` and ``SequentialEngine`` api. Adding ``DaskEngine`` :pr:`1975`.
        * Added optional ``engine`` argument to ``AutoMLSearch`` :pr:`1975`
        * Added a warning about how time series support is still in beta when a user passes in a time series problem to ``AutoMLSearch`` :pr:`2118`
        * Added ``NaturalLanguageNaNDataCheck`` data check :pr:`2122`
        * Added ValueError to ``partial_dependence`` to prevent users from computing partial dependence on columns with all NaNs :pr:`2120`
        * Added standard deviation of cv scores to rankings table :pr:`2154`
    * Fixes
        * Fixed ``BalancedClassificationDataCVSplit``, ``BalancedClassificationDataTVSplit``, and ``BalancedClassificationSampler`` to use ``minority:majority`` ratio instead of ``majority:minority`` :pr:`2077`
        * Fixed bug where two-way partial dependence plots with categorical variables were not working correctly :pr:`2117`
        * Fixed bug where ``hyperparameters`` were not displaying properly for pipelines with a list ``component_graph`` and duplicate components :pr:`2133`
        * Fixed bug where ``pipeline_parameters`` argument in ``AutoMLSearch`` was not applied to pipelines passed in as ``allowed_pipelines`` :pr:`2133`
        * Fixed bug where ``AutoMLSearch`` was not applying custom hyperparameters to pipelines with a list ``component_graph`` and duplicate components :pr:`2133`
    * Changes
        * Removed ``hyperparameter_ranges`` from Undersampler and renamed ``balanced_ratio`` to ``sampling_ratio`` for samplers :pr:`2113`
        * Renamed ``TARGET_BINARY_NOT_TWO_EXAMPLES_PER_CLASS`` data check message code to ``TARGET_MULTICLASS_NOT_TWO_EXAMPLES_PER_CLASS`` :pr:`2126`
        * Modified one-way partial dependence plots of categorical features to display data with a bar plot :pr:`2117`
        * Renamed ``score`` column for ``automl.rankings`` as ``mean_cv_score`` :pr:`2135`
        * Remove 'warning' from docs tool output :pr:`2031`
    * Documentation Changes
        * Fixed ``conf.py`` file :pr:`2112`
        * Added a sentence to the automl user guide stating that our support for time series problems is still in beta. :pr:`2118`
        * Fixed documentation demos :pr:`2139`
        * Update test badge in README to use GitHub Actions :pr:`2150`
    * Testing Changes
        * Fixed ``test_describe_pipeline`` for ``pandas`` ``v1.2.4`` :pr:`2129`
        * Added a GitHub Action for building the conda package :pr:`1870` :pr:`2148`


.. warning::

    **Breaking Changes**
        * Renamed ``balanced_ratio`` to ``sampling_ratio`` for the ``BalancedClassificationDataCVSplit``, ``BalancedClassificationDataTVSplit``, ``BalancedClassficationSampler``, and Undersampler :pr:`2113`
        * Deleted the "errors" key from automl results :pr:`1975`
        * Deleted the ``raise_and_save_error_callback`` and the ``log_and_save_error_callback`` :pr:`1975`
        * Fixed ``BalancedClassificationDataCVSplit``, ``BalancedClassificationDataTVSplit``, and ``BalancedClassificationSampler`` to use minority:majority ratio instead of majority:minority :pr:`2077`


**v0.22.0 Apr. 06, 2021**
    * Enhancements
        * Added a GitHub Action for ``linux_unit_tests``:pr:`2013`
        * Added recommended actions for ``InvalidTargetDataCheck``, updated ``_make_component_list_from_actions`` to address new action, and added ``TargetImputer`` component :pr:`1989`
        * Updated ``AutoMLSearch._check_for_high_variance`` to not emit ``RuntimeWarning`` :pr:`2024`
        * Added exception when pipeline passed to ``explain_predictions`` is a ``Stacked Ensemble`` pipeline :pr:`2033`
        * Added sensitivity at low alert rates as an objective :pr:`2001`
        * Added ``Undersampler`` transformer component :pr:`2030`
    * Fixes
        * Updated Engine's ``train_batch`` to apply undersampling :pr:`2038`
        * Fixed bug in where Time Series Classification pipelines were not encoding targets in ``predict`` and ``predict_proba`` :pr:`2040`
        * Fixed data splitting errors if target is float for classification problems :pr:`2050`
        * Pinned ``docutils`` to <0.17 to fix ReadtheDocs warning issues :pr:`2088`
    * Changes
        * Removed lists as acceptable hyperparameter ranges in ``AutoMLSearch`` :pr:`2028`
        * Renamed "details" to "metadata" for data check actions :pr:`2008`
    * Documentation Changes
        * Catch and suppress warnings in documentation :pr:`1991` :pr:`2097`
        * Change spacing in ``start.ipynb`` to provide clarity for ``AutoMLSearch`` :pr:`2078`
        * Fixed start code on README :pr:`2108`
    * Testing Changes


**v0.21.0 Mar. 24, 2021**
    * Enhancements
        * Changed ``AutoMLSearch`` to default ``optimize_thresholds`` to True :pr:`1943`
        * Added multiple oversampling and undersampling sampling methods as data splitters for imbalanced classification :pr:`1775`
        * Added params to balanced classification data splitters for visibility :pr:`1966`
        * Updated ``make_pipeline`` to not add ``Imputer`` if input data does not have numeric or categorical columns :pr:`1967`
        * Updated ``ClassImbalanceDataCheck`` to better handle multiclass imbalances :pr:`1986`
        * Added recommended actions for the output of data check's ``validate`` method :pr:`1968`
        * Added error message for ``partial_dependence`` when features are mostly the same value :pr:`1994`
        * Updated ``OneHotEncoder`` to drop one redundant feature by default for features with two categories :pr:`1997`
        * Added a ``PolynomialDetrender`` component :pr:`1992`
        * Added ``DateTimeNaNDataCheck`` data check :pr:`2039`
    * Fixes
        * Changed best pipeline to train on the entire dataset rather than just ensemble indices for ensemble problems :pr:`2037`
        * Updated binary classification pipelines to use objective decision function during scoring of custom objectives :pr:`1934`
    * Changes
        * Removed ``data_checks`` parameter, ``data_check_results`` and data checks logic from ``AutoMLSearch`` :pr:`1935`
        * Deleted ``random_state`` argument :pr:`1985`
        * Updated Woodwork version requirement to ``v0.0.11`` :pr:`1996`
    * Documentation Changes
    * Testing Changes
        * Removed ``build_docs`` CI job in favor of RTD GH builder :pr:`1974`
        * Added tests to confirm support for Python 3.9 :pr:`1724`
        * Added tests to support Dask AutoML/Engine :pr:`1990`
        * Changed ``build_conda_pkg`` job to use ``latest_release_changes`` branch in the feedstock. :pr:`1979`

.. warning::

    **Breaking Changes**
        * Changed ``AutoMLSearch`` to default ``optimize_thresholds`` to True :pr:`1943`
        * Removed ``data_checks`` parameter, ``data_check_results`` and data checks logic from ``AutoMLSearch``. To run the data checks which were previously run by default in ``AutoMLSearch``, please call ``DefaultDataChecks().validate(X_train, y_train)`` or take a look at our documentation for more examples. :pr:`1935`
        * Deleted ``random_state`` argument :pr:`1985`

**v0.20.0 Mar. 10, 2021**
    * Enhancements
        * Added a GitHub Action for Detecting dependency changes :pr:`1933`
        * Create a separate CV split to train stacked ensembler on for AutoMLSearch :pr:`1814`
        * Added a GitHub Action for Linux unit tests :pr:`1846`
        * Added ``ARIMARegressor`` estimator :pr:`1894`
        * Added ``DataCheckAction`` class and ``DataCheckActionCode`` enum :pr:`1896`
        * Updated ``Woodwork`` requirement to ``v0.0.10`` :pr:`1900`
        * Added ``BalancedClassificationDataCVSplit`` and ``BalancedClassificationDataTVSplit`` to AutoMLSearch :pr:`1875`
        * Update default classification data splitter to use downsampling for highly imbalanced data :pr:`1875`
        * Updated ``describe_pipeline`` to return more information, including ``id`` of pipelines used for ensemble models :pr:`1909`
        * Added utility method to create list of components from a list of ``DataCheckAction`` :pr:`1907`
        * Updated ``validate`` method to include a ``action`` key in returned dictionary for all ``DataCheck``and ``DataChecks`` :pr:`1916`
        * Aggregating the shap values for predictions that we know the provenance of, e.g. OHE, text, and date-time. :pr:`1901`
        * Improved error message when custom objective is passed as a string in ``pipeline.score`` :pr:`1941`
        * Added ``score_pipelines`` and ``train_pipelines`` methods to ``AutoMLSearch`` :pr:`1913`
        * Added support for ``pandas`` version 1.2.0 :pr:`1708`
        * Added ``score_batch`` and ``train_batch`` abstact methods to ``EngineBase`` and implementations in ``SequentialEngine`` :pr:`1913`
        * Added ability to handle index columns in ``AutoMLSearch`` and ``DataChecks`` :pr:`2138`
    * Fixes
        * Removed CI check for ``check_dependencies_updated_linux`` :pr:`1950`
        * Added metaclass for time series pipelines and fix binary classification pipeline ``predict`` not using objective if it is passed as a named argument :pr:`1874`
        * Fixed stack trace in prediction explanation functions caused by mixed string/numeric pandas column names :pr:`1871`
        * Fixed stack trace caused by passing pipelines with duplicate names to ``AutoMLSearch`` :pr:`1932`
        * Fixed ``AutoMLSearch.get_pipelines`` returning pipelines with the same attributes :pr:`1958`
    * Changes
        * Reversed GitHub Action for Linux unit tests until a fix for report generation is found :pr:`1920`
        * Updated ``add_results`` in ``AutoMLAlgorithm`` to take in entire pipeline results dictionary from ``AutoMLSearch`` :pr:`1891`
        * Updated ``ClassImbalanceDataCheck`` to look for severe class imbalance scenarios :pr:`1905`
        * Deleted the ``explain_prediction`` function :pr:`1915`
        * Removed ``HighVarianceCVDataCheck`` and convered it to an ``AutoMLSearch`` method instead :pr:`1928`
        * Removed warning in ``InvalidTargetDataCheck`` returned when numeric binary classification targets are not (0, 1) :pr:`1959`
    * Documentation Changes
        * Updated ``model_understanding.ipynb`` to demo the two-way partial dependence capability :pr:`1919`
    * Testing Changes

.. warning::

    **Breaking Changes**
        * Deleted the ``explain_prediction`` function :pr:`1915`
        * Removed ``HighVarianceCVDataCheck`` and convered it to an ``AutoMLSearch`` method instead :pr:`1928`
        * Added ``score_batch`` and ``train_batch`` abstact methods to ``EngineBase``. These need to be implemented in Engine subclasses :pr:`1913`


**v0.19.0 Feb. 23, 2021**
    * Enhancements
        * Added a GitHub Action for Python windows unit tests :pr:`1844`
        * Added a GitHub Action for checking updated release notes :pr:`1849`
        * Added a GitHub Action for Python lint checks :pr:`1837`
        * Adjusted ``explain_prediction``, ``explain_predictions`` and ``explain_predictions_best_worst`` to handle timeseries problems. :pr:`1818`
        * Updated ``InvalidTargetDataCheck`` to check for mismatched indices in target and features :pr:`1816`
        * Updated ``Woodwork`` structures returned from components to support ``Woodwork`` logical type overrides set by the user :pr:`1784`
        * Updated estimators to keep track of input feature names during ``fit()`` :pr:`1794`
        * Updated ``visualize_decision_tree`` to include feature names in output :pr:`1813`
        * Added ``is_bounded_like_percentage`` property for objectives. If true, the ``calculate_percent_difference`` method will return the absolute difference rather than relative difference :pr:`1809`
        * Added full error traceback to AutoMLSearch logger file :pr:`1840`
        * Changed ``TargetEncoder`` to preserve custom indices in the data :pr:`1836`
        * Refactored ``explain_predictions`` and ``explain_predictions_best_worst`` to only compute features once for all rows that need to be explained :pr:`1843`
        * Added custom random undersampler data splitter for classification :pr:`1857`
        * Updated ``OutliersDataCheck`` implementation to calculate the probability of having no outliers :pr:`1855`
        * Added ``Engines`` pipeline processing API :pr:`1838`
    * Fixes
        * Changed EngineBase random_state arg to random_seed and same for user guide docs :pr:`1889`
    * Changes
        * Modified ``calculate_percent_difference`` so that division by 0 is now inf rather than nan :pr:`1809`
        * Removed ``text_columns`` parameter from ``LSA`` and ``TextFeaturizer`` components :pr:`1652`
        * Added ``random_seed`` as an argument to our automl/pipeline/component API. Using ``random_state`` will raise a warning :pr:`1798`
        * Added ``DataCheckError`` message in ``InvalidTargetDataCheck`` if input target is None and removed exception raised :pr:`1866`
    * Documentation Changes
    * Testing Changes
        * Added back coverage for ``_get_feature_provenance`` in ``TextFeaturizer`` after ``text_columns`` was removed :pr:`1842`
        * Pin graphviz version for windows builds :pr:`1847`
        * Unpin graphviz version for windows builds :pr:`1851`

.. warning::

    **Breaking Changes**
        * Added a deprecation warning to ``explain_prediction``. It will be deleted in the next release. :pr:`1860`


**v0.18.2 Feb. 10, 2021**
    * Enhancements
        * Added uniqueness score data check :pr:`1785`
        * Added "dataframe" output format for prediction explanations :pr:`1781`
        * Updated LightGBM estimators to handle ``pandas.MultiIndex`` :pr:`1770`
        * Sped up permutation importance for some pipelines :pr:`1762`
        * Added sparsity data check :pr:`1797`
        * Confirmed support for threshold tuning for binary time series classification problems :pr:`1803`
    * Fixes
    * Changes
    * Documentation Changes
        * Added section on conda to the contributing guide :pr:`1771`
        * Updated release process to reflect freezing `main` before perf tests :pr:`1787`
        * Moving some prs to the right section of the release notes :pr:`1789`
        * Tweak README.md. :pr:`1800`
        * Fixed back arrow on install page docs :pr:`1795`
        * Fixed docstring for `ClassImbalanceDataCheck.validate()` :pr:`1817`
    * Testing Changes

**v0.18.1 Feb. 1, 2021**
    * Enhancements
        * Added ``graph_t_sne`` as a visualization tool for high dimensional data :pr:`1731`
        * Added the ability to see the linear coefficients of features in linear models terms :pr:`1738`
        * Added support for ``scikit-learn`` ``v0.24.0`` :pr:`1733`
        * Added support for ``scipy`` ``v1.6.0`` :pr:`1752`
        * Added SVM Classifier and Regressor to estimators :pr:`1714` :pr:`1761`
    * Fixes
        * Addressed bug with ``partial_dependence`` and categorical data with more categories than grid resolution :pr:`1748`
        * Removed ``random_state`` arg from ``get_pipelines`` in ``AutoMLSearch`` :pr:`1719`
        * Pinned pyzmq at less than 22.0.0 till we add support :pr:`1756`
    * Changes
        * Updated components and pipelines to return ``Woodwork`` data structures :pr:`1668`
        * Updated ``clone()`` for pipelines and components to copy over random state automatically :pr:`1753`
        * Dropped support for Python version 3.6 :pr:`1751`
        * Removed deprecated ``verbose`` flag from ``AutoMLSearch`` parameters :pr:`1772`
    * Documentation Changes
        * Add Twitter and Github link to documentation toolbar :pr:`1754`
        * Added Open Graph info to documentation :pr:`1758`
    * Testing Changes

.. warning::

    **Breaking Changes**
        * Components and pipelines return ``Woodwork`` data structures instead of ``pandas`` data structures :pr:`1668`
        * Python 3.6 will not be actively supported due to discontinued support from EvalML dependencies.
        * Deprecated ``verbose`` flag is removed for ``AutoMLSearch`` :pr:`1772`


**v0.18.0 Jan. 26, 2021**
    * Enhancements
        * Added RMSLE, MSLE, and MAPE to core objectives while checking for negative target values in ``invalid_targets_data_check`` :pr:`1574`
        * Added validation checks for binary problems with regression-like datasets and multiclass problems without true multiclass targets in ``invalid_targets_data_check`` :pr:`1665`
        * Added time series support for ``make_pipeline`` :pr:`1566`
        * Added target name for output of pipeline ``predict`` method :pr:`1578`
        * Added multiclass check to ``InvalidTargetDataCheck`` for two examples per class :pr:`1596`
        * Added support for ``graphviz`` ``v0.16`` :pr:`1657`
        * Enhanced time series pipelines to accept empty features :pr:`1651`
        * Added KNN Classifier to estimators. :pr:`1650`
        * Added support for list inputs for objectives :pr:`1663`
        * Added support for ``AutoMLSearch`` to handle time series classification pipelines :pr:`1666`
        * Enhanced ``DelayedFeaturesTransformer`` to encode categorical features and targets before delaying them :pr:`1691`
        * Added 2-way dependence plots. :pr:`1690`
        * Added ability to directly iterate through components within Pipelines :pr:`1583`
    * Fixes
        * Fixed inconsistent attributes and added Exceptions to docs :pr:`1673`
        * Fixed ``TargetLeakageDataCheck`` to use Woodwork ``mutual_information`` rather than using Pandas' Pearson Correlation :pr:`1616`
        * Fixed thresholding for pipelines in ``AutoMLSearch`` to only threshold binary classification pipelines :pr:`1622` :pr:`1626`
        * Updated ``load_data`` to return Woodwork structures and update default parameter value for ``index`` to ``None`` :pr:`1610`
        * Pinned scipy at < 1.6.0 while we work on adding support :pr:`1629`
        * Fixed data check message formatting in ``AutoMLSearch`` :pr:`1633`
        * Addressed stacked ensemble component for ``scikit-learn`` v0.24 support by setting ``shuffle=True`` for default CV :pr:`1613`
        * Fixed bug where ``Imputer`` reset the index on ``X`` :pr:`1590`
        * Fixed ``AutoMLSearch`` stacktrace when a cutom objective was passed in as a primary objective or additional objective :pr:`1575`
        * Fixed custom index bug for ``MAPE`` objective :pr:`1641`
        * Fixed index bug for ``TextFeaturizer`` and ``LSA`` components :pr:`1644`
        * Limited ``load_fraud`` dataset loaded into ``automl.ipynb`` :pr:`1646`
        * ``add_to_rankings`` updates ``AutoMLSearch.best_pipeline`` when necessary :pr:`1647`
        * Fixed bug where time series baseline estimators were not receiving ``gap`` and ``max_delay`` in ``AutoMLSearch`` :pr:`1645`
        * Fixed jupyter notebooks to help the RTD buildtime :pr:`1654`
        * Added ``positive_only`` objectives to ``non_core_objectives`` :pr:`1661`
        * Fixed stacking argument ``n_jobs`` for IterativeAlgorithm :pr:`1706`
        * Updated CatBoost estimators to return self in ``.fit()`` rather than the underlying model for consistency :pr:`1701`
        * Added ability to initialize pipeline parameters in ``AutoMLSearch`` constructor :pr:`1676`
    * Changes
        * Added labeling to ``graph_confusion_matrix`` :pr:`1632`
        * Rerunning search for ``AutoMLSearch`` results in a message thrown rather than failing the search, and removed ``has_searched`` property :pr:`1647`
        * Changed tuner class to allow and ignore single parameter values as input :pr:`1686`
        * Capped LightGBM version limit to remove bug in docs :pr:`1711`
        * Removed support for `np.random.RandomState` in EvalML :pr:`1727`
    * Documentation Changes
        * Update Model Understanding in the user guide to include ``visualize_decision_tree`` :pr:`1678`
        * Updated docs to include information about ``AutoMLSearch`` callback parameters and methods :pr:`1577`
        * Updated docs to prompt users to install graphiz on Mac :pr:`1656`
        * Added ``infer_feature_types`` to the ``start.ipynb`` guide :pr:`1700`
        * Added multicollinearity data check to API reference and docs :pr:`1707`
    * Testing Changes

.. warning::

    **Breaking Changes**
        * Removed ``has_searched`` property from ``AutoMLSearch`` :pr:`1647`
        * Components and pipelines return ``Woodwork`` data structures instead of ``pandas`` data structures :pr:`1668`
        * Removed support for `np.random.RandomState` in EvalML. Rather than passing ``np.random.RandomState`` as component and pipeline random_state values, we use int random_seed :pr:`1727`


**v0.17.0 Dec. 29, 2020**
    * Enhancements
        * Added ``save_plot`` that allows for saving figures from different backends :pr:`1588`
        * Added ``LightGBM Regressor`` to regression components :pr:`1459`
        * Added ``visualize_decision_tree`` for tree visualization with ``decision_tree_data_from_estimator`` and ``decision_tree_data_from_pipeline`` to reformat tree structure output :pr:`1511`
        * Added `DFS Transformer` component into transformer components :pr:`1454`
        * Added ``MAPE`` to the standard metrics for time series problems and update objectives :pr:`1510`
        * Added ``graph_prediction_vs_actual_over_time`` and ``get_prediction_vs_actual_over_time_data`` to the model understanding module for time series problems :pr:`1483`
        * Added a ``ComponentGraph`` class that will support future pipelines as directed acyclic graphs :pr:`1415`
        * Updated data checks to accept ``Woodwork`` data structures :pr:`1481`
        * Added parameter to ``InvalidTargetDataCheck`` to show only top unique values rather than all unique values :pr:`1485`
        * Added multicollinearity data check :pr:`1515`
        * Added baseline pipeline and components for time series regression problems :pr:`1496`
        * Added more information to users about ensembling behavior in ``AutoMLSearch`` :pr:`1527`
        * Add woodwork support for more utility and graph methods :pr:`1544`
        * Changed ``DateTimeFeaturizer`` to encode features as int :pr:`1479`
        * Return trained pipelines from ``AutoMLSearch.best_pipeline`` :pr:`1547`
        * Added utility method so that users can set feature types without having to learn about Woodwork directly :pr:`1555`
        * Added Linear Discriminant Analysis transformer for dimensionality reduction :pr:`1331`
        * Added multiclass support for ``partial_dependence`` and ``graph_partial_dependence`` :pr:`1554`
        * Added ``TimeSeriesBinaryClassificationPipeline`` and ``TimeSeriesMulticlassClassificationPipeline`` classes :pr:`1528`
        * Added ``make_data_splitter`` method for easier automl data split customization :pr:`1568`
        * Integrated ``ComponentGraph`` class into Pipelines for full non-linear pipeline support :pr:`1543`
        * Update ``AutoMLSearch`` constructor to take training data instead of ``search`` and ``add_to_leaderboard`` :pr:`1597`
        * Update ``split_data`` helper args :pr:`1597`
        * Add problem type utils ``is_regression``, ``is_classification``, ``is_timeseries`` :pr:`1597`
        * Rename ``AutoMLSearch`` ``data_split`` arg to ``data_splitter`` :pr:`1569`
    * Fixes
        * Fix AutoML not passing CV folds to ``DefaultDataChecks`` for usage by ``ClassImbalanceDataCheck`` :pr:`1619`
        * Fix Windows CI jobs: install ``numba`` via conda, required for ``shap`` :pr:`1490`
        * Added custom-index support for `reset-index-get_prediction_vs_actual_over_time_data` :pr:`1494`
        * Fix ``generate_pipeline_code`` to account for boolean and None differences between Python and JSON :pr:`1524` :pr:`1531`
        * Set max value for plotly and xgboost versions while we debug CI failures with newer versions :pr:`1532`
        * Undo version pinning for plotly :pr:`1533`
        * Fix ReadTheDocs build by updating the version of ``setuptools`` :pr:`1561`
        * Set ``random_state`` of data splitter in AutoMLSearch to take int to keep consistency in the resulting splits :pr:`1579`
        * Pin sklearn version while we work on adding support :pr:`1594`
        * Pin pandas at <1.2.0 while we work on adding support :pr:`1609`
        * Pin graphviz at < 0.16 while we work on adding support :pr:`1609`
    * Changes
        * Reverting ``save_graph`` :pr:`1550` to resolve kaleido build issues :pr:`1585`
        * Update circleci badge to apply to ``main`` :pr:`1489`
        * Added script to generate github markdown for releases :pr:`1487`
        * Updated selection using pandas ``dtypes`` to selecting using Woodwork logical types :pr:`1551`
        * Updated dependencies to fix ``ImportError: cannot import name 'MaskedArray' from 'sklearn.utils.fixes'`` error and to address Woodwork and Featuretool dependencies :pr:`1540`
        * Made ``get_prediction_vs_actual_data()`` a public method :pr:`1553`
        * Updated ``Woodwork`` version requirement to v0.0.7 :pr:`1560`
        * Move data splitters from ``evalml.automl.data_splitters`` to ``evalml.preprocessing.data_splitters`` :pr:`1597`
        * Rename "# Testing" in automl log output to "# Validation" :pr:`1597`
    * Documentation Changes
        * Added partial dependence methods to API reference :pr:`1537`
        * Updated documentation for confusion matrix methods :pr:`1611`
    * Testing Changes
        * Set ``n_jobs=1`` in most unit tests to reduce memory :pr:`1505`

.. warning::

    **Breaking Changes**
        * Updated minimal dependencies: ``numpy>=1.19.1``, ``pandas>=1.1.0``, ``scikit-learn>=0.23.1``, ``scikit-optimize>=0.8.1``
        * Updated ``AutoMLSearch.best_pipeline`` to return a trained pipeline. Pass in ``train_best_pipeline=False`` to AutoMLSearch in order to return an untrained pipeline.
        * Pipeline component instances can no longer be iterated through using ``Pipeline.component_graph`` :pr:`1543`
        * Update ``AutoMLSearch`` constructor to take training data instead of ``search`` and ``add_to_leaderboard`` :pr:`1597`
        * Update ``split_data`` helper args :pr:`1597`
        * Move data splitters from ``evalml.automl.data_splitters`` to ``evalml.preprocessing.data_splitters`` :pr:`1597`
        * Rename ``AutoMLSearch`` ``data_split`` arg to ``data_splitter`` :pr:`1569`



**v0.16.1 Dec. 1, 2020**
    * Enhancements
        * Pin woodwork version to v0.0.6 to avoid breaking changes :pr:`1484`
        * Updated ``Woodwork`` to >=0.0.5 in ``core-requirements.txt`` :pr:`1473`
        * Removed ``copy_dataframe`` parameter for ``Woodwork``, updated ``Woodwork`` to >=0.0.6 in ``core-requirements.txt`` :pr:`1478`
        * Updated ``detect_problem_type`` to use ``pandas.api.is_numeric_dtype`` :pr:`1476`
    * Changes
        * Changed ``make clean`` to delete coverage reports as a convenience for developers :pr:`1464`
        * Set ``n_jobs=-1`` by default for stacked ensemble components :pr:`1472`
    * Documentation Changes
        * Updated pipeline and component documentation and demos to use ``Woodwork`` :pr:`1466`
    * Testing Changes
        * Update dependency update checker to use everything from core and optional dependencies :pr:`1480`


**v0.16.0 Nov. 24, 2020**
    * Enhancements
        * Updated pipelines and ``make_pipeline`` to accept ``Woodwork`` inputs :pr:`1393`
        * Updated components to accept ``Woodwork`` inputs :pr:`1423`
        * Added ability to freeze hyperparameters for ``AutoMLSearch`` :pr:`1284`
        * Added ``Target Encoder`` into transformer components :pr:`1401`
        * Added callback for error handling in ``AutoMLSearch`` :pr:`1403`
        * Added the index id to the ``explain_predictions_best_worst`` output to help users identify which rows in their data are included :pr:`1365`
        * The top_k features displayed in ``explain_predictions_*`` functions are now determined by the magnitude of shap values as opposed to the ``top_k`` largest and smallest shap values. :pr:`1374`
        * Added a problem type for time series regression :pr:`1386`
        * Added a ``is_defined_for_problem_type`` method to ``ObjectiveBase`` :pr:`1386`
        * Added a ``random_state`` parameter to ``make_pipeline_from_components`` function :pr:`1411`
        * Added ``DelayedFeaturesTransformer`` :pr:`1396`
        * Added a ``TimeSeriesRegressionPipeline`` class :pr:`1418`
        * Removed ``core-requirements.txt`` from the package distribution :pr:`1429`
        * Updated data check messages to include a `"code"` and `"details"` fields :pr:`1451`, :pr:`1462`
        * Added a ``TimeSeriesSplit`` data splitter for time series problems :pr:`1441`
        * Added a ``problem_configuration`` parameter to AutoMLSearch :pr:`1457`
    * Fixes
        * Fixed ``IndexError`` raised in ``AutoMLSearch`` when ``ensembling = True`` but only one pipeline to iterate over :pr:`1397`
        * Fixed stacked ensemble input bug and LightGBM warning and bug in ``AutoMLSearch`` :pr:`1388`
        * Updated enum classes to show possible enum values as attributes :pr:`1391`
        * Updated calls to ``Woodwork``'s ``to_pandas()`` to ``to_series()`` and ``to_dataframe()`` :pr:`1428`
        * Fixed bug in OHE where column names were not guaranteed to be unique :pr:`1349`
        * Fixed bug with percent improvement of ``ExpVariance`` objective on data with highly skewed target :pr:`1467`
        * Fix SimpleImputer error which occurs when all features are bool type :pr:`1215`
    * Changes
        * Changed ``OutliersDataCheck`` to return the list of columns, rather than rows, that contain outliers :pr:`1377`
        * Simplified and cleaned output for Code Generation :pr:`1371`
        * Reverted changes from :pr:`1337` :pr:`1409`
        * Updated data checks to return dictionary of warnings and errors instead of a list :pr:`1448`
        * Updated ``AutoMLSearch`` to pass ``Woodwork`` data structures to every pipeline (instead of pandas DataFrames) :pr:`1450`
        * Update ``AutoMLSearch`` to default to ``max_batches=1`` instead of ``max_iterations=5`` :pr:`1452`
        * Updated _evaluate_pipelines to consolidate side effects :pr:`1410`
    * Documentation Changes
        * Added description of CLA to contributing guide, updated description of draft PRs :pr:`1402`
        * Updated documentation to include all data checks, ``DataChecks``, and usage of data checks in AutoML :pr:`1412`
        * Updated docstrings from ``np.array`` to ``np.ndarray`` :pr:`1417`
        * Added section on stacking ensembles in AutoMLSearch documentation :pr:`1425`
    * Testing Changes
        * Removed ``category_encoders`` from test-requirements.txt :pr:`1373`
        * Tweak codecov.io settings again to avoid flakes :pr:`1413`
        * Modified ``make lint`` to check notebook versions in the docs :pr:`1431`
        * Modified ``make lint-fix`` to standardize notebook versions in the docs :pr:`1431`
        * Use new version of pull request Github Action for dependency check (:pr:`1443`)
        * Reduced number of workers for tests to 4 :pr:`1447`

.. warning::

    **Breaking Changes**
        * The ``top_k`` and ``top_k_features`` parameters in ``explain_predictions_*`` functions now return ``k`` features as opposed to ``2 * k`` features :pr:`1374`
        * Renamed ``problem_type`` to ``problem_types`` in ``RegressionObjective``, ``BinaryClassificationObjective``, and ``MulticlassClassificationObjective`` :pr:`1319`
        * Data checks now return a dictionary of warnings and errors instead of a list :pr:`1448`



**v0.15.0 Oct. 29, 2020**
    * Enhancements
        * Added stacked ensemble component classes (``StackedEnsembleClassifier``, ``StackedEnsembleRegressor``) :pr:`1134`
        * Added stacked ensemble components to ``AutoMLSearch`` :pr:`1253`
        * Added ``DecisionTreeClassifier`` and ``DecisionTreeRegressor`` to AutoML :pr:`1255`
        * Added ``graph_prediction_vs_actual`` in ``model_understanding`` for regression problems :pr:`1252`
        * Added parameter to ``OneHotEncoder`` to enable filtering for features to encode for :pr:`1249`
        * Added percent-better-than-baseline for all objectives to automl.results :pr:`1244`
        * Added ``HighVarianceCVDataCheck`` and replaced synonymous warning in ``AutoMLSearch`` :pr:`1254`
        * Added `PCA Transformer` component for dimensionality reduction :pr:`1270`
        * Added ``generate_pipeline_code`` and ``generate_component_code`` to allow for code generation given a pipeline or component instance :pr:`1306`
        * Added ``PCA Transformer`` component for dimensionality reduction :pr:`1270`
        * Updated ``AutoMLSearch`` to support ``Woodwork`` data structures :pr:`1299`
        * Added cv_folds to ``ClassImbalanceDataCheck`` and added this check to ``DefaultDataChecks`` :pr:`1333`
        * Make ``max_batches`` argument to ``AutoMLSearch.search`` public :pr:`1320`
        * Added text support to automl search :pr:`1062`
        * Added ``_pipelines_per_batch`` as a private argument to ``AutoMLSearch`` :pr:`1355`
    * Fixes
        * Fixed ML performance issue with ordered datasets: always shuffle data in automl's default CV splits :pr:`1265`
        * Fixed broken ``evalml info`` CLI command :pr:`1293`
        * Fixed ``boosting type='rf'`` for LightGBM Classifier, as well as ``num_leaves`` error :pr:`1302`
        * Fixed bug in ``explain_predictions_best_worst`` where a custom index in the target variable would cause a ``ValueError`` :pr:`1318`
        * Added stacked ensemble estimators to to ``evalml.pipelines.__init__`` file :pr:`1326`
        * Fixed bug in OHE where calls to transform were not deterministic if ``top_n`` was less than the number of categories in a column :pr:`1324`
        * Fixed LightGBM warning messages during AutoMLSearch :pr:`1342`
        * Fix warnings thrown during AutoMLSearch in ``HighVarianceCVDataCheck`` :pr:`1346`
        * Fixed bug where TrainingValidationSplit would return invalid location indices for dataframes with a custom index :pr:`1348`
        * Fixed bug where the AutoMLSearch ``random_state`` was not being passed to the created pipelines :pr:`1321`
    * Changes
        * Allow ``add_to_rankings`` to be called before AutoMLSearch is called :pr:`1250`
        * Removed Graphviz from test-requirements to add to requirements.txt :pr:`1327`
        * Removed ``max_pipelines`` parameter from ``AutoMLSearch`` :pr:`1264`
        * Include editable installs in all install make targets :pr:`1335`
        * Made pip dependencies `featuretools` and `nlp_primitives` core dependencies :pr:`1062`
        * Removed `PartOfSpeechCount` from `TextFeaturizer` transform primitives :pr:`1062`
        * Added warning for ``partial_dependency`` when the feature includes null values :pr:`1352`
    * Documentation Changes
        * Fixed and updated code blocks in Release Notes :pr:`1243`
        * Added DecisionTree estimators to API Reference :pr:`1246`
        * Changed class inheritance display to flow vertically :pr:`1248`
        * Updated cost-benefit tutorial to use a holdout/test set :pr:`1159`
        * Added ``evalml info`` command to documentation :pr:`1293`
        * Miscellaneous doc updates :pr:`1269`
        * Removed conda pre-release testing from the release process document :pr:`1282`
        * Updates to contributing guide :pr:`1310`
        * Added Alteryx footer to docs with Twitter and Github link :pr:`1312`
        * Added documentation for evalml installation for Python 3.6 :pr:`1322`
        * Added documentation changes to make the API Docs easier to understand :pr:`1323`
        * Fixed documentation for ``feature_importance`` :pr:`1353`
        * Added tutorial for running `AutoML` with text data :pr:`1357`
        * Added documentation for woodwork integration with automl search :pr:`1361`
    * Testing Changes
        * Added tests for ``jupyter_check`` to handle IPython :pr:`1256`
        * Cleaned up ``make_pipeline`` tests to test for all estimators :pr:`1257`
        * Added a test to check conda build after merge to main :pr:`1247`
        * Removed code that was lacking codecov for ``__main__.py`` and unnecessary :pr:`1293`
        * Codecov: round coverage up instead of down :pr:`1334`
        * Add DockerHub credentials to CI testing environment :pr:`1356`
        * Add DockerHub credentials to conda testing environment :pr:`1363`

.. warning::

    **Breaking Changes**
        * Renamed ``LabelLeakageDataCheck`` to ``TargetLeakageDataCheck`` :pr:`1319`
        * ``max_pipelines`` parameter has been removed from ``AutoMLSearch``. Please use ``max_iterations`` instead. :pr:`1264`
        * ``AutoMLSearch.search()`` will now log a warning if the input is not a ``Woodwork`` data structure (``pandas``, ``numpy``) :pr:`1299`
        * Make ``max_batches`` argument to ``AutoMLSearch.search`` public :pr:`1320`
        * Removed unused argument `feature_types` from AutoMLSearch.search :pr:`1062`

**v0.14.1 Sep. 29, 2020**
    * Enhancements
        * Updated partial dependence methods to support calculating numeric columns in a dataset with non-numeric columns :pr:`1150`
        * Added ``get_feature_names`` on ``OneHotEncoder`` :pr:`1193`
        * Added ``detect_problem_type`` to ``problem_type/utils.py`` to automatically detect the problem type given targets :pr:`1194`
        * Added LightGBM to ``AutoMLSearch`` :pr:`1199`
        * Updated ``scikit-learn`` and ``scikit-optimize`` to use latest versions - 0.23.2 and 0.8.1 respectively :pr:`1141`
        * Added ``__str__`` and ``__repr__`` for pipelines and components :pr:`1218`
        * Included internal target check for both training and validation data in ``AutoMLSearch`` :pr:`1226`
        * Added ``ProblemTypes.all_problem_types`` helper to get list of supported problem types :pr:`1219`
        * Added ``DecisionTreeClassifier`` and ``DecisionTreeRegressor`` classes :pr:`1223`
        * Added ``ProblemTypes.all_problem_types`` helper to get list of supported problem types :pr:`1219`
        * ``DataChecks`` can now be parametrized by passing a list of ``DataCheck`` classes and a parameter dictionary :pr:`1167`
        * Added first CV fold score as validation score in ``AutoMLSearch.rankings`` :pr:`1221`
        * Updated ``flake8`` configuration to enable linting on ``__init__.py`` files :pr:`1234`
        * Refined ``make_pipeline_from_components`` implementation :pr:`1204`
    * Fixes
        * Updated GitHub URL after migration to Alteryx GitHub org :pr:`1207`
        * Changed Problem Type enum to be more similar to the string name :pr:`1208`
        * Wrapped call to scikit-learn's partial dependence method in a ``try``/``finally`` block :pr:`1232`
    * Changes
        * Added ``allow_writing_files`` as a named argument to CatBoost estimators. :pr:`1202`
        * Added ``solver`` and ``multi_class`` as named arguments to ``LogisticRegressionClassifier`` :pr:`1202`
        * Replaced pipeline's ``._transform`` method to evaluate all the preprocessing steps of a pipeline with ``.compute_estimator_features`` :pr:`1231`
        * Changed default large dataset train/test splitting behavior :pr:`1205`
    * Documentation Changes
        * Included description of how to access the component instances and features for pipeline user guide :pr:`1163`
        * Updated API docs to refer to target as "target" instead of "labels" for non-classification tasks and minor docs cleanup :pr:`1160`
        * Added Class Imbalance Data Check to ``api_reference.rst`` :pr:`1190` :pr:`1200`
        * Added pipeline properties to API reference :pr:`1209`
        * Clarified what the objective parameter in AutoML is used for in AutoML API reference and AutoML user guide :pr:`1222`
        * Updated API docs to include ``skopt.space.Categorical`` option for component hyperparameter range definition :pr:`1228`
        * Added install documentation for ``libomp`` in order to use LightGBM on Mac :pr:`1233`
        * Improved description of ``max_iterations`` in documentation :pr:`1212`
        * Removed unused code from sphinx conf :pr:`1235`
    * Testing Changes

.. warning::

    **Breaking Changes**
        * ``DefaultDataChecks`` now accepts a ``problem_type`` parameter that must be specified :pr:`1167`
        * Pipeline's ``._transform`` method to evaluate all the preprocessing steps of a pipeline has been replaced with ``.compute_estimator_features`` :pr:`1231`
        * ``get_objectives`` has been renamed to ``get_core_objectives``. This function will now return a list of valid objective instances :pr:`1230`


**v0.13.2 Sep. 17, 2020**
    * Enhancements
        * Added ``output_format`` field to explain predictions functions :pr:`1107`
        * Modified ``get_objective`` and ``get_objectives`` to be able to return any objective in ``evalml.objectives`` :pr:`1132`
        * Added a ``return_instance`` boolean parameter to ``get_objective`` :pr:`1132`
        * Added ``ClassImbalanceDataCheck`` to determine whether target imbalance falls below a given threshold :pr:`1135`
        * Added label encoder to LightGBM for binary classification :pr:`1152`
        * Added labels for the row index of confusion matrix :pr:`1154`
        * Added ``AutoMLSearch`` object as another parameter in search callbacks :pr:`1156`
        * Added the corresponding probability threshold for each point displayed in ``graph_roc_curve`` :pr:`1161`
        * Added ``__eq__`` for ``ComponentBase`` and ``PipelineBase`` :pr:`1178`
        * Added support for multiclass classification for ``roc_curve`` :pr:`1164`
        * Added ``categories`` accessor to ``OneHotEncoder`` for listing the categories associated with a feature :pr:`1182`
        * Added utility function to create pipeline instances from a list of component instances :pr:`1176`
    * Fixes
        * Fixed XGBoost column names for partial dependence methods :pr:`1104`
        * Removed dead code validating column type from ``TextFeaturizer`` :pr:`1122`
        * Fixed issue where ``Imputer`` cannot fit when there is None in a categorical or boolean column :pr:`1144`
        * ``OneHotEncoder`` preserves the custom index in the input data :pr:`1146`
        * Fixed representation for ``ModelFamily`` :pr:`1165`
        * Removed duplicate ``nbsphinx`` dependency in ``dev-requirements.txt`` :pr:`1168`
        * Users can now pass in any valid kwargs to all estimators :pr:`1157`
        * Remove broken accessor ``OneHotEncoder.get_feature_names`` and unneeded base class :pr:`1179`
        * Removed LightGBM Estimator from AutoML models :pr:`1186`
    * Changes
        * Pinned ``scikit-optimize`` version to 0.7.4 :pr:`1136`
        * Removed ``tqdm`` as a dependency :pr:`1177`
        * Added lightgbm version 3.0.0 to ``latest_dependency_versions.txt`` :pr:`1185`
        * Rename ``max_pipelines`` to ``max_iterations`` :pr:`1169`
    * Documentation Changes
        * Fixed API docs for ``AutoMLSearch`` ``add_result_callback`` :pr:`1113`
        * Added a step to our release process for pushing our latest version to conda-forge :pr:`1118`
        * Added warning for missing ipywidgets dependency for using ``PipelineSearchPlots`` on Jupyterlab :pr:`1145`
        * Updated ``README.md`` example to load demo dataset :pr:`1151`
        * Swapped mapping of breast cancer targets in ``model_understanding.ipynb`` :pr:`1170`
    * Testing Changes
        * Added test confirming ``TextFeaturizer`` never outputs null values :pr:`1122`
        * Changed Python version of ``Update Dependencies`` action to 3.8.x :pr:`1137`
        * Fixed release notes check-in test for ``Update Dependencies`` actions :pr:`1172`

.. warning::

    **Breaking Changes**
        * ``get_objective`` will now return a class definition rather than an instance by default :pr:`1132`
        * Deleted ``OPTIONS`` dictionary in ``evalml.objectives.utils.py`` :pr:`1132`
        * If specifying an objective by string, the string must now match the objective's name field, case-insensitive :pr:`1132`
        * Passing "Cost Benefit Matrix", "Fraud Cost", "Lead Scoring", "Mean Squared Log Error",
            "Recall", "Recall Macro", "Recall Micro", "Recall Weighted", or "Root Mean Squared Log Error" to ``AutoMLSearch`` will now result in a ``ValueError``
            rather than an ``ObjectiveNotFoundError`` :pr:`1132`
        * Search callbacks ``start_iteration_callback`` and ``add_results_callback`` have changed to include a copy of the AutoMLSearch object as a third parameter :pr:`1156`
        * Deleted ``OneHotEncoder.get_feature_names`` method which had been broken for a while, in favor of pipelines' ``input_feature_names`` :pr:`1179`
        * Deleted empty base class ``CategoricalEncoder`` which ``OneHotEncoder`` component was inheriting from :pr:`1176`
        * Results from ``roc_curve`` will now return as a list of dictionaries with each dictionary representing a class :pr:`1164`
        * ``max_pipelines`` now raises a ``DeprecationWarning`` and will be removed in the next release. ``max_iterations`` should be used instead. :pr:`1169`


**v0.13.1 Aug. 25, 2020**
    * Enhancements
        * Added Cost-Benefit Matrix objective for binary classification :pr:`1038`
        * Split ``fill_value`` into ``categorical_fill_value`` and ``numeric_fill_value`` for Imputer :pr:`1019`
        * Added ``explain_predictions`` and ``explain_predictions_best_worst`` for explaining multiple predictions with SHAP :pr:`1016`
        * Added new LSA component for text featurization :pr:`1022`
        * Added guide on installing with conda :pr:`1041`
        * Added a “cost-benefit curve” util method to graph cost-benefit matrix scores vs. binary classification thresholds :pr:`1081`
        * Standardized error when calling transform/predict before fit for pipelines :pr:`1048`
        * Added ``percent_better_than_baseline`` to AutoML search rankings and full rankings table :pr:`1050`
        * Added one-way partial dependence and partial dependence plots :pr:`1079`
        * Added "Feature Value" column to prediction explanation reports. :pr:`1064`
        * Added LightGBM classification estimator :pr:`1082`, :pr:`1114`
        * Added ``max_batches`` parameter to ``AutoMLSearch`` :pr:`1087`
    * Fixes
        * Updated ``TextFeaturizer`` component to no longer require an internet connection to run :pr:`1022`
        * Fixed non-deterministic element of ``TextFeaturizer`` transformations :pr:`1022`
        * Added a StandardScaler to all ElasticNet pipelines :pr:`1065`
        * Updated cost-benefit matrix to normalize score :pr:`1099`
        * Fixed logic in ``calculate_percent_difference`` so that it can handle negative values :pr:`1100`
    * Changes
        * Added ``needs_fitting`` property to ``ComponentBase`` :pr:`1044`
        * Updated references to data types to use datatype lists defined in ``evalml.utils.gen_utils`` :pr:`1039`
        * Remove maximum version limit for SciPy dependency :pr:`1051`
        * Moved ``all_components`` and other component importers into runtime methods :pr:`1045`
        * Consolidated graphing utility methods under ``evalml.utils.graph_utils`` :pr:`1060`
        * Made slight tweaks to how ``TextFeaturizer`` uses ``featuretools``, and did some refactoring of that and of LSA :pr:`1090`
        * Changed ``show_all_features`` parameter into ``importance_threshold``, which allows for thresholding feature importance :pr:`1097`, :pr:`1103`
    * Documentation Changes
        * Update ``setup.py`` URL to point to the github repo :pr:`1037`
        * Added tutorial for using the cost-benefit matrix objective :pr:`1088`
        * Updated ``model_understanding.ipynb`` to include documentation for using plotly on Jupyter Lab :pr:`1108`
    * Testing Changes
        * Refactor CircleCI tests to use matrix jobs (:pr:`1043`)
        * Added a test to check that all test directories are included in evalml package :pr:`1054`


.. warning::

    **Breaking Changes**
        * ``confusion_matrix`` and ``normalize_confusion_matrix`` have been moved to ``evalml.utils`` :pr:`1038`
        * All graph utility methods previously under ``evalml.pipelines.graph_utils`` have been moved to ``evalml.utils.graph_utils`` :pr:`1060`


**v0.12.2 Aug. 6, 2020**
    * Enhancements
        * Add save/load method to components :pr:`1023`
        * Expose pickle ``protocol`` as optional arg to save/load :pr:`1023`
        * Updated estimators used in AutoML to include ExtraTrees and ElasticNet estimators :pr:`1030`
    * Fixes
    * Changes
        * Removed ``DeprecationWarning`` for ``SimpleImputer`` :pr:`1018`
    * Documentation Changes
        * Add note about version numbers to release process docs :pr:`1034`
    * Testing Changes
        * Test files are now included in the evalml package :pr:`1029`


**v0.12.0 Aug. 3, 2020**
    * Enhancements
        * Added string and categorical targets support for binary and multiclass pipelines and check for numeric targets for ``DetectLabelLeakage`` data check :pr:`932`
        * Added clear exception for regression pipelines if target datatype is string or categorical :pr:`960`
        * Added target column names and class labels in ``predict`` and ``predict_proba`` output for pipelines :pr:`951`
        * Added ``_compute_shap_values`` and ``normalize_values`` to ``pipelines/explanations`` module :pr:`958`
        * Added ``explain_prediction`` feature which explains single predictions with SHAP :pr:`974`
        * Added Imputer to allow different imputation strategies for numerical and categorical dtypes :pr:`991`
        * Added support for configuring logfile path using env var, and don't create logger if there are filesystem errors :pr:`975`
        * Updated catboost estimators' default parameters and automl hyperparameter ranges to speed up fit time :pr:`998`
    * Fixes
        * Fixed ReadtheDocs warning failure regarding embedded gif :pr:`943`
        * Removed incorrect parameter passed to pipeline classes in ``_add_baseline_pipelines`` :pr:`941`
        * Added universal error for calling ``predict``, ``predict_proba``, ``transform``, and ``feature_importances`` before fitting :pr:`969`, :pr:`994`
        * Made ``TextFeaturizer`` component and pip dependencies ``featuretools`` and ``nlp_primitives`` optional :pr:`976`
        * Updated imputation strategy in automl to no longer limit impute strategy to ``most_frequent`` for all features if there are any categorical columns :pr:`991`
        * Fixed ``UnboundLocalError`` for ``cv_pipeline`` when automl search errors :pr:`996`
        * Fixed ``Imputer`` to reset dataframe index to preserve behavior expected from  ``SimpleImputer`` :pr:`1009`
    * Changes
        * Moved ``get_estimators`` to ``evalml.pipelines.components.utils`` :pr:`934`
        * Modified Pipelines to raise ``PipelineScoreError`` when they encounter an error during scoring :pr:`936`
        * Moved ``evalml.model_families.list_model_families`` to ``evalml.pipelines.components.allowed_model_families`` :pr:`959`
        * Renamed ``DateTimeFeaturization`` to ``DateTimeFeaturizer`` :pr:`977`
        * Added check to stop search and raise an error if all pipelines in a batch return NaN scores :pr:`1015`
    * Documentation Changes
        * Updated ``README.md`` :pr:`963`
        * Reworded message when errors are returned from data checks in search :pr:`982`
        * Added section on understanding model predictions with ``explain_prediction`` to User Guide :pr:`981`
        * Added a section to the user guide and api reference about how XGBoost and CatBoost are not fully supported. :pr:`992`
        * Added custom components section in user guide :pr:`993`
        * Updated FAQ section formatting :pr:`997`
        * Updated release process documentation :pr:`1003`
    * Testing Changes
        * Moved ``predict_proba`` and ``predict`` tests regarding string / categorical targets to ``test_pipelines.py`` :pr:`972`
        * Fixed dependency update bot by updating python version to 3.7 to avoid frequent github version updates :pr:`1002`


.. warning::

    **Breaking Changes**
        * ``get_estimators`` has been moved to ``evalml.pipelines.components.utils`` (previously was under ``evalml.pipelines.utils``) :pr:`934`
        * Removed the ``raise_errors`` flag in AutoML search. All errors during pipeline evaluation will be caught and logged. :pr:`936`
        * ``evalml.model_families.list_model_families`` has been moved to ``evalml.pipelines.components.allowed_model_families`` :pr:`959`
        * ``TextFeaturizer``: the ``featuretools`` and ``nlp_primitives`` packages must be installed after installing evalml in order to use this component :pr:`976`
        * Renamed ``DateTimeFeaturization`` to ``DateTimeFeaturizer`` :pr:`977`


**v0.11.2 July 16, 2020**
    * Enhancements
        * Added ``NoVarianceDataCheck`` to ``DefaultDataChecks`` :pr:`893`
        * Added text processing and featurization component ``TextFeaturizer`` :pr:`913`, :pr:`924`
        * Added additional checks to ``InvalidTargetDataCheck`` to handle invalid target data types :pr:`929`
        * ``AutoMLSearch`` will now handle ``KeyboardInterrupt`` and prompt user for confirmation :pr:`915`
    * Fixes
        * Makes automl results a read-only property :pr:`919`
    * Changes
        * Deleted static pipelines and refactored tests involving static pipelines, removed ``all_pipelines()`` and ``get_pipelines()`` :pr:`904`
        * Moved ``list_model_families`` to ``evalml.model_family.utils`` :pr:`903`
        * Updated ``all_pipelines``, ``all_estimators``, ``all_components`` to use the same mechanism for dynamically generating their elements :pr:`898`
        * Rename ``master`` branch to ``main`` :pr:`918`
        * Add pypi release github action :pr:`923`
        * Updated ``AutoMLSearch.search`` stdout output and logging and removed tqdm progress bar :pr:`921`
        * Moved automl config checks previously in ``search()`` to init :pr:`933`
    * Documentation Changes
        * Reorganized and rewrote documentation :pr:`937`
        * Updated to use pydata sphinx theme :pr:`937`
        * Updated docs to use ``release_notes`` instead of ``changelog`` :pr:`942`
    * Testing Changes
        * Cleaned up fixture names and usages in tests :pr:`895`


.. warning::

    **Breaking Changes**
        * ``list_model_families`` has been moved to ``evalml.model_family.utils`` (previously was under ``evalml.pipelines.utils``) :pr:`903`
        * ``get_estimators`` has been moved to ``evalml.pipelines.components.utils`` (previously was under ``evalml.pipelines.utils``) :pr:`934`
        * Static pipeline definitions have been removed, but similar pipelines can still be constructed via creating an instance of ``PipelineBase`` :pr:`904`
        * ``all_pipelines()`` and ``get_pipelines()`` utility methods have been removed :pr:`904`


**v0.11.0 June 30, 2020**
    * Enhancements
        * Added multiclass support for ROC curve graphing :pr:`832`
        * Added preprocessing component to drop features whose percentage of NaN values exceeds a specified threshold :pr:`834`
        * Added data check to check for problematic target labels :pr:`814`
        * Added PerColumnImputer that allows imputation strategies per column :pr:`824`
        * Added transformer to drop specific columns :pr:`827`
        * Added support for ``categories``, ``handle_error``, and ``drop`` parameters in ``OneHotEncoder`` :pr:`830` :pr:`897`
        * Added preprocessing component to handle DateTime columns featurization :pr:`838`
        * Added ability to clone pipelines and components :pr:`842`
        * Define getter method for component ``parameters`` :pr:`847`
        * Added utility methods to calculate and graph permutation importances :pr:`860`, :pr:`880`
        * Added new utility functions necessary for generating dynamic preprocessing pipelines :pr:`852`
        * Added kwargs to all components :pr:`863`
        * Updated ``AutoSearchBase`` to use dynamically generated preprocessing pipelines :pr:`870`
        * Added SelectColumns transformer :pr:`873`
        * Added ability to evaluate additional pipelines for automl search :pr:`874`
        * Added ``default_parameters`` class property to components and pipelines :pr:`879`
        * Added better support for disabling data checks in automl search :pr:`892`
        * Added ability to save and load AutoML objects to file :pr:`888`
        * Updated ``AutoSearchBase.get_pipelines`` to return an untrained pipeline instance :pr:`876`
        * Saved learned binary classification thresholds in automl results cv data dict :pr:`876`
    * Fixes
        * Fixed bug where SimpleImputer cannot handle dropped columns :pr:`846`
        * Fixed bug where PerColumnImputer cannot handle dropped columns :pr:`855`
        * Enforce requirement that builtin components save all inputted values in their parameters dict :pr:`847`
        * Don't list base classes in ``all_components`` output :pr:`847`
        * Standardize all components to output pandas data structures, and accept either pandas or numpy :pr:`853`
        * Fixed rankings and full_rankings error when search has not been run :pr:`894`
    * Changes
        * Update ``all_pipelines`` and ``all_components`` to try initializing pipelines/components, and on failure exclude them :pr:`849`
        * Refactor ``handle_components`` to ``handle_components_class``, standardize to ``ComponentBase`` subclass instead of instance :pr:`850`
        * Refactor "blacklist"/"whitelist" to "allow"/"exclude" lists :pr:`854`
        * Replaced ``AutoClassificationSearch`` and ``AutoRegressionSearch`` with ``AutoMLSearch`` :pr:`871`
        * Renamed feature_importances and permutation_importances methods to use singular names (feature_importance and permutation_importance) :pr:`883`
        * Updated ``automl`` default data splitter to train/validation split for large datasets :pr:`877`
        * Added open source license, update some repo metadata :pr:`887`
        * Removed dead code in ``_get_preprocessing_components`` :pr:`896`
    * Documentation Changes
        * Fix some typos and update the EvalML logo :pr:`872`
    * Testing Changes
        * Update the changelog check job to expect the new branching pattern for the deps update bot :pr:`836`
        * Check that all components output pandas datastructures, and can accept either pandas or numpy :pr:`853`
        * Replaced ``AutoClassificationSearch`` and ``AutoRegressionSearch`` with ``AutoMLSearch`` :pr:`871`


.. warning::

    **Breaking Changes**
        * Pipelines' static ``component_graph`` field must contain either ``ComponentBase`` subclasses or ``str``, instead of ``ComponentBase`` subclass instances :pr:`850`
        * Rename ``handle_component`` to ``handle_component_class``. Now standardizes to ``ComponentBase`` subclasses instead of ``ComponentBase`` subclass instances :pr:`850`
        * Renamed automl's ``cv`` argument to ``data_split`` :pr:`877`
        * Pipelines' and classifiers' ``feature_importances`` is renamed ``feature_importance``, ``graph_feature_importances`` is renamed ``graph_feature_importance`` :pr:`883`
        * Passing ``data_checks=None`` to automl search will not perform any data checks as opposed to default checks. :pr:`892`
        * Pipelines to search for in AutoML are now determined automatically, rather than using the statically-defined pipeline classes. :pr:`870`
        * Updated ``AutoSearchBase.get_pipelines`` to return an untrained pipeline instance, instead of one which happened to be trained on the final cross-validation fold :pr:`876`


**v0.10.0 May 29, 2020**
    * Enhancements
        * Added baseline models for classification and regression, add functionality to calculate baseline models before searching in AutoML :pr:`746`
        * Port over highly-null guardrail as a data check and define ``DefaultDataChecks`` and ``DisableDataChecks`` classes :pr:`745`
        * Update ``Tuner`` classes to work directly with pipeline parameters dicts instead of flat parameter lists :pr:`779`
        * Add Elastic Net as a pipeline option :pr:`812`
        * Added new Pipeline option ``ExtraTrees`` :pr:`790`
        * Added precicion-recall curve metrics and plot for binary classification problems in ``evalml.pipeline.graph_utils`` :pr:`794`
        * Update the default automl algorithm to search in batches, starting with default parameters for each pipeline and iterating from there :pr:`793`
        * Added ``AutoMLAlgorithm`` class and ``IterativeAlgorithm`` impl, separated from ``AutoSearchBase`` :pr:`793`
    * Fixes
        * Update pipeline ``score`` to return ``nan`` score for any objective which throws an exception during scoring :pr:`787`
        * Fixed bug introduced in :pr:`787` where binary classification metrics requiring predicted probabilities error in scoring :pr:`798`
        * CatBoost and XGBoost classifiers and regressors can no longer have a learning rate of 0 :pr:`795`
    * Changes
        * Cleanup pipeline ``score`` code, and cleanup codecov :pr:`711`
        * Remove ``pass`` for abstract methods for codecov :pr:`730`
        * Added __str__ for AutoSearch object :pr:`675`
        * Add util methods to graph ROC and confusion matrix :pr:`720`
        * Refactor ``AutoBase`` to ``AutoSearchBase`` :pr:`758`
        * Updated AutoBase with ``data_checks`` parameter, removed previous ``detect_label_leakage`` parameter, and added functionality to run data checks before search in AutoML :pr:`765`
        * Updated our logger to use Python's logging utils :pr:`763`
        * Refactor most of ``AutoSearchBase._do_iteration`` impl into ``AutoSearchBase._evaluate`` :pr:`762`
        * Port over all guardrails to use the new DataCheck API :pr:`789`
        * Expanded ``import_or_raise`` to catch all exceptions :pr:`759`
        * Adds RMSE, MSLE, RMSLE as standard metrics :pr:`788`
        * Don't allow ``Recall`` to be used as an objective for AutoML :pr:`784`
        * Removed feature selection from pipelines :pr:`819`
        * Update default estimator parameters to make automl search faster and more accurate :pr:`793`
    * Documentation Changes
        * Add instructions to freeze ``master`` on ``release.md`` :pr:`726`
        * Update release instructions with more details :pr:`727` :pr:`733`
        * Add objective base classes to API reference :pr:`736`
        * Fix components API to match other modules :pr:`747`
    * Testing Changes
        * Delete codecov yml, use codecov.io's default :pr:`732`
        * Added unit tests for fraud cost, lead scoring, and standard metric objectives :pr:`741`
        * Update codecov client :pr:`782`
        * Updated AutoBase __str__ test to include no parameters case :pr:`783`
        * Added unit tests for ``ExtraTrees`` pipeline :pr:`790`
        * If codecov fails to upload, fail build :pr:`810`
        * Updated Python version of dependency action :pr:`816`
        * Update the dependency update bot to use a suffix when creating branches :pr:`817`

.. warning::

    **Breaking Changes**
        * The ``detect_label_leakage`` parameter for AutoML classes has been removed and replaced by a ``data_checks`` parameter :pr:`765`
        * Moved ROC and confusion matrix methods from ``evalml.pipeline.plot_utils`` to ``evalml.pipeline.graph_utils`` :pr:`720`
        * ``Tuner`` classes require a pipeline hyperparameter range dict as an init arg instead of a space definition :pr:`779`
        * ``Tuner.propose`` and ``Tuner.add`` work directly with pipeline parameters dicts instead of flat parameter lists :pr:`779`
        * ``PipelineBase.hyperparameters`` and ``custom_hyperparameters`` use pipeline parameters dict format instead of being represented as a flat list :pr:`779`
        * All guardrail functions previously under ``evalml.guardrails.utils`` will be removed and replaced by data checks :pr:`789`
        * ``Recall`` disallowed as an objective for AutoML :pr:`784`
        * ``AutoSearchBase`` parameter ``tuner`` has been renamed to ``tuner_class`` :pr:`793`
        * ``AutoSearchBase`` parameter ``possible_pipelines`` and ``possible_model_families`` have been renamed to ``allowed_pipelines`` and ``allowed_model_families`` :pr:`793`


**v0.9.0 Apr. 27, 2020**
    * Enhancements
        * Added ``Accuracy`` as an standard objective :pr:`624`
        * Added verbose parameter to load_fraud :pr:`560`
        * Added Balanced Accuracy metric for binary, multiclass :pr:`612` :pr:`661`
        * Added XGBoost regressor and XGBoost regression pipeline :pr:`666`
        * Added ``Accuracy`` metric for multiclass :pr:`672`
        * Added objective name in ``AutoBase.describe_pipeline`` :pr:`686`
        * Added ``DataCheck`` and ``DataChecks``, ``Message`` classes and relevant subclasses :pr:`739`
    * Fixes
        * Removed direct access to ``cls.component_graph`` :pr:`595`
        * Add testing files to .gitignore :pr:`625`
        * Remove circular dependencies from ``Makefile`` :pr:`637`
        * Add error case for ``normalize_confusion_matrix()`` :pr:`640`
        * Fixed ``XGBoostClassifier`` and ``XGBoostRegressor`` bug with feature names that contain [, ], or < :pr:`659`
        * Update ``make_pipeline_graph`` to not accidentally create empty file when testing if path is valid :pr:`649`
        * Fix pip installation warning about docsutils version, from boto dependency :pr:`664`
        * Removed zero division warning for F1/precision/recall metrics :pr:`671`
        * Fixed ``summary`` for pipelines without estimators :pr:`707`
    * Changes
        * Updated default objective for binary/multiclass classification to log loss :pr:`613`
        * Created classification and regression pipeline subclasses and removed objective as an attribute of pipeline classes :pr:`405`
        * Changed the output of ``score`` to return one dictionary :pr:`429`
        * Created binary and multiclass objective subclasses :pr:`504`
        * Updated objectives API :pr:`445`
        * Removed call to ``get_plot_data`` from AutoML :pr:`615`
        * Set ``raise_error`` to default to True for AutoML classes :pr:`638`
        * Remove unnecessary "u" prefixes on some unicode strings :pr:`641`
        * Changed one-hot encoder to return uint8 dtypes instead of ints :pr:`653`
        * Pipeline ``_name`` field changed to ``custom_name`` :pr:`650`
        * Removed ``graphs.py`` and moved methods into ``PipelineBase`` :pr:`657`, :pr:`665`
        * Remove s3fs as a dev dependency :pr:`664`
        * Changed requirements-parser to be a core dependency :pr:`673`
        * Replace ``supported_problem_types`` field on pipelines with ``problem_type`` attribute on base classes :pr:`678`
        * Changed AutoML to only show best results for a given pipeline template in ``rankings``, added ``full_rankings`` property to show all :pr:`682`
        * Update ``ModelFamily`` values: don't list xgboost/catboost as classifiers now that we have regression pipelines for them :pr:`677`
        * Changed AutoML's ``describe_pipeline`` to get problem type from pipeline instead :pr:`685`
        * Standardize ``import_or_raise`` error messages :pr:`683`
        * Updated argument order of objectives to align with sklearn's :pr:`698`
        * Renamed ``pipeline.feature_importance_graph`` to ``pipeline.graph_feature_importances`` :pr:`700`
        * Moved ROC and confusion matrix methods to ``evalml.pipelines.plot_utils`` :pr:`704`
        * Renamed ``MultiClassificationObjective`` to ``MulticlassClassificationObjective``, to align with pipeline naming scheme :pr:`715`
    * Documentation Changes
        * Fixed some sphinx warnings :pr:`593`
        * Fixed docstring for ``AutoClassificationSearch`` with correct command :pr:`599`
        * Limit readthedocs formats to pdf, not htmlzip and epub :pr:`594` :pr:`600`
        * Clean up objectives API documentation :pr:`605`
        * Fixed function on Exploring search results page :pr:`604`
        * Update release process doc :pr:`567`
        * ``AutoClassificationSearch`` and ``AutoRegressionSearch`` show inherited methods in API reference :pr:`651`
        * Fixed improperly formatted code in breaking changes for changelog :pr:`655`
        * Added configuration to treat Sphinx warnings as errors :pr:`660`
        * Removed separate plotting section for pipelines in API reference :pr:`657`, :pr:`665`
        * Have leads example notebook load S3 files using https, so we can delete s3fs dev dependency :pr:`664`
        * Categorized components in API reference and added descriptions for each category :pr:`663`
        * Fixed Sphinx warnings about ``BalancedAccuracy`` objective :pr:`669`
        * Updated API reference to include missing components and clean up pipeline docstrings :pr:`689`
        * Reorganize API ref, and clarify pipeline sub-titles :pr:`688`
        * Add and update preprocessing utils in API reference :pr:`687`
        * Added inheritance diagrams to API reference :pr:`695`
        * Documented which default objective AutoML optimizes for :pr:`699`
        * Create seperate install page :pr:`701`
        * Include more utils in API ref, like ``import_or_raise`` :pr:`704`
        * Add more color to pipeline documentation :pr:`705`
    * Testing Changes
        * Matched install commands of ``check_latest_dependencies`` test and it's GitHub action :pr:`578`
        * Added Github app to auto assign PR author as assignee :pr:`477`
        * Removed unneeded conda installation of xgboost in windows checkin tests :pr:`618`
        * Update graph tests to always use tmpfile dir :pr:`649`
        * Changelog checkin test workaround for release PRs: If 'future release' section is empty of PR refs, pass check :pr:`658`
        * Add changelog checkin test exception for ``dep-update`` branch :pr:`723`

.. warning::

    **Breaking Changes**

    * Pipelines will now no longer take an objective parameter during instantiation, and will no longer have an objective attribute.
    * ``fit()`` and ``predict()`` now use an optional ``objective`` parameter, which is only used in binary classification pipelines to fit for a specific objective.
    * ``score()`` will now use a required ``objectives`` parameter that is used to determine all the objectives to score on. This differs from the previous behavior, where the pipeline's objective was scored on regardless.
    * ``score()`` will now return one dictionary of all objective scores.
    * ``ROC`` and ``ConfusionMatrix`` plot methods via ``Auto(*).plot`` have been removed by :pr:`615` and are replaced by ``roc_curve`` and ``confusion_matrix`` in ``evamlm.pipelines.plot_utils`` in :pr:`704`
    * ``normalize_confusion_matrix`` has been moved to ``evalml.pipelines.plot_utils`` :pr:`704`
    * Pipelines ``_name`` field changed to ``custom_name``
    * Pipelines ``supported_problem_types`` field is removed because it is no longer necessary :pr:`678`
    * Updated argument order of objectives' ``objective_function`` to align with sklearn :pr:`698`
    * ``pipeline.feature_importance_graph`` has been renamed to ``pipeline.graph_feature_importances`` in :pr:`700`
    * Removed unsupported ``MSLE`` objective :pr:`704`


**v0.8.0 Apr. 1, 2020**
    * Enhancements
        * Add normalization option and information to confusion matrix :pr:`484`
        * Add util function to drop rows with NaN values :pr:`487`
        * Renamed ``PipelineBase.name`` as ``PipelineBase.summary`` and redefined ``PipelineBase.name`` as class property :pr:`491`
        * Added access to parameters in Pipelines with ``PipelineBase.parameters`` (used to be return of ``PipelineBase.describe``) :pr:`501`
        * Added ``fill_value`` parameter for ``SimpleImputer`` :pr:`509`
        * Added functionality to override component hyperparameters and made pipelines take hyperparemeters from components :pr:`516`
        * Allow ``numpy.random.RandomState`` for random_state parameters :pr:`556`
    * Fixes
        * Removed unused dependency ``matplotlib``, and move ``category_encoders`` to test reqs :pr:`572`
    * Changes
        * Undo version cap in XGBoost placed in :pr:`402` and allowed all released of XGBoost :pr:`407`
        * Support pandas 1.0.0 :pr:`486`
        * Made all references to the logger static :pr:`503`
        * Refactored ``model_type`` parameter for components and pipelines to ``model_family`` :pr:`507`
        * Refactored ``problem_types`` for pipelines and components into ``supported_problem_types`` :pr:`515`
        * Moved ``pipelines/utils.save_pipeline`` and ``pipelines/utils.load_pipeline`` to ``PipelineBase.save`` and ``PipelineBase.load`` :pr:`526`
        * Limit number of categories encoded by ``OneHotEncoder`` :pr:`517`
    * Documentation Changes
        * Updated API reference to remove ``PipelinePlot`` and added moved ``PipelineBase`` plotting methods :pr:`483`
        * Add code style and github issue guides :pr:`463` :pr:`512`
        * Updated API reference for to surface class variables for pipelines and components :pr:`537`
        * Fixed README documentation link :pr:`535`
        * Unhid PR references in changelog :pr:`656`
    * Testing Changes
        * Added automated dependency check PR :pr:`482`, :pr:`505`
        * Updated automated dependency check comment :pr:`497`
        * Have build_docs job use python executor, so that env vars are set properly :pr:`547`
        * Added simple test to make sure ``OneHotEncoder``'s top_n works with large number of categories :pr:`552`
        * Run windows unit tests on PRs :pr:`557`


.. warning::

    **Breaking Changes**

    * ``AutoClassificationSearch`` and ``AutoRegressionSearch``'s ``model_types`` parameter has been refactored into ``allowed_model_families``
    * ``ModelTypes`` enum has been changed to ``ModelFamily``
    * Components and Pipelines now have a ``model_family`` field instead of ``model_type``
    * ``get_pipelines`` utility function now accepts ``model_families`` as an argument instead of ``model_types``
    * ``PipelineBase.name`` no longer returns structure of pipeline and has been replaced by ``PipelineBase.summary``
    * ``PipelineBase.problem_types`` and ``Estimator.problem_types`` has been renamed to ``supported_problem_types``
    * ``pipelines/utils.save_pipeline`` and ``pipelines/utils.load_pipeline`` moved to ``PipelineBase.save`` and ``PipelineBase.load``


**v0.7.0 Mar. 9, 2020**
    * Enhancements
        * Added emacs buffers to .gitignore :pr:`350`
        * Add CatBoost (gradient-boosted trees) classification and regression components and pipelines :pr:`247`
        * Added Tuner abstract base class :pr:`351`
        * Added ``n_jobs`` as parameter for ``AutoClassificationSearch`` and ``AutoRegressionSearch`` :pr:`403`
        * Changed colors of confusion matrix to shades of blue and updated axis order to match scikit-learn's :pr:`426`
        * Added ``PipelineBase`` ``.graph`` and ``.feature_importance_graph`` methods, moved from previous location :pr:`423`
        * Added support for python 3.8 :pr:`462`
    * Fixes
        * Fixed ROC and confusion matrix plots not being calculated if user passed own additional_objectives :pr:`276`
        * Fixed ReadtheDocs ``FileNotFoundError`` exception for fraud dataset :pr:`439`
    * Changes
        * Added ``n_estimators`` as a tunable parameter for XGBoost :pr:`307`
        * Remove unused parameter ``ObjectiveBase.fit_needs_proba`` :pr:`320`
        * Remove extraneous parameter ``component_type`` from all components :pr:`361`
        * Remove unused ``rankings.csv`` file :pr:`397`
        * Downloaded demo and test datasets so unit tests can run offline :pr:`408`
        * Remove ``_needs_fitting`` attribute from Components :pr:`398`
        * Changed plot.feature_importance to show only non-zero feature importances by default, added optional parameter to show all :pr:`413`
        * Refactored ``PipelineBase`` to take in parameter dictionary and moved pipeline metadata to class attribute :pr:`421`
        * Dropped support for Python 3.5 :pr:`438`
        * Removed unused ``apply.py`` file :pr:`449`
        * Clean up ``requirements.txt`` to remove unused deps :pr:`451`
        * Support installation without all required dependencies :pr:`459`
    * Documentation Changes
        * Update release.md with instructions to release to internal license key :pr:`354`
    * Testing Changes
        * Added tests for utils (and moved current utils to gen_utils) :pr:`297`
        * Moved XGBoost install into it's own separate step on Windows using Conda :pr:`313`
        * Rewind pandas version to before 1.0.0, to diagnose test failures for that version :pr:`325`
        * Added dependency update checkin test :pr:`324`
        * Rewind XGBoost version to before 1.0.0 to diagnose test failures for that version :pr:`402`
        * Update dependency check to use a whitelist :pr:`417`
        * Update unit test jobs to not install dev deps :pr:`455`

.. warning::

    **Breaking Changes**

    * Python 3.5 will not be actively supported.

**v0.6.0 Dec. 16, 2019**
    * Enhancements
        * Added ability to create a plot of feature importances :pr:`133`
        * Add early stopping to AutoML using patience and tolerance parameters :pr:`241`
        * Added ROC and confusion matrix metrics and plot for classification problems and introduce PipelineSearchPlots class :pr:`242`
        * Enhanced AutoML results with search order :pr:`260`
        * Added utility function to show system and environment information :pr:`300`
    * Fixes
        * Lower botocore requirement :pr:`235`
        * Fixed decision_function calculation for ``FraudCost`` objective :pr:`254`
        * Fixed return value of ``Recall`` metrics :pr:`264`
        * Components return ``self`` on fit :pr:`289`
    * Changes
        * Renamed automl classes to ``AutoRegressionSearch`` and ``AutoClassificationSearch`` :pr:`287`
        * Updating demo datasets to retain column names :pr:`223`
        * Moving pipeline visualization to ``PipelinePlot`` class :pr:`228`
        * Standarizing inputs as ``pd.Dataframe`` / ``pd.Series`` :pr:`130`
        * Enforcing that pipelines must have an estimator as last component :pr:`277`
        * Added ``ipywidgets`` as a dependency in ``requirements.txt`` :pr:`278`
        * Added Random and Grid Search Tuners :pr:`240`
    * Documentation Changes
        * Adding class properties to API reference :pr:`244`
        * Fix and filter FutureWarnings from scikit-learn :pr:`249`, :pr:`257`
        * Adding Linear Regression to API reference and cleaning up some Sphinx warnings :pr:`227`
    * Testing Changes
        * Added support for testing on Windows with CircleCI :pr:`226`
        * Added support for doctests :pr:`233`

.. warning::

    **Breaking Changes**

    * The ``fit()`` method for ``AutoClassifier`` and ``AutoRegressor`` has been renamed to ``search()``.
    * ``AutoClassifier`` has been renamed to ``AutoClassificationSearch``
    * ``AutoRegressor`` has been renamed to ``AutoRegressionSearch``
    * ``AutoClassificationSearch.results`` and ``AutoRegressionSearch.results`` now is a dictionary with ``pipeline_results`` and ``search_order`` keys. ``pipeline_results`` can be used to access a dictionary that is identical to the old ``.results`` dictionary. Whereas, ``search_order`` returns a list of the search order in terms of ``pipeline_id``.
    * Pipelines now require an estimator as the last component in ``component_list``. Slicing pipelines now throws an ``NotImplementedError`` to avoid returning pipelines without an estimator.

**v0.5.2 Nov. 18, 2019**
    * Enhancements
        * Adding basic pipeline structure visualization :pr:`211`
    * Documentation Changes
        * Added notebooks to build process :pr:`212`

**v0.5.1 Nov. 15, 2019**
    * Enhancements
        * Added basic outlier detection guardrail :pr:`151`
        * Added basic ID column guardrail :pr:`135`
        * Added support for unlimited pipelines with a ``max_time`` limit :pr:`70`
        * Updated .readthedocs.yaml to successfully build :pr:`188`
    * Fixes
        * Removed MSLE from default additional objectives :pr:`203`
        * Fixed ``random_state`` passed in pipelines :pr:`204`
        * Fixed slow down in RFRegressor :pr:`206`
    * Changes
        * Pulled information for describe_pipeline from pipeline's new describe method :pr:`190`
        * Refactored pipelines :pr:`108`
        * Removed guardrails from Auto(*) :pr:`202`, :pr:`208`
    * Documentation Changes
        * Updated documentation to show ``max_time`` enhancements :pr:`189`
        * Updated release instructions for RTD :pr:`193`
        * Added notebooks to build process :pr:`212`
        * Added contributing instructions :pr:`213`
        * Added new content :pr:`222`

**v0.5.0 Oct. 29, 2019**
    * Enhancements
        * Added basic one hot encoding :pr:`73`
        * Use enums for model_type :pr:`110`
        * Support for splitting regression datasets :pr:`112`
        * Auto-infer multiclass classification :pr:`99`
        * Added support for other units in ``max_time`` :pr:`125`
        * Detect highly null columns :pr:`121`
        * Added additional regression objectives :pr:`100`
        * Show an interactive iteration vs. score plot when using fit() :pr:`134`
    * Fixes
        * Reordered ``describe_pipeline`` :pr:`94`
        * Added type check for ``model_type`` :pr:`109`
        * Fixed ``s`` units when setting string ``max_time`` :pr:`132`
        * Fix objectives not appearing in API documentation :pr:`150`
    * Changes
        * Reorganized tests :pr:`93`
        * Moved logging to its own module :pr:`119`
        * Show progress bar history :pr:`111`
        * Using ``cloudpickle`` instead of pickle to allow unloading of custom objectives :pr:`113`
        * Removed render.py :pr:`154`
    * Documentation Changes
        * Update release instructions :pr:`140`
        * Include additional_objectives parameter :pr:`124`
        * Added Changelog :pr:`136`
    * Testing Changes
        * Code coverage :pr:`90`
        * Added CircleCI tests for other Python versions :pr:`104`
        * Added doc notebooks as tests :pr:`139`
        * Test metadata for CircleCI and 2 core parallelism :pr:`137`

**v0.4.1 Sep. 16, 2019**
    * Enhancements
        * Added AutoML for classification and regressor using Autobase and Skopt :pr:`7` :pr:`9`
        * Implemented standard classification and regression metrics :pr:`7`
        * Added logistic regression, random forest, and XGBoost pipelines :pr:`7`
        * Implemented support for custom objectives :pr:`15`
        * Feature importance for pipelines :pr:`18`
        * Serialization for pipelines :pr:`19`
        * Allow fitting on objectives for optimal threshold :pr:`27`
        * Added detect label leakage :pr:`31`
        * Implemented callbacks :pr:`42`
        * Allow for multiclass classification :pr:`21`
        * Added support for additional objectives :pr:`79`
    * Fixes
        * Fixed feature selection in pipelines :pr:`13`
        * Made ``random_seed`` usage consistent :pr:`45`
    * Documentation Changes
        * Documentation Changes
        * Added docstrings :pr:`6`
        * Created notebooks for docs :pr:`6`
        * Initialized readthedocs EvalML :pr:`6`
        * Added favicon :pr:`38`
    * Testing Changes
        * Added testing for loading data :pr:`39`

**v0.2.0 Aug. 13, 2019**
    * Enhancements
        * Created fraud detection objective :pr:`4`

**v0.1.0 July. 31, 2019**
    * *First Release*
    * Enhancements
        * Added lead scoring objecitve :pr:`1`
        * Added basic classifier :pr:`1`
    * Documentation Changes
        * Initialized Sphinx for docs :pr:`1`<|MERGE_RESOLUTION|>--- conflicted
+++ resolved
@@ -9,28 +9,22 @@
         * Fixed Python 3.9 installation for prophet by updating ``pmdarima`` version in requirements :pr:`3268`
         * Allowed DateTime columns to pass through PerColumnImputer without breaking :pr:`3267`
     * Changes
-<<<<<<< HEAD
         * Updated ``DataCheck`` ``validate()`` output to return a dictionary instead of list for actions :pr:`3142`
         * Updated validate() API to use the new ``DataCheckActionOption`` class instead of ``DataCheckAction`` :pr:`3152`
         * Uncapped numba version and removed it from requirements :pr:`3263`
         * Renamed ``HighlyNullDataCheck`` to ``NullDataCheck`` :pr:`3197`
         * Updated data check ``validate()`` output to return a list of warnings and errors instead of a dictionary :pr:`3244`
-=======
         * Capped ``pandas`` at < 1.4.0 :pr:`3274`
->>>>>>> 4efccb6c
-    * Documentation Changes
-    * Testing Changes
-
-.. warning::
-
-    **Breaking Changes**
-<<<<<<< HEAD
+    * Documentation Changes
+    * Testing Changes
+
+.. warning::
+
+    **Breaking Changes**
         * Renamed ``HighlyNullDataCheck`` to ``NullDataCheck`` :pr:`3197`
         * Updated data check ``validate()`` output to return a list of warnings and errors instead of a dictionary. See the Data Check or Data Check Actions pages (under User Guide) for examples. :pr:`3244`
-=======
         * Removed ``impute_all`` and ``default_impute_strategy`` parameters from the ``PerColumnImputer`` :pr:`3267`
         * Updated ``PerColumnImputer`` such that columns not specified in ``impute_strategies`` dict will not be imputed anymore :pr:`3267`
->>>>>>> 4efccb6c
 
 
 **v0.42.0 Jan. 18, 2022**
