--- conflicted
+++ resolved
@@ -4,12 +4,9 @@
 **Future Releases**
     * Enhancements
         * Added fast mode to partial dependence :pr:`3753`
-<<<<<<< HEAD
         * Added the ability to retrieve prediction intervals from the ``ARIMARegressor`` :pr:`3756`
         * Added the ability to retrieve prediction intervals from the ``ProphetRegressor`` :pr:`3766`
-=======
         * Added the ability to retrieve prediction intervals from the ``ExponentialSmoothingRegressor`` :pr:`3845`
->>>>>>> 4c1de094
     * Fixes
         * Fixed ``TimeSeriesFeaturizer`` potentially selecting lags outside of feature engineering window :pr:`3773`
         * Fixed bug where ``TimeSeriesFeaturizer`` could not encode Ordinal columns with non numeric categories :pr:`3812`
