--- conflicted
+++ resolved
@@ -6,11 +6,8 @@
         * Added support for boolean features for ``ARIMARegressor`` :pr:`3187`
         * Updated new ``NullDataCheck`` to return a warning and suggest an action to impute columns with null values :pr:`3197`
         * Updated dependency bot workflow to remove outdated description and add new configuration to delete branches automatically :pr:`3212`
-<<<<<<< HEAD
         * Updated ``make_pipeline_from_actions`` to handle null column imputation :pr:`3237`
-=======
         * Added ``n_obs`` and ``n_splits`` to ``TimeSeriesParametersDataCheck`` error details :pr:`3246`
->>>>>>> 888d9016
     * Fixes
         * Fixed classification pipelines to only accept target data with the appropriate number of classes :pr:`3185`
         * Added support for time series in ``DefaultAlgorithm`` :pr:`3177`
