--- conflicted
+++ resolved
@@ -5,11 +5,8 @@
         * Extended STLDecomposer to support multiseries :pr:`4253`
         * Extended TimeSeriesImputer to support multiseries :pr:`4291`
         * Added datacheck to check for mismatched series length in multiseries :pr:`4296`
-<<<<<<< HEAD
+        * Added STLDecomposer to multiseries pipelines :pr:`4299`
         * Extended DateTimeFormatCheck data check to support multiseries :pr:`4300`
-=======
-        * Added STLDecomposer to multiseries pipelines :pr:`4299`
->>>>>>> d51b9b0f
     * Fixes
     * Changes
     * Documentation Changes
