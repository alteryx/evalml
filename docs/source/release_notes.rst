Release Notes
-------------
**Future Releases**
    * Enhancements
        * Move black to regular dependency and use it for ``generate_pipeline_code`` :pr:`4005`
        * Implement ``generate_pipeline_example`` :pr:`4023`
        * Add new downcast utils for component-specific nullable type handling and begin implementation on objective and component base classes :pr:`4024`
<<<<<<< HEAD
        * Pipelines with DFS Transformers will run fast permutation importance if DFS features pre-exist :pr:`4037`
=======
        * Add nullable type incompatibility properties to the components that need them :pr:`4031`
        * Add ``get_evalml_requirements_file`` :pr:`4034`
>>>>>>> a322411c
    * Fixes
    * Changes
        * Uncapped ``pmdarima`` and updated minimum version :pr:`4027`
        * Increase min catboost to 1.1.1 and xgboost to 1.7.0 to add nullable type support for those estimators :pr:`3996`
        * Unpinned ``networkx`` and updated minimum version :pr:`4035`
    * Documentation Changes
    * Testing Changes
        * Use ``release.yaml`` for performance tests on merge to main :pr:`4007`
        * Pin ``github-action-check-linked-issues`` at v1.4.5 :pr:`4042`

.. warning::

    **Breaking Changes**

**v0.68.0 Feb. 15, 2023**
    * Enhancements
        * Integrated ``determine_periodicity`` into ``AutoMLSearch`` :pr:`3952`
        * Removed frequency limitations for decomposition using the ``STLDecomposer`` :pr:`3952`
    * Changes
        * Remove requirements-parser requirement :pr:`3978`
        * Updated the ``SKOptTuner`` to use a gradient boosting regressor for tuning instead of extra trees :pr:`3983`
        * Unpinned sktime from below 1.2, increased minimum to 1.2.1 :pr:`3983`
    * Testing Changes
        * Add pull request check for linked issues to CI workflow :pr:`3970`, :pr:`3980`
        * Upgraded minimum `IPython` version to 8.10.0 :pr:`3987`

**v0.67.0 Jan. 31, 2023**
    * Fixes
        * Re-added ``TimeSeriesPipeline.should_skip_featurization`` to fix bug where data would get featurized unnecessarily :pr:`3964`
        * Allow float categories to be passed into CatBoost estimators :pr:`3966`
    * Changes
        * Update pyproject.toml to correctly specify the data filepaths :pr:`3967`
    * Documentation Changes
        * Added demo for prediction intervals :pr:`3954`

**v0.66.1 Jan. 26, 2023**
    * Fixes
        * Updated ``LabelEncoder`` to store the original typing information :pr:`3960`
        * Fixed bug where all-null ``BooleanNullable`` columns would break the imputer during transform :pr:`3959`

**v0.66.0 Jan. 24, 2023**
    * Enhancements
        * Improved decomposer ``determine_periodicity`` functionality for better period guesses :pr:`3912`
        * Added ``dates_needed_for_prediction`` for time series pipelines :pr:`3906`
        * Added ``RFClassifierRFESelector``  and ``RFRegressorRFESelector`` components for feature selection using recursive feature elimination :pr:`3934`
        * Added ``dates_needed_for_prediction_range`` for time series pipelines :pr:`3941`
    * Fixes
        * Fixed ``set_period()`` not updating decomposer parameters :pr:`3932`
        * Removed second identical batch for time series problems in ``DefaultAlgorithm`` :pr:`3936`
        * Fix install command for alteryx-open-src-update-checker :pr:`3940`
        * Fixed non-prophet case of ``test_components_can_be_used_for_partial_dependence_fast_mode`` :pr:`3949`
    * Changes
        * Updated ``PolynomialDecomposer`` to work with sktime v0.15.1 :pr:`3930`
        * Add ruff and use pyproject.toml (move away from setup.cfg) :pr:`3928`
        * Pinned `category-encoders`` to 2.5.1.post0 :pr:`3933`
        * Remove requirements-parser and tomli from core requirements :pr:`3948`


**v0.65.0 Jan. 3, 2023**
    * Enhancements
        * Added the ability to retrieve prediction intervals for estimators that support time series regression :pr:`3876`
        * Added utils to handle the logic for threshold tuning objective and resplitting data :pr:`3888`
        * Integrated ``OrdinalEncoder`` into AutoMLSearch :pr:`3765`
    * Fixes
        * Fixed ARIMA not accounting for gap in prediction from end of training data :pr:`3884`
        * Fixed ``DefaultAlgorithm`` adding an extra ``OneHotEncoder`` when a categorical column is not selected :pr:`3914`
    * Changes
        * Added a threshold to ``DateTimeFormatDataCheck`` to account for too many duplicate or nan values :pr:`3883`
        * Changed treatment of ``Boolean`` columns for ``SimpleImputer`` and ``ClassImbalanceDataCheck`` to be compatible with new Woodwork inference :pr:`3892`
        * Split decomposer ``seasonal_period`` parameter into ``seasonal_smoother`` and ``period`` parameters :pr:`3896`
        * Excluded catboost from the broken link checking workflow due to 403 errors :pr:`3899`
        * Pinned scikit-learn version below 1.2.0 :pr:`3901`
        * Cast newly created one hot encoded columns as ``bool`` dtype :pr:`3913`
    * Documentation Changes
        * Hid non-essential warning messages in time series docs :pr:`3890`
    * Testing Changes


**v0.64.0 Dec. 8, 2022**
    * Enhancements
    * Fixes
        * Allowed the DFS Transformer to calculate feature values for Features with a ``dataframe_name`` that is not ``"X"`` :pr:`3873`
        * Stopped passing full list of DFS Transformer features into cloned pipeline in partial dependence fast mode :pr:`3875`
    * Changes
        * Update leaderboard names to show `ranking_score` instead of `validation_score` :pr:`3878`
        * Remove Int64Index after Pandas 1.5 Upgrade :pr:`3825`
        * Reduced the threshold for setting ``use_covariates`` to False for ARIMA models in AutoMLSearch :pr:`3868`
        * Pinned woodwork version at <=0.19.0 :pr:`3871`
        * Updated minimum Pandas version to 1.5.0 :pr:`3808`
        * Remove dsherry from automated dependency update reviews and added tamargrey :pr:`3870`
    * Documentation Changes
    * Testing Changes


**v0.63.0 Nov. 23, 2022**
    * Enhancements
        * Added fast mode to partial dependence :pr:`3753`
        * Added the ability to serialize featuretools features into time series pipelines :pr:`3836`
    * Fixes
        * Fixed ``TimeSeriesFeaturizer`` potentially selecting lags outside of feature engineering window :pr:`3773`
        * Fixed bug where ``TimeSeriesFeaturizer`` could not encode Ordinal columns with non numeric categories :pr:`3812`
        * Updated demo dataset links to point to new endpoint :pr:`3826`
        * Updated ``STLDecomposer`` to infer the time index frequency if it's not present :pr:`3829`
        * Updated ``_drop_time_index`` to move the time index from X to both ``X.index`` and ``y.index`` :pr:`3829`
        * Fixed bug where engineered features lost their origin attribute in partial dependence, causing it to fail :pr:`3830`
        * Fixed bug where partial dependence's fast mode handling for the DFS Transformer wouldn't work with multi output features :pr:`3830`
        * Allowed target to be present and ignored in partial dependence's DFS Transformer fast mode handling  :pr:`3830`
    * Changes
        * Consolidated decomposition frequency validation logic to ``Decomposer`` class :pr:`3811`
        * Removed Featuretools version upper bound and prevent Woodwork 0.20.0 from being installed :pr:`3813`
        * Updated min Featuretools version to 0.16.0, min nlp-primitives version to 2.9.0 and min Dask version to 2022.2.0 :pr:`3823`
        * Rename issue templates config.yaml to config.yml :pr:`3844`
        * Reverted change adding a ``should_skip_featurization`` flag to time series pipelines :pr:`3862`
    * Documentation Changes
        * Added information about STL Decomposition to the time series docs :pr:`3835`
        * Removed RTD failure on warnings :pr:`3864`


**v0.62.0 Nov. 01, 2022**
    * Fixes
        * Fixed bug with datetime conversion in ``get_time_index`` :pr:`3792`
        * Fixed bug where invalid anchored or offset frequencies were including the ``STLDecomposer`` in pipelines :pr:`3794`
        * Fixed bug where irregular datetime frequencies were causing errors in ``make_pipeline`` :pr:`3800`
    * Changes
        * Capped dask at < 2022.10.1 :pr:`3797`
        * Uncapped dask and excluded 2022.10.1 from viable versions :pr:`3803`
        * Removed all references to XGBoost's deprecated ``_use_label_encoder`` argument :pr:`3805`
        * Capped featuretools at < 1.17.0 :pr:`3805`
        * Capped woodwork at < 0.21.0 :pr:`3805`


**v0.61.1 Oct. 27, 2022**
    * Fixes
        * Fixed bug where ``TimeSeriesBaselinePipeline`` wouldn't preserve index name of input features :pr:`3788`
        * Fixed bug in ``TimeSeriesBaselinePipeline`` referencing a static string instead of time index var :pr:`3788`
    * Documentation Changes
        * Updated Release Notes :pr:`3788`


**v0.61.0 Oct. 25, 2022**
    * Enhancements
        * Added the STL Decomposer :pr:`3741`
        * Integrated STLDecomposer into AutoMLSearch for time series regression problems :pr:`3781`
        * Brought the PolynomialDecomposer up to parity with STLDecomposer :pr:`3768`
    * Changes
        * Cap Featuretools at < 1.15.0 :pr:`3775`
        * Remove Featuretools upper bound restriction and fix nlp-primitives import statements :pr:`3778`


**v0.60.0 Oct. 19, 2022**
    * Enhancements
        * Add forecast functions to time series regression pipeline :pr:`3742`
    * Fixes
        * Fix to allow ``IDColumnsDataCheck`` to work with ``IntegerNullable`` inputs :pr:`3740`
        * Fixed datasets name for main performance tests :pr:`3743`
    * Changes
        * Use Woodwork's ``dependence_dict`` method to calculate for ``TargetLeakageDataCheck`` :pr:`3728`
    * Documentation Changes
    * Testing Changes

.. warning::

    **Breaking Changes**
        * ``TargetLeakageDataCheck`` now uses argument ``mutual_info`` rather than ``mutual`` :pr:`3728`


**v0.59.0 Sept. 27, 2022**
    * Enhancements
        * Enhanced Decomposer with ``determine_periodicity`` function to automatically determine periodicity of seasonal target. :pr:`3729`
        * Enhanced Decomposer with ``set_seasonal_period`` function to set a ``Decomposer`` object's seasonal period automatically. :pr:`3729`
        * Added ``OrdinalEncoder`` component  :pr:`3736`
    * Fixes
        * Fixed holdout warning message showing when using default parameters :pr:`3727`
        * Fixed bug in Oversampler where categorical dtypes would fail :pr:`3732`
    * Changes
        * Automatic sorting of the ``time_index`` prior to running ``DataChecks`` has been disabled :pr:`3723`
    * Documentation Changes
    * Testing Changes
        * Update job to use new looking glass report command :pr:`3733`


**v0.58.0 Sept. 20, 2022**
    * Enhancements
        * Defined `get_trend_df()` for PolynomialDecomposer to allow decomposition of target data into trend, seasonality and residual. :pr:`3720`
        * Updated to run with Woodwork >= 0.18.0 :pr:`3700`
        * Pass time index column to time series native estimators but drop otherwise :pr:`3691`
        * Added ``errors`` attribute to ``AutoMLSearch`` for useful debugging :pr:`3702`
    * Fixes
        * Removed multiple samplers occurring in pipelines generated by ``DefaultAlgorithm`` :pr:`3696`
        * Fix search order changing when using ``DefaultAlgorithm`` :pr:`3704`
    * Changes
        * Bumped up minimum version of sktime to 0.12.0. :pr:`3720`
        * Added abstract Decomposer class as a parent to PolynomialDecomposer to support additional decomposers. :pr:`3720`
        * Pinned ``pmdarima`` < 2.0.0 :pr:`3679`
        * Added support for using ``downcast_nullable_types`` with Series as well as DataFrames :pr:`3697`
        * Added distinction between ranking and optimization objectives :pr:`3721`
    * Documentation Changes
    * Testing Changes
        * Updated pytest fixtures and brittle test files to explicitly set woodwork typing information :pr:`3697`
        * Added github workflow to run looking glass performance tests on merge to main :pr:`3690`
        * Fixed looking glass performance test script :pr:`3715`
        * Remove commit message from looking glass slack message :pr:`3719`

**v0.57.0 Sept. 6, 2022**
    * Enhancements
        *  Added ``KNNImputer`` class and created new knn parameter for Imputer :pr:`3662`
    * Fixes
        * ``IDColumnsDataCheck`` now only returns an action code to set the first column as the primary key if it contains unique values :pr:`3639`
        * ``IDColumnsDataCheck`` now can handle primary key columns containing "integer" values that are of the double type :pr:`3683`
        * Added support for BooleanNullable columns in EvalML pipelines and imputer :pr:`3678`
        * Updated StandardScaler to only apply to numeric columns :pr:`3686`
    * Changes
        * Unpinned sktime to allow for version 0.13.2 :pr:`3685`
        * Pinned ``pmdarima`` < 2.0.0 :pr:`3679`

**v0.56.1 Aug. 19, 2022**
    * Fixes
        * ``IDColumnsDataCheck`` now only returns an action code to set the first column as the primary key if it contains unique values :pr:`3639`
        * Reverted the ``make_pipeline`` changes that conditionally included the imputers :pr:`3672`

**v0.56.0 Aug. 15, 2022**
    * Enhancements
        * Add CI testing environment in Mac for install workflow :pr:`3646`
        * Updated ``make_pipeline`` to only include the Imputer in pipelines if NaNs exist in the data :pr:`3657`
        * Updated to run with Woodwork >= 0.17.2 :pr:`3626`
        * Add ``exclude_featurizers`` parameter to ``AutoMLSearch`` to specify featurizers that should be excluded from all pipelines :pr:`3631`
        * Add ``fit_transform`` method to pipelines and component graphs :pr:`3640`
        * Changed default value of data splitting for time series problem holdout set evaluation :pr:`3650`
    * Fixes
        * Reverted the Woodwork 0.17.x compatibility work due to performance regression :pr:`3664`
    * Changes
        * Disable holdout set in AutoML search by default :pr:`3659`
        * Pinned ``sktime`` at >=0.7.0,<0.13.1 due to slowdowns with time series modeling :pr:`3658`
        * Added additional testing support for Python 3.10 :pr:`3609`
    * Documentation Changes
        * Updated broken link checker to exclude stackoverflow domain :pr:`3633`
        * Add instructions to add new users to evalml-core-feedstock :pr:`3636`


**v0.55.0 July. 24, 2022**
    * Enhancements
        * Increased the amount of logical type information passed to Woodwork when calling ``ww.init()`` in transformers :pr:`3604`
        * Added ability to log how long each batch and pipeline take in ``automl.search()`` :pr:`3577`
        * Added the option to set the ``sp`` parameter for ARIMA models :pr:`3597`
        * Updated the CV split size of time series problems to match forecast horizon for improved performance :pr:`3616`
        * Added holdout set evaluation as part of AutoML search and pipeline ranking :pr:`3499`
        * Added Dockerfile.arm and .dockerignore for python version and M1 testing :pr:`3609`
        * Added ``test_gen_utils::in_container_arm64()`` fixture :pr:`3609`
    * Fixes
        * Fixed iterative graphs not appearing in documentation :pr:`3592`
        * Updated the ``load_diabetes()`` method to account for scikit-learn 1.1.1 changes to the dataset :pr:`3591`
        * Capped woodwork version at < 0.17.0 :pr:`3612`
        * Bump minimum scikit-optimize version to 0.9.0 `:pr:`3614`
        * Invalid target data checks involving regression and unsupported data types now produce a different ``DataCheckMessageCode`` :pr:`3630`
        * Updated ``test_data_checks.py::test_data_checks_raises_value_errors_on_init`` - more lenient text check :pr:`3609`
    * Changes
        * Add pre-commit hooks for linting :pr:`3608`
        * Implemented a lower threshold and window size for the ``TimeSeriesRegularizer`` and ``DatetimeFormatDataCheck`` :pr:`3627`
        * Updated ``IDColumnsDataCheck`` to return an action to set the first column as the primary key if it is identified as an ID column :pr:`3634`
    * Documentation Changes
    * Testing Changes
        * Pinned GraphViz version for Windows CI Test :pr:`3596`
        * Removed skipping of PolynomialDecomposer tests for Python 3.9 envs. :pr:`3720`
        * Removed ``pytest.mark.skip_if_39`` pytest marker :pr:`3602` :pr:`3607`
        * Updated pytest==7.1.2 :pr:`3609`
        * Added Dockerfile.arm and .dockerignore for python version and M1 testing :pr:`3609`
        * Added ``test_gen_utils::in_container_arm64()`` fixture :pr:`3609`

.. warning::

    **Breaking Changes**
        * Refactored test cases that iterate over all components to use ``pytest.mark.parametrise`` and changed the corresponding ``if...continue`` blocks to ``pytest.mark.xfail`` :pr:`3622`


**v0.54.0 June. 23, 2022**
    * Fixes
        * Updated the Imputer and SimpleImputer to work with scikit-learn 1.1.1. :pr:`3525`
        * Bumped the minimum versions of scikit-learn to 1.1.1 and imbalanced-learn to 0.9.1. :pr:`3525`
        * Added a clearer error message when ``describe`` is called on an un-instantiated ComponentGraph :pr:`3569`
        * Added a clearer error message when time series' ``predict`` is called with its X_train or y_train parameter set as None :pr:`3579`
    * Changes
        * Don't pass ``time_index`` as kwargs to sktime ARIMA implementation for compatibility with latest version :pr:`3564`
        * Remove incompatible ``nlp-primitives`` version 2.6.0 from accepted dependency versions :pr:`3572`, :pr:`3574`
        * Updated evalml authors :pr:`3581`
    * Documentation Changes
        * Fix typo in ``long_description`` field in ``setup.cfg`` :pr:`3553`
        * Update install page to remove Python 3.7 mention :pr:`3567`


**v0.53.1 June. 9, 2022**
    * Changes
        * Set the development status to ``4 - Beta`` in ``setup.cfg`` :pr:`3550`


**v0.53.0 June. 9, 2022**
    * Enhancements
        * Pass ``n_jobs`` to default algorithm :pr:`3548`
    * Fixes
        * Fixed github workflows for featuretools and woodwork to test their main branch against evalml. :pr:`3517`
        * Supress warnings in ``TargetEncoder`` raised by a coming change to default parameters :pr:`3540`
        * Fixed bug where schema was not being preserved in column renaming for XGBoost and LightGBM models :pr:`3496`
    * Changes
        * Transitioned to use pyproject.toml and setup.cfg away from setup.py :pr:`3494`, :pr:`3536`
    * Documentation Changes
        * Updated the Time Series User Guide page to include known-in-advance features and fix typos :pr:`3521`
        * Add slack and stackoverflow icon to footer :pr:`3528`
        * Add install instructions for M1 Mac :pr:`3543`
    * Testing Changes
        * Rename yml to yaml for GitHub Actions :pr:`3522`
        * Remove ``noncore_dependency`` pytest marker :pr:`3541`
        * Changed ``test_smotenc_category_features`` to use valid postal code values in response to new woodwork type validation :pr:`3544`


**v0.52.0 May. 12, 2022**
    * Changes
        * Added github workflows for featuretools and woodwork to test their main branch against evalml. :pr:`3504`
        * Added pmdarima to conda recipe. :pr:`3505`
        * Added a threshold for ``NullDataCheck`` before a warning is issued for null values :pr:`3507`
        * Changed ``NoVarianceDataCheck`` to only output warnings :pr:`3506`
        * Reverted XGBoost Classifier/Regressor patch for all boolean columns needing to be converted to int. :pr:`3503`
        * Updated ``roc_curve()`` and ``conf_matrix()`` to work with IntegerNullable and BooleanNullable types. :pr:`3465`
        * Changed ``ComponentGraph._transform_features`` to raise a ``PipelineError`` instead of a ``ValueError``. This is not a breaking change because ``PipelineError`` is a subclass of ``ValueError``. :pr:`3497`
        * Capped ``sklearn`` at version 1.1.0 :pr:`3518`
    * Documentation Changes
        * Updated to install prophet extras in Read the Docs. :pr:`3509`
    * Testing Changes
        * Moved vowpal wabbit in test recipe to ``evalml`` package from ``evalml-core`` :pr:`3502`


**v0.51.0 Apr. 28, 2022**
    * Enhancements
        * Updated ``make_pipeline_from_data_check_output`` to work with time series problems. :pr:`3454`
    * Fixes
        * Changed ``PipelineBase.graph_json()`` to return a python dictionary and renamed as ``graph_dict()``:pr:`3463`
    * Changes
        * Added ``vowpalwabbit`` to local recipe and remove ``is_using_conda`` pytest skip markers from relevant tests :pr:`3481`
    * Documentation Changes
        * Fixed broken link in contributing guide :pr:`3464`
        * Improved development instructions :pr:`3468`
        * Added the ``TimeSeriesRegularizer`` and ``TimeSeriesImputer`` to the timeseries section of the User Guide :pr:`3473`
        * Updated OSS slack link :pr:`3487`
        * Fix rendering of model understanding plotly charts in docs :pr:`3460`
    * Testing Changes
        * Updated unit tests to support woodwork 0.16.2 :pr:`3482`
        * Fix some unit tests after vowpal wabbit got added to conda recipe :pr:`3486`

.. warning::

    **Breaking Changes**
        * Renamed ``PipelineBase.graph_json()`` to ``PipelineBase.graph_dict()`` :pr:`3463`
        * Minimum supported woodwork version is now 0.16.2 :pr:`3482`

**v0.50.0 Apr. 12, 2022**
    * Enhancements
        * Added ``TimeSeriesImputer`` component :pr:`3374`
        * Replaced ``pipeline_parameters`` and ``custom_hyperparameters`` with ``search_parameters`` in ``AutoMLSearch`` :pr:`3373`, :pr:`3427`
        * Added ``TimeSeriesRegularizer`` to smooth uninferrable date ranges for time series problems :pr:`3376`
        * Enabled ensembling as a parameter for ``DefaultAlgorithm`` :pr:`3435`, :pr:`3444`
    * Fixes
        * Fix ``DefaultAlgorithm`` not handling Email and URL features :pr:`3419`
        * Added test to ensure ``LabelEncoder`` parameters preserved during ``AutoMLSearch`` :pr:`3326`
    * Changes
        * Updated ``DateTimeFormatDataCheck`` to use woodwork's ``infer_frequency`` function :pr:`3425`
        * Renamed ``graphs.py`` to ``visualizations.py`` :pr:`3439`
    * Documentation Changes
        * Updated the model understanding section of the user guide to include missing functions :pr:`3446`
        * Rearranged the user guide model understanding page for easier navigation :pr:`3457`
        * Update README text to Alteryx :pr:`3462`

.. warning::

    **Breaking Changes**
        * Renamed ``graphs.py`` to ``visualizations.py`` :pr:`3439`
        * Replaced ``pipeline_parameters`` and ``custom_hyperparameters`` with ``search_parameters`` in ``AutoMLSearch`` :pr:`3373`

**v0.49.0 Mar. 31, 2022**
    * Enhancements
        * Added ``use_covariates`` parameter to ``ARIMARegressor`` :pr:`3407`
        * ``AutoMLSearch`` will set ``use_covariates`` to ``False`` for ARIMA when dataset is large :pr:`3407`
        * Add ability to retrieve logical types to a component in the graph via ``get_component_input_logical_types`` :pr:`3428`
        * Add ability to get logical types passed to the last component via ``last_component_input_logical_types`` :pr:`3428`
    * Fixes
        * Fix conda build after PR `3407` :pr:`3429`
    * Changes
        * Moved model understanding metrics from ``graph.py`` into a separate file :pr:`3417`
        * Unpin ``click`` dependency :pr:`3420`
        * For ``IterativeAlgorithm``, put time series algorithms first :pr:`3407`
        * Use ``prophet-prebuilt`` to install prophet in extras :pr:`3407`

.. warning::

    **Breaking Changes**
        * Moved model understanding metrics from ``graph.py`` to ``metrics.py`` :pr:`3417`


**v0.48.0 Mar. 25, 2022**
    * Enhancements
        * Add support for oversampling in time series classification problems :pr:`3387`
    * Fixes
        * Fixed ``TimeSeriesFeaturizer`` to make it deterministic when creating and choosing columns :pr:`3384`
        * Fixed bug where Email/URL features with missing values would cause the imputer to error out :pr:`3388`
    * Changes
        * Update maintainers to add Frank :pr:`3382`
        * Allow woodwork version 0.14.0 to be installed :pr:`3381`
        * Moved partial dependence functions from ``graph.py`` to a separate file :pr:`3404`
        * Pin ``click`` at ``8.0.4`` due to incompatibility with ``black`` :pr:`3413`
    * Documentation Changes
        * Added automl user guide section covering search algorithms :pr:`3394`
        * Updated broken links and automated broken link detection :pr:`3398`
        * Upgraded nbconvert :pr:`3402`, :pr:`3411`
    * Testing Changes
        * Updated scheduled workflows to only run on Alteryx owned repos (:pr:`3395`)
        * Exclude documentation versions other than latest from broken link check :pr:`3401`

.. warning::

    **Breaking Changes**
        * Moved partial dependence functions from ``graph.py`` to ``partial_dependence.py`` :pr:`3404`


**v0.47.0 Mar. 16, 2022**
    * Enhancements
        * Added ``TimeSeriesFeaturizer`` into ARIMA-based pipelines :pr:`3313`
        * Added caching capability for ensemble training during ``AutoMLSearch`` :pr:`3257`
        * Added new error code for zero unique values in ``NoVarianceDataCheck`` :pr:`3372`
    * Fixes
        * Fixed ``get_pipelines`` to reset pipeline threshold for binary cases :pr:`3360`
    * Changes
        * Update maintainers :pr:`3365`
        * Revert pandas 1.3.0 compatibility patch :pr:`3378`
    * Documentation Changes
        * Fixed documentation links to point to correct pages :pr:`3358`
    * Testing Changes
        * Checkout main branch in build_conda_pkg job :pr:`3375`

**v0.46.0 Mar. 03, 2022**
    * Enhancements
        * Added ``test_size`` parameter to ``ClassImbalanceDataCheck`` :pr:`3341`
        * Make target optional for ``NoVarianceDataCheck`` :pr:`3339`
    * Changes
        * Removed ``python_version<3.9`` environment marker from sktime dependency :pr:`3332`
        * Updated ``DatetimeFormatDataCheck`` to return all messages and not return early if NaNs are detected :pr:`3354`
    * Documentation Changes
        * Added in-line tabs and copy-paste functionality to documentation, overhauled Install page :pr:`3353`

**v0.45.0 Feb. 17, 2022**
    * Enhancements
        * Added support for pandas >= 1.4.0 :pr:`3324`
        * Standardized feature importance for estimators :pr:`3305`
        * Replaced usage of private method with Woodwork's public ``get_subset_schema`` method :pr:`3325`
    * Changes
        * Added an ``is_cv`` property to the datasplitters used :pr:`3297`
        * Changed SimpleImputer to ignore Natural Language columns :pr:`3324`
        * Added drop NaN component to some time series pipelines :pr:`3310`
    * Documentation Changes
        * Update README.md with Alteryx link (:pr:`3319`)
        * Added formatting to the AutoML user guide to shorten result outputs :pr:`3328`
    * Testing Changes
        * Add auto approve dependency workflow schedule for every 30 mins :pr:`3312`

**v0.44.0 Feb. 04, 2022**
    * Enhancements
        * Updated ``DefaultAlgorithm`` to also limit estimator usage for long-running multiclass problems :pr:`3099`
        * Added ``make_pipeline_from_data_check_output()`` utility method :pr:`3277`
        * Updated ``AutoMLSearch`` to use ``DefaultAlgorithm`` as the default automl algorithm :pr:`3261`, :pr:`3304`
        * Added more specific data check errors to ``DatetimeFormatDataCheck`` :pr:`3288`
        * Added ``features`` as a parameter for ``AutoMLSearch`` and add ``DFSTransformer`` to pipelines when ``features`` are present :pr:`3309`
    * Fixes
        * Updated the binary classification pipeline's ``optimize_thresholds`` method to use Nelder-Mead :pr:`3280`
        * Fixed bug where feature importance on time series pipelines only showed 0 for time index :pr:`3285`
    * Changes
        * Removed ``DateTimeNaNDataCheck`` and ``NaturalLanguageNaNDataCheck`` in favor of ``NullDataCheck`` :pr:`3260`
        * Drop support for Python 3.7 :pr:`3291`
        * Updated minimum version of ``woodwork`` to ``v0.12.0`` :pr:`3290`
    * Documentation Changes
        * Update documentation and docstring for `validate_holdout_datasets` for time series problems :pr:`3278`
        * Fixed mistake in documentation where wrong objective was used for calculating percent-better-than-baseline :pr:`3285`


.. warning::

    **Breaking Changes**
        * Removed ``DateTimeNaNDataCheck`` and ``NaturalLanguageNaNDataCheck`` in favor of ``NullDataCheck`` :pr:`3260`
        * Dropped support for Python 3.7 :pr:`3291`


**v0.43.0 Jan. 25, 2022**
    * Enhancements
        * Updated new ``NullDataCheck`` to return a warning and suggest an action to impute columns with null values :pr:`3197`
        * Updated ``make_pipeline_from_actions`` to handle null column imputation :pr:`3237`
        * Updated data check actions API to return options instead of actions and add functionality to suggest and take action on columns with null values :pr:`3182`
    * Fixes
        * Fixed categorical data leaking into non-categorical sub-pipelines in ``DefaultAlgorithm`` :pr:`3209`
        * Fixed Python 3.9 installation for prophet by updating ``pmdarima`` version in requirements :pr:`3268`
        * Allowed DateTime columns to pass through PerColumnImputer without breaking :pr:`3267`
    * Changes
        * Updated ``DataCheck`` ``validate()`` output to return a dictionary instead of list for actions :pr:`3142`
        * Updated ``DataCheck`` ``validate()`` API to use the new ``DataCheckActionOption`` class instead of ``DataCheckAction`` :pr:`3152`
        * Uncapped numba version and removed it from requirements :pr:`3263`
        * Renamed ``HighlyNullDataCheck`` to ``NullDataCheck`` :pr:`3197`
        * Updated data check ``validate()`` output to return a list of warnings and errors instead of a dictionary :pr:`3244`
        * Capped ``pandas`` at < 1.4.0 :pr:`3274`
    * Testing Changes
        * Bumped minimum ``IPython`` version to 7.16.3 in ``test-requirements.txt`` based on dependabot feedback :pr:`3269`

.. warning::

    **Breaking Changes**
        * Renamed ``HighlyNullDataCheck`` to ``NullDataCheck`` :pr:`3197`
        * Updated data check ``validate()`` output to return a list of warnings and errors instead of a dictionary. See the Data Check or Data Check Actions pages (under User Guide) for examples. :pr:`3244`
        * Removed ``impute_all`` and ``default_impute_strategy`` parameters from the ``PerColumnImputer`` :pr:`3267`
        * Updated ``PerColumnImputer`` such that columns not specified in ``impute_strategies`` dict will not be imputed anymore :pr:`3267`


**v0.42.0 Jan. 18, 2022**
    * Enhancements
        * Required the separation of training and test data by ``gap`` + 1 units to be verified by ``time_index`` for time series problems :pr:`3208`
        * Added support for boolean features for ``ARIMARegressor`` :pr:`3187`
        * Updated dependency bot workflow to remove outdated description and add new configuration to delete branches automatically :pr:`3212`
        * Added ``n_obs`` and ``n_splits`` to ``TimeSeriesParametersDataCheck`` error details :pr:`3246`
    * Fixes
        * Fixed classification pipelines to only accept target data with the appropriate number of classes :pr:`3185`
        * Added support for time series in ``DefaultAlgorithm`` :pr:`3177`
        * Standardized names of featurization components :pr:`3192`
        * Removed empty cell in text_input.ipynb :pr:`3234`
        * Removed potential prediction explanations failure when pipelines predicted a class with probability 1 :pr:`3221`
        * Dropped NaNs before partial dependence grid generation :pr:`3235`
        * Allowed prediction explanations to be json-serializable :pr:`3262`
        * Fixed bug where ``InvalidTargetDataCheck`` would not check time series regression targets :pr:`3251`
        * Fixed bug in ``are_datasets_separated_by_gap_time_index`` :pr:`3256`
    * Changes
        * Raised lowest compatible numpy version to 1.21.0 to address security concerns :pr:`3207`
        * Changed the default objective to ``MedianAE`` from ``R2`` for time series regression :pr:`3205`
        * Removed all-nan Unknown to Double logical conversion in ``infer_feature_types`` :pr:`3196`
        * Checking the validity of holdout data for time series problems can be performed by calling ``pipelines.utils.validate_holdout_datasets`` prior to calling ``predict`` :pr:`3208`
    * Testing Changes
        * Update auto approve workflow trigger and delete branch after merge :pr:`3265`

.. warning::

    **Breaking Changes**
        * Renamed ``DateTime Featurizer Component`` to ``DateTime Featurizer`` and ``Natural Language Featurization Component`` to ``Natural Language Featurizer`` :pr:`3192`



**v0.41.0 Jan. 06, 2022**
    * Enhancements
        * Added string support for DataCheckActionCode :pr:`3167`
        * Added ``DataCheckActionOption`` class :pr:`3134`
        * Add issue templates for bugs, feature requests and documentation improvements for GitHub :pr:`3199`
    * Fixes
        * Fix bug where prediction explanations ``class_name`` was shown as float for boolean targets :pr:`3179`
        * Fixed bug in nightly linux tests :pr:`3189`
    * Changes
        * Removed usage of scikit-learn's ``LabelEncoder`` in favor of ours :pr:`3161`
        * Removed nullable types checking from ``infer_feature_types`` :pr:`3156`
        * Fixed ``mean_cv_data`` and ``validation_score`` values in AutoMLSearch.rankings to reflect cv score or ``NaN`` when appropriate :pr:`3162`
    * Testing Changes
        * Updated tests to use new pipeline API instead of defining custom pipeline classes :pr:`3172`
        * Add workflow to auto-merge dependency PRs if status checks pass :pr:`3184`

**v0.40.0 Dec. 22, 2021**
    * Enhancements
        * Added ``TimeSeriesSplittingDataCheck`` to ``DefaultDataChecks`` to verify adequate class representation in time series classification problems :pr:`3141`
        * Added the ability to accept serialized features and skip computation in ``DFSTransformer`` :pr:`3106`
        * Added support for known-in-advance features :pr:`3149`
        * Added Holt-Winters ``ExponentialSmoothingRegressor`` for time series regression problems :pr:`3157`
        * Required the separation of training and test data by ``gap`` + 1 units to be verified by ``time_index`` for time series problems :pr:`3160`
    * Fixes
        * Fixed error caused when tuning threshold for time series binary classification :pr:`3140`
    * Changes
        * ``TimeSeriesParametersDataCheck`` was added to ``DefaultDataChecks`` for time series problems :pr:`3139`
        * Renamed ``date_index`` to ``time_index`` in ``problem_configuration`` for time series problems :pr:`3137`
        * Updated ``nlp-primitives`` minimum version to 2.1.0 :pr:`3166`
        * Updated minimum version of ``woodwork`` to v0.11.0 :pr:`3171`
        * Revert `3160` until uninferrable frequency can be addressed earlier in the process :pr:`3198`
    * Documentation Changes
        * Added comments to provide clarity on doctests :pr:`3155`
    * Testing Changes
        * Parameterized tests in ``test_datasets.py`` :pr:`3145`

.. warning::

    **Breaking Changes**
        * Renamed ``date_index`` to ``time_index`` in ``problem_configuration`` for time series problems :pr:`3137`


**v0.39.0 Dec. 9, 2021**
    * Enhancements
        * Renamed ``DelayedFeatureTransformer`` to ``TimeSeriesFeaturizer`` and enhanced it to compute rolling features :pr:`3028`
        * Added ability to impute only specific columns in ``PerColumnImputer`` :pr:`3123`
        * Added ``TimeSeriesParametersDataCheck`` to verify the time series parameters are valid given the number of splits in cross validation :pr:`3111`
    * Fixes
        * Default parameters for ``RFRegressorSelectFromModel`` and ``RFClassifierSelectFromModel`` has been fixed to avoid selecting all features :pr:`3110`
    * Changes
        * Removed reliance on a datetime index for ``ARIMARegressor`` and ``ProphetRegressor`` :pr:`3104`
        * Included target leakage check when fitting ``ARIMARegressor`` to account for the lack of ``TimeSeriesFeaturizer`` in ``ARIMARegressor`` based pipelines :pr:`3104`
        * Cleaned up and refactored ``InvalidTargetDataCheck`` implementation and docstring :pr:`3122`
        * Removed indices information from the output of ``HighlyNullDataCheck``'s ``validate()`` method :pr:`3092`
        * Added ``ReplaceNullableTypes`` component to prepare for handling pandas nullable types. :pr:`3090`
        * Updated ``make_pipeline`` for handling pandas nullable types in preprocessing pipeline. :pr:`3129`
        * Removed unused ``EnsembleMissingPipelinesError`` exception definition :pr:`3131`
    * Testing Changes
        * Refactored tests to avoid using ``importorskip`` :pr:`3126`
        * Added ``skip_during_conda`` test marker to skip tests that are not supposed to run during conda build :pr:`3127`
        * Added ``skip_if_39`` test marker to skip tests that are not supposed to run during python 3.9 :pr:`3133`

.. warning::

    **Breaking Changes**
        * Renamed ``DelayedFeatureTransformer`` to ``TimeSeriesFeaturizer`` :pr:`3028`
        * ``ProphetRegressor`` now requires a datetime column in ``X`` represented by the ``date_index`` parameter :pr:`3104`
        * Renamed module ``evalml.data_checks.invalid_target_data_check`` to ``evalml.data_checks.invalid_targets_data_check`` :pr:`3122`
        * Removed unused ``EnsembleMissingPipelinesError`` exception definition :pr:`3131`


**v0.38.0 Nov. 27, 2021**
    * Enhancements
        * Added ``data_check_name`` attribute to the data check action class :pr:`3034`
        * Added ``NumWords`` and ``NumCharacters`` primitives to ``TextFeaturizer`` and renamed ``TextFeaturizer` to ``NaturalLanguageFeaturizer`` :pr:`3030`
        * Added support for ``scikit-learn > 1.0.0`` :pr:`3051`
        * Required the ``date_index`` parameter to be specified for time series problems  in ``AutoMLSearch`` :pr:`3041`
        * Allowed time series pipelines to predict on test datasets whose length is less than or equal to the ``forecast_horizon``. Also allowed the test set index to start at 0. :pr:`3071`
        * Enabled time series pipeline to predict on data with features that are not known-in-advanced :pr:`3094`
    * Fixes
        * Added in error message when fit and predict/predict_proba data types are different :pr:`3036`
        * Fixed bug where ensembling components could not get converted to JSON format :pr:`3049`
        * Fixed bug where components with tuned integer hyperparameters could not get converted to JSON format :pr:`3049`
        * Fixed bug where force plots were not displaying correct feature values :pr:`3044`
        * Included confusion matrix at the pipeline threshold for ``find_confusion_matrix_per_threshold`` :pr:`3080`
        * Fixed bug where One Hot Encoder would error out if a non-categorical feature had a missing value :pr:`3083`
        * Fixed bug where features created from categorical columns by ``Delayed Feature Transformer`` would be inferred as categorical :pr:`3083`
    * Changes
        * Delete ``predict_uses_y`` estimator attribute :pr:`3069`
        * Change ``DateTimeFeaturizer`` to use corresponding Featuretools primitives :pr:`3081`
        * Updated ``TargetDistributionDataCheck`` to return metadata details as floats rather strings :pr:`3085`
        * Removed dependency on ``psutil`` package :pr:`3093`
    * Documentation Changes
        * Updated docs to use data check action methods rather than manually cleaning data :pr:`3050`
    * Testing Changes
        * Updated integration tests to use ``make_pipeline_from_actions`` instead of private method :pr:`3047`


.. warning::

    **Breaking Changes**
        * Added ``data_check_name`` attribute to the data check action class :pr:`3034`
        * Renamed ``TextFeaturizer` to ``NaturalLanguageFeaturizer`` :pr:`3030`
        * Updated the ``Pipeline.graph_json`` function to return a dictionary of "from" and "to" edges instead of tuples :pr:`3049`
        * Delete ``predict_uses_y`` estimator attribute :pr:`3069`
        * Changed time series problems in ``AutoMLSearch`` to need a not-``None`` ``date_index`` :pr:`3041`
        * Changed the ``DelayedFeatureTransformer`` to throw a ``ValueError`` during fit if the ``date_index`` is ``None`` :pr:`3041`
        * Passing ``X=None`` to ``DelayedFeatureTransformer`` is deprecated :pr:`3041`


**v0.37.0 Nov. 9, 2021**
    * Enhancements
        * Added ``find_confusion_matrix_per_threshold`` to Model Understanding :pr:`2972`
        * Limit computationally-intensive models during ``AutoMLSearch`` for certain multiclass problems, allow for opt-in with parameter ``allow_long_running_models`` :pr:`2982`
        * Added support for stacked ensemble pipelines to prediction explanations module :pr:`2971`
        * Added integration tests for data checks and data checks actions workflow :pr:`2883`
        * Added a change in pipeline structure to handle categorical columns separately for pipelines in ``DefaultAlgorithm`` :pr:`2986`
        * Added an algorithm to ``DelayedFeatureTransformer`` to select better lags :pr:`3005`
        * Added test to ensure pickling pipelines preserves thresholds :pr:`3027`
        * Added AutoML function to access ensemble pipeline's input pipelines IDs :pr:`3011`
        * Added ability to define which class is "positive" for label encoder in binary classification case :pr:`3033`
    * Fixes
        * Fixed bug where ``Oversampler`` didn't consider boolean columns to be categorical :pr:`2980`
        * Fixed permutation importance failing when target is categorical :pr:`3017`
        * Updated estimator and pipelines' ``predict``, ``predict_proba``, ``transform``, ``inverse_transform`` methods to preserve input indices :pr:`2979`
        * Updated demo dataset link for daily min temperatures :pr:`3023`
    * Changes
        * Updated ``OutliersDataCheck`` and ``UniquenessDataCheck`` and allow for the suspension of the Nullable types error :pr:`3018`
    * Documentation Changes
        * Fixed cost benefit matrix demo formatting :pr:`2990`
        * Update ReadMe.md with new badge links and updated installation instructions for conda :pr:`2998`
        * Added more comprehensive doctests :pr:`3002`


**v0.36.0 Oct. 27, 2021**
    * Enhancements
        * Added LIME as an algorithm option for ``explain_predictions`` and ``explain_predictions_best_worst`` :pr:`2905`
        * Standardized data check messages and added default "rows" and "columns" to data check message details dictionary :pr:`2869`
        * Added ``rows_of_interest`` to pipeline utils :pr:`2908`
        * Added support for woodwork version ``0.8.2`` :pr:`2909`
        * Enhanced the ``DateTimeFeaturizer`` to handle ``NaNs`` in date features :pr:`2909`
        * Added support for woodwork logical types ``PostalCode``, ``SubRegionCode``, and ``CountryCode`` in model understanding tools :pr:`2946`
        * Added Vowpal Wabbit regressor and classifiers :pr:`2846`
        * Added `NoSplit` data splitter for future unsupervised learning searches :pr:`2958`
        * Added method to convert actions into a preprocessing pipeline :pr:`2968`
    * Fixes
        * Fixed bug where partial dependence was not respecting the ww schema :pr:`2929`
        * Fixed ``calculate_permutation_importance`` for datetimes on ``StandardScaler`` :pr:`2938`
        * Fixed ``SelectColumns`` to only select available features for feature selection in ``DefaultAlgorithm`` :pr:`2944`
        * Fixed ``DropColumns`` component not receiving parameters in ``DefaultAlgorithm`` :pr:`2945`
        * Fixed bug where trained binary thresholds were not being returned by ``get_pipeline`` or ``clone`` :pr:`2948`
        * Fixed bug where ``Oversampler`` selected ww logical categorical instead of ww semantic category :pr:`2946`
    * Changes
        * Changed ``make_pipeline`` function to place the ``DateTimeFeaturizer`` prior to the ``Imputer`` so that ``NaN`` dates can be imputed :pr:`2909`
        * Refactored ``OutliersDataCheck`` and ``HighlyNullDataCheck`` to add more descriptive metadata :pr:`2907`
        * Bumped minimum version of ``dask`` from 2021.2.0 to 2021.10.0 :pr:`2978`
    * Documentation Changes
        * Added back Future Release section to release notes :pr:`2927`
        * Updated CI to run doctest (docstring tests) and apply necessary fixes to docstrings :pr:`2933`
        * Added documentation for ``BinaryClassificationPipeline`` thresholding :pr:`2937`
    * Testing Changes
        * Fixed dependency checker to catch full names of packages :pr:`2930`
        * Refactored ``build_conda_pkg`` to work from a local recipe :pr:`2925`
        * Refactored component test for different environments :pr:`2957`

.. warning::

    **Breaking Changes**
        * Standardized data check messages and added default "rows" and "columns" to data check message details dictionary. This may change the number of messages returned from a data check. :pr:`2869`


**v0.35.0 Oct. 14, 2021**
    * Enhancements
        * Added human-readable pipeline explanations to model understanding :pr:`2861`
        * Updated to support Featuretools 1.0.0 and nlp-primitives 2.0.0 :pr:`2848`
    * Fixes
        * Fixed bug where ``long`` mode for the top level search method was not respected :pr:`2875`
        * Pinned ``cmdstan`` to ``0.28.0`` in ``cmdstan-builder`` to prevent future breaking of support for Prophet :pr:`2880`
        * Added ``Jarque-Bera`` to the ``TargetDistributionDataCheck`` :pr:`2891`
    * Changes
        * Updated pipelines to use a label encoder component instead of doing encoding on the pipeline level :pr:`2821`
        * Deleted scikit-learn ensembler :pr:`2819`
        * Refactored pipeline building logic out of ``AutoMLSearch`` and into ``IterativeAlgorithm`` :pr:`2854`
        * Refactored names for methods in ``ComponentGraph`` and ``PipelineBase`` :pr:`2902`
    * Documentation Changes
        * Updated ``install.ipynb`` to reflect flexibility for ``cmdstan`` version installation :pr:`2880`
        * Updated the conda section of our contributing guide :pr:`2899`
    * Testing Changes
        * Updated ``test_all_estimators`` to account for Prophet being allowed for Python 3.9 :pr:`2892`
        * Updated linux tests to use ``cmdstan-builder==0.0.8`` :pr:`2880`

.. warning::

    **Breaking Changes**
        * Updated pipelines to use a label encoder component instead of doing encoding on the pipeline level. This means that pipelines will no longer automatically encode non-numerical targets. Please use a label encoder if working with classification problems and non-numeric targets. :pr:`2821`
        * Deleted scikit-learn ensembler :pr:`2819`
        * ``IterativeAlgorithm`` now requires X, y, problem_type as required arguments as well as sampler_name, allowed_model_families, allowed_component_graphs, max_batches, and verbose as optional arguments :pr:`2854`
        * Changed method names of ``fit_features`` and ``compute_final_component_features`` to ``fit_and_transform_all_but_final`` and ``transform_all_but_final`` in ``ComponentGraph``, and ``compute_estimator_features`` to ``transform_all_but_final`` in pipeline classes :pr:`2902`

**v0.34.0 Sep. 30, 2021**
    * Enhancements
        * Updated to work with Woodwork 0.8.1 :pr:`2783`
        * Added validation that ``training_data`` and ``training_target`` are not ``None`` in prediction explanations :pr:`2787`
        * Added support for training-only components in pipelines and component graphs :pr:`2776`
        * Added default argument for the parameters value for ``ComponentGraph.instantiate`` :pr:`2796`
        * Added ``TIME_SERIES_REGRESSION`` to ``LightGBMRegressor's`` supported problem types :pr:`2793`
        * Provided a JSON representation of a pipeline's DAG structure :pr:`2812`
        * Added validation to holdout data passed to ``predict`` and ``predict_proba`` for time series :pr:`2804`
        * Added information about which row indices are outliers in ``OutliersDataCheck`` :pr:`2818`
        * Added verbose flag to top level ``search()`` method :pr:`2813`
        * Added support for linting jupyter notebooks and clearing the executed cells and empty cells :pr:`2829` :pr:`2837`
        * Added "DROP_ROWS" action to output of ``OutliersDataCheck.validate()`` :pr:`2820`
        * Added the ability of ``AutoMLSearch`` to accept a ``SequentialEngine`` instance as engine input :pr:`2838`
        * Added new label encoder component to EvalML :pr:`2853`
        * Added our own partial dependence implementation :pr:`2834`
    * Fixes
        * Fixed bug where ``calculate_permutation_importance`` was not calculating the right value for pipelines with target transformers :pr:`2782`
        * Fixed bug where transformed target values were not used in ``fit`` for time series pipelines :pr:`2780`
        * Fixed bug where ``score_pipelines`` method of ``AutoMLSearch`` would not work for time series problems :pr:`2786`
        * Removed ``TargetTransformer`` class :pr:`2833`
        * Added tests to verify ``ComponentGraph`` support by pipelines :pr:`2830`
        * Fixed incorrect parameter for baseline regression pipeline in ``AutoMLSearch`` :pr:`2847`
        * Fixed bug where the desired estimator family order was not respected in ``IterativeAlgorithm`` :pr:`2850`
    * Changes
        * Changed woodwork initialization to use partial schemas :pr:`2774`
        * Made ``Transformer.transform()`` an abstract method :pr:`2744`
        * Deleted ``EmptyDataChecks`` class :pr:`2794`
        * Removed data check for checking log distributions in ``make_pipeline`` :pr:`2806`
        * Changed the minimum ``woodwork`` version to 0.8.0 :pr:`2783`
        * Pinned ``woodwork`` version to 0.8.0 :pr:`2832`
        * Removed ``model_family`` attribute from ``ComponentBase`` and transformers :pr:`2828`
        * Limited ``scikit-learn`` until new features and errors can be addressed :pr:`2842`
        * Show DeprecationWarning when Sklearn Ensemblers are called :pr:`2859`
    * Testing Changes
        * Updated matched assertion message regarding monotonic indices in polynomial detrender tests :pr:`2811`
        * Added a test to make sure pip versions match conda versions :pr:`2851`

.. warning::

    **Breaking Changes**
        * Made ``Transformer.transform()`` an abstract method :pr:`2744`
        * Deleted ``EmptyDataChecks`` class :pr:`2794`
        * Removed data check for checking log distributions in ``make_pipeline`` :pr:`2806`


**v0.33.0 Sep. 15, 2021**
    * Fixes
        * Fixed bug where warnings during ``make_pipeline`` were not being raised to the user :pr:`2765`
    * Changes
        * Refactored and removed ``SamplerBase`` class :pr:`2775`
    * Documentation Changes
        * Added docstring linting packages ``pydocstyle`` and ``darglint`` to `make-lint` command :pr:`2670`


**v0.32.1 Sep. 10, 2021**
    * Enhancements
        * Added ``verbose`` flag to ``AutoMLSearch`` to run search in silent mode by default :pr:`2645`
        * Added label encoder to ``XGBoostClassifier`` to remove the warning :pr:`2701`
        * Set ``eval_metric`` to ``logloss`` for ``XGBoostClassifier`` :pr:`2741`
        * Added support for ``woodwork`` versions ``0.7.0`` and ``0.7.1`` :pr:`2743`
        * Changed ``explain_predictions`` functions to display original feature values :pr:`2759`
        * Added ``X_train`` and ``y_train`` to ``graph_prediction_vs_actual_over_time`` and ``get_prediction_vs_actual_over_time_data`` :pr:`2762`
        * Added ``forecast_horizon`` as a required parameter to time series pipelines and ``AutoMLSearch`` :pr:`2697`
        * Added ``predict_in_sample`` and ``predict_proba_in_sample`` methods to time series pipelines to predict on data where the target is known, e.g. cross-validation :pr:`2697`
    * Fixes
        * Fixed bug where ``_catch_warnings`` assumed all warnings were ``PipelineNotUsed`` :pr:`2753`
        * Fixed bug where ``Imputer.transform`` would erase ww typing information prior to handing data to the ``SimpleImputer`` :pr:`2752`
        * Fixed bug where ``Oversampler`` could not be copied :pr:`2755`
    * Changes
        * Deleted ``drop_nan_target_rows`` utility method :pr:`2737`
        * Removed default logging setup and debugging log file :pr:`2645`
        * Changed the default n_jobs value for ``XGBoostClassifier`` and ``XGBoostRegressor`` to 12 :pr:`2757`
        * Changed ``TimeSeriesBaselineEstimator`` to only work on a time series pipeline with a ``DelayedFeaturesTransformer`` :pr:`2697`
        * Added ``X_train`` and ``y_train`` as optional parameters to pipeline ``predict``, ``predict_proba``. Only used for time series pipelines :pr:`2697`
        * Added ``training_data`` and ``training_target`` as optional parameters to ``explain_predictions`` and ``explain_predictions_best_worst`` to support time series pipelines :pr:`2697`
        * Changed time series pipeline predictions to no longer output series/dataframes padded with NaNs. A prediction will be returned for every row in the `X` input :pr:`2697`
    * Documentation Changes
        * Specified installation steps for Prophet :pr:`2713`
        * Added documentation for data exploration on data check actions :pr:`2696`
        * Added a user guide entry for time series modelling :pr:`2697`
    * Testing Changes
        * Fixed flaky ``TargetDistributionDataCheck`` test for very_lognormal distribution :pr:`2748`

.. warning::

    **Breaking Changes**
        * Removed default logging setup and debugging log file :pr:`2645`
        * Added ``X_train`` and ``y_train`` to ``graph_prediction_vs_actual_over_time`` and ``get_prediction_vs_actual_over_time_data`` :pr:`2762`
        * Added ``forecast_horizon`` as a required parameter to time series pipelines and ``AutoMLSearch`` :pr:`2697`
        * Changed ``TimeSeriesBaselineEstimator`` to only work on a time series pipeline with a ``DelayedFeaturesTransformer`` :pr:`2697`
        * Added ``X_train`` and ``y_train`` as required parameters for ``predict`` and ``predict_proba`` in time series pipelines :pr:`2697`
        * Added ``training_data`` and ``training_target`` as required parameters to ``explain_predictions`` and ``explain_predictions_best_worst`` for time series pipelines :pr:`2697`

**v0.32.0 Aug. 31, 2021**
    * Enhancements
        * Allow string for ``engine`` parameter for ``AutoMLSearch``:pr:`2667`
        * Add ``ProphetRegressor`` to AutoML :pr:`2619`
        * Integrated ``DefaultAlgorithm`` into ``AutoMLSearch`` :pr:`2634`
        * Removed SVM "linear" and "precomputed" kernel hyperparameter options, and improved default parameters :pr:`2651`
        * Updated ``ComponentGraph`` initalization to raise ``ValueError`` when user attempts to use ``.y`` for a component that does not produce a tuple output :pr:`2662`
        * Updated to support Woodwork 0.6.0 :pr:`2690`
        * Updated pipeline ``graph()`` to distingush X and y edges :pr:`2654`
        * Added ``DropRowsTransformer`` component :pr:`2692`
        * Added ``DROP_ROWS`` to ``_make_component_list_from_actions`` and clean up metadata :pr:`2694`
        * Add new ensembler component :pr:`2653`
    * Fixes
        * Updated Oversampler logic to select best SMOTE based on component input instead of pipeline input :pr:`2695`
        * Added ability to explicitly close DaskEngine resources to improve runtime and reduce Dask warnings :pr:`2667`
        * Fixed partial dependence bug for ensemble pipelines :pr:`2714`
        * Updated ``TargetLeakageDataCheck`` to maintain user-selected logical types :pr:`2711`
    * Changes
        * Replaced ``SMOTEOversampler``, ``SMOTENOversampler`` and ``SMOTENCOversampler`` with consolidated ``Oversampler`` component :pr:`2695`
        * Removed ``LinearRegressor`` from the list of default ``AutoMLSearch`` estimators due to poor performance :pr:`2660`
    * Documentation Changes
        * Added user guide documentation for using ``ComponentGraph`` and added ``ComponentGraph`` to API reference :pr:`2673`
        * Updated documentation to make parallelization of AutoML clearer :pr:`2667`
    * Testing Changes
        * Removes the process-level parallelism from the ``test_cancel_job`` test :pr:`2666`
        * Installed numba 0.53 in windows CI to prevent problems installing version 0.54 :pr:`2710`

.. warning::

    **Breaking Changes**
        * Renamed the current top level ``search`` method to ``search_iterative`` and defined a new ``search`` method for the ``DefaultAlgorithm`` :pr:`2634`
        * Replaced ``SMOTEOversampler``, ``SMOTENOversampler`` and ``SMOTENCOversampler`` with consolidated ``Oversampler`` component :pr:`2695`
        * Removed ``LinearRegressor`` from the list of default ``AutoMLSearch`` estimators due to poor performance :pr:`2660`

**v0.31.0 Aug. 19, 2021**
    * Enhancements
        * Updated the high variance check in AutoMLSearch to be robust to a variety of objectives and cv scores :pr:`2622`
        * Use Woodwork's outlier detection for the ``OutliersDataCheck`` :pr:`2637`
        * Added ability to utilize instantiated components when creating a pipeline :pr:`2643`
        * Sped up the all Nan and unknown check in ``infer_feature_types`` :pr:`2661`
    * Fixes
    * Changes
        * Deleted ``_put_into_original_order`` helper function :pr:`2639`
        * Refactored time series pipeline code using a time series pipeline base class :pr:`2649`
        * Renamed ``dask_tests`` to ``parallel_tests`` :pr:`2657`
        * Removed commented out code in ``pipeline_meta.py`` :pr:`2659`
    * Documentation Changes
        * Add complete install command to README and Install section :pr:`2627`
        * Cleaned up documentation for ``MulticollinearityDataCheck`` :pr:`2664`
    * Testing Changes
        * Speed up CI by splitting Prophet tests into a separate workflow in GitHub :pr:`2644`

.. warning::

    **Breaking Changes**
        * ``TimeSeriesRegressionPipeline`` no longer inherits from ``TimeSeriesRegressionPipeline`` :pr:`2649`


**v0.30.2 Aug. 16, 2021**
    * Fixes
        * Updated changelog and version numbers to match the release.  Release 0.30.1 was release erroneously without a change to the version numbers.  0.30.2 replaces it.

**v0.30.1 Aug. 12, 2021**
    * Enhancements
        * Added ``DatetimeFormatDataCheck`` for time series problems :pr:`2603`
        * Added ``ProphetRegressor`` to estimators :pr:`2242`
        * Updated ``ComponentGraph`` to handle not calling samplers' transform during predict, and updated samplers' transform methods s.t. ``fit_transform`` is equivalent to ``fit(X, y).transform(X, y)`` :pr:`2583`
        * Updated ``ComponentGraph`` ``_validate_component_dict`` logic to be stricter about input values :pr:`2599`
        * Patched bug in ``xgboost`` estimators where predicting on a feature matrix of only booleans would throw an exception. :pr:`2602`
        * Updated ``ARIMARegressor`` to use relative forecasting to predict values :pr:`2613`
        * Added support for creating pipelines without an estimator as the final component and added ``transform(X, y)`` method to pipelines and component graphs :pr:`2625`
        * Updated to support Woodwork 0.5.1 :pr:`2610`
    * Fixes
        * Updated ``AutoMLSearch`` to drop ``ARIMARegressor`` from ``allowed_estimators`` if an incompatible frequency is detected :pr:`2632`
        * Updated ``get_best_sampler_for_data`` to consider all non-numeric datatypes as categorical for SMOTE :pr:`2590`
        * Fixed inconsistent test results from `TargetDistributionDataCheck` :pr:`2608`
        * Adopted vectorized pd.NA checking for Woodwork 0.5.1 support :pr:`2626`
        * Pinned upper version of astroid to 2.6.6 to keep ReadTheDocs working. :pr:`2638`
    * Changes
        * Renamed SMOTE samplers to SMOTE oversampler :pr:`2595`
        * Changed ``partial_dependence`` and ``graph_partial_dependence`` to raise a ``PartialDependenceError`` instead of ``ValueError``. This is not a breaking change because ``PartialDependenceError`` is a subclass of ``ValueError`` :pr:`2604`
        * Cleaned up code duplication in ``ComponentGraph`` :pr:`2612`
        * Stored predict_proba results in .x for intermediate estimators in ComponentGraph :pr:`2629`
    * Documentation Changes
        * To avoid local docs build error, only add warning disable and download headers on ReadTheDocs builds, not locally :pr:`2617`
    * Testing Changes
        * Updated partial_dependence tests to change the element-wise comparison per the Plotly 5.2.1 upgrade :pr:`2638`
        * Changed the lint CI job to only check against python 3.9 via the `-t` flag :pr:`2586`
        * Installed Prophet in linux nightlies test and fixed ``test_all_components`` :pr:`2598`
        * Refactored and fixed all ``make_pipeline`` tests to assert correct order and address new Woodwork Unknown type inference :pr:`2572`
        * Removed ``component_graphs`` as a global variable in ``test_component_graphs.py`` :pr:`2609`

.. warning::

    **Breaking Changes**
        * Renamed SMOTE samplers to SMOTE oversampler. Please use ``SMOTEOversampler``, ``SMOTENCOversampler``, ``SMOTENOversampler`` instead of ``SMOTESampler``, ``SMOTENCSampler``, and ``SMOTENSampler`` :pr:`2595`


**v0.30.0 Aug. 3, 2021**
    * Enhancements
        * Added ``LogTransformer`` and ``TargetDistributionDataCheck`` :pr:`2487`
        * Issue a warning to users when a pipeline parameter passed in isn't used in the pipeline :pr:`2564`
        * Added Gini coefficient as an objective :pr:`2544`
        * Added ``repr`` to ``ComponentGraph`` :pr:`2565`
        * Added components to extract features from ``URL`` and ``EmailAddress`` Logical Types :pr:`2550`
        * Added support for `NaN` values in ``TextFeaturizer`` :pr:`2532`
        * Added ``SelectByType`` transformer :pr:`2531`
        * Added separate thresholds for percent null rows and columns in ``HighlyNullDataCheck`` :pr:`2562`
        * Added support for `NaN` natural language values :pr:`2577`
    * Fixes
        * Raised error message for types ``URL``, ``NaturalLanguage``, and ``EmailAddress`` in ``partial_dependence`` :pr:`2573`
    * Changes
        * Updated ``PipelineBase`` implementation for creating pipelines from a list of components :pr:`2549`
        * Moved ``get_hyperparameter_ranges`` to ``PipelineBase`` class from automl/utils module :pr:`2546`
        * Renamed ``ComponentGraph``'s ``get_parents`` to ``get_inputs`` :pr:`2540`
        * Removed ``ComponentGraph.linearized_component_graph`` and ``ComponentGraph.from_list`` :pr:`2556`
        * Updated ``ComponentGraph`` to enforce requiring `.x` and `.y` inputs for each component in the graph :pr:`2563`
        * Renamed existing ensembler implementation from ``StackedEnsemblers`` to ``SklearnStackedEnsemblers`` :pr:`2578`
    * Documentation Changes
        * Added documentation for ``DaskEngine`` and ``CFEngine`` parallel engines :pr:`2560`
        * Improved detail of ``TextFeaturizer`` docstring and tutorial :pr:`2568`
    * Testing Changes
        * Added test that makes sure ``split_data`` does not shuffle for time series problems :pr:`2552`

.. warning::

    **Breaking Changes**
        * Moved ``get_hyperparameter_ranges`` to ``PipelineBase`` class from automl/utils module :pr:`2546`
        * Renamed ``ComponentGraph``'s ``get_parents`` to ``get_inputs`` :pr:`2540`
        * Removed ``ComponentGraph.linearized_component_graph`` and ``ComponentGraph.from_list`` :pr:`2556`
        * Updated ``ComponentGraph`` to enforce requiring `.x` and `.y` inputs for each component in the graph :pr:`2563`


**v0.29.0 Jul. 21, 2021**
    * Enhancements
        * Updated 1-way partial dependence support for datetime features :pr:`2454`
        * Added details on how to fix error caused by broken ww schema :pr:`2466`
        * Added ability to use built-in pickle for saving AutoMLSearch :pr:`2463`
        * Updated our components and component graphs to use latest features of ww 0.4.1, e.g. ``concat_columns`` and drop in-place. :pr:`2465`
        * Added new, concurrent.futures based engine for parallel AutoML :pr:`2506`
        * Added support for new Woodwork ``Unknown`` type in AutoMLSearch :pr:`2477`
        * Updated our components with an attribute that describes if they modify features or targets and can be used in list API for pipeline initialization :pr:`2504`
        * Updated ``ComponentGraph`` to accept X and y as inputs :pr:`2507`
        * Removed unused ``TARGET_BINARY_INVALID_VALUES`` from ``DataCheckMessageCode`` enum and fixed formatting of objective documentation :pr:`2520`
        * Added ``EvalMLAlgorithm`` :pr:`2525`
        * Added support for `NaN` values in ``TextFeaturizer`` :pr:`2532`
    * Fixes
        * Fixed ``FraudCost`` objective and reverted threshold optimization method for binary classification to ``Golden`` :pr:`2450`
        * Added custom exception message for partial dependence on features with scales that are too small :pr:`2455`
        * Ensures the typing for Ordinal and Datetime ltypes are passed through _retain_custom_types_and_initalize_woodwork :pr:`2461`
        * Updated to work with Pandas 1.3.0 :pr:`2442`
        * Updated to work with sktime 0.7.0 :pr:`2499`
    * Changes
        * Updated XGBoost dependency to ``>=1.4.2`` :pr:`2484`, :pr:`2498`
        * Added a ``DeprecationWarning`` about deprecating the list API for ``ComponentGraph`` :pr:`2488`
        * Updated ``make_pipeline`` for AutoML to create dictionaries, not lists, to initialize pipelines :pr:`2504`
        * No longer installing graphviz on windows in our CI pipelines because release 0.17 breaks windows 3.7 :pr:`2516`
    * Documentation Changes
        * Moved docstrings from ``__init__`` to class pages, added missing docstrings for missing classes, and updated missing default values :pr:`2452`
        * Build documentation with sphinx-autoapi :pr:`2458`
        * Change ``autoapi_ignore`` to only ignore files in ``evalml/tests/*`` :pr:`2530`
    * Testing Changes
        * Fixed flaky dask tests :pr:`2471`
        * Removed shellcheck action from ``build_conda_pkg`` action :pr:`2514`
        * Added a tmp_dir fixture that deletes its contents after tests run :pr:`2505`
        * Added a test that makes sure all pipelines in ``AutoMLSearch`` get the same data splits :pr:`2513`
        * Condensed warning output in test logs :pr:`2521`

.. warning::

    **Breaking Changes**
        * `NaN` values in the `Natural Language` type are no longer supported by the Imputer with the pandas upgrade. :pr:`2477`

**v0.28.0 Jul. 2, 2021**
    * Enhancements
        * Added support for showing a Individual Conditional Expectations plot when graphing Partial Dependence :pr:`2386`
        * Exposed ``thread_count`` for Catboost estimators as ``n_jobs`` parameter :pr:`2410`
        * Updated Objectives API to allow for sample weighting :pr:`2433`
    * Fixes
        * Deleted unreachable line from ``IterativeAlgorithm`` :pr:`2464`
    * Changes
        * Pinned Woodwork version between 0.4.1 and 0.4.2 :pr:`2460`
        * Updated psutils minimum version in requirements :pr:`2438`
        * Updated ``log_error_callback`` to not include filepath in logged message :pr:`2429`
    * Documentation Changes
        * Sped up docs :pr:`2430`
        * Removed mentions of ``DataTable`` and ``DataColumn`` from the docs :pr:`2445`
    * Testing Changes
        * Added slack integration for nightlies tests :pr:`2436`
        * Changed ``build_conda_pkg`` CI job to run only when dependencies are updates :pr:`2446`
        * Updated workflows to store pytest runtimes as test artifacts :pr:`2448`
        * Added ``AutoMLTestEnv`` test fixture for making it easy to mock automl tests :pr:`2406`

**v0.27.0 Jun. 22, 2021**
    * Enhancements
        * Adds force plots for prediction explanations :pr:`2157`
        * Removed self-reference from ``AutoMLSearch`` :pr:`2304`
        * Added support for nonlinear pipelines for ``generate_pipeline_code`` :pr:`2332`
        * Added ``inverse_transform`` method to pipelines :pr:`2256`
        * Add optional automatic update checker :pr:`2350`
        * Added ``search_order`` to ``AutoMLSearch``'s ``rankings`` and ``full_rankings`` tables :pr:`2345`
        * Updated threshold optimization method for binary classification :pr:`2315`
        * Updated demos to pull data from S3 instead of including demo data in package :pr:`2387`
        * Upgrade woodwork version to v0.4.1 :pr:`2379`
    * Fixes
        * Preserve user-specified woodwork types throughout pipeline fit/predict :pr:`2297`
        * Fixed ``ComponentGraph`` appending target to ``final_component_features`` if there is a component that returns both X and y :pr:`2358`
        * Fixed partial dependence graph method failing on multiclass problems when the class labels are numeric :pr:`2372`
        * Added ``thresholding_objective`` argument to ``AutoMLSearch`` for binary classification problems :pr:`2320`
        * Added change for ``k_neighbors`` parameter in SMOTE Oversamplers to automatically handle small samples :pr:`2375`
        * Changed naming for ``Logistic Regression Classifier`` file :pr:`2399`
        * Pinned pytest-timeout to fix minimum dependence checker :pr:`2425`
        * Replaced ``Elastic Net Classifier`` base class with ``Logistsic Regression`` to avoid ``NaN`` outputs :pr:`2420`
    * Changes
        * Cleaned up ``PipelineBase``'s ``component_graph`` and ``_component_graph`` attributes. Updated ``PipelineBase`` ``__repr__`` and added ``__eq__`` for ``ComponentGraph`` :pr:`2332`
        * Added and applied  ``black`` linting package to the EvalML repo in place of ``autopep8`` :pr:`2306`
        * Separated `custom_hyperparameters` from pipelines and added them as an argument to ``AutoMLSearch`` :pr:`2317`
        * Replaced `allowed_pipelines` with `allowed_component_graphs` :pr:`2364`
        * Removed private method ``_compute_features_during_fit`` from ``PipelineBase`` :pr:`2359`
        * Updated ``compute_order`` in ``ComponentGraph`` to be a read-only property :pr:`2408`
        * Unpinned PyZMQ version in requirements.txt :pr:`2389`
        * Uncapping LightGBM version in requirements.txt :pr:`2405`
        * Updated minimum version of plotly :pr:`2415`
        * Removed ``SensitivityLowAlert`` objective from core objectives :pr:`2418`
    * Documentation Changes
        * Fixed lead scoring weights in the demos documentation :pr:`2315`
        * Fixed start page code and description dataset naming discrepancy :pr:`2370`
    * Testing Changes
        * Update minimum unit tests to run on all pull requests :pr:`2314`
        * Pass token to authorize uploading of codecov reports :pr:`2344`
        * Add ``pytest-timeout``. All tests that run longer than 6 minutes will fail. :pr:`2374`
        * Separated the dask tests out into separate github action jobs to isolate dask failures. :pr:`2376`
        * Refactored dask tests :pr:`2377`
        * Added the combined dask/non-dask unit tests back and renamed the dask only unit tests. :pr:`2382`
        * Sped up unit tests and split into separate jobs :pr:`2365`
        * Change CI job names, run lint for python 3.9, run nightlies on python 3.8 at 3am EST :pr:`2395` :pr:`2398`
        * Set fail-fast to false for CI jobs that run for PRs :pr:`2402`

.. warning::

    **Breaking Changes**
        * `AutoMLSearch` will accept `allowed_component_graphs` instead of `allowed_pipelines` :pr:`2364`
        * Removed ``PipelineBase``'s ``_component_graph`` attribute. Updated ``PipelineBase`` ``__repr__`` and added ``__eq__`` for ``ComponentGraph`` :pr:`2332`
        * `pipeline_parameters` will no longer accept `skopt.space` variables since hyperparameter ranges will now be specified through `custom_hyperparameters` :pr:`2317`

**v0.25.0 Jun. 01, 2021**
    * Enhancements
        * Upgraded minimum woodwork to version 0.3.1. Previous versions will not be supported :pr:`2181`
        * Added a new callback parameter for ``explain_predictions_best_worst`` :pr:`2308`
    * Fixes
    * Changes
        * Deleted the ``return_pandas`` flag from our demo data loaders :pr:`2181`
        * Moved ``default_parameters`` to ``ComponentGraph`` from ``PipelineBase`` :pr:`2307`
    * Documentation Changes
        * Updated the release procedure documentation :pr:`2230`
    * Testing Changes
        * Ignoring ``test_saving_png_file`` while building conda package :pr:`2323`

.. warning::

    **Breaking Changes**
        * Deleted the ``return_pandas`` flag from our demo data loaders :pr:`2181`
        * Upgraded minimum woodwork to version 0.3.1. Previous versions will not be supported :pr:`2181`
        * Due to the weak-ref in woodwork, set the result of ``infer_feature_types`` to a variable before accessing woodwork :pr:`2181`

**v0.24.2 May. 24, 2021**
    * Enhancements
        * Added oversamplers to AutoMLSearch :pr:`2213` :pr:`2286`
        * Added dictionary input functionality for ``Undersampler`` component :pr:`2271`
        * Changed the default parameter values for ``Elastic Net Classifier`` and ``Elastic Net Regressor`` :pr:`2269`
        * Added dictionary input functionality for the Oversampler components :pr:`2288`
    * Fixes
        * Set default `n_jobs` to 1 for `StackedEnsembleClassifier` and `StackedEnsembleRegressor` until fix for text-based parallelism in sklearn stacking can be found :pr:`2295`
    * Changes
        * Updated ``start_iteration_callback`` to accept a pipeline instance instead of a pipeline class and no longer accept pipeline parameters as a parameter :pr:`2290`
        * Refactored ``calculate_permutation_importance`` method and add per-column permutation importance method :pr:`2302`
        * Updated logging information in ``AutoMLSearch.__init__`` to clarify pipeline generation :pr:`2263`
    * Documentation Changes
        * Minor changes to the release procedure :pr:`2230`
    * Testing Changes
        * Use codecov action to update coverage reports :pr:`2238`
        * Removed MarkupSafe dependency version pin from requirements.txt and moved instead into RTD docs build CI :pr:`2261`

.. warning::

    **Breaking Changes**
        * Updated ``start_iteration_callback`` to accept a pipeline instance instead of a pipeline class and no longer accept pipeline parameters as a parameter :pr:`2290`
        * Moved ``default_parameters`` to ``ComponentGraph`` from ``PipelineBase``. A pipeline's ``default_parameters`` is now accessible via ``pipeline.component_graph.default_parameters`` :pr:`2307`


**v0.24.1 May. 16, 2021**
    * Enhancements
        * Integrated ``ARIMARegressor`` into AutoML :pr:`2009`
        * Updated ``HighlyNullDataCheck`` to also perform a null row check :pr:`2222`
        * Set ``max_depth`` to 1 in calls to featuretools dfs :pr:`2231`
    * Fixes
        * Removed data splitter sampler calls during training :pr:`2253`
        * Set minimum required version for for pyzmq, colorama, and docutils :pr:`2254`
        * Changed BaseSampler to return None instead of y :pr:`2272`
    * Changes
        * Removed ensemble split and indices in ``AutoMLSearch`` :pr:`2260`
        * Updated pipeline ``repr()`` and ``generate_pipeline_code`` to return pipeline instances without generating custom pipeline class :pr:`2227`
    * Documentation Changes
        * Capped Sphinx version under 4.0.0 :pr:`2244`
    * Testing Changes
        * Change number of cores for pytest from 4 to 2 :pr:`2266`
        * Add minimum dependency checker to generate minimum requirement files :pr:`2267`
        * Add unit tests with minimum dependencies  :pr:`2277`


**v0.24.0 May. 04, 2021**
    * Enhancements
        * Added `date_index` as a required parameter for TimeSeries problems :pr:`2217`
        * Have the ``OneHotEncoder`` return the transformed columns as booleans rather than floats :pr:`2170`
        * Added Oversampler transformer component to EvalML :pr:`2079`
        * Added Undersampler to AutoMLSearch, as well as arguments ``_sampler_method`` and ``sampler_balanced_ratio`` :pr:`2128`
        * Updated prediction explanations functions to allow pipelines with XGBoost estimators :pr:`2162`
        * Added partial dependence for datetime columns :pr:`2180`
        * Update precision-recall curve with positive label index argument, and fix for 2d predicted probabilities :pr:`2090`
        * Add pct_null_rows to ``HighlyNullDataCheck`` :pr:`2211`
        * Added a standalone AutoML `search` method for convenience, which runs data checks and then runs automl :pr:`2152`
        * Make the first batch of AutoML have a predefined order, with linear models first and complex models last :pr:`2223` :pr:`2225`
        * Added sampling dictionary support to ``BalancedClassficationSampler`` :pr:`2235`
    * Fixes
        * Fixed partial dependence not respecting grid resolution parameter for numerical features :pr:`2180`
        * Enable prediction explanations for catboost for multiclass problems :pr:`2224`
    * Changes
        * Deleted baseline pipeline classes :pr:`2202`
        * Reverting user specified date feature PR :pr:`2155` until `pmdarima` installation fix is found :pr:`2214`
        * Updated pipeline API to accept component graph and other class attributes as instance parameters. Old pipeline API still works but will not be supported long-term. :pr:`2091`
        * Removed all old datasplitters from EvalML :pr:`2193`
        * Deleted ``make_pipeline_from_components`` :pr:`2218`
    * Documentation Changes
        * Renamed dataset to clarify that its gzipped but not a tarball :pr:`2183`
        * Updated documentation to use pipeline instances instead of pipeline subclasses :pr:`2195`
        * Updated contributing guide with a note about GitHub Actions permissions :pr:`2090`
        * Updated automl and model understanding user guides :pr:`2090`
    * Testing Changes
        * Use machineFL user token for dependency update bot, and add more reviewers :pr:`2189`


.. warning::

    **Breaking Changes**
        * All baseline pipeline classes (``BaselineBinaryPipeline``, ``BaselineMulticlassPipeline``, ``BaselineRegressionPipeline``, etc.) have been deleted :pr:`2202`
        * Updated pipeline API to accept component graph and other class attributes as instance parameters. Old pipeline API still works but will not be supported long-term. Pipelines can now be initialized by specifying the component graph as the first parameter, and then passing in optional arguments such as ``custom_name``, ``parameters``, etc. For example, ``BinaryClassificationPipeline(["Random Forest Classifier"], parameters={})``.  :pr:`2091`
        * Removed all old datasplitters from EvalML :pr:`2193`
        * Deleted utility method ``make_pipeline_from_components`` :pr:`2218`


**v0.23.0 Apr. 20, 2021**
    * Enhancements
        * Refactored ``EngineBase`` and ``SequentialEngine`` api. Adding ``DaskEngine`` :pr:`1975`.
        * Added optional ``engine`` argument to ``AutoMLSearch`` :pr:`1975`
        * Added a warning about how time series support is still in beta when a user passes in a time series problem to ``AutoMLSearch`` :pr:`2118`
        * Added ``NaturalLanguageNaNDataCheck`` data check :pr:`2122`
        * Added ValueError to ``partial_dependence`` to prevent users from computing partial dependence on columns with all NaNs :pr:`2120`
        * Added standard deviation of cv scores to rankings table :pr:`2154`
    * Fixes
        * Fixed ``BalancedClassificationDataCVSplit``, ``BalancedClassificationDataTVSplit``, and ``BalancedClassificationSampler`` to use ``minority:majority`` ratio instead of ``majority:minority`` :pr:`2077`
        * Fixed bug where two-way partial dependence plots with categorical variables were not working correctly :pr:`2117`
        * Fixed bug where ``hyperparameters`` were not displaying properly for pipelines with a list ``component_graph`` and duplicate components :pr:`2133`
        * Fixed bug where ``pipeline_parameters`` argument in ``AutoMLSearch`` was not applied to pipelines passed in as ``allowed_pipelines`` :pr:`2133`
        * Fixed bug where ``AutoMLSearch`` was not applying custom hyperparameters to pipelines with a list ``component_graph`` and duplicate components :pr:`2133`
    * Changes
        * Removed ``hyperparameter_ranges`` from Undersampler and renamed ``balanced_ratio`` to ``sampling_ratio`` for samplers :pr:`2113`
        * Renamed ``TARGET_BINARY_NOT_TWO_EXAMPLES_PER_CLASS`` data check message code to ``TARGET_MULTICLASS_NOT_TWO_EXAMPLES_PER_CLASS`` :pr:`2126`
        * Modified one-way partial dependence plots of categorical features to display data with a bar plot :pr:`2117`
        * Renamed ``score`` column for ``automl.rankings`` as ``mean_cv_score`` :pr:`2135`
        * Remove 'warning' from docs tool output :pr:`2031`
    * Documentation Changes
        * Fixed ``conf.py`` file :pr:`2112`
        * Added a sentence to the automl user guide stating that our support for time series problems is still in beta. :pr:`2118`
        * Fixed documentation demos :pr:`2139`
        * Update test badge in README to use GitHub Actions :pr:`2150`
    * Testing Changes
        * Fixed ``test_describe_pipeline`` for ``pandas`` ``v1.2.4`` :pr:`2129`
        * Added a GitHub Action for building the conda package :pr:`1870` :pr:`2148`


.. warning::

    **Breaking Changes**
        * Renamed ``balanced_ratio`` to ``sampling_ratio`` for the ``BalancedClassificationDataCVSplit``, ``BalancedClassificationDataTVSplit``, ``BalancedClassficationSampler``, and Undersampler :pr:`2113`
        * Deleted the "errors" key from automl results :pr:`1975`
        * Deleted the ``raise_and_save_error_callback`` and the ``log_and_save_error_callback`` :pr:`1975`
        * Fixed ``BalancedClassificationDataCVSplit``, ``BalancedClassificationDataTVSplit``, and ``BalancedClassificationSampler`` to use minority:majority ratio instead of majority:minority :pr:`2077`


**v0.22.0 Apr. 06, 2021**
    * Enhancements
        * Added a GitHub Action for ``linux_unit_tests``:pr:`2013`
        * Added recommended actions for ``InvalidTargetDataCheck``, updated ``_make_component_list_from_actions`` to address new action, and added ``TargetImputer`` component :pr:`1989`
        * Updated ``AutoMLSearch._check_for_high_variance`` to not emit ``RuntimeWarning`` :pr:`2024`
        * Added exception when pipeline passed to ``explain_predictions`` is a ``Stacked Ensemble`` pipeline :pr:`2033`
        * Added sensitivity at low alert rates as an objective :pr:`2001`
        * Added ``Undersampler`` transformer component :pr:`2030`
    * Fixes
        * Updated Engine's ``train_batch`` to apply undersampling :pr:`2038`
        * Fixed bug in where Time Series Classification pipelines were not encoding targets in ``predict`` and ``predict_proba`` :pr:`2040`
        * Fixed data splitting errors if target is float for classification problems :pr:`2050`
        * Pinned ``docutils`` to <0.17 to fix ReadtheDocs warning issues :pr:`2088`
    * Changes
        * Removed lists as acceptable hyperparameter ranges in ``AutoMLSearch`` :pr:`2028`
        * Renamed "details" to "metadata" for data check actions :pr:`2008`
    * Documentation Changes
        * Catch and suppress warnings in documentation :pr:`1991` :pr:`2097`
        * Change spacing in ``start.ipynb`` to provide clarity for ``AutoMLSearch`` :pr:`2078`
        * Fixed start code on README :pr:`2108`
    * Testing Changes


**v0.21.0 Mar. 24, 2021**
    * Enhancements
        * Changed ``AutoMLSearch`` to default ``optimize_thresholds`` to True :pr:`1943`
        * Added multiple oversampling and undersampling sampling methods as data splitters for imbalanced classification :pr:`1775`
        * Added params to balanced classification data splitters for visibility :pr:`1966`
        * Updated ``make_pipeline`` to not add ``Imputer`` if input data does not have numeric or categorical columns :pr:`1967`
        * Updated ``ClassImbalanceDataCheck`` to better handle multiclass imbalances :pr:`1986`
        * Added recommended actions for the output of data check's ``validate`` method :pr:`1968`
        * Added error message for ``partial_dependence`` when features are mostly the same value :pr:`1994`
        * Updated ``OneHotEncoder`` to drop one redundant feature by default for features with two categories :pr:`1997`
        * Added a ``PolynomialDecomposer`` component :pr:`1992`
        * Added ``DateTimeNaNDataCheck`` data check :pr:`2039`
    * Fixes
        * Changed best pipeline to train on the entire dataset rather than just ensemble indices for ensemble problems :pr:`2037`
        * Updated binary classification pipelines to use objective decision function during scoring of custom objectives :pr:`1934`
    * Changes
        * Removed ``data_checks`` parameter, ``data_check_results`` and data checks logic from ``AutoMLSearch`` :pr:`1935`
        * Deleted ``random_state`` argument :pr:`1985`
        * Updated Woodwork version requirement to ``v0.0.11`` :pr:`1996`
    * Documentation Changes
    * Testing Changes
        * Removed ``build_docs`` CI job in favor of RTD GH builder :pr:`1974`
        * Added tests to confirm support for Python 3.9 :pr:`1724`
        * Added tests to support Dask AutoML/Engine :pr:`1990`
        * Changed ``build_conda_pkg`` job to use ``latest_release_changes`` branch in the feedstock. :pr:`1979`

.. warning::

    **Breaking Changes**
        * Changed ``AutoMLSearch`` to default ``optimize_thresholds`` to True :pr:`1943`
        * Removed ``data_checks`` parameter, ``data_check_results`` and data checks logic from ``AutoMLSearch``. To run the data checks which were previously run by default in ``AutoMLSearch``, please call ``DefaultDataChecks().validate(X_train, y_train)`` or take a look at our documentation for more examples. :pr:`1935`
        * Deleted ``random_state`` argument :pr:`1985`

**v0.20.0 Mar. 10, 2021**
    * Enhancements
        * Added a GitHub Action for Detecting dependency changes :pr:`1933`
        * Create a separate CV split to train stacked ensembler on for AutoMLSearch :pr:`1814`
        * Added a GitHub Action for Linux unit tests :pr:`1846`
        * Added ``ARIMARegressor`` estimator :pr:`1894`
        * Added ``DataCheckAction`` class and ``DataCheckActionCode`` enum :pr:`1896`
        * Updated ``Woodwork`` requirement to ``v0.0.10`` :pr:`1900`
        * Added ``BalancedClassificationDataCVSplit`` and ``BalancedClassificationDataTVSplit`` to AutoMLSearch :pr:`1875`
        * Update default classification data splitter to use downsampling for highly imbalanced data :pr:`1875`
        * Updated ``describe_pipeline`` to return more information, including ``id`` of pipelines used for ensemble models :pr:`1909`
        * Added utility method to create list of components from a list of ``DataCheckAction`` :pr:`1907`
        * Updated ``validate`` method to include a ``action`` key in returned dictionary for all ``DataCheck``and ``DataChecks`` :pr:`1916`
        * Aggregating the shap values for predictions that we know the provenance of, e.g. OHE, text, and date-time. :pr:`1901`
        * Improved error message when custom objective is passed as a string in ``pipeline.score`` :pr:`1941`
        * Added ``score_pipelines`` and ``train_pipelines`` methods to ``AutoMLSearch`` :pr:`1913`
        * Added support for ``pandas`` version 1.2.0 :pr:`1708`
        * Added ``score_batch`` and ``train_batch`` abstact methods to ``EngineBase`` and implementations in ``SequentialEngine`` :pr:`1913`
        * Added ability to handle index columns in ``AutoMLSearch`` and ``DataChecks`` :pr:`2138`
    * Fixes
        * Removed CI check for ``check_dependencies_updated_linux`` :pr:`1950`
        * Added metaclass for time series pipelines and fix binary classification pipeline ``predict`` not using objective if it is passed as a named argument :pr:`1874`
        * Fixed stack trace in prediction explanation functions caused by mixed string/numeric pandas column names :pr:`1871`
        * Fixed stack trace caused by passing pipelines with duplicate names to ``AutoMLSearch`` :pr:`1932`
        * Fixed ``AutoMLSearch.get_pipelines`` returning pipelines with the same attributes :pr:`1958`
    * Changes
        * Reversed GitHub Action for Linux unit tests until a fix for report generation is found :pr:`1920`
        * Updated ``add_results`` in ``AutoMLAlgorithm`` to take in entire pipeline results dictionary from ``AutoMLSearch`` :pr:`1891`
        * Updated ``ClassImbalanceDataCheck`` to look for severe class imbalance scenarios :pr:`1905`
        * Deleted the ``explain_prediction`` function :pr:`1915`
        * Removed ``HighVarianceCVDataCheck`` and convered it to an ``AutoMLSearch`` method instead :pr:`1928`
        * Removed warning in ``InvalidTargetDataCheck`` returned when numeric binary classification targets are not (0, 1) :pr:`1959`
    * Documentation Changes
        * Updated ``model_understanding.ipynb`` to demo the two-way partial dependence capability :pr:`1919`
    * Testing Changes

.. warning::

    **Breaking Changes**
        * Deleted the ``explain_prediction`` function :pr:`1915`
        * Removed ``HighVarianceCVDataCheck`` and convered it to an ``AutoMLSearch`` method instead :pr:`1928`
        * Added ``score_batch`` and ``train_batch`` abstact methods to ``EngineBase``. These need to be implemented in Engine subclasses :pr:`1913`


**v0.19.0 Feb. 23, 2021**
    * Enhancements
        * Added a GitHub Action for Python windows unit tests :pr:`1844`
        * Added a GitHub Action for checking updated release notes :pr:`1849`
        * Added a GitHub Action for Python lint checks :pr:`1837`
        * Adjusted ``explain_prediction``, ``explain_predictions`` and ``explain_predictions_best_worst`` to handle timeseries problems. :pr:`1818`
        * Updated ``InvalidTargetDataCheck`` to check for mismatched indices in target and features :pr:`1816`
        * Updated ``Woodwork`` structures returned from components to support ``Woodwork`` logical type overrides set by the user :pr:`1784`
        * Updated estimators to keep track of input feature names during ``fit()`` :pr:`1794`
        * Updated ``visualize_decision_tree`` to include feature names in output :pr:`1813`
        * Added ``is_bounded_like_percentage`` property for objectives. If true, the ``calculate_percent_difference`` method will return the absolute difference rather than relative difference :pr:`1809`
        * Added full error traceback to AutoMLSearch logger file :pr:`1840`
        * Changed ``TargetEncoder`` to preserve custom indices in the data :pr:`1836`
        * Refactored ``explain_predictions`` and ``explain_predictions_best_worst`` to only compute features once for all rows that need to be explained :pr:`1843`
        * Added custom random undersampler data splitter for classification :pr:`1857`
        * Updated ``OutliersDataCheck`` implementation to calculate the probability of having no outliers :pr:`1855`
        * Added ``Engines`` pipeline processing API :pr:`1838`
    * Fixes
        * Changed EngineBase random_state arg to random_seed and same for user guide docs :pr:`1889`
    * Changes
        * Modified ``calculate_percent_difference`` so that division by 0 is now inf rather than nan :pr:`1809`
        * Removed ``text_columns`` parameter from ``LSA`` and ``TextFeaturizer`` components :pr:`1652`
        * Added ``random_seed`` as an argument to our automl/pipeline/component API. Using ``random_state`` will raise a warning :pr:`1798`
        * Added ``DataCheckError`` message in ``InvalidTargetDataCheck`` if input target is None and removed exception raised :pr:`1866`
    * Documentation Changes
    * Testing Changes
        * Added back coverage for ``_get_feature_provenance`` in ``TextFeaturizer`` after ``text_columns`` was removed :pr:`1842`
        * Pin graphviz version for windows builds :pr:`1847`
        * Unpin graphviz version for windows builds :pr:`1851`

.. warning::

    **Breaking Changes**
        * Added a deprecation warning to ``explain_prediction``. It will be deleted in the next release. :pr:`1860`


**v0.18.2 Feb. 10, 2021**
    * Enhancements
        * Added uniqueness score data check :pr:`1785`
        * Added "dataframe" output format for prediction explanations :pr:`1781`
        * Updated LightGBM estimators to handle ``pandas.MultiIndex`` :pr:`1770`
        * Sped up permutation importance for some pipelines :pr:`1762`
        * Added sparsity data check :pr:`1797`
        * Confirmed support for threshold tuning for binary time series classification problems :pr:`1803`
    * Fixes
    * Changes
    * Documentation Changes
        * Added section on conda to the contributing guide :pr:`1771`
        * Updated release process to reflect freezing `main` before perf tests :pr:`1787`
        * Moving some prs to the right section of the release notes :pr:`1789`
        * Tweak README.md. :pr:`1800`
        * Fixed back arrow on install page docs :pr:`1795`
        * Fixed docstring for `ClassImbalanceDataCheck.validate()` :pr:`1817`
    * Testing Changes

**v0.18.1 Feb. 1, 2021**
    * Enhancements
        * Added ``graph_t_sne`` as a visualization tool for high dimensional data :pr:`1731`
        * Added the ability to see the linear coefficients of features in linear models terms :pr:`1738`
        * Added support for ``scikit-learn`` ``v0.24.0`` :pr:`1733`
        * Added support for ``scipy`` ``v1.6.0`` :pr:`1752`
        * Added SVM Classifier and Regressor to estimators :pr:`1714` :pr:`1761`
    * Fixes
        * Addressed bug with ``partial_dependence`` and categorical data with more categories than grid resolution :pr:`1748`
        * Removed ``random_state`` arg from ``get_pipelines`` in ``AutoMLSearch`` :pr:`1719`
        * Pinned pyzmq at less than 22.0.0 till we add support :pr:`1756`
    * Changes
        * Updated components and pipelines to return ``Woodwork`` data structures :pr:`1668`
        * Updated ``clone()`` for pipelines and components to copy over random state automatically :pr:`1753`
        * Dropped support for Python version 3.6 :pr:`1751`
        * Removed deprecated ``verbose`` flag from ``AutoMLSearch`` parameters :pr:`1772`
    * Documentation Changes
        * Add Twitter and Github link to documentation toolbar :pr:`1754`
        * Added Open Graph info to documentation :pr:`1758`
    * Testing Changes

.. warning::

    **Breaking Changes**
        * Components and pipelines return ``Woodwork`` data structures instead of ``pandas`` data structures :pr:`1668`
        * Python 3.6 will not be actively supported due to discontinued support from EvalML dependencies.
        * Deprecated ``verbose`` flag is removed for ``AutoMLSearch`` :pr:`1772`


**v0.18.0 Jan. 26, 2021**
    * Enhancements
        * Added RMSLE, MSLE, and MAPE to core objectives while checking for negative target values in ``invalid_targets_data_check`` :pr:`1574`
        * Added validation checks for binary problems with regression-like datasets and multiclass problems without true multiclass targets in ``invalid_targets_data_check`` :pr:`1665`
        * Added time series support for ``make_pipeline`` :pr:`1566`
        * Added target name for output of pipeline ``predict`` method :pr:`1578`
        * Added multiclass check to ``InvalidTargetDataCheck`` for two examples per class :pr:`1596`
        * Added support for ``graphviz`` ``v0.16`` :pr:`1657`
        * Enhanced time series pipelines to accept empty features :pr:`1651`
        * Added KNN Classifier to estimators. :pr:`1650`
        * Added support for list inputs for objectives :pr:`1663`
        * Added support for ``AutoMLSearch`` to handle time series classification pipelines :pr:`1666`
        * Enhanced ``DelayedFeaturesTransformer`` to encode categorical features and targets before delaying them :pr:`1691`
        * Added 2-way dependence plots. :pr:`1690`
        * Added ability to directly iterate through components within Pipelines :pr:`1583`
    * Fixes
        * Fixed inconsistent attributes and added Exceptions to docs :pr:`1673`
        * Fixed ``TargetLeakageDataCheck`` to use Woodwork ``mutual_information`` rather than using Pandas' Pearson Correlation :pr:`1616`
        * Fixed thresholding for pipelines in ``AutoMLSearch`` to only threshold binary classification pipelines :pr:`1622` :pr:`1626`
        * Updated ``load_data`` to return Woodwork structures and update default parameter value for ``index`` to ``None`` :pr:`1610`
        * Pinned scipy at < 1.6.0 while we work on adding support :pr:`1629`
        * Fixed data check message formatting in ``AutoMLSearch`` :pr:`1633`
        * Addressed stacked ensemble component for ``scikit-learn`` v0.24 support by setting ``shuffle=True`` for default CV :pr:`1613`
        * Fixed bug where ``Imputer`` reset the index on ``X`` :pr:`1590`
        * Fixed ``AutoMLSearch`` stacktrace when a cutom objective was passed in as a primary objective or additional objective :pr:`1575`
        * Fixed custom index bug for ``MAPE`` objective :pr:`1641`
        * Fixed index bug for ``TextFeaturizer`` and ``LSA`` components :pr:`1644`
        * Limited ``load_fraud`` dataset loaded into ``automl.ipynb`` :pr:`1646`
        * ``add_to_rankings`` updates ``AutoMLSearch.best_pipeline`` when necessary :pr:`1647`
        * Fixed bug where time series baseline estimators were not receiving ``gap`` and ``max_delay`` in ``AutoMLSearch`` :pr:`1645`
        * Fixed jupyter notebooks to help the RTD buildtime :pr:`1654`
        * Added ``positive_only`` objectives to ``non_core_objectives`` :pr:`1661`
        * Fixed stacking argument ``n_jobs`` for IterativeAlgorithm :pr:`1706`
        * Updated CatBoost estimators to return self in ``.fit()`` rather than the underlying model for consistency :pr:`1701`
        * Added ability to initialize pipeline parameters in ``AutoMLSearch`` constructor :pr:`1676`
    * Changes
        * Added labeling to ``graph_confusion_matrix`` :pr:`1632`
        * Rerunning search for ``AutoMLSearch`` results in a message thrown rather than failing the search, and removed ``has_searched`` property :pr:`1647`
        * Changed tuner class to allow and ignore single parameter values as input :pr:`1686`
        * Capped LightGBM version limit to remove bug in docs :pr:`1711`
        * Removed support for `np.random.RandomState` in EvalML :pr:`1727`
    * Documentation Changes
        * Update Model Understanding in the user guide to include ``visualize_decision_tree`` :pr:`1678`
        * Updated docs to include information about ``AutoMLSearch`` callback parameters and methods :pr:`1577`
        * Updated docs to prompt users to install graphiz on Mac :pr:`1656`
        * Added ``infer_feature_types`` to the ``start.ipynb`` guide :pr:`1700`
        * Added multicollinearity data check to API reference and docs :pr:`1707`
    * Testing Changes

.. warning::

    **Breaking Changes**
        * Removed ``has_searched`` property from ``AutoMLSearch`` :pr:`1647`
        * Components and pipelines return ``Woodwork`` data structures instead of ``pandas`` data structures :pr:`1668`
        * Removed support for `np.random.RandomState` in EvalML. Rather than passing ``np.random.RandomState`` as component and pipeline random_state values, we use int random_seed :pr:`1727`


**v0.17.0 Dec. 29, 2020**
    * Enhancements
        * Added ``save_plot`` that allows for saving figures from different backends :pr:`1588`
        * Added ``LightGBM Regressor`` to regression components :pr:`1459`
        * Added ``visualize_decision_tree`` for tree visualization with ``decision_tree_data_from_estimator`` and ``decision_tree_data_from_pipeline`` to reformat tree structure output :pr:`1511`
        * Added `DFS Transformer` component into transformer components :pr:`1454`
        * Added ``MAPE`` to the standard metrics for time series problems and update objectives :pr:`1510`
        * Added ``graph_prediction_vs_actual_over_time`` and ``get_prediction_vs_actual_over_time_data`` to the model understanding module for time series problems :pr:`1483`
        * Added a ``ComponentGraph`` class that will support future pipelines as directed acyclic graphs :pr:`1415`
        * Updated data checks to accept ``Woodwork`` data structures :pr:`1481`
        * Added parameter to ``InvalidTargetDataCheck`` to show only top unique values rather than all unique values :pr:`1485`
        * Added multicollinearity data check :pr:`1515`
        * Added baseline pipeline and components for time series regression problems :pr:`1496`
        * Added more information to users about ensembling behavior in ``AutoMLSearch`` :pr:`1527`
        * Add woodwork support for more utility and graph methods :pr:`1544`
        * Changed ``DateTimeFeaturizer`` to encode features as int :pr:`1479`
        * Return trained pipelines from ``AutoMLSearch.best_pipeline`` :pr:`1547`
        * Added utility method so that users can set feature types without having to learn about Woodwork directly :pr:`1555`
        * Added Linear Discriminant Analysis transformer for dimensionality reduction :pr:`1331`
        * Added multiclass support for ``partial_dependence`` and ``graph_partial_dependence`` :pr:`1554`
        * Added ``TimeSeriesBinaryClassificationPipeline`` and ``TimeSeriesMulticlassClassificationPipeline`` classes :pr:`1528`
        * Added ``make_data_splitter`` method for easier automl data split customization :pr:`1568`
        * Integrated ``ComponentGraph`` class into Pipelines for full non-linear pipeline support :pr:`1543`
        * Update ``AutoMLSearch`` constructor to take training data instead of ``search`` and ``add_to_leaderboard`` :pr:`1597`
        * Update ``split_data`` helper args :pr:`1597`
        * Add problem type utils ``is_regression``, ``is_classification``, ``is_timeseries`` :pr:`1597`
        * Rename ``AutoMLSearch`` ``data_split`` arg to ``data_splitter`` :pr:`1569`
    * Fixes
        * Fix AutoML not passing CV folds to ``DefaultDataChecks`` for usage by ``ClassImbalanceDataCheck`` :pr:`1619`
        * Fix Windows CI jobs: install ``numba`` via conda, required for ``shap`` :pr:`1490`
        * Added custom-index support for `reset-index-get_prediction_vs_actual_over_time_data` :pr:`1494`
        * Fix ``generate_pipeline_code`` to account for boolean and None differences between Python and JSON :pr:`1524` :pr:`1531`
        * Set max value for plotly and xgboost versions while we debug CI failures with newer versions :pr:`1532`
        * Undo version pinning for plotly :pr:`1533`
        * Fix ReadTheDocs build by updating the version of ``setuptools`` :pr:`1561`
        * Set ``random_state`` of data splitter in AutoMLSearch to take int to keep consistency in the resulting splits :pr:`1579`
        * Pin sklearn version while we work on adding support :pr:`1594`
        * Pin pandas at <1.2.0 while we work on adding support :pr:`1609`
        * Pin graphviz at < 0.16 while we work on adding support :pr:`1609`
    * Changes
        * Reverting ``save_graph`` :pr:`1550` to resolve kaleido build issues :pr:`1585`
        * Update circleci badge to apply to ``main`` :pr:`1489`
        * Added script to generate github markdown for releases :pr:`1487`
        * Updated selection using pandas ``dtypes`` to selecting using Woodwork logical types :pr:`1551`
        * Updated dependencies to fix ``ImportError: cannot import name 'MaskedArray' from 'sklearn.utils.fixes'`` error and to address Woodwork and Featuretool dependencies :pr:`1540`
        * Made ``get_prediction_vs_actual_data()`` a public method :pr:`1553`
        * Updated ``Woodwork`` version requirement to v0.0.7 :pr:`1560`
        * Move data splitters from ``evalml.automl.data_splitters`` to ``evalml.preprocessing.data_splitters`` :pr:`1597`
        * Rename "# Testing" in automl log output to "# Validation" :pr:`1597`
    * Documentation Changes
        * Added partial dependence methods to API reference :pr:`1537`
        * Updated documentation for confusion matrix methods :pr:`1611`
    * Testing Changes
        * Set ``n_jobs=1`` in most unit tests to reduce memory :pr:`1505`

.. warning::

    **Breaking Changes**
        * Updated minimal dependencies: ``numpy>=1.19.1``, ``pandas>=1.1.0``, ``scikit-learn>=0.23.1``, ``scikit-optimize>=0.8.1``
        * Updated ``AutoMLSearch.best_pipeline`` to return a trained pipeline. Pass in ``train_best_pipeline=False`` to AutoMLSearch in order to return an untrained pipeline.
        * Pipeline component instances can no longer be iterated through using ``Pipeline.component_graph`` :pr:`1543`
        * Update ``AutoMLSearch`` constructor to take training data instead of ``search`` and ``add_to_leaderboard`` :pr:`1597`
        * Update ``split_data`` helper args :pr:`1597`
        * Move data splitters from ``evalml.automl.data_splitters`` to ``evalml.preprocessing.data_splitters`` :pr:`1597`
        * Rename ``AutoMLSearch`` ``data_split`` arg to ``data_splitter`` :pr:`1569`



**v0.16.1 Dec. 1, 2020**
    * Enhancements
        * Pin woodwork version to v0.0.6 to avoid breaking changes :pr:`1484`
        * Updated ``Woodwork`` to >=0.0.5 in ``core-requirements.txt`` :pr:`1473`
        * Removed ``copy_dataframe`` parameter for ``Woodwork``, updated ``Woodwork`` to >=0.0.6 in ``core-requirements.txt`` :pr:`1478`
        * Updated ``detect_problem_type`` to use ``pandas.api.is_numeric_dtype`` :pr:`1476`
    * Changes
        * Changed ``make clean`` to delete coverage reports as a convenience for developers :pr:`1464`
        * Set ``n_jobs=-1`` by default for stacked ensemble components :pr:`1472`
    * Documentation Changes
        * Updated pipeline and component documentation and demos to use ``Woodwork`` :pr:`1466`
    * Testing Changes
        * Update dependency update checker to use everything from core and optional dependencies :pr:`1480`


**v0.16.0 Nov. 24, 2020**
    * Enhancements
        * Updated pipelines and ``make_pipeline`` to accept ``Woodwork`` inputs :pr:`1393`
        * Updated components to accept ``Woodwork`` inputs :pr:`1423`
        * Added ability to freeze hyperparameters for ``AutoMLSearch`` :pr:`1284`
        * Added ``Target Encoder`` into transformer components :pr:`1401`
        * Added callback for error handling in ``AutoMLSearch`` :pr:`1403`
        * Added the index id to the ``explain_predictions_best_worst`` output to help users identify which rows in their data are included :pr:`1365`
        * The top_k features displayed in ``explain_predictions_*`` functions are now determined by the magnitude of shap values as opposed to the ``top_k`` largest and smallest shap values. :pr:`1374`
        * Added a problem type for time series regression :pr:`1386`
        * Added a ``is_defined_for_problem_type`` method to ``ObjectiveBase`` :pr:`1386`
        * Added a ``random_state`` parameter to ``make_pipeline_from_components`` function :pr:`1411`
        * Added ``DelayedFeaturesTransformer`` :pr:`1396`
        * Added a ``TimeSeriesRegressionPipeline`` class :pr:`1418`
        * Removed ``core-requirements.txt`` from the package distribution :pr:`1429`
        * Updated data check messages to include a `"code"` and `"details"` fields :pr:`1451`, :pr:`1462`
        * Added a ``TimeSeriesSplit`` data splitter for time series problems :pr:`1441`
        * Added a ``problem_configuration`` parameter to AutoMLSearch :pr:`1457`
    * Fixes
        * Fixed ``IndexError`` raised in ``AutoMLSearch`` when ``ensembling = True`` but only one pipeline to iterate over :pr:`1397`
        * Fixed stacked ensemble input bug and LightGBM warning and bug in ``AutoMLSearch`` :pr:`1388`
        * Updated enum classes to show possible enum values as attributes :pr:`1391`
        * Updated calls to ``Woodwork``'s ``to_pandas()`` to ``to_series()`` and ``to_dataframe()`` :pr:`1428`
        * Fixed bug in OHE where column names were not guaranteed to be unique :pr:`1349`
        * Fixed bug with percent improvement of ``ExpVariance`` objective on data with highly skewed target :pr:`1467`
        * Fix SimpleImputer error which occurs when all features are bool type :pr:`1215`
    * Changes
        * Changed ``OutliersDataCheck`` to return the list of columns, rather than rows, that contain outliers :pr:`1377`
        * Simplified and cleaned output for Code Generation :pr:`1371`
        * Reverted changes from :pr:`1337` :pr:`1409`
        * Updated data checks to return dictionary of warnings and errors instead of a list :pr:`1448`
        * Updated ``AutoMLSearch`` to pass ``Woodwork`` data structures to every pipeline (instead of pandas DataFrames) :pr:`1450`
        * Update ``AutoMLSearch`` to default to ``max_batches=1`` instead of ``max_iterations=5`` :pr:`1452`
        * Updated _evaluate_pipelines to consolidate side effects :pr:`1410`
    * Documentation Changes
        * Added description of CLA to contributing guide, updated description of draft PRs :pr:`1402`
        * Updated documentation to include all data checks, ``DataChecks``, and usage of data checks in AutoML :pr:`1412`
        * Updated docstrings from ``np.array`` to ``np.ndarray`` :pr:`1417`
        * Added section on stacking ensembles in AutoMLSearch documentation :pr:`1425`
    * Testing Changes
        * Removed ``category_encoders`` from test-requirements.txt :pr:`1373`
        * Tweak codecov.io settings again to avoid flakes :pr:`1413`
        * Modified ``make lint`` to check notebook versions in the docs :pr:`1431`
        * Modified ``make lint-fix`` to standardize notebook versions in the docs :pr:`1431`
        * Use new version of pull request Github Action for dependency check (:pr:`1443`)
        * Reduced number of workers for tests to 4 :pr:`1447`

.. warning::

    **Breaking Changes**
        * The ``top_k`` and ``top_k_features`` parameters in ``explain_predictions_*`` functions now return ``k`` features as opposed to ``2 * k`` features :pr:`1374`
        * Renamed ``problem_type`` to ``problem_types`` in ``RegressionObjective``, ``BinaryClassificationObjective``, and ``MulticlassClassificationObjective`` :pr:`1319`
        * Data checks now return a dictionary of warnings and errors instead of a list :pr:`1448`



**v0.15.0 Oct. 29, 2020**
    * Enhancements
        * Added stacked ensemble component classes (``StackedEnsembleClassifier``, ``StackedEnsembleRegressor``) :pr:`1134`
        * Added stacked ensemble components to ``AutoMLSearch`` :pr:`1253`
        * Added ``DecisionTreeClassifier`` and ``DecisionTreeRegressor`` to AutoML :pr:`1255`
        * Added ``graph_prediction_vs_actual`` in ``model_understanding`` for regression problems :pr:`1252`
        * Added parameter to ``OneHotEncoder`` to enable filtering for features to encode for :pr:`1249`
        * Added percent-better-than-baseline for all objectives to automl.results :pr:`1244`
        * Added ``HighVarianceCVDataCheck`` and replaced synonymous warning in ``AutoMLSearch`` :pr:`1254`
        * Added `PCA Transformer` component for dimensionality reduction :pr:`1270`
        * Added ``generate_pipeline_code`` and ``generate_component_code`` to allow for code generation given a pipeline or component instance :pr:`1306`
        * Added ``PCA Transformer`` component for dimensionality reduction :pr:`1270`
        * Updated ``AutoMLSearch`` to support ``Woodwork`` data structures :pr:`1299`
        * Added cv_folds to ``ClassImbalanceDataCheck`` and added this check to ``DefaultDataChecks`` :pr:`1333`
        * Make ``max_batches`` argument to ``AutoMLSearch.search`` public :pr:`1320`
        * Added text support to automl search :pr:`1062`
        * Added ``_pipelines_per_batch`` as a private argument to ``AutoMLSearch`` :pr:`1355`
    * Fixes
        * Fixed ML performance issue with ordered datasets: always shuffle data in automl's default CV splits :pr:`1265`
        * Fixed broken ``evalml info`` CLI command :pr:`1293`
        * Fixed ``boosting type='rf'`` for LightGBM Classifier, as well as ``num_leaves`` error :pr:`1302`
        * Fixed bug in ``explain_predictions_best_worst`` where a custom index in the target variable would cause a ``ValueError`` :pr:`1318`
        * Added stacked ensemble estimators to to ``evalml.pipelines.__init__`` file :pr:`1326`
        * Fixed bug in OHE where calls to transform were not deterministic if ``top_n`` was less than the number of categories in a column :pr:`1324`
        * Fixed LightGBM warning messages during AutoMLSearch :pr:`1342`
        * Fix warnings thrown during AutoMLSearch in ``HighVarianceCVDataCheck`` :pr:`1346`
        * Fixed bug where TrainingValidationSplit would return invalid location indices for dataframes with a custom index :pr:`1348`
        * Fixed bug where the AutoMLSearch ``random_state`` was not being passed to the created pipelines :pr:`1321`
    * Changes
        * Allow ``add_to_rankings`` to be called before AutoMLSearch is called :pr:`1250`
        * Removed Graphviz from test-requirements to add to requirements.txt :pr:`1327`
        * Removed ``max_pipelines`` parameter from ``AutoMLSearch`` :pr:`1264`
        * Include editable installs in all install make targets :pr:`1335`
        * Made pip dependencies `featuretools` and `nlp_primitives` core dependencies :pr:`1062`
        * Removed `PartOfSpeechCount` from `TextFeaturizer` transform primitives :pr:`1062`
        * Added warning for ``partial_dependency`` when the feature includes null values :pr:`1352`
    * Documentation Changes
        * Fixed and updated code blocks in Release Notes :pr:`1243`
        * Added DecisionTree estimators to API Reference :pr:`1246`
        * Changed class inheritance display to flow vertically :pr:`1248`
        * Updated cost-benefit tutorial to use a holdout/test set :pr:`1159`
        * Added ``evalml info`` command to documentation :pr:`1293`
        * Miscellaneous doc updates :pr:`1269`
        * Removed conda pre-release testing from the release process document :pr:`1282`
        * Updates to contributing guide :pr:`1310`
        * Added Alteryx footer to docs with Twitter and Github link :pr:`1312`
        * Added documentation for evalml installation for Python 3.6 :pr:`1322`
        * Added documentation changes to make the API Docs easier to understand :pr:`1323`
        * Fixed documentation for ``feature_importance`` :pr:`1353`
        * Added tutorial for running `AutoML` with text data :pr:`1357`
        * Added documentation for woodwork integration with automl search :pr:`1361`
    * Testing Changes
        * Added tests for ``jupyter_check`` to handle IPython :pr:`1256`
        * Cleaned up ``make_pipeline`` tests to test for all estimators :pr:`1257`
        * Added a test to check conda build after merge to main :pr:`1247`
        * Removed code that was lacking codecov for ``__main__.py`` and unnecessary :pr:`1293`
        * Codecov: round coverage up instead of down :pr:`1334`
        * Add DockerHub credentials to CI testing environment :pr:`1356`
        * Add DockerHub credentials to conda testing environment :pr:`1363`

.. warning::

    **Breaking Changes**
        * Renamed ``LabelLeakageDataCheck`` to ``TargetLeakageDataCheck`` :pr:`1319`
        * ``max_pipelines`` parameter has been removed from ``AutoMLSearch``. Please use ``max_iterations`` instead. :pr:`1264`
        * ``AutoMLSearch.search()`` will now log a warning if the input is not a ``Woodwork`` data structure (``pandas``, ``numpy``) :pr:`1299`
        * Make ``max_batches`` argument to ``AutoMLSearch.search`` public :pr:`1320`
        * Removed unused argument `feature_types` from AutoMLSearch.search :pr:`1062`

**v0.14.1 Sep. 29, 2020**
    * Enhancements
        * Updated partial dependence methods to support calculating numeric columns in a dataset with non-numeric columns :pr:`1150`
        * Added ``get_feature_names`` on ``OneHotEncoder`` :pr:`1193`
        * Added ``detect_problem_type`` to ``problem_type/utils.py`` to automatically detect the problem type given targets :pr:`1194`
        * Added LightGBM to ``AutoMLSearch`` :pr:`1199`
        * Updated ``scikit-learn`` and ``scikit-optimize`` to use latest versions - 0.23.2 and 0.8.1 respectively :pr:`1141`
        * Added ``__str__`` and ``__repr__`` for pipelines and components :pr:`1218`
        * Included internal target check for both training and validation data in ``AutoMLSearch`` :pr:`1226`
        * Added ``ProblemTypes.all_problem_types`` helper to get list of supported problem types :pr:`1219`
        * Added ``DecisionTreeClassifier`` and ``DecisionTreeRegressor`` classes :pr:`1223`
        * Added ``ProblemTypes.all_problem_types`` helper to get list of supported problem types :pr:`1219`
        * ``DataChecks`` can now be parametrized by passing a list of ``DataCheck`` classes and a parameter dictionary :pr:`1167`
        * Added first CV fold score as validation score in ``AutoMLSearch.rankings`` :pr:`1221`
        * Updated ``flake8`` configuration to enable linting on ``__init__.py`` files :pr:`1234`
        * Refined ``make_pipeline_from_components`` implementation :pr:`1204`
    * Fixes
        * Updated GitHub URL after migration to Alteryx GitHub org :pr:`1207`
        * Changed Problem Type enum to be more similar to the string name :pr:`1208`
        * Wrapped call to scikit-learn's partial dependence method in a ``try``/``finally`` block :pr:`1232`
    * Changes
        * Added ``allow_writing_files`` as a named argument to CatBoost estimators. :pr:`1202`
        * Added ``solver`` and ``multi_class`` as named arguments to ``LogisticRegressionClassifier`` :pr:`1202`
        * Replaced pipeline's ``._transform`` method to evaluate all the preprocessing steps of a pipeline with ``.compute_estimator_features`` :pr:`1231`
        * Changed default large dataset train/test splitting behavior :pr:`1205`
    * Documentation Changes
        * Included description of how to access the component instances and features for pipeline user guide :pr:`1163`
        * Updated API docs to refer to target as "target" instead of "labels" for non-classification tasks and minor docs cleanup :pr:`1160`
        * Added Class Imbalance Data Check to ``api_reference.rst`` :pr:`1190` :pr:`1200`
        * Added pipeline properties to API reference :pr:`1209`
        * Clarified what the objective parameter in AutoML is used for in AutoML API reference and AutoML user guide :pr:`1222`
        * Updated API docs to include ``skopt.space.Categorical`` option for component hyperparameter range definition :pr:`1228`
        * Added install documentation for ``libomp`` in order to use LightGBM on Mac :pr:`1233`
        * Improved description of ``max_iterations`` in documentation :pr:`1212`
        * Removed unused code from sphinx conf :pr:`1235`
    * Testing Changes

.. warning::

    **Breaking Changes**
        * ``DefaultDataChecks`` now accepts a ``problem_type`` parameter that must be specified :pr:`1167`
        * Pipeline's ``._transform`` method to evaluate all the preprocessing steps of a pipeline has been replaced with ``.compute_estimator_features`` :pr:`1231`
        * ``get_objectives`` has been renamed to ``get_core_objectives``. This function will now return a list of valid objective instances :pr:`1230`


**v0.13.2 Sep. 17, 2020**
    * Enhancements
        * Added ``output_format`` field to explain predictions functions :pr:`1107`
        * Modified ``get_objective`` and ``get_objectives`` to be able to return any objective in ``evalml.objectives`` :pr:`1132`
        * Added a ``return_instance`` boolean parameter to ``get_objective`` :pr:`1132`
        * Added ``ClassImbalanceDataCheck`` to determine whether target imbalance falls below a given threshold :pr:`1135`
        * Added label encoder to LightGBM for binary classification :pr:`1152`
        * Added labels for the row index of confusion matrix :pr:`1154`
        * Added ``AutoMLSearch`` object as another parameter in search callbacks :pr:`1156`
        * Added the corresponding probability threshold for each point displayed in ``graph_roc_curve`` :pr:`1161`
        * Added ``__eq__`` for ``ComponentBase`` and ``PipelineBase`` :pr:`1178`
        * Added support for multiclass classification for ``roc_curve`` :pr:`1164`
        * Added ``categories`` accessor to ``OneHotEncoder`` for listing the categories associated with a feature :pr:`1182`
        * Added utility function to create pipeline instances from a list of component instances :pr:`1176`
    * Fixes
        * Fixed XGBoost column names for partial dependence methods :pr:`1104`
        * Removed dead code validating column type from ``TextFeaturizer`` :pr:`1122`
        * Fixed issue where ``Imputer`` cannot fit when there is None in a categorical or boolean column :pr:`1144`
        * ``OneHotEncoder`` preserves the custom index in the input data :pr:`1146`
        * Fixed representation for ``ModelFamily`` :pr:`1165`
        * Removed duplicate ``nbsphinx`` dependency in ``dev-requirements.txt`` :pr:`1168`
        * Users can now pass in any valid kwargs to all estimators :pr:`1157`
        * Remove broken accessor ``OneHotEncoder.get_feature_names`` and unneeded base class :pr:`1179`
        * Removed LightGBM Estimator from AutoML models :pr:`1186`
    * Changes
        * Pinned ``scikit-optimize`` version to 0.7.4 :pr:`1136`
        * Removed ``tqdm`` as a dependency :pr:`1177`
        * Added lightgbm version 3.0.0 to ``latest_dependency_versions.txt`` :pr:`1185`
        * Rename ``max_pipelines`` to ``max_iterations`` :pr:`1169`
    * Documentation Changes
        * Fixed API docs for ``AutoMLSearch`` ``add_result_callback`` :pr:`1113`
        * Added a step to our release process for pushing our latest version to conda-forge :pr:`1118`
        * Added warning for missing ipywidgets dependency for using ``PipelineSearchPlots`` on Jupyterlab :pr:`1145`
        * Updated ``README.md`` example to load demo dataset :pr:`1151`
        * Swapped mapping of breast cancer targets in ``model_understanding.ipynb`` :pr:`1170`
    * Testing Changes
        * Added test confirming ``TextFeaturizer`` never outputs null values :pr:`1122`
        * Changed Python version of ``Update Dependencies`` action to 3.8.x :pr:`1137`
        * Fixed release notes check-in test for ``Update Dependencies`` actions :pr:`1172`

.. warning::

    **Breaking Changes**
        * ``get_objective`` will now return a class definition rather than an instance by default :pr:`1132`
        * Deleted ``OPTIONS`` dictionary in ``evalml.objectives.utils.py`` :pr:`1132`
        * If specifying an objective by string, the string must now match the objective's name field, case-insensitive :pr:`1132`
        * Passing "Cost Benefit Matrix", "Fraud Cost", "Lead Scoring", "Mean Squared Log Error",
            "Recall", "Recall Macro", "Recall Micro", "Recall Weighted", or "Root Mean Squared Log Error" to ``AutoMLSearch`` will now result in a ``ValueError``
            rather than an ``ObjectiveNotFoundError`` :pr:`1132`
        * Search callbacks ``start_iteration_callback`` and ``add_results_callback`` have changed to include a copy of the AutoMLSearch object as a third parameter :pr:`1156`
        * Deleted ``OneHotEncoder.get_feature_names`` method which had been broken for a while, in favor of pipelines' ``input_feature_names`` :pr:`1179`
        * Deleted empty base class ``CategoricalEncoder`` which ``OneHotEncoder`` component was inheriting from :pr:`1176`
        * Results from ``roc_curve`` will now return as a list of dictionaries with each dictionary representing a class :pr:`1164`
        * ``max_pipelines`` now raises a ``DeprecationWarning`` and will be removed in the next release. ``max_iterations`` should be used instead. :pr:`1169`


**v0.13.1 Aug. 25, 2020**
    * Enhancements
        * Added Cost-Benefit Matrix objective for binary classification :pr:`1038`
        * Split ``fill_value`` into ``categorical_fill_value`` and ``numeric_fill_value`` for Imputer :pr:`1019`
        * Added ``explain_predictions`` and ``explain_predictions_best_worst`` for explaining multiple predictions with SHAP :pr:`1016`
        * Added new LSA component for text featurization :pr:`1022`
        * Added guide on installing with conda :pr:`1041`
        * Added a “cost-benefit curve” util method to graph cost-benefit matrix scores vs. binary classification thresholds :pr:`1081`
        * Standardized error when calling transform/predict before fit for pipelines :pr:`1048`
        * Added ``percent_better_than_baseline`` to AutoML search rankings and full rankings table :pr:`1050`
        * Added one-way partial dependence and partial dependence plots :pr:`1079`
        * Added "Feature Value" column to prediction explanation reports. :pr:`1064`
        * Added LightGBM classification estimator :pr:`1082`, :pr:`1114`
        * Added ``max_batches`` parameter to ``AutoMLSearch`` :pr:`1087`
    * Fixes
        * Updated ``TextFeaturizer`` component to no longer require an internet connection to run :pr:`1022`
        * Fixed non-deterministic element of ``TextFeaturizer`` transformations :pr:`1022`
        * Added a StandardScaler to all ElasticNet pipelines :pr:`1065`
        * Updated cost-benefit matrix to normalize score :pr:`1099`
        * Fixed logic in ``calculate_percent_difference`` so that it can handle negative values :pr:`1100`
    * Changes
        * Added ``needs_fitting`` property to ``ComponentBase`` :pr:`1044`
        * Updated references to data types to use datatype lists defined in ``evalml.utils.gen_utils`` :pr:`1039`
        * Remove maximum version limit for SciPy dependency :pr:`1051`
        * Moved ``all_components`` and other component importers into runtime methods :pr:`1045`
        * Consolidated graphing utility methods under ``evalml.utils.graph_utils`` :pr:`1060`
        * Made slight tweaks to how ``TextFeaturizer`` uses ``featuretools``, and did some refactoring of that and of LSA :pr:`1090`
        * Changed ``show_all_features`` parameter into ``importance_threshold``, which allows for thresholding feature importance :pr:`1097`, :pr:`1103`
    * Documentation Changes
        * Update ``setup.py`` URL to point to the github repo :pr:`1037`
        * Added tutorial for using the cost-benefit matrix objective :pr:`1088`
        * Updated ``model_understanding.ipynb`` to include documentation for using plotly on Jupyter Lab :pr:`1108`
    * Testing Changes
        * Refactor CircleCI tests to use matrix jobs (:pr:`1043`)
        * Added a test to check that all test directories are included in evalml package :pr:`1054`


.. warning::

    **Breaking Changes**
        * ``confusion_matrix`` and ``normalize_confusion_matrix`` have been moved to ``evalml.utils`` :pr:`1038`
        * All graph utility methods previously under ``evalml.pipelines.graph_utils`` have been moved to ``evalml.utils.graph_utils`` :pr:`1060`


**v0.12.2 Aug. 6, 2020**
    * Enhancements
        * Add save/load method to components :pr:`1023`
        * Expose pickle ``protocol`` as optional arg to save/load :pr:`1023`
        * Updated estimators used in AutoML to include ExtraTrees and ElasticNet estimators :pr:`1030`
    * Fixes
    * Changes
        * Removed ``DeprecationWarning`` for ``SimpleImputer`` :pr:`1018`
    * Documentation Changes
        * Add note about version numbers to release process docs :pr:`1034`
    * Testing Changes
        * Test files are now included in the evalml package :pr:`1029`


**v0.12.0 Aug. 3, 2020**
    * Enhancements
        * Added string and categorical targets support for binary and multiclass pipelines and check for numeric targets for ``DetectLabelLeakage`` data check :pr:`932`
        * Added clear exception for regression pipelines if target datatype is string or categorical :pr:`960`
        * Added target column names and class labels in ``predict`` and ``predict_proba`` output for pipelines :pr:`951`
        * Added ``_compute_shap_values`` and ``normalize_values`` to ``pipelines/explanations`` module :pr:`958`
        * Added ``explain_prediction`` feature which explains single predictions with SHAP :pr:`974`
        * Added Imputer to allow different imputation strategies for numerical and categorical dtypes :pr:`991`
        * Added support for configuring logfile path using env var, and don't create logger if there are filesystem errors :pr:`975`
        * Updated catboost estimators' default parameters and automl hyperparameter ranges to speed up fit time :pr:`998`
    * Fixes
        * Fixed ReadtheDocs warning failure regarding embedded gif :pr:`943`
        * Removed incorrect parameter passed to pipeline classes in ``_add_baseline_pipelines`` :pr:`941`
        * Added universal error for calling ``predict``, ``predict_proba``, ``transform``, and ``feature_importances`` before fitting :pr:`969`, :pr:`994`
        * Made ``TextFeaturizer`` component and pip dependencies ``featuretools`` and ``nlp_primitives`` optional :pr:`976`
        * Updated imputation strategy in automl to no longer limit impute strategy to ``most_frequent`` for all features if there are any categorical columns :pr:`991`
        * Fixed ``UnboundLocalError`` for ``cv_pipeline`` when automl search errors :pr:`996`
        * Fixed ``Imputer`` to reset dataframe index to preserve behavior expected from  ``SimpleImputer`` :pr:`1009`
    * Changes
        * Moved ``get_estimators`` to ``evalml.pipelines.components.utils`` :pr:`934`
        * Modified Pipelines to raise ``PipelineScoreError`` when they encounter an error during scoring :pr:`936`
        * Moved ``evalml.model_families.list_model_families`` to ``evalml.pipelines.components.allowed_model_families`` :pr:`959`
        * Renamed ``DateTimeFeaturization`` to ``DateTimeFeaturizer`` :pr:`977`
        * Added check to stop search and raise an error if all pipelines in a batch return NaN scores :pr:`1015`
    * Documentation Changes
        * Updated ``README.md`` :pr:`963`
        * Reworded message when errors are returned from data checks in search :pr:`982`
        * Added section on understanding model predictions with ``explain_prediction`` to User Guide :pr:`981`
        * Added a section to the user guide and api reference about how XGBoost and CatBoost are not fully supported. :pr:`992`
        * Added custom components section in user guide :pr:`993`
        * Updated FAQ section formatting :pr:`997`
        * Updated release process documentation :pr:`1003`
    * Testing Changes
        * Moved ``predict_proba`` and ``predict`` tests regarding string / categorical targets to ``test_pipelines.py`` :pr:`972`
        * Fixed dependency update bot by updating python version to 3.7 to avoid frequent github version updates :pr:`1002`


.. warning::

    **Breaking Changes**
        * ``get_estimators`` has been moved to ``evalml.pipelines.components.utils`` (previously was under ``evalml.pipelines.utils``) :pr:`934`
        * Removed the ``raise_errors`` flag in AutoML search. All errors during pipeline evaluation will be caught and logged. :pr:`936`
        * ``evalml.model_families.list_model_families`` has been moved to ``evalml.pipelines.components.allowed_model_families`` :pr:`959`
        * ``TextFeaturizer``: the ``featuretools`` and ``nlp_primitives`` packages must be installed after installing evalml in order to use this component :pr:`976`
        * Renamed ``DateTimeFeaturization`` to ``DateTimeFeaturizer`` :pr:`977`


**v0.11.2 July 16, 2020**
    * Enhancements
        * Added ``NoVarianceDataCheck`` to ``DefaultDataChecks`` :pr:`893`
        * Added text processing and featurization component ``TextFeaturizer`` :pr:`913`, :pr:`924`
        * Added additional checks to ``InvalidTargetDataCheck`` to handle invalid target data types :pr:`929`
        * ``AutoMLSearch`` will now handle ``KeyboardInterrupt`` and prompt user for confirmation :pr:`915`
    * Fixes
        * Makes automl results a read-only property :pr:`919`
    * Changes
        * Deleted static pipelines and refactored tests involving static pipelines, removed ``all_pipelines()`` and ``get_pipelines()`` :pr:`904`
        * Moved ``list_model_families`` to ``evalml.model_family.utils`` :pr:`903`
        * Updated ``all_pipelines``, ``all_estimators``, ``all_components`` to use the same mechanism for dynamically generating their elements :pr:`898`
        * Rename ``master`` branch to ``main`` :pr:`918`
        * Add pypi release github action :pr:`923`
        * Updated ``AutoMLSearch.search`` stdout output and logging and removed tqdm progress bar :pr:`921`
        * Moved automl config checks previously in ``search()`` to init :pr:`933`
    * Documentation Changes
        * Reorganized and rewrote documentation :pr:`937`
        * Updated to use pydata sphinx theme :pr:`937`
        * Updated docs to use ``release_notes`` instead of ``changelog`` :pr:`942`
    * Testing Changes
        * Cleaned up fixture names and usages in tests :pr:`895`


.. warning::

    **Breaking Changes**
        * ``list_model_families`` has been moved to ``evalml.model_family.utils`` (previously was under ``evalml.pipelines.utils``) :pr:`903`
        * ``get_estimators`` has been moved to ``evalml.pipelines.components.utils`` (previously was under ``evalml.pipelines.utils``) :pr:`934`
        * Static pipeline definitions have been removed, but similar pipelines can still be constructed via creating an instance of ``PipelineBase`` :pr:`904`
        * ``all_pipelines()`` and ``get_pipelines()`` utility methods have been removed :pr:`904`


**v0.11.0 June 30, 2020**
    * Enhancements
        * Added multiclass support for ROC curve graphing :pr:`832`
        * Added preprocessing component to drop features whose percentage of NaN values exceeds a specified threshold :pr:`834`
        * Added data check to check for problematic target labels :pr:`814`
        * Added PerColumnImputer that allows imputation strategies per column :pr:`824`
        * Added transformer to drop specific columns :pr:`827`
        * Added support for ``categories``, ``handle_error``, and ``drop`` parameters in ``OneHotEncoder`` :pr:`830` :pr:`897`
        * Added preprocessing component to handle DateTime columns featurization :pr:`838`
        * Added ability to clone pipelines and components :pr:`842`
        * Define getter method for component ``parameters`` :pr:`847`
        * Added utility methods to calculate and graph permutation importances :pr:`860`, :pr:`880`
        * Added new utility functions necessary for generating dynamic preprocessing pipelines :pr:`852`
        * Added kwargs to all components :pr:`863`
        * Updated ``AutoSearchBase`` to use dynamically generated preprocessing pipelines :pr:`870`
        * Added SelectColumns transformer :pr:`873`
        * Added ability to evaluate additional pipelines for automl search :pr:`874`
        * Added ``default_parameters`` class property to components and pipelines :pr:`879`
        * Added better support for disabling data checks in automl search :pr:`892`
        * Added ability to save and load AutoML objects to file :pr:`888`
        * Updated ``AutoSearchBase.get_pipelines`` to return an untrained pipeline instance :pr:`876`
        * Saved learned binary classification thresholds in automl results cv data dict :pr:`876`
    * Fixes
        * Fixed bug where SimpleImputer cannot handle dropped columns :pr:`846`
        * Fixed bug where PerColumnImputer cannot handle dropped columns :pr:`855`
        * Enforce requirement that builtin components save all inputted values in their parameters dict :pr:`847`
        * Don't list base classes in ``all_components`` output :pr:`847`
        * Standardize all components to output pandas data structures, and accept either pandas or numpy :pr:`853`
        * Fixed rankings and full_rankings error when search has not been run :pr:`894`
    * Changes
        * Update ``all_pipelines`` and ``all_components`` to try initializing pipelines/components, and on failure exclude them :pr:`849`
        * Refactor ``handle_components`` to ``handle_components_class``, standardize to ``ComponentBase`` subclass instead of instance :pr:`850`
        * Refactor "blacklist"/"whitelist" to "allow"/"exclude" lists :pr:`854`
        * Replaced ``AutoClassificationSearch`` and ``AutoRegressionSearch`` with ``AutoMLSearch`` :pr:`871`
        * Renamed feature_importances and permutation_importances methods to use singular names (feature_importance and permutation_importance) :pr:`883`
        * Updated ``automl`` default data splitter to train/validation split for large datasets :pr:`877`
        * Added open source license, update some repo metadata :pr:`887`
        * Removed dead code in ``_get_preprocessing_components`` :pr:`896`
    * Documentation Changes
        * Fix some typos and update the EvalML logo :pr:`872`
    * Testing Changes
        * Update the changelog check job to expect the new branching pattern for the deps update bot :pr:`836`
        * Check that all components output pandas datastructures, and can accept either pandas or numpy :pr:`853`
        * Replaced ``AutoClassificationSearch`` and ``AutoRegressionSearch`` with ``AutoMLSearch`` :pr:`871`


.. warning::

    **Breaking Changes**
        * Pipelines' static ``component_graph`` field must contain either ``ComponentBase`` subclasses or ``str``, instead of ``ComponentBase`` subclass instances :pr:`850`
        * Rename ``handle_component`` to ``handle_component_class``. Now standardizes to ``ComponentBase`` subclasses instead of ``ComponentBase`` subclass instances :pr:`850`
        * Renamed automl's ``cv`` argument to ``data_split`` :pr:`877`
        * Pipelines' and classifiers' ``feature_importances`` is renamed ``feature_importance``, ``graph_feature_importances`` is renamed ``graph_feature_importance`` :pr:`883`
        * Passing ``data_checks=None`` to automl search will not perform any data checks as opposed to default checks. :pr:`892`
        * Pipelines to search for in AutoML are now determined automatically, rather than using the statically-defined pipeline classes. :pr:`870`
        * Updated ``AutoSearchBase.get_pipelines`` to return an untrained pipeline instance, instead of one which happened to be trained on the final cross-validation fold :pr:`876`


**v0.10.0 May 29, 2020**
    * Enhancements
        * Added baseline models for classification and regression, add functionality to calculate baseline models before searching in AutoML :pr:`746`
        * Port over highly-null guardrail as a data check and define ``DefaultDataChecks`` and ``DisableDataChecks`` classes :pr:`745`
        * Update ``Tuner`` classes to work directly with pipeline parameters dicts instead of flat parameter lists :pr:`779`
        * Add Elastic Net as a pipeline option :pr:`812`
        * Added new Pipeline option ``ExtraTrees`` :pr:`790`
        * Added precicion-recall curve metrics and plot for binary classification problems in ``evalml.pipeline.graph_utils`` :pr:`794`
        * Update the default automl algorithm to search in batches, starting with default parameters for each pipeline and iterating from there :pr:`793`
        * Added ``AutoMLAlgorithm`` class and ``IterativeAlgorithm`` impl, separated from ``AutoSearchBase`` :pr:`793`
    * Fixes
        * Update pipeline ``score`` to return ``nan`` score for any objective which throws an exception during scoring :pr:`787`
        * Fixed bug introduced in :pr:`787` where binary classification metrics requiring predicted probabilities error in scoring :pr:`798`
        * CatBoost and XGBoost classifiers and regressors can no longer have a learning rate of 0 :pr:`795`
    * Changes
        * Cleanup pipeline ``score`` code, and cleanup codecov :pr:`711`
        * Remove ``pass`` for abstract methods for codecov :pr:`730`
        * Added __str__ for AutoSearch object :pr:`675`
        * Add util methods to graph ROC and confusion matrix :pr:`720`
        * Refactor ``AutoBase`` to ``AutoSearchBase`` :pr:`758`
        * Updated AutoBase with ``data_checks`` parameter, removed previous ``detect_label_leakage`` parameter, and added functionality to run data checks before search in AutoML :pr:`765`
        * Updated our logger to use Python's logging utils :pr:`763`
        * Refactor most of ``AutoSearchBase._do_iteration`` impl into ``AutoSearchBase._evaluate`` :pr:`762`
        * Port over all guardrails to use the new DataCheck API :pr:`789`
        * Expanded ``import_or_raise`` to catch all exceptions :pr:`759`
        * Adds RMSE, MSLE, RMSLE as standard metrics :pr:`788`
        * Don't allow ``Recall`` to be used as an objective for AutoML :pr:`784`
        * Removed feature selection from pipelines :pr:`819`
        * Update default estimator parameters to make automl search faster and more accurate :pr:`793`
    * Documentation Changes
        * Add instructions to freeze ``master`` on ``release.md`` :pr:`726`
        * Update release instructions with more details :pr:`727` :pr:`733`
        * Add objective base classes to API reference :pr:`736`
        * Fix components API to match other modules :pr:`747`
    * Testing Changes
        * Delete codecov yml, use codecov.io's default :pr:`732`
        * Added unit tests for fraud cost, lead scoring, and standard metric objectives :pr:`741`
        * Update codecov client :pr:`782`
        * Updated AutoBase __str__ test to include no parameters case :pr:`783`
        * Added unit tests for ``ExtraTrees`` pipeline :pr:`790`
        * If codecov fails to upload, fail build :pr:`810`
        * Updated Python version of dependency action :pr:`816`
        * Update the dependency update bot to use a suffix when creating branches :pr:`817`

.. warning::

    **Breaking Changes**
        * The ``detect_label_leakage`` parameter for AutoML classes has been removed and replaced by a ``data_checks`` parameter :pr:`765`
        * Moved ROC and confusion matrix methods from ``evalml.pipeline.plot_utils`` to ``evalml.pipeline.graph_utils`` :pr:`720`
        * ``Tuner`` classes require a pipeline hyperparameter range dict as an init arg instead of a space definition :pr:`779`
        * ``Tuner.propose`` and ``Tuner.add`` work directly with pipeline parameters dicts instead of flat parameter lists :pr:`779`
        * ``PipelineBase.hyperparameters`` and ``custom_hyperparameters`` use pipeline parameters dict format instead of being represented as a flat list :pr:`779`
        * All guardrail functions previously under ``evalml.guardrails.utils`` will be removed and replaced by data checks :pr:`789`
        * ``Recall`` disallowed as an objective for AutoML :pr:`784`
        * ``AutoSearchBase`` parameter ``tuner`` has been renamed to ``tuner_class`` :pr:`793`
        * ``AutoSearchBase`` parameter ``possible_pipelines`` and ``possible_model_families`` have been renamed to ``allowed_pipelines`` and ``allowed_model_families`` :pr:`793`


**v0.9.0 Apr. 27, 2020**
    * Enhancements
        * Added ``Accuracy`` as an standard objective :pr:`624`
        * Added verbose parameter to load_fraud :pr:`560`
        * Added Balanced Accuracy metric for binary, multiclass :pr:`612` :pr:`661`
        * Added XGBoost regressor and XGBoost regression pipeline :pr:`666`
        * Added ``Accuracy`` metric for multiclass :pr:`672`
        * Added objective name in ``AutoBase.describe_pipeline`` :pr:`686`
        * Added ``DataCheck`` and ``DataChecks``, ``Message`` classes and relevant subclasses :pr:`739`
    * Fixes
        * Removed direct access to ``cls.component_graph`` :pr:`595`
        * Add testing files to .gitignore :pr:`625`
        * Remove circular dependencies from ``Makefile`` :pr:`637`
        * Add error case for ``normalize_confusion_matrix()`` :pr:`640`
        * Fixed ``XGBoostClassifier`` and ``XGBoostRegressor`` bug with feature names that contain [, ], or < :pr:`659`
        * Update ``make_pipeline_graph`` to not accidentally create empty file when testing if path is valid :pr:`649`
        * Fix pip installation warning about docsutils version, from boto dependency :pr:`664`
        * Removed zero division warning for F1/precision/recall metrics :pr:`671`
        * Fixed ``summary`` for pipelines without estimators :pr:`707`
    * Changes
        * Updated default objective for binary/multiclass classification to log loss :pr:`613`
        * Created classification and regression pipeline subclasses and removed objective as an attribute of pipeline classes :pr:`405`
        * Changed the output of ``score`` to return one dictionary :pr:`429`
        * Created binary and multiclass objective subclasses :pr:`504`
        * Updated objectives API :pr:`445`
        * Removed call to ``get_plot_data`` from AutoML :pr:`615`
        * Set ``raise_error`` to default to True for AutoML classes :pr:`638`
        * Remove unnecessary "u" prefixes on some unicode strings :pr:`641`
        * Changed one-hot encoder to return uint8 dtypes instead of ints :pr:`653`
        * Pipeline ``_name`` field changed to ``custom_name`` :pr:`650`
        * Removed ``graphs.py`` and moved methods into ``PipelineBase`` :pr:`657`, :pr:`665`
        * Remove s3fs as a dev dependency :pr:`664`
        * Changed requirements-parser to be a core dependency :pr:`673`
        * Replace ``supported_problem_types`` field on pipelines with ``problem_type`` attribute on base classes :pr:`678`
        * Changed AutoML to only show best results for a given pipeline template in ``rankings``, added ``full_rankings`` property to show all :pr:`682`
        * Update ``ModelFamily`` values: don't list xgboost/catboost as classifiers now that we have regression pipelines for them :pr:`677`
        * Changed AutoML's ``describe_pipeline`` to get problem type from pipeline instead :pr:`685`
        * Standardize ``import_or_raise`` error messages :pr:`683`
        * Updated argument order of objectives to align with sklearn's :pr:`698`
        * Renamed ``pipeline.feature_importance_graph`` to ``pipeline.graph_feature_importances`` :pr:`700`
        * Moved ROC and confusion matrix methods to ``evalml.pipelines.plot_utils`` :pr:`704`
        * Renamed ``MultiClassificationObjective`` to ``MulticlassClassificationObjective``, to align with pipeline naming scheme :pr:`715`
    * Documentation Changes
        * Fixed some sphinx warnings :pr:`593`
        * Fixed docstring for ``AutoClassificationSearch`` with correct command :pr:`599`
        * Limit readthedocs formats to pdf, not htmlzip and epub :pr:`594` :pr:`600`
        * Clean up objectives API documentation :pr:`605`
        * Fixed function on Exploring search results page :pr:`604`
        * Update release process doc :pr:`567`
        * ``AutoClassificationSearch`` and ``AutoRegressionSearch`` show inherited methods in API reference :pr:`651`
        * Fixed improperly formatted code in breaking changes for changelog :pr:`655`
        * Added configuration to treat Sphinx warnings as errors :pr:`660`
        * Removed separate plotting section for pipelines in API reference :pr:`657`, :pr:`665`
        * Have leads example notebook load S3 files using https, so we can delete s3fs dev dependency :pr:`664`
        * Categorized components in API reference and added descriptions for each category :pr:`663`
        * Fixed Sphinx warnings about ``BalancedAccuracy`` objective :pr:`669`
        * Updated API reference to include missing components and clean up pipeline docstrings :pr:`689`
        * Reorganize API ref, and clarify pipeline sub-titles :pr:`688`
        * Add and update preprocessing utils in API reference :pr:`687`
        * Added inheritance diagrams to API reference :pr:`695`
        * Documented which default objective AutoML optimizes for :pr:`699`
        * Create seperate install page :pr:`701`
        * Include more utils in API ref, like ``import_or_raise`` :pr:`704`
        * Add more color to pipeline documentation :pr:`705`
    * Testing Changes
        * Matched install commands of ``check_latest_dependencies`` test and it's GitHub action :pr:`578`
        * Added Github app to auto assign PR author as assignee :pr:`477`
        * Removed unneeded conda installation of xgboost in windows checkin tests :pr:`618`
        * Update graph tests to always use tmpfile dir :pr:`649`
        * Changelog checkin test workaround for release PRs: If 'future release' section is empty of PR refs, pass check :pr:`658`
        * Add changelog checkin test exception for ``dep-update`` branch :pr:`723`

.. warning::

    **Breaking Changes**

    * Pipelines will now no longer take an objective parameter during instantiation, and will no longer have an objective attribute.
    * ``fit()`` and ``predict()`` now use an optional ``objective`` parameter, which is only used in binary classification pipelines to fit for a specific objective.
    * ``score()`` will now use a required ``objectives`` parameter that is used to determine all the objectives to score on. This differs from the previous behavior, where the pipeline's objective was scored on regardless.
    * ``score()`` will now return one dictionary of all objective scores.
    * ``ROC`` and ``ConfusionMatrix`` plot methods via ``Auto(*).plot`` have been removed by :pr:`615` and are replaced by ``roc_curve`` and ``confusion_matrix`` in ``evamlm.pipelines.plot_utils`` in :pr:`704`
    * ``normalize_confusion_matrix`` has been moved to ``evalml.pipelines.plot_utils`` :pr:`704`
    * Pipelines ``_name`` field changed to ``custom_name``
    * Pipelines ``supported_problem_types`` field is removed because it is no longer necessary :pr:`678`
    * Updated argument order of objectives' ``objective_function`` to align with sklearn :pr:`698`
    * ``pipeline.feature_importance_graph`` has been renamed to ``pipeline.graph_feature_importances`` in :pr:`700`
    * Removed unsupported ``MSLE`` objective :pr:`704`


**v0.8.0 Apr. 1, 2020**
    * Enhancements
        * Add normalization option and information to confusion matrix :pr:`484`
        * Add util function to drop rows with NaN values :pr:`487`
        * Renamed ``PipelineBase.name`` as ``PipelineBase.summary`` and redefined ``PipelineBase.name`` as class property :pr:`491`
        * Added access to parameters in Pipelines with ``PipelineBase.parameters`` (used to be return of ``PipelineBase.describe``) :pr:`501`
        * Added ``fill_value`` parameter for ``SimpleImputer`` :pr:`509`
        * Added functionality to override component hyperparameters and made pipelines take hyperparemeters from components :pr:`516`
        * Allow ``numpy.random.RandomState`` for random_state parameters :pr:`556`
    * Fixes
        * Removed unused dependency ``matplotlib``, and move ``category_encoders`` to test reqs :pr:`572`
    * Changes
        * Undo version cap in XGBoost placed in :pr:`402` and allowed all released of XGBoost :pr:`407`
        * Support pandas 1.0.0 :pr:`486`
        * Made all references to the logger static :pr:`503`
        * Refactored ``model_type`` parameter for components and pipelines to ``model_family`` :pr:`507`
        * Refactored ``problem_types`` for pipelines and components into ``supported_problem_types`` :pr:`515`
        * Moved ``pipelines/utils.save_pipeline`` and ``pipelines/utils.load_pipeline`` to ``PipelineBase.save`` and ``PipelineBase.load`` :pr:`526`
        * Limit number of categories encoded by ``OneHotEncoder`` :pr:`517`
    * Documentation Changes
        * Updated API reference to remove ``PipelinePlot`` and added moved ``PipelineBase`` plotting methods :pr:`483`
        * Add code style and github issue guides :pr:`463` :pr:`512`
        * Updated API reference for to surface class variables for pipelines and components :pr:`537`
        * Fixed README documentation link :pr:`535`
        * Unhid PR references in changelog :pr:`656`
    * Testing Changes
        * Added automated dependency check PR :pr:`482`, :pr:`505`
        * Updated automated dependency check comment :pr:`497`
        * Have build_docs job use python executor, so that env vars are set properly :pr:`547`
        * Added simple test to make sure ``OneHotEncoder``'s top_n works with large number of categories :pr:`552`
        * Run windows unit tests on PRs :pr:`557`


.. warning::

    **Breaking Changes**

    * ``AutoClassificationSearch`` and ``AutoRegressionSearch``'s ``model_types`` parameter has been refactored into ``allowed_model_families``
    * ``ModelTypes`` enum has been changed to ``ModelFamily``
    * Components and Pipelines now have a ``model_family`` field instead of ``model_type``
    * ``get_pipelines`` utility function now accepts ``model_families`` as an argument instead of ``model_types``
    * ``PipelineBase.name`` no longer returns structure of pipeline and has been replaced by ``PipelineBase.summary``
    * ``PipelineBase.problem_types`` and ``Estimator.problem_types`` has been renamed to ``supported_problem_types``
    * ``pipelines/utils.save_pipeline`` and ``pipelines/utils.load_pipeline`` moved to ``PipelineBase.save`` and ``PipelineBase.load``


**v0.7.0 Mar. 9, 2020**
    * Enhancements
        * Added emacs buffers to .gitignore :pr:`350`
        * Add CatBoost (gradient-boosted trees) classification and regression components and pipelines :pr:`247`
        * Added Tuner abstract base class :pr:`351`
        * Added ``n_jobs`` as parameter for ``AutoClassificationSearch`` and ``AutoRegressionSearch`` :pr:`403`
        * Changed colors of confusion matrix to shades of blue and updated axis order to match scikit-learn's :pr:`426`
        * Added ``PipelineBase`` ``.graph`` and ``.feature_importance_graph`` methods, moved from previous location :pr:`423`
        * Added support for python 3.8 :pr:`462`
    * Fixes
        * Fixed ROC and confusion matrix plots not being calculated if user passed own additional_objectives :pr:`276`
        * Fixed ReadtheDocs ``FileNotFoundError`` exception for fraud dataset :pr:`439`
    * Changes
        * Added ``n_estimators`` as a tunable parameter for XGBoost :pr:`307`
        * Remove unused parameter ``ObjectiveBase.fit_needs_proba`` :pr:`320`
        * Remove extraneous parameter ``component_type`` from all components :pr:`361`
        * Remove unused ``rankings.csv`` file :pr:`397`
        * Downloaded demo and test datasets so unit tests can run offline :pr:`408`
        * Remove ``_needs_fitting`` attribute from Components :pr:`398`
        * Changed plot.feature_importance to show only non-zero feature importances by default, added optional parameter to show all :pr:`413`
        * Refactored ``PipelineBase`` to take in parameter dictionary and moved pipeline metadata to class attribute :pr:`421`
        * Dropped support for Python 3.5 :pr:`438`
        * Removed unused ``apply.py`` file :pr:`449`
        * Clean up ``requirements.txt`` to remove unused deps :pr:`451`
        * Support installation without all required dependencies :pr:`459`
    * Documentation Changes
        * Update release.md with instructions to release to internal license key :pr:`354`
    * Testing Changes
        * Added tests for utils (and moved current utils to gen_utils) :pr:`297`
        * Moved XGBoost install into it's own separate step on Windows using Conda :pr:`313`
        * Rewind pandas version to before 1.0.0, to diagnose test failures for that version :pr:`325`
        * Added dependency update checkin test :pr:`324`
        * Rewind XGBoost version to before 1.0.0 to diagnose test failures for that version :pr:`402`
        * Update dependency check to use a whitelist :pr:`417`
        * Update unit test jobs to not install dev deps :pr:`455`

.. warning::

    **Breaking Changes**

    * Python 3.5 will not be actively supported.

**v0.6.0 Dec. 16, 2019**
    * Enhancements
        * Added ability to create a plot of feature importances :pr:`133`
        * Add early stopping to AutoML using patience and tolerance parameters :pr:`241`
        * Added ROC and confusion matrix metrics and plot for classification problems and introduce PipelineSearchPlots class :pr:`242`
        * Enhanced AutoML results with search order :pr:`260`
        * Added utility function to show system and environment information :pr:`300`
    * Fixes
        * Lower botocore requirement :pr:`235`
        * Fixed decision_function calculation for ``FraudCost`` objective :pr:`254`
        * Fixed return value of ``Recall`` metrics :pr:`264`
        * Components return ``self`` on fit :pr:`289`
    * Changes
        * Renamed automl classes to ``AutoRegressionSearch`` and ``AutoClassificationSearch`` :pr:`287`
        * Updating demo datasets to retain column names :pr:`223`
        * Moving pipeline visualization to ``PipelinePlot`` class :pr:`228`
        * Standarizing inputs as ``pd.Dataframe`` / ``pd.Series`` :pr:`130`
        * Enforcing that pipelines must have an estimator as last component :pr:`277`
        * Added ``ipywidgets`` as a dependency in ``requirements.txt`` :pr:`278`
        * Added Random and Grid Search Tuners :pr:`240`
    * Documentation Changes
        * Adding class properties to API reference :pr:`244`
        * Fix and filter FutureWarnings from scikit-learn :pr:`249`, :pr:`257`
        * Adding Linear Regression to API reference and cleaning up some Sphinx warnings :pr:`227`
    * Testing Changes
        * Added support for testing on Windows with CircleCI :pr:`226`
        * Added support for doctests :pr:`233`

.. warning::

    **Breaking Changes**

    * The ``fit()`` method for ``AutoClassifier`` and ``AutoRegressor`` has been renamed to ``search()``.
    * ``AutoClassifier`` has been renamed to ``AutoClassificationSearch``
    * ``AutoRegressor`` has been renamed to ``AutoRegressionSearch``
    * ``AutoClassificationSearch.results`` and ``AutoRegressionSearch.results`` now is a dictionary with ``pipeline_results`` and ``search_order`` keys. ``pipeline_results`` can be used to access a dictionary that is identical to the old ``.results`` dictionary. Whereas, ``search_order`` returns a list of the search order in terms of ``pipeline_id``.
    * Pipelines now require an estimator as the last component in ``component_list``. Slicing pipelines now throws an ``NotImplementedError`` to avoid returning pipelines without an estimator.

**v0.5.2 Nov. 18, 2019**
    * Enhancements
        * Adding basic pipeline structure visualization :pr:`211`
    * Documentation Changes
        * Added notebooks to build process :pr:`212`

**v0.5.1 Nov. 15, 2019**
    * Enhancements
        * Added basic outlier detection guardrail :pr:`151`
        * Added basic ID column guardrail :pr:`135`
        * Added support for unlimited pipelines with a ``max_time`` limit :pr:`70`
        * Updated .readthedocs.yaml to successfully build :pr:`188`
    * Fixes
        * Removed MSLE from default additional objectives :pr:`203`
        * Fixed ``random_state`` passed in pipelines :pr:`204`
        * Fixed slow down in RFRegressor :pr:`206`
    * Changes
        * Pulled information for describe_pipeline from pipeline's new describe method :pr:`190`
        * Refactored pipelines :pr:`108`
        * Removed guardrails from Auto(*) :pr:`202`, :pr:`208`
    * Documentation Changes
        * Updated documentation to show ``max_time`` enhancements :pr:`189`
        * Updated release instructions for RTD :pr:`193`
        * Added notebooks to build process :pr:`212`
        * Added contributing instructions :pr:`213`
        * Added new content :pr:`222`

**v0.5.0 Oct. 29, 2019**
    * Enhancements
        * Added basic one hot encoding :pr:`73`
        * Use enums for model_type :pr:`110`
        * Support for splitting regression datasets :pr:`112`
        * Auto-infer multiclass classification :pr:`99`
        * Added support for other units in ``max_time`` :pr:`125`
        * Detect highly null columns :pr:`121`
        * Added additional regression objectives :pr:`100`
        * Show an interactive iteration vs. score plot when using fit() :pr:`134`
    * Fixes
        * Reordered ``describe_pipeline`` :pr:`94`
        * Added type check for ``model_type`` :pr:`109`
        * Fixed ``s`` units when setting string ``max_time`` :pr:`132`
        * Fix objectives not appearing in API documentation :pr:`150`
    * Changes
        * Reorganized tests :pr:`93`
        * Moved logging to its own module :pr:`119`
        * Show progress bar history :pr:`111`
        * Using ``cloudpickle`` instead of pickle to allow unloading of custom objectives :pr:`113`
        * Removed render.py :pr:`154`
    * Documentation Changes
        * Update release instructions :pr:`140`
        * Include additional_objectives parameter :pr:`124`
        * Added Changelog :pr:`136`
    * Testing Changes
        * Code coverage :pr:`90`
        * Added CircleCI tests for other Python versions :pr:`104`
        * Added doc notebooks as tests :pr:`139`
        * Test metadata for CircleCI and 2 core parallelism :pr:`137`

**v0.4.1 Sep. 16, 2019**
    * Enhancements
        * Added AutoML for classification and regressor using Autobase and Skopt :pr:`7` :pr:`9`
        * Implemented standard classification and regression metrics :pr:`7`
        * Added logistic regression, random forest, and XGBoost pipelines :pr:`7`
        * Implemented support for custom objectives :pr:`15`
        * Feature importance for pipelines :pr:`18`
        * Serialization for pipelines :pr:`19`
        * Allow fitting on objectives for optimal threshold :pr:`27`
        * Added detect label leakage :pr:`31`
        * Implemented callbacks :pr:`42`
        * Allow for multiclass classification :pr:`21`
        * Added support for additional objectives :pr:`79`
    * Fixes
        * Fixed feature selection in pipelines :pr:`13`
        * Made ``random_seed`` usage consistent :pr:`45`
    * Documentation Changes
        * Documentation Changes
        * Added docstrings :pr:`6`
        * Created notebooks for docs :pr:`6`
        * Initialized readthedocs EvalML :pr:`6`
        * Added favicon :pr:`38`
    * Testing Changes
        * Added testing for loading data :pr:`39`

**v0.2.0 Aug. 13, 2019**
    * Enhancements
        * Created fraud detection objective :pr:`4`

**v0.1.0 July. 31, 2019**
    * *First Release*
    * Enhancements
        * Added lead scoring objecitve :pr:`1`
        * Added basic classifier :pr:`1`
    * Documentation Changes
        * Initialized Sphinx for docs :pr:`1`<|MERGE_RESOLUTION|>--- conflicted
+++ resolved
@@ -5,12 +5,9 @@
         * Move black to regular dependency and use it for ``generate_pipeline_code`` :pr:`4005`
         * Implement ``generate_pipeline_example`` :pr:`4023`
         * Add new downcast utils for component-specific nullable type handling and begin implementation on objective and component base classes :pr:`4024`
-<<<<<<< HEAD
-        * Pipelines with DFS Transformers will run fast permutation importance if DFS features pre-exist :pr:`4037`
-=======
         * Add nullable type incompatibility properties to the components that need them :pr:`4031`
         * Add ``get_evalml_requirements_file`` :pr:`4034`
->>>>>>> a322411c
+        * Pipelines with DFS Transformers will run fast permutation importance if DFS features pre-exist :pr:`4037`
     * Fixes
     * Changes
         * Uncapped ``pmdarima`` and updated minimum version :pr:`4027`
