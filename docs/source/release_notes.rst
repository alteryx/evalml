--- conflicted
+++ resolved
@@ -31,11 +31,8 @@
         * Fixed bug where time series baseline estimators were not receiving ``gap`` and ``max_delay`` in ``AutoMLSearch`` :pr:`1645`
         * Fixed jupyter notebooks to help the RTD buildtime :pr:`1654`
         * Added ``positive_only`` objectives to ``non_core_objectives`` :pr:`1661`
-<<<<<<< HEAD
         * Unpinned XGBoost version :pr:`1705`
-=======
         * Updated CatBoost estimators to return self in ``.fit()`` rather than the underlying model for consistency :pr:`1701`
->>>>>>> 4ff4aae3
         * Added ability to initialize pipeline parameters in ``AutoMLSearch`` constructor :pr:`1676`
     * Changes
         * Added labeling to ``graph_confusion_matrix`` :pr:`1632`
