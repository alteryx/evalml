Release Notes
-------------
**Future Releases**
    * Enhancements
    * Fixes
    * Changes
        * Reduced the threshold for setting ``use_covariates`` to False for ARIMA models in AutoMLSearch :pr:`3868`
<<<<<<< HEAD
        * Changed ``BooleanNullable`` inference logic :pr:`3858`
=======
        * Pinned woodwork version at <=0.19.0 :pr:`3871`
>>>>>>> 3007091c
    * Documentation Changes
    * Testing Changes

.. warning::

    **Breaking Changes**


**v0.63.0 Nov.23, 2022**
    * Enhancements
        * Added fast mode to partial dependence :pr:`3753`
        * Added the ability to serialize featuretools features into time series pipelines :pr:`3836`
    * Fixes
        * Fixed ``TimeSeriesFeaturizer`` potentially selecting lags outside of feature engineering window :pr:`3773`
        * Fixed bug where ``TimeSeriesFeaturizer`` could not encode Ordinal columns with non numeric categories :pr:`3812`
        * Updated demo dataset links to point to new endpoint :pr:`3826`
        * Updated ``STLDecomposer`` to infer the time index frequency if it's not present :pr:`3829`
        * Updated ``_drop_time_index`` to move the time index from X to both ``X.index`` and ``y.index`` :pr:`3829`
        * Fixed bug where engineered features lost their origin attribute in partial dependence, causing it to fail :pr:`3830`
        * Fixed bug where partial dependence's fast mode handling for the DFS Transformer wouldn't work with multi output features :pr:`3830`
        * Allowed target to be present and ignored in partial dependence's DFS Transformer fast mode handling  :pr:`3830`
    * Changes
        * Consolidated decomposition frequency validation logic to ``Decomposer`` class :pr:`3811`
        * Removed Featuretools version upper bound and prevent Woodwork 0.20.0 from being installed :pr:`3813`
        * Updated min Featuretools version to 0.16.0, min nlp-primitives version to 2.9.0 and min Dask version to 2022.2.0 :pr:`3823`
        * Rename issue templates config.yaml to config.yml :pr:`3844`
        * Reverted change adding a ``should_skip_featurization`` flag to time series pipelines :pr:`3862`
    * Documentation Changes
        * Added information about STL Decomposition to the time series docs :pr:`3835`
        * Removed RTD failure on warnings :pr:`3864`


**v0.62.0 Nov. 01, 2022**
    * Fixes
        * Fixed bug with datetime conversion in ``get_time_index`` :pr:`3792`
        * Fixed bug where invalid anchored or offset frequencies were including the ``STLDecomposer`` in pipelines :pr:`3794`
        * Fixed bug where irregular datetime frequencies were causing errors in ``make_pipeline`` :pr:`3800`
    * Changes
        * Capped dask at < 2022.10.1 :pr:`3797`
        * Uncapped dask and excluded 2022.10.1 from viable versions :pr:`3803`
        * Removed all references to XGBoost's deprecated ``_use_label_encoder`` argument :pr:`3805`
        * Capped featuretools at < 1.17.0 :pr:`3805`
        * Capped woodwork at < 0.21.0 :pr:`3805`


**v0.61.1 Oct. 27, 2022**
    * Fixes
        * Fixed bug where ``TimeSeriesBaselinePipeline`` wouldn't preserve index name of input features :pr:`3788`
        * Fixed bug in ``TimeSeriesBaselinePipeline`` referencing a static string instead of time index var :pr:`3788`
    * Documentation Changes
        * Updated Release Notes :pr:`3788`


**v0.61.0 Oct. 25, 2022**
    * Enhancements
        * Added the STL Decomposer :pr:`3741`
        * Integrated STLDecomposer into AutoMLSearch for time series regression problems :pr:`3781`
        * Brought the PolynomialDecomposer up to parity with STLDecomposer :pr:`3768`
    * Changes
        * Cap Featuretools at < 1.15.0 :pr:`3775`
        * Remove Featuretools upper bound restriction and fix nlp-primitives import statements :pr:`3778`


**v0.60.0 Oct. 19, 2022**
    * Enhancements
        * Add forecast functions to time series regression pipeline :pr:`3742`
    * Fixes
        * Fix to allow ``IDColumnsDataCheck`` to work with ``IntegerNullable`` inputs :pr:`3740`
        * Fixed datasets name for main performance tests :pr:`3743`
    * Changes
        * Use Woodwork's ``dependence_dict`` method to calculate for ``TargetLeakageDataCheck`` :pr:`3728`
    * Documentation Changes
    * Testing Changes

.. warning::

    **Breaking Changes**
        * ``TargetLeakageDataCheck`` now uses argument ``mutual_info`` rather than ``mutual`` :pr:`3728`


**v0.59.0 Sept. 27, 2022**
    * Enhancements
        * Enhanced Decomposer with ``determine_periodicity`` function to automatically determine periodicity of seasonal target. :pr:`3729`
        * Enhanced Decomposer with ``set_seasonal_period`` function to set a ``Decomposer`` object's seasonal period automatically. :pr:`3729`
        * Added ``OrdinalEncoder`` component  :pr:`3736`
    * Fixes
        * Fixed holdout warning message showing when using default parameters :pr:`3727`
        * Fixed bug in Oversampler where categorical dtypes would fail :pr:`3732`
    * Changes
        * Automatic sorting of the ``time_index`` prior to running ``DataChecks`` has been disabled :pr:`3723`
    * Documentation Changes
    * Testing Changes
        * Update job to use new looking glass report command :pr:`3733`


**v0.58.0 Sept. 20, 2022**
    * Enhancements
        * Defined `get_trend_df()` for PolynomialDecomposer to allow decomposition of target data into trend, seasonality and residual. :pr:`3720`
        * Updated to run with Woodwork >= 0.18.0 :pr:`3700`
        * Pass time index column to time series native estimators but drop otherwise :pr:`3691`
        * Added ``errors`` attribute to ``AutoMLSearch`` for useful debugging :pr:`3702`
    * Fixes
        * Removed multiple samplers occurring in pipelines generated by ``DefaultAlgorithm`` :pr:`3696`
        * Fix search order changing when using ``DefaultAlgorithm`` :pr:`3704`
    * Changes
        * Bumped up minimum version of sktime to 0.12.0. :pr:`3720`
        * Added abstract Decomposer class as a parent to PolynomialDecomposer to support additional decomposers. :pr:`3720`
        * Pinned ``pmdarima`` < 2.0.0 :pr:`3679`
        * Added support for using ``downcast_nullable_types`` with Series as well as DataFrames :pr:`3697`
        * Added distinction between ranking and optimization objectives :pr:`3721`
    * Documentation Changes
    * Testing Changes
        * Updated pytest fixtures and brittle test files to explicitly set woodwork typing information :pr:`3697`
        * Added github workflow to run looking glass performance tests on merge to main :pr:`3690`
        * Fixed looking glass performance test script :pr:`3715`
        * Remove commit message from looking glass slack message :pr:`3719`

**v0.57.0 Sept. 6, 2022**
    * Enhancements
        *  Added ``KNNImputer`` class and created new knn parameter for Imputer :pr:`3662`
    * Fixes
        * ``IDColumnsDataCheck`` now only returns an action code to set the first column as the primary key if it contains unique values :pr:`3639`
        * ``IDColumnsDataCheck`` now can handle primary key columns containing "integer" values that are of the double type :pr:`3683`
        * Added support for BooleanNullable columns in EvalML pipelines and imputer :pr:`3678`
        * Updated StandardScaler to only apply to numeric columns :pr:`3686`
    * Changes
        * Unpinned sktime to allow for version 0.13.2 :pr:`3685`
        * Pinned ``pmdarima`` < 2.0.0 :pr:`3679`

**v0.56.1 Aug. 19, 2022**
    * Fixes
        * ``IDColumnsDataCheck`` now only returns an action code to set the first column as the primary key if it contains unique values :pr:`3639`
        * Reverted the ``make_pipeline`` changes that conditionally included the imputers :pr:`3672`

**v0.56.0 Aug. 15, 2022**
    * Enhancements
        * Add CI testing environment in Mac for install workflow :pr:`3646`
        * Updated ``make_pipeline`` to only include the Imputer in pipelines if NaNs exist in the data :pr:`3657`
        * Updated to run with Woodwork >= 0.17.2 :pr:`3626`
        * Add ``exclude_featurizers`` parameter to ``AutoMLSearch`` to specify featurizers that should be excluded from all pipelines :pr:`3631`
        * Add ``fit_transform`` method to pipelines and component graphs :pr:`3640`
        * Changed default value of data splitting for time series problem holdout set evaluation :pr:`3650`
    * Fixes
        * Reverted the Woodwork 0.17.x compatibility work due to performance regression :pr:`3664`
    * Changes
        * Disable holdout set in AutoML search by default :pr:`3659`
        * Pinned ``sktime`` at >=0.7.0,<0.13.1 due to slowdowns with time series modeling :pr:`3658`
        * Added additional testing support for Python 3.10 :pr:`3609`
    * Documentation Changes
        * Updated broken link checker to exclude stackoverflow domain :pr:`3633`
        * Add instructions to add new users to evalml-core-feedstock :pr:`3636`


**v0.55.0 July. 24, 2022**
    * Enhancements
        * Increased the amount of logical type information passed to Woodwork when calling ``ww.init()`` in transformers :pr:`3604`
        * Added ability to log how long each batch and pipeline take in ``automl.search()`` :pr:`3577`
        * Added the option to set the ``sp`` parameter for ARIMA models :pr:`3597`
        * Updated the CV split size of time series problems to match forecast horizon for improved performance :pr:`3616`
        * Added holdout set evaluation as part of AutoML search and pipeline ranking :pr:`3499`
        * Added Dockerfile.arm and .dockerignore for python version and M1 testing :pr:`3609`
        * Added ``test_gen_utils::in_container_arm64()`` fixture :pr:`3609`
    * Fixes
        * Fixed iterative graphs not appearing in documentation :pr:`3592`
        * Updated the ``load_diabetes()`` method to account for scikit-learn 1.1.1 changes to the dataset :pr:`3591`
        * Capped woodwork version at < 0.17.0 :pr:`3612`
        * Bump minimum scikit-optimize version to 0.9.0 `:pr:`3614`
        * Invalid target data checks involving regression and unsupported data types now produce a different ``DataCheckMessageCode`` :pr:`3630`
        * Updated ``test_data_checks.py::test_data_checks_raises_value_errors_on_init`` - more lenient text check :pr:`3609`
    * Changes
        * Add pre-commit hooks for linting :pr:`3608`
        * Implemented a lower threshold and window size for the ``TimeSeriesRegularizer`` and ``DatetimeFormatDataCheck`` :pr:`3627`
        * Updated ``IDColumnsDataCheck`` to return an action to set the first column as the primary key if it is identified as an ID column :pr:`3634`
    * Documentation Changes
    * Testing Changes
        * Pinned GraphViz version for Windows CI Test :pr:`3596`
        * Removed skipping of PolynomialDecomposer tests for Python 3.9 envs. :pr:`3720`
        * Removed ``pytest.mark.skip_if_39`` pytest marker :pr:`3602` :pr:`3607`
        * Updated pytest==7.1.2 :pr:`3609`
        * Added Dockerfile.arm and .dockerignore for python version and M1 testing :pr:`3609`
        * Added ``test_gen_utils::in_container_arm64()`` fixture :pr:`3609`

.. warning::

    **Breaking Changes**
        * Refactored test cases that iterate over all components to use ``pytest.mark.parametrise`` and changed the corresponding ``if...continue`` blocks to ``pytest.mark.xfail`` :pr:`3622`


**v0.54.0 June. 23, 2022**
    * Fixes
        * Updated the Imputer and SimpleImputer to work with scikit-learn 1.1.1. :pr:`3525`
        * Bumped the minimum versions of scikit-learn to 1.1.1 and imbalanced-learn to 0.9.1. :pr:`3525`
        * Added a clearer error message when ``describe`` is called on an un-instantiated ComponentGraph :pr:`3569`
        * Added a clearer error message when time series' ``predict`` is called with its X_train or y_train parameter set as None :pr:`3579`
    * Changes
        * Don't pass ``time_index`` as kwargs to sktime ARIMA implementation for compatibility with latest version :pr:`3564`
        * Remove incompatible ``nlp-primitives`` version 2.6.0 from accepted dependency versions :pr:`3572`, :pr:`3574`
        * Updated evalml authors :pr:`3581`
    * Documentation Changes
        * Fix typo in ``long_description`` field in ``setup.cfg`` :pr:`3553`
        * Update install page to remove Python 3.7 mention :pr:`3567`


**v0.53.1 June. 9, 2022**
    * Changes
        * Set the development status to ``4 - Beta`` in ``setup.cfg`` :pr:`3550`


**v0.53.0 June. 9, 2022**
    * Enhancements
        * Pass ``n_jobs`` to default algorithm :pr:`3548`
    * Fixes
        * Fixed github workflows for featuretools and woodwork to test their main branch against evalml. :pr:`3517`
        * Supress warnings in ``TargetEncoder`` raised by a coming change to default parameters :pr:`3540`
        * Fixed bug where schema was not being preserved in column renaming for XGBoost and LightGBM models :pr:`3496`
    * Changes
        * Transitioned to use pyproject.toml and setup.cfg away from setup.py :pr:`3494`, :pr:`3536`
    * Documentation Changes
        * Updated the Time Series User Guide page to include known-in-advance features and fix typos :pr:`3521`
        * Add slack and stackoverflow icon to footer :pr:`3528`
        * Add install instructions for M1 Mac :pr:`3543`
    * Testing Changes
        * Rename yml to yaml for GitHub Actions :pr:`3522`
        * Remove ``noncore_dependency`` pytest marker :pr:`3541`
        * Changed ``test_smotenc_category_features`` to use valid postal code values in response to new woodwork type validation :pr:`3544`


**v0.52.0 May. 12, 2022**
    * Changes
        * Added github workflows for featuretools and woodwork to test their main branch against evalml. :pr:`3504`
        * Added pmdarima to conda recipe. :pr:`3505`
        * Added a threshold for ``NullDataCheck`` before a warning is issued for null values :pr:`3507`
        * Changed ``NoVarianceDataCheck`` to only output warnings :pr:`3506`
        * Reverted XGBoost Classifier/Regressor patch for all boolean columns needing to be converted to int. :pr:`3503`
        * Updated ``roc_curve()`` and ``conf_matrix()`` to work with IntegerNullable and BooleanNullable types. :pr:`3465`
        * Changed ``ComponentGraph._transform_features`` to raise a ``PipelineError`` instead of a ``ValueError``. This is not a breaking change because ``PipelineError`` is a subclass of ``ValueError``. :pr:`3497`
        * Capped ``sklearn`` at version 1.1.0 :pr:`3518`
    * Documentation Changes
        * Updated to install prophet extras in Read the Docs. :pr:`3509`
    * Testing Changes
        * Moved vowpal wabbit in test recipe to ``evalml`` package from ``evalml-core`` :pr:`3502`


**v0.51.0 Apr. 28, 2022**
    * Enhancements
        * Updated ``make_pipeline_from_data_check_output`` to work with time series problems. :pr:`3454`
    * Fixes
        * Changed ``PipelineBase.graph_json()`` to return a python dictionary and renamed as ``graph_dict()``:pr:`3463`
    * Changes
        * Added ``vowpalwabbit`` to local recipe and remove ``is_using_conda`` pytest skip markers from relevant tests :pr:`3481`
    * Documentation Changes
        * Fixed broken link in contributing guide :pr:`3464`
        * Improved development instructions :pr:`3468`
        * Added the ``TimeSeriesRegularizer`` and ``TimeSeriesImputer`` to the timeseries section of the User Guide :pr:`3473`
        * Updated OSS slack link :pr:`3487`
        * Fix rendering of model understanding plotly charts in docs :pr:`3460`
    * Testing Changes
        * Updated unit tests to support woodwork 0.16.2 :pr:`3482`
        * Fix some unit tests after vowpal wabbit got added to conda recipe :pr:`3486`

.. warning::

    **Breaking Changes**
        * Renamed ``PipelineBase.graph_json()`` to ``PipelineBase.graph_dict()`` :pr:`3463`
        * Minimum supported woodwork version is now 0.16.2 :pr:`3482`

**v0.50.0 Apr. 12, 2022**
    * Enhancements
        * Added ``TimeSeriesImputer`` component :pr:`3374`
        * Replaced ``pipeline_parameters`` and ``custom_hyperparameters`` with ``search_parameters`` in ``AutoMLSearch`` :pr:`3373`, :pr:`3427`
        * Added ``TimeSeriesRegularizer`` to smooth uninferrable date ranges for time series problems :pr:`3376`
        * Enabled ensembling as a parameter for ``DefaultAlgorithm`` :pr:`3435`, :pr:`3444`
    * Fixes
        * Fix ``DefaultAlgorithm`` not handling Email and URL features :pr:`3419`
        * Added test to ensure ``LabelEncoder`` parameters preserved during ``AutoMLSearch`` :pr:`3326`
    * Changes
        * Updated ``DateTimeFormatDataCheck`` to use woodwork's ``infer_frequency`` function :pr:`3425`
        * Renamed ``graphs.py`` to ``visualizations.py`` :pr:`3439`
    * Documentation Changes
        * Updated the model understanding section of the user guide to include missing functions :pr:`3446`
        * Rearranged the user guide model understanding page for easier navigation :pr:`3457`
        * Update README text to Alteryx :pr:`3462`

.. warning::

    **Breaking Changes**
        * Renamed ``graphs.py`` to ``visualizations.py`` :pr:`3439`
        * Replaced ``pipeline_parameters`` and ``custom_hyperparameters`` with ``search_parameters`` in ``AutoMLSearch`` :pr:`3373`

**v0.49.0 Mar. 31, 2022**
    * Enhancements
        * Added ``use_covariates`` parameter to ``ARIMARegressor`` :pr:`3407`
        * ``AutoMLSearch`` will set ``use_covariates`` to ``False`` for ARIMA when dataset is large :pr:`3407`
        * Add ability to retrieve logical types to a component in the graph via ``get_component_input_logical_types`` :pr:`3428`
        * Add ability to get logical types passed to the last component via ``last_component_input_logical_types`` :pr:`3428`
    * Fixes
        * Fix conda build after PR `3407` :pr:`3429`
    * Changes
        * Moved model understanding metrics from ``graph.py`` into a separate file :pr:`3417`
        * Unpin ``click`` dependency :pr:`3420`
        * For ``IterativeAlgorithm``, put time series algorithms first :pr:`3407`
        * Use ``prophet-prebuilt`` to install prophet in extras :pr:`3407`

.. warning::

    **Breaking Changes**
        * Moved model understanding metrics from ``graph.py`` to ``metrics.py`` :pr:`3417`


**v0.48.0 Mar. 25, 2022**
    * Enhancements
        * Add support for oversampling in time series classification problems :pr:`3387`
    * Fixes
        * Fixed ``TimeSeriesFeaturizer`` to make it deterministic when creating and choosing columns :pr:`3384`
        * Fixed bug where Email/URL features with missing values would cause the imputer to error out :pr:`3388`
    * Changes
        * Update maintainers to add Frank :pr:`3382`
        * Allow woodwork version 0.14.0 to be installed :pr:`3381`
        * Moved partial dependence functions from ``graph.py`` to a separate file :pr:`3404`
        * Pin ``click`` at ``8.0.4`` due to incompatibility with ``black`` :pr:`3413`
    * Documentation Changes
        * Added automl user guide section covering search algorithms :pr:`3394`
        * Updated broken links and automated broken link detection :pr:`3398`
        * Upgraded nbconvert :pr:`3402`, :pr:`3411`
    * Testing Changes
        * Updated scheduled workflows to only run on Alteryx owned repos (:pr:`3395`)
        * Exclude documentation versions other than latest from broken link check :pr:`3401`

.. warning::

    **Breaking Changes**
        * Moved partial dependence functions from ``graph.py`` to ``partial_dependence.py`` :pr:`3404`


**v0.47.0 Mar. 16, 2022**
    * Enhancements
        * Added ``TimeSeriesFeaturizer`` into ARIMA-based pipelines :pr:`3313`
        * Added caching capability for ensemble training during ``AutoMLSearch`` :pr:`3257`
        * Added new error code for zero unique values in ``NoVarianceDataCheck`` :pr:`3372`
    * Fixes
        * Fixed ``get_pipelines`` to reset pipeline threshold for binary cases :pr:`3360`
    * Changes
        * Update maintainers :pr:`3365`
        * Revert pandas 1.3.0 compatibility patch :pr:`3378`
    * Documentation Changes
        * Fixed documentation links to point to correct pages :pr:`3358`
    * Testing Changes
        * Checkout main branch in build_conda_pkg job :pr:`3375`

**v0.46.0 Mar. 03, 2022**
    * Enhancements
        * Added ``test_size`` parameter to ``ClassImbalanceDataCheck`` :pr:`3341`
        * Make target optional for ``NoVarianceDataCheck`` :pr:`3339`
    * Changes
        * Removed ``python_version<3.9`` environment marker from sktime dependency :pr:`3332`
        * Updated ``DatetimeFormatDataCheck`` to return all messages and not return early if NaNs are detected :pr:`3354`
    * Documentation Changes
        * Added in-line tabs and copy-paste functionality to documentation, overhauled Install page :pr:`3353`

**v0.45.0 Feb. 17, 2022**
    * Enhancements
        * Added support for pandas >= 1.4.0 :pr:`3324`
        * Standardized feature importance for estimators :pr:`3305`
        * Replaced usage of private method with Woodwork's public ``get_subset_schema`` method :pr:`3325`
    * Changes
        * Added an ``is_cv`` property to the datasplitters used :pr:`3297`
        * Changed SimpleImputer to ignore Natural Language columns :pr:`3324`
        * Added drop NaN component to some time series pipelines :pr:`3310`
    * Documentation Changes
        * Update README.md with Alteryx link (:pr:`3319`)
        * Added formatting to the AutoML user guide to shorten result outputs :pr:`3328`
    * Testing Changes
        * Add auto approve dependency workflow schedule for every 30 mins :pr:`3312`

**v0.44.0 Feb. 04, 2022**
    * Enhancements
        * Updated ``DefaultAlgorithm`` to also limit estimator usage for long-running multiclass problems :pr:`3099`
        * Added ``make_pipeline_from_data_check_output()`` utility method :pr:`3277`
        * Updated ``AutoMLSearch`` to use ``DefaultAlgorithm`` as the default automl algorithm :pr:`3261`, :pr:`3304`
        * Added more specific data check errors to ``DatetimeFormatDataCheck`` :pr:`3288`
        * Added ``features`` as a parameter for ``AutoMLSearch`` and add ``DFSTransformer`` to pipelines when ``features`` are present :pr:`3309`
    * Fixes
        * Updated the binary classification pipeline's ``optimize_thresholds`` method to use Nelder-Mead :pr:`3280`
        * Fixed bug where feature importance on time series pipelines only showed 0 for time index :pr:`3285`
    * Changes
        * Removed ``DateTimeNaNDataCheck`` and ``NaturalLanguageNaNDataCheck`` in favor of ``NullDataCheck`` :pr:`3260`
        * Drop support for Python 3.7 :pr:`3291`
        * Updated minimum version of ``woodwork`` to ``v0.12.0`` :pr:`3290`
    * Documentation Changes
        * Update documentation and docstring for `validate_holdout_datasets` for time series problems :pr:`3278`
        * Fixed mistake in documentation where wrong objective was used for calculating percent-better-than-baseline :pr:`3285`


.. warning::

    **Breaking Changes**
        * Removed ``DateTimeNaNDataCheck`` and ``NaturalLanguageNaNDataCheck`` in favor of ``NullDataCheck`` :pr:`3260`
        * Dropped support for Python 3.7 :pr:`3291`


**v0.43.0 Jan. 25, 2022**
    * Enhancements
        * Updated new ``NullDataCheck`` to return a warning and suggest an action to impute columns with null values :pr:`3197`
        * Updated ``make_pipeline_from_actions`` to handle null column imputation :pr:`3237`
        * Updated data check actions API to return options instead of actions and add functionality to suggest and take action on columns with null values :pr:`3182`
    * Fixes
        * Fixed categorical data leaking into non-categorical sub-pipelines in ``DefaultAlgorithm`` :pr:`3209`
        * Fixed Python 3.9 installation for prophet by updating ``pmdarima`` version in requirements :pr:`3268`
        * Allowed DateTime columns to pass through PerColumnImputer without breaking :pr:`3267`
    * Changes
        * Updated ``DataCheck`` ``validate()`` output to return a dictionary instead of list for actions :pr:`3142`
        * Updated ``DataCheck`` ``validate()`` API to use the new ``DataCheckActionOption`` class instead of ``DataCheckAction`` :pr:`3152`
        * Uncapped numba version and removed it from requirements :pr:`3263`
        * Renamed ``HighlyNullDataCheck`` to ``NullDataCheck`` :pr:`3197`
        * Updated data check ``validate()`` output to return a list of warnings and errors instead of a dictionary :pr:`3244`
        * Capped ``pandas`` at < 1.4.0 :pr:`3274`
    * Testing Changes
        * Bumped minimum ``IPython`` version to 7.16.3 in ``test-requirements.txt`` based on dependabot feedback :pr:`3269`

.. warning::

    **Breaking Changes**
        * Renamed ``HighlyNullDataCheck`` to ``NullDataCheck`` :pr:`3197`
        * Updated data check ``validate()`` output to return a list of warnings and errors instead of a dictionary. See the Data Check or Data Check Actions pages (under User Guide) for examples. :pr:`3244`
        * Removed ``impute_all`` and ``default_impute_strategy`` parameters from the ``PerColumnImputer`` :pr:`3267`
        * Updated ``PerColumnImputer`` such that columns not specified in ``impute_strategies`` dict will not be imputed anymore :pr:`3267`


**v0.42.0 Jan. 18, 2022**
    * Enhancements
        * Required the separation of training and test data by ``gap`` + 1 units to be verified by ``time_index`` for time series problems :pr:`3208`
        * Added support for boolean features for ``ARIMARegressor`` :pr:`3187`
        * Updated dependency bot workflow to remove outdated description and add new configuration to delete branches automatically :pr:`3212`
        * Added ``n_obs`` and ``n_splits`` to ``TimeSeriesParametersDataCheck`` error details :pr:`3246`
    * Fixes
        * Fixed classification pipelines to only accept target data with the appropriate number of classes :pr:`3185`
        * Added support for time series in ``DefaultAlgorithm`` :pr:`3177`
        * Standardized names of featurization components :pr:`3192`
        * Removed empty cell in text_input.ipynb :pr:`3234`
        * Removed potential prediction explanations failure when pipelines predicted a class with probability 1 :pr:`3221`
        * Dropped NaNs before partial dependence grid generation :pr:`3235`
        * Allowed prediction explanations to be json-serializable :pr:`3262`
        * Fixed bug where ``InvalidTargetDataCheck`` would not check time series regression targets :pr:`3251`
        * Fixed bug in ``are_datasets_separated_by_gap_time_index`` :pr:`3256`
    * Changes
        * Raised lowest compatible numpy version to 1.21.0 to address security concerns :pr:`3207`
        * Changed the default objective to ``MedianAE`` from ``R2`` for time series regression :pr:`3205`
        * Removed all-nan Unknown to Double logical conversion in ``infer_feature_types`` :pr:`3196`
        * Checking the validity of holdout data for time series problems can be performed by calling ``pipelines.utils.validate_holdout_datasets`` prior to calling ``predict`` :pr:`3208`
    * Testing Changes
        * Update auto approve workflow trigger and delete branch after merge :pr:`3265`

.. warning::

    **Breaking Changes**
        * Renamed ``DateTime Featurizer Component`` to ``DateTime Featurizer`` and ``Natural Language Featurization Component`` to ``Natural Language Featurizer`` :pr:`3192`



**v0.41.0 Jan. 06, 2022**
    * Enhancements
        * Added string support for DataCheckActionCode :pr:`3167`
        * Added ``DataCheckActionOption`` class :pr:`3134`
        * Add issue templates for bugs, feature requests and documentation improvements for GitHub :pr:`3199`
    * Fixes
        * Fix bug where prediction explanations ``class_name`` was shown as float for boolean targets :pr:`3179`
        * Fixed bug in nightly linux tests :pr:`3189`
    * Changes
        * Removed usage of scikit-learn's ``LabelEncoder`` in favor of ours :pr:`3161`
        * Removed nullable types checking from ``infer_feature_types`` :pr:`3156`
        * Fixed ``mean_cv_data`` and ``validation_score`` values in AutoMLSearch.rankings to reflect cv score or ``NaN`` when appropriate :pr:`3162`
    * Testing Changes
        * Updated tests to use new pipeline API instead of defining custom pipeline classes :pr:`3172`
        * Add workflow to auto-merge dependency PRs if status checks pass :pr:`3184`

**v0.40.0 Dec. 22, 2021**
    * Enhancements
        * Added ``TimeSeriesSplittingDataCheck`` to ``DefaultDataChecks`` to verify adequate class representation in time series classification problems :pr:`3141`
        * Added the ability to accept serialized features and skip computation in ``DFSTransformer`` :pr:`3106`
        * Added support for known-in-advance features :pr:`3149`
        * Added Holt-Winters ``ExponentialSmoothingRegressor`` for time series regression problems :pr:`3157`
        * Required the separation of training and test data by ``gap`` + 1 units to be verified by ``time_index`` for time series problems :pr:`3160`
    * Fixes
        * Fixed error caused when tuning threshold for time series binary classification :pr:`3140`
    * Changes
        * ``TimeSeriesParametersDataCheck`` was added to ``DefaultDataChecks`` for time series problems :pr:`3139`
        * Renamed ``date_index`` to ``time_index`` in ``problem_configuration`` for time series problems :pr:`3137`
        * Updated ``nlp-primitives`` minimum version to 2.1.0 :pr:`3166`
        * Updated minimum version of ``woodwork`` to v0.11.0 :pr:`3171`
        * Revert `3160` until uninferrable frequency can be addressed earlier in the process :pr:`3198`
    * Documentation Changes
        * Added comments to provide clarity on doctests :pr:`3155`
    * Testing Changes
        * Parameterized tests in ``test_datasets.py`` :pr:`3145`

.. warning::

    **Breaking Changes**
        * Renamed ``date_index`` to ``time_index`` in ``problem_configuration`` for time series problems :pr:`3137`


**v0.39.0 Dec. 9, 2021**
    * Enhancements
        * Renamed ``DelayedFeatureTransformer`` to ``TimeSeriesFeaturizer`` and enhanced it to compute rolling features :pr:`3028`
        * Added ability to impute only specific columns in ``PerColumnImputer`` :pr:`3123`
        * Added ``TimeSeriesParametersDataCheck`` to verify the time series parameters are valid given the number of splits in cross validation :pr:`3111`
    * Fixes
        * Default parameters for ``RFRegressorSelectFromModel`` and ``RFClassifierSelectFromModel`` has been fixed to avoid selecting all features :pr:`3110`
    * Changes
        * Removed reliance on a datetime index for ``ARIMARegressor`` and ``ProphetRegressor`` :pr:`3104`
        * Included target leakage check when fitting ``ARIMARegressor`` to account for the lack of ``TimeSeriesFeaturizer`` in ``ARIMARegressor`` based pipelines :pr:`3104`
        * Cleaned up and refactored ``InvalidTargetDataCheck`` implementation and docstring :pr:`3122`
        * Removed indices information from the output of ``HighlyNullDataCheck``'s ``validate()`` method :pr:`3092`
        * Added ``ReplaceNullableTypes`` component to prepare for handling pandas nullable types. :pr:`3090`
        * Updated ``make_pipeline`` for handling pandas nullable types in preprocessing pipeline. :pr:`3129`
        * Removed unused ``EnsembleMissingPipelinesError`` exception definition :pr:`3131`
    * Testing Changes
        * Refactored tests to avoid using ``importorskip`` :pr:`3126`
        * Added ``skip_during_conda`` test marker to skip tests that are not supposed to run during conda build :pr:`3127`
        * Added ``skip_if_39`` test marker to skip tests that are not supposed to run during python 3.9 :pr:`3133`

.. warning::

    **Breaking Changes**
        * Renamed ``DelayedFeatureTransformer`` to ``TimeSeriesFeaturizer`` :pr:`3028`
        * ``ProphetRegressor`` now requires a datetime column in ``X`` represented by the ``date_index`` parameter :pr:`3104`
        * Renamed module ``evalml.data_checks.invalid_target_data_check`` to ``evalml.data_checks.invalid_targets_data_check`` :pr:`3122`
        * Removed unused ``EnsembleMissingPipelinesError`` exception definition :pr:`3131`


**v0.38.0 Nov. 27, 2021**
    * Enhancements
        * Added ``data_check_name`` attribute to the data check action class :pr:`3034`
        * Added ``NumWords`` and ``NumCharacters`` primitives to ``TextFeaturizer`` and renamed ``TextFeaturizer` to ``NaturalLanguageFeaturizer`` :pr:`3030`
        * Added support for ``scikit-learn > 1.0.0`` :pr:`3051`
        * Required the ``date_index`` parameter to be specified for time series problems  in ``AutoMLSearch`` :pr:`3041`
        * Allowed time series pipelines to predict on test datasets whose length is less than or equal to the ``forecast_horizon``. Also allowed the test set index to start at 0. :pr:`3071`
        * Enabled time series pipeline to predict on data with features that are not known-in-advanced :pr:`3094`
    * Fixes
        * Added in error message when fit and predict/predict_proba data types are different :pr:`3036`
        * Fixed bug where ensembling components could not get converted to JSON format :pr:`3049`
        * Fixed bug where components with tuned integer hyperparameters could not get converted to JSON format :pr:`3049`
        * Fixed bug where force plots were not displaying correct feature values :pr:`3044`
        * Included confusion matrix at the pipeline threshold for ``find_confusion_matrix_per_threshold`` :pr:`3080`
        * Fixed bug where One Hot Encoder would error out if a non-categorical feature had a missing value :pr:`3083`
        * Fixed bug where features created from categorical columns by ``Delayed Feature Transformer`` would be inferred as categorical :pr:`3083`
    * Changes
        * Delete ``predict_uses_y`` estimator attribute :pr:`3069`
        * Change ``DateTimeFeaturizer`` to use corresponding Featuretools primitives :pr:`3081`
        * Updated ``TargetDistributionDataCheck`` to return metadata details as floats rather strings :pr:`3085`
        * Removed dependency on ``psutil`` package :pr:`3093`
    * Documentation Changes
        * Updated docs to use data check action methods rather than manually cleaning data :pr:`3050`
    * Testing Changes
        * Updated integration tests to use ``make_pipeline_from_actions`` instead of private method :pr:`3047`


.. warning::

    **Breaking Changes**
        * Added ``data_check_name`` attribute to the data check action class :pr:`3034`
        * Renamed ``TextFeaturizer` to ``NaturalLanguageFeaturizer`` :pr:`3030`
        * Updated the ``Pipeline.graph_json`` function to return a dictionary of "from" and "to" edges instead of tuples :pr:`3049`
        * Delete ``predict_uses_y`` estimator attribute :pr:`3069`
        * Changed time series problems in ``AutoMLSearch`` to need a not-``None`` ``date_index`` :pr:`3041`
        * Changed the ``DelayedFeatureTransformer`` to throw a ``ValueError`` during fit if the ``date_index`` is ``None`` :pr:`3041`
        * Passing ``X=None`` to ``DelayedFeatureTransformer`` is deprecated :pr:`3041`


**v0.37.0 Nov. 9, 2021**
    * Enhancements
        * Added ``find_confusion_matrix_per_threshold`` to Model Understanding :pr:`2972`
        * Limit computationally-intensive models during ``AutoMLSearch`` for certain multiclass problems, allow for opt-in with parameter ``allow_long_running_models`` :pr:`2982`
        * Added support for stacked ensemble pipelines to prediction explanations module :pr:`2971`
        * Added integration tests for data checks and data checks actions workflow :pr:`2883`
        * Added a change in pipeline structure to handle categorical columns separately for pipelines in ``DefaultAlgorithm`` :pr:`2986`
        * Added an algorithm to ``DelayedFeatureTransformer`` to select better lags :pr:`3005`
        * Added test to ensure pickling pipelines preserves thresholds :pr:`3027`
        * Added AutoML function to access ensemble pipeline's input pipelines IDs :pr:`3011`
        * Added ability to define which class is "positive" for label encoder in binary classification case :pr:`3033`
    * Fixes
        * Fixed bug where ``Oversampler`` didn't consider boolean columns to be categorical :pr:`2980`
        * Fixed permutation importance failing when target is categorical :pr:`3017`
        * Updated estimator and pipelines' ``predict``, ``predict_proba``, ``transform``, ``inverse_transform`` methods to preserve input indices :pr:`2979`
        * Updated demo dataset link for daily min temperatures :pr:`3023`
    * Changes
        * Updated ``OutliersDataCheck`` and ``UniquenessDataCheck`` and allow for the suspension of the Nullable types error :pr:`3018`
    * Documentation Changes
        * Fixed cost benefit matrix demo formatting :pr:`2990`
        * Update ReadMe.md with new badge links and updated installation instructions for conda :pr:`2998`
        * Added more comprehensive doctests :pr:`3002`


**v0.36.0 Oct. 27, 2021**
    * Enhancements
        * Added LIME as an algorithm option for ``explain_predictions`` and ``explain_predictions_best_worst`` :pr:`2905`
        * Standardized data check messages and added default "rows" and "columns" to data check message details dictionary :pr:`2869`
        * Added ``rows_of_interest`` to pipeline utils :pr:`2908`
        * Added support for woodwork version ``0.8.2`` :pr:`2909`
        * Enhanced the ``DateTimeFeaturizer`` to handle ``NaNs`` in date features :pr:`2909`
        * Added support for woodwork logical types ``PostalCode``, ``SubRegionCode``, and ``CountryCode`` in model understanding tools :pr:`2946`
        * Added Vowpal Wabbit regressor and classifiers :pr:`2846`
        * Added `NoSplit` data splitter for future unsupervised learning searches :pr:`2958`
        * Added method to convert actions into a preprocessing pipeline :pr:`2968`
    * Fixes
        * Fixed bug where partial dependence was not respecting the ww schema :pr:`2929`
        * Fixed ``calculate_permutation_importance`` for datetimes on ``StandardScaler`` :pr:`2938`
        * Fixed ``SelectColumns`` to only select available features for feature selection in ``DefaultAlgorithm`` :pr:`2944`
        * Fixed ``DropColumns`` component not receiving parameters in ``DefaultAlgorithm`` :pr:`2945`
        * Fixed bug where trained binary thresholds were not being returned by ``get_pipeline`` or ``clone`` :pr:`2948`
        * Fixed bug where ``Oversampler`` selected ww logical categorical instead of ww semantic category :pr:`2946`
    * Changes
        * Changed ``make_pipeline`` function to place the ``DateTimeFeaturizer`` prior to the ``Imputer`` so that ``NaN`` dates can be imputed :pr:`2909`
        * Refactored ``OutliersDataCheck`` and ``HighlyNullDataCheck`` to add more descriptive metadata :pr:`2907`
        * Bumped minimum version of ``dask`` from 2021.2.0 to 2021.10.0 :pr:`2978`
    * Documentation Changes
        * Added back Future Release section to release notes :pr:`2927`
        * Updated CI to run doctest (docstring tests) and apply necessary fixes to docstrings :pr:`2933`
        * Added documentation for ``BinaryClassificationPipeline`` thresholding :pr:`2937`
    * Testing Changes
        * Fixed dependency checker to catch full names of packages :pr:`2930`
        * Refactored ``build_conda_pkg`` to work from a local recipe :pr:`2925`
        * Refactored component test for different environments :pr:`2957`

.. warning::

    **Breaking Changes**
        * Standardized data check messages and added default "rows" and "columns" to data check message details dictionary. This may change the number of messages returned from a data check. :pr:`2869`


**v0.35.0 Oct. 14, 2021**
    * Enhancements
        * Added human-readable pipeline explanations to model understanding :pr:`2861`
        * Updated to support Featuretools 1.0.0 and nlp-primitives 2.0.0 :pr:`2848`
    * Fixes
        * Fixed bug where ``long`` mode for the top level search method was not respected :pr:`2875`
        * Pinned ``cmdstan`` to ``0.28.0`` in ``cmdstan-builder`` to prevent future breaking of support for Prophet :pr:`2880`
        * Added ``Jarque-Bera`` to the ``TargetDistributionDataCheck`` :pr:`2891`
    * Changes
        * Updated pipelines to use a label encoder component instead of doing encoding on the pipeline level :pr:`2821`
        * Deleted scikit-learn ensembler :pr:`2819`
        * Refactored pipeline building logic out of ``AutoMLSearch`` and into ``IterativeAlgorithm`` :pr:`2854`
        * Refactored names for methods in ``ComponentGraph`` and ``PipelineBase`` :pr:`2902`
    * Documentation Changes
        * Updated ``install.ipynb`` to reflect flexibility for ``cmdstan`` version installation :pr:`2880`
        * Updated the conda section of our contributing guide :pr:`2899`
    * Testing Changes
        * Updated ``test_all_estimators`` to account for Prophet being allowed for Python 3.9 :pr:`2892`
        * Updated linux tests to use ``cmdstan-builder==0.0.8`` :pr:`2880`

.. warning::

    **Breaking Changes**
        * Updated pipelines to use a label encoder component instead of doing encoding on the pipeline level. This means that pipelines will no longer automatically encode non-numerical targets. Please use a label encoder if working with classification problems and non-numeric targets. :pr:`2821`
        * Deleted scikit-learn ensembler :pr:`2819`
        * ``IterativeAlgorithm`` now requires X, y, problem_type as required arguments as well as sampler_name, allowed_model_families, allowed_component_graphs, max_batches, and verbose as optional arguments :pr:`2854`
        * Changed method names of ``fit_features`` and ``compute_final_component_features`` to ``fit_and_transform_all_but_final`` and ``transform_all_but_final`` in ``ComponentGraph``, and ``compute_estimator_features`` to ``transform_all_but_final`` in pipeline classes :pr:`2902`

**v0.34.0 Sep. 30, 2021**
    * Enhancements
        * Updated to work with Woodwork 0.8.1 :pr:`2783`
        * Added validation that ``training_data`` and ``training_target`` are not ``None`` in prediction explanations :pr:`2787`
        * Added support for training-only components in pipelines and component graphs :pr:`2776`
        * Added default argument for the parameters value for ``ComponentGraph.instantiate`` :pr:`2796`
        * Added ``TIME_SERIES_REGRESSION`` to ``LightGBMRegressor's`` supported problem types :pr:`2793`
        * Provided a JSON representation of a pipeline's DAG structure :pr:`2812`
        * Added validation to holdout data passed to ``predict`` and ``predict_proba`` for time series :pr:`2804`
        * Added information about which row indices are outliers in ``OutliersDataCheck`` :pr:`2818`
        * Added verbose flag to top level ``search()`` method :pr:`2813`
        * Added support for linting jupyter notebooks and clearing the executed cells and empty cells :pr:`2829` :pr:`2837`
        * Added "DROP_ROWS" action to output of ``OutliersDataCheck.validate()`` :pr:`2820`
        * Added the ability of ``AutoMLSearch`` to accept a ``SequentialEngine`` instance as engine input :pr:`2838`
        * Added new label encoder component to EvalML :pr:`2853`
        * Added our own partial dependence implementation :pr:`2834`
    * Fixes
        * Fixed bug where ``calculate_permutation_importance`` was not calculating the right value for pipelines with target transformers :pr:`2782`
        * Fixed bug where transformed target values were not used in ``fit`` for time series pipelines :pr:`2780`
        * Fixed bug where ``score_pipelines`` method of ``AutoMLSearch`` would not work for time series problems :pr:`2786`
        * Removed ``TargetTransformer`` class :pr:`2833`
        * Added tests to verify ``ComponentGraph`` support by pipelines :pr:`2830`
        * Fixed incorrect parameter for baseline regression pipeline in ``AutoMLSearch`` :pr:`2847`
        * Fixed bug where the desired estimator family order was not respected in ``IterativeAlgorithm`` :pr:`2850`
    * Changes
        * Changed woodwork initialization to use partial schemas :pr:`2774`
        * Made ``Transformer.transform()`` an abstract method :pr:`2744`
        * Deleted ``EmptyDataChecks`` class :pr:`2794`
        * Removed data check for checking log distributions in ``make_pipeline`` :pr:`2806`
        * Changed the minimum ``woodwork`` version to 0.8.0 :pr:`2783`
        * Pinned ``woodwork`` version to 0.8.0 :pr:`2832`
        * Removed ``model_family`` attribute from ``ComponentBase`` and transformers :pr:`2828`
        * Limited ``scikit-learn`` until new features and errors can be addressed :pr:`2842`
        * Show DeprecationWarning when Sklearn Ensemblers are called :pr:`2859`
    * Testing Changes
        * Updated matched assertion message regarding monotonic indices in polynomial detrender tests :pr:`2811`
        * Added a test to make sure pip versions match conda versions :pr:`2851`

.. warning::

    **Breaking Changes**
        * Made ``Transformer.transform()`` an abstract method :pr:`2744`
        * Deleted ``EmptyDataChecks`` class :pr:`2794`
        * Removed data check for checking log distributions in ``make_pipeline`` :pr:`2806`


**v0.33.0 Sep. 15, 2021**
    * Fixes
        * Fixed bug where warnings during ``make_pipeline`` were not being raised to the user :pr:`2765`
    * Changes
        * Refactored and removed ``SamplerBase`` class :pr:`2775`
    * Documentation Changes
        * Added docstring linting packages ``pydocstyle`` and ``darglint`` to `make-lint` command :pr:`2670`


**v0.32.1 Sep. 10, 2021**
    * Enhancements
        * Added ``verbose`` flag to ``AutoMLSearch`` to run search in silent mode by default :pr:`2645`
        * Added label encoder to ``XGBoostClassifier`` to remove the warning :pr:`2701`
        * Set ``eval_metric`` to ``logloss`` for ``XGBoostClassifier`` :pr:`2741`
        * Added support for ``woodwork`` versions ``0.7.0`` and ``0.7.1`` :pr:`2743`
        * Changed ``explain_predictions`` functions to display original feature values :pr:`2759`
        * Added ``X_train`` and ``y_train`` to ``graph_prediction_vs_actual_over_time`` and ``get_prediction_vs_actual_over_time_data`` :pr:`2762`
        * Added ``forecast_horizon`` as a required parameter to time series pipelines and ``AutoMLSearch`` :pr:`2697`
        * Added ``predict_in_sample`` and ``predict_proba_in_sample`` methods to time series pipelines to predict on data where the target is known, e.g. cross-validation :pr:`2697`
    * Fixes
        * Fixed bug where ``_catch_warnings`` assumed all warnings were ``PipelineNotUsed`` :pr:`2753`
        * Fixed bug where ``Imputer.transform`` would erase ww typing information prior to handing data to the ``SimpleImputer`` :pr:`2752`
        * Fixed bug where ``Oversampler`` could not be copied :pr:`2755`
    * Changes
        * Deleted ``drop_nan_target_rows`` utility method :pr:`2737`
        * Removed default logging setup and debugging log file :pr:`2645`
        * Changed the default n_jobs value for ``XGBoostClassifier`` and ``XGBoostRegressor`` to 12 :pr:`2757`
        * Changed ``TimeSeriesBaselineEstimator`` to only work on a time series pipeline with a ``DelayedFeaturesTransformer`` :pr:`2697`
        * Added ``X_train`` and ``y_train`` as optional parameters to pipeline ``predict``, ``predict_proba``. Only used for time series pipelines :pr:`2697`
        * Added ``training_data`` and ``training_target`` as optional parameters to ``explain_predictions`` and ``explain_predictions_best_worst`` to support time series pipelines :pr:`2697`
        * Changed time series pipeline predictions to no longer output series/dataframes padded with NaNs. A prediction will be returned for every row in the `X` input :pr:`2697`
    * Documentation Changes
        * Specified installation steps for Prophet :pr:`2713`
        * Added documentation for data exploration on data check actions :pr:`2696`
        * Added a user guide entry for time series modelling :pr:`2697`
    * Testing Changes
        * Fixed flaky ``TargetDistributionDataCheck`` test for very_lognormal distribution :pr:`2748`

.. warning::

    **Breaking Changes**
        * Removed default logging setup and debugging log file :pr:`2645`
        * Added ``X_train`` and ``y_train`` to ``graph_prediction_vs_actual_over_time`` and ``get_prediction_vs_actual_over_time_data`` :pr:`2762`
        * Added ``forecast_horizon`` as a required parameter to time series pipelines and ``AutoMLSearch`` :pr:`2697`
        * Changed ``TimeSeriesBaselineEstimator`` to only work on a time series pipeline with a ``DelayedFeaturesTransformer`` :pr:`2697`
        * Added ``X_train`` and ``y_train`` as required parameters for ``predict`` and ``predict_proba`` in time series pipelines :pr:`2697`
        * Added ``training_data`` and ``training_target`` as required parameters to ``explain_predictions`` and ``explain_predictions_best_worst`` for time series pipelines :pr:`2697`

**v0.32.0 Aug. 31, 2021**
    * Enhancements
        * Allow string for ``engine`` parameter for ``AutoMLSearch``:pr:`2667`
        * Add ``ProphetRegressor`` to AutoML :pr:`2619`
        * Integrated ``DefaultAlgorithm`` into ``AutoMLSearch`` :pr:`2634`
        * Removed SVM "linear" and "precomputed" kernel hyperparameter options, and improved default parameters :pr:`2651`
        * Updated ``ComponentGraph`` initalization to raise ``ValueError`` when user attempts to use ``.y`` for a component that does not produce a tuple output :pr:`2662`
        * Updated to support Woodwork 0.6.0 :pr:`2690`
        * Updated pipeline ``graph()`` to distingush X and y edges :pr:`2654`
        * Added ``DropRowsTransformer`` component :pr:`2692`
        * Added ``DROP_ROWS`` to ``_make_component_list_from_actions`` and clean up metadata :pr:`2694`
        * Add new ensembler component :pr:`2653`
    * Fixes
        * Updated Oversampler logic to select best SMOTE based on component input instead of pipeline input :pr:`2695`
        * Added ability to explicitly close DaskEngine resources to improve runtime and reduce Dask warnings :pr:`2667`
        * Fixed partial dependence bug for ensemble pipelines :pr:`2714`
        * Updated ``TargetLeakageDataCheck`` to maintain user-selected logical types :pr:`2711`
    * Changes
        * Replaced ``SMOTEOversampler``, ``SMOTENOversampler`` and ``SMOTENCOversampler`` with consolidated ``Oversampler`` component :pr:`2695`
        * Removed ``LinearRegressor`` from the list of default ``AutoMLSearch`` estimators due to poor performance :pr:`2660`
    * Documentation Changes
        * Added user guide documentation for using ``ComponentGraph`` and added ``ComponentGraph`` to API reference :pr:`2673`
        * Updated documentation to make parallelization of AutoML clearer :pr:`2667`
    * Testing Changes
        * Removes the process-level parallelism from the ``test_cancel_job`` test :pr:`2666`
        * Installed numba 0.53 in windows CI to prevent problems installing version 0.54 :pr:`2710`

.. warning::

    **Breaking Changes**
        * Renamed the current top level ``search`` method to ``search_iterative`` and defined a new ``search`` method for the ``DefaultAlgorithm`` :pr:`2634`
        * Replaced ``SMOTEOversampler``, ``SMOTENOversampler`` and ``SMOTENCOversampler`` with consolidated ``Oversampler`` component :pr:`2695`
        * Removed ``LinearRegressor`` from the list of default ``AutoMLSearch`` estimators due to poor performance :pr:`2660`

**v0.31.0 Aug. 19, 2021**
    * Enhancements
        * Updated the high variance check in AutoMLSearch to be robust to a variety of objectives and cv scores :pr:`2622`
        * Use Woodwork's outlier detection for the ``OutliersDataCheck`` :pr:`2637`
        * Added ability to utilize instantiated components when creating a pipeline :pr:`2643`
        * Sped up the all Nan and unknown check in ``infer_feature_types`` :pr:`2661`
    * Fixes
    * Changes
        * Deleted ``_put_into_original_order`` helper function :pr:`2639`
        * Refactored time series pipeline code using a time series pipeline base class :pr:`2649`
        * Renamed ``dask_tests`` to ``parallel_tests`` :pr:`2657`
        * Removed commented out code in ``pipeline_meta.py`` :pr:`2659`
    * Documentation Changes
        * Add complete install command to README and Install section :pr:`2627`
        * Cleaned up documentation for ``MulticollinearityDataCheck`` :pr:`2664`
    * Testing Changes
        * Speed up CI by splitting Prophet tests into a separate workflow in GitHub :pr:`2644`

.. warning::

    **Breaking Changes**
        * ``TimeSeriesRegressionPipeline`` no longer inherits from ``TimeSeriesRegressionPipeline`` :pr:`2649`


**v0.30.2 Aug. 16, 2021**
    * Fixes
        * Updated changelog and version numbers to match the release.  Release 0.30.1 was release erroneously without a change to the version numbers.  0.30.2 replaces it.

**v0.30.1 Aug. 12, 2021**
    * Enhancements
        * Added ``DatetimeFormatDataCheck`` for time series problems :pr:`2603`
        * Added ``ProphetRegressor`` to estimators :pr:`2242`
        * Updated ``ComponentGraph`` to handle not calling samplers' transform during predict, and updated samplers' transform methods s.t. ``fit_transform`` is equivalent to ``fit(X, y).transform(X, y)`` :pr:`2583`
        * Updated ``ComponentGraph`` ``_validate_component_dict`` logic to be stricter about input values :pr:`2599`
        * Patched bug in ``xgboost`` estimators where predicting on a feature matrix of only booleans would throw an exception. :pr:`2602`
        * Updated ``ARIMARegressor`` to use relative forecasting to predict values :pr:`2613`
        * Added support for creating pipelines without an estimator as the final component and added ``transform(X, y)`` method to pipelines and component graphs :pr:`2625`
        * Updated to support Woodwork 0.5.1 :pr:`2610`
    * Fixes
        * Updated ``AutoMLSearch`` to drop ``ARIMARegressor`` from ``allowed_estimators`` if an incompatible frequency is detected :pr:`2632`
        * Updated ``get_best_sampler_for_data`` to consider all non-numeric datatypes as categorical for SMOTE :pr:`2590`
        * Fixed inconsistent test results from `TargetDistributionDataCheck` :pr:`2608`
        * Adopted vectorized pd.NA checking for Woodwork 0.5.1 support :pr:`2626`
        * Pinned upper version of astroid to 2.6.6 to keep ReadTheDocs working. :pr:`2638`
    * Changes
        * Renamed SMOTE samplers to SMOTE oversampler :pr:`2595`
        * Changed ``partial_dependence`` and ``graph_partial_dependence`` to raise a ``PartialDependenceError`` instead of ``ValueError``. This is not a breaking change because ``PartialDependenceError`` is a subclass of ``ValueError`` :pr:`2604`
        * Cleaned up code duplication in ``ComponentGraph`` :pr:`2612`
        * Stored predict_proba results in .x for intermediate estimators in ComponentGraph :pr:`2629`
    * Documentation Changes
        * To avoid local docs build error, only add warning disable and download headers on ReadTheDocs builds, not locally :pr:`2617`
    * Testing Changes
        * Updated partial_dependence tests to change the element-wise comparison per the Plotly 5.2.1 upgrade :pr:`2638`
        * Changed the lint CI job to only check against python 3.9 via the `-t` flag :pr:`2586`
        * Installed Prophet in linux nightlies test and fixed ``test_all_components`` :pr:`2598`
        * Refactored and fixed all ``make_pipeline`` tests to assert correct order and address new Woodwork Unknown type inference :pr:`2572`
        * Removed ``component_graphs`` as a global variable in ``test_component_graphs.py`` :pr:`2609`

.. warning::

    **Breaking Changes**
        * Renamed SMOTE samplers to SMOTE oversampler. Please use ``SMOTEOversampler``, ``SMOTENCOversampler``, ``SMOTENOversampler`` instead of ``SMOTESampler``, ``SMOTENCSampler``, and ``SMOTENSampler`` :pr:`2595`


**v0.30.0 Aug. 3, 2021**
    * Enhancements
        * Added ``LogTransformer`` and ``TargetDistributionDataCheck`` :pr:`2487`
        * Issue a warning to users when a pipeline parameter passed in isn't used in the pipeline :pr:`2564`
        * Added Gini coefficient as an objective :pr:`2544`
        * Added ``repr`` to ``ComponentGraph`` :pr:`2565`
        * Added components to extract features from ``URL`` and ``EmailAddress`` Logical Types :pr:`2550`
        * Added support for `NaN` values in ``TextFeaturizer`` :pr:`2532`
        * Added ``SelectByType`` transformer :pr:`2531`
        * Added separate thresholds for percent null rows and columns in ``HighlyNullDataCheck`` :pr:`2562`
        * Added support for `NaN` natural language values :pr:`2577`
    * Fixes
        * Raised error message for types ``URL``, ``NaturalLanguage``, and ``EmailAddress`` in ``partial_dependence`` :pr:`2573`
    * Changes
        * Updated ``PipelineBase`` implementation for creating pipelines from a list of components :pr:`2549`
        * Moved ``get_hyperparameter_ranges`` to ``PipelineBase`` class from automl/utils module :pr:`2546`
        * Renamed ``ComponentGraph``'s ``get_parents`` to ``get_inputs`` :pr:`2540`
        * Removed ``ComponentGraph.linearized_component_graph`` and ``ComponentGraph.from_list`` :pr:`2556`
        * Updated ``ComponentGraph`` to enforce requiring `.x` and `.y` inputs for each component in the graph :pr:`2563`
        * Renamed existing ensembler implementation from ``StackedEnsemblers`` to ``SklearnStackedEnsemblers`` :pr:`2578`
    * Documentation Changes
        * Added documentation for ``DaskEngine`` and ``CFEngine`` parallel engines :pr:`2560`
        * Improved detail of ``TextFeaturizer`` docstring and tutorial :pr:`2568`
    * Testing Changes
        * Added test that makes sure ``split_data`` does not shuffle for time series problems :pr:`2552`

.. warning::

    **Breaking Changes**
        * Moved ``get_hyperparameter_ranges`` to ``PipelineBase`` class from automl/utils module :pr:`2546`
        * Renamed ``ComponentGraph``'s ``get_parents`` to ``get_inputs`` :pr:`2540`
        * Removed ``ComponentGraph.linearized_component_graph`` and ``ComponentGraph.from_list`` :pr:`2556`
        * Updated ``ComponentGraph`` to enforce requiring `.x` and `.y` inputs for each component in the graph :pr:`2563`


**v0.29.0 Jul. 21, 2021**
    * Enhancements
        * Updated 1-way partial dependence support for datetime features :pr:`2454`
        * Added details on how to fix error caused by broken ww schema :pr:`2466`
        * Added ability to use built-in pickle for saving AutoMLSearch :pr:`2463`
        * Updated our components and component graphs to use latest features of ww 0.4.1, e.g. ``concat_columns`` and drop in-place. :pr:`2465`
        * Added new, concurrent.futures based engine for parallel AutoML :pr:`2506`
        * Added support for new Woodwork ``Unknown`` type in AutoMLSearch :pr:`2477`
        * Updated our components with an attribute that describes if they modify features or targets and can be used in list API for pipeline initialization :pr:`2504`
        * Updated ``ComponentGraph`` to accept X and y as inputs :pr:`2507`
        * Removed unused ``TARGET_BINARY_INVALID_VALUES`` from ``DataCheckMessageCode`` enum and fixed formatting of objective documentation :pr:`2520`
        * Added ``EvalMLAlgorithm`` :pr:`2525`
        * Added support for `NaN` values in ``TextFeaturizer`` :pr:`2532`
    * Fixes
        * Fixed ``FraudCost`` objective and reverted threshold optimization method for binary classification to ``Golden`` :pr:`2450`
        * Added custom exception message for partial dependence on features with scales that are too small :pr:`2455`
        * Ensures the typing for Ordinal and Datetime ltypes are passed through _retain_custom_types_and_initalize_woodwork :pr:`2461`
        * Updated to work with Pandas 1.3.0 :pr:`2442`
        * Updated to work with sktime 0.7.0 :pr:`2499`
    * Changes
        * Updated XGBoost dependency to ``>=1.4.2`` :pr:`2484`, :pr:`2498`
        * Added a ``DeprecationWarning`` about deprecating the list API for ``ComponentGraph`` :pr:`2488`
        * Updated ``make_pipeline`` for AutoML to create dictionaries, not lists, to initialize pipelines :pr:`2504`
        * No longer installing graphviz on windows in our CI pipelines because release 0.17 breaks windows 3.7 :pr:`2516`
    * Documentation Changes
        * Moved docstrings from ``__init__`` to class pages, added missing docstrings for missing classes, and updated missing default values :pr:`2452`
        * Build documentation with sphinx-autoapi :pr:`2458`
        * Change ``autoapi_ignore`` to only ignore files in ``evalml/tests/*`` :pr:`2530`
    * Testing Changes
        * Fixed flaky dask tests :pr:`2471`
        * Removed shellcheck action from ``build_conda_pkg`` action :pr:`2514`
        * Added a tmp_dir fixture that deletes its contents after tests run :pr:`2505`
        * Added a test that makes sure all pipelines in ``AutoMLSearch`` get the same data splits :pr:`2513`
        * Condensed warning output in test logs :pr:`2521`

.. warning::

    **Breaking Changes**
        * `NaN` values in the `Natural Language` type are no longer supported by the Imputer with the pandas upgrade. :pr:`2477`

**v0.28.0 Jul. 2, 2021**
    * Enhancements
        * Added support for showing a Individual Conditional Expectations plot when graphing Partial Dependence :pr:`2386`
        * Exposed ``thread_count`` for Catboost estimators as ``n_jobs`` parameter :pr:`2410`
        * Updated Objectives API to allow for sample weighting :pr:`2433`
    * Fixes
        * Deleted unreachable line from ``IterativeAlgorithm`` :pr:`2464`
    * Changes
        * Pinned Woodwork version between 0.4.1 and 0.4.2 :pr:`2460`
        * Updated psutils minimum version in requirements :pr:`2438`
        * Updated ``log_error_callback`` to not include filepath in logged message :pr:`2429`
    * Documentation Changes
        * Sped up docs :pr:`2430`
        * Removed mentions of ``DataTable`` and ``DataColumn`` from the docs :pr:`2445`
    * Testing Changes
        * Added slack integration for nightlies tests :pr:`2436`
        * Changed ``build_conda_pkg`` CI job to run only when dependencies are updates :pr:`2446`
        * Updated workflows to store pytest runtimes as test artifacts :pr:`2448`
        * Added ``AutoMLTestEnv`` test fixture for making it easy to mock automl tests :pr:`2406`

**v0.27.0 Jun. 22, 2021**
    * Enhancements
        * Adds force plots for prediction explanations :pr:`2157`
        * Removed self-reference from ``AutoMLSearch`` :pr:`2304`
        * Added support for nonlinear pipelines for ``generate_pipeline_code`` :pr:`2332`
        * Added ``inverse_transform`` method to pipelines :pr:`2256`
        * Add optional automatic update checker :pr:`2350`
        * Added ``search_order`` to ``AutoMLSearch``'s ``rankings`` and ``full_rankings`` tables :pr:`2345`
        * Updated threshold optimization method for binary classification :pr:`2315`
        * Updated demos to pull data from S3 instead of including demo data in package :pr:`2387`
        * Upgrade woodwork version to v0.4.1 :pr:`2379`
    * Fixes
        * Preserve user-specified woodwork types throughout pipeline fit/predict :pr:`2297`
        * Fixed ``ComponentGraph`` appending target to ``final_component_features`` if there is a component that returns both X and y :pr:`2358`
        * Fixed partial dependence graph method failing on multiclass problems when the class labels are numeric :pr:`2372`
        * Added ``thresholding_objective`` argument to ``AutoMLSearch`` for binary classification problems :pr:`2320`
        * Added change for ``k_neighbors`` parameter in SMOTE Oversamplers to automatically handle small samples :pr:`2375`
        * Changed naming for ``Logistic Regression Classifier`` file :pr:`2399`
        * Pinned pytest-timeout to fix minimum dependence checker :pr:`2425`
        * Replaced ``Elastic Net Classifier`` base class with ``Logistsic Regression`` to avoid ``NaN`` outputs :pr:`2420`
    * Changes
        * Cleaned up ``PipelineBase``'s ``component_graph`` and ``_component_graph`` attributes. Updated ``PipelineBase`` ``__repr__`` and added ``__eq__`` for ``ComponentGraph`` :pr:`2332`
        * Added and applied  ``black`` linting package to the EvalML repo in place of ``autopep8`` :pr:`2306`
        * Separated `custom_hyperparameters` from pipelines and added them as an argument to ``AutoMLSearch`` :pr:`2317`
        * Replaced `allowed_pipelines` with `allowed_component_graphs` :pr:`2364`
        * Removed private method ``_compute_features_during_fit`` from ``PipelineBase`` :pr:`2359`
        * Updated ``compute_order`` in ``ComponentGraph`` to be a read-only property :pr:`2408`
        * Unpinned PyZMQ version in requirements.txt :pr:`2389`
        * Uncapping LightGBM version in requirements.txt :pr:`2405`
        * Updated minimum version of plotly :pr:`2415`
        * Removed ``SensitivityLowAlert`` objective from core objectives :pr:`2418`
    * Documentation Changes
        * Fixed lead scoring weights in the demos documentation :pr:`2315`
        * Fixed start page code and description dataset naming discrepancy :pr:`2370`
    * Testing Changes
        * Update minimum unit tests to run on all pull requests :pr:`2314`
        * Pass token to authorize uploading of codecov reports :pr:`2344`
        * Add ``pytest-timeout``. All tests that run longer than 6 minutes will fail. :pr:`2374`
        * Separated the dask tests out into separate github action jobs to isolate dask failures. :pr:`2376`
        * Refactored dask tests :pr:`2377`
        * Added the combined dask/non-dask unit tests back and renamed the dask only unit tests. :pr:`2382`
        * Sped up unit tests and split into separate jobs :pr:`2365`
        * Change CI job names, run lint for python 3.9, run nightlies on python 3.8 at 3am EST :pr:`2395` :pr:`2398`
        * Set fail-fast to false for CI jobs that run for PRs :pr:`2402`

.. warning::

    **Breaking Changes**
        * `AutoMLSearch` will accept `allowed_component_graphs` instead of `allowed_pipelines` :pr:`2364`
        * Removed ``PipelineBase``'s ``_component_graph`` attribute. Updated ``PipelineBase`` ``__repr__`` and added ``__eq__`` for ``ComponentGraph`` :pr:`2332`
        * `pipeline_parameters` will no longer accept `skopt.space` variables since hyperparameter ranges will now be specified through `custom_hyperparameters` :pr:`2317`

**v0.25.0 Jun. 01, 2021**
    * Enhancements
        * Upgraded minimum woodwork to version 0.3.1. Previous versions will not be supported :pr:`2181`
        * Added a new callback parameter for ``explain_predictions_best_worst`` :pr:`2308`
    * Fixes
    * Changes
        * Deleted the ``return_pandas`` flag from our demo data loaders :pr:`2181`
        * Moved ``default_parameters`` to ``ComponentGraph`` from ``PipelineBase`` :pr:`2307`
    * Documentation Changes
        * Updated the release procedure documentation :pr:`2230`
    * Testing Changes
        * Ignoring ``test_saving_png_file`` while building conda package :pr:`2323`

.. warning::

    **Breaking Changes**
        * Deleted the ``return_pandas`` flag from our demo data loaders :pr:`2181`
        * Upgraded minimum woodwork to version 0.3.1. Previous versions will not be supported :pr:`2181`
        * Due to the weak-ref in woodwork, set the result of ``infer_feature_types`` to a variable before accessing woodwork :pr:`2181`

**v0.24.2 May. 24, 2021**
    * Enhancements
        * Added oversamplers to AutoMLSearch :pr:`2213` :pr:`2286`
        * Added dictionary input functionality for ``Undersampler`` component :pr:`2271`
        * Changed the default parameter values for ``Elastic Net Classifier`` and ``Elastic Net Regressor`` :pr:`2269`
        * Added dictionary input functionality for the Oversampler components :pr:`2288`
    * Fixes
        * Set default `n_jobs` to 1 for `StackedEnsembleClassifier` and `StackedEnsembleRegressor` until fix for text-based parallelism in sklearn stacking can be found :pr:`2295`
    * Changes
        * Updated ``start_iteration_callback`` to accept a pipeline instance instead of a pipeline class and no longer accept pipeline parameters as a parameter :pr:`2290`
        * Refactored ``calculate_permutation_importance`` method and add per-column permutation importance method :pr:`2302`
        * Updated logging information in ``AutoMLSearch.__init__`` to clarify pipeline generation :pr:`2263`
    * Documentation Changes
        * Minor changes to the release procedure :pr:`2230`
    * Testing Changes
        * Use codecov action to update coverage reports :pr:`2238`
        * Removed MarkupSafe dependency version pin from requirements.txt and moved instead into RTD docs build CI :pr:`2261`

.. warning::

    **Breaking Changes**
        * Updated ``start_iteration_callback`` to accept a pipeline instance instead of a pipeline class and no longer accept pipeline parameters as a parameter :pr:`2290`
        * Moved ``default_parameters`` to ``ComponentGraph`` from ``PipelineBase``. A pipeline's ``default_parameters`` is now accessible via ``pipeline.component_graph.default_parameters`` :pr:`2307`


**v0.24.1 May. 16, 2021**
    * Enhancements
        * Integrated ``ARIMARegressor`` into AutoML :pr:`2009`
        * Updated ``HighlyNullDataCheck`` to also perform a null row check :pr:`2222`
        * Set ``max_depth`` to 1 in calls to featuretools dfs :pr:`2231`
    * Fixes
        * Removed data splitter sampler calls during training :pr:`2253`
        * Set minimum required version for for pyzmq, colorama, and docutils :pr:`2254`
        * Changed BaseSampler to return None instead of y :pr:`2272`
    * Changes
        * Removed ensemble split and indices in ``AutoMLSearch`` :pr:`2260`
        * Updated pipeline ``repr()`` and ``generate_pipeline_code`` to return pipeline instances without generating custom pipeline class :pr:`2227`
    * Documentation Changes
        * Capped Sphinx version under 4.0.0 :pr:`2244`
    * Testing Changes
        * Change number of cores for pytest from 4 to 2 :pr:`2266`
        * Add minimum dependency checker to generate minimum requirement files :pr:`2267`
        * Add unit tests with minimum dependencies  :pr:`2277`


**v0.24.0 May. 04, 2021**
    * Enhancements
        * Added `date_index` as a required parameter for TimeSeries problems :pr:`2217`
        * Have the ``OneHotEncoder`` return the transformed columns as booleans rather than floats :pr:`2170`
        * Added Oversampler transformer component to EvalML :pr:`2079`
        * Added Undersampler to AutoMLSearch, as well as arguments ``_sampler_method`` and ``sampler_balanced_ratio`` :pr:`2128`
        * Updated prediction explanations functions to allow pipelines with XGBoost estimators :pr:`2162`
        * Added partial dependence for datetime columns :pr:`2180`
        * Update precision-recall curve with positive label index argument, and fix for 2d predicted probabilities :pr:`2090`
        * Add pct_null_rows to ``HighlyNullDataCheck`` :pr:`2211`
        * Added a standalone AutoML `search` method for convenience, which runs data checks and then runs automl :pr:`2152`
        * Make the first batch of AutoML have a predefined order, with linear models first and complex models last :pr:`2223` :pr:`2225`
        * Added sampling dictionary support to ``BalancedClassficationSampler`` :pr:`2235`
    * Fixes
        * Fixed partial dependence not respecting grid resolution parameter for numerical features :pr:`2180`
        * Enable prediction explanations for catboost for multiclass problems :pr:`2224`
    * Changes
        * Deleted baseline pipeline classes :pr:`2202`
        * Reverting user specified date feature PR :pr:`2155` until `pmdarima` installation fix is found :pr:`2214`
        * Updated pipeline API to accept component graph and other class attributes as instance parameters. Old pipeline API still works but will not be supported long-term. :pr:`2091`
        * Removed all old datasplitters from EvalML :pr:`2193`
        * Deleted ``make_pipeline_from_components`` :pr:`2218`
    * Documentation Changes
        * Renamed dataset to clarify that its gzipped but not a tarball :pr:`2183`
        * Updated documentation to use pipeline instances instead of pipeline subclasses :pr:`2195`
        * Updated contributing guide with a note about GitHub Actions permissions :pr:`2090`
        * Updated automl and model understanding user guides :pr:`2090`
    * Testing Changes
        * Use machineFL user token for dependency update bot, and add more reviewers :pr:`2189`


.. warning::

    **Breaking Changes**
        * All baseline pipeline classes (``BaselineBinaryPipeline``, ``BaselineMulticlassPipeline``, ``BaselineRegressionPipeline``, etc.) have been deleted :pr:`2202`
        * Updated pipeline API to accept component graph and other class attributes as instance parameters. Old pipeline API still works but will not be supported long-term. Pipelines can now be initialized by specifying the component graph as the first parameter, and then passing in optional arguments such as ``custom_name``, ``parameters``, etc. For example, ``BinaryClassificationPipeline(["Random Forest Classifier"], parameters={})``.  :pr:`2091`
        * Removed all old datasplitters from EvalML :pr:`2193`
        * Deleted utility method ``make_pipeline_from_components`` :pr:`2218`


**v0.23.0 Apr. 20, 2021**
    * Enhancements
        * Refactored ``EngineBase`` and ``SequentialEngine`` api. Adding ``DaskEngine`` :pr:`1975`.
        * Added optional ``engine`` argument to ``AutoMLSearch`` :pr:`1975`
        * Added a warning about how time series support is still in beta when a user passes in a time series problem to ``AutoMLSearch`` :pr:`2118`
        * Added ``NaturalLanguageNaNDataCheck`` data check :pr:`2122`
        * Added ValueError to ``partial_dependence`` to prevent users from computing partial dependence on columns with all NaNs :pr:`2120`
        * Added standard deviation of cv scores to rankings table :pr:`2154`
    * Fixes
        * Fixed ``BalancedClassificationDataCVSplit``, ``BalancedClassificationDataTVSplit``, and ``BalancedClassificationSampler`` to use ``minority:majority`` ratio instead of ``majority:minority`` :pr:`2077`
        * Fixed bug where two-way partial dependence plots with categorical variables were not working correctly :pr:`2117`
        * Fixed bug where ``hyperparameters`` were not displaying properly for pipelines with a list ``component_graph`` and duplicate components :pr:`2133`
        * Fixed bug where ``pipeline_parameters`` argument in ``AutoMLSearch`` was not applied to pipelines passed in as ``allowed_pipelines`` :pr:`2133`
        * Fixed bug where ``AutoMLSearch`` was not applying custom hyperparameters to pipelines with a list ``component_graph`` and duplicate components :pr:`2133`
    * Changes
        * Removed ``hyperparameter_ranges`` from Undersampler and renamed ``balanced_ratio`` to ``sampling_ratio`` for samplers :pr:`2113`
        * Renamed ``TARGET_BINARY_NOT_TWO_EXAMPLES_PER_CLASS`` data check message code to ``TARGET_MULTICLASS_NOT_TWO_EXAMPLES_PER_CLASS`` :pr:`2126`
        * Modified one-way partial dependence plots of categorical features to display data with a bar plot :pr:`2117`
        * Renamed ``score`` column for ``automl.rankings`` as ``mean_cv_score`` :pr:`2135`
        * Remove 'warning' from docs tool output :pr:`2031`
    * Documentation Changes
        * Fixed ``conf.py`` file :pr:`2112`
        * Added a sentence to the automl user guide stating that our support for time series problems is still in beta. :pr:`2118`
        * Fixed documentation demos :pr:`2139`
        * Update test badge in README to use GitHub Actions :pr:`2150`
    * Testing Changes
        * Fixed ``test_describe_pipeline`` for ``pandas`` ``v1.2.4`` :pr:`2129`
        * Added a GitHub Action for building the conda package :pr:`1870` :pr:`2148`


.. warning::

    **Breaking Changes**
        * Renamed ``balanced_ratio`` to ``sampling_ratio`` for the ``BalancedClassificationDataCVSplit``, ``BalancedClassificationDataTVSplit``, ``BalancedClassficationSampler``, and Undersampler :pr:`2113`
        * Deleted the "errors" key from automl results :pr:`1975`
        * Deleted the ``raise_and_save_error_callback`` and the ``log_and_save_error_callback`` :pr:`1975`
        * Fixed ``BalancedClassificationDataCVSplit``, ``BalancedClassificationDataTVSplit``, and ``BalancedClassificationSampler`` to use minority:majority ratio instead of majority:minority :pr:`2077`


**v0.22.0 Apr. 06, 2021**
    * Enhancements
        * Added a GitHub Action for ``linux_unit_tests``:pr:`2013`
        * Added recommended actions for ``InvalidTargetDataCheck``, updated ``_make_component_list_from_actions`` to address new action, and added ``TargetImputer`` component :pr:`1989`
        * Updated ``AutoMLSearch._check_for_high_variance`` to not emit ``RuntimeWarning`` :pr:`2024`
        * Added exception when pipeline passed to ``explain_predictions`` is a ``Stacked Ensemble`` pipeline :pr:`2033`
        * Added sensitivity at low alert rates as an objective :pr:`2001`
        * Added ``Undersampler`` transformer component :pr:`2030`
    * Fixes
        * Updated Engine's ``train_batch`` to apply undersampling :pr:`2038`
        * Fixed bug in where Time Series Classification pipelines were not encoding targets in ``predict`` and ``predict_proba`` :pr:`2040`
        * Fixed data splitting errors if target is float for classification problems :pr:`2050`
        * Pinned ``docutils`` to <0.17 to fix ReadtheDocs warning issues :pr:`2088`
    * Changes
        * Removed lists as acceptable hyperparameter ranges in ``AutoMLSearch`` :pr:`2028`
        * Renamed "details" to "metadata" for data check actions :pr:`2008`
    * Documentation Changes
        * Catch and suppress warnings in documentation :pr:`1991` :pr:`2097`
        * Change spacing in ``start.ipynb`` to provide clarity for ``AutoMLSearch`` :pr:`2078`
        * Fixed start code on README :pr:`2108`
    * Testing Changes


**v0.21.0 Mar. 24, 2021**
    * Enhancements
        * Changed ``AutoMLSearch`` to default ``optimize_thresholds`` to True :pr:`1943`
        * Added multiple oversampling and undersampling sampling methods as data splitters for imbalanced classification :pr:`1775`
        * Added params to balanced classification data splitters for visibility :pr:`1966`
        * Updated ``make_pipeline`` to not add ``Imputer`` if input data does not have numeric or categorical columns :pr:`1967`
        * Updated ``ClassImbalanceDataCheck`` to better handle multiclass imbalances :pr:`1986`
        * Added recommended actions for the output of data check's ``validate`` method :pr:`1968`
        * Added error message for ``partial_dependence`` when features are mostly the same value :pr:`1994`
        * Updated ``OneHotEncoder`` to drop one redundant feature by default for features with two categories :pr:`1997`
        * Added a ``PolynomialDecomposer`` component :pr:`1992`
        * Added ``DateTimeNaNDataCheck`` data check :pr:`2039`
    * Fixes
        * Changed best pipeline to train on the entire dataset rather than just ensemble indices for ensemble problems :pr:`2037`
        * Updated binary classification pipelines to use objective decision function during scoring of custom objectives :pr:`1934`
    * Changes
        * Removed ``data_checks`` parameter, ``data_check_results`` and data checks logic from ``AutoMLSearch`` :pr:`1935`
        * Deleted ``random_state`` argument :pr:`1985`
        * Updated Woodwork version requirement to ``v0.0.11`` :pr:`1996`
    * Documentation Changes
    * Testing Changes
        * Removed ``build_docs`` CI job in favor of RTD GH builder :pr:`1974`
        * Added tests to confirm support for Python 3.9 :pr:`1724`
        * Added tests to support Dask AutoML/Engine :pr:`1990`
        * Changed ``build_conda_pkg`` job to use ``latest_release_changes`` branch in the feedstock. :pr:`1979`

.. warning::

    **Breaking Changes**
        * Changed ``AutoMLSearch`` to default ``optimize_thresholds`` to True :pr:`1943`
        * Removed ``data_checks`` parameter, ``data_check_results`` and data checks logic from ``AutoMLSearch``. To run the data checks which were previously run by default in ``AutoMLSearch``, please call ``DefaultDataChecks().validate(X_train, y_train)`` or take a look at our documentation for more examples. :pr:`1935`
        * Deleted ``random_state`` argument :pr:`1985`

**v0.20.0 Mar. 10, 2021**
    * Enhancements
        * Added a GitHub Action for Detecting dependency changes :pr:`1933`
        * Create a separate CV split to train stacked ensembler on for AutoMLSearch :pr:`1814`
        * Added a GitHub Action for Linux unit tests :pr:`1846`
        * Added ``ARIMARegressor`` estimator :pr:`1894`
        * Added ``DataCheckAction`` class and ``DataCheckActionCode`` enum :pr:`1896`
        * Updated ``Woodwork`` requirement to ``v0.0.10`` :pr:`1900`
        * Added ``BalancedClassificationDataCVSplit`` and ``BalancedClassificationDataTVSplit`` to AutoMLSearch :pr:`1875`
        * Update default classification data splitter to use downsampling for highly imbalanced data :pr:`1875`
        * Updated ``describe_pipeline`` to return more information, including ``id`` of pipelines used for ensemble models :pr:`1909`
        * Added utility method to create list of components from a list of ``DataCheckAction`` :pr:`1907`
        * Updated ``validate`` method to include a ``action`` key in returned dictionary for all ``DataCheck``and ``DataChecks`` :pr:`1916`
        * Aggregating the shap values for predictions that we know the provenance of, e.g. OHE, text, and date-time. :pr:`1901`
        * Improved error message when custom objective is passed as a string in ``pipeline.score`` :pr:`1941`
        * Added ``score_pipelines`` and ``train_pipelines`` methods to ``AutoMLSearch`` :pr:`1913`
        * Added support for ``pandas`` version 1.2.0 :pr:`1708`
        * Added ``score_batch`` and ``train_batch`` abstact methods to ``EngineBase`` and implementations in ``SequentialEngine`` :pr:`1913`
        * Added ability to handle index columns in ``AutoMLSearch`` and ``DataChecks`` :pr:`2138`
    * Fixes
        * Removed CI check for ``check_dependencies_updated_linux`` :pr:`1950`
        * Added metaclass for time series pipelines and fix binary classification pipeline ``predict`` not using objective if it is passed as a named argument :pr:`1874`
        * Fixed stack trace in prediction explanation functions caused by mixed string/numeric pandas column names :pr:`1871`
        * Fixed stack trace caused by passing pipelines with duplicate names to ``AutoMLSearch`` :pr:`1932`
        * Fixed ``AutoMLSearch.get_pipelines`` returning pipelines with the same attributes :pr:`1958`
    * Changes
        * Reversed GitHub Action for Linux unit tests until a fix for report generation is found :pr:`1920`
        * Updated ``add_results`` in ``AutoMLAlgorithm`` to take in entire pipeline results dictionary from ``AutoMLSearch`` :pr:`1891`
        * Updated ``ClassImbalanceDataCheck`` to look for severe class imbalance scenarios :pr:`1905`
        * Deleted the ``explain_prediction`` function :pr:`1915`
        * Removed ``HighVarianceCVDataCheck`` and convered it to an ``AutoMLSearch`` method instead :pr:`1928`
        * Removed warning in ``InvalidTargetDataCheck`` returned when numeric binary classification targets are not (0, 1) :pr:`1959`
    * Documentation Changes
        * Updated ``model_understanding.ipynb`` to demo the two-way partial dependence capability :pr:`1919`
    * Testing Changes

.. warning::

    **Breaking Changes**
        * Deleted the ``explain_prediction`` function :pr:`1915`
        * Removed ``HighVarianceCVDataCheck`` and convered it to an ``AutoMLSearch`` method instead :pr:`1928`
        * Added ``score_batch`` and ``train_batch`` abstact methods to ``EngineBase``. These need to be implemented in Engine subclasses :pr:`1913`


**v0.19.0 Feb. 23, 2021**
    * Enhancements
        * Added a GitHub Action for Python windows unit tests :pr:`1844`
        * Added a GitHub Action for checking updated release notes :pr:`1849`
        * Added a GitHub Action for Python lint checks :pr:`1837`
        * Adjusted ``explain_prediction``, ``explain_predictions`` and ``explain_predictions_best_worst`` to handle timeseries problems. :pr:`1818`
        * Updated ``InvalidTargetDataCheck`` to check for mismatched indices in target and features :pr:`1816`
        * Updated ``Woodwork`` structures returned from components to support ``Woodwork`` logical type overrides set by the user :pr:`1784`
        * Updated estimators to keep track of input feature names during ``fit()`` :pr:`1794`
        * Updated ``visualize_decision_tree`` to include feature names in output :pr:`1813`
        * Added ``is_bounded_like_percentage`` property for objectives. If true, the ``calculate_percent_difference`` method will return the absolute difference rather than relative difference :pr:`1809`
        * Added full error traceback to AutoMLSearch logger file :pr:`1840`
        * Changed ``TargetEncoder`` to preserve custom indices in the data :pr:`1836`
        * Refactored ``explain_predictions`` and ``explain_predictions_best_worst`` to only compute features once for all rows that need to be explained :pr:`1843`
        * Added custom random undersampler data splitter for classification :pr:`1857`
        * Updated ``OutliersDataCheck`` implementation to calculate the probability of having no outliers :pr:`1855`
        * Added ``Engines`` pipeline processing API :pr:`1838`
    * Fixes
        * Changed EngineBase random_state arg to random_seed and same for user guide docs :pr:`1889`
    * Changes
        * Modified ``calculate_percent_difference`` so that division by 0 is now inf rather than nan :pr:`1809`
        * Removed ``text_columns`` parameter from ``LSA`` and ``TextFeaturizer`` components :pr:`1652`
        * Added ``random_seed`` as an argument to our automl/pipeline/component API. Using ``random_state`` will raise a warning :pr:`1798`
        * Added ``DataCheckError`` message in ``InvalidTargetDataCheck`` if input target is None and removed exception raised :pr:`1866`
    * Documentation Changes
    * Testing Changes
        * Added back coverage for ``_get_feature_provenance`` in ``TextFeaturizer`` after ``text_columns`` was removed :pr:`1842`
        * Pin graphviz version for windows builds :pr:`1847`
        * Unpin graphviz version for windows builds :pr:`1851`

.. warning::

    **Breaking Changes**
        * Added a deprecation warning to ``explain_prediction``. It will be deleted in the next release. :pr:`1860`


**v0.18.2 Feb. 10, 2021**
    * Enhancements
        * Added uniqueness score data check :pr:`1785`
        * Added "dataframe" output format for prediction explanations :pr:`1781`
        * Updated LightGBM estimators to handle ``pandas.MultiIndex`` :pr:`1770`
        * Sped up permutation importance for some pipelines :pr:`1762`
        * Added sparsity data check :pr:`1797`
        * Confirmed support for threshold tuning for binary time series classification problems :pr:`1803`
    * Fixes
    * Changes
    * Documentation Changes
        * Added section on conda to the contributing guide :pr:`1771`
        * Updated release process to reflect freezing `main` before perf tests :pr:`1787`
        * Moving some prs to the right section of the release notes :pr:`1789`
        * Tweak README.md. :pr:`1800`
        * Fixed back arrow on install page docs :pr:`1795`
        * Fixed docstring for `ClassImbalanceDataCheck.validate()` :pr:`1817`
    * Testing Changes

**v0.18.1 Feb. 1, 2021**
    * Enhancements
        * Added ``graph_t_sne`` as a visualization tool for high dimensional data :pr:`1731`
        * Added the ability to see the linear coefficients of features in linear models terms :pr:`1738`
        * Added support for ``scikit-learn`` ``v0.24.0`` :pr:`1733`
        * Added support for ``scipy`` ``v1.6.0`` :pr:`1752`
        * Added SVM Classifier and Regressor to estimators :pr:`1714` :pr:`1761`
    * Fixes
        * Addressed bug with ``partial_dependence`` and categorical data with more categories than grid resolution :pr:`1748`
        * Removed ``random_state`` arg from ``get_pipelines`` in ``AutoMLSearch`` :pr:`1719`
        * Pinned pyzmq at less than 22.0.0 till we add support :pr:`1756`
    * Changes
        * Updated components and pipelines to return ``Woodwork`` data structures :pr:`1668`
        * Updated ``clone()`` for pipelines and components to copy over random state automatically :pr:`1753`
        * Dropped support for Python version 3.6 :pr:`1751`
        * Removed deprecated ``verbose`` flag from ``AutoMLSearch`` parameters :pr:`1772`
    * Documentation Changes
        * Add Twitter and Github link to documentation toolbar :pr:`1754`
        * Added Open Graph info to documentation :pr:`1758`
    * Testing Changes

.. warning::

    **Breaking Changes**
        * Components and pipelines return ``Woodwork`` data structures instead of ``pandas`` data structures :pr:`1668`
        * Python 3.6 will not be actively supported due to discontinued support from EvalML dependencies.
        * Deprecated ``verbose`` flag is removed for ``AutoMLSearch`` :pr:`1772`


**v0.18.0 Jan. 26, 2021**
    * Enhancements
        * Added RMSLE, MSLE, and MAPE to core objectives while checking for negative target values in ``invalid_targets_data_check`` :pr:`1574`
        * Added validation checks for binary problems with regression-like datasets and multiclass problems without true multiclass targets in ``invalid_targets_data_check`` :pr:`1665`
        * Added time series support for ``make_pipeline`` :pr:`1566`
        * Added target name for output of pipeline ``predict`` method :pr:`1578`
        * Added multiclass check to ``InvalidTargetDataCheck`` for two examples per class :pr:`1596`
        * Added support for ``graphviz`` ``v0.16`` :pr:`1657`
        * Enhanced time series pipelines to accept empty features :pr:`1651`
        * Added KNN Classifier to estimators. :pr:`1650`
        * Added support for list inputs for objectives :pr:`1663`
        * Added support for ``AutoMLSearch`` to handle time series classification pipelines :pr:`1666`
        * Enhanced ``DelayedFeaturesTransformer`` to encode categorical features and targets before delaying them :pr:`1691`
        * Added 2-way dependence plots. :pr:`1690`
        * Added ability to directly iterate through components within Pipelines :pr:`1583`
    * Fixes
        * Fixed inconsistent attributes and added Exceptions to docs :pr:`1673`
        * Fixed ``TargetLeakageDataCheck`` to use Woodwork ``mutual_information`` rather than using Pandas' Pearson Correlation :pr:`1616`
        * Fixed thresholding for pipelines in ``AutoMLSearch`` to only threshold binary classification pipelines :pr:`1622` :pr:`1626`
        * Updated ``load_data`` to return Woodwork structures and update default parameter value for ``index`` to ``None`` :pr:`1610`
        * Pinned scipy at < 1.6.0 while we work on adding support :pr:`1629`
        * Fixed data check message formatting in ``AutoMLSearch`` :pr:`1633`
        * Addressed stacked ensemble component for ``scikit-learn`` v0.24 support by setting ``shuffle=True`` for default CV :pr:`1613`
        * Fixed bug where ``Imputer`` reset the index on ``X`` :pr:`1590`
        * Fixed ``AutoMLSearch`` stacktrace when a cutom objective was passed in as a primary objective or additional objective :pr:`1575`
        * Fixed custom index bug for ``MAPE`` objective :pr:`1641`
        * Fixed index bug for ``TextFeaturizer`` and ``LSA`` components :pr:`1644`
        * Limited ``load_fraud`` dataset loaded into ``automl.ipynb`` :pr:`1646`
        * ``add_to_rankings`` updates ``AutoMLSearch.best_pipeline`` when necessary :pr:`1647`
        * Fixed bug where time series baseline estimators were not receiving ``gap`` and ``max_delay`` in ``AutoMLSearch`` :pr:`1645`
        * Fixed jupyter notebooks to help the RTD buildtime :pr:`1654`
        * Added ``positive_only`` objectives to ``non_core_objectives`` :pr:`1661`
        * Fixed stacking argument ``n_jobs`` for IterativeAlgorithm :pr:`1706`
        * Updated CatBoost estimators to return self in ``.fit()`` rather than the underlying model for consistency :pr:`1701`
        * Added ability to initialize pipeline parameters in ``AutoMLSearch`` constructor :pr:`1676`
    * Changes
        * Added labeling to ``graph_confusion_matrix`` :pr:`1632`
        * Rerunning search for ``AutoMLSearch`` results in a message thrown rather than failing the search, and removed ``has_searched`` property :pr:`1647`
        * Changed tuner class to allow and ignore single parameter values as input :pr:`1686`
        * Capped LightGBM version limit to remove bug in docs :pr:`1711`
        * Removed support for `np.random.RandomState` in EvalML :pr:`1727`
    * Documentation Changes
        * Update Model Understanding in the user guide to include ``visualize_decision_tree`` :pr:`1678`
        * Updated docs to include information about ``AutoMLSearch`` callback parameters and methods :pr:`1577`
        * Updated docs to prompt users to install graphiz on Mac :pr:`1656`
        * Added ``infer_feature_types`` to the ``start.ipynb`` guide :pr:`1700`
        * Added multicollinearity data check to API reference and docs :pr:`1707`
    * Testing Changes

.. warning::

    **Breaking Changes**
        * Removed ``has_searched`` property from ``AutoMLSearch`` :pr:`1647`
        * Components and pipelines return ``Woodwork`` data structures instead of ``pandas`` data structures :pr:`1668`
        * Removed support for `np.random.RandomState` in EvalML. Rather than passing ``np.random.RandomState`` as component and pipeline random_state values, we use int random_seed :pr:`1727`


**v0.17.0 Dec. 29, 2020**
    * Enhancements
        * Added ``save_plot`` that allows for saving figures from different backends :pr:`1588`
        * Added ``LightGBM Regressor`` to regression components :pr:`1459`
        * Added ``visualize_decision_tree`` for tree visualization with ``decision_tree_data_from_estimator`` and ``decision_tree_data_from_pipeline`` to reformat tree structure output :pr:`1511`
        * Added `DFS Transformer` component into transformer components :pr:`1454`
        * Added ``MAPE`` to the standard metrics for time series problems and update objectives :pr:`1510`
        * Added ``graph_prediction_vs_actual_over_time`` and ``get_prediction_vs_actual_over_time_data`` to the model understanding module for time series problems :pr:`1483`
        * Added a ``ComponentGraph`` class that will support future pipelines as directed acyclic graphs :pr:`1415`
        * Updated data checks to accept ``Woodwork`` data structures :pr:`1481`
        * Added parameter to ``InvalidTargetDataCheck`` to show only top unique values rather than all unique values :pr:`1485`
        * Added multicollinearity data check :pr:`1515`
        * Added baseline pipeline and components for time series regression problems :pr:`1496`
        * Added more information to users about ensembling behavior in ``AutoMLSearch`` :pr:`1527`
        * Add woodwork support for more utility and graph methods :pr:`1544`
        * Changed ``DateTimeFeaturizer`` to encode features as int :pr:`1479`
        * Return trained pipelines from ``AutoMLSearch.best_pipeline`` :pr:`1547`
        * Added utility method so that users can set feature types without having to learn about Woodwork directly :pr:`1555`
        * Added Linear Discriminant Analysis transformer for dimensionality reduction :pr:`1331`
        * Added multiclass support for ``partial_dependence`` and ``graph_partial_dependence`` :pr:`1554`
        * Added ``TimeSeriesBinaryClassificationPipeline`` and ``TimeSeriesMulticlassClassificationPipeline`` classes :pr:`1528`
        * Added ``make_data_splitter`` method for easier automl data split customization :pr:`1568`
        * Integrated ``ComponentGraph`` class into Pipelines for full non-linear pipeline support :pr:`1543`
        * Update ``AutoMLSearch`` constructor to take training data instead of ``search`` and ``add_to_leaderboard`` :pr:`1597`
        * Update ``split_data`` helper args :pr:`1597`
        * Add problem type utils ``is_regression``, ``is_classification``, ``is_timeseries`` :pr:`1597`
        * Rename ``AutoMLSearch`` ``data_split`` arg to ``data_splitter`` :pr:`1569`
    * Fixes
        * Fix AutoML not passing CV folds to ``DefaultDataChecks`` for usage by ``ClassImbalanceDataCheck`` :pr:`1619`
        * Fix Windows CI jobs: install ``numba`` via conda, required for ``shap`` :pr:`1490`
        * Added custom-index support for `reset-index-get_prediction_vs_actual_over_time_data` :pr:`1494`
        * Fix ``generate_pipeline_code`` to account for boolean and None differences between Python and JSON :pr:`1524` :pr:`1531`
        * Set max value for plotly and xgboost versions while we debug CI failures with newer versions :pr:`1532`
        * Undo version pinning for plotly :pr:`1533`
        * Fix ReadTheDocs build by updating the version of ``setuptools`` :pr:`1561`
        * Set ``random_state`` of data splitter in AutoMLSearch to take int to keep consistency in the resulting splits :pr:`1579`
        * Pin sklearn version while we work on adding support :pr:`1594`
        * Pin pandas at <1.2.0 while we work on adding support :pr:`1609`
        * Pin graphviz at < 0.16 while we work on adding support :pr:`1609`
    * Changes
        * Reverting ``save_graph`` :pr:`1550` to resolve kaleido build issues :pr:`1585`
        * Update circleci badge to apply to ``main`` :pr:`1489`
        * Added script to generate github markdown for releases :pr:`1487`
        * Updated selection using pandas ``dtypes`` to selecting using Woodwork logical types :pr:`1551`
        * Updated dependencies to fix ``ImportError: cannot import name 'MaskedArray' from 'sklearn.utils.fixes'`` error and to address Woodwork and Featuretool dependencies :pr:`1540`
        * Made ``get_prediction_vs_actual_data()`` a public method :pr:`1553`
        * Updated ``Woodwork`` version requirement to v0.0.7 :pr:`1560`
        * Move data splitters from ``evalml.automl.data_splitters`` to ``evalml.preprocessing.data_splitters`` :pr:`1597`
        * Rename "# Testing" in automl log output to "# Validation" :pr:`1597`
    * Documentation Changes
        * Added partial dependence methods to API reference :pr:`1537`
        * Updated documentation for confusion matrix methods :pr:`1611`
    * Testing Changes
        * Set ``n_jobs=1`` in most unit tests to reduce memory :pr:`1505`

.. warning::

    **Breaking Changes**
        * Updated minimal dependencies: ``numpy>=1.19.1``, ``pandas>=1.1.0``, ``scikit-learn>=0.23.1``, ``scikit-optimize>=0.8.1``
        * Updated ``AutoMLSearch.best_pipeline`` to return a trained pipeline. Pass in ``train_best_pipeline=False`` to AutoMLSearch in order to return an untrained pipeline.
        * Pipeline component instances can no longer be iterated through using ``Pipeline.component_graph`` :pr:`1543`
        * Update ``AutoMLSearch`` constructor to take training data instead of ``search`` and ``add_to_leaderboard`` :pr:`1597`
        * Update ``split_data`` helper args :pr:`1597`
        * Move data splitters from ``evalml.automl.data_splitters`` to ``evalml.preprocessing.data_splitters`` :pr:`1597`
        * Rename ``AutoMLSearch`` ``data_split`` arg to ``data_splitter`` :pr:`1569`



**v0.16.1 Dec. 1, 2020**
    * Enhancements
        * Pin woodwork version to v0.0.6 to avoid breaking changes :pr:`1484`
        * Updated ``Woodwork`` to >=0.0.5 in ``core-requirements.txt`` :pr:`1473`
        * Removed ``copy_dataframe`` parameter for ``Woodwork``, updated ``Woodwork`` to >=0.0.6 in ``core-requirements.txt`` :pr:`1478`
        * Updated ``detect_problem_type`` to use ``pandas.api.is_numeric_dtype`` :pr:`1476`
    * Changes
        * Changed ``make clean`` to delete coverage reports as a convenience for developers :pr:`1464`
        * Set ``n_jobs=-1`` by default for stacked ensemble components :pr:`1472`
    * Documentation Changes
        * Updated pipeline and component documentation and demos to use ``Woodwork`` :pr:`1466`
    * Testing Changes
        * Update dependency update checker to use everything from core and optional dependencies :pr:`1480`


**v0.16.0 Nov. 24, 2020**
    * Enhancements
        * Updated pipelines and ``make_pipeline`` to accept ``Woodwork`` inputs :pr:`1393`
        * Updated components to accept ``Woodwork`` inputs :pr:`1423`
        * Added ability to freeze hyperparameters for ``AutoMLSearch`` :pr:`1284`
        * Added ``Target Encoder`` into transformer components :pr:`1401`
        * Added callback for error handling in ``AutoMLSearch`` :pr:`1403`
        * Added the index id to the ``explain_predictions_best_worst`` output to help users identify which rows in their data are included :pr:`1365`
        * The top_k features displayed in ``explain_predictions_*`` functions are now determined by the magnitude of shap values as opposed to the ``top_k`` largest and smallest shap values. :pr:`1374`
        * Added a problem type for time series regression :pr:`1386`
        * Added a ``is_defined_for_problem_type`` method to ``ObjectiveBase`` :pr:`1386`
        * Added a ``random_state`` parameter to ``make_pipeline_from_components`` function :pr:`1411`
        * Added ``DelayedFeaturesTransformer`` :pr:`1396`
        * Added a ``TimeSeriesRegressionPipeline`` class :pr:`1418`
        * Removed ``core-requirements.txt`` from the package distribution :pr:`1429`
        * Updated data check messages to include a `"code"` and `"details"` fields :pr:`1451`, :pr:`1462`
        * Added a ``TimeSeriesSplit`` data splitter for time series problems :pr:`1441`
        * Added a ``problem_configuration`` parameter to AutoMLSearch :pr:`1457`
    * Fixes
        * Fixed ``IndexError`` raised in ``AutoMLSearch`` when ``ensembling = True`` but only one pipeline to iterate over :pr:`1397`
        * Fixed stacked ensemble input bug and LightGBM warning and bug in ``AutoMLSearch`` :pr:`1388`
        * Updated enum classes to show possible enum values as attributes :pr:`1391`
        * Updated calls to ``Woodwork``'s ``to_pandas()`` to ``to_series()`` and ``to_dataframe()`` :pr:`1428`
        * Fixed bug in OHE where column names were not guaranteed to be unique :pr:`1349`
        * Fixed bug with percent improvement of ``ExpVariance`` objective on data with highly skewed target :pr:`1467`
        * Fix SimpleImputer error which occurs when all features are bool type :pr:`1215`
    * Changes
        * Changed ``OutliersDataCheck`` to return the list of columns, rather than rows, that contain outliers :pr:`1377`
        * Simplified and cleaned output for Code Generation :pr:`1371`
        * Reverted changes from :pr:`1337` :pr:`1409`
        * Updated data checks to return dictionary of warnings and errors instead of a list :pr:`1448`
        * Updated ``AutoMLSearch`` to pass ``Woodwork`` data structures to every pipeline (instead of pandas DataFrames) :pr:`1450`
        * Update ``AutoMLSearch`` to default to ``max_batches=1`` instead of ``max_iterations=5`` :pr:`1452`
        * Updated _evaluate_pipelines to consolidate side effects :pr:`1410`
    * Documentation Changes
        * Added description of CLA to contributing guide, updated description of draft PRs :pr:`1402`
        * Updated documentation to include all data checks, ``DataChecks``, and usage of data checks in AutoML :pr:`1412`
        * Updated docstrings from ``np.array`` to ``np.ndarray`` :pr:`1417`
        * Added section on stacking ensembles in AutoMLSearch documentation :pr:`1425`
    * Testing Changes
        * Removed ``category_encoders`` from test-requirements.txt :pr:`1373`
        * Tweak codecov.io settings again to avoid flakes :pr:`1413`
        * Modified ``make lint`` to check notebook versions in the docs :pr:`1431`
        * Modified ``make lint-fix`` to standardize notebook versions in the docs :pr:`1431`
        * Use new version of pull request Github Action for dependency check (:pr:`1443`)
        * Reduced number of workers for tests to 4 :pr:`1447`

.. warning::

    **Breaking Changes**
        * The ``top_k`` and ``top_k_features`` parameters in ``explain_predictions_*`` functions now return ``k`` features as opposed to ``2 * k`` features :pr:`1374`
        * Renamed ``problem_type`` to ``problem_types`` in ``RegressionObjective``, ``BinaryClassificationObjective``, and ``MulticlassClassificationObjective`` :pr:`1319`
        * Data checks now return a dictionary of warnings and errors instead of a list :pr:`1448`



**v0.15.0 Oct. 29, 2020**
    * Enhancements
        * Added stacked ensemble component classes (``StackedEnsembleClassifier``, ``StackedEnsembleRegressor``) :pr:`1134`
        * Added stacked ensemble components to ``AutoMLSearch`` :pr:`1253`
        * Added ``DecisionTreeClassifier`` and ``DecisionTreeRegressor`` to AutoML :pr:`1255`
        * Added ``graph_prediction_vs_actual`` in ``model_understanding`` for regression problems :pr:`1252`
        * Added parameter to ``OneHotEncoder`` to enable filtering for features to encode for :pr:`1249`
        * Added percent-better-than-baseline for all objectives to automl.results :pr:`1244`
        * Added ``HighVarianceCVDataCheck`` and replaced synonymous warning in ``AutoMLSearch`` :pr:`1254`
        * Added `PCA Transformer` component for dimensionality reduction :pr:`1270`
        * Added ``generate_pipeline_code`` and ``generate_component_code`` to allow for code generation given a pipeline or component instance :pr:`1306`
        * Added ``PCA Transformer`` component for dimensionality reduction :pr:`1270`
        * Updated ``AutoMLSearch`` to support ``Woodwork`` data structures :pr:`1299`
        * Added cv_folds to ``ClassImbalanceDataCheck`` and added this check to ``DefaultDataChecks`` :pr:`1333`
        * Make ``max_batches`` argument to ``AutoMLSearch.search`` public :pr:`1320`
        * Added text support to automl search :pr:`1062`
        * Added ``_pipelines_per_batch`` as a private argument to ``AutoMLSearch`` :pr:`1355`
    * Fixes
        * Fixed ML performance issue with ordered datasets: always shuffle data in automl's default CV splits :pr:`1265`
        * Fixed broken ``evalml info`` CLI command :pr:`1293`
        * Fixed ``boosting type='rf'`` for LightGBM Classifier, as well as ``num_leaves`` error :pr:`1302`
        * Fixed bug in ``explain_predictions_best_worst`` where a custom index in the target variable would cause a ``ValueError`` :pr:`1318`
        * Added stacked ensemble estimators to to ``evalml.pipelines.__init__`` file :pr:`1326`
        * Fixed bug in OHE where calls to transform were not deterministic if ``top_n`` was less than the number of categories in a column :pr:`1324`
        * Fixed LightGBM warning messages during AutoMLSearch :pr:`1342`
        * Fix warnings thrown during AutoMLSearch in ``HighVarianceCVDataCheck`` :pr:`1346`
        * Fixed bug where TrainingValidationSplit would return invalid location indices for dataframes with a custom index :pr:`1348`
        * Fixed bug where the AutoMLSearch ``random_state`` was not being passed to the created pipelines :pr:`1321`
    * Changes
        * Allow ``add_to_rankings`` to be called before AutoMLSearch is called :pr:`1250`
        * Removed Graphviz from test-requirements to add to requirements.txt :pr:`1327`
        * Removed ``max_pipelines`` parameter from ``AutoMLSearch`` :pr:`1264`
        * Include editable installs in all install make targets :pr:`1335`
        * Made pip dependencies `featuretools` and `nlp_primitives` core dependencies :pr:`1062`
        * Removed `PartOfSpeechCount` from `TextFeaturizer` transform primitives :pr:`1062`
        * Added warning for ``partial_dependency`` when the feature includes null values :pr:`1352`
    * Documentation Changes
        * Fixed and updated code blocks in Release Notes :pr:`1243`
        * Added DecisionTree estimators to API Reference :pr:`1246`
        * Changed class inheritance display to flow vertically :pr:`1248`
        * Updated cost-benefit tutorial to use a holdout/test set :pr:`1159`
        * Added ``evalml info`` command to documentation :pr:`1293`
        * Miscellaneous doc updates :pr:`1269`
        * Removed conda pre-release testing from the release process document :pr:`1282`
        * Updates to contributing guide :pr:`1310`
        * Added Alteryx footer to docs with Twitter and Github link :pr:`1312`
        * Added documentation for evalml installation for Python 3.6 :pr:`1322`
        * Added documentation changes to make the API Docs easier to understand :pr:`1323`
        * Fixed documentation for ``feature_importance`` :pr:`1353`
        * Added tutorial for running `AutoML` with text data :pr:`1357`
        * Added documentation for woodwork integration with automl search :pr:`1361`
    * Testing Changes
        * Added tests for ``jupyter_check`` to handle IPython :pr:`1256`
        * Cleaned up ``make_pipeline`` tests to test for all estimators :pr:`1257`
        * Added a test to check conda build after merge to main :pr:`1247`
        * Removed code that was lacking codecov for ``__main__.py`` and unnecessary :pr:`1293`
        * Codecov: round coverage up instead of down :pr:`1334`
        * Add DockerHub credentials to CI testing environment :pr:`1356`
        * Add DockerHub credentials to conda testing environment :pr:`1363`

.. warning::

    **Breaking Changes**
        * Renamed ``LabelLeakageDataCheck`` to ``TargetLeakageDataCheck`` :pr:`1319`
        * ``max_pipelines`` parameter has been removed from ``AutoMLSearch``. Please use ``max_iterations`` instead. :pr:`1264`
        * ``AutoMLSearch.search()`` will now log a warning if the input is not a ``Woodwork`` data structure (``pandas``, ``numpy``) :pr:`1299`
        * Make ``max_batches`` argument to ``AutoMLSearch.search`` public :pr:`1320`
        * Removed unused argument `feature_types` from AutoMLSearch.search :pr:`1062`

**v0.14.1 Sep. 29, 2020**
    * Enhancements
        * Updated partial dependence methods to support calculating numeric columns in a dataset with non-numeric columns :pr:`1150`
        * Added ``get_feature_names`` on ``OneHotEncoder`` :pr:`1193`
        * Added ``detect_problem_type`` to ``problem_type/utils.py`` to automatically detect the problem type given targets :pr:`1194`
        * Added LightGBM to ``AutoMLSearch`` :pr:`1199`
        * Updated ``scikit-learn`` and ``scikit-optimize`` to use latest versions - 0.23.2 and 0.8.1 respectively :pr:`1141`
        * Added ``__str__`` and ``__repr__`` for pipelines and components :pr:`1218`
        * Included internal target check for both training and validation data in ``AutoMLSearch`` :pr:`1226`
        * Added ``ProblemTypes.all_problem_types`` helper to get list of supported problem types :pr:`1219`
        * Added ``DecisionTreeClassifier`` and ``DecisionTreeRegressor`` classes :pr:`1223`
        * Added ``ProblemTypes.all_problem_types`` helper to get list of supported problem types :pr:`1219`
        * ``DataChecks`` can now be parametrized by passing a list of ``DataCheck`` classes and a parameter dictionary :pr:`1167`
        * Added first CV fold score as validation score in ``AutoMLSearch.rankings`` :pr:`1221`
        * Updated ``flake8`` configuration to enable linting on ``__init__.py`` files :pr:`1234`
        * Refined ``make_pipeline_from_components`` implementation :pr:`1204`
    * Fixes
        * Updated GitHub URL after migration to Alteryx GitHub org :pr:`1207`
        * Changed Problem Type enum to be more similar to the string name :pr:`1208`
        * Wrapped call to scikit-learn's partial dependence method in a ``try``/``finally`` block :pr:`1232`
    * Changes
        * Added ``allow_writing_files`` as a named argument to CatBoost estimators. :pr:`1202`
        * Added ``solver`` and ``multi_class`` as named arguments to ``LogisticRegressionClassifier`` :pr:`1202`
        * Replaced pipeline's ``._transform`` method to evaluate all the preprocessing steps of a pipeline with ``.compute_estimator_features`` :pr:`1231`
        * Changed default large dataset train/test splitting behavior :pr:`1205`
    * Documentation Changes
        * Included description of how to access the component instances and features for pipeline user guide :pr:`1163`
        * Updated API docs to refer to target as "target" instead of "labels" for non-classification tasks and minor docs cleanup :pr:`1160`
        * Added Class Imbalance Data Check to ``api_reference.rst`` :pr:`1190` :pr:`1200`
        * Added pipeline properties to API reference :pr:`1209`
        * Clarified what the objective parameter in AutoML is used for in AutoML API reference and AutoML user guide :pr:`1222`
        * Updated API docs to include ``skopt.space.Categorical`` option for component hyperparameter range definition :pr:`1228`
        * Added install documentation for ``libomp`` in order to use LightGBM on Mac :pr:`1233`
        * Improved description of ``max_iterations`` in documentation :pr:`1212`
        * Removed unused code from sphinx conf :pr:`1235`
    * Testing Changes

.. warning::

    **Breaking Changes**
        * ``DefaultDataChecks`` now accepts a ``problem_type`` parameter that must be specified :pr:`1167`
        * Pipeline's ``._transform`` method to evaluate all the preprocessing steps of a pipeline has been replaced with ``.compute_estimator_features`` :pr:`1231`
        * ``get_objectives`` has been renamed to ``get_core_objectives``. This function will now return a list of valid objective instances :pr:`1230`


**v0.13.2 Sep. 17, 2020**
    * Enhancements
        * Added ``output_format`` field to explain predictions functions :pr:`1107`
        * Modified ``get_objective`` and ``get_objectives`` to be able to return any objective in ``evalml.objectives`` :pr:`1132`
        * Added a ``return_instance`` boolean parameter to ``get_objective`` :pr:`1132`
        * Added ``ClassImbalanceDataCheck`` to determine whether target imbalance falls below a given threshold :pr:`1135`
        * Added label encoder to LightGBM for binary classification :pr:`1152`
        * Added labels for the row index of confusion matrix :pr:`1154`
        * Added ``AutoMLSearch`` object as another parameter in search callbacks :pr:`1156`
        * Added the corresponding probability threshold for each point displayed in ``graph_roc_curve`` :pr:`1161`
        * Added ``__eq__`` for ``ComponentBase`` and ``PipelineBase`` :pr:`1178`
        * Added support for multiclass classification for ``roc_curve`` :pr:`1164`
        * Added ``categories`` accessor to ``OneHotEncoder`` for listing the categories associated with a feature :pr:`1182`
        * Added utility function to create pipeline instances from a list of component instances :pr:`1176`
    * Fixes
        * Fixed XGBoost column names for partial dependence methods :pr:`1104`
        * Removed dead code validating column type from ``TextFeaturizer`` :pr:`1122`
        * Fixed issue where ``Imputer`` cannot fit when there is None in a categorical or boolean column :pr:`1144`
        * ``OneHotEncoder`` preserves the custom index in the input data :pr:`1146`
        * Fixed representation for ``ModelFamily`` :pr:`1165`
        * Removed duplicate ``nbsphinx`` dependency in ``dev-requirements.txt`` :pr:`1168`
        * Users can now pass in any valid kwargs to all estimators :pr:`1157`
        * Remove broken accessor ``OneHotEncoder.get_feature_names`` and unneeded base class :pr:`1179`
        * Removed LightGBM Estimator from AutoML models :pr:`1186`
    * Changes
        * Pinned ``scikit-optimize`` version to 0.7.4 :pr:`1136`
        * Removed ``tqdm`` as a dependency :pr:`1177`
        * Added lightgbm version 3.0.0 to ``latest_dependency_versions.txt`` :pr:`1185`
        * Rename ``max_pipelines`` to ``max_iterations`` :pr:`1169`
    * Documentation Changes
        * Fixed API docs for ``AutoMLSearch`` ``add_result_callback`` :pr:`1113`
        * Added a step to our release process for pushing our latest version to conda-forge :pr:`1118`
        * Added warning for missing ipywidgets dependency for using ``PipelineSearchPlots`` on Jupyterlab :pr:`1145`
        * Updated ``README.md`` example to load demo dataset :pr:`1151`
        * Swapped mapping of breast cancer targets in ``model_understanding.ipynb`` :pr:`1170`
    * Testing Changes
        * Added test confirming ``TextFeaturizer`` never outputs null values :pr:`1122`
        * Changed Python version of ``Update Dependencies`` action to 3.8.x :pr:`1137`
        * Fixed release notes check-in test for ``Update Dependencies`` actions :pr:`1172`

.. warning::

    **Breaking Changes**
        * ``get_objective`` will now return a class definition rather than an instance by default :pr:`1132`
        * Deleted ``OPTIONS`` dictionary in ``evalml.objectives.utils.py`` :pr:`1132`
        * If specifying an objective by string, the string must now match the objective's name field, case-insensitive :pr:`1132`
        * Passing "Cost Benefit Matrix", "Fraud Cost", "Lead Scoring", "Mean Squared Log Error",
            "Recall", "Recall Macro", "Recall Micro", "Recall Weighted", or "Root Mean Squared Log Error" to ``AutoMLSearch`` will now result in a ``ValueError``
            rather than an ``ObjectiveNotFoundError`` :pr:`1132`
        * Search callbacks ``start_iteration_callback`` and ``add_results_callback`` have changed to include a copy of the AutoMLSearch object as a third parameter :pr:`1156`
        * Deleted ``OneHotEncoder.get_feature_names`` method which had been broken for a while, in favor of pipelines' ``input_feature_names`` :pr:`1179`
        * Deleted empty base class ``CategoricalEncoder`` which ``OneHotEncoder`` component was inheriting from :pr:`1176`
        * Results from ``roc_curve`` will now return as a list of dictionaries with each dictionary representing a class :pr:`1164`
        * ``max_pipelines`` now raises a ``DeprecationWarning`` and will be removed in the next release. ``max_iterations`` should be used instead. :pr:`1169`


**v0.13.1 Aug. 25, 2020**
    * Enhancements
        * Added Cost-Benefit Matrix objective for binary classification :pr:`1038`
        * Split ``fill_value`` into ``categorical_fill_value`` and ``numeric_fill_value`` for Imputer :pr:`1019`
        * Added ``explain_predictions`` and ``explain_predictions_best_worst`` for explaining multiple predictions with SHAP :pr:`1016`
        * Added new LSA component for text featurization :pr:`1022`
        * Added guide on installing with conda :pr:`1041`
        * Added a “cost-benefit curve” util method to graph cost-benefit matrix scores vs. binary classification thresholds :pr:`1081`
        * Standardized error when calling transform/predict before fit for pipelines :pr:`1048`
        * Added ``percent_better_than_baseline`` to AutoML search rankings and full rankings table :pr:`1050`
        * Added one-way partial dependence and partial dependence plots :pr:`1079`
        * Added "Feature Value" column to prediction explanation reports. :pr:`1064`
        * Added LightGBM classification estimator :pr:`1082`, :pr:`1114`
        * Added ``max_batches`` parameter to ``AutoMLSearch`` :pr:`1087`
    * Fixes
        * Updated ``TextFeaturizer`` component to no longer require an internet connection to run :pr:`1022`
        * Fixed non-deterministic element of ``TextFeaturizer`` transformations :pr:`1022`
        * Added a StandardScaler to all ElasticNet pipelines :pr:`1065`
        * Updated cost-benefit matrix to normalize score :pr:`1099`
        * Fixed logic in ``calculate_percent_difference`` so that it can handle negative values :pr:`1100`
    * Changes
        * Added ``needs_fitting`` property to ``ComponentBase`` :pr:`1044`
        * Updated references to data types to use datatype lists defined in ``evalml.utils.gen_utils`` :pr:`1039`
        * Remove maximum version limit for SciPy dependency :pr:`1051`
        * Moved ``all_components`` and other component importers into runtime methods :pr:`1045`
        * Consolidated graphing utility methods under ``evalml.utils.graph_utils`` :pr:`1060`
        * Made slight tweaks to how ``TextFeaturizer`` uses ``featuretools``, and did some refactoring of that and of LSA :pr:`1090`
        * Changed ``show_all_features`` parameter into ``importance_threshold``, which allows for thresholding feature importance :pr:`1097`, :pr:`1103`
    * Documentation Changes
        * Update ``setup.py`` URL to point to the github repo :pr:`1037`
        * Added tutorial for using the cost-benefit matrix objective :pr:`1088`
        * Updated ``model_understanding.ipynb`` to include documentation for using plotly on Jupyter Lab :pr:`1108`
    * Testing Changes
        * Refactor CircleCI tests to use matrix jobs (:pr:`1043`)
        * Added a test to check that all test directories are included in evalml package :pr:`1054`


.. warning::

    **Breaking Changes**
        * ``confusion_matrix`` and ``normalize_confusion_matrix`` have been moved to ``evalml.utils`` :pr:`1038`
        * All graph utility methods previously under ``evalml.pipelines.graph_utils`` have been moved to ``evalml.utils.graph_utils`` :pr:`1060`


**v0.12.2 Aug. 6, 2020**
    * Enhancements
        * Add save/load method to components :pr:`1023`
        * Expose pickle ``protocol`` as optional arg to save/load :pr:`1023`
        * Updated estimators used in AutoML to include ExtraTrees and ElasticNet estimators :pr:`1030`
    * Fixes
    * Changes
        * Removed ``DeprecationWarning`` for ``SimpleImputer`` :pr:`1018`
    * Documentation Changes
        * Add note about version numbers to release process docs :pr:`1034`
    * Testing Changes
        * Test files are now included in the evalml package :pr:`1029`


**v0.12.0 Aug. 3, 2020**
    * Enhancements
        * Added string and categorical targets support for binary and multiclass pipelines and check for numeric targets for ``DetectLabelLeakage`` data check :pr:`932`
        * Added clear exception for regression pipelines if target datatype is string or categorical :pr:`960`
        * Added target column names and class labels in ``predict`` and ``predict_proba`` output for pipelines :pr:`951`
        * Added ``_compute_shap_values`` and ``normalize_values`` to ``pipelines/explanations`` module :pr:`958`
        * Added ``explain_prediction`` feature which explains single predictions with SHAP :pr:`974`
        * Added Imputer to allow different imputation strategies for numerical and categorical dtypes :pr:`991`
        * Added support for configuring logfile path using env var, and don't create logger if there are filesystem errors :pr:`975`
        * Updated catboost estimators' default parameters and automl hyperparameter ranges to speed up fit time :pr:`998`
    * Fixes
        * Fixed ReadtheDocs warning failure regarding embedded gif :pr:`943`
        * Removed incorrect parameter passed to pipeline classes in ``_add_baseline_pipelines`` :pr:`941`
        * Added universal error for calling ``predict``, ``predict_proba``, ``transform``, and ``feature_importances`` before fitting :pr:`969`, :pr:`994`
        * Made ``TextFeaturizer`` component and pip dependencies ``featuretools`` and ``nlp_primitives`` optional :pr:`976`
        * Updated imputation strategy in automl to no longer limit impute strategy to ``most_frequent`` for all features if there are any categorical columns :pr:`991`
        * Fixed ``UnboundLocalError`` for ``cv_pipeline`` when automl search errors :pr:`996`
        * Fixed ``Imputer`` to reset dataframe index to preserve behavior expected from  ``SimpleImputer`` :pr:`1009`
    * Changes
        * Moved ``get_estimators`` to ``evalml.pipelines.components.utils`` :pr:`934`
        * Modified Pipelines to raise ``PipelineScoreError`` when they encounter an error during scoring :pr:`936`
        * Moved ``evalml.model_families.list_model_families`` to ``evalml.pipelines.components.allowed_model_families`` :pr:`959`
        * Renamed ``DateTimeFeaturization`` to ``DateTimeFeaturizer`` :pr:`977`
        * Added check to stop search and raise an error if all pipelines in a batch return NaN scores :pr:`1015`
    * Documentation Changes
        * Updated ``README.md`` :pr:`963`
        * Reworded message when errors are returned from data checks in search :pr:`982`
        * Added section on understanding model predictions with ``explain_prediction`` to User Guide :pr:`981`
        * Added a section to the user guide and api reference about how XGBoost and CatBoost are not fully supported. :pr:`992`
        * Added custom components section in user guide :pr:`993`
        * Updated FAQ section formatting :pr:`997`
        * Updated release process documentation :pr:`1003`
    * Testing Changes
        * Moved ``predict_proba`` and ``predict`` tests regarding string / categorical targets to ``test_pipelines.py`` :pr:`972`
        * Fixed dependency update bot by updating python version to 3.7 to avoid frequent github version updates :pr:`1002`


.. warning::

    **Breaking Changes**
        * ``get_estimators`` has been moved to ``evalml.pipelines.components.utils`` (previously was under ``evalml.pipelines.utils``) :pr:`934`
        * Removed the ``raise_errors`` flag in AutoML search. All errors during pipeline evaluation will be caught and logged. :pr:`936`
        * ``evalml.model_families.list_model_families`` has been moved to ``evalml.pipelines.components.allowed_model_families`` :pr:`959`
        * ``TextFeaturizer``: the ``featuretools`` and ``nlp_primitives`` packages must be installed after installing evalml in order to use this component :pr:`976`
        * Renamed ``DateTimeFeaturization`` to ``DateTimeFeaturizer`` :pr:`977`


**v0.11.2 July 16, 2020**
    * Enhancements
        * Added ``NoVarianceDataCheck`` to ``DefaultDataChecks`` :pr:`893`
        * Added text processing and featurization component ``TextFeaturizer`` :pr:`913`, :pr:`924`
        * Added additional checks to ``InvalidTargetDataCheck`` to handle invalid target data types :pr:`929`
        * ``AutoMLSearch`` will now handle ``KeyboardInterrupt`` and prompt user for confirmation :pr:`915`
    * Fixes
        * Makes automl results a read-only property :pr:`919`
    * Changes
        * Deleted static pipelines and refactored tests involving static pipelines, removed ``all_pipelines()`` and ``get_pipelines()`` :pr:`904`
        * Moved ``list_model_families`` to ``evalml.model_family.utils`` :pr:`903`
        * Updated ``all_pipelines``, ``all_estimators``, ``all_components`` to use the same mechanism for dynamically generating their elements :pr:`898`
        * Rename ``master`` branch to ``main`` :pr:`918`
        * Add pypi release github action :pr:`923`
        * Updated ``AutoMLSearch.search`` stdout output and logging and removed tqdm progress bar :pr:`921`
        * Moved automl config checks previously in ``search()`` to init :pr:`933`
    * Documentation Changes
        * Reorganized and rewrote documentation :pr:`937`
        * Updated to use pydata sphinx theme :pr:`937`
        * Updated docs to use ``release_notes`` instead of ``changelog`` :pr:`942`
    * Testing Changes
        * Cleaned up fixture names and usages in tests :pr:`895`


.. warning::

    **Breaking Changes**
        * ``list_model_families`` has been moved to ``evalml.model_family.utils`` (previously was under ``evalml.pipelines.utils``) :pr:`903`
        * ``get_estimators`` has been moved to ``evalml.pipelines.components.utils`` (previously was under ``evalml.pipelines.utils``) :pr:`934`
        * Static pipeline definitions have been removed, but similar pipelines can still be constructed via creating an instance of ``PipelineBase`` :pr:`904`
        * ``all_pipelines()`` and ``get_pipelines()`` utility methods have been removed :pr:`904`


**v0.11.0 June 30, 2020**
    * Enhancements
        * Added multiclass support for ROC curve graphing :pr:`832`
        * Added preprocessing component to drop features whose percentage of NaN values exceeds a specified threshold :pr:`834`
        * Added data check to check for problematic target labels :pr:`814`
        * Added PerColumnImputer that allows imputation strategies per column :pr:`824`
        * Added transformer to drop specific columns :pr:`827`
        * Added support for ``categories``, ``handle_error``, and ``drop`` parameters in ``OneHotEncoder`` :pr:`830` :pr:`897`
        * Added preprocessing component to handle DateTime columns featurization :pr:`838`
        * Added ability to clone pipelines and components :pr:`842`
        * Define getter method for component ``parameters`` :pr:`847`
        * Added utility methods to calculate and graph permutation importances :pr:`860`, :pr:`880`
        * Added new utility functions necessary for generating dynamic preprocessing pipelines :pr:`852`
        * Added kwargs to all components :pr:`863`
        * Updated ``AutoSearchBase`` to use dynamically generated preprocessing pipelines :pr:`870`
        * Added SelectColumns transformer :pr:`873`
        * Added ability to evaluate additional pipelines for automl search :pr:`874`
        * Added ``default_parameters`` class property to components and pipelines :pr:`879`
        * Added better support for disabling data checks in automl search :pr:`892`
        * Added ability to save and load AutoML objects to file :pr:`888`
        * Updated ``AutoSearchBase.get_pipelines`` to return an untrained pipeline instance :pr:`876`
        * Saved learned binary classification thresholds in automl results cv data dict :pr:`876`
    * Fixes
        * Fixed bug where SimpleImputer cannot handle dropped columns :pr:`846`
        * Fixed bug where PerColumnImputer cannot handle dropped columns :pr:`855`
        * Enforce requirement that builtin components save all inputted values in their parameters dict :pr:`847`
        * Don't list base classes in ``all_components`` output :pr:`847`
        * Standardize all components to output pandas data structures, and accept either pandas or numpy :pr:`853`
        * Fixed rankings and full_rankings error when search has not been run :pr:`894`
    * Changes
        * Update ``all_pipelines`` and ``all_components`` to try initializing pipelines/components, and on failure exclude them :pr:`849`
        * Refactor ``handle_components`` to ``handle_components_class``, standardize to ``ComponentBase`` subclass instead of instance :pr:`850`
        * Refactor "blacklist"/"whitelist" to "allow"/"exclude" lists :pr:`854`
        * Replaced ``AutoClassificationSearch`` and ``AutoRegressionSearch`` with ``AutoMLSearch`` :pr:`871`
        * Renamed feature_importances and permutation_importances methods to use singular names (feature_importance and permutation_importance) :pr:`883`
        * Updated ``automl`` default data splitter to train/validation split for large datasets :pr:`877`
        * Added open source license, update some repo metadata :pr:`887`
        * Removed dead code in ``_get_preprocessing_components`` :pr:`896`
    * Documentation Changes
        * Fix some typos and update the EvalML logo :pr:`872`
    * Testing Changes
        * Update the changelog check job to expect the new branching pattern for the deps update bot :pr:`836`
        * Check that all components output pandas datastructures, and can accept either pandas or numpy :pr:`853`
        * Replaced ``AutoClassificationSearch`` and ``AutoRegressionSearch`` with ``AutoMLSearch`` :pr:`871`


.. warning::

    **Breaking Changes**
        * Pipelines' static ``component_graph`` field must contain either ``ComponentBase`` subclasses or ``str``, instead of ``ComponentBase`` subclass instances :pr:`850`
        * Rename ``handle_component`` to ``handle_component_class``. Now standardizes to ``ComponentBase`` subclasses instead of ``ComponentBase`` subclass instances :pr:`850`
        * Renamed automl's ``cv`` argument to ``data_split`` :pr:`877`
        * Pipelines' and classifiers' ``feature_importances`` is renamed ``feature_importance``, ``graph_feature_importances`` is renamed ``graph_feature_importance`` :pr:`883`
        * Passing ``data_checks=None`` to automl search will not perform any data checks as opposed to default checks. :pr:`892`
        * Pipelines to search for in AutoML are now determined automatically, rather than using the statically-defined pipeline classes. :pr:`870`
        * Updated ``AutoSearchBase.get_pipelines`` to return an untrained pipeline instance, instead of one which happened to be trained on the final cross-validation fold :pr:`876`


**v0.10.0 May 29, 2020**
    * Enhancements
        * Added baseline models for classification and regression, add functionality to calculate baseline models before searching in AutoML :pr:`746`
        * Port over highly-null guardrail as a data check and define ``DefaultDataChecks`` and ``DisableDataChecks`` classes :pr:`745`
        * Update ``Tuner`` classes to work directly with pipeline parameters dicts instead of flat parameter lists :pr:`779`
        * Add Elastic Net as a pipeline option :pr:`812`
        * Added new Pipeline option ``ExtraTrees`` :pr:`790`
        * Added precicion-recall curve metrics and plot for binary classification problems in ``evalml.pipeline.graph_utils`` :pr:`794`
        * Update the default automl algorithm to search in batches, starting with default parameters for each pipeline and iterating from there :pr:`793`
        * Added ``AutoMLAlgorithm`` class and ``IterativeAlgorithm`` impl, separated from ``AutoSearchBase`` :pr:`793`
    * Fixes
        * Update pipeline ``score`` to return ``nan`` score for any objective which throws an exception during scoring :pr:`787`
        * Fixed bug introduced in :pr:`787` where binary classification metrics requiring predicted probabilities error in scoring :pr:`798`
        * CatBoost and XGBoost classifiers and regressors can no longer have a learning rate of 0 :pr:`795`
    * Changes
        * Cleanup pipeline ``score`` code, and cleanup codecov :pr:`711`
        * Remove ``pass`` for abstract methods for codecov :pr:`730`
        * Added __str__ for AutoSearch object :pr:`675`
        * Add util methods to graph ROC and confusion matrix :pr:`720`
        * Refactor ``AutoBase`` to ``AutoSearchBase`` :pr:`758`
        * Updated AutoBase with ``data_checks`` parameter, removed previous ``detect_label_leakage`` parameter, and added functionality to run data checks before search in AutoML :pr:`765`
        * Updated our logger to use Python's logging utils :pr:`763`
        * Refactor most of ``AutoSearchBase._do_iteration`` impl into ``AutoSearchBase._evaluate`` :pr:`762`
        * Port over all guardrails to use the new DataCheck API :pr:`789`
        * Expanded ``import_or_raise`` to catch all exceptions :pr:`759`
        * Adds RMSE, MSLE, RMSLE as standard metrics :pr:`788`
        * Don't allow ``Recall`` to be used as an objective for AutoML :pr:`784`
        * Removed feature selection from pipelines :pr:`819`
        * Update default estimator parameters to make automl search faster and more accurate :pr:`793`
    * Documentation Changes
        * Add instructions to freeze ``master`` on ``release.md`` :pr:`726`
        * Update release instructions with more details :pr:`727` :pr:`733`
        * Add objective base classes to API reference :pr:`736`
        * Fix components API to match other modules :pr:`747`
    * Testing Changes
        * Delete codecov yml, use codecov.io's default :pr:`732`
        * Added unit tests for fraud cost, lead scoring, and standard metric objectives :pr:`741`
        * Update codecov client :pr:`782`
        * Updated AutoBase __str__ test to include no parameters case :pr:`783`
        * Added unit tests for ``ExtraTrees`` pipeline :pr:`790`
        * If codecov fails to upload, fail build :pr:`810`
        * Updated Python version of dependency action :pr:`816`
        * Update the dependency update bot to use a suffix when creating branches :pr:`817`

.. warning::

    **Breaking Changes**
        * The ``detect_label_leakage`` parameter for AutoML classes has been removed and replaced by a ``data_checks`` parameter :pr:`765`
        * Moved ROC and confusion matrix methods from ``evalml.pipeline.plot_utils`` to ``evalml.pipeline.graph_utils`` :pr:`720`
        * ``Tuner`` classes require a pipeline hyperparameter range dict as an init arg instead of a space definition :pr:`779`
        * ``Tuner.propose`` and ``Tuner.add`` work directly with pipeline parameters dicts instead of flat parameter lists :pr:`779`
        * ``PipelineBase.hyperparameters`` and ``custom_hyperparameters`` use pipeline parameters dict format instead of being represented as a flat list :pr:`779`
        * All guardrail functions previously under ``evalml.guardrails.utils`` will be removed and replaced by data checks :pr:`789`
        * ``Recall`` disallowed as an objective for AutoML :pr:`784`
        * ``AutoSearchBase`` parameter ``tuner`` has been renamed to ``tuner_class`` :pr:`793`
        * ``AutoSearchBase`` parameter ``possible_pipelines`` and ``possible_model_families`` have been renamed to ``allowed_pipelines`` and ``allowed_model_families`` :pr:`793`


**v0.9.0 Apr. 27, 2020**
    * Enhancements
        * Added ``Accuracy`` as an standard objective :pr:`624`
        * Added verbose parameter to load_fraud :pr:`560`
        * Added Balanced Accuracy metric for binary, multiclass :pr:`612` :pr:`661`
        * Added XGBoost regressor and XGBoost regression pipeline :pr:`666`
        * Added ``Accuracy`` metric for multiclass :pr:`672`
        * Added objective name in ``AutoBase.describe_pipeline`` :pr:`686`
        * Added ``DataCheck`` and ``DataChecks``, ``Message`` classes and relevant subclasses :pr:`739`
    * Fixes
        * Removed direct access to ``cls.component_graph`` :pr:`595`
        * Add testing files to .gitignore :pr:`625`
        * Remove circular dependencies from ``Makefile`` :pr:`637`
        * Add error case for ``normalize_confusion_matrix()`` :pr:`640`
        * Fixed ``XGBoostClassifier`` and ``XGBoostRegressor`` bug with feature names that contain [, ], or < :pr:`659`
        * Update ``make_pipeline_graph`` to not accidentally create empty file when testing if path is valid :pr:`649`
        * Fix pip installation warning about docsutils version, from boto dependency :pr:`664`
        * Removed zero division warning for F1/precision/recall metrics :pr:`671`
        * Fixed ``summary`` for pipelines without estimators :pr:`707`
    * Changes
        * Updated default objective for binary/multiclass classification to log loss :pr:`613`
        * Created classification and regression pipeline subclasses and removed objective as an attribute of pipeline classes :pr:`405`
        * Changed the output of ``score`` to return one dictionary :pr:`429`
        * Created binary and multiclass objective subclasses :pr:`504`
        * Updated objectives API :pr:`445`
        * Removed call to ``get_plot_data`` from AutoML :pr:`615`
        * Set ``raise_error`` to default to True for AutoML classes :pr:`638`
        * Remove unnecessary "u" prefixes on some unicode strings :pr:`641`
        * Changed one-hot encoder to return uint8 dtypes instead of ints :pr:`653`
        * Pipeline ``_name`` field changed to ``custom_name`` :pr:`650`
        * Removed ``graphs.py`` and moved methods into ``PipelineBase`` :pr:`657`, :pr:`665`
        * Remove s3fs as a dev dependency :pr:`664`
        * Changed requirements-parser to be a core dependency :pr:`673`
        * Replace ``supported_problem_types`` field on pipelines with ``problem_type`` attribute on base classes :pr:`678`
        * Changed AutoML to only show best results for a given pipeline template in ``rankings``, added ``full_rankings`` property to show all :pr:`682`
        * Update ``ModelFamily`` values: don't list xgboost/catboost as classifiers now that we have regression pipelines for them :pr:`677`
        * Changed AutoML's ``describe_pipeline`` to get problem type from pipeline instead :pr:`685`
        * Standardize ``import_or_raise`` error messages :pr:`683`
        * Updated argument order of objectives to align with sklearn's :pr:`698`
        * Renamed ``pipeline.feature_importance_graph`` to ``pipeline.graph_feature_importances`` :pr:`700`
        * Moved ROC and confusion matrix methods to ``evalml.pipelines.plot_utils`` :pr:`704`
        * Renamed ``MultiClassificationObjective`` to ``MulticlassClassificationObjective``, to align with pipeline naming scheme :pr:`715`
    * Documentation Changes
        * Fixed some sphinx warnings :pr:`593`
        * Fixed docstring for ``AutoClassificationSearch`` with correct command :pr:`599`
        * Limit readthedocs formats to pdf, not htmlzip and epub :pr:`594` :pr:`600`
        * Clean up objectives API documentation :pr:`605`
        * Fixed function on Exploring search results page :pr:`604`
        * Update release process doc :pr:`567`
        * ``AutoClassificationSearch`` and ``AutoRegressionSearch`` show inherited methods in API reference :pr:`651`
        * Fixed improperly formatted code in breaking changes for changelog :pr:`655`
        * Added configuration to treat Sphinx warnings as errors :pr:`660`
        * Removed separate plotting section for pipelines in API reference :pr:`657`, :pr:`665`
        * Have leads example notebook load S3 files using https, so we can delete s3fs dev dependency :pr:`664`
        * Categorized components in API reference and added descriptions for each category :pr:`663`
        * Fixed Sphinx warnings about ``BalancedAccuracy`` objective :pr:`669`
        * Updated API reference to include missing components and clean up pipeline docstrings :pr:`689`
        * Reorganize API ref, and clarify pipeline sub-titles :pr:`688`
        * Add and update preprocessing utils in API reference :pr:`687`
        * Added inheritance diagrams to API reference :pr:`695`
        * Documented which default objective AutoML optimizes for :pr:`699`
        * Create seperate install page :pr:`701`
        * Include more utils in API ref, like ``import_or_raise`` :pr:`704`
        * Add more color to pipeline documentation :pr:`705`
    * Testing Changes
        * Matched install commands of ``check_latest_dependencies`` test and it's GitHub action :pr:`578`
        * Added Github app to auto assign PR author as assignee :pr:`477`
        * Removed unneeded conda installation of xgboost in windows checkin tests :pr:`618`
        * Update graph tests to always use tmpfile dir :pr:`649`
        * Changelog checkin test workaround for release PRs: If 'future release' section is empty of PR refs, pass check :pr:`658`
        * Add changelog checkin test exception for ``dep-update`` branch :pr:`723`

.. warning::

    **Breaking Changes**

    * Pipelines will now no longer take an objective parameter during instantiation, and will no longer have an objective attribute.
    * ``fit()`` and ``predict()`` now use an optional ``objective`` parameter, which is only used in binary classification pipelines to fit for a specific objective.
    * ``score()`` will now use a required ``objectives`` parameter that is used to determine all the objectives to score on. This differs from the previous behavior, where the pipeline's objective was scored on regardless.
    * ``score()`` will now return one dictionary of all objective scores.
    * ``ROC`` and ``ConfusionMatrix`` plot methods via ``Auto(*).plot`` have been removed by :pr:`615` and are replaced by ``roc_curve`` and ``confusion_matrix`` in ``evamlm.pipelines.plot_utils`` in :pr:`704`
    * ``normalize_confusion_matrix`` has been moved to ``evalml.pipelines.plot_utils`` :pr:`704`
    * Pipelines ``_name`` field changed to ``custom_name``
    * Pipelines ``supported_problem_types`` field is removed because it is no longer necessary :pr:`678`
    * Updated argument order of objectives' ``objective_function`` to align with sklearn :pr:`698`
    * ``pipeline.feature_importance_graph`` has been renamed to ``pipeline.graph_feature_importances`` in :pr:`700`
    * Removed unsupported ``MSLE`` objective :pr:`704`


**v0.8.0 Apr. 1, 2020**
    * Enhancements
        * Add normalization option and information to confusion matrix :pr:`484`
        * Add util function to drop rows with NaN values :pr:`487`
        * Renamed ``PipelineBase.name`` as ``PipelineBase.summary`` and redefined ``PipelineBase.name`` as class property :pr:`491`
        * Added access to parameters in Pipelines with ``PipelineBase.parameters`` (used to be return of ``PipelineBase.describe``) :pr:`501`
        * Added ``fill_value`` parameter for ``SimpleImputer`` :pr:`509`
        * Added functionality to override component hyperparameters and made pipelines take hyperparemeters from components :pr:`516`
        * Allow ``numpy.random.RandomState`` for random_state parameters :pr:`556`
    * Fixes
        * Removed unused dependency ``matplotlib``, and move ``category_encoders`` to test reqs :pr:`572`
    * Changes
        * Undo version cap in XGBoost placed in :pr:`402` and allowed all released of XGBoost :pr:`407`
        * Support pandas 1.0.0 :pr:`486`
        * Made all references to the logger static :pr:`503`
        * Refactored ``model_type`` parameter for components and pipelines to ``model_family`` :pr:`507`
        * Refactored ``problem_types`` for pipelines and components into ``supported_problem_types`` :pr:`515`
        * Moved ``pipelines/utils.save_pipeline`` and ``pipelines/utils.load_pipeline`` to ``PipelineBase.save`` and ``PipelineBase.load`` :pr:`526`
        * Limit number of categories encoded by ``OneHotEncoder`` :pr:`517`
    * Documentation Changes
        * Updated API reference to remove ``PipelinePlot`` and added moved ``PipelineBase`` plotting methods :pr:`483`
        * Add code style and github issue guides :pr:`463` :pr:`512`
        * Updated API reference for to surface class variables for pipelines and components :pr:`537`
        * Fixed README documentation link :pr:`535`
        * Unhid PR references in changelog :pr:`656`
    * Testing Changes
        * Added automated dependency check PR :pr:`482`, :pr:`505`
        * Updated automated dependency check comment :pr:`497`
        * Have build_docs job use python executor, so that env vars are set properly :pr:`547`
        * Added simple test to make sure ``OneHotEncoder``'s top_n works with large number of categories :pr:`552`
        * Run windows unit tests on PRs :pr:`557`


.. warning::

    **Breaking Changes**

    * ``AutoClassificationSearch`` and ``AutoRegressionSearch``'s ``model_types`` parameter has been refactored into ``allowed_model_families``
    * ``ModelTypes`` enum has been changed to ``ModelFamily``
    * Components and Pipelines now have a ``model_family`` field instead of ``model_type``
    * ``get_pipelines`` utility function now accepts ``model_families`` as an argument instead of ``model_types``
    * ``PipelineBase.name`` no longer returns structure of pipeline and has been replaced by ``PipelineBase.summary``
    * ``PipelineBase.problem_types`` and ``Estimator.problem_types`` has been renamed to ``supported_problem_types``
    * ``pipelines/utils.save_pipeline`` and ``pipelines/utils.load_pipeline`` moved to ``PipelineBase.save`` and ``PipelineBase.load``


**v0.7.0 Mar. 9, 2020**
    * Enhancements
        * Added emacs buffers to .gitignore :pr:`350`
        * Add CatBoost (gradient-boosted trees) classification and regression components and pipelines :pr:`247`
        * Added Tuner abstract base class :pr:`351`
        * Added ``n_jobs`` as parameter for ``AutoClassificationSearch`` and ``AutoRegressionSearch`` :pr:`403`
        * Changed colors of confusion matrix to shades of blue and updated axis order to match scikit-learn's :pr:`426`
        * Added ``PipelineBase`` ``.graph`` and ``.feature_importance_graph`` methods, moved from previous location :pr:`423`
        * Added support for python 3.8 :pr:`462`
    * Fixes
        * Fixed ROC and confusion matrix plots not being calculated if user passed own additional_objectives :pr:`276`
        * Fixed ReadtheDocs ``FileNotFoundError`` exception for fraud dataset :pr:`439`
    * Changes
        * Added ``n_estimators`` as a tunable parameter for XGBoost :pr:`307`
        * Remove unused parameter ``ObjectiveBase.fit_needs_proba`` :pr:`320`
        * Remove extraneous parameter ``component_type`` from all components :pr:`361`
        * Remove unused ``rankings.csv`` file :pr:`397`
        * Downloaded demo and test datasets so unit tests can run offline :pr:`408`
        * Remove ``_needs_fitting`` attribute from Components :pr:`398`
        * Changed plot.feature_importance to show only non-zero feature importances by default, added optional parameter to show all :pr:`413`
        * Refactored ``PipelineBase`` to take in parameter dictionary and moved pipeline metadata to class attribute :pr:`421`
        * Dropped support for Python 3.5 :pr:`438`
        * Removed unused ``apply.py`` file :pr:`449`
        * Clean up ``requirements.txt`` to remove unused deps :pr:`451`
        * Support installation without all required dependencies :pr:`459`
    * Documentation Changes
        * Update release.md with instructions to release to internal license key :pr:`354`
    * Testing Changes
        * Added tests for utils (and moved current utils to gen_utils) :pr:`297`
        * Moved XGBoost install into it's own separate step on Windows using Conda :pr:`313`
        * Rewind pandas version to before 1.0.0, to diagnose test failures for that version :pr:`325`
        * Added dependency update checkin test :pr:`324`
        * Rewind XGBoost version to before 1.0.0 to diagnose test failures for that version :pr:`402`
        * Update dependency check to use a whitelist :pr:`417`
        * Update unit test jobs to not install dev deps :pr:`455`

.. warning::

    **Breaking Changes**

    * Python 3.5 will not be actively supported.

**v0.6.0 Dec. 16, 2019**
    * Enhancements
        * Added ability to create a plot of feature importances :pr:`133`
        * Add early stopping to AutoML using patience and tolerance parameters :pr:`241`
        * Added ROC and confusion matrix metrics and plot for classification problems and introduce PipelineSearchPlots class :pr:`242`
        * Enhanced AutoML results with search order :pr:`260`
        * Added utility function to show system and environment information :pr:`300`
    * Fixes
        * Lower botocore requirement :pr:`235`
        * Fixed decision_function calculation for ``FraudCost`` objective :pr:`254`
        * Fixed return value of ``Recall`` metrics :pr:`264`
        * Components return ``self`` on fit :pr:`289`
    * Changes
        * Renamed automl classes to ``AutoRegressionSearch`` and ``AutoClassificationSearch`` :pr:`287`
        * Updating demo datasets to retain column names :pr:`223`
        * Moving pipeline visualization to ``PipelinePlot`` class :pr:`228`
        * Standarizing inputs as ``pd.Dataframe`` / ``pd.Series`` :pr:`130`
        * Enforcing that pipelines must have an estimator as last component :pr:`277`
        * Added ``ipywidgets`` as a dependency in ``requirements.txt`` :pr:`278`
        * Added Random and Grid Search Tuners :pr:`240`
    * Documentation Changes
        * Adding class properties to API reference :pr:`244`
        * Fix and filter FutureWarnings from scikit-learn :pr:`249`, :pr:`257`
        * Adding Linear Regression to API reference and cleaning up some Sphinx warnings :pr:`227`
    * Testing Changes
        * Added support for testing on Windows with CircleCI :pr:`226`
        * Added support for doctests :pr:`233`

.. warning::

    **Breaking Changes**

    * The ``fit()`` method for ``AutoClassifier`` and ``AutoRegressor`` has been renamed to ``search()``.
    * ``AutoClassifier`` has been renamed to ``AutoClassificationSearch``
    * ``AutoRegressor`` has been renamed to ``AutoRegressionSearch``
    * ``AutoClassificationSearch.results`` and ``AutoRegressionSearch.results`` now is a dictionary with ``pipeline_results`` and ``search_order`` keys. ``pipeline_results`` can be used to access a dictionary that is identical to the old ``.results`` dictionary. Whereas, ``search_order`` returns a list of the search order in terms of ``pipeline_id``.
    * Pipelines now require an estimator as the last component in ``component_list``. Slicing pipelines now throws an ``NotImplementedError`` to avoid returning pipelines without an estimator.

**v0.5.2 Nov. 18, 2019**
    * Enhancements
        * Adding basic pipeline structure visualization :pr:`211`
    * Documentation Changes
        * Added notebooks to build process :pr:`212`

**v0.5.1 Nov. 15, 2019**
    * Enhancements
        * Added basic outlier detection guardrail :pr:`151`
        * Added basic ID column guardrail :pr:`135`
        * Added support for unlimited pipelines with a ``max_time`` limit :pr:`70`
        * Updated .readthedocs.yaml to successfully build :pr:`188`
    * Fixes
        * Removed MSLE from default additional objectives :pr:`203`
        * Fixed ``random_state`` passed in pipelines :pr:`204`
        * Fixed slow down in RFRegressor :pr:`206`
    * Changes
        * Pulled information for describe_pipeline from pipeline's new describe method :pr:`190`
        * Refactored pipelines :pr:`108`
        * Removed guardrails from Auto(*) :pr:`202`, :pr:`208`
    * Documentation Changes
        * Updated documentation to show ``max_time`` enhancements :pr:`189`
        * Updated release instructions for RTD :pr:`193`
        * Added notebooks to build process :pr:`212`
        * Added contributing instructions :pr:`213`
        * Added new content :pr:`222`

**v0.5.0 Oct. 29, 2019**
    * Enhancements
        * Added basic one hot encoding :pr:`73`
        * Use enums for model_type :pr:`110`
        * Support for splitting regression datasets :pr:`112`
        * Auto-infer multiclass classification :pr:`99`
        * Added support for other units in ``max_time`` :pr:`125`
        * Detect highly null columns :pr:`121`
        * Added additional regression objectives :pr:`100`
        * Show an interactive iteration vs. score plot when using fit() :pr:`134`
    * Fixes
        * Reordered ``describe_pipeline`` :pr:`94`
        * Added type check for ``model_type`` :pr:`109`
        * Fixed ``s`` units when setting string ``max_time`` :pr:`132`
        * Fix objectives not appearing in API documentation :pr:`150`
    * Changes
        * Reorganized tests :pr:`93`
        * Moved logging to its own module :pr:`119`
        * Show progress bar history :pr:`111`
        * Using ``cloudpickle`` instead of pickle to allow unloading of custom objectives :pr:`113`
        * Removed render.py :pr:`154`
    * Documentation Changes
        * Update release instructions :pr:`140`
        * Include additional_objectives parameter :pr:`124`
        * Added Changelog :pr:`136`
    * Testing Changes
        * Code coverage :pr:`90`
        * Added CircleCI tests for other Python versions :pr:`104`
        * Added doc notebooks as tests :pr:`139`
        * Test metadata for CircleCI and 2 core parallelism :pr:`137`

**v0.4.1 Sep. 16, 2019**
    * Enhancements
        * Added AutoML for classification and regressor using Autobase and Skopt :pr:`7` :pr:`9`
        * Implemented standard classification and regression metrics :pr:`7`
        * Added logistic regression, random forest, and XGBoost pipelines :pr:`7`
        * Implemented support for custom objectives :pr:`15`
        * Feature importance for pipelines :pr:`18`
        * Serialization for pipelines :pr:`19`
        * Allow fitting on objectives for optimal threshold :pr:`27`
        * Added detect label leakage :pr:`31`
        * Implemented callbacks :pr:`42`
        * Allow for multiclass classification :pr:`21`
        * Added support for additional objectives :pr:`79`
    * Fixes
        * Fixed feature selection in pipelines :pr:`13`
        * Made ``random_seed`` usage consistent :pr:`45`
    * Documentation Changes
        * Documentation Changes
        * Added docstrings :pr:`6`
        * Created notebooks for docs :pr:`6`
        * Initialized readthedocs EvalML :pr:`6`
        * Added favicon :pr:`38`
    * Testing Changes
        * Added testing for loading data :pr:`39`

**v0.2.0 Aug. 13, 2019**
    * Enhancements
        * Created fraud detection objective :pr:`4`

**v0.1.0 July. 31, 2019**
    * *First Release*
    * Enhancements
        * Added lead scoring objecitve :pr:`1`
        * Added basic classifier :pr:`1`
    * Documentation Changes
        * Initialized Sphinx for docs :pr:`1`<|MERGE_RESOLUTION|>--- conflicted
+++ resolved
@@ -5,11 +5,8 @@
     * Fixes
     * Changes
         * Reduced the threshold for setting ``use_covariates`` to False for ARIMA models in AutoMLSearch :pr:`3868`
-<<<<<<< HEAD
         * Changed ``BooleanNullable`` inference logic :pr:`3858`
-=======
         * Pinned woodwork version at <=0.19.0 :pr:`3871`
->>>>>>> 3007091c
     * Documentation Changes
     * Testing Changes
 
