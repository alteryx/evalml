--- conflicted
+++ resolved
@@ -5,11 +5,8 @@
         * Integrated ``ARIMARegressor`` into AutoML :pr:`2009`
         * Set ``max_depth`` to 1 in calls to featuretools dfs :pr:`2231`
     * Fixes
-<<<<<<< HEAD
         * Removed data splitter sampler calls during training :pr:`2253`
-=======
         * Set minimum required version for for pyzmq, colorama, and docutils :pr:`2254`
->>>>>>> e051731a
     * Changes
         * Updated pipeline ``repr()`` and ``generate_pipeline_code`` to return pipeline instances without generating custom pipeline class :pr:`2227`
     * Documentation Changes
