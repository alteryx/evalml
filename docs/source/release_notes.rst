Release Notes
-------------

**Future Releases**
    * Enhancements
        * Added ``save_plot`` that allows for saving figures from different backends :pr:`1588`
        * Added ``LightGBM Regressor`` to regression components :pr:`1459`
        * Added ``visualize_decision_tree`` for tree visualization with ``decision_tree_data_from_estimator`` and ``decision_tree_data_from_pipeline`` to reformat tree structure output :pr:`1511`
        * Added `DFS Transformer` component into transformer components :pr:`1454`
        * Added ``MAPE`` to the standard metrics for time series problems and update objectives :pr:`1510`
        * Added ``graph_prediction_vs_actual_over_time`` and ``get_prediction_vs_actual_over_time_data`` to the model understanding module for time series problems :pr:`1483`
        * Added a ``ComponentGraph`` class that will support future pipelines as directed acyclic graphs :pr:`1415`
        * Updated data checks to accept ``Woodwork`` data structures :pr:`1481`
        * Added parameter to ``InvalidTargetDataCheck`` to show only top unique values rather than all unique values :pr:`1485`
        * Added multicollinearity data check :pr:`1515`
        * Added baseline pipeline and components for time series regression problems :pr:`1496`
        * Added more information to users about ensembling behavior in ``AutoMLSearch`` :pr:`1527`
        * Add woodwork support for more utility and graph methods :pr:`1544`
        * Changed ``DateTimeFeaturizer`` to encode features as int :pr:`1479`
        * Added Linear Discriminant Analysis transformer for dimensionality reduction :pr:`1331`
        * Added multiclass support for ``partial_dependence`` and ``graph_partial_dependence`` :pr:`1554`
        * Added ``TimeSeriesBinaryClassificationPipeline`` and ``TimeSeriesMulticlassClassificationPipeline`` classes :pr:`1528`
        * Added ``make_data_splitter`` method for easier automl data split customization :pr:`1568`
        * Integrated ``ComponentGraph`` class into Pipelines for full non-linear pipeline support :pr:`1543`
    * Fixes
        * Fix Windows CI jobs: install ``numba`` via conda, required for ``shap`` :pr:`1490`
        * Added custom-index support for `reset-index-get_prediction_vs_actual_over_time_data` :pr:`1494`
        * Fix ``generate_pipeline_code`` to account for boolean and None differences between Python and JSON :pr:`1524` :pr:`1531`
        * Set max value for plotly and xgboost versions while we debug CI failures with newer versions :pr:`1532`
        * Undo version pinning for plotly :pr:`1533`
        * Fix ReadTheDocs build by updating the version of ``setuptools`` :pr:`1561`
        * Set ``random_state`` of data splitter in AutoMLSearch to take int to keep consistency in the resulting splits :pr:`1579`
        * Pin sklearn version while we work on adding support :pr:`1594`
        * Pin pandas at <1.2.0 while we work on adding support :pr:`1609`
        * Pin graphviz at < 0.16 while we work on adding support :pr:`1609`
    * Changes
        * Reverting ``save_graph`` :pr:`1550` to resolve kaleido build issues :pr:`1585`
        * Update circleci badge to apply to ``main`` :pr:`1489`
        * Added script to generate github markdown for releases :pr:`1487`
        * Updated dependencies to fix ``ImportError: cannot import name 'MaskedArray' from 'sklearn.utils.fixes'`` error and to address Woodwork and Featuretool dependencies :pr:`1540`
        * Made ``get_prediction_vs_actual_data()`` a public method :pr:`1553`
        * Updated ``Woodwork`` version requirement to v0.0.7 :pr:`1560`
    * Documentation Changes
        * Added partial dependence methods to API reference :pr:`1537`
<<<<<<< HEAD
        * Updated docs to include information about ``AutoMLSearch`` callback parameters and methods :pr:`1577`
=======
        * Updated documentation for confusion matrix methods :pr:`1611`
>>>>>>> 54bf1695
    * Testing Changes
        * Set ``n_jobs=1`` in most unit tests to reduce memory :pr:`1505`

.. warning::

    **Breaking Changes**
        * Updated minimal dependencies: ``numpy>=1.19.1``, ``pandas>=1.1.0``, ``scikit-learn>=0.23.1``, ``scikit-optimize>=0.8.1``
        * Pipeline component instances can no longer be iterated through using ``Pipeline.component_graph`` :pr:`1543`



**v0.16.1 Dec. 1, 2020**
    * Enhancements
        * Pin woodwork version to v0.0.6 to avoid breaking changes :pr:`1484`
        * Updated ``Woodwork`` to >=0.0.5 in ``core-requirements.txt`` :pr:`1473`
        * Removed ``copy_dataframe`` parameter for ``Woodwork``, updated ``Woodwork`` to >=0.0.6 in ``core-requirements.txt`` :pr:`1478`
        * Updated ``detect_problem_type`` to use ``pandas.api.is_numeric_dtype`` :pr:`1476`
    * Changes
        * Changed ``make clean`` to delete coverage reports as a convenience for developers :pr:`1464`
    * Documentation Changes
        * Updated pipeline and component documentation and demos to use ``Woodwork`` :pr:`1466`
    * Testing Changes
        * Update dependency update checker to use everything from core and optional dependencies :pr:`1480`


**v0.16.0 Nov. 24, 2020**
    * Enhancements
        * Updated pipelines and ``make_pipeline`` to accept ``Woodwork`` inputs :pr:`1393`
        * Updated components to accept ``Woodwork`` inputs :pr:`1423`
        * Added ability to freeze hyperparameters for ``AutoMLSearch`` :pr:`1284`
        * Added ``Target Encoder`` into transformer components :pr:`1401`
        * Added callback for error handling in ``AutoMLSearch`` :pr:`1403`
        * Added the index id to the ``explain_predictions_best_worst`` output to help users identify which rows in their data are included :pr:`1365`
        * The top_k features displayed in ``explain_predictions_*`` functions are now determined by the magnitude of shap values as opposed to the ``top_k`` largest and smallest shap values. :pr:`1374`
        * Added a problem type for time series regression :pr:`1386`
        * Added a ``is_defined_for_problem_type`` method to ``ObjectiveBase`` :pr:`1386`
        * Added a ``random_state`` parameter to ``make_pipeline_from_components`` function :pr:`1411`
        * Added ``DelayedFeaturesTransformer`` :pr:`1396`
        * Added a ``TimeSeriesRegressionPipeline`` class :pr:`1418`
        * Removed ``core-requirements.txt`` from the package distribution :pr:`1429`
        * Updated data check messages to include a `"code"` and `"details"` fields :pr:`1451`, :pr:`1462`
        * Added a ``TimeSeriesSplit`` data splitter for time series problems :pr:`1441`
        * Added a ``problem_configuration`` parameter to AutoMLSearch :pr:`1457`
    * Fixes
        * Fixed ``IndexError`` raised in ``AutoMLSearch`` when ``ensembling = True`` but only one pipeline to iterate over :pr:`1397`
        * Fixed stacked ensemble input bug and LightGBM warning and bug in ``AutoMLSearch`` :pr:`1388`
        * Updated enum classes to show possible enum values as attributes :pr:`1391`
        * Updated calls to ``Woodwork``'s ``to_pandas()`` to ``to_series()`` and ``to_dataframe()`` :pr:`1428`
        * Fixed bug in OHE where column names were not guaranteed to be unique :pr:`1349`
        * Fixed bug with percent improvement of ``ExpVariance`` objective on data with highly skewed target :pr:`1467`
        * Fix SimpleImputer error which occurs when all features are bool type :pr:`1215`
    * Changes
        * Changed ``OutliersDataCheck`` to return the list of columns, rather than rows, that contain outliers :pr:`1377`
        * Simplified and cleaned output for Code Generation :pr:`1371`
        * Reverted changes from :pr:`1337` :pr:`1409`
        * Updated data checks to return dictionary of warnings and errors instead of a list :pr:`1448`
        * Updated ``AutoMLSearch`` to pass ``Woodwork`` data structures to every pipeline (instead of pandas DataFrames) :pr:`1450`
        * Update ``AutoMLSearch`` to default to ``max_batches=1`` instead of ``max_iterations=5`` :pr:`1452`
        * Updated _evaluate_pipelines to consolidate side effects :pr:`1410`
    * Documentation Changes
        * Added description of CLA to contributing guide, updated description of draft PRs :pr:`1402`
        * Updated documentation to include all data checks, ``DataChecks``, and usage of data checks in AutoML :pr:`1412`
        * Updated docstrings from ``np.array`` to ``np.ndarray`` :pr:`1417`
        * Added section on stacking ensembles in AutoMLSearch documentation :pr:`1425`
    * Testing Changes
        * Removed ``category_encoders`` from test-requirements.txt :pr:`1373`
        * Tweak codecov.io settings again to avoid flakes :pr:`1413`
        * Modified ``make lint`` to check notebook versions in the docs :pr:`1431`
        * Modified ``make lint-fix`` to standardize notebook versions in the docs :pr:`1431`
        * Use new version of pull request Github Action for dependency check (:pr:`1443`)
        * Reduced number of workers for tests to 4 :pr:`1447`

.. warning::

    **Breaking Changes**
        * The ``top_k`` and ``top_k_features`` parameters in ``explain_predictions_*`` functions now return ``k`` features as opposed to ``2 * k`` features :pr:`1374`
        * Renamed ``problem_type`` to ``problem_types`` in ``RegressionObjective``, ``BinaryClassificationObjective``, and ``MulticlassClassificationObjective`` :pr:`1319`
        * Data checks now return a dictionary of warnings and errors instead of a list :pr:`1448`



**v0.15.0 Oct. 29, 2020**
    * Enhancements
        * Added stacked ensemble component classes (``StackedEnsembleClassifier``, ``StackedEnsembleRegressor``) :pr:`1134`
        * Added stacked ensemble components to ``AutoMLSearch`` :pr:`1253`
        * Added ``DecisionTreeClassifier`` and ``DecisionTreeRegressor`` to AutoML :pr:`1255`
        * Added ``graph_prediction_vs_actual`` in ``model_understanding`` for regression problems :pr:`1252`
        * Added parameter to ``OneHotEncoder`` to enable filtering for features to encode for :pr:`1249`
        * Added percent-better-than-baseline for all objectives to automl.results :pr:`1244`
        * Added ``HighVarianceCVDataCheck`` and replaced synonymous warning in ``AutoMLSearch`` :pr:`1254`
        * Added `PCA Transformer` component for dimensionality reduction :pr:`1270`
        * Added ``generate_pipeline_code`` and ``generate_component_code`` to allow for code generation given a pipeline or component instance :pr:`1306`
        * Added ``PCA Transformer`` component for dimensionality reduction :pr:`1270`
        * Updated ``AutoMLSearch`` to support ``Woodwork`` data structures :pr:`1299`
        * Added cv_folds to ``ClassImbalanceDataCheck`` and added this check to ``DefaultDataChecks`` :pr:`1333`
        * Make ``max_batches`` argument to ``AutoMLSearch.search`` public :pr:`1320`
        * Added text support to automl search :pr:`1062`
        * Added ``_pipelines_per_batch`` as a private argument to ``AutoMLSearch`` :pr:`1355`
    * Fixes
        * Fixed ML performance issue with ordered datasets: always shuffle data in automl's default CV splits :pr:`1265`
        * Fixed broken ``evalml info`` CLI command :pr:`1293`
        * Fixed ``boosting type='rf'`` for LightGBM Classifier, as well as ``num_leaves`` error :pr:`1302`
        * Fixed bug in ``explain_predictions_best_worst`` where a custom index in the target variable would cause a ``ValueError`` :pr:`1318`
        * Added stacked ensemble estimators to to ``evalml.pipelines.__init__`` file :pr:`1326`
        * Fixed bug in OHE where calls to transform were not deterministic if ``top_n`` was less than the number of categories in a column :pr:`1324`
        * Fixed LightGBM warning messages during AutoMLSearch :pr:`1342`
        * Fix warnings thrown during AutoMLSearch in ``HighVarianceCVDataCheck`` :pr:`1346`
        * Fixed bug where TrainingValidationSplit would return invalid location indices for dataframes with a custom index :pr:`1348`
        * Fixed bug where the AutoMLSearch ``random_state`` was not being passed to the created pipelines :pr:`1321`
    * Changes
        * Allow ``add_to_rankings`` to be called before AutoMLSearch is called :pr:`1250`
        * Removed Graphviz from test-requirements to add to requirements.txt :pr:`1327`
        * Removed ``max_pipelines`` parameter from ``AutoMLSearch`` :pr:`1264`
        * Include editable installs in all install make targets :pr:`1335`
        * Made pip dependencies `featuretools` and `nlp_primitives` core dependencies :pr:`1062`
        * Removed `PartOfSpeechCount` from `TextFeaturizer` transform primitives :pr:`1062`
        * Added warning for ``partial_dependency`` when the feature includes null values :pr:`1352`
    * Documentation Changes
        * Fixed and updated code blocks in Release Notes :pr:`1243`
        * Added DecisionTree estimators to API Reference :pr:`1246`
        * Changed class inheritance display to flow vertically :pr:`1248`
        * Updated cost-benefit tutorial to use a holdout/test set :pr:`1159`
        * Added ``evalml info`` command to documentation :pr:`1293`
        * Miscellaneous doc updates :pr:`1269`
        * Removed conda pre-release testing from the release process document :pr:`1282`
        * Updates to contributing guide :pr:`1310`
        * Added Alteryx footer to docs with Twitter and Github link :pr:`1312`
        * Added documentation for evalml installation for Python 3.6 :pr:`1322`
        * Added documentation changes to make the API Docs easier to understand :pr:`1323`
        * Fixed documentation for ``feature_importance`` :pr:`1353`
        * Added tutorial for running `AutoML` with text data :pr:`1357`
        * Added documentation for woodwork integration with automl search :pr:`1361`
    * Testing Changes
        * Added tests for ``jupyter_check`` to handle IPython :pr:`1256`
        * Cleaned up ``make_pipeline`` tests to test for all estimators :pr:`1257`
        * Added a test to check conda build after merge to main :pr:`1247`
        * Removed code that was lacking codecov for ``__main__.py`` and unnecessary :pr:`1293`
        * Codecov: round coverage up instead of down :pr:`1334`
        * Add DockerHub credentials to CI testing environment :pr:`1356`
        * Add DockerHub credentials to conda testing environment :pr:`1363`

.. warning::

    **Breaking Changes**
        * Renamed ``LabelLeakageDataCheck`` to ``TargetLeakageDataCheck`` :pr:`1319`
        * ``max_pipelines`` parameter has been removed from ``AutoMLSearch``. Please use ``max_iterations`` instead. :pr:`1264`
        * ``AutoMLSearch.search()`` will now log a warning if the input is not a ``Woodwork`` data structure (``pandas``, ``numpy``) :pr:`1299`
        * Make ``max_batches`` argument to ``AutoMLSearch.search`` public :pr:`1320`
        * Removed unused argument `feature_types` from AutoMLSearch.search :pr:`1062`

**v0.14.1 Sep. 29, 2020**
    * Enhancements
        * Updated partial dependence methods to support calculating numeric columns in a dataset with non-numeric columns :pr:`1150`
        * Added ``get_feature_names`` on ``OneHotEncoder`` :pr:`1193`
        * Added ``detect_problem_type`` to ``problem_type/utils.py`` to automatically detect the problem type given targets :pr:`1194`
        * Added LightGBM to ``AutoMLSearch`` :pr:`1199`
        * Updated ``scikit-learn`` and ``scikit-optimize`` to use latest versions - 0.23.2 and 0.8.1 respectively :pr:`1141`
        * Added ``__str__`` and ``__repr__`` for pipelines and components :pr:`1218`
        * Included internal target check for both training and validation data in ``AutoMLSearch`` :pr:`1226`
        * Added ``ProblemTypes.all_problem_types`` helper to get list of supported problem types :pr:`1219`
        * Added ``DecisionTreeClassifier`` and ``DecisionTreeRegressor`` classes :pr:`1223`
        * Added ``ProblemTypes.all_problem_types`` helper to get list of supported problem types :pr:`1219`
        * ``DataChecks`` can now be parametrized by passing a list of ``DataCheck`` classes and a parameter dictionary :pr:`1167`
        * Added first CV fold score as validation score in ``AutoMLSearch.rankings`` :pr:`1221`
        * Updated ``flake8`` configuration to enable linting on ``__init__.py`` files :pr:`1234`
        * Refined ``make_pipeline_from_components`` implementation :pr:`1204`
    * Fixes
        * Updated GitHub URL after migration to Alteryx GitHub org :pr:`1207`
        * Changed Problem Type enum to be more similar to the string name :pr:`1208`
        * Wrapped call to scikit-learn's partial dependence method in a ``try``/``finally`` block :pr:`1232`
    * Changes
        * Added ``allow_writing_files`` as a named argument to CatBoost estimators. :pr:`1202`
        * Added ``solver`` and ``multi_class`` as named arguments to ``LogisticRegressionClassifier`` :pr:`1202`
        * Replaced pipeline's ``._transform`` method to evaluate all the preprocessing steps of a pipeline with ``.compute_estimator_features`` :pr:`1231`
        * Changed default large dataset train/test splitting behavior :pr:`1205`
    * Documentation Changes
        * Included description of how to access the component instances and features for pipeline user guide :pr:`1163`
        * Updated API docs to refer to target as "target" instead of "labels" for non-classification tasks and minor docs cleanup :pr:`1160`
        * Added Class Imbalance Data Check to ``api_reference.rst`` :pr:`1190` :pr:`1200`
        * Added pipeline properties to API reference :pr:`1209`
        * Clarified what the objective parameter in AutoML is used for in AutoML API reference and AutoML user guide :pr:`1222`
        * Updated API docs to include ``skopt.space.Categorical`` option for component hyperparameter range definition :pr:`1228`
        * Added install documentation for ``libomp`` in order to use LightGBM on Mac :pr:`1233`
        * Improved description of ``max_iterations`` in documentation :pr:`1212`
        * Removed unused code from sphinx conf :pr:`1235`
    * Testing Changes

.. warning::

    **Breaking Changes**
        * ``DefaultDataChecks`` now accepts a ``problem_type`` parameter that must be specified :pr:`1167`
        * Pipeline's ``._transform`` method to evaluate all the preprocessing steps of a pipeline has been replaced with ``.compute_estimator_features`` :pr:`1231`
        * ``get_objectives`` has been renamed to ``get_core_objectives``. This function will now return a list of valid objective instances :pr:`1230`


**v0.13.2 Sep. 17, 2020**
    * Enhancements
        * Added ``output_format`` field to explain predictions functions :pr:`1107`
        * Modified ``get_objective`` and ``get_objectives`` to be able to return any objective in ``evalml.objectives`` :pr:`1132`
        * Added a ``return_instance`` boolean parameter to ``get_objective`` :pr:`1132`
        * Added ``ClassImbalanceDataCheck`` to determine whether target imbalance falls below a given threshold :pr:`1135`
        * Added label encoder to LightGBM for binary classification :pr:`1152`
        * Added labels for the row index of confusion matrix :pr:`1154`
        * Added ``AutoMLSearch`` object as another parameter in search callbacks :pr:`1156`
        * Added the corresponding probability threshold for each point displayed in ``graph_roc_curve`` :pr:`1161`
        * Added ``__eq__`` for ``ComponentBase`` and ``PipelineBase`` :pr:`1178`
        * Added support for multiclass classification for ``roc_curve`` :pr:`1164`
        * Added ``categories`` accessor to ``OneHotEncoder`` for listing the categories associated with a feature :pr:`1182`
        * Added utility function to create pipeline instances from a list of component instances :pr:`1176`
    * Fixes
        * Fixed XGBoost column names for partial dependence methods :pr:`1104`
        * Removed dead code validating column type from ``TextFeaturizer`` :pr:`1122`
        * Fixed issue where ``Imputer`` cannot fit when there is None in a categorical or boolean column :pr:`1144`
        * ``OneHotEncoder`` preserves the custom index in the input data :pr:`1146`
        * Fixed representation for ``ModelFamily`` :pr:`1165`
        * Removed duplicate ``nbsphinx`` dependency in ``dev-requirements.txt`` :pr:`1168`
        * Users can now pass in any valid kwargs to all estimators :pr:`1157`
        * Remove broken accessor ``OneHotEncoder.get_feature_names`` and unneeded base class :pr:`1179`
        * Removed LightGBM Estimator from AutoML models :pr:`1186`
    * Changes
        * Pinned ``scikit-optimize`` version to 0.7.4 :pr:`1136`
        * Removed ``tqdm`` as a dependency :pr:`1177`
        * Added lightgbm version 3.0.0 to ``latest_dependency_versions.txt`` :pr:`1185`
        * Rename ``max_pipelines`` to ``max_iterations`` :pr:`1169`
    * Documentation Changes
        * Fixed API docs for ``AutoMLSearch`` ``add_result_callback`` :pr:`1113`
        * Added a step to our release process for pushing our latest version to conda-forge :pr:`1118`
        * Added warning for missing ipywidgets dependency for using ``PipelineSearchPlots`` on Jupyterlab :pr:`1145`
        * Updated ``README.md`` example to load demo dataset :pr:`1151`
        * Swapped mapping of breast cancer targets in ``model_understanding.ipynb`` :pr:`1170`
    * Testing Changes
        * Added test confirming ``TextFeaturizer`` never outputs null values :pr:`1122`
        * Changed Python version of ``Update Dependencies`` action to 3.8.x :pr:`1137`
        * Fixed release notes check-in test for ``Update Dependencies`` actions :pr:`1172`

.. warning::

    **Breaking Changes**
        * ``get_objective`` will now return a class definition rather than an instance by default :pr:`1132`
        * Deleted ``OPTIONS`` dictionary in ``evalml.objectives.utils.py`` :pr:`1132`
        * If specifying an objective by string, the string must now match the objective's name field, case-insensitive :pr:`1132`
        * Passing "Cost Benefit Matrix", "Fraud Cost", "Lead Scoring", "Mean Squared Log Error",
            "Recall", "Recall Macro", "Recall Micro", "Recall Weighted", or "Root Mean Squared Log Error" to ``AutoMLSearch`` will now result in a ``ValueError``
            rather than an ``ObjectiveNotFoundError`` :pr:`1132`
        * Search callbacks ``start_iteration_callback`` and ``add_results_callback`` have changed to include a copy of the AutoMLSearch object as a third parameter :pr:`1156`
        * Deleted ``OneHotEncoder.get_feature_names`` method which had been broken for a while, in favor of pipelines' ``input_feature_names`` :pr:`1179`
        * Deleted empty base class ``CategoricalEncoder`` which ``OneHotEncoder`` component was inheriting from :pr:`1176`
        * Results from ``roc_curve`` will now return as a list of dictionaries with each dictionary representing a class :pr:`1164`
        * ``max_pipelines`` now raises a ``DeprecationWarning`` and will be removed in the next release. ``max_iterations`` should be used instead. :pr:`1169`


**v0.13.1 Aug. 25, 2020**
    * Enhancements
        * Added Cost-Benefit Matrix objective for binary classification :pr:`1038`
        * Split ``fill_value`` into ``categorical_fill_value`` and ``numeric_fill_value`` for Imputer :pr:`1019`
        * Added ``explain_predictions`` and ``explain_predictions_best_worst`` for explaining multiple predictions with SHAP :pr:`1016`
        * Added new LSA component for text featurization :pr:`1022`
        * Added guide on installing with conda :pr:`1041`
        * Added a “cost-benefit curve” util method to graph cost-benefit matrix scores vs. binary classification thresholds :pr:`1081`
        * Standardized error when calling transform/predict before fit for pipelines :pr:`1048`
        * Added ``percent_better_than_baseline`` to AutoML search rankings and full rankings table :pr:`1050`
        * Added one-way partial dependence and partial dependence plots :pr:`1079`
        * Added "Feature Value" column to prediction explanation reports. :pr:`1064`
        * Added LightGBM classification estimator :pr:`1082`, :pr:`1114`
        * Added ``max_batches`` parameter to ``AutoMLSearch`` :pr:`1087`
    * Fixes
        * Updated ``TextFeaturizer`` component to no longer require an internet connection to run :pr:`1022`
        * Fixed non-deterministic element of ``TextFeaturizer`` transformations :pr:`1022`
        * Added a StandardScaler to all ElasticNet pipelines :pr:`1065`
        * Updated cost-benefit matrix to normalize score :pr:`1099`
        * Fixed logic in ``calculate_percent_difference`` so that it can handle negative values :pr:`1100`
    * Changes
        * Added ``needs_fitting`` property to ``ComponentBase`` :pr:`1044`
        * Updated references to data types to use datatype lists defined in ``evalml.utils.gen_utils`` :pr:`1039`
        * Remove maximum version limit for SciPy dependency :pr:`1051`
        * Moved ``all_components`` and other component importers into runtime methods :pr:`1045`
        * Consolidated graphing utility methods under ``evalml.utils.graph_utils`` :pr:`1060`
        * Made slight tweaks to how ``TextFeaturizer`` uses ``featuretools``, and did some refactoring of that and of LSA :pr:`1090`
        * Changed ``show_all_features`` parameter into ``importance_threshold``, which allows for thresholding feature importance :pr:`1097`, :pr:`1103`
    * Documentation Changes
        * Update ``setup.py`` URL to point to the github repo :pr:`1037`
        * Added tutorial for using the cost-benefit matrix objective :pr:`1088`
        * Updated ``model_understanding.ipynb`` to include documentation for using plotly on Jupyter Lab :pr:`1108`
    * Testing Changes
        * Refactor CircleCI tests to use matrix jobs (:pr:`1043`)
        * Added a test to check that all test directories are included in evalml package :pr:`1054`


.. warning::

    **Breaking Changes**
        * ``confusion_matrix`` and ``normalize_confusion_matrix`` have been moved to ``evalml.utils`` :pr:`1038`
        * All graph utility methods previously under ``evalml.pipelines.graph_utils`` have been moved to ``evalml.utils.graph_utils`` :pr:`1060`


**v0.12.2 Aug. 6, 2020**
    * Enhancements
        * Add save/load method to components :pr:`1023`
        * Expose pickle ``protocol`` as optional arg to save/load :pr:`1023`
        * Updated estimators used in AutoML to include ExtraTrees and ElasticNet estimators :pr:`1030`
    * Fixes
    * Changes
        * Removed ``DeprecationWarning`` for ``SimpleImputer`` :pr:`1018`
    * Documentation Changes
        * Add note about version numbers to release process docs :pr:`1034`
    * Testing Changes
        * Test files are now included in the evalml package :pr:`1029`


**v0.12.0 Aug. 3, 2020**
    * Enhancements
        * Added string and categorical targets support for binary and multiclass pipelines and check for numeric targets for ``DetectLabelLeakage`` data check :pr:`932`
        * Added clear exception for regression pipelines if target datatype is string or categorical :pr:`960`
        * Added target column names and class labels in ``predict`` and ``predict_proba`` output for pipelines :pr:`951`
        * Added ``_compute_shap_values`` and ``normalize_values`` to ``pipelines/explanations`` module :pr:`958`
        * Added ``explain_prediction`` feature which explains single predictions with SHAP :pr:`974`
        * Added Imputer to allow different imputation strategies for numerical and categorical dtypes :pr:`991`
        * Added support for configuring logfile path using env var, and don't create logger if there are filesystem errors :pr:`975`
        * Updated catboost estimators' default parameters and automl hyperparameter ranges to speed up fit time :pr:`998`
    * Fixes
        * Fixed ReadtheDocs warning failure regarding embedded gif :pr:`943`
        * Removed incorrect parameter passed to pipeline classes in ``_add_baseline_pipelines`` :pr:`941`
        * Added universal error for calling ``predict``, ``predict_proba``, ``transform``, and ``feature_importances`` before fitting :pr:`969`, :pr:`994`
        * Made ``TextFeaturizer`` component and pip dependencies ``featuretools`` and ``nlp_primitives`` optional :pr:`976`
        * Updated imputation strategy in automl to no longer limit impute strategy to ``most_frequent`` for all features if there are any categorical columns :pr:`991`
        * Fixed ``UnboundLocalError`` for ``cv_pipeline`` when automl search errors :pr:`996`
        * Fixed ``Imputer`` to reset dataframe index to preserve behavior expected from  ``SimpleImputer`` :pr:`1009`
    * Changes
        * Moved ``get_estimators`` to ``evalml.pipelines.components.utils`` :pr:`934`
        * Modified Pipelines to raise ``PipelineScoreError`` when they encounter an error during scoring :pr:`936`
        * Moved ``evalml.model_families.list_model_families`` to ``evalml.pipelines.components.allowed_model_families`` :pr:`959`
        * Renamed ``DateTimeFeaturization`` to ``DateTimeFeaturizer`` :pr:`977`
        * Added check to stop search and raise an error if all pipelines in a batch return NaN scores :pr:`1015`
    * Documentation Changes
        * Updated ``README.md`` :pr:`963`
        * Reworded message when errors are returned from data checks in search :pr:`982`
        * Added section on understanding model predictions with ``explain_prediction`` to User Guide :pr:`981`
        * Added a section to the user guide and api reference about how XGBoost and CatBoost are not fully supported. :pr:`992`
        * Added custom components section in user guide :pr:`993`
        * Updated FAQ section formatting :pr:`997`
        * Updated release process documentation :pr:`1003`
    * Testing Changes
        * Moved ``predict_proba`` and ``predict`` tests regarding string / categorical targets to ``test_pipelines.py`` :pr:`972`
        * Fixed dependency update bot by updating python version to 3.7 to avoid frequent github version updates :pr:`1002`


.. warning::

    **Breaking Changes**
        * ``get_estimators`` has been moved to ``evalml.pipelines.components.utils`` (previously was under ``evalml.pipelines.utils``) :pr:`934`
        * Removed the ``raise_errors`` flag in AutoML search. All errors during pipeline evaluation will be caught and logged. :pr:`936`
        * ``evalml.model_families.list_model_families`` has been moved to ``evalml.pipelines.components.allowed_model_families`` :pr:`959`
        * ``TextFeaturizer``: the ``featuretools`` and ``nlp_primitives`` packages must be installed after installing evalml in order to use this component :pr:`976`
        * Renamed ``DateTimeFeaturization`` to ``DateTimeFeaturizer`` :pr:`977`


**v0.11.2 July 16, 2020**
    * Enhancements
        * Added ``NoVarianceDataCheck`` to ``DefaultDataChecks`` :pr:`893`
        * Added text processing and featurization component ``TextFeaturizer`` :pr:`913`, :pr:`924`
        * Added additional checks to ``InvalidTargetDataCheck`` to handle invalid target data types :pr:`929`
        * ``AutoMLSearch`` will now handle ``KeyboardInterrupt`` and prompt user for confirmation :pr:`915`
    * Fixes
        * Makes automl results a read-only property :pr:`919`
    * Changes
        * Deleted static pipelines and refactored tests involving static pipelines, removed ``all_pipelines()`` and ``get_pipelines()`` :pr:`904`
        * Moved ``list_model_families`` to ``evalml.model_family.utils`` :pr:`903`
        * Updated ``all_pipelines``, ``all_estimators``, ``all_components`` to use the same mechanism for dynamically generating their elements :pr:`898`
        * Rename ``master`` branch to ``main`` :pr:`918`
        * Add pypi release github action :pr:`923`
        * Updated ``AutoMLSearch.search`` stdout output and logging and removed tqdm progress bar :pr:`921`
        * Moved automl config checks previously in ``search()`` to init :pr:`933`
    * Documentation Changes
        * Reorganized and rewrote documentation :pr:`937`
        * Updated to use pydata sphinx theme :pr:`937`
        * Updated docs to use ``release_notes`` instead of ``changelog`` :pr:`942`
    * Testing Changes
        * Cleaned up fixture names and usages in tests :pr:`895`


.. warning::

    **Breaking Changes**
        * ``list_model_families`` has been moved to ``evalml.model_family.utils`` (previously was under ``evalml.pipelines.utils``) :pr:`903`
        * ``get_estimators`` has been moved to ``evalml.pipelines.components.utils`` (previously was under ``evalml.pipelines.utils``) :pr:`934`
        * Static pipeline definitions have been removed, but similar pipelines can still be constructed via creating an instance of ``PipelineBase`` :pr:`904`
        * ``all_pipelines()`` and ``get_pipelines()`` utility methods have been removed :pr:`904`


**v0.11.0 June 30, 2020**
    * Enhancements
        * Added multiclass support for ROC curve graphing :pr:`832`
        * Added preprocessing component to drop features whose percentage of NaN values exceeds a specified threshold :pr:`834`
        * Added data check to check for problematic target labels :pr:`814`
        * Added PerColumnImputer that allows imputation strategies per column :pr:`824`
        * Added transformer to drop specific columns :pr:`827`
        * Added support for ``categories``, ``handle_error``, and ``drop`` parameters in ``OneHotEncoder`` :pr:`830` :pr:`897`
        * Added preprocessing component to handle DateTime columns featurization :pr:`838`
        * Added ability to clone pipelines and components :pr:`842`
        * Define getter method for component ``parameters`` :pr:`847`
        * Added utility methods to calculate and graph permutation importances :pr:`860`, :pr:`880`
        * Added new utility functions necessary for generating dynamic preprocessing pipelines :pr:`852`
        * Added kwargs to all components :pr:`863`
        * Updated ``AutoSearchBase`` to use dynamically generated preprocessing pipelines :pr:`870`
        * Added SelectColumns transformer :pr:`873`
        * Added ability to evaluate additional pipelines for automl search :pr:`874`
        * Added ``default_parameters`` class property to components and pipelines :pr:`879`
        * Added better support for disabling data checks in automl search :pr:`892`
        * Added ability to save and load AutoML objects to file :pr:`888`
        * Updated ``AutoSearchBase.get_pipelines`` to return an untrained pipeline instance :pr:`876`
        * Saved learned binary classification thresholds in automl results cv data dict :pr:`876`
    * Fixes
        * Fixed bug where SimpleImputer cannot handle dropped columns :pr:`846`
        * Fixed bug where PerColumnImputer cannot handle dropped columns :pr:`855`
        * Enforce requirement that builtin components save all inputted values in their parameters dict :pr:`847`
        * Don't list base classes in ``all_components`` output :pr:`847`
        * Standardize all components to output pandas data structures, and accept either pandas or numpy :pr:`853`
        * Fixed rankings and full_rankings error when search has not been run :pr:`894`
    * Changes
        * Update ``all_pipelines`` and ``all_components`` to try initializing pipelines/components, and on failure exclude them :pr:`849`
        * Refactor ``handle_components`` to ``handle_components_class``, standardize to ``ComponentBase`` subclass instead of instance :pr:`850`
        * Refactor "blacklist"/"whitelist" to "allow"/"exclude" lists :pr:`854`
        * Replaced ``AutoClassificationSearch`` and ``AutoRegressionSearch`` with ``AutoMLSearch`` :pr:`871`
        * Renamed feature_importances and permutation_importances methods to use singular names (feature_importance and permutation_importance) :pr:`883`
        * Updated ``automl`` default data splitter to train/validation split for large datasets :pr:`877`
        * Added open source license, update some repo metadata :pr:`887`
        * Removed dead code in ``_get_preprocessing_components`` :pr:`896`
    * Documentation Changes
        * Fix some typos and update the EvalML logo :pr:`872`
    * Testing Changes
        * Update the changelog check job to expect the new branching pattern for the deps update bot :pr:`836`
        * Check that all components output pandas datastructures, and can accept either pandas or numpy :pr:`853`
        * Replaced ``AutoClassificationSearch`` and ``AutoRegressionSearch`` with ``AutoMLSearch`` :pr:`871`


.. warning::

    **Breaking Changes**
        * Pipelines' static ``component_graph`` field must contain either ``ComponentBase`` subclasses or ``str``, instead of ``ComponentBase`` subclass instances :pr:`850`
        * Rename ``handle_component`` to ``handle_component_class``. Now standardizes to ``ComponentBase`` subclasses instead of ``ComponentBase`` subclass instances :pr:`850`
        * Renamed automl's ``cv`` argument to ``data_split`` :pr:`877`
        * Pipelines' and classifiers' ``feature_importances`` is renamed ``feature_importance``, ``graph_feature_importances`` is renamed ``graph_feature_importance`` :pr:`883`
        * Passing ``data_checks=None`` to automl search will not perform any data checks as opposed to default checks. :pr:`892`
        * Pipelines to search for in AutoML are now determined automatically, rather than using the statically-defined pipeline classes. :pr:`870`
        * Updated ``AutoSearchBase.get_pipelines`` to return an untrained pipeline instance, instead of one which happened to be trained on the final cross-validation fold :pr:`876`


**v0.10.0 May 29, 2020**
    * Enhancements
        * Added baseline models for classification and regression, add functionality to calculate baseline models before searching in AutoML :pr:`746`
        * Port over highly-null guardrail as a data check and define ``DefaultDataChecks`` and ``DisableDataChecks`` classes :pr:`745`
        * Update ``Tuner`` classes to work directly with pipeline parameters dicts instead of flat parameter lists :pr:`779`
        * Add Elastic Net as a pipeline option :pr:`812`
        * Added new Pipeline option ``ExtraTrees`` :pr:`790`
        * Added precicion-recall curve metrics and plot for binary classification problems in ``evalml.pipeline.graph_utils`` :pr:`794`
        * Update the default automl algorithm to search in batches, starting with default parameters for each pipeline and iterating from there :pr:`793`
        * Added ``AutoMLAlgorithm`` class and ``IterativeAlgorithm`` impl, separated from ``AutoSearchBase`` :pr:`793`
    * Fixes
        * Update pipeline ``score`` to return ``nan`` score for any objective which throws an exception during scoring :pr:`787`
        * Fixed bug introduced in :pr:`787` where binary classification metrics requiring predicted probabilities error in scoring :pr:`798`
        * CatBoost and XGBoost classifiers and regressors can no longer have a learning rate of 0 :pr:`795`
    * Changes
        * Cleanup pipeline ``score`` code, and cleanup codecov :pr:`711`
        * Remove ``pass`` for abstract methods for codecov :pr:`730`
        * Added __str__ for AutoSearch object :pr:`675`
        * Add util methods to graph ROC and confusion matrix :pr:`720`
        * Refactor ``AutoBase`` to ``AutoSearchBase`` :pr:`758`
        * Updated AutoBase with ``data_checks`` parameter, removed previous ``detect_label_leakage`` parameter, and added functionality to run data checks before search in AutoML :pr:`765`
        * Updated our logger to use Python's logging utils :pr:`763`
        * Refactor most of ``AutoSearchBase._do_iteration`` impl into ``AutoSearchBase._evaluate`` :pr:`762`
        * Port over all guardrails to use the new DataCheck API :pr:`789`
        * Expanded ``import_or_raise`` to catch all exceptions :pr:`759`
        * Adds RMSE, MSLE, RMSLE as standard metrics :pr:`788`
        * Don't allow ``Recall`` to be used as an objective for AutoML :pr:`784`
        * Removed feature selection from pipelines :pr:`819`
        * Update default estimator parameters to make automl search faster and more accurate :pr:`793`
    * Documentation Changes
        * Add instructions to freeze ``master`` on ``release.md`` :pr:`726`
        * Update release instructions with more details :pr:`727` :pr:`733`
        * Add objective base classes to API reference :pr:`736`
        * Fix components API to match other modules :pr:`747`
    * Testing Changes
        * Delete codecov yml, use codecov.io's default :pr:`732`
        * Added unit tests for fraud cost, lead scoring, and standard metric objectives :pr:`741`
        * Update codecov client :pr:`782`
        * Updated AutoBase __str__ test to include no parameters case :pr:`783`
        * Added unit tests for ``ExtraTrees`` pipeline :pr:`790`
        * If codecov fails to upload, fail build :pr:`810`
        * Updated Python version of dependency action :pr:`816`
        * Update the dependency update bot to use a suffix when creating branches :pr:`817`

.. warning::

    **Breaking Changes**
        * The ``detect_label_leakage`` parameter for AutoML classes has been removed and replaced by a ``data_checks`` parameter :pr:`765`
        * Moved ROC and confusion matrix methods from ``evalml.pipeline.plot_utils`` to ``evalml.pipeline.graph_utils`` :pr:`720`
        * ``Tuner`` classes require a pipeline hyperparameter range dict as an init arg instead of a space definition :pr:`779`
        * ``Tuner.propose`` and ``Tuner.add`` work directly with pipeline parameters dicts instead of flat parameter lists :pr:`779`
        * ``PipelineBase.hyperparameters`` and ``custom_hyperparameters`` use pipeline parameters dict format instead of being represented as a flat list :pr:`779`
        * All guardrail functions previously under ``evalml.guardrails.utils`` will be removed and replaced by data checks :pr:`789`
        * ``Recall`` disallowed as an objective for AutoML :pr:`784`
        * ``AutoSearchBase`` parameter ``tuner`` has been renamed to ``tuner_class`` :pr:`793`
        * ``AutoSearchBase`` parameter ``possible_pipelines`` and ``possible_model_families`` have been renamed to ``allowed_pipelines`` and ``allowed_model_families`` :pr:`793`


**v0.9.0 Apr. 27, 2020**
    * Enhancements
        * Added ``Accuracy`` as an standard objective :pr:`624`
        * Added verbose parameter to load_fraud :pr:`560`
        * Added Balanced Accuracy metric for binary, multiclass :pr:`612` :pr:`661`
        * Added XGBoost regressor and XGBoost regression pipeline :pr:`666`
        * Added ``Accuracy`` metric for multiclass :pr:`672`
        * Added objective name in ``AutoBase.describe_pipeline`` :pr:`686`
        * Added ``DataCheck`` and ``DataChecks``, ``Message`` classes and relevant subclasses :pr:`739`
    * Fixes
        * Removed direct access to ``cls.component_graph`` :pr:`595`
        * Add testing files to .gitignore :pr:`625`
        * Remove circular dependencies from ``Makefile`` :pr:`637`
        * Add error case for ``normalize_confusion_matrix()`` :pr:`640`
        * Fixed ``XGBoostClassifier`` and ``XGBoostRegressor`` bug with feature names that contain [, ], or < :pr:`659`
        * Update ``make_pipeline_graph`` to not accidentally create empty file when testing if path is valid :pr:`649`
        * Fix pip installation warning about docsutils version, from boto dependency :pr:`664`
        * Removed zero division warning for F1/precision/recall metrics :pr:`671`
        * Fixed ``summary`` for pipelines without estimators :pr:`707`
    * Changes
        * Updated default objective for binary/multiclass classification to log loss :pr:`613`
        * Created classification and regression pipeline subclasses and removed objective as an attribute of pipeline classes :pr:`405`
        * Changed the output of ``score`` to return one dictionary :pr:`429`
        * Created binary and multiclass objective subclasses :pr:`504`
        * Updated objectives API :pr:`445`
        * Removed call to ``get_plot_data`` from AutoML :pr:`615`
        * Set ``raise_error`` to default to True for AutoML classes :pr:`638`
        * Remove unnecessary "u" prefixes on some unicode strings :pr:`641`
        * Changed one-hot encoder to return uint8 dtypes instead of ints :pr:`653`
        * Pipeline ``_name`` field changed to ``custom_name`` :pr:`650`
        * Removed ``graphs.py`` and moved methods into ``PipelineBase`` :pr:`657`, :pr:`665`
        * Remove s3fs as a dev dependency :pr:`664`
        * Changed requirements-parser to be a core dependency :pr:`673`
        * Replace ``supported_problem_types`` field on pipelines with ``problem_type`` attribute on base classes :pr:`678`
        * Changed AutoML to only show best results for a given pipeline template in ``rankings``, added ``full_rankings`` property to show all :pr:`682`
        * Update ``ModelFamily`` values: don't list xgboost/catboost as classifiers now that we have regression pipelines for them :pr:`677`
        * Changed AutoML's ``describe_pipeline`` to get problem type from pipeline instead :pr:`685`
        * Standardize ``import_or_raise`` error messages :pr:`683`
        * Updated argument order of objectives to align with sklearn's :pr:`698`
        * Renamed ``pipeline.feature_importance_graph`` to ``pipeline.graph_feature_importances`` :pr:`700`
        * Moved ROC and confusion matrix methods to ``evalml.pipelines.plot_utils`` :pr:`704`
        * Renamed ``MultiClassificationObjective`` to ``MulticlassClassificationObjective``, to align with pipeline naming scheme :pr:`715`
    * Documentation Changes
        * Fixed some sphinx warnings :pr:`593`
        * Fixed docstring for ``AutoClassificationSearch`` with correct command :pr:`599`
        * Limit readthedocs formats to pdf, not htmlzip and epub :pr:`594` :pr:`600`
        * Clean up objectives API documentation :pr:`605`
        * Fixed function on Exploring search results page :pr:`604`
        * Update release process doc :pr:`567`
        * ``AutoClassificationSearch`` and ``AutoRegressionSearch`` show inherited methods in API reference :pr:`651`
        * Fixed improperly formatted code in breaking changes for changelog :pr:`655`
        * Added configuration to treat Sphinx warnings as errors :pr:`660`
        * Removed separate plotting section for pipelines in API reference :pr:`657`, :pr:`665`
        * Have leads example notebook load S3 files using https, so we can delete s3fs dev dependency :pr:`664`
        * Categorized components in API reference and added descriptions for each category :pr:`663`
        * Fixed Sphinx warnings about ``BalancedAccuracy`` objective :pr:`669`
        * Updated API reference to include missing components and clean up pipeline docstrings :pr:`689`
        * Reorganize API ref, and clarify pipeline sub-titles :pr:`688`
        * Add and update preprocessing utils in API reference :pr:`687`
        * Added inheritance diagrams to API reference :pr:`695`
        * Documented which default objective AutoML optimizes for :pr:`699`
        * Create seperate install page :pr:`701`
        * Include more utils in API ref, like ``import_or_raise`` :pr:`704`
        * Add more color to pipeline documentation :pr:`705`
    * Testing Changes
        * Matched install commands of ``check_latest_dependencies`` test and it's GitHub action :pr:`578`
        * Added Github app to auto assign PR author as assignee :pr:`477`
        * Removed unneeded conda installation of xgboost in windows checkin tests :pr:`618`
        * Update graph tests to always use tmpfile dir :pr:`649`
        * Changelog checkin test workaround for release PRs: If 'future release' section is empty of PR refs, pass check :pr:`658`
        * Add changelog checkin test exception for ``dep-update`` branch :pr:`723`

.. warning::

    **Breaking Changes**

    * Pipelines will now no longer take an objective parameter during instantiation, and will no longer have an objective attribute.
    * ``fit()`` and ``predict()`` now use an optional ``objective`` parameter, which is only used in binary classification pipelines to fit for a specific objective.
    * ``score()`` will now use a required ``objectives`` parameter that is used to determine all the objectives to score on. This differs from the previous behavior, where the pipeline's objective was scored on regardless.
    * ``score()`` will now return one dictionary of all objective scores.
    * ``ROC`` and ``ConfusionMatrix`` plot methods via ``Auto(*).plot`` have been removed by :pr:`615` and are replaced by ``roc_curve`` and ``confusion_matrix`` in ``evamlm.pipelines.plot_utils`` in :pr:`704`
    * ``normalize_confusion_matrix`` has been moved to ``evalml.pipelines.plot_utils`` :pr:`704`
    * Pipelines ``_name`` field changed to ``custom_name``
    * Pipelines ``supported_problem_types`` field is removed because it is no longer necessary :pr:`678`
    * Updated argument order of objectives' ``objective_function`` to align with sklearn :pr:`698`
    * ``pipeline.feature_importance_graph`` has been renamed to ``pipeline.graph_feature_importances`` in :pr:`700`
    * Removed unsupported ``MSLE`` objective :pr:`704`


**v0.8.0 Apr. 1, 2020**
    * Enhancements
        * Add normalization option and information to confusion matrix :pr:`484`
        * Add util function to drop rows with NaN values :pr:`487`
        * Renamed ``PipelineBase.name`` as ``PipelineBase.summary`` and redefined ``PipelineBase.name`` as class property :pr:`491`
        * Added access to parameters in Pipelines with ``PipelineBase.parameters`` (used to be return of ``PipelineBase.describe``) :pr:`501`
        * Added ``fill_value`` parameter for ``SimpleImputer`` :pr:`509`
        * Added functionality to override component hyperparameters and made pipelines take hyperparemeters from components :pr:`516`
        * Allow ``numpy.random.RandomState`` for random_state parameters :pr:`556`
    * Fixes
        * Removed unused dependency ``matplotlib``, and move ``category_encoders`` to test reqs :pr:`572`
    * Changes
        * Undo version cap in XGBoost placed in :pr:`402` and allowed all released of XGBoost :pr:`407`
        * Support pandas 1.0.0 :pr:`486`
        * Made all references to the logger static :pr:`503`
        * Refactored ``model_type`` parameter for components and pipelines to ``model_family`` :pr:`507`
        * Refactored ``problem_types`` for pipelines and components into ``supported_problem_types`` :pr:`515`
        * Moved ``pipelines/utils.save_pipeline`` and ``pipelines/utils.load_pipeline`` to ``PipelineBase.save`` and ``PipelineBase.load`` :pr:`526`
        * Limit number of categories encoded by ``OneHotEncoder`` :pr:`517`
    * Documentation Changes
        * Updated API reference to remove ``PipelinePlot`` and added moved ``PipelineBase`` plotting methods :pr:`483`
        * Add code style and github issue guides :pr:`463` :pr:`512`
        * Updated API reference for to surface class variables for pipelines and components :pr:`537`
        * Fixed README documentation link :pr:`535`
        * Unhid PR references in changelog :pr:`656`
    * Testing Changes
        * Added automated dependency check PR :pr:`482`, :pr:`505`
        * Updated automated dependency check comment :pr:`497`
        * Have build_docs job use python executor, so that env vars are set properly :pr:`547`
        * Added simple test to make sure ``OneHotEncoder``'s top_n works with large number of categories :pr:`552`
        * Run windows unit tests on PRs :pr:`557`


.. warning::

    **Breaking Changes**

    * ``AutoClassificationSearch`` and ``AutoRegressionSearch``'s ``model_types`` parameter has been refactored into ``allowed_model_families``
    * ``ModelTypes`` enum has been changed to ``ModelFamily``
    * Components and Pipelines now have a ``model_family`` field instead of ``model_type``
    * ``get_pipelines`` utility function now accepts ``model_families`` as an argument instead of ``model_types``
    * ``PipelineBase.name`` no longer returns structure of pipeline and has been replaced by ``PipelineBase.summary``
    * ``PipelineBase.problem_types`` and ``Estimator.problem_types`` has been renamed to ``supported_problem_types``
    * ``pipelines/utils.save_pipeline`` and ``pipelines/utils.load_pipeline`` moved to ``PipelineBase.save`` and ``PipelineBase.load``


**v0.7.0 Mar. 9, 2020**
    * Enhancements
        * Added emacs buffers to .gitignore :pr:`350`
        * Add CatBoost (gradient-boosted trees) classification and regression components and pipelines :pr:`247`
        * Added Tuner abstract base class :pr:`351`
        * Added ``n_jobs`` as parameter for ``AutoClassificationSearch`` and ``AutoRegressionSearch`` :pr:`403`
        * Changed colors of confusion matrix to shades of blue and updated axis order to match scikit-learn's :pr:`426`
        * Added ``PipelineBase`` ``.graph`` and ``.feature_importance_graph`` methods, moved from previous location :pr:`423`
        * Added support for python 3.8 :pr:`462`
    * Fixes
        * Fixed ROC and confusion matrix plots not being calculated if user passed own additional_objectives :pr:`276`
        * Fixed ReadtheDocs ``FileNotFoundError`` exception for fraud dataset :pr:`439`
    * Changes
        * Added ``n_estimators`` as a tunable parameter for XGBoost :pr:`307`
        * Remove unused parameter ``ObjectiveBase.fit_needs_proba`` :pr:`320`
        * Remove extraneous parameter ``component_type`` from all components :pr:`361`
        * Remove unused ``rankings.csv`` file :pr:`397`
        * Downloaded demo and test datasets so unit tests can run offline :pr:`408`
        * Remove ``_needs_fitting`` attribute from Components :pr:`398`
        * Changed plot.feature_importance to show only non-zero feature importances by default, added optional parameter to show all :pr:`413`
        * Refactored ``PipelineBase`` to take in parameter dictionary and moved pipeline metadata to class attribute :pr:`421`
        * Dropped support for Python 3.5 :pr:`438`
        * Removed unused ``apply.py`` file :pr:`449`
        * Clean up ``requirements.txt`` to remove unused deps :pr:`451`
        * Support installation without all required dependencies :pr:`459`
    * Documentation Changes
        * Update release.md with instructions to release to internal license key :pr:`354`
    * Testing Changes
        * Added tests for utils (and moved current utils to gen_utils) :pr:`297`
        * Moved XGBoost install into it's own separate step on Windows using Conda :pr:`313`
        * Rewind pandas version to before 1.0.0, to diagnose test failures for that version :pr:`325`
        * Added dependency update checkin test :pr:`324`
        * Rewind XGBoost version to before 1.0.0 to diagnose test failures for that version :pr:`402`
        * Update dependency check to use a whitelist :pr:`417`
        * Update unit test jobs to not install dev deps :pr:`455`

.. warning::

    **Breaking Changes**

    * Python 3.5 will not be actively supported.

**v0.6.0 Dec. 16, 2019**
    * Enhancements
        * Added ability to create a plot of feature importances :pr:`133`
        * Add early stopping to AutoML using patience and tolerance parameters :pr:`241`
        * Added ROC and confusion matrix metrics and plot for classification problems and introduce PipelineSearchPlots class :pr:`242`
        * Enhanced AutoML results with search order :pr:`260`
        * Added utility function to show system and environment information :pr:`300`
    * Fixes
        * Lower botocore requirement :pr:`235`
        * Fixed decision_function calculation for ``FraudCost`` objective :pr:`254`
        * Fixed return value of ``Recall`` metrics :pr:`264`
        * Components return ``self`` on fit :pr:`289`
    * Changes
        * Renamed automl classes to ``AutoRegressionSearch`` and ``AutoClassificationSearch`` :pr:`287`
        * Updating demo datasets to retain column names :pr:`223`
        * Moving pipeline visualization to ``PipelinePlot`` class :pr:`228`
        * Standarizing inputs as ``pd.Dataframe`` / ``pd.Series`` :pr:`130`
        * Enforcing that pipelines must have an estimator as last component :pr:`277`
        * Added ``ipywidgets`` as a dependency in ``requirements.txt`` :pr:`278`
        * Added Random and Grid Search Tuners :pr:`240`
    * Documentation Changes
        * Adding class properties to API reference :pr:`244`
        * Fix and filter FutureWarnings from scikit-learn :pr:`249`, :pr:`257`
        * Adding Linear Regression to API reference and cleaning up some Sphinx warnings :pr:`227`
    * Testing Changes
        * Added support for testing on Windows with CircleCI :pr:`226`
        * Added support for doctests :pr:`233`

.. warning::

    **Breaking Changes**

    * The ``fit()`` method for ``AutoClassifier`` and ``AutoRegressor`` has been renamed to ``search()``.
    * ``AutoClassifier`` has been renamed to ``AutoClassificationSearch``
    * ``AutoRegressor`` has been renamed to ``AutoRegressionSearch``
    * ``AutoClassificationSearch.results`` and ``AutoRegressionSearch.results`` now is a dictionary with ``pipeline_results`` and ``search_order`` keys. ``pipeline_results`` can be used to access a dictionary that is identical to the old ``.results`` dictionary. Whereas, ``search_order`` returns a list of the search order in terms of ``pipeline_id``.
    * Pipelines now require an estimator as the last component in ``component_list``. Slicing pipelines now throws an ``NotImplementedError`` to avoid returning pipelines without an estimator.

**v0.5.2 Nov. 18, 2019**
    * Enhancements
        * Adding basic pipeline structure visualization :pr:`211`
    * Documentation Changes
        * Added notebooks to build process :pr:`212`

**v0.5.1 Nov. 15, 2019**
    * Enhancements
        * Added basic outlier detection guardrail :pr:`151`
        * Added basic ID column guardrail :pr:`135`
        * Added support for unlimited pipelines with a ``max_time`` limit :pr:`70`
        * Updated .readthedocs.yaml to successfully build :pr:`188`
    * Fixes
        * Removed MSLE from default additional objectives :pr:`203`
        * Fixed ``random_state`` passed in pipelines :pr:`204`
        * Fixed slow down in RFRegressor :pr:`206`
    * Changes
        * Pulled information for describe_pipeline from pipeline's new describe method :pr:`190`
        * Refactored pipelines :pr:`108`
        * Removed guardrails from Auto(*) :pr:`202`, :pr:`208`
    * Documentation Changes
        * Updated documentation to show ``max_time`` enhancements :pr:`189`
        * Updated release instructions for RTD :pr:`193`
        * Added notebooks to build process :pr:`212`
        * Added contributing instructions :pr:`213`
        * Added new content :pr:`222`

**v0.5.0 Oct. 29, 2019**
    * Enhancements
        * Added basic one hot encoding :pr:`73`
        * Use enums for model_type :pr:`110`
        * Support for splitting regression datasets :pr:`112`
        * Auto-infer multiclass classification :pr:`99`
        * Added support for other units in ``max_time`` :pr:`125`
        * Detect highly null columns :pr:`121`
        * Added additional regression objectives :pr:`100`
        * Show an interactive iteration vs. score plot when using fit() :pr:`134`
    * Fixes
        * Reordered ``describe_pipeline`` :pr:`94`
        * Added type check for ``model_type`` :pr:`109`
        * Fixed ``s`` units when setting string ``max_time`` :pr:`132`
        * Fix objectives not appearing in API documentation :pr:`150`
    * Changes
        * Reorganized tests :pr:`93`
        * Moved logging to its own module :pr:`119`
        * Show progress bar history :pr:`111`
        * Using ``cloudpickle`` instead of pickle to allow unloading of custom objectives :pr:`113`
        * Removed render.py :pr:`154`
    * Documentation Changes
        * Update release instructions :pr:`140`
        * Include additional_objectives parameter :pr:`124`
        * Added Changelog :pr:`136`
    * Testing Changes
        * Code coverage :pr:`90`
        * Added CircleCI tests for other Python versions :pr:`104`
        * Added doc notebooks as tests :pr:`139`
        * Test metadata for CircleCI and 2 core parallelism :pr:`137`

**v0.4.1 Sep. 16, 2019**
    * Enhancements
        * Added AutoML for classification and regressor using Autobase and Skopt :pr:`7` :pr:`9`
        * Implemented standard classification and regression metrics :pr:`7`
        * Added logistic regression, random forest, and XGBoost pipelines :pr:`7`
        * Implemented support for custom objectives :pr:`15`
        * Feature importance for pipelines :pr:`18`
        * Serialization for pipelines :pr:`19`
        * Allow fitting on objectives for optimal threshold :pr:`27`
        * Added detect label leakage :pr:`31`
        * Implemented callbacks :pr:`42`
        * Allow for multiclass classification :pr:`21`
        * Added support for additional objectives :pr:`79`
    * Fixes
        * Fixed feature selection in pipelines :pr:`13`
        * Made ``random_seed`` usage consistent :pr:`45`
    * Documentation Changes
        * Documentation Changes
        * Added docstrings :pr:`6`
        * Created notebooks for docs :pr:`6`
        * Initialized readthedocs EvalML :pr:`6`
        * Added favicon :pr:`38`
    * Testing Changes
        * Added testing for loading data :pr:`39`

**v0.2.0 Aug. 13, 2019**
    * Enhancements
        * Created fraud detection objective :pr:`4`

**v0.1.0 July. 31, 2019**
    * *First Release*
    * Enhancements
        * Added lead scoring objecitve :pr:`1`
        * Added basic classifier :pr:`1`
    * Documentation Changes
        * Initialized Sphinx for docs :pr:`1`<|MERGE_RESOLUTION|>--- conflicted
+++ resolved
@@ -42,11 +42,8 @@
         * Updated ``Woodwork`` version requirement to v0.0.7 :pr:`1560`
     * Documentation Changes
         * Added partial dependence methods to API reference :pr:`1537`
-<<<<<<< HEAD
         * Updated docs to include information about ``AutoMLSearch`` callback parameters and methods :pr:`1577`
-=======
         * Updated documentation for confusion matrix methods :pr:`1611`
->>>>>>> 54bf1695
     * Testing Changes
         * Set ``n_jobs=1`` in most unit tests to reduce memory :pr:`1505`
 
