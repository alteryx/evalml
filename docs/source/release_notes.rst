Release Notes
-------------
**Future Releases**
    * Enhancements
        * Renamed ``DelayedFeatureTransformer`` to ``TimeSeriesFeaturizer`` and enhanced it to compute rolling features :pr:`3028`
    * Fixes
    * Changes
    * Documentation Changes
    * Testing Changes

.. warning::

    **Breaking Changes**
        * Renamed ``DelayedFeatureTransformer`` to ``TimeSeriesFeaturizer`` :pr:`3028`


**v0.38.0 Nov. 27, 2021**
    * Enhancements
        * Added ``data_check_name`` attribute to the data check action class :pr:`3034`
        * Added ``NumWords`` and ``NumCharacters`` primitives to ``TextFeaturizer`` and renamed ``TextFeaturizer` to ``NaturalLanguageFeaturizer`` :pr:`3030`
        * Added support for ``scikit-learn > 1.0.0`` :pr:`3051`
        * Required the ``date_index`` parameter to be specified for time series problems  in ``AutoMLSearch`` :pr:`3041`
        * Allowed time series pipelines to predict on test datasets whose length is less than or equal to the ``forecast_horizon``. Also allowed the test set index to start at 0. :pr:`3071`
        * Enabled time series pipeline to predict on data with features that are not known-in-advanced :pr:`3094`
    * Fixes
        * Added in error message when fit and predict/predict_proba data types are different :pr:`3036`
        * Fixed bug where ensembling components could not get converted to JSON format :pr:`3049`
        * Fixed bug where components with tuned integer hyperparameters could not get converted to JSON format :pr:`3049`
        * Fixed bug where force plots were not displaying correct feature values :pr:`3044`
        * Included confusion matrix at the pipeline threshold for ``find_confusion_matrix_per_threshold`` :pr:`3080`
        * Fixed bug where One Hot Encoder would error out if a non-categorical feature had a missing value :pr:`3083`
        * Fixed bug where features created from categorical columns by ``Delayed Feature Transformer`` would be inferred as categorical :pr:`3083`
    * Changes
        * Delete ``predict_uses_y`` estimator attribute :pr:`3069`
        * Change ``DateTimeFeaturizer`` to use corresponding Featuretools primitives :pr:`3081`
        * Updated ``TargetDistributionDataCheck`` to return metadata details as floats rather strings :pr:`3085`
<<<<<<< HEAD
        * Removed indices information from of the output of ``HighlyNullDataCheck``'s ``validate()`` method :pr:`3092`
=======
        * Removed dependency on ``psutil`` package :pr:`3093`
>>>>>>> b29bd0eb
    * Documentation Changes
        * Updated docs to use data check action methods rather than manually cleaning data :pr:`3050`
    * Testing Changes
        * Updated integration tests to use ``make_pipeline_from_actions`` instead of private method :pr:`3047`


.. warning::

    **Breaking Changes**
        * Added ``data_check_name`` attribute to the data check action class :pr:`3034`
        * Renamed ``TextFeaturizer` to ``NaturalLanguageFeaturizer`` :pr:`3030`
        * Updated the ``Pipeline.graph_json`` function to return a dictionary of "from" and "to" edges instead of tuples :pr:`3049`
        * Delete ``predict_uses_y`` estimator attribute :pr:`3069`
        * Changed time series problems in ``AutoMLSearch`` to need a not-``None`` ``date_index`` :pr:`3041`
        * Changed the ``DelayedFeatureTransformer`` to throw a ``ValueError`` during fit if the ``date_index`` is ``None`` :pr:`3041`
        * Passing ``X=None`` to ``DelayedFeatureTransformer`` is deprecated :pr:`3041`


**v0.37.0 Nov. 9, 2021**
    * Enhancements
        * Added ``find_confusion_matrix_per_threshold`` to Model Understanding :pr:`2972`
        * Limit computationally-intensive models during ``AutoMLSearch`` for certain multiclass problems, allow for opt-in with parameter ``allow_long_running_models`` :pr:`2982`
        * Added support for stacked ensemble pipelines to prediction explanations module :pr:`2971`
        * Added integration tests for data checks and data checks actions workflow :pr:`2883`
        * Added a change in pipeline structure to handle categorical columns separately for pipelines in ``DefaultAlgorithm`` :pr:`2986`
        * Added an algorithm to ``DelayedFeatureTransformer`` to select better lags :pr:`3005`
        * Added test to ensure pickling pipelines preserves thresholds :pr:`3027`
        * Added AutoML function to access ensemble pipeline's input pipelines IDs :pr:`3011`
        * Added ability to define which class is "positive" for label encoder in binary classification case :pr:`3033`
    * Fixes
        * Fixed bug where ``Oversampler`` didn't consider boolean columns to be categorical :pr:`2980`
        * Fixed permutation importance failing when target is categorical :pr:`3017`
        * Updated estimator and pipelines' ``predict``, ``predict_proba``, ``transform``, ``inverse_transform`` methods to preserve input indices :pr:`2979`
        * Updated demo dataset link for daily min temperatures :pr:`3023`
    * Changes
        * Updated ``OutliersDataCheck`` and ``UniquenessDataCheck`` and allow for the suspension of the Nullable types error :pr:`3018`
    * Documentation Changes
        * Fixed cost benefit matrix demo formatting :pr:`2990`
        * Update ReadMe.md with new badge links and updated installation instructions for conda :pr:`2998`
        * Added more comprehensive doctests :pr:`3002`


**v0.36.0 Oct. 27, 2021**
    * Enhancements
        * Added LIME as an algorithm option for ``explain_predictions`` and ``explain_predictions_best_worst`` :pr:`2905`
        * Standardized data check messages and added default "rows" and "columns" to data check message details dictionary :pr:`2869`
        * Added ``rows_of_interest`` to pipeline utils :pr:`2908`
        * Added support for woodwork version ``0.8.2`` :pr:`2909`
        * Enhanced the ``DateTimeFeaturizer`` to handle ``NaNs`` in date features :pr:`2909`
        * Added support for woodwork logical types ``PostalCode``, ``SubRegionCode``, and ``CountryCode`` in model understanding tools :pr:`2946`
        * Added Vowpal Wabbit regressor and classifiers :pr:`2846`
        * Added `NoSplit` data splitter for future unsupervised learning searches :pr:`2958`
        * Added method to convert actions into a preprocessing pipeline :pr:`2968`
    * Fixes
        * Fixed bug where partial dependence was not respecting the ww schema :pr:`2929`
        * Fixed ``calculate_permutation_importance`` for datetimes on ``StandardScaler`` :pr:`2938`
        * Fixed ``SelectColumns`` to only select available features for feature selection in ``DefaultAlgorithm`` :pr:`2944`
        * Fixed ``DropColumns`` component not receiving parameters in ``DefaultAlgorithm`` :pr:`2945`
        * Fixed bug where trained binary thresholds were not being returned by ``get_pipeline`` or ``clone`` :pr:`2948`
        * Fixed bug where ``Oversampler`` selected ww logical categorical instead of ww semantic category :pr:`2946`
    * Changes
        * Changed ``make_pipeline`` function to place the ``DateTimeFeaturizer`` prior to the ``Imputer`` so that ``NaN`` dates can be imputed :pr:`2909`
        * Refactored ``OutliersDataCheck`` and ``HighlyNullDataCheck`` to add more descriptive metadata :pr:`2907`
        * Bumped minimum version of ``dask`` from 2021.2.0 to 2021.10.0 :pr:`2978`
    * Documentation Changes
        * Added back Future Release section to release notes :pr:`2927`
        * Updated CI to run doctest (docstring tests) and apply necessary fixes to docstrings :pr:`2933`
        * Added documentation for ``BinaryClassificationPipeline`` thresholding :pr:`2937`
    * Testing Changes
        * Fixed dependency checker to catch full names of packages :pr:`2930`
        * Refactored ``build_conda_pkg`` to work from a local recipe :pr:`2925`
        * Refactored component test for different environments :pr:`2957`

.. warning::

    **Breaking Changes**
        * Standardized data check messages and added default "rows" and "columns" to data check message details dictionary. This may change the number of messages returned from a data check. :pr:`2869`


**v0.35.0 Oct. 14, 2021**
    * Enhancements
        * Added human-readable pipeline explanations to model understanding :pr:`2861`
        * Updated to support Featuretools 1.0.0 and nlp-primitives 2.0.0 :pr:`2848`
    * Fixes
        * Fixed bug where ``long`` mode for the top level search method was not respected :pr:`2875`
        * Pinned ``cmdstan`` to ``0.28.0`` in ``cmdstan-builder`` to prevent future breaking of support for Prophet :pr:`2880`
        * Added ``Jarque-Bera`` to the ``TargetDistributionDataCheck`` :pr:`2891`
    * Changes
        * Updated pipelines to use a label encoder component instead of doing encoding on the pipeline level :pr:`2821`
        * Deleted scikit-learn ensembler :pr:`2819`
        * Refactored pipeline building logic out of ``AutoMLSearch`` and into ``IterativeAlgorithm`` :pr:`2854`
        * Refactored names for methods in ``ComponentGraph`` and ``PipelineBase`` :pr:`2902`
    * Documentation Changes
        * Updated ``install.ipynb`` to reflect flexibility for ``cmdstan`` version installation :pr:`2880`
        * Updated the conda section of our contributing guide :pr:`2899`
    * Testing Changes
        * Updated ``test_all_estimators`` to account for Prophet being allowed for Python 3.9 :pr:`2892`
        * Updated linux tests to use ``cmdstan-builder==0.0.8`` :pr:`2880`

.. warning::

    **Breaking Changes**
        * Updated pipelines to use a label encoder component instead of doing encoding on the pipeline level. This means that pipelines will no longer automatically encode non-numerical targets. Please use a label encoder if working with classification problems and non-numeric targets. :pr:`2821`
        * Deleted scikit-learn ensembler :pr:`2819`
        * ``IterativeAlgorithm`` now requires X, y, problem_type as required arguments as well as sampler_name, allowed_model_families, allowed_component_graphs, max_batches, and verbose as optional arguments :pr:`2854`
        * Changed method names of ``fit_features`` and ``compute_final_component_features`` to ``fit_and_transform_all_but_final`` and ``transform_all_but_final`` in ``ComponentGraph``, and ``compute_estimator_features`` to ``transform_all_but_final`` in pipeline classes :pr:`2902`

**v0.34.0 Sep. 30, 2021**
    * Enhancements
        * Updated to work with Woodwork 0.8.1 :pr:`2783`
        * Added validation that ``training_data`` and ``training_target`` are not ``None`` in prediction explanations :pr:`2787`
        * Added support for training-only components in pipelines and component graphs :pr:`2776`
        * Added default argument for the parameters value for ``ComponentGraph.instantiate`` :pr:`2796`
        * Added ``TIME_SERIES_REGRESSION`` to ``LightGBMRegressor's`` supported problem types :pr:`2793`
        * Provided a JSON representation of a pipeline's DAG structure :pr:`2812`
        * Added validation to holdout data passed to ``predict`` and ``predict_proba`` for time series :pr:`2804`
        * Added information about which row indices are outliers in ``OutliersDataCheck`` :pr:`2818`
        * Added verbose flag to top level ``search()`` method :pr:`2813`
        * Added support for linting jupyter notebooks and clearing the executed cells and empty cells :pr:`2829` :pr:`2837`
        * Added "DROP_ROWS" action to output of ``OutliersDataCheck.validate()`` :pr:`2820`
        * Added the ability of ``AutoMLSearch`` to accept a ``SequentialEngine`` instance as engine input :pr:`2838`
        * Added new label encoder component to EvalML :pr:`2853`
        * Added our own partial dependence implementation :pr:`2834`
    * Fixes
        * Fixed bug where ``calculate_permutation_importance`` was not calculating the right value for pipelines with target transformers :pr:`2782`
        * Fixed bug where transformed target values were not used in ``fit`` for time series pipelines :pr:`2780`
        * Fixed bug where ``score_pipelines`` method of ``AutoMLSearch`` would not work for time series problems :pr:`2786`
        * Removed ``TargetTransformer`` class :pr:`2833`
        * Added tests to verify ``ComponentGraph`` support by pipelines :pr:`2830`
        * Fixed incorrect parameter for baseline regression pipeline in ``AutoMLSearch`` :pr:`2847`
        * Fixed bug where the desired estimator family order was not respected in ``IterativeAlgorithm`` :pr:`2850`
    * Changes
        * Changed woodwork initialization to use partial schemas :pr:`2774`
        * Made ``Transformer.transform()`` an abstract method :pr:`2744`
        * Deleted ``EmptyDataChecks`` class :pr:`2794`
        * Removed data check for checking log distributions in ``make_pipeline`` :pr:`2806`
        * Changed the minimum ``woodwork`` version to 0.8.0 :pr:`2783`
        * Pinned ``woodwork`` version to 0.8.0 :pr:`2832`
        * Removed ``model_family`` attribute from ``ComponentBase`` and transformers :pr:`2828`
        * Limited ``scikit-learn`` until new features and errors can be addressed :pr:`2842`
        * Show DeprecationWarning when Sklearn Ensemblers are called :pr:`2859`
    * Testing Changes
        * Updated matched assertion message regarding monotonic indices in polynomial detrender tests :pr:`2811`
        * Added a test to make sure pip versions match conda versions :pr:`2851`

.. warning::

    **Breaking Changes**
        * Made ``Transformer.transform()`` an abstract method :pr:`2744`
        * Deleted ``EmptyDataChecks`` class :pr:`2794`
        * Removed data check for checking log distributions in ``make_pipeline`` :pr:`2806`


**v0.33.0 Sep. 15, 2021**
    * Enhancements
    * Fixes
        * Fixed bug where warnings during ``make_pipeline`` were not being raised to the user :pr:`2765`
    * Changes
        * Refactored and removed ``SamplerBase`` class :pr:`2775`
    * Documentation Changes
        * Added docstring linting packages ``pydocstyle`` and ``darglint`` to `make-lint` command :pr:`2670`
    * Testing Changes

.. warning::

    **Breaking Changes**


**v0.32.1 Sep. 10, 2021**
    * Enhancements
        * Added ``verbose`` flag to ``AutoMLSearch`` to run search in silent mode by default :pr:`2645`
        * Added label encoder to ``XGBoostClassifier`` to remove the warning :pr:`2701`
        * Set ``eval_metric`` to ``logloss`` for ``XGBoostClassifier`` :pr:`2741`
        * Added support for ``woodwork`` versions ``0.7.0`` and ``0.7.1`` :pr:`2743`
        * Changed ``explain_predictions`` functions to display original feature values :pr:`2759`
        * Added ``X_train`` and ``y_train`` to ``graph_prediction_vs_actual_over_time`` and ``get_prediction_vs_actual_over_time_data`` :pr:`2762`
        * Added ``forecast_horizon`` as a required parameter to time series pipelines and ``AutoMLSearch`` :pr:`2697`
        * Added ``predict_in_sample`` and ``predict_proba_in_sample`` methods to time series pipelines to predict on data where the target is known, e.g. cross-validation :pr:`2697`
    * Fixes
        * Fixed bug where ``_catch_warnings`` assumed all warnings were ``PipelineNotUsed`` :pr:`2753`
        * Fixed bug where ``Imputer.transform`` would erase ww typing information prior to handing data to the ``SimpleImputer`` :pr:`2752`
        * Fixed bug where ``Oversampler`` could not be copied :pr:`2755`
    * Changes
        * Deleted ``drop_nan_target_rows`` utility method :pr:`2737`
        * Removed default logging setup and debugging log file :pr:`2645`
        * Changed the default n_jobs value for ``XGBoostClassifier`` and ``XGBoostRegressor`` to 12 :pr:`2757`
        * Changed ``TimeSeriesBaselineEstimator`` to only work on a time series pipeline with a ``DelayedFeaturesTransformer`` :pr:`2697`
        * Added ``X_train`` and ``y_train`` as optional parameters to pipeline ``predict``, ``predict_proba``. Only used for time series pipelines :pr:`2697`
        * Added ``training_data`` and ``training_target`` as optional parameters to ``explain_predictions`` and ``explain_predictions_best_worst`` to support time series pipelines :pr:`2697`
        * Changed time series pipeline predictions to no longer output series/dataframes padded with NaNs. A prediction will be returned for every row in the `X` input :pr:`2697`
    * Documentation Changes
        * Specified installation steps for Prophet :pr:`2713`
        * Added documentation for data exploration on data check actions :pr:`2696`
        * Added a user guide entry for time series modelling :pr:`2697`
    * Testing Changes
        * Fixed flaky ``TargetDistributionDataCheck`` test for very_lognormal distribution :pr:`2748`

.. warning::

    **Breaking Changes**
        * Removed default logging setup and debugging log file :pr:`2645`
        * Added ``X_train`` and ``y_train`` to ``graph_prediction_vs_actual_over_time`` and ``get_prediction_vs_actual_over_time_data`` :pr:`2762`
        * Added ``forecast_horizon`` as a required parameter to time series pipelines and ``AutoMLSearch`` :pr:`2697`
        * Changed ``TimeSeriesBaselineEstimator`` to only work on a time series pipeline with a ``DelayedFeaturesTransformer`` :pr:`2697`
        * Added ``X_train`` and ``y_train`` as required parameters for ``predict`` and ``predict_proba`` in time series pipelines :pr:`2697`
        * Added ``training_data`` and ``training_target`` as required parameters to ``explain_predictions`` and ``explain_predictions_best_worst`` for time series pipelines :pr:`2697`

**v0.32.0 Aug. 31, 2021**
    * Enhancements
        * Allow string for ``engine`` parameter for ``AutoMLSearch``:pr:`2667`
        * Add ``ProphetRegressor`` to AutoML :pr:`2619`
        * Integrated ``DefaultAlgorithm`` into ``AutoMLSearch`` :pr:`2634`
        * Removed SVM "linear" and "precomputed" kernel hyperparameter options, and improved default parameters :pr:`2651`
        * Updated ``ComponentGraph`` initalization to raise ``ValueError`` when user attempts to use ``.y`` for a component that does not produce a tuple output :pr:`2662`
        * Updated to support Woodwork 0.6.0 :pr:`2690`
        * Updated pipeline ``graph()`` to distingush X and y edges :pr:`2654`
        * Added ``DropRowsTransformer`` component :pr:`2692`
        * Added ``DROP_ROWS`` to ``_make_component_list_from_actions`` and clean up metadata :pr:`2694`
        * Add new ensembler component :pr:`2653`
    * Fixes
        * Updated Oversampler logic to select best SMOTE based on component input instead of pipeline input :pr:`2695`
        * Added ability to explicitly close DaskEngine resources to improve runtime and reduce Dask warnings :pr:`2667`
        * Fixed partial dependence bug for ensemble pipelines :pr:`2714`
        * Updated ``TargetLeakageDataCheck`` to maintain user-selected logical types :pr:`2711`
    * Changes
        * Replaced ``SMOTEOversampler``, ``SMOTENOversampler`` and ``SMOTENCOversampler`` with consolidated ``Oversampler`` component :pr:`2695`
        * Removed ``LinearRegressor`` from the list of default ``AutoMLSearch`` estimators due to poor performance :pr:`2660`
    * Documentation Changes
        * Added user guide documentation for using ``ComponentGraph`` and added ``ComponentGraph`` to API reference :pr:`2673`
        * Updated documentation to make parallelization of AutoML clearer :pr:`2667`
    * Testing Changes
        * Removes the process-level parallelism from the ``test_cancel_job`` test :pr:`2666`
        * Installed numba 0.53 in windows CI to prevent problems installing version 0.54 :pr:`2710`

.. warning::

    **Breaking Changes**
        * Renamed the current top level ``search`` method to ``search_iterative`` and defined a new ``search`` method for the ``DefaultAlgorithm`` :pr:`2634`
        * Replaced ``SMOTEOversampler``, ``SMOTENOversampler`` and ``SMOTENCOversampler`` with consolidated ``Oversampler`` component :pr:`2695`
        * Removed ``LinearRegressor`` from the list of default ``AutoMLSearch`` estimators due to poor performance :pr:`2660`

**v0.31.0 Aug. 19, 2021**
    * Enhancements
        * Updated the high variance check in AutoMLSearch to be robust to a variety of objectives and cv scores :pr:`2622`
        * Use Woodwork's outlier detection for the ``OutliersDataCheck`` :pr:`2637`
        * Added ability to utilize instantiated components when creating a pipeline :pr:`2643`
        * Sped up the all Nan and unknown check in ``infer_feature_types`` :pr:`2661`
    * Fixes
    * Changes
        * Deleted ``_put_into_original_order`` helper function :pr:`2639`
        * Refactored time series pipeline code using a time series pipeline base class :pr:`2649`
        * Renamed ``dask_tests`` to ``parallel_tests`` :pr:`2657`
        * Removed commented out code in ``pipeline_meta.py`` :pr:`2659`
    * Documentation Changes
        * Add complete install command to README and Install section :pr:`2627`
        * Cleaned up documentation for ``MulticollinearityDataCheck`` :pr:`2664`
    * Testing Changes
        * Speed up CI by splitting Prophet tests into a separate workflow in GitHub :pr:`2644`

.. warning::

    **Breaking Changes**
        * ``TimeSeriesRegressionPipeline`` no longer inherits from ``TimeSeriesRegressionPipeline`` :pr:`2649`


**v0.30.2 Aug. 16, 2021**
    * Fixes
        * Updated changelog and version numbers to match the release.  Release 0.30.1 was release erroneously without a change to the version numbers.  0.30.2 replaces it.

**v0.30.1 Aug. 12, 2021**
    * Enhancements
        * Added ``DatetimeFormatDataCheck`` for time series problems :pr:`2603`
        * Added ``ProphetRegressor`` to estimators :pr:`2242`
        * Updated ``ComponentGraph`` to handle not calling samplers' transform during predict, and updated samplers' transform methods s.t. ``fit_transform`` is equivalent to ``fit(X, y).transform(X, y)`` :pr:`2583`
        * Updated ``ComponentGraph`` ``_validate_component_dict`` logic to be stricter about input values :pr:`2599`
        * Patched bug in ``xgboost`` estimators where predicting on a feature matrix of only booleans would throw an exception. :pr:`2602`
        * Updated ``ARIMARegressor`` to use relative forecasting to predict values :pr:`2613`
        * Added support for creating pipelines without an estimator as the final component and added ``transform(X, y)`` method to pipelines and component graphs :pr:`2625`
        * Updated to support Woodwork 0.5.1 :pr:`2610`
    * Fixes
        * Updated ``AutoMLSearch`` to drop ``ARIMARegressor`` from ``allowed_estimators`` if an incompatible frequency is detected :pr:`2632`
        * Updated ``get_best_sampler_for_data`` to consider all non-numeric datatypes as categorical for SMOTE :pr:`2590`
        * Fixed inconsistent test results from `TargetDistributionDataCheck` :pr:`2608`
        * Adopted vectorized pd.NA checking for Woodwork 0.5.1 support :pr:`2626`
        * Pinned upper version of astroid to 2.6.6 to keep ReadTheDocs working. :pr:`2638`
    * Changes
        * Renamed SMOTE samplers to SMOTE oversampler :pr:`2595`
        * Changed ``partial_dependence`` and ``graph_partial_dependence`` to raise a ``PartialDependenceError`` instead of ``ValueError``. This is not a breaking change because ``PartialDependenceError`` is a subclass of ``ValueError`` :pr:`2604`
        * Cleaned up code duplication in ``ComponentGraph`` :pr:`2612`
        * Stored predict_proba results in .x for intermediate estimators in ComponentGraph :pr:`2629`
    * Documentation Changes
        * To avoid local docs build error, only add warning disable and download headers on ReadTheDocs builds, not locally :pr:`2617`
    * Testing Changes
        * Updated partial_dependence tests to change the element-wise comparison per the Plotly 5.2.1 upgrade :pr:`2638`
        * Changed the lint CI job to only check against python 3.9 via the `-t` flag :pr:`2586`
        * Installed Prophet in linux nightlies test and fixed ``test_all_components`` :pr:`2598`
        * Refactored and fixed all ``make_pipeline`` tests to assert correct order and address new Woodwork Unknown type inference :pr:`2572`
        * Removed ``component_graphs`` as a global variable in ``test_component_graphs.py`` :pr:`2609`

.. warning::

    **Breaking Changes**
        * Renamed SMOTE samplers to SMOTE oversampler. Please use ``SMOTEOversampler``, ``SMOTENCOversampler``, ``SMOTENOversampler`` instead of ``SMOTESampler``, ``SMOTENCSampler``, and ``SMOTENSampler`` :pr:`2595`


**v0.30.0 Aug. 3, 2021**
    * Enhancements
        * Added ``LogTransformer`` and ``TargetDistributionDataCheck`` :pr:`2487`
        * Issue a warning to users when a pipeline parameter passed in isn't used in the pipeline :pr:`2564`
        * Added Gini coefficient as an objective :pr:`2544`
        * Added ``repr`` to ``ComponentGraph`` :pr:`2565`
        * Added components to extract features from ``URL`` and ``EmailAddress`` Logical Types :pr:`2550`
        * Added support for `NaN` values in ``TextFeaturizer`` :pr:`2532`
        * Added ``SelectByType`` transformer :pr:`2531`
        * Added separate thresholds for percent null rows and columns in ``HighlyNullDataCheck`` :pr:`2562`
        * Added support for `NaN` natural language values :pr:`2577`
    * Fixes
        * Raised error message for types ``URL``, ``NaturalLanguage``, and ``EmailAddress`` in ``partial_dependence`` :pr:`2573`
    * Changes
        * Updated ``PipelineBase`` implementation for creating pipelines from a list of components :pr:`2549`
        * Moved ``get_hyperparameter_ranges`` to ``PipelineBase`` class from automl/utils module :pr:`2546`
        * Renamed ``ComponentGraph``'s ``get_parents`` to ``get_inputs`` :pr:`2540`
        * Removed ``ComponentGraph.linearized_component_graph`` and ``ComponentGraph.from_list`` :pr:`2556`
        * Updated ``ComponentGraph`` to enforce requiring `.x` and `.y` inputs for each component in the graph :pr:`2563`
        * Renamed existing ensembler implementation from ``StackedEnsemblers`` to ``SklearnStackedEnsemblers`` :pr:`2578`
    * Documentation Changes
        * Added documentation for ``DaskEngine`` and ``CFEngine`` parallel engines :pr:`2560`
        * Improved detail of ``TextFeaturizer`` docstring and tutorial :pr:`2568`
    * Testing Changes
        * Added test that makes sure ``split_data`` does not shuffle for time series problems :pr:`2552`

.. warning::

    **Breaking Changes**
        * Moved ``get_hyperparameter_ranges`` to ``PipelineBase`` class from automl/utils module :pr:`2546`
        * Renamed ``ComponentGraph``'s ``get_parents`` to ``get_inputs`` :pr:`2540`
        * Removed ``ComponentGraph.linearized_component_graph`` and ``ComponentGraph.from_list`` :pr:`2556`
        * Updated ``ComponentGraph`` to enforce requiring `.x` and `.y` inputs for each component in the graph :pr:`2563`


**v0.29.0 Jul. 21, 2021**
    * Enhancements
        * Updated 1-way partial dependence support for datetime features :pr:`2454`
        * Added details on how to fix error caused by broken ww schema :pr:`2466`
        * Added ability to use built-in pickle for saving AutoMLSearch :pr:`2463`
        * Updated our components and component graphs to use latest features of ww 0.4.1, e.g. ``concat_columns`` and drop in-place. :pr:`2465`
        * Added new, concurrent.futures based engine for parallel AutoML :pr:`2506`
        * Added support for new Woodwork ``Unknown`` type in AutoMLSearch :pr:`2477`
        * Updated our components with an attribute that describes if they modify features or targets and can be used in list API for pipeline initialization :pr:`2504`
        * Updated ``ComponentGraph`` to accept X and y as inputs :pr:`2507`
        * Removed unused ``TARGET_BINARY_INVALID_VALUES`` from ``DataCheckMessageCode`` enum and fixed formatting of objective documentation :pr:`2520`
        * Added ``EvalMLAlgorithm`` :pr:`2525`
        * Added support for `NaN` values in ``TextFeaturizer`` :pr:`2532`
    * Fixes
        * Fixed ``FraudCost`` objective and reverted threshold optimization method for binary classification to ``Golden`` :pr:`2450`
        * Added custom exception message for partial dependence on features with scales that are too small :pr:`2455`
        * Ensures the typing for Ordinal and Datetime ltypes are passed through _retain_custom_types_and_initalize_woodwork :pr:`2461`
        * Updated to work with Pandas 1.3.0 :pr:`2442`
        * Updated to work with sktime 0.7.0 :pr:`2499`
    * Changes
        * Updated XGBoost dependency to ``>=1.4.2`` :pr:`2484`, :pr:`2498`
        * Added a ``DeprecationWarning`` about deprecating the list API for ``ComponentGraph`` :pr:`2488`
        * Updated ``make_pipeline`` for AutoML to create dictionaries, not lists, to initialize pipelines :pr:`2504`
        * No longer installing graphviz on windows in our CI pipelines because release 0.17 breaks windows 3.7 :pr:`2516`
    * Documentation Changes
        * Moved docstrings from ``__init__`` to class pages, added missing docstrings for missing classes, and updated missing default values :pr:`2452`
        * Build documentation with sphinx-autoapi :pr:`2458`
        * Change ``autoapi_ignore`` to only ignore files in ``evalml/tests/*`` :pr:`2530` 
    * Testing Changes
        * Fixed flaky dask tests :pr:`2471`
        * Removed shellcheck action from ``build_conda_pkg`` action :pr:`2514`
        * Added a tmp_dir fixture that deletes its contents after tests run :pr:`2505`
        * Added a test that makes sure all pipelines in ``AutoMLSearch`` get the same data splits :pr:`2513`
        * Condensed warning output in test logs :pr:`2521`

.. warning::

    **Breaking Changes**
        * `NaN` values in the `Natural Language` type are no longer supported by the Imputer with the pandas upgrade. :pr:`2477`

**v0.28.0 Jul. 2, 2021**
    * Enhancements
        * Added support for showing a Individual Conditional Expectations plot when graphing Partial Dependence :pr:`2386`
        * Exposed ``thread_count`` for Catboost estimators as ``n_jobs`` parameter :pr:`2410`
        * Updated Objectives API to allow for sample weighting :pr:`2433`
    * Fixes
        * Deleted unreachable line from ``IterativeAlgorithm`` :pr:`2464`
    * Changes
        * Pinned Woodwork version between 0.4.1 and 0.4.2 :pr:`2460`
        * Updated psutils minimum version in requirements :pr:`2438`
        * Updated ``log_error_callback`` to not include filepath in logged message :pr:`2429`
    * Documentation Changes
        * Sped up docs :pr:`2430`
        * Removed mentions of ``DataTable`` and ``DataColumn`` from the docs :pr:`2445`
    * Testing Changes
        * Added slack integration for nightlies tests :pr:`2436`
        * Changed ``build_conda_pkg`` CI job to run only when dependencies are updates :pr:`2446`
        * Updated workflows to store pytest runtimes as test artifacts :pr:`2448`
        * Added ``AutoMLTestEnv`` test fixture for making it easy to mock automl tests :pr:`2406`

**v0.27.0 Jun. 22, 2021**
    * Enhancements
        * Adds force plots for prediction explanations :pr:`2157`
        * Removed self-reference from ``AutoMLSearch`` :pr:`2304`
        * Added support for nonlinear pipelines for ``generate_pipeline_code`` :pr:`2332`
        * Added ``inverse_transform`` method to pipelines :pr:`2256`
        * Add optional automatic update checker :pr:`2350`
        * Added ``search_order`` to ``AutoMLSearch``'s ``rankings`` and ``full_rankings`` tables :pr:`2345`
        * Updated threshold optimization method for binary classification :pr:`2315`
        * Updated demos to pull data from S3 instead of including demo data in package :pr:`2387`
        * Upgrade woodwork version to v0.4.1 :pr:`2379`
    * Fixes
        * Preserve user-specified woodwork types throughout pipeline fit/predict :pr:`2297`
        * Fixed ``ComponentGraph`` appending target to ``final_component_features`` if there is a component that returns both X and y :pr:`2358`
        * Fixed partial dependence graph method failing on multiclass problems when the class labels are numeric :pr:`2372`
        * Added ``thresholding_objective`` argument to ``AutoMLSearch`` for binary classification problems :pr:`2320`
        * Added change for ``k_neighbors`` parameter in SMOTE Oversamplers to automatically handle small samples :pr:`2375`
        * Changed naming for ``Logistic Regression Classifier`` file :pr:`2399`
        * Pinned pytest-timeout to fix minimum dependence checker :pr:`2425`
        * Replaced ``Elastic Net Classifier`` base class with ``Logistsic Regression`` to avoid ``NaN`` outputs :pr:`2420`
    * Changes
        * Cleaned up ``PipelineBase``'s ``component_graph`` and ``_component_graph`` attributes. Updated ``PipelineBase`` ``__repr__`` and added ``__eq__`` for ``ComponentGraph`` :pr:`2332`
        * Added and applied  ``black`` linting package to the EvalML repo in place of ``autopep8`` :pr:`2306`
        * Separated `custom_hyperparameters` from pipelines and added them as an argument to ``AutoMLSearch`` :pr:`2317`
        * Replaced `allowed_pipelines` with `allowed_component_graphs` :pr:`2364`
        * Removed private method ``_compute_features_during_fit`` from ``PipelineBase`` :pr:`2359`
        * Updated ``compute_order`` in ``ComponentGraph`` to be a read-only property :pr:`2408`
        * Unpinned PyZMQ version in requirements.txt :pr:`2389` 
        * Uncapping LightGBM version in requirements.txt :pr:`2405`
        * Updated minimum version of plotly :pr:`2415`
        * Removed ``SensitivityLowAlert`` objective from core objectives :pr:`2418`
    * Documentation Changes
        * Fixed lead scoring weights in the demos documentation :pr:`2315`
        * Fixed start page code and description dataset naming discrepancy :pr:`2370`
    * Testing Changes
        * Update minimum unit tests to run on all pull requests :pr:`2314`
        * Pass token to authorize uploading of codecov reports :pr:`2344`
        * Add ``pytest-timeout``. All tests that run longer than 6 minutes will fail. :pr:`2374`
        * Separated the dask tests out into separate github action jobs to isolate dask failures. :pr:`2376`
        * Refactored dask tests :pr:`2377`
        * Added the combined dask/non-dask unit tests back and renamed the dask only unit tests. :pr:`2382`
        * Sped up unit tests and split into separate jobs :pr:`2365`
        * Change CI job names, run lint for python 3.9, run nightlies on python 3.8 at 3am EST :pr:`2395` :pr:`2398`
        * Set fail-fast to false for CI jobs that run for PRs :pr:`2402`

.. warning::

    **Breaking Changes**
        * `AutoMLSearch` will accept `allowed_component_graphs` instead of `allowed_pipelines` :pr:`2364`
        * Removed ``PipelineBase``'s ``_component_graph`` attribute. Updated ``PipelineBase`` ``__repr__`` and added ``__eq__`` for ``ComponentGraph`` :pr:`2332`
        * `pipeline_parameters` will no longer accept `skopt.space` variables since hyperparameter ranges will now be specified through `custom_hyperparameters` :pr:`2317`

**v0.25.0 Jun. 01, 2021**
    * Enhancements
        * Upgraded minimum woodwork to version 0.3.1. Previous versions will not be supported :pr:`2181`
        * Added a new callback parameter for ``explain_predictions_best_worst`` :pr:`2308`
    * Fixes
    * Changes
        * Deleted the ``return_pandas`` flag from our demo data loaders :pr:`2181`
        * Moved ``default_parameters`` to ``ComponentGraph`` from ``PipelineBase`` :pr:`2307`
    * Documentation Changes
        * Updated the release procedure documentation :pr:`2230`
    * Testing Changes
        * Ignoring ``test_saving_png_file`` while building conda package :pr:`2323`

.. warning::

    **Breaking Changes**
        * Deleted the ``return_pandas`` flag from our demo data loaders :pr:`2181`
        * Upgraded minimum woodwork to version 0.3.1. Previous versions will not be supported :pr:`2181`
        * Due to the weak-ref in woodwork, set the result of ``infer_feature_types`` to a variable before accessing woodwork :pr:`2181`

**v0.24.2 May. 24, 2021**
    * Enhancements
        * Added oversamplers to AutoMLSearch :pr:`2213` :pr:`2286`
        * Added dictionary input functionality for ``Undersampler`` component :pr:`2271`
        * Changed the default parameter values for ``Elastic Net Classifier`` and ``Elastic Net Regressor`` :pr:`2269`
        * Added dictionary input functionality for the Oversampler components :pr:`2288`
    * Fixes
        * Set default `n_jobs` to 1 for `StackedEnsembleClassifier` and `StackedEnsembleRegressor` until fix for text-based parallelism in sklearn stacking can be found :pr:`2295`
    * Changes
        * Updated ``start_iteration_callback`` to accept a pipeline instance instead of a pipeline class and no longer accept pipeline parameters as a parameter :pr:`2290`
        * Refactored ``calculate_permutation_importance`` method and add per-column permutation importance method :pr:`2302`
        * Updated logging information in ``AutoMLSearch.__init__`` to clarify pipeline generation :pr:`2263`
    * Documentation Changes
        * Minor changes to the release procedure :pr:`2230`
    * Testing Changes
        * Use codecov action to update coverage reports :pr:`2238`
        * Removed MarkupSafe dependency version pin from requirements.txt and moved instead into RTD docs build CI :pr:`2261`

.. warning::

    **Breaking Changes**
        * Updated ``start_iteration_callback`` to accept a pipeline instance instead of a pipeline class and no longer accept pipeline parameters as a parameter :pr:`2290`
        * Moved ``default_parameters`` to ``ComponentGraph`` from ``PipelineBase``. A pipeline's ``default_parameters`` is now accessible via ``pipeline.component_graph.default_parameters`` :pr:`2307`


**v0.24.1 May. 16, 2021**
    * Enhancements
        * Integrated ``ARIMARegressor`` into AutoML :pr:`2009`
        * Updated ``HighlyNullDataCheck`` to also perform a null row check :pr:`2222`
        * Set ``max_depth`` to 1 in calls to featuretools dfs :pr:`2231`
    * Fixes
        * Removed data splitter sampler calls during training :pr:`2253`
        * Set minimum required version for for pyzmq, colorama, and docutils :pr:`2254`
        * Changed BaseSampler to return None instead of y :pr:`2272`
    * Changes
        * Removed ensemble split and indices in ``AutoMLSearch`` :pr:`2260`
        * Updated pipeline ``repr()`` and ``generate_pipeline_code`` to return pipeline instances without generating custom pipeline class :pr:`2227`
    * Documentation Changes
        * Capped Sphinx version under 4.0.0 :pr:`2244`
    * Testing Changes
        * Change number of cores for pytest from 4 to 2 :pr:`2266`
        * Add minimum dependency checker to generate minimum requirement files :pr:`2267`
        * Add unit tests with minimum dependencies  :pr:`2277`


**v0.24.0 May. 04, 2021**
    * Enhancements
        * Added `date_index` as a required parameter for TimeSeries problems :pr:`2217`
        * Have the ``OneHotEncoder`` return the transformed columns as booleans rather than floats :pr:`2170`
        * Added Oversampler transformer component to EvalML :pr:`2079`
        * Added Undersampler to AutoMLSearch, as well as arguments ``_sampler_method`` and ``sampler_balanced_ratio`` :pr:`2128`
        * Updated prediction explanations functions to allow pipelines with XGBoost estimators :pr:`2162`
        * Added partial dependence for datetime columns :pr:`2180`
        * Update precision-recall curve with positive label index argument, and fix for 2d predicted probabilities :pr:`2090`
        * Add pct_null_rows to ``HighlyNullDataCheck`` :pr:`2211`
        * Added a standalone AutoML `search` method for convenience, which runs data checks and then runs automl :pr:`2152`
        * Make the first batch of AutoML have a predefined order, with linear models first and complex models last :pr:`2223` :pr:`2225`
        * Added sampling dictionary support to ``BalancedClassficationSampler`` :pr:`2235`
    * Fixes
        * Fixed partial dependence not respecting grid resolution parameter for numerical features :pr:`2180`
        * Enable prediction explanations for catboost for multiclass problems :pr:`2224`
    * Changes
        * Deleted baseline pipeline classes :pr:`2202`
        * Reverting user specified date feature PR :pr:`2155` until `pmdarima` installation fix is found :pr:`2214`
        * Updated pipeline API to accept component graph and other class attributes as instance parameters. Old pipeline API still works but will not be supported long-term. :pr:`2091`
        * Removed all old datasplitters from EvalML :pr:`2193`
        * Deleted ``make_pipeline_from_components`` :pr:`2218`
    * Documentation Changes
        * Renamed dataset to clarify that its gzipped but not a tarball :pr:`2183`
        * Updated documentation to use pipeline instances instead of pipeline subclasses :pr:`2195`
        * Updated contributing guide with a note about GitHub Actions permissions :pr:`2090`
        * Updated automl and model understanding user guides :pr:`2090`
    * Testing Changes
        * Use machineFL user token for dependency update bot, and add more reviewers :pr:`2189`


.. warning::

    **Breaking Changes**
        * All baseline pipeline classes (``BaselineBinaryPipeline``, ``BaselineMulticlassPipeline``, ``BaselineRegressionPipeline``, etc.) have been deleted :pr:`2202`
        * Updated pipeline API to accept component graph and other class attributes as instance parameters. Old pipeline API still works but will not be supported long-term. Pipelines can now be initialized by specifying the component graph as the first parameter, and then passing in optional arguments such as ``custom_name``, ``parameters``, etc. For example, ``BinaryClassificationPipeline(["Random Forest Classifier"], parameters={})``.  :pr:`2091`
        * Removed all old datasplitters from EvalML :pr:`2193`
        * Deleted utility method ``make_pipeline_from_components`` :pr:`2218`


**v0.23.0 Apr. 20, 2021**
    * Enhancements
        * Refactored ``EngineBase`` and ``SequentialEngine`` api. Adding ``DaskEngine`` :pr:`1975`.
        * Added optional ``engine`` argument to ``AutoMLSearch`` :pr:`1975`
        * Added a warning about how time series support is still in beta when a user passes in a time series problem to ``AutoMLSearch`` :pr:`2118`
        * Added ``NaturalLanguageNaNDataCheck`` data check :pr:`2122`
        * Added ValueError to ``partial_dependence`` to prevent users from computing partial dependence on columns with all NaNs :pr:`2120`
        * Added standard deviation of cv scores to rankings table :pr:`2154`
    * Fixes
        * Fixed ``BalancedClassificationDataCVSplit``, ``BalancedClassificationDataTVSplit``, and ``BalancedClassificationSampler`` to use ``minority:majority`` ratio instead of ``majority:minority`` :pr:`2077`
        * Fixed bug where two-way partial dependence plots with categorical variables were not working correctly :pr:`2117`
        * Fixed bug where ``hyperparameters`` were not displaying properly for pipelines with a list ``component_graph`` and duplicate components :pr:`2133`
        * Fixed bug where ``pipeline_parameters`` argument in ``AutoMLSearch`` was not applied to pipelines passed in as ``allowed_pipelines`` :pr:`2133`
        * Fixed bug where ``AutoMLSearch`` was not applying custom hyperparameters to pipelines with a list ``component_graph`` and duplicate components :pr:`2133`
    * Changes
        * Removed ``hyperparameter_ranges`` from Undersampler and renamed ``balanced_ratio`` to ``sampling_ratio`` for samplers :pr:`2113`
        * Renamed ``TARGET_BINARY_NOT_TWO_EXAMPLES_PER_CLASS`` data check message code to ``TARGET_MULTICLASS_NOT_TWO_EXAMPLES_PER_CLASS`` :pr:`2126`
        * Modified one-way partial dependence plots of categorical features to display data with a bar plot :pr:`2117`
        * Renamed ``score`` column for ``automl.rankings`` as ``mean_cv_score`` :pr:`2135`
        * Remove 'warning' from docs tool output :pr:`2031`
    * Documentation Changes
        * Fixed ``conf.py`` file :pr:`2112`
        * Added a sentence to the automl user guide stating that our support for time series problems is still in beta. :pr:`2118`
        * Fixed documentation demos :pr:`2139`
        * Update test badge in README to use GitHub Actions :pr:`2150`
    * Testing Changes
        * Fixed ``test_describe_pipeline`` for ``pandas`` ``v1.2.4`` :pr:`2129`
        * Added a GitHub Action for building the conda package :pr:`1870` :pr:`2148`


.. warning::

    **Breaking Changes**
        * Renamed ``balanced_ratio`` to ``sampling_ratio`` for the ``BalancedClassificationDataCVSplit``, ``BalancedClassificationDataTVSplit``, ``BalancedClassficationSampler``, and Undersampler :pr:`2113`
        * Deleted the "errors" key from automl results :pr:`1975`
        * Deleted the ``raise_and_save_error_callback`` and the ``log_and_save_error_callback`` :pr:`1975`
        * Fixed ``BalancedClassificationDataCVSplit``, ``BalancedClassificationDataTVSplit``, and ``BalancedClassificationSampler`` to use minority:majority ratio instead of majority:minority :pr:`2077`


**v0.22.0 Apr. 06, 2021**
    * Enhancements
        * Added a GitHub Action for ``linux_unit_tests``:pr:`2013`
        * Added recommended actions for ``InvalidTargetDataCheck``, updated ``_make_component_list_from_actions`` to address new action, and added ``TargetImputer`` component :pr:`1989`
        * Updated ``AutoMLSearch._check_for_high_variance`` to not emit ``RuntimeWarning`` :pr:`2024`
        * Added exception when pipeline passed to ``explain_predictions`` is a ``Stacked Ensemble`` pipeline :pr:`2033`
        * Added sensitivity at low alert rates as an objective :pr:`2001`
        * Added ``Undersampler`` transformer component :pr:`2030`
    * Fixes
        * Updated Engine's ``train_batch`` to apply undersampling :pr:`2038`
        * Fixed bug in where Time Series Classification pipelines were not encoding targets in ``predict`` and ``predict_proba`` :pr:`2040`
        * Fixed data splitting errors if target is float for classification problems :pr:`2050`
        * Pinned ``docutils`` to <0.17 to fix ReadtheDocs warning issues :pr:`2088`
    * Changes
        * Removed lists as acceptable hyperparameter ranges in ``AutoMLSearch`` :pr:`2028`
        * Renamed "details" to "metadata" for data check actions :pr:`2008`
    * Documentation Changes
        * Catch and suppress warnings in documentation :pr:`1991` :pr:`2097`
        * Change spacing in ``start.ipynb`` to provide clarity for ``AutoMLSearch`` :pr:`2078`
        * Fixed start code on README :pr:`2108`
    * Testing Changes


**v0.21.0 Mar. 24, 2021**
    * Enhancements
        * Changed ``AutoMLSearch`` to default ``optimize_thresholds`` to True :pr:`1943`
        * Added multiple oversampling and undersampling sampling methods as data splitters for imbalanced classification :pr:`1775`
        * Added params to balanced classification data splitters for visibility :pr:`1966`
        * Updated ``make_pipeline`` to not add ``Imputer`` if input data does not have numeric or categorical columns :pr:`1967`
        * Updated ``ClassImbalanceDataCheck`` to better handle multiclass imbalances :pr:`1986`
        * Added recommended actions for the output of data check's ``validate`` method :pr:`1968`
        * Added error message for ``partial_dependence`` when features are mostly the same value :pr:`1994`
        * Updated ``OneHotEncoder`` to drop one redundant feature by default for features with two categories :pr:`1997`
        * Added a ``PolynomialDetrender`` component :pr:`1992`
        * Added ``DateTimeNaNDataCheck`` data check :pr:`2039`
    * Fixes
        * Changed best pipeline to train on the entire dataset rather than just ensemble indices for ensemble problems :pr:`2037`
        * Updated binary classification pipelines to use objective decision function during scoring of custom objectives :pr:`1934`
    * Changes
        * Removed ``data_checks`` parameter, ``data_check_results`` and data checks logic from ``AutoMLSearch`` :pr:`1935`
        * Deleted ``random_state`` argument :pr:`1985`
        * Updated Woodwork version requirement to ``v0.0.11`` :pr:`1996`
    * Documentation Changes
    * Testing Changes
        * Removed ``build_docs`` CI job in favor of RTD GH builder :pr:`1974`
        * Added tests to confirm support for Python 3.9 :pr:`1724`
        * Added tests to support Dask AutoML/Engine :pr:`1990`
        * Changed ``build_conda_pkg`` job to use ``latest_release_changes`` branch in the feedstock. :pr:`1979`

.. warning::

    **Breaking Changes**
        * Changed ``AutoMLSearch`` to default ``optimize_thresholds`` to True :pr:`1943`
        * Removed ``data_checks`` parameter, ``data_check_results`` and data checks logic from ``AutoMLSearch``. To run the data checks which were previously run by default in ``AutoMLSearch``, please call ``DefaultDataChecks().validate(X_train, y_train)`` or take a look at our documentation for more examples. :pr:`1935`
        * Deleted ``random_state`` argument :pr:`1985`

**v0.20.0 Mar. 10, 2021**
    * Enhancements
        * Added a GitHub Action for Detecting dependency changes :pr:`1933`
        * Create a separate CV split to train stacked ensembler on for AutoMLSearch :pr:`1814`
        * Added a GitHub Action for Linux unit tests :pr:`1846`
        * Added ``ARIMARegressor`` estimator :pr:`1894`
        * Added ``DataCheckAction`` class and ``DataCheckActionCode`` enum :pr:`1896`
        * Updated ``Woodwork`` requirement to ``v0.0.10`` :pr:`1900`
        * Added ``BalancedClassificationDataCVSplit`` and ``BalancedClassificationDataTVSplit`` to AutoMLSearch :pr:`1875`
        * Update default classification data splitter to use downsampling for highly imbalanced data :pr:`1875`
        * Updated ``describe_pipeline`` to return more information, including ``id`` of pipelines used for ensemble models :pr:`1909`
        * Added utility method to create list of components from a list of ``DataCheckAction`` :pr:`1907`
        * Updated ``validate`` method to include a ``action`` key in returned dictionary for all ``DataCheck``and ``DataChecks`` :pr:`1916`
        * Aggregating the shap values for predictions that we know the provenance of, e.g. OHE, text, and date-time. :pr:`1901`
        * Improved error message when custom objective is passed as a string in ``pipeline.score`` :pr:`1941`
        * Added ``score_pipelines`` and ``train_pipelines`` methods to ``AutoMLSearch`` :pr:`1913`
        * Added support for ``pandas`` version 1.2.0 :pr:`1708`
        * Added ``score_batch`` and ``train_batch`` abstact methods to ``EngineBase`` and implementations in ``SequentialEngine`` :pr:`1913`
        * Added ability to handle index columns in ``AutoMLSearch`` and ``DataChecks`` :pr:`2138`
    * Fixes
        * Removed CI check for ``check_dependencies_updated_linux`` :pr:`1950`
        * Added metaclass for time series pipelines and fix binary classification pipeline ``predict`` not using objective if it is passed as a named argument :pr:`1874`
        * Fixed stack trace in prediction explanation functions caused by mixed string/numeric pandas column names :pr:`1871`
        * Fixed stack trace caused by passing pipelines with duplicate names to ``AutoMLSearch`` :pr:`1932`
        * Fixed ``AutoMLSearch.get_pipelines`` returning pipelines with the same attributes :pr:`1958`
    * Changes
        * Reversed GitHub Action for Linux unit tests until a fix for report generation is found :pr:`1920`
        * Updated ``add_results`` in ``AutoMLAlgorithm`` to take in entire pipeline results dictionary from ``AutoMLSearch`` :pr:`1891`
        * Updated ``ClassImbalanceDataCheck`` to look for severe class imbalance scenarios :pr:`1905`
        * Deleted the ``explain_prediction`` function :pr:`1915`
        * Removed ``HighVarianceCVDataCheck`` and convered it to an ``AutoMLSearch`` method instead :pr:`1928`
        * Removed warning in ``InvalidTargetDataCheck`` returned when numeric binary classification targets are not (0, 1) :pr:`1959`
    * Documentation Changes
        * Updated ``model_understanding.ipynb`` to demo the two-way partial dependence capability :pr:`1919`
    * Testing Changes

.. warning::

    **Breaking Changes**
        * Deleted the ``explain_prediction`` function :pr:`1915`
        * Removed ``HighVarianceCVDataCheck`` and convered it to an ``AutoMLSearch`` method instead :pr:`1928`
        * Added ``score_batch`` and ``train_batch`` abstact methods to ``EngineBase``. These need to be implemented in Engine subclasses :pr:`1913`


**v0.19.0 Feb. 23, 2021**
    * Enhancements
        * Added a GitHub Action for Python windows unit tests :pr:`1844`
        * Added a GitHub Action for checking updated release notes :pr:`1849`
        * Added a GitHub Action for Python lint checks :pr:`1837`
        * Adjusted ``explain_prediction``, ``explain_predictions`` and ``explain_predictions_best_worst`` to handle timeseries problems. :pr:`1818`
        * Updated ``InvalidTargetDataCheck`` to check for mismatched indices in target and features :pr:`1816`
        * Updated ``Woodwork`` structures returned from components to support ``Woodwork`` logical type overrides set by the user :pr:`1784`
        * Updated estimators to keep track of input feature names during ``fit()`` :pr:`1794`
        * Updated ``visualize_decision_tree`` to include feature names in output :pr:`1813`
        * Added ``is_bounded_like_percentage`` property for objectives. If true, the ``calculate_percent_difference`` method will return the absolute difference rather than relative difference :pr:`1809`
        * Added full error traceback to AutoMLSearch logger file :pr:`1840`
        * Changed ``TargetEncoder`` to preserve custom indices in the data :pr:`1836`
        * Refactored ``explain_predictions`` and ``explain_predictions_best_worst`` to only compute features once for all rows that need to be explained :pr:`1843`
        * Added custom random undersampler data splitter for classification :pr:`1857`
        * Updated ``OutliersDataCheck`` implementation to calculate the probability of having no outliers :pr:`1855`
        * Added ``Engines`` pipeline processing API :pr:`1838`
    * Fixes
        * Changed EngineBase random_state arg to random_seed and same for user guide docs :pr:`1889`
    * Changes
        * Modified ``calculate_percent_difference`` so that division by 0 is now inf rather than nan :pr:`1809`
        * Removed ``text_columns`` parameter from ``LSA`` and ``TextFeaturizer`` components :pr:`1652`
        * Added ``random_seed`` as an argument to our automl/pipeline/component API. Using ``random_state`` will raise a warning :pr:`1798`
        * Added ``DataCheckError`` message in ``InvalidTargetDataCheck`` if input target is None and removed exception raised :pr:`1866`
    * Documentation Changes
    * Testing Changes
        * Added back coverage for ``_get_feature_provenance`` in ``TextFeaturizer`` after ``text_columns`` was removed :pr:`1842`
        * Pin graphviz version for windows builds :pr:`1847`
        * Unpin graphviz version for windows builds :pr:`1851`

.. warning::

    **Breaking Changes**
        * Added a deprecation warning to ``explain_prediction``. It will be deleted in the next release. :pr:`1860`


**v0.18.2 Feb. 10, 2021**
    * Enhancements
        * Added uniqueness score data check :pr:`1785`
        * Added "dataframe" output format for prediction explanations :pr:`1781`
        * Updated LightGBM estimators to handle ``pandas.MultiIndex`` :pr:`1770`
        * Sped up permutation importance for some pipelines :pr:`1762`
        * Added sparsity data check :pr:`1797`
        * Confirmed support for threshold tuning for binary time series classification problems :pr:`1803`
    * Fixes
    * Changes
    * Documentation Changes
        * Added section on conda to the contributing guide :pr:`1771`
        * Updated release process to reflect freezing `main` before perf tests :pr:`1787`
        * Moving some prs to the right section of the release notes :pr:`1789`
        * Tweak README.md. :pr:`1800`
        * Fixed back arrow on install page docs :pr:`1795`
        * Fixed docstring for `ClassImbalanceDataCheck.validate()` :pr:`1817`
    * Testing Changes

**v0.18.1 Feb. 1, 2021**
    * Enhancements
        * Added ``graph_t_sne`` as a visualization tool for high dimensional data :pr:`1731`
        * Added the ability to see the linear coefficients of features in linear models terms :pr:`1738`
        * Added support for ``scikit-learn`` ``v0.24.0`` :pr:`1733`
        * Added support for ``scipy`` ``v1.6.0`` :pr:`1752`
        * Added SVM Classifier and Regressor to estimators :pr:`1714` :pr:`1761`
    * Fixes
        * Addressed bug with ``partial_dependence`` and categorical data with more categories than grid resolution :pr:`1748`
        * Removed ``random_state`` arg from ``get_pipelines`` in ``AutoMLSearch`` :pr:`1719`
        * Pinned pyzmq at less than 22.0.0 till we add support :pr:`1756`
    * Changes
        * Updated components and pipelines to return ``Woodwork`` data structures :pr:`1668`
        * Updated ``clone()`` for pipelines and components to copy over random state automatically :pr:`1753`
        * Dropped support for Python version 3.6 :pr:`1751`
        * Removed deprecated ``verbose`` flag from ``AutoMLSearch`` parameters :pr:`1772`
    * Documentation Changes
        * Add Twitter and Github link to documentation toolbar :pr:`1754`
        * Added Open Graph info to documentation :pr:`1758`
    * Testing Changes

.. warning::

    **Breaking Changes**
        * Components and pipelines return ``Woodwork`` data structures instead of ``pandas`` data structures :pr:`1668`
        * Python 3.6 will not be actively supported due to discontinued support from EvalML dependencies.
        * Deprecated ``verbose`` flag is removed for ``AutoMLSearch`` :pr:`1772`


**v0.18.0 Jan. 26, 2021**
    * Enhancements
        * Added RMSLE, MSLE, and MAPE to core objectives while checking for negative target values in ``invalid_targets_data_check`` :pr:`1574`
        * Added validation checks for binary problems with regression-like datasets and multiclass problems without true multiclass targets in ``invalid_targets_data_check`` :pr:`1665`
        * Added time series support for ``make_pipeline`` :pr:`1566`
        * Added target name for output of pipeline ``predict`` method :pr:`1578`
        * Added multiclass check to ``InvalidTargetDataCheck`` for two examples per class :pr:`1596`
        * Added support for ``graphviz`` ``v0.16`` :pr:`1657`
        * Enhanced time series pipelines to accept empty features :pr:`1651`
        * Added KNN Classifier to estimators. :pr:`1650`
        * Added support for list inputs for objectives :pr:`1663`
        * Added support for ``AutoMLSearch`` to handle time series classification pipelines :pr:`1666`
        * Enhanced ``DelayedFeaturesTransformer`` to encode categorical features and targets before delaying them :pr:`1691`
        * Added 2-way dependence plots. :pr:`1690`
        * Added ability to directly iterate through components within Pipelines :pr:`1583`
    * Fixes
        * Fixed inconsistent attributes and added Exceptions to docs :pr:`1673`
        * Fixed ``TargetLeakageDataCheck`` to use Woodwork ``mutual_information`` rather than using Pandas' Pearson Correlation :pr:`1616`
        * Fixed thresholding for pipelines in ``AutoMLSearch`` to only threshold binary classification pipelines :pr:`1622` :pr:`1626`
        * Updated ``load_data`` to return Woodwork structures and update default parameter value for ``index`` to ``None`` :pr:`1610`
        * Pinned scipy at < 1.6.0 while we work on adding support :pr:`1629`
        * Fixed data check message formatting in ``AutoMLSearch`` :pr:`1633`
        * Addressed stacked ensemble component for ``scikit-learn`` v0.24 support by setting ``shuffle=True`` for default CV :pr:`1613`
        * Fixed bug where ``Imputer`` reset the index on ``X`` :pr:`1590`
        * Fixed ``AutoMLSearch`` stacktrace when a cutom objective was passed in as a primary objective or additional objective :pr:`1575`
        * Fixed custom index bug for ``MAPE`` objective :pr:`1641`
        * Fixed index bug for ``TextFeaturizer`` and ``LSA`` components :pr:`1644`
        * Limited ``load_fraud`` dataset loaded into ``automl.ipynb`` :pr:`1646`
        * ``add_to_rankings`` updates ``AutoMLSearch.best_pipeline`` when necessary :pr:`1647`
        * Fixed bug where time series baseline estimators were not receiving ``gap`` and ``max_delay`` in ``AutoMLSearch`` :pr:`1645`
        * Fixed jupyter notebooks to help the RTD buildtime :pr:`1654`
        * Added ``positive_only`` objectives to ``non_core_objectives`` :pr:`1661`
        * Fixed stacking argument ``n_jobs`` for IterativeAlgorithm :pr:`1706`
        * Updated CatBoost estimators to return self in ``.fit()`` rather than the underlying model for consistency :pr:`1701`
        * Added ability to initialize pipeline parameters in ``AutoMLSearch`` constructor :pr:`1676`
    * Changes
        * Added labeling to ``graph_confusion_matrix`` :pr:`1632`
        * Rerunning search for ``AutoMLSearch`` results in a message thrown rather than failing the search, and removed ``has_searched`` property :pr:`1647`
        * Changed tuner class to allow and ignore single parameter values as input :pr:`1686`
        * Capped LightGBM version limit to remove bug in docs :pr:`1711`
        * Removed support for `np.random.RandomState` in EvalML :pr:`1727`
    * Documentation Changes
        * Update Model Understanding in the user guide to include ``visualize_decision_tree`` :pr:`1678`
        * Updated docs to include information about ``AutoMLSearch`` callback parameters and methods :pr:`1577`
        * Updated docs to prompt users to install graphiz on Mac :pr:`1656`
        * Added ``infer_feature_types`` to the ``start.ipynb`` guide :pr:`1700`
        * Added multicollinearity data check to API reference and docs :pr:`1707`
    * Testing Changes

.. warning::

    **Breaking Changes**
        * Removed ``has_searched`` property from ``AutoMLSearch`` :pr:`1647`
        * Components and pipelines return ``Woodwork`` data structures instead of ``pandas`` data structures :pr:`1668`
        * Removed support for `np.random.RandomState` in EvalML. Rather than passing ``np.random.RandomState`` as component and pipeline random_state values, we use int random_seed :pr:`1727`


**v0.17.0 Dec. 29, 2020**
    * Enhancements
        * Added ``save_plot`` that allows for saving figures from different backends :pr:`1588`
        * Added ``LightGBM Regressor`` to regression components :pr:`1459`
        * Added ``visualize_decision_tree`` for tree visualization with ``decision_tree_data_from_estimator`` and ``decision_tree_data_from_pipeline`` to reformat tree structure output :pr:`1511`
        * Added `DFS Transformer` component into transformer components :pr:`1454`
        * Added ``MAPE`` to the standard metrics for time series problems and update objectives :pr:`1510`
        * Added ``graph_prediction_vs_actual_over_time`` and ``get_prediction_vs_actual_over_time_data`` to the model understanding module for time series problems :pr:`1483`
        * Added a ``ComponentGraph`` class that will support future pipelines as directed acyclic graphs :pr:`1415`
        * Updated data checks to accept ``Woodwork`` data structures :pr:`1481`
        * Added parameter to ``InvalidTargetDataCheck`` to show only top unique values rather than all unique values :pr:`1485`
        * Added multicollinearity data check :pr:`1515`
        * Added baseline pipeline and components for time series regression problems :pr:`1496`
        * Added more information to users about ensembling behavior in ``AutoMLSearch`` :pr:`1527`
        * Add woodwork support for more utility and graph methods :pr:`1544`
        * Changed ``DateTimeFeaturizer`` to encode features as int :pr:`1479`
        * Return trained pipelines from ``AutoMLSearch.best_pipeline`` :pr:`1547`
        * Added utility method so that users can set feature types without having to learn about Woodwork directly :pr:`1555`
        * Added Linear Discriminant Analysis transformer for dimensionality reduction :pr:`1331`
        * Added multiclass support for ``partial_dependence`` and ``graph_partial_dependence`` :pr:`1554`
        * Added ``TimeSeriesBinaryClassificationPipeline`` and ``TimeSeriesMulticlassClassificationPipeline`` classes :pr:`1528`
        * Added ``make_data_splitter`` method for easier automl data split customization :pr:`1568`
        * Integrated ``ComponentGraph`` class into Pipelines for full non-linear pipeline support :pr:`1543`
        * Update ``AutoMLSearch`` constructor to take training data instead of ``search`` and ``add_to_leaderboard`` :pr:`1597`
        * Update ``split_data`` helper args :pr:`1597`
        * Add problem type utils ``is_regression``, ``is_classification``, ``is_timeseries`` :pr:`1597`
        * Rename ``AutoMLSearch`` ``data_split`` arg to ``data_splitter`` :pr:`1569`
    * Fixes
        * Fix AutoML not passing CV folds to ``DefaultDataChecks`` for usage by ``ClassImbalanceDataCheck`` :pr:`1619`
        * Fix Windows CI jobs: install ``numba`` via conda, required for ``shap`` :pr:`1490`
        * Added custom-index support for `reset-index-get_prediction_vs_actual_over_time_data` :pr:`1494`
        * Fix ``generate_pipeline_code`` to account for boolean and None differences between Python and JSON :pr:`1524` :pr:`1531`
        * Set max value for plotly and xgboost versions while we debug CI failures with newer versions :pr:`1532`
        * Undo version pinning for plotly :pr:`1533`
        * Fix ReadTheDocs build by updating the version of ``setuptools`` :pr:`1561`
        * Set ``random_state`` of data splitter in AutoMLSearch to take int to keep consistency in the resulting splits :pr:`1579`
        * Pin sklearn version while we work on adding support :pr:`1594`
        * Pin pandas at <1.2.0 while we work on adding support :pr:`1609`
        * Pin graphviz at < 0.16 while we work on adding support :pr:`1609`
    * Changes
        * Reverting ``save_graph`` :pr:`1550` to resolve kaleido build issues :pr:`1585`
        * Update circleci badge to apply to ``main`` :pr:`1489`
        * Added script to generate github markdown for releases :pr:`1487`
        * Updated selection using pandas ``dtypes`` to selecting using Woodwork logical types :pr:`1551`
        * Updated dependencies to fix ``ImportError: cannot import name 'MaskedArray' from 'sklearn.utils.fixes'`` error and to address Woodwork and Featuretool dependencies :pr:`1540`
        * Made ``get_prediction_vs_actual_data()`` a public method :pr:`1553`
        * Updated ``Woodwork`` version requirement to v0.0.7 :pr:`1560`
        * Move data splitters from ``evalml.automl.data_splitters`` to ``evalml.preprocessing.data_splitters`` :pr:`1597`
        * Rename "# Testing" in automl log output to "# Validation" :pr:`1597`
    * Documentation Changes
        * Added partial dependence methods to API reference :pr:`1537`
        * Updated documentation for confusion matrix methods :pr:`1611`
    * Testing Changes
        * Set ``n_jobs=1`` in most unit tests to reduce memory :pr:`1505`

.. warning::

    **Breaking Changes**
        * Updated minimal dependencies: ``numpy>=1.19.1``, ``pandas>=1.1.0``, ``scikit-learn>=0.23.1``, ``scikit-optimize>=0.8.1``
        * Updated ``AutoMLSearch.best_pipeline`` to return a trained pipeline. Pass in ``train_best_pipeline=False`` to AutoMLSearch in order to return an untrained pipeline.
        * Pipeline component instances can no longer be iterated through using ``Pipeline.component_graph`` :pr:`1543`
        * Update ``AutoMLSearch`` constructor to take training data instead of ``search`` and ``add_to_leaderboard`` :pr:`1597`
        * Update ``split_data`` helper args :pr:`1597`
        * Move data splitters from ``evalml.automl.data_splitters`` to ``evalml.preprocessing.data_splitters`` :pr:`1597`
        * Rename ``AutoMLSearch`` ``data_split`` arg to ``data_splitter`` :pr:`1569`



**v0.16.1 Dec. 1, 2020**
    * Enhancements
        * Pin woodwork version to v0.0.6 to avoid breaking changes :pr:`1484`
        * Updated ``Woodwork`` to >=0.0.5 in ``core-requirements.txt`` :pr:`1473`
        * Removed ``copy_dataframe`` parameter for ``Woodwork``, updated ``Woodwork`` to >=0.0.6 in ``core-requirements.txt`` :pr:`1478`
        * Updated ``detect_problem_type`` to use ``pandas.api.is_numeric_dtype`` :pr:`1476`
    * Changes
        * Changed ``make clean`` to delete coverage reports as a convenience for developers :pr:`1464`
        * Set ``n_jobs=-1`` by default for stacked ensemble components :pr:`1472`
    * Documentation Changes
        * Updated pipeline and component documentation and demos to use ``Woodwork`` :pr:`1466`
    * Testing Changes
        * Update dependency update checker to use everything from core and optional dependencies :pr:`1480`


**v0.16.0 Nov. 24, 2020**
    * Enhancements
        * Updated pipelines and ``make_pipeline`` to accept ``Woodwork`` inputs :pr:`1393`
        * Updated components to accept ``Woodwork`` inputs :pr:`1423`
        * Added ability to freeze hyperparameters for ``AutoMLSearch`` :pr:`1284`
        * Added ``Target Encoder`` into transformer components :pr:`1401`
        * Added callback for error handling in ``AutoMLSearch`` :pr:`1403`
        * Added the index id to the ``explain_predictions_best_worst`` output to help users identify which rows in their data are included :pr:`1365`
        * The top_k features displayed in ``explain_predictions_*`` functions are now determined by the magnitude of shap values as opposed to the ``top_k`` largest and smallest shap values. :pr:`1374`
        * Added a problem type for time series regression :pr:`1386`
        * Added a ``is_defined_for_problem_type`` method to ``ObjectiveBase`` :pr:`1386`
        * Added a ``random_state`` parameter to ``make_pipeline_from_components`` function :pr:`1411`
        * Added ``DelayedFeaturesTransformer`` :pr:`1396`
        * Added a ``TimeSeriesRegressionPipeline`` class :pr:`1418`
        * Removed ``core-requirements.txt`` from the package distribution :pr:`1429`
        * Updated data check messages to include a `"code"` and `"details"` fields :pr:`1451`, :pr:`1462`
        * Added a ``TimeSeriesSplit`` data splitter for time series problems :pr:`1441`
        * Added a ``problem_configuration`` parameter to AutoMLSearch :pr:`1457`
    * Fixes
        * Fixed ``IndexError`` raised in ``AutoMLSearch`` when ``ensembling = True`` but only one pipeline to iterate over :pr:`1397`
        * Fixed stacked ensemble input bug and LightGBM warning and bug in ``AutoMLSearch`` :pr:`1388`
        * Updated enum classes to show possible enum values as attributes :pr:`1391`
        * Updated calls to ``Woodwork``'s ``to_pandas()`` to ``to_series()`` and ``to_dataframe()`` :pr:`1428`
        * Fixed bug in OHE where column names were not guaranteed to be unique :pr:`1349`
        * Fixed bug with percent improvement of ``ExpVariance`` objective on data with highly skewed target :pr:`1467`
        * Fix SimpleImputer error which occurs when all features are bool type :pr:`1215`
    * Changes
        * Changed ``OutliersDataCheck`` to return the list of columns, rather than rows, that contain outliers :pr:`1377`
        * Simplified and cleaned output for Code Generation :pr:`1371`
        * Reverted changes from :pr:`1337` :pr:`1409`
        * Updated data checks to return dictionary of warnings and errors instead of a list :pr:`1448`
        * Updated ``AutoMLSearch`` to pass ``Woodwork`` data structures to every pipeline (instead of pandas DataFrames) :pr:`1450`
        * Update ``AutoMLSearch`` to default to ``max_batches=1`` instead of ``max_iterations=5`` :pr:`1452`
        * Updated _evaluate_pipelines to consolidate side effects :pr:`1410`
    * Documentation Changes
        * Added description of CLA to contributing guide, updated description of draft PRs :pr:`1402`
        * Updated documentation to include all data checks, ``DataChecks``, and usage of data checks in AutoML :pr:`1412`
        * Updated docstrings from ``np.array`` to ``np.ndarray`` :pr:`1417`
        * Added section on stacking ensembles in AutoMLSearch documentation :pr:`1425`
    * Testing Changes
        * Removed ``category_encoders`` from test-requirements.txt :pr:`1373`
        * Tweak codecov.io settings again to avoid flakes :pr:`1413`
        * Modified ``make lint`` to check notebook versions in the docs :pr:`1431`
        * Modified ``make lint-fix`` to standardize notebook versions in the docs :pr:`1431`
        * Use new version of pull request Github Action for dependency check (:pr:`1443`)
        * Reduced number of workers for tests to 4 :pr:`1447`

.. warning::

    **Breaking Changes**
        * The ``top_k`` and ``top_k_features`` parameters in ``explain_predictions_*`` functions now return ``k`` features as opposed to ``2 * k`` features :pr:`1374`
        * Renamed ``problem_type`` to ``problem_types`` in ``RegressionObjective``, ``BinaryClassificationObjective``, and ``MulticlassClassificationObjective`` :pr:`1319`
        * Data checks now return a dictionary of warnings and errors instead of a list :pr:`1448`



**v0.15.0 Oct. 29, 2020**
    * Enhancements
        * Added stacked ensemble component classes (``StackedEnsembleClassifier``, ``StackedEnsembleRegressor``) :pr:`1134`
        * Added stacked ensemble components to ``AutoMLSearch`` :pr:`1253`
        * Added ``DecisionTreeClassifier`` and ``DecisionTreeRegressor`` to AutoML :pr:`1255`
        * Added ``graph_prediction_vs_actual`` in ``model_understanding`` for regression problems :pr:`1252`
        * Added parameter to ``OneHotEncoder`` to enable filtering for features to encode for :pr:`1249`
        * Added percent-better-than-baseline for all objectives to automl.results :pr:`1244`
        * Added ``HighVarianceCVDataCheck`` and replaced synonymous warning in ``AutoMLSearch`` :pr:`1254`
        * Added `PCA Transformer` component for dimensionality reduction :pr:`1270`
        * Added ``generate_pipeline_code`` and ``generate_component_code`` to allow for code generation given a pipeline or component instance :pr:`1306`
        * Added ``PCA Transformer`` component for dimensionality reduction :pr:`1270`
        * Updated ``AutoMLSearch`` to support ``Woodwork`` data structures :pr:`1299`
        * Added cv_folds to ``ClassImbalanceDataCheck`` and added this check to ``DefaultDataChecks`` :pr:`1333`
        * Make ``max_batches`` argument to ``AutoMLSearch.search`` public :pr:`1320`
        * Added text support to automl search :pr:`1062`
        * Added ``_pipelines_per_batch`` as a private argument to ``AutoMLSearch`` :pr:`1355`
    * Fixes
        * Fixed ML performance issue with ordered datasets: always shuffle data in automl's default CV splits :pr:`1265`
        * Fixed broken ``evalml info`` CLI command :pr:`1293`
        * Fixed ``boosting type='rf'`` for LightGBM Classifier, as well as ``num_leaves`` error :pr:`1302`
        * Fixed bug in ``explain_predictions_best_worst`` where a custom index in the target variable would cause a ``ValueError`` :pr:`1318`
        * Added stacked ensemble estimators to to ``evalml.pipelines.__init__`` file :pr:`1326`
        * Fixed bug in OHE where calls to transform were not deterministic if ``top_n`` was less than the number of categories in a column :pr:`1324`
        * Fixed LightGBM warning messages during AutoMLSearch :pr:`1342`
        * Fix warnings thrown during AutoMLSearch in ``HighVarianceCVDataCheck`` :pr:`1346`
        * Fixed bug where TrainingValidationSplit would return invalid location indices for dataframes with a custom index :pr:`1348`
        * Fixed bug where the AutoMLSearch ``random_state`` was not being passed to the created pipelines :pr:`1321`
    * Changes
        * Allow ``add_to_rankings`` to be called before AutoMLSearch is called :pr:`1250`
        * Removed Graphviz from test-requirements to add to requirements.txt :pr:`1327`
        * Removed ``max_pipelines`` parameter from ``AutoMLSearch`` :pr:`1264`
        * Include editable installs in all install make targets :pr:`1335`
        * Made pip dependencies `featuretools` and `nlp_primitives` core dependencies :pr:`1062`
        * Removed `PartOfSpeechCount` from `TextFeaturizer` transform primitives :pr:`1062`
        * Added warning for ``partial_dependency`` when the feature includes null values :pr:`1352`
    * Documentation Changes
        * Fixed and updated code blocks in Release Notes :pr:`1243`
        * Added DecisionTree estimators to API Reference :pr:`1246`
        * Changed class inheritance display to flow vertically :pr:`1248`
        * Updated cost-benefit tutorial to use a holdout/test set :pr:`1159`
        * Added ``evalml info`` command to documentation :pr:`1293`
        * Miscellaneous doc updates :pr:`1269`
        * Removed conda pre-release testing from the release process document :pr:`1282`
        * Updates to contributing guide :pr:`1310`
        * Added Alteryx footer to docs with Twitter and Github link :pr:`1312`
        * Added documentation for evalml installation for Python 3.6 :pr:`1322`
        * Added documentation changes to make the API Docs easier to understand :pr:`1323`
        * Fixed documentation for ``feature_importance`` :pr:`1353`
        * Added tutorial for running `AutoML` with text data :pr:`1357`
        * Added documentation for woodwork integration with automl search :pr:`1361`
    * Testing Changes
        * Added tests for ``jupyter_check`` to handle IPython :pr:`1256`
        * Cleaned up ``make_pipeline`` tests to test for all estimators :pr:`1257`
        * Added a test to check conda build after merge to main :pr:`1247`
        * Removed code that was lacking codecov for ``__main__.py`` and unnecessary :pr:`1293`
        * Codecov: round coverage up instead of down :pr:`1334`
        * Add DockerHub credentials to CI testing environment :pr:`1356`
        * Add DockerHub credentials to conda testing environment :pr:`1363`

.. warning::

    **Breaking Changes**
        * Renamed ``LabelLeakageDataCheck`` to ``TargetLeakageDataCheck`` :pr:`1319`
        * ``max_pipelines`` parameter has been removed from ``AutoMLSearch``. Please use ``max_iterations`` instead. :pr:`1264`
        * ``AutoMLSearch.search()`` will now log a warning if the input is not a ``Woodwork`` data structure (``pandas``, ``numpy``) :pr:`1299`
        * Make ``max_batches`` argument to ``AutoMLSearch.search`` public :pr:`1320`
        * Removed unused argument `feature_types` from AutoMLSearch.search :pr:`1062`

**v0.14.1 Sep. 29, 2020**
    * Enhancements
        * Updated partial dependence methods to support calculating numeric columns in a dataset with non-numeric columns :pr:`1150`
        * Added ``get_feature_names`` on ``OneHotEncoder`` :pr:`1193`
        * Added ``detect_problem_type`` to ``problem_type/utils.py`` to automatically detect the problem type given targets :pr:`1194`
        * Added LightGBM to ``AutoMLSearch`` :pr:`1199`
        * Updated ``scikit-learn`` and ``scikit-optimize`` to use latest versions - 0.23.2 and 0.8.1 respectively :pr:`1141`
        * Added ``__str__`` and ``__repr__`` for pipelines and components :pr:`1218`
        * Included internal target check for both training and validation data in ``AutoMLSearch`` :pr:`1226`
        * Added ``ProblemTypes.all_problem_types`` helper to get list of supported problem types :pr:`1219`
        * Added ``DecisionTreeClassifier`` and ``DecisionTreeRegressor`` classes :pr:`1223`
        * Added ``ProblemTypes.all_problem_types`` helper to get list of supported problem types :pr:`1219`
        * ``DataChecks`` can now be parametrized by passing a list of ``DataCheck`` classes and a parameter dictionary :pr:`1167`
        * Added first CV fold score as validation score in ``AutoMLSearch.rankings`` :pr:`1221`
        * Updated ``flake8`` configuration to enable linting on ``__init__.py`` files :pr:`1234`
        * Refined ``make_pipeline_from_components`` implementation :pr:`1204`
    * Fixes
        * Updated GitHub URL after migration to Alteryx GitHub org :pr:`1207`
        * Changed Problem Type enum to be more similar to the string name :pr:`1208`
        * Wrapped call to scikit-learn's partial dependence method in a ``try``/``finally`` block :pr:`1232`
    * Changes
        * Added ``allow_writing_files`` as a named argument to CatBoost estimators. :pr:`1202`
        * Added ``solver`` and ``multi_class`` as named arguments to ``LogisticRegressionClassifier`` :pr:`1202`
        * Replaced pipeline's ``._transform`` method to evaluate all the preprocessing steps of a pipeline with ``.compute_estimator_features`` :pr:`1231`
        * Changed default large dataset train/test splitting behavior :pr:`1205`
    * Documentation Changes
        * Included description of how to access the component instances and features for pipeline user guide :pr:`1163`
        * Updated API docs to refer to target as "target" instead of "labels" for non-classification tasks and minor docs cleanup :pr:`1160`
        * Added Class Imbalance Data Check to ``api_reference.rst`` :pr:`1190` :pr:`1200`
        * Added pipeline properties to API reference :pr:`1209`
        * Clarified what the objective parameter in AutoML is used for in AutoML API reference and AutoML user guide :pr:`1222`
        * Updated API docs to include ``skopt.space.Categorical`` option for component hyperparameter range definition :pr:`1228`
        * Added install documentation for ``libomp`` in order to use LightGBM on Mac :pr:`1233`
        * Improved description of ``max_iterations`` in documentation :pr:`1212`
        * Removed unused code from sphinx conf :pr:`1235`
    * Testing Changes

.. warning::

    **Breaking Changes**
        * ``DefaultDataChecks`` now accepts a ``problem_type`` parameter that must be specified :pr:`1167`
        * Pipeline's ``._transform`` method to evaluate all the preprocessing steps of a pipeline has been replaced with ``.compute_estimator_features`` :pr:`1231`
        * ``get_objectives`` has been renamed to ``get_core_objectives``. This function will now return a list of valid objective instances :pr:`1230`


**v0.13.2 Sep. 17, 2020**
    * Enhancements
        * Added ``output_format`` field to explain predictions functions :pr:`1107`
        * Modified ``get_objective`` and ``get_objectives`` to be able to return any objective in ``evalml.objectives`` :pr:`1132`
        * Added a ``return_instance`` boolean parameter to ``get_objective`` :pr:`1132`
        * Added ``ClassImbalanceDataCheck`` to determine whether target imbalance falls below a given threshold :pr:`1135`
        * Added label encoder to LightGBM for binary classification :pr:`1152`
        * Added labels for the row index of confusion matrix :pr:`1154`
        * Added ``AutoMLSearch`` object as another parameter in search callbacks :pr:`1156`
        * Added the corresponding probability threshold for each point displayed in ``graph_roc_curve`` :pr:`1161`
        * Added ``__eq__`` for ``ComponentBase`` and ``PipelineBase`` :pr:`1178`
        * Added support for multiclass classification for ``roc_curve`` :pr:`1164`
        * Added ``categories`` accessor to ``OneHotEncoder`` for listing the categories associated with a feature :pr:`1182`
        * Added utility function to create pipeline instances from a list of component instances :pr:`1176`
    * Fixes
        * Fixed XGBoost column names for partial dependence methods :pr:`1104`
        * Removed dead code validating column type from ``TextFeaturizer`` :pr:`1122`
        * Fixed issue where ``Imputer`` cannot fit when there is None in a categorical or boolean column :pr:`1144`
        * ``OneHotEncoder`` preserves the custom index in the input data :pr:`1146`
        * Fixed representation for ``ModelFamily`` :pr:`1165`
        * Removed duplicate ``nbsphinx`` dependency in ``dev-requirements.txt`` :pr:`1168`
        * Users can now pass in any valid kwargs to all estimators :pr:`1157`
        * Remove broken accessor ``OneHotEncoder.get_feature_names`` and unneeded base class :pr:`1179`
        * Removed LightGBM Estimator from AutoML models :pr:`1186`
    * Changes
        * Pinned ``scikit-optimize`` version to 0.7.4 :pr:`1136`
        * Removed ``tqdm`` as a dependency :pr:`1177`
        * Added lightgbm version 3.0.0 to ``latest_dependency_versions.txt`` :pr:`1185`
        * Rename ``max_pipelines`` to ``max_iterations`` :pr:`1169`
    * Documentation Changes
        * Fixed API docs for ``AutoMLSearch`` ``add_result_callback`` :pr:`1113`
        * Added a step to our release process for pushing our latest version to conda-forge :pr:`1118`
        * Added warning for missing ipywidgets dependency for using ``PipelineSearchPlots`` on Jupyterlab :pr:`1145`
        * Updated ``README.md`` example to load demo dataset :pr:`1151`
        * Swapped mapping of breast cancer targets in ``model_understanding.ipynb`` :pr:`1170`
    * Testing Changes
        * Added test confirming ``TextFeaturizer`` never outputs null values :pr:`1122`
        * Changed Python version of ``Update Dependencies`` action to 3.8.x :pr:`1137`
        * Fixed release notes check-in test for ``Update Dependencies`` actions :pr:`1172`

.. warning::

    **Breaking Changes**
        * ``get_objective`` will now return a class definition rather than an instance by default :pr:`1132`
        * Deleted ``OPTIONS`` dictionary in ``evalml.objectives.utils.py`` :pr:`1132`
        * If specifying an objective by string, the string must now match the objective's name field, case-insensitive :pr:`1132`
        * Passing "Cost Benefit Matrix", "Fraud Cost", "Lead Scoring", "Mean Squared Log Error",
            "Recall", "Recall Macro", "Recall Micro", "Recall Weighted", or "Root Mean Squared Log Error" to ``AutoMLSearch`` will now result in a ``ValueError``
            rather than an ``ObjectiveNotFoundError`` :pr:`1132`
        * Search callbacks ``start_iteration_callback`` and ``add_results_callback`` have changed to include a copy of the AutoMLSearch object as a third parameter :pr:`1156`
        * Deleted ``OneHotEncoder.get_feature_names`` method which had been broken for a while, in favor of pipelines' ``input_feature_names`` :pr:`1179`
        * Deleted empty base class ``CategoricalEncoder`` which ``OneHotEncoder`` component was inheriting from :pr:`1176`
        * Results from ``roc_curve`` will now return as a list of dictionaries with each dictionary representing a class :pr:`1164`
        * ``max_pipelines`` now raises a ``DeprecationWarning`` and will be removed in the next release. ``max_iterations`` should be used instead. :pr:`1169`


**v0.13.1 Aug. 25, 2020**
    * Enhancements
        * Added Cost-Benefit Matrix objective for binary classification :pr:`1038`
        * Split ``fill_value`` into ``categorical_fill_value`` and ``numeric_fill_value`` for Imputer :pr:`1019`
        * Added ``explain_predictions`` and ``explain_predictions_best_worst`` for explaining multiple predictions with SHAP :pr:`1016`
        * Added new LSA component for text featurization :pr:`1022`
        * Added guide on installing with conda :pr:`1041`
        * Added a “cost-benefit curve” util method to graph cost-benefit matrix scores vs. binary classification thresholds :pr:`1081`
        * Standardized error when calling transform/predict before fit for pipelines :pr:`1048`
        * Added ``percent_better_than_baseline`` to AutoML search rankings and full rankings table :pr:`1050`
        * Added one-way partial dependence and partial dependence plots :pr:`1079`
        * Added "Feature Value" column to prediction explanation reports. :pr:`1064`
        * Added LightGBM classification estimator :pr:`1082`, :pr:`1114`
        * Added ``max_batches`` parameter to ``AutoMLSearch`` :pr:`1087`
    * Fixes
        * Updated ``TextFeaturizer`` component to no longer require an internet connection to run :pr:`1022`
        * Fixed non-deterministic element of ``TextFeaturizer`` transformations :pr:`1022`
        * Added a StandardScaler to all ElasticNet pipelines :pr:`1065`
        * Updated cost-benefit matrix to normalize score :pr:`1099`
        * Fixed logic in ``calculate_percent_difference`` so that it can handle negative values :pr:`1100`
    * Changes
        * Added ``needs_fitting`` property to ``ComponentBase`` :pr:`1044`
        * Updated references to data types to use datatype lists defined in ``evalml.utils.gen_utils`` :pr:`1039`
        * Remove maximum version limit for SciPy dependency :pr:`1051`
        * Moved ``all_components`` and other component importers into runtime methods :pr:`1045`
        * Consolidated graphing utility methods under ``evalml.utils.graph_utils`` :pr:`1060`
        * Made slight tweaks to how ``TextFeaturizer`` uses ``featuretools``, and did some refactoring of that and of LSA :pr:`1090`
        * Changed ``show_all_features`` parameter into ``importance_threshold``, which allows for thresholding feature importance :pr:`1097`, :pr:`1103`
    * Documentation Changes
        * Update ``setup.py`` URL to point to the github repo :pr:`1037`
        * Added tutorial for using the cost-benefit matrix objective :pr:`1088`
        * Updated ``model_understanding.ipynb`` to include documentation for using plotly on Jupyter Lab :pr:`1108`
    * Testing Changes
        * Refactor CircleCI tests to use matrix jobs (:pr:`1043`)
        * Added a test to check that all test directories are included in evalml package :pr:`1054`


.. warning::

    **Breaking Changes**
        * ``confusion_matrix`` and ``normalize_confusion_matrix`` have been moved to ``evalml.utils`` :pr:`1038`
        * All graph utility methods previously under ``evalml.pipelines.graph_utils`` have been moved to ``evalml.utils.graph_utils`` :pr:`1060`


**v0.12.2 Aug. 6, 2020**
    * Enhancements
        * Add save/load method to components :pr:`1023`
        * Expose pickle ``protocol`` as optional arg to save/load :pr:`1023`
        * Updated estimators used in AutoML to include ExtraTrees and ElasticNet estimators :pr:`1030`
    * Fixes
    * Changes
        * Removed ``DeprecationWarning`` for ``SimpleImputer`` :pr:`1018`
    * Documentation Changes
        * Add note about version numbers to release process docs :pr:`1034`
    * Testing Changes
        * Test files are now included in the evalml package :pr:`1029`


**v0.12.0 Aug. 3, 2020**
    * Enhancements
        * Added string and categorical targets support for binary and multiclass pipelines and check for numeric targets for ``DetectLabelLeakage`` data check :pr:`932`
        * Added clear exception for regression pipelines if target datatype is string or categorical :pr:`960`
        * Added target column names and class labels in ``predict`` and ``predict_proba`` output for pipelines :pr:`951`
        * Added ``_compute_shap_values`` and ``normalize_values`` to ``pipelines/explanations`` module :pr:`958`
        * Added ``explain_prediction`` feature which explains single predictions with SHAP :pr:`974`
        * Added Imputer to allow different imputation strategies for numerical and categorical dtypes :pr:`991`
        * Added support for configuring logfile path using env var, and don't create logger if there are filesystem errors :pr:`975`
        * Updated catboost estimators' default parameters and automl hyperparameter ranges to speed up fit time :pr:`998`
    * Fixes
        * Fixed ReadtheDocs warning failure regarding embedded gif :pr:`943`
        * Removed incorrect parameter passed to pipeline classes in ``_add_baseline_pipelines`` :pr:`941`
        * Added universal error for calling ``predict``, ``predict_proba``, ``transform``, and ``feature_importances`` before fitting :pr:`969`, :pr:`994`
        * Made ``TextFeaturizer`` component and pip dependencies ``featuretools`` and ``nlp_primitives`` optional :pr:`976`
        * Updated imputation strategy in automl to no longer limit impute strategy to ``most_frequent`` for all features if there are any categorical columns :pr:`991`
        * Fixed ``UnboundLocalError`` for ``cv_pipeline`` when automl search errors :pr:`996`
        * Fixed ``Imputer`` to reset dataframe index to preserve behavior expected from  ``SimpleImputer`` :pr:`1009`
    * Changes
        * Moved ``get_estimators`` to ``evalml.pipelines.components.utils`` :pr:`934`
        * Modified Pipelines to raise ``PipelineScoreError`` when they encounter an error during scoring :pr:`936`
        * Moved ``evalml.model_families.list_model_families`` to ``evalml.pipelines.components.allowed_model_families`` :pr:`959`
        * Renamed ``DateTimeFeaturization`` to ``DateTimeFeaturizer`` :pr:`977`
        * Added check to stop search and raise an error if all pipelines in a batch return NaN scores :pr:`1015`
    * Documentation Changes
        * Updated ``README.md`` :pr:`963`
        * Reworded message when errors are returned from data checks in search :pr:`982`
        * Added section on understanding model predictions with ``explain_prediction`` to User Guide :pr:`981`
        * Added a section to the user guide and api reference about how XGBoost and CatBoost are not fully supported. :pr:`992`
        * Added custom components section in user guide :pr:`993`
        * Updated FAQ section formatting :pr:`997`
        * Updated release process documentation :pr:`1003`
    * Testing Changes
        * Moved ``predict_proba`` and ``predict`` tests regarding string / categorical targets to ``test_pipelines.py`` :pr:`972`
        * Fixed dependency update bot by updating python version to 3.7 to avoid frequent github version updates :pr:`1002`


.. warning::

    **Breaking Changes**
        * ``get_estimators`` has been moved to ``evalml.pipelines.components.utils`` (previously was under ``evalml.pipelines.utils``) :pr:`934`
        * Removed the ``raise_errors`` flag in AutoML search. All errors during pipeline evaluation will be caught and logged. :pr:`936`
        * ``evalml.model_families.list_model_families`` has been moved to ``evalml.pipelines.components.allowed_model_families`` :pr:`959`
        * ``TextFeaturizer``: the ``featuretools`` and ``nlp_primitives`` packages must be installed after installing evalml in order to use this component :pr:`976`
        * Renamed ``DateTimeFeaturization`` to ``DateTimeFeaturizer`` :pr:`977`


**v0.11.2 July 16, 2020**
    * Enhancements
        * Added ``NoVarianceDataCheck`` to ``DefaultDataChecks`` :pr:`893`
        * Added text processing and featurization component ``TextFeaturizer`` :pr:`913`, :pr:`924`
        * Added additional checks to ``InvalidTargetDataCheck`` to handle invalid target data types :pr:`929`
        * ``AutoMLSearch`` will now handle ``KeyboardInterrupt`` and prompt user for confirmation :pr:`915`
    * Fixes
        * Makes automl results a read-only property :pr:`919`
    * Changes
        * Deleted static pipelines and refactored tests involving static pipelines, removed ``all_pipelines()`` and ``get_pipelines()`` :pr:`904`
        * Moved ``list_model_families`` to ``evalml.model_family.utils`` :pr:`903`
        * Updated ``all_pipelines``, ``all_estimators``, ``all_components`` to use the same mechanism for dynamically generating their elements :pr:`898`
        * Rename ``master`` branch to ``main`` :pr:`918`
        * Add pypi release github action :pr:`923`
        * Updated ``AutoMLSearch.search`` stdout output and logging and removed tqdm progress bar :pr:`921`
        * Moved automl config checks previously in ``search()`` to init :pr:`933`
    * Documentation Changes
        * Reorganized and rewrote documentation :pr:`937`
        * Updated to use pydata sphinx theme :pr:`937`
        * Updated docs to use ``release_notes`` instead of ``changelog`` :pr:`942`
    * Testing Changes
        * Cleaned up fixture names and usages in tests :pr:`895`


.. warning::

    **Breaking Changes**
        * ``list_model_families`` has been moved to ``evalml.model_family.utils`` (previously was under ``evalml.pipelines.utils``) :pr:`903`
        * ``get_estimators`` has been moved to ``evalml.pipelines.components.utils`` (previously was under ``evalml.pipelines.utils``) :pr:`934`
        * Static pipeline definitions have been removed, but similar pipelines can still be constructed via creating an instance of ``PipelineBase`` :pr:`904`
        * ``all_pipelines()`` and ``get_pipelines()`` utility methods have been removed :pr:`904`


**v0.11.0 June 30, 2020**
    * Enhancements
        * Added multiclass support for ROC curve graphing :pr:`832`
        * Added preprocessing component to drop features whose percentage of NaN values exceeds a specified threshold :pr:`834`
        * Added data check to check for problematic target labels :pr:`814`
        * Added PerColumnImputer that allows imputation strategies per column :pr:`824`
        * Added transformer to drop specific columns :pr:`827`
        * Added support for ``categories``, ``handle_error``, and ``drop`` parameters in ``OneHotEncoder`` :pr:`830` :pr:`897`
        * Added preprocessing component to handle DateTime columns featurization :pr:`838`
        * Added ability to clone pipelines and components :pr:`842`
        * Define getter method for component ``parameters`` :pr:`847`
        * Added utility methods to calculate and graph permutation importances :pr:`860`, :pr:`880`
        * Added new utility functions necessary for generating dynamic preprocessing pipelines :pr:`852`
        * Added kwargs to all components :pr:`863`
        * Updated ``AutoSearchBase`` to use dynamically generated preprocessing pipelines :pr:`870`
        * Added SelectColumns transformer :pr:`873`
        * Added ability to evaluate additional pipelines for automl search :pr:`874`
        * Added ``default_parameters`` class property to components and pipelines :pr:`879`
        * Added better support for disabling data checks in automl search :pr:`892`
        * Added ability to save and load AutoML objects to file :pr:`888`
        * Updated ``AutoSearchBase.get_pipelines`` to return an untrained pipeline instance :pr:`876`
        * Saved learned binary classification thresholds in automl results cv data dict :pr:`876`
    * Fixes
        * Fixed bug where SimpleImputer cannot handle dropped columns :pr:`846`
        * Fixed bug where PerColumnImputer cannot handle dropped columns :pr:`855`
        * Enforce requirement that builtin components save all inputted values in their parameters dict :pr:`847`
        * Don't list base classes in ``all_components`` output :pr:`847`
        * Standardize all components to output pandas data structures, and accept either pandas or numpy :pr:`853`
        * Fixed rankings and full_rankings error when search has not been run :pr:`894`
    * Changes
        * Update ``all_pipelines`` and ``all_components`` to try initializing pipelines/components, and on failure exclude them :pr:`849`
        * Refactor ``handle_components`` to ``handle_components_class``, standardize to ``ComponentBase`` subclass instead of instance :pr:`850`
        * Refactor "blacklist"/"whitelist" to "allow"/"exclude" lists :pr:`854`
        * Replaced ``AutoClassificationSearch`` and ``AutoRegressionSearch`` with ``AutoMLSearch`` :pr:`871`
        * Renamed feature_importances and permutation_importances methods to use singular names (feature_importance and permutation_importance) :pr:`883`
        * Updated ``automl`` default data splitter to train/validation split for large datasets :pr:`877`
        * Added open source license, update some repo metadata :pr:`887`
        * Removed dead code in ``_get_preprocessing_components`` :pr:`896`
    * Documentation Changes
        * Fix some typos and update the EvalML logo :pr:`872`
    * Testing Changes
        * Update the changelog check job to expect the new branching pattern for the deps update bot :pr:`836`
        * Check that all components output pandas datastructures, and can accept either pandas or numpy :pr:`853`
        * Replaced ``AutoClassificationSearch`` and ``AutoRegressionSearch`` with ``AutoMLSearch`` :pr:`871`


.. warning::

    **Breaking Changes**
        * Pipelines' static ``component_graph`` field must contain either ``ComponentBase`` subclasses or ``str``, instead of ``ComponentBase`` subclass instances :pr:`850`
        * Rename ``handle_component`` to ``handle_component_class``. Now standardizes to ``ComponentBase`` subclasses instead of ``ComponentBase`` subclass instances :pr:`850`
        * Renamed automl's ``cv`` argument to ``data_split`` :pr:`877`
        * Pipelines' and classifiers' ``feature_importances`` is renamed ``feature_importance``, ``graph_feature_importances`` is renamed ``graph_feature_importance`` :pr:`883`
        * Passing ``data_checks=None`` to automl search will not perform any data checks as opposed to default checks. :pr:`892`
        * Pipelines to search for in AutoML are now determined automatically, rather than using the statically-defined pipeline classes. :pr:`870`
        * Updated ``AutoSearchBase.get_pipelines`` to return an untrained pipeline instance, instead of one which happened to be trained on the final cross-validation fold :pr:`876`


**v0.10.0 May 29, 2020**
    * Enhancements
        * Added baseline models for classification and regression, add functionality to calculate baseline models before searching in AutoML :pr:`746`
        * Port over highly-null guardrail as a data check and define ``DefaultDataChecks`` and ``DisableDataChecks`` classes :pr:`745`
        * Update ``Tuner`` classes to work directly with pipeline parameters dicts instead of flat parameter lists :pr:`779`
        * Add Elastic Net as a pipeline option :pr:`812`
        * Added new Pipeline option ``ExtraTrees`` :pr:`790`
        * Added precicion-recall curve metrics and plot for binary classification problems in ``evalml.pipeline.graph_utils`` :pr:`794`
        * Update the default automl algorithm to search in batches, starting with default parameters for each pipeline and iterating from there :pr:`793`
        * Added ``AutoMLAlgorithm`` class and ``IterativeAlgorithm`` impl, separated from ``AutoSearchBase`` :pr:`793`
    * Fixes
        * Update pipeline ``score`` to return ``nan`` score for any objective which throws an exception during scoring :pr:`787`
        * Fixed bug introduced in :pr:`787` where binary classification metrics requiring predicted probabilities error in scoring :pr:`798`
        * CatBoost and XGBoost classifiers and regressors can no longer have a learning rate of 0 :pr:`795`
    * Changes
        * Cleanup pipeline ``score`` code, and cleanup codecov :pr:`711`
        * Remove ``pass`` for abstract methods for codecov :pr:`730`
        * Added __str__ for AutoSearch object :pr:`675`
        * Add util methods to graph ROC and confusion matrix :pr:`720`
        * Refactor ``AutoBase`` to ``AutoSearchBase`` :pr:`758`
        * Updated AutoBase with ``data_checks`` parameter, removed previous ``detect_label_leakage`` parameter, and added functionality to run data checks before search in AutoML :pr:`765`
        * Updated our logger to use Python's logging utils :pr:`763`
        * Refactor most of ``AutoSearchBase._do_iteration`` impl into ``AutoSearchBase._evaluate`` :pr:`762`
        * Port over all guardrails to use the new DataCheck API :pr:`789`
        * Expanded ``import_or_raise`` to catch all exceptions :pr:`759`
        * Adds RMSE, MSLE, RMSLE as standard metrics :pr:`788`
        * Don't allow ``Recall`` to be used as an objective for AutoML :pr:`784`
        * Removed feature selection from pipelines :pr:`819`
        * Update default estimator parameters to make automl search faster and more accurate :pr:`793`
    * Documentation Changes
        * Add instructions to freeze ``master`` on ``release.md`` :pr:`726`
        * Update release instructions with more details :pr:`727` :pr:`733`
        * Add objective base classes to API reference :pr:`736`
        * Fix components API to match other modules :pr:`747`
    * Testing Changes
        * Delete codecov yml, use codecov.io's default :pr:`732`
        * Added unit tests for fraud cost, lead scoring, and standard metric objectives :pr:`741`
        * Update codecov client :pr:`782`
        * Updated AutoBase __str__ test to include no parameters case :pr:`783`
        * Added unit tests for ``ExtraTrees`` pipeline :pr:`790`
        * If codecov fails to upload, fail build :pr:`810`
        * Updated Python version of dependency action :pr:`816`
        * Update the dependency update bot to use a suffix when creating branches :pr:`817`

.. warning::

    **Breaking Changes**
        * The ``detect_label_leakage`` parameter for AutoML classes has been removed and replaced by a ``data_checks`` parameter :pr:`765`
        * Moved ROC and confusion matrix methods from ``evalml.pipeline.plot_utils`` to ``evalml.pipeline.graph_utils`` :pr:`720`
        * ``Tuner`` classes require a pipeline hyperparameter range dict as an init arg instead of a space definition :pr:`779`
        * ``Tuner.propose`` and ``Tuner.add`` work directly with pipeline parameters dicts instead of flat parameter lists :pr:`779`
        * ``PipelineBase.hyperparameters`` and ``custom_hyperparameters`` use pipeline parameters dict format instead of being represented as a flat list :pr:`779`
        * All guardrail functions previously under ``evalml.guardrails.utils`` will be removed and replaced by data checks :pr:`789`
        * ``Recall`` disallowed as an objective for AutoML :pr:`784`
        * ``AutoSearchBase`` parameter ``tuner`` has been renamed to ``tuner_class`` :pr:`793`
        * ``AutoSearchBase`` parameter ``possible_pipelines`` and ``possible_model_families`` have been renamed to ``allowed_pipelines`` and ``allowed_model_families`` :pr:`793`


**v0.9.0 Apr. 27, 2020**
    * Enhancements
        * Added ``Accuracy`` as an standard objective :pr:`624`
        * Added verbose parameter to load_fraud :pr:`560`
        * Added Balanced Accuracy metric for binary, multiclass :pr:`612` :pr:`661`
        * Added XGBoost regressor and XGBoost regression pipeline :pr:`666`
        * Added ``Accuracy`` metric for multiclass :pr:`672`
        * Added objective name in ``AutoBase.describe_pipeline`` :pr:`686`
        * Added ``DataCheck`` and ``DataChecks``, ``Message`` classes and relevant subclasses :pr:`739`
    * Fixes
        * Removed direct access to ``cls.component_graph`` :pr:`595`
        * Add testing files to .gitignore :pr:`625`
        * Remove circular dependencies from ``Makefile`` :pr:`637`
        * Add error case for ``normalize_confusion_matrix()`` :pr:`640`
        * Fixed ``XGBoostClassifier`` and ``XGBoostRegressor`` bug with feature names that contain [, ], or < :pr:`659`
        * Update ``make_pipeline_graph`` to not accidentally create empty file when testing if path is valid :pr:`649`
        * Fix pip installation warning about docsutils version, from boto dependency :pr:`664`
        * Removed zero division warning for F1/precision/recall metrics :pr:`671`
        * Fixed ``summary`` for pipelines without estimators :pr:`707`
    * Changes
        * Updated default objective for binary/multiclass classification to log loss :pr:`613`
        * Created classification and regression pipeline subclasses and removed objective as an attribute of pipeline classes :pr:`405`
        * Changed the output of ``score`` to return one dictionary :pr:`429`
        * Created binary and multiclass objective subclasses :pr:`504`
        * Updated objectives API :pr:`445`
        * Removed call to ``get_plot_data`` from AutoML :pr:`615`
        * Set ``raise_error`` to default to True for AutoML classes :pr:`638`
        * Remove unnecessary "u" prefixes on some unicode strings :pr:`641`
        * Changed one-hot encoder to return uint8 dtypes instead of ints :pr:`653`
        * Pipeline ``_name`` field changed to ``custom_name`` :pr:`650`
        * Removed ``graphs.py`` and moved methods into ``PipelineBase`` :pr:`657`, :pr:`665`
        * Remove s3fs as a dev dependency :pr:`664`
        * Changed requirements-parser to be a core dependency :pr:`673`
        * Replace ``supported_problem_types`` field on pipelines with ``problem_type`` attribute on base classes :pr:`678`
        * Changed AutoML to only show best results for a given pipeline template in ``rankings``, added ``full_rankings`` property to show all :pr:`682`
        * Update ``ModelFamily`` values: don't list xgboost/catboost as classifiers now that we have regression pipelines for them :pr:`677`
        * Changed AutoML's ``describe_pipeline`` to get problem type from pipeline instead :pr:`685`
        * Standardize ``import_or_raise`` error messages :pr:`683`
        * Updated argument order of objectives to align with sklearn's :pr:`698`
        * Renamed ``pipeline.feature_importance_graph`` to ``pipeline.graph_feature_importances`` :pr:`700`
        * Moved ROC and confusion matrix methods to ``evalml.pipelines.plot_utils`` :pr:`704`
        * Renamed ``MultiClassificationObjective`` to ``MulticlassClassificationObjective``, to align with pipeline naming scheme :pr:`715`
    * Documentation Changes
        * Fixed some sphinx warnings :pr:`593`
        * Fixed docstring for ``AutoClassificationSearch`` with correct command :pr:`599`
        * Limit readthedocs formats to pdf, not htmlzip and epub :pr:`594` :pr:`600`
        * Clean up objectives API documentation :pr:`605`
        * Fixed function on Exploring search results page :pr:`604`
        * Update release process doc :pr:`567`
        * ``AutoClassificationSearch`` and ``AutoRegressionSearch`` show inherited methods in API reference :pr:`651`
        * Fixed improperly formatted code in breaking changes for changelog :pr:`655`
        * Added configuration to treat Sphinx warnings as errors :pr:`660`
        * Removed separate plotting section for pipelines in API reference :pr:`657`, :pr:`665`
        * Have leads example notebook load S3 files using https, so we can delete s3fs dev dependency :pr:`664`
        * Categorized components in API reference and added descriptions for each category :pr:`663`
        * Fixed Sphinx warnings about ``BalancedAccuracy`` objective :pr:`669`
        * Updated API reference to include missing components and clean up pipeline docstrings :pr:`689`
        * Reorganize API ref, and clarify pipeline sub-titles :pr:`688`
        * Add and update preprocessing utils in API reference :pr:`687`
        * Added inheritance diagrams to API reference :pr:`695`
        * Documented which default objective AutoML optimizes for :pr:`699`
        * Create seperate install page :pr:`701`
        * Include more utils in API ref, like ``import_or_raise`` :pr:`704`
        * Add more color to pipeline documentation :pr:`705`
    * Testing Changes
        * Matched install commands of ``check_latest_dependencies`` test and it's GitHub action :pr:`578`
        * Added Github app to auto assign PR author as assignee :pr:`477`
        * Removed unneeded conda installation of xgboost in windows checkin tests :pr:`618`
        * Update graph tests to always use tmpfile dir :pr:`649`
        * Changelog checkin test workaround for release PRs: If 'future release' section is empty of PR refs, pass check :pr:`658`
        * Add changelog checkin test exception for ``dep-update`` branch :pr:`723`

.. warning::

    **Breaking Changes**

    * Pipelines will now no longer take an objective parameter during instantiation, and will no longer have an objective attribute.
    * ``fit()`` and ``predict()`` now use an optional ``objective`` parameter, which is only used in binary classification pipelines to fit for a specific objective.
    * ``score()`` will now use a required ``objectives`` parameter that is used to determine all the objectives to score on. This differs from the previous behavior, where the pipeline's objective was scored on regardless.
    * ``score()`` will now return one dictionary of all objective scores.
    * ``ROC`` and ``ConfusionMatrix`` plot methods via ``Auto(*).plot`` have been removed by :pr:`615` and are replaced by ``roc_curve`` and ``confusion_matrix`` in ``evamlm.pipelines.plot_utils`` in :pr:`704`
    * ``normalize_confusion_matrix`` has been moved to ``evalml.pipelines.plot_utils`` :pr:`704`
    * Pipelines ``_name`` field changed to ``custom_name``
    * Pipelines ``supported_problem_types`` field is removed because it is no longer necessary :pr:`678`
    * Updated argument order of objectives' ``objective_function`` to align with sklearn :pr:`698`
    * ``pipeline.feature_importance_graph`` has been renamed to ``pipeline.graph_feature_importances`` in :pr:`700`
    * Removed unsupported ``MSLE`` objective :pr:`704`


**v0.8.0 Apr. 1, 2020**
    * Enhancements
        * Add normalization option and information to confusion matrix :pr:`484`
        * Add util function to drop rows with NaN values :pr:`487`
        * Renamed ``PipelineBase.name`` as ``PipelineBase.summary`` and redefined ``PipelineBase.name`` as class property :pr:`491`
        * Added access to parameters in Pipelines with ``PipelineBase.parameters`` (used to be return of ``PipelineBase.describe``) :pr:`501`
        * Added ``fill_value`` parameter for ``SimpleImputer`` :pr:`509`
        * Added functionality to override component hyperparameters and made pipelines take hyperparemeters from components :pr:`516`
        * Allow ``numpy.random.RandomState`` for random_state parameters :pr:`556`
    * Fixes
        * Removed unused dependency ``matplotlib``, and move ``category_encoders`` to test reqs :pr:`572`
    * Changes
        * Undo version cap in XGBoost placed in :pr:`402` and allowed all released of XGBoost :pr:`407`
        * Support pandas 1.0.0 :pr:`486`
        * Made all references to the logger static :pr:`503`
        * Refactored ``model_type`` parameter for components and pipelines to ``model_family`` :pr:`507`
        * Refactored ``problem_types`` for pipelines and components into ``supported_problem_types`` :pr:`515`
        * Moved ``pipelines/utils.save_pipeline`` and ``pipelines/utils.load_pipeline`` to ``PipelineBase.save`` and ``PipelineBase.load`` :pr:`526`
        * Limit number of categories encoded by ``OneHotEncoder`` :pr:`517`
    * Documentation Changes
        * Updated API reference to remove ``PipelinePlot`` and added moved ``PipelineBase`` plotting methods :pr:`483`
        * Add code style and github issue guides :pr:`463` :pr:`512`
        * Updated API reference for to surface class variables for pipelines and components :pr:`537`
        * Fixed README documentation link :pr:`535`
        * Unhid PR references in changelog :pr:`656`
    * Testing Changes
        * Added automated dependency check PR :pr:`482`, :pr:`505`
        * Updated automated dependency check comment :pr:`497`
        * Have build_docs job use python executor, so that env vars are set properly :pr:`547`
        * Added simple test to make sure ``OneHotEncoder``'s top_n works with large number of categories :pr:`552`
        * Run windows unit tests on PRs :pr:`557`


.. warning::

    **Breaking Changes**

    * ``AutoClassificationSearch`` and ``AutoRegressionSearch``'s ``model_types`` parameter has been refactored into ``allowed_model_families``
    * ``ModelTypes`` enum has been changed to ``ModelFamily``
    * Components and Pipelines now have a ``model_family`` field instead of ``model_type``
    * ``get_pipelines`` utility function now accepts ``model_families`` as an argument instead of ``model_types``
    * ``PipelineBase.name`` no longer returns structure of pipeline and has been replaced by ``PipelineBase.summary``
    * ``PipelineBase.problem_types`` and ``Estimator.problem_types`` has been renamed to ``supported_problem_types``
    * ``pipelines/utils.save_pipeline`` and ``pipelines/utils.load_pipeline`` moved to ``PipelineBase.save`` and ``PipelineBase.load``


**v0.7.0 Mar. 9, 2020**
    * Enhancements
        * Added emacs buffers to .gitignore :pr:`350`
        * Add CatBoost (gradient-boosted trees) classification and regression components and pipelines :pr:`247`
        * Added Tuner abstract base class :pr:`351`
        * Added ``n_jobs`` as parameter for ``AutoClassificationSearch`` and ``AutoRegressionSearch`` :pr:`403`
        * Changed colors of confusion matrix to shades of blue and updated axis order to match scikit-learn's :pr:`426`
        * Added ``PipelineBase`` ``.graph`` and ``.feature_importance_graph`` methods, moved from previous location :pr:`423`
        * Added support for python 3.8 :pr:`462`
    * Fixes
        * Fixed ROC and confusion matrix plots not being calculated if user passed own additional_objectives :pr:`276`
        * Fixed ReadtheDocs ``FileNotFoundError`` exception for fraud dataset :pr:`439`
    * Changes
        * Added ``n_estimators`` as a tunable parameter for XGBoost :pr:`307`
        * Remove unused parameter ``ObjectiveBase.fit_needs_proba`` :pr:`320`
        * Remove extraneous parameter ``component_type`` from all components :pr:`361`
        * Remove unused ``rankings.csv`` file :pr:`397`
        * Downloaded demo and test datasets so unit tests can run offline :pr:`408`
        * Remove ``_needs_fitting`` attribute from Components :pr:`398`
        * Changed plot.feature_importance to show only non-zero feature importances by default, added optional parameter to show all :pr:`413`
        * Refactored ``PipelineBase`` to take in parameter dictionary and moved pipeline metadata to class attribute :pr:`421`
        * Dropped support for Python 3.5 :pr:`438`
        * Removed unused ``apply.py`` file :pr:`449`
        * Clean up ``requirements.txt`` to remove unused deps :pr:`451`
        * Support installation without all required dependencies :pr:`459`
    * Documentation Changes
        * Update release.md with instructions to release to internal license key :pr:`354`
    * Testing Changes
        * Added tests for utils (and moved current utils to gen_utils) :pr:`297`
        * Moved XGBoost install into it's own separate step on Windows using Conda :pr:`313`
        * Rewind pandas version to before 1.0.0, to diagnose test failures for that version :pr:`325`
        * Added dependency update checkin test :pr:`324`
        * Rewind XGBoost version to before 1.0.0 to diagnose test failures for that version :pr:`402`
        * Update dependency check to use a whitelist :pr:`417`
        * Update unit test jobs to not install dev deps :pr:`455`

.. warning::

    **Breaking Changes**

    * Python 3.5 will not be actively supported.

**v0.6.0 Dec. 16, 2019**
    * Enhancements
        * Added ability to create a plot of feature importances :pr:`133`
        * Add early stopping to AutoML using patience and tolerance parameters :pr:`241`
        * Added ROC and confusion matrix metrics and plot for classification problems and introduce PipelineSearchPlots class :pr:`242`
        * Enhanced AutoML results with search order :pr:`260`
        * Added utility function to show system and environment information :pr:`300`
    * Fixes
        * Lower botocore requirement :pr:`235`
        * Fixed decision_function calculation for ``FraudCost`` objective :pr:`254`
        * Fixed return value of ``Recall`` metrics :pr:`264`
        * Components return ``self`` on fit :pr:`289`
    * Changes
        * Renamed automl classes to ``AutoRegressionSearch`` and ``AutoClassificationSearch`` :pr:`287`
        * Updating demo datasets to retain column names :pr:`223`
        * Moving pipeline visualization to ``PipelinePlot`` class :pr:`228`
        * Standarizing inputs as ``pd.Dataframe`` / ``pd.Series`` :pr:`130`
        * Enforcing that pipelines must have an estimator as last component :pr:`277`
        * Added ``ipywidgets`` as a dependency in ``requirements.txt`` :pr:`278`
        * Added Random and Grid Search Tuners :pr:`240`
    * Documentation Changes
        * Adding class properties to API reference :pr:`244`
        * Fix and filter FutureWarnings from scikit-learn :pr:`249`, :pr:`257`
        * Adding Linear Regression to API reference and cleaning up some Sphinx warnings :pr:`227`
    * Testing Changes
        * Added support for testing on Windows with CircleCI :pr:`226`
        * Added support for doctests :pr:`233`

.. warning::

    **Breaking Changes**

    * The ``fit()`` method for ``AutoClassifier`` and ``AutoRegressor`` has been renamed to ``search()``.
    * ``AutoClassifier`` has been renamed to ``AutoClassificationSearch``
    * ``AutoRegressor`` has been renamed to ``AutoRegressionSearch``
    * ``AutoClassificationSearch.results`` and ``AutoRegressionSearch.results`` now is a dictionary with ``pipeline_results`` and ``search_order`` keys. ``pipeline_results`` can be used to access a dictionary that is identical to the old ``.results`` dictionary. Whereas, ``search_order`` returns a list of the search order in terms of ``pipeline_id``.
    * Pipelines now require an estimator as the last component in ``component_list``. Slicing pipelines now throws an ``NotImplementedError`` to avoid returning pipelines without an estimator.

**v0.5.2 Nov. 18, 2019**
    * Enhancements
        * Adding basic pipeline structure visualization :pr:`211`
    * Documentation Changes
        * Added notebooks to build process :pr:`212`

**v0.5.1 Nov. 15, 2019**
    * Enhancements
        * Added basic outlier detection guardrail :pr:`151`
        * Added basic ID column guardrail :pr:`135`
        * Added support for unlimited pipelines with a ``max_time`` limit :pr:`70`
        * Updated .readthedocs.yaml to successfully build :pr:`188`
    * Fixes
        * Removed MSLE from default additional objectives :pr:`203`
        * Fixed ``random_state`` passed in pipelines :pr:`204`
        * Fixed slow down in RFRegressor :pr:`206`
    * Changes
        * Pulled information for describe_pipeline from pipeline's new describe method :pr:`190`
        * Refactored pipelines :pr:`108`
        * Removed guardrails from Auto(*) :pr:`202`, :pr:`208`
    * Documentation Changes
        * Updated documentation to show ``max_time`` enhancements :pr:`189`
        * Updated release instructions for RTD :pr:`193`
        * Added notebooks to build process :pr:`212`
        * Added contributing instructions :pr:`213`
        * Added new content :pr:`222`

**v0.5.0 Oct. 29, 2019**
    * Enhancements
        * Added basic one hot encoding :pr:`73`
        * Use enums for model_type :pr:`110`
        * Support for splitting regression datasets :pr:`112`
        * Auto-infer multiclass classification :pr:`99`
        * Added support for other units in ``max_time`` :pr:`125`
        * Detect highly null columns :pr:`121`
        * Added additional regression objectives :pr:`100`
        * Show an interactive iteration vs. score plot when using fit() :pr:`134`
    * Fixes
        * Reordered ``describe_pipeline`` :pr:`94`
        * Added type check for ``model_type`` :pr:`109`
        * Fixed ``s`` units when setting string ``max_time`` :pr:`132`
        * Fix objectives not appearing in API documentation :pr:`150`
    * Changes
        * Reorganized tests :pr:`93`
        * Moved logging to its own module :pr:`119`
        * Show progress bar history :pr:`111`
        * Using ``cloudpickle`` instead of pickle to allow unloading of custom objectives :pr:`113`
        * Removed render.py :pr:`154`
    * Documentation Changes
        * Update release instructions :pr:`140`
        * Include additional_objectives parameter :pr:`124`
        * Added Changelog :pr:`136`
    * Testing Changes
        * Code coverage :pr:`90`
        * Added CircleCI tests for other Python versions :pr:`104`
        * Added doc notebooks as tests :pr:`139`
        * Test metadata for CircleCI and 2 core parallelism :pr:`137`

**v0.4.1 Sep. 16, 2019**
    * Enhancements
        * Added AutoML for classification and regressor using Autobase and Skopt :pr:`7` :pr:`9`
        * Implemented standard classification and regression metrics :pr:`7`
        * Added logistic regression, random forest, and XGBoost pipelines :pr:`7`
        * Implemented support for custom objectives :pr:`15`
        * Feature importance for pipelines :pr:`18`
        * Serialization for pipelines :pr:`19`
        * Allow fitting on objectives for optimal threshold :pr:`27`
        * Added detect label leakage :pr:`31`
        * Implemented callbacks :pr:`42`
        * Allow for multiclass classification :pr:`21`
        * Added support for additional objectives :pr:`79`
    * Fixes
        * Fixed feature selection in pipelines :pr:`13`
        * Made ``random_seed`` usage consistent :pr:`45`
    * Documentation Changes
        * Documentation Changes
        * Added docstrings :pr:`6`
        * Created notebooks for docs :pr:`6`
        * Initialized readthedocs EvalML :pr:`6`
        * Added favicon :pr:`38`
    * Testing Changes
        * Added testing for loading data :pr:`39`

**v0.2.0 Aug. 13, 2019**
    * Enhancements
        * Created fraud detection objective :pr:`4`

**v0.1.0 July. 31, 2019**
    * *First Release*
    * Enhancements
        * Added lead scoring objecitve :pr:`1`
        * Added basic classifier :pr:`1`
    * Documentation Changes
        * Initialized Sphinx for docs :pr:`1`<|MERGE_RESOLUTION|>--- conflicted
+++ resolved
@@ -5,6 +5,7 @@
         * Renamed ``DelayedFeatureTransformer`` to ``TimeSeriesFeaturizer`` and enhanced it to compute rolling features :pr:`3028`
     * Fixes
     * Changes
+        * Removed indices information from of the output of ``HighlyNullDataCheck``'s ``validate()`` method :pr:`3092`
     * Documentation Changes
     * Testing Changes
 
@@ -34,11 +35,7 @@
         * Delete ``predict_uses_y`` estimator attribute :pr:`3069`
         * Change ``DateTimeFeaturizer`` to use corresponding Featuretools primitives :pr:`3081`
         * Updated ``TargetDistributionDataCheck`` to return metadata details as floats rather strings :pr:`3085`
-<<<<<<< HEAD
-        * Removed indices information from of the output of ``HighlyNullDataCheck``'s ``validate()`` method :pr:`3092`
-=======
         * Removed dependency on ``psutil`` package :pr:`3093`
->>>>>>> b29bd0eb
     * Documentation Changes
         * Updated docs to use data check action methods rather than manually cleaning data :pr:`3050`
     * Testing Changes
