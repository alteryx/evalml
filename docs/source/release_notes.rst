--- conflicted
+++ resolved
@@ -2,6 +2,7 @@
 -------------
 **Future Releases**
     * Enhancements
+        * Added ``rows_of_interest`` to pipeline utils :pr:`2908`
     * Fixes
     * Changes
     * Documentation Changes
@@ -17,11 +18,7 @@
 **v0.35.0 Oct. 14, 2021**
     * Enhancements
         * Added human-readable pipeline explanations to model understanding :pr:`2861`
-<<<<<<< HEAD
-        * Added ``rows_of_interest`` to pipeline utils :pr:`2908`
-=======
         * Updated to support Featuretools 1.0.0 and nlp-primitives 2.0.0 :pr:`2848`
->>>>>>> 7d97020b
     * Fixes
         * Fixed bug where ``long`` mode for the top level search method was not respected :pr:`2875`
         * Pinned ``cmdstan`` to ``0.28.0`` in ``cmdstan-builder`` to prevent future breaking of support for Prophet :pr:`2880`
