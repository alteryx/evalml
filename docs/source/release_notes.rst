--- conflicted
+++ resolved
@@ -11,11 +11,8 @@
         * Added a threshold to ``DateTimeFormatDataCheck`` to account for too many duplicate or nan values :pr:`3883`
         * Changed treatment of ``Boolean`` columns for ``SimpleImputer`` and ``ClassImbalanceDataCheck`` to be compatible with new Woodwork inference :pr:`3892`
         * Split decomposer ``seasonal_period`` parameter into ``seasonal_smoother`` and ``period`` parameters :pr:`3896`
-<<<<<<< HEAD
         * Excluded catboost from the broken link checking workflow due to 403 errors :pr:`3899`
-=======
         * Pinned scikit-learn version below 1.2.0 :pr:`3901`
->>>>>>> da736f85
     * Documentation Changes
         * Hid non-essential warning messages in time series docs :pr:`3890`
     * Testing Changes
