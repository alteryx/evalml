Release Notes
-------------

**Future Releases**
    * Enhancements
        * Added "dataframe" output format for prediction explanations :pr:`1781`
        * Updated LightGBM estimators to handle ``pandas.MultiIndex`` :pr:`1770`
        * Sped up permutation importance for some pipelines :pr:`1762`
    * Fixes
    * Changes
    * Documentation Changes
        * Added section on conda to the contributing guide :pr:`1771`
        * Updated release process to reflect freezing `main` before perf tests :pr:`1787`
        * Moving some prs to the right section of the release notes :pr:`1789`
<<<<<<< HEAD
        * Fixed back arrow on install page docs :pr:`1795`
=======
        * Tweak README.md. :pr:`1800`
>>>>>>> e99b4604

**v0.18.1 Feb. 1, 2021**
    * Enhancements
        * Added ``graph_t_sne`` as a visualization tool for high dimensional data :pr:`1731`
        * Added the ability to see the linear coefficients of features in linear models terms :pr:`1738`
        * Added support for ``scikit-learn`` ``v0.24.0`` :pr:`1733`
        * Added support for ``scipy`` ``v1.6.0`` :pr:`1752`
        * Added SVM Classifier and Regressor to estimators :pr:`1714` :pr:`1761`
    * Fixes
        * Addressed bug with ``partial_dependence`` and categorical data with more categories than grid resolution :pr:`1748`
        * Removed ``random_state`` arg from ``get_pipelines`` in ``AutoMLSearch`` :pr:`1719`
        * Pinned pyzmq at less than 22.0.0 till we add support :pr:`1756`
        * Remove ``ProphetRegressor`` from main as windows tests were flaky :pr:`1764`
    * Changes
        * Updated components and pipelines to return ``Woodwork`` data structures :pr:`1668`
        * Updated `clone()` for pipelines and components to copy over random state automatically :pr:`1753`
        * Dropped support for Python version 3.6 :pr:`1751`
        * Removed deprecated ``verbose`` flag from ``AutoMLSearch`` parameters :pr:`1772`
    * Documentation Changes
        * Add Twitter and Github link to documentation toolbar :pr:`1754`
        * Added Open Graph info to documentation :pr:`1758`
    * Testing Changes

.. warning::

    **Breaking Changes**
        * Components and pipelines return ``Woodwork`` data structures instead of ``pandas`` data structures :pr:`1668`
        * Python 3.6 will not be actively supported due to discontinued support from EvalML dependencies.
        * Deprecated ``verbose`` flag is removed for ``AutoMLSearch`` :pr:`1772`


**v0.18.0 Jan. 26, 2021**
    * Enhancements
        * Added RMSLE, MSLE, and MAPE to core objectives while checking for negative target values in ``invalid_targets_data_check`` :pr:`1574`
        * Added validation checks for binary problems with regression-like datasets and multiclass problems without true multiclass targets in ``invalid_targets_data_check`` :pr:`1665`
        * Added time series support for ``make_pipeline`` :pr:`1566`
        * Added target name for output of pipeline ``predict`` method :pr:`1578`
        * Added multiclass check to ``InvalidTargetDataCheck`` for two examples per class :pr:`1596`
        * Added support for ``graphviz`` ``v0.16`` :pr:`1657`
        * Enhanced time series pipelines to accept empty features :pr:`1651`
        * Added KNN Classifier to estimators. :pr:`1650`
        * Added support for list inputs for objectives :pr:`1663`
        * Added support for ``AutoMLSearch`` to handle time series classification pipelines :pr:`1666`
        * Enhanced ``DelayedFeaturesTransformer`` to encode categorical features and targets before delaying them :pr:`1691`
        * Added 2-way dependence plots. :pr:`1690`
        * Added ability to directly iterate through components within Pipelines :pr:`1583`
    * Fixes
        * Fixed inconsistent attributes and added Exceptions to docs :pr:`1673`
        * Fixed ``TargetLeakageDataCheck`` to use Woodwork ``mutual_information`` rather than using Pandas' Pearson Correlation :pr:`1616`
        * Fixed thresholding for pipelines in ``AutoMLSearch`` to only threshold binary classification pipelines :pr:`1622` :pr:`1626`
        * Updated ``load_data`` to return Woodwork structures and update default parameter value for ``index`` to ``None`` :pr:`1610`
        * Pinned scipy at < 1.6.0 while we work on adding support :pr:`1629`
        * Fixed data check message formatting in ``AutoMLSearch`` :pr:`1633`
        * Addressed stacked ensemble component for ``scikit-learn`` v0.24 support by setting ``shuffle=True`` for default CV :pr:`1613`
        * Fixed bug where ``Imputer`` reset the index on ``X`` :pr:`1590`
        * Fixed ``AutoMLSearch`` stacktrace when a cutom objective was passed in as a primary objective or additional objective :pr:`1575`
        * Fixed custom index bug for ``MAPE`` objective :pr:`1641`
        * Fixed index bug for ``TextFeaturizer`` and ``LSA`` components :pr:`1644`
        * Limited ``load_fraud`` dataset loaded into ``automl.ipynb`` :pr:`1646`
        * ``add_to_rankings`` updates ``AutoMLSearch.best_pipeline`` when necessary :pr:`1647`
        * Fixed bug where time series baseline estimators were not receiving ``gap`` and ``max_delay`` in ``AutoMLSearch`` :pr:`1645`
        * Fixed jupyter notebooks to help the RTD buildtime :pr:`1654`
        * Added ``positive_only`` objectives to ``non_core_objectives`` :pr:`1661`
        * Fixed stacking argument ``n_jobs`` for IterativeAlgorithm :pr:`1706`
        * Updated CatBoost estimators to return self in ``.fit()`` rather than the underlying model for consistency :pr:`1701`
        * Added ability to initialize pipeline parameters in ``AutoMLSearch`` constructor :pr:`1676`
        * Make AutoMLSearch pipelines pickle-able :pr:`1721`
    * Changes
        * Added labeling to ``graph_confusion_matrix`` :pr:`1632`
        * Rerunning search for ``AutoMLSearch`` results in a message thrown rather than failing the search, and removed ``has_searched`` property :pr:`1647`
        * Changed tuner class to allow and ignore single parameter values as input :pr:`1686`
        * Capped LightGBM version limit to remove bug in docs :pr:`1711`
        * Removed support for `np.random.RandomState` in EvalML :pr:`1727`
    * Documentation Changes
        * Update Model Understanding in the user guide to include ``visualize_decision_tree`` :pr:`1678`
        * Updated docs to include information about ``AutoMLSearch`` callback parameters and methods :pr:`1577`
        * Updated docs to prompt users to install graphiz on Mac :pr:`1656`
        * Added ``infer_feature_types`` to the ``start.ipynb`` guide :pr:`1700`
        * Added multicollinearity data check to API reference and docs :pr:`1707`
    * Testing Changes

.. warning::

    **Breaking Changes**
        * Removed ``has_searched`` property from ``AutoMLSearch`` :pr:`1647`
        * Components and pipelines return ``Woodwork`` data structures instead of ``pandas`` data structures :pr:`1668`
        * Removed support for `np.random.RandomState` in EvalML. Rather than passing ``np.random.RandomState`` as component and pipeline random_state values, we use int random_seed :pr:`1727`


**v0.17.0 Dec. 29, 2020**
    * Enhancements
        * Added ``save_plot`` that allows for saving figures from different backends :pr:`1588`
        * Added ``LightGBM Regressor`` to regression components :pr:`1459`
        * Added ``visualize_decision_tree`` for tree visualization with ``decision_tree_data_from_estimator`` and ``decision_tree_data_from_pipeline`` to reformat tree structure output :pr:`1511`
        * Added `DFS Transformer` component into transformer components :pr:`1454`
        * Added ``MAPE`` to the standard metrics for time series problems and update objectives :pr:`1510`
        * Added ``graph_prediction_vs_actual_over_time`` and ``get_prediction_vs_actual_over_time_data`` to the model understanding module for time series problems :pr:`1483`
        * Added a ``ComponentGraph`` class that will support future pipelines as directed acyclic graphs :pr:`1415`
        * Updated data checks to accept ``Woodwork`` data structures :pr:`1481`
        * Added parameter to ``InvalidTargetDataCheck`` to show only top unique values rather than all unique values :pr:`1485`
        * Added multicollinearity data check :pr:`1515`
        * Added baseline pipeline and components for time series regression problems :pr:`1496`
        * Added more information to users about ensembling behavior in ``AutoMLSearch`` :pr:`1527`
        * Add woodwork support for more utility and graph methods :pr:`1544`
        * Changed ``DateTimeFeaturizer`` to encode features as int :pr:`1479`
        * Return trained pipelines from ``AutoMLSearch.best_pipeline`` :pr:`1547`
        * Added utility method so that users can set feature types without having to learn about Woodwork directly :pr:`1555`
        * Added Linear Discriminant Analysis transformer for dimensionality reduction :pr:`1331`
        * Added multiclass support for ``partial_dependence`` and ``graph_partial_dependence`` :pr:`1554`
        * Added ``TimeSeriesBinaryClassificationPipeline`` and ``TimeSeriesMulticlassClassificationPipeline`` classes :pr:`1528`
        * Added ``make_data_splitter`` method for easier automl data split customization :pr:`1568`
        * Integrated ``ComponentGraph`` class into Pipelines for full non-linear pipeline support :pr:`1543`
        * Update ``AutoMLSearch`` constructor to take training data instead of ``search`` and ``add_to_leaderboard`` :pr:`1597`
        * Update ``split_data`` helper args :pr:`1597`
        * Add problem type utils ``is_regression``, ``is_classification``, ``is_timeseries`` :pr:`1597`
        * Rename ``AutoMLSearch`` ``data_split`` arg to ``data_splitter`` :pr:`1569`
    * Fixes
        * Fix AutoML not passing CV folds to ``DefaultDataChecks`` for usage by ``ClassImbalanceDataCheck`` :pr:`1619`
        * Fix Windows CI jobs: install ``numba`` via conda, required for ``shap`` :pr:`1490`
        * Added custom-index support for `reset-index-get_prediction_vs_actual_over_time_data` :pr:`1494`
        * Fix ``generate_pipeline_code`` to account for boolean and None differences between Python and JSON :pr:`1524` :pr:`1531`
        * Set max value for plotly and xgboost versions while we debug CI failures with newer versions :pr:`1532`
        * Undo version pinning for plotly :pr:`1533`
        * Fix ReadTheDocs build by updating the version of ``setuptools`` :pr:`1561`
        * Set ``random_state`` of data splitter in AutoMLSearch to take int to keep consistency in the resulting splits :pr:`1579`
        * Pin sklearn version while we work on adding support :pr:`1594`
        * Pin pandas at <1.2.0 while we work on adding support :pr:`1609`
        * Pin graphviz at < 0.16 while we work on adding support :pr:`1609`
    * Changes
        * Reverting ``save_graph`` :pr:`1550` to resolve kaleido build issues :pr:`1585`
        * Update circleci badge to apply to ``main`` :pr:`1489`
        * Added script to generate github markdown for releases :pr:`1487`
        * Updated selection using pandas ``dtypes`` to selecting using Woodwork logical types :pr:`1551`
        * Updated dependencies to fix ``ImportError: cannot import name 'MaskedArray' from 'sklearn.utils.fixes'`` error and to address Woodwork and Featuretool dependencies :pr:`1540`
        * Made ``get_prediction_vs_actual_data()`` a public method :pr:`1553`
        * Updated ``Woodwork`` version requirement to v0.0.7 :pr:`1560`
        * Move data splitters from ``evalml.automl.data_splitters`` to ``evalml.preprocessing.data_splitters`` :pr:`1597`
        * Rename "# Testing" in automl log output to "# Validation" :pr:`1597`
    * Documentation Changes
        * Added partial dependence methods to API reference :pr:`1537`
        * Updated documentation for confusion matrix methods :pr:`1611`
    * Testing Changes
        * Set ``n_jobs=1`` in most unit tests to reduce memory :pr:`1505`

.. warning::

    **Breaking Changes**
        * Updated minimal dependencies: ``numpy>=1.19.1``, ``pandas>=1.1.0``, ``scikit-learn>=0.23.1``, ``scikit-optimize>=0.8.1``
        * Updated ``AutoMLSearch.best_pipeline`` to return a trained pipeline. Pass in ``train_best_pipeline=False`` to AutoMLSearch in order to return an untrained pipeline.
        * Pipeline component instances can no longer be iterated through using ``Pipeline.component_graph`` :pr:`1543`
        * Update ``AutoMLSearch`` constructor to take training data instead of ``search`` and ``add_to_leaderboard`` :pr:`1597`
        * Update ``split_data`` helper args :pr:`1597`
        * Move data splitters from ``evalml.automl.data_splitters`` to ``evalml.preprocessing.data_splitters`` :pr:`1597`
        * Rename ``AutoMLSearch`` ``data_split`` arg to ``data_splitter`` :pr:`1569`



**v0.16.1 Dec. 1, 2020**
    * Enhancements
        * Pin woodwork version to v0.0.6 to avoid breaking changes :pr:`1484`
        * Updated ``Woodwork`` to >=0.0.5 in ``core-requirements.txt`` :pr:`1473`
        * Removed ``copy_dataframe`` parameter for ``Woodwork``, updated ``Woodwork`` to >=0.0.6 in ``core-requirements.txt`` :pr:`1478`
        * Updated ``detect_problem_type`` to use ``pandas.api.is_numeric_dtype`` :pr:`1476`
    * Changes
        * Changed ``make clean`` to delete coverage reports as a convenience for developers :pr:`1464`
        * Set ``n_jobs=-1`` by default for stacked ensemble components :pr:`1472`
    * Documentation Changes
        * Updated pipeline and component documentation and demos to use ``Woodwork`` :pr:`1466`
    * Testing Changes
        * Update dependency update checker to use everything from core and optional dependencies :pr:`1480`


**v0.16.0 Nov. 24, 2020**
    * Enhancements
        * Updated pipelines and ``make_pipeline`` to accept ``Woodwork`` inputs :pr:`1393`
        * Updated components to accept ``Woodwork`` inputs :pr:`1423`
        * Added ability to freeze hyperparameters for ``AutoMLSearch`` :pr:`1284`
        * Added ``Target Encoder`` into transformer components :pr:`1401`
        * Added callback for error handling in ``AutoMLSearch`` :pr:`1403`
        * Added the index id to the ``explain_predictions_best_worst`` output to help users identify which rows in their data are included :pr:`1365`
        * The top_k features displayed in ``explain_predictions_*`` functions are now determined by the magnitude of shap values as opposed to the ``top_k`` largest and smallest shap values. :pr:`1374`
        * Added a problem type for time series regression :pr:`1386`
        * Added a ``is_defined_for_problem_type`` method to ``ObjectiveBase`` :pr:`1386`
        * Added a ``random_state`` parameter to ``make_pipeline_from_components`` function :pr:`1411`
        * Added ``DelayedFeaturesTransformer`` :pr:`1396`
        * Added a ``TimeSeriesRegressionPipeline`` class :pr:`1418`
        * Removed ``core-requirements.txt`` from the package distribution :pr:`1429`
        * Updated data check messages to include a `"code"` and `"details"` fields :pr:`1451`, :pr:`1462`
        * Added a ``TimeSeriesSplit`` data splitter for time series problems :pr:`1441`
        * Added a ``problem_configuration`` parameter to AutoMLSearch :pr:`1457`
    * Fixes
        * Fixed ``IndexError`` raised in ``AutoMLSearch`` when ``ensembling = True`` but only one pipeline to iterate over :pr:`1397`
        * Fixed stacked ensemble input bug and LightGBM warning and bug in ``AutoMLSearch`` :pr:`1388`
        * Updated enum classes to show possible enum values as attributes :pr:`1391`
        * Updated calls to ``Woodwork``'s ``to_pandas()`` to ``to_series()`` and ``to_dataframe()`` :pr:`1428`
        * Fixed bug in OHE where column names were not guaranteed to be unique :pr:`1349`
        * Fixed bug with percent improvement of ``ExpVariance`` objective on data with highly skewed target :pr:`1467`
        * Fix SimpleImputer error which occurs when all features are bool type :pr:`1215`
    * Changes
        * Changed ``OutliersDataCheck`` to return the list of columns, rather than rows, that contain outliers :pr:`1377`
        * Simplified and cleaned output for Code Generation :pr:`1371`
        * Reverted changes from :pr:`1337` :pr:`1409`
        * Updated data checks to return dictionary of warnings and errors instead of a list :pr:`1448`
        * Updated ``AutoMLSearch`` to pass ``Woodwork`` data structures to every pipeline (instead of pandas DataFrames) :pr:`1450`
        * Update ``AutoMLSearch`` to default to ``max_batches=1`` instead of ``max_iterations=5`` :pr:`1452`
        * Updated _evaluate_pipelines to consolidate side effects :pr:`1410`
    * Documentation Changes
        * Added description of CLA to contributing guide, updated description of draft PRs :pr:`1402`
        * Updated documentation to include all data checks, ``DataChecks``, and usage of data checks in AutoML :pr:`1412`
        * Updated docstrings from ``np.array`` to ``np.ndarray`` :pr:`1417`
        * Added section on stacking ensembles in AutoMLSearch documentation :pr:`1425`
    * Testing Changes
        * Removed ``category_encoders`` from test-requirements.txt :pr:`1373`
        * Tweak codecov.io settings again to avoid flakes :pr:`1413`
        * Modified ``make lint`` to check notebook versions in the docs :pr:`1431`
        * Modified ``make lint-fix`` to standardize notebook versions in the docs :pr:`1431`
        * Use new version of pull request Github Action for dependency check (:pr:`1443`)
        * Reduced number of workers for tests to 4 :pr:`1447`

.. warning::

    **Breaking Changes**
        * The ``top_k`` and ``top_k_features`` parameters in ``explain_predictions_*`` functions now return ``k`` features as opposed to ``2 * k`` features :pr:`1374`
        * Renamed ``problem_type`` to ``problem_types`` in ``RegressionObjective``, ``BinaryClassificationObjective``, and ``MulticlassClassificationObjective`` :pr:`1319`
        * Data checks now return a dictionary of warnings and errors instead of a list :pr:`1448`



**v0.15.0 Oct. 29, 2020**
    * Enhancements
        * Added stacked ensemble component classes (``StackedEnsembleClassifier``, ``StackedEnsembleRegressor``) :pr:`1134`
        * Added stacked ensemble components to ``AutoMLSearch`` :pr:`1253`
        * Added ``DecisionTreeClassifier`` and ``DecisionTreeRegressor`` to AutoML :pr:`1255`
        * Added ``graph_prediction_vs_actual`` in ``model_understanding`` for regression problems :pr:`1252`
        * Added parameter to ``OneHotEncoder`` to enable filtering for features to encode for :pr:`1249`
        * Added percent-better-than-baseline for all objectives to automl.results :pr:`1244`
        * Added ``HighVarianceCVDataCheck`` and replaced synonymous warning in ``AutoMLSearch`` :pr:`1254`
        * Added `PCA Transformer` component for dimensionality reduction :pr:`1270`
        * Added ``generate_pipeline_code`` and ``generate_component_code`` to allow for code generation given a pipeline or component instance :pr:`1306`
        * Added ``PCA Transformer`` component for dimensionality reduction :pr:`1270`
        * Updated ``AutoMLSearch`` to support ``Woodwork`` data structures :pr:`1299`
        * Added cv_folds to ``ClassImbalanceDataCheck`` and added this check to ``DefaultDataChecks`` :pr:`1333`
        * Make ``max_batches`` argument to ``AutoMLSearch.search`` public :pr:`1320`
        * Added text support to automl search :pr:`1062`
        * Added ``_pipelines_per_batch`` as a private argument to ``AutoMLSearch`` :pr:`1355`
    * Fixes
        * Fixed ML performance issue with ordered datasets: always shuffle data in automl's default CV splits :pr:`1265`
        * Fixed broken ``evalml info`` CLI command :pr:`1293`
        * Fixed ``boosting type='rf'`` for LightGBM Classifier, as well as ``num_leaves`` error :pr:`1302`
        * Fixed bug in ``explain_predictions_best_worst`` where a custom index in the target variable would cause a ``ValueError`` :pr:`1318`
        * Added stacked ensemble estimators to to ``evalml.pipelines.__init__`` file :pr:`1326`
        * Fixed bug in OHE where calls to transform were not deterministic if ``top_n`` was less than the number of categories in a column :pr:`1324`
        * Fixed LightGBM warning messages during AutoMLSearch :pr:`1342`
        * Fix warnings thrown during AutoMLSearch in ``HighVarianceCVDataCheck`` :pr:`1346`
        * Fixed bug where TrainingValidationSplit would return invalid location indices for dataframes with a custom index :pr:`1348`
        * Fixed bug where the AutoMLSearch ``random_state`` was not being passed to the created pipelines :pr:`1321`
    * Changes
        * Allow ``add_to_rankings`` to be called before AutoMLSearch is called :pr:`1250`
        * Removed Graphviz from test-requirements to add to requirements.txt :pr:`1327`
        * Removed ``max_pipelines`` parameter from ``AutoMLSearch`` :pr:`1264`
        * Include editable installs in all install make targets :pr:`1335`
        * Made pip dependencies `featuretools` and `nlp_primitives` core dependencies :pr:`1062`
        * Removed `PartOfSpeechCount` from `TextFeaturizer` transform primitives :pr:`1062`
        * Added warning for ``partial_dependency`` when the feature includes null values :pr:`1352`
    * Documentation Changes
        * Fixed and updated code blocks in Release Notes :pr:`1243`
        * Added DecisionTree estimators to API Reference :pr:`1246`
        * Changed class inheritance display to flow vertically :pr:`1248`
        * Updated cost-benefit tutorial to use a holdout/test set :pr:`1159`
        * Added ``evalml info`` command to documentation :pr:`1293`
        * Miscellaneous doc updates :pr:`1269`
        * Removed conda pre-release testing from the release process document :pr:`1282`
        * Updates to contributing guide :pr:`1310`
        * Added Alteryx footer to docs with Twitter and Github link :pr:`1312`
        * Added documentation for evalml installation for Python 3.6 :pr:`1322`
        * Added documentation changes to make the API Docs easier to understand :pr:`1323`
        * Fixed documentation for ``feature_importance`` :pr:`1353`
        * Added tutorial for running `AutoML` with text data :pr:`1357`
        * Added documentation for woodwork integration with automl search :pr:`1361`
    * Testing Changes
        * Added tests for ``jupyter_check`` to handle IPython :pr:`1256`
        * Cleaned up ``make_pipeline`` tests to test for all estimators :pr:`1257`
        * Added a test to check conda build after merge to main :pr:`1247`
        * Removed code that was lacking codecov for ``__main__.py`` and unnecessary :pr:`1293`
        * Codecov: round coverage up instead of down :pr:`1334`
        * Add DockerHub credentials to CI testing environment :pr:`1356`
        * Add DockerHub credentials to conda testing environment :pr:`1363`

.. warning::

    **Breaking Changes**
        * Renamed ``LabelLeakageDataCheck`` to ``TargetLeakageDataCheck`` :pr:`1319`
        * ``max_pipelines`` parameter has been removed from ``AutoMLSearch``. Please use ``max_iterations`` instead. :pr:`1264`
        * ``AutoMLSearch.search()`` will now log a warning if the input is not a ``Woodwork`` data structure (``pandas``, ``numpy``) :pr:`1299`
        * Make ``max_batches`` argument to ``AutoMLSearch.search`` public :pr:`1320`
        * Removed unused argument `feature_types` from AutoMLSearch.search :pr:`1062`

**v0.14.1 Sep. 29, 2020**
    * Enhancements
        * Updated partial dependence methods to support calculating numeric columns in a dataset with non-numeric columns :pr:`1150`
        * Added ``get_feature_names`` on ``OneHotEncoder`` :pr:`1193`
        * Added ``detect_problem_type`` to ``problem_type/utils.py`` to automatically detect the problem type given targets :pr:`1194`
        * Added LightGBM to ``AutoMLSearch`` :pr:`1199`
        * Updated ``scikit-learn`` and ``scikit-optimize`` to use latest versions - 0.23.2 and 0.8.1 respectively :pr:`1141`
        * Added ``__str__`` and ``__repr__`` for pipelines and components :pr:`1218`
        * Included internal target check for both training and validation data in ``AutoMLSearch`` :pr:`1226`
        * Added ``ProblemTypes.all_problem_types`` helper to get list of supported problem types :pr:`1219`
        * Added ``DecisionTreeClassifier`` and ``DecisionTreeRegressor`` classes :pr:`1223`
        * Added ``ProblemTypes.all_problem_types`` helper to get list of supported problem types :pr:`1219`
        * ``DataChecks`` can now be parametrized by passing a list of ``DataCheck`` classes and a parameter dictionary :pr:`1167`
        * Added first CV fold score as validation score in ``AutoMLSearch.rankings`` :pr:`1221`
        * Updated ``flake8`` configuration to enable linting on ``__init__.py`` files :pr:`1234`
        * Refined ``make_pipeline_from_components`` implementation :pr:`1204`
    * Fixes
        * Updated GitHub URL after migration to Alteryx GitHub org :pr:`1207`
        * Changed Problem Type enum to be more similar to the string name :pr:`1208`
        * Wrapped call to scikit-learn's partial dependence method in a ``try``/``finally`` block :pr:`1232`
    * Changes
        * Added ``allow_writing_files`` as a named argument to CatBoost estimators. :pr:`1202`
        * Added ``solver`` and ``multi_class`` as named arguments to ``LogisticRegressionClassifier`` :pr:`1202`
        * Replaced pipeline's ``._transform`` method to evaluate all the preprocessing steps of a pipeline with ``.compute_estimator_features`` :pr:`1231`
        * Changed default large dataset train/test splitting behavior :pr:`1205`
    * Documentation Changes
        * Included description of how to access the component instances and features for pipeline user guide :pr:`1163`
        * Updated API docs to refer to target as "target" instead of "labels" for non-classification tasks and minor docs cleanup :pr:`1160`
        * Added Class Imbalance Data Check to ``api_reference.rst`` :pr:`1190` :pr:`1200`
        * Added pipeline properties to API reference :pr:`1209`
        * Clarified what the objective parameter in AutoML is used for in AutoML API reference and AutoML user guide :pr:`1222`
        * Updated API docs to include ``skopt.space.Categorical`` option for component hyperparameter range definition :pr:`1228`
        * Added install documentation for ``libomp`` in order to use LightGBM on Mac :pr:`1233`
        * Improved description of ``max_iterations`` in documentation :pr:`1212`
        * Removed unused code from sphinx conf :pr:`1235`
    * Testing Changes

.. warning::

    **Breaking Changes**
        * ``DefaultDataChecks`` now accepts a ``problem_type`` parameter that must be specified :pr:`1167`
        * Pipeline's ``._transform`` method to evaluate all the preprocessing steps of a pipeline has been replaced with ``.compute_estimator_features`` :pr:`1231`
        * ``get_objectives`` has been renamed to ``get_core_objectives``. This function will now return a list of valid objective instances :pr:`1230`


**v0.13.2 Sep. 17, 2020**
    * Enhancements
        * Added ``output_format`` field to explain predictions functions :pr:`1107`
        * Modified ``get_objective`` and ``get_objectives`` to be able to return any objective in ``evalml.objectives`` :pr:`1132`
        * Added a ``return_instance`` boolean parameter to ``get_objective`` :pr:`1132`
        * Added ``ClassImbalanceDataCheck`` to determine whether target imbalance falls below a given threshold :pr:`1135`
        * Added label encoder to LightGBM for binary classification :pr:`1152`
        * Added labels for the row index of confusion matrix :pr:`1154`
        * Added ``AutoMLSearch`` object as another parameter in search callbacks :pr:`1156`
        * Added the corresponding probability threshold for each point displayed in ``graph_roc_curve`` :pr:`1161`
        * Added ``__eq__`` for ``ComponentBase`` and ``PipelineBase`` :pr:`1178`
        * Added support for multiclass classification for ``roc_curve`` :pr:`1164`
        * Added ``categories`` accessor to ``OneHotEncoder`` for listing the categories associated with a feature :pr:`1182`
        * Added utility function to create pipeline instances from a list of component instances :pr:`1176`
    * Fixes
        * Fixed XGBoost column names for partial dependence methods :pr:`1104`
        * Removed dead code validating column type from ``TextFeaturizer`` :pr:`1122`
        * Fixed issue where ``Imputer`` cannot fit when there is None in a categorical or boolean column :pr:`1144`
        * ``OneHotEncoder`` preserves the custom index in the input data :pr:`1146`
        * Fixed representation for ``ModelFamily`` :pr:`1165`
        * Removed duplicate ``nbsphinx`` dependency in ``dev-requirements.txt`` :pr:`1168`
        * Users can now pass in any valid kwargs to all estimators :pr:`1157`
        * Remove broken accessor ``OneHotEncoder.get_feature_names`` and unneeded base class :pr:`1179`
        * Removed LightGBM Estimator from AutoML models :pr:`1186`
    * Changes
        * Pinned ``scikit-optimize`` version to 0.7.4 :pr:`1136`
        * Removed ``tqdm`` as a dependency :pr:`1177`
        * Added lightgbm version 3.0.0 to ``latest_dependency_versions.txt`` :pr:`1185`
        * Rename ``max_pipelines`` to ``max_iterations`` :pr:`1169`
    * Documentation Changes
        * Fixed API docs for ``AutoMLSearch`` ``add_result_callback`` :pr:`1113`
        * Added a step to our release process for pushing our latest version to conda-forge :pr:`1118`
        * Added warning for missing ipywidgets dependency for using ``PipelineSearchPlots`` on Jupyterlab :pr:`1145`
        * Updated ``README.md`` example to load demo dataset :pr:`1151`
        * Swapped mapping of breast cancer targets in ``model_understanding.ipynb`` :pr:`1170`
    * Testing Changes
        * Added test confirming ``TextFeaturizer`` never outputs null values :pr:`1122`
        * Changed Python version of ``Update Dependencies`` action to 3.8.x :pr:`1137`
        * Fixed release notes check-in test for ``Update Dependencies`` actions :pr:`1172`

.. warning::

    **Breaking Changes**
        * ``get_objective`` will now return a class definition rather than an instance by default :pr:`1132`
        * Deleted ``OPTIONS`` dictionary in ``evalml.objectives.utils.py`` :pr:`1132`
        * If specifying an objective by string, the string must now match the objective's name field, case-insensitive :pr:`1132`
        * Passing "Cost Benefit Matrix", "Fraud Cost", "Lead Scoring", "Mean Squared Log Error",
            "Recall", "Recall Macro", "Recall Micro", "Recall Weighted", or "Root Mean Squared Log Error" to ``AutoMLSearch`` will now result in a ``ValueError``
            rather than an ``ObjectiveNotFoundError`` :pr:`1132`
        * Search callbacks ``start_iteration_callback`` and ``add_results_callback`` have changed to include a copy of the AutoMLSearch object as a third parameter :pr:`1156`
        * Deleted ``OneHotEncoder.get_feature_names`` method which had been broken for a while, in favor of pipelines' ``input_feature_names`` :pr:`1179`
        * Deleted empty base class ``CategoricalEncoder`` which ``OneHotEncoder`` component was inheriting from :pr:`1176`
        * Results from ``roc_curve`` will now return as a list of dictionaries with each dictionary representing a class :pr:`1164`
        * ``max_pipelines`` now raises a ``DeprecationWarning`` and will be removed in the next release. ``max_iterations`` should be used instead. :pr:`1169`


**v0.13.1 Aug. 25, 2020**
    * Enhancements
        * Added Cost-Benefit Matrix objective for binary classification :pr:`1038`
        * Split ``fill_value`` into ``categorical_fill_value`` and ``numeric_fill_value`` for Imputer :pr:`1019`
        * Added ``explain_predictions`` and ``explain_predictions_best_worst`` for explaining multiple predictions with SHAP :pr:`1016`
        * Added new LSA component for text featurization :pr:`1022`
        * Added guide on installing with conda :pr:`1041`
        * Added a “cost-benefit curve” util method to graph cost-benefit matrix scores vs. binary classification thresholds :pr:`1081`
        * Standardized error when calling transform/predict before fit for pipelines :pr:`1048`
        * Added ``percent_better_than_baseline`` to AutoML search rankings and full rankings table :pr:`1050`
        * Added one-way partial dependence and partial dependence plots :pr:`1079`
        * Added "Feature Value" column to prediction explanation reports. :pr:`1064`
        * Added LightGBM classification estimator :pr:`1082`, :pr:`1114`
        * Added ``max_batches`` parameter to ``AutoMLSearch`` :pr:`1087`
    * Fixes
        * Updated ``TextFeaturizer`` component to no longer require an internet connection to run :pr:`1022`
        * Fixed non-deterministic element of ``TextFeaturizer`` transformations :pr:`1022`
        * Added a StandardScaler to all ElasticNet pipelines :pr:`1065`
        * Updated cost-benefit matrix to normalize score :pr:`1099`
        * Fixed logic in ``calculate_percent_difference`` so that it can handle negative values :pr:`1100`
    * Changes
        * Added ``needs_fitting`` property to ``ComponentBase`` :pr:`1044`
        * Updated references to data types to use datatype lists defined in ``evalml.utils.gen_utils`` :pr:`1039`
        * Remove maximum version limit for SciPy dependency :pr:`1051`
        * Moved ``all_components`` and other component importers into runtime methods :pr:`1045`
        * Consolidated graphing utility methods under ``evalml.utils.graph_utils`` :pr:`1060`
        * Made slight tweaks to how ``TextFeaturizer`` uses ``featuretools``, and did some refactoring of that and of LSA :pr:`1090`
        * Changed ``show_all_features`` parameter into ``importance_threshold``, which allows for thresholding feature importance :pr:`1097`, :pr:`1103`
    * Documentation Changes
        * Update ``setup.py`` URL to point to the github repo :pr:`1037`
        * Added tutorial for using the cost-benefit matrix objective :pr:`1088`
        * Updated ``model_understanding.ipynb`` to include documentation for using plotly on Jupyter Lab :pr:`1108`
    * Testing Changes
        * Refactor CircleCI tests to use matrix jobs (:pr:`1043`)
        * Added a test to check that all test directories are included in evalml package :pr:`1054`


.. warning::

    **Breaking Changes**
        * ``confusion_matrix`` and ``normalize_confusion_matrix`` have been moved to ``evalml.utils`` :pr:`1038`
        * All graph utility methods previously under ``evalml.pipelines.graph_utils`` have been moved to ``evalml.utils.graph_utils`` :pr:`1060`


**v0.12.2 Aug. 6, 2020**
    * Enhancements
        * Add save/load method to components :pr:`1023`
        * Expose pickle ``protocol`` as optional arg to save/load :pr:`1023`
        * Updated estimators used in AutoML to include ExtraTrees and ElasticNet estimators :pr:`1030`
    * Fixes
    * Changes
        * Removed ``DeprecationWarning`` for ``SimpleImputer`` :pr:`1018`
    * Documentation Changes
        * Add note about version numbers to release process docs :pr:`1034`
    * Testing Changes
        * Test files are now included in the evalml package :pr:`1029`


**v0.12.0 Aug. 3, 2020**
    * Enhancements
        * Added string and categorical targets support for binary and multiclass pipelines and check for numeric targets for ``DetectLabelLeakage`` data check :pr:`932`
        * Added clear exception for regression pipelines if target datatype is string or categorical :pr:`960`
        * Added target column names and class labels in ``predict`` and ``predict_proba`` output for pipelines :pr:`951`
        * Added ``_compute_shap_values`` and ``normalize_values`` to ``pipelines/explanations`` module :pr:`958`
        * Added ``explain_prediction`` feature which explains single predictions with SHAP :pr:`974`
        * Added Imputer to allow different imputation strategies for numerical and categorical dtypes :pr:`991`
        * Added support for configuring logfile path using env var, and don't create logger if there are filesystem errors :pr:`975`
        * Updated catboost estimators' default parameters and automl hyperparameter ranges to speed up fit time :pr:`998`
    * Fixes
        * Fixed ReadtheDocs warning failure regarding embedded gif :pr:`943`
        * Removed incorrect parameter passed to pipeline classes in ``_add_baseline_pipelines`` :pr:`941`
        * Added universal error for calling ``predict``, ``predict_proba``, ``transform``, and ``feature_importances`` before fitting :pr:`969`, :pr:`994`
        * Made ``TextFeaturizer`` component and pip dependencies ``featuretools`` and ``nlp_primitives`` optional :pr:`976`
        * Updated imputation strategy in automl to no longer limit impute strategy to ``most_frequent`` for all features if there are any categorical columns :pr:`991`
        * Fixed ``UnboundLocalError`` for ``cv_pipeline`` when automl search errors :pr:`996`
        * Fixed ``Imputer`` to reset dataframe index to preserve behavior expected from  ``SimpleImputer`` :pr:`1009`
    * Changes
        * Moved ``get_estimators`` to ``evalml.pipelines.components.utils`` :pr:`934`
        * Modified Pipelines to raise ``PipelineScoreError`` when they encounter an error during scoring :pr:`936`
        * Moved ``evalml.model_families.list_model_families`` to ``evalml.pipelines.components.allowed_model_families`` :pr:`959`
        * Renamed ``DateTimeFeaturization`` to ``DateTimeFeaturizer`` :pr:`977`
        * Added check to stop search and raise an error if all pipelines in a batch return NaN scores :pr:`1015`
    * Documentation Changes
        * Updated ``README.md`` :pr:`963`
        * Reworded message when errors are returned from data checks in search :pr:`982`
        * Added section on understanding model predictions with ``explain_prediction`` to User Guide :pr:`981`
        * Added a section to the user guide and api reference about how XGBoost and CatBoost are not fully supported. :pr:`992`
        * Added custom components section in user guide :pr:`993`
        * Updated FAQ section formatting :pr:`997`
        * Updated release process documentation :pr:`1003`
    * Testing Changes
        * Moved ``predict_proba`` and ``predict`` tests regarding string / categorical targets to ``test_pipelines.py`` :pr:`972`
        * Fixed dependency update bot by updating python version to 3.7 to avoid frequent github version updates :pr:`1002`


.. warning::

    **Breaking Changes**
        * ``get_estimators`` has been moved to ``evalml.pipelines.components.utils`` (previously was under ``evalml.pipelines.utils``) :pr:`934`
        * Removed the ``raise_errors`` flag in AutoML search. All errors during pipeline evaluation will be caught and logged. :pr:`936`
        * ``evalml.model_families.list_model_families`` has been moved to ``evalml.pipelines.components.allowed_model_families`` :pr:`959`
        * ``TextFeaturizer``: the ``featuretools`` and ``nlp_primitives`` packages must be installed after installing evalml in order to use this component :pr:`976`
        * Renamed ``DateTimeFeaturization`` to ``DateTimeFeaturizer`` :pr:`977`


**v0.11.2 July 16, 2020**
    * Enhancements
        * Added ``NoVarianceDataCheck`` to ``DefaultDataChecks`` :pr:`893`
        * Added text processing and featurization component ``TextFeaturizer`` :pr:`913`, :pr:`924`
        * Added additional checks to ``InvalidTargetDataCheck`` to handle invalid target data types :pr:`929`
        * ``AutoMLSearch`` will now handle ``KeyboardInterrupt`` and prompt user for confirmation :pr:`915`
    * Fixes
        * Makes automl results a read-only property :pr:`919`
    * Changes
        * Deleted static pipelines and refactored tests involving static pipelines, removed ``all_pipelines()`` and ``get_pipelines()`` :pr:`904`
        * Moved ``list_model_families`` to ``evalml.model_family.utils`` :pr:`903`
        * Updated ``all_pipelines``, ``all_estimators``, ``all_components`` to use the same mechanism for dynamically generating their elements :pr:`898`
        * Rename ``master`` branch to ``main`` :pr:`918`
        * Add pypi release github action :pr:`923`
        * Updated ``AutoMLSearch.search`` stdout output and logging and removed tqdm progress bar :pr:`921`
        * Moved automl config checks previously in ``search()`` to init :pr:`933`
    * Documentation Changes
        * Reorganized and rewrote documentation :pr:`937`
        * Updated to use pydata sphinx theme :pr:`937`
        * Updated docs to use ``release_notes`` instead of ``changelog`` :pr:`942`
    * Testing Changes
        * Cleaned up fixture names and usages in tests :pr:`895`


.. warning::

    **Breaking Changes**
        * ``list_model_families`` has been moved to ``evalml.model_family.utils`` (previously was under ``evalml.pipelines.utils``) :pr:`903`
        * ``get_estimators`` has been moved to ``evalml.pipelines.components.utils`` (previously was under ``evalml.pipelines.utils``) :pr:`934`
        * Static pipeline definitions have been removed, but similar pipelines can still be constructed via creating an instance of ``PipelineBase`` :pr:`904`
        * ``all_pipelines()`` and ``get_pipelines()`` utility methods have been removed :pr:`904`


**v0.11.0 June 30, 2020**
    * Enhancements
        * Added multiclass support for ROC curve graphing :pr:`832`
        * Added preprocessing component to drop features whose percentage of NaN values exceeds a specified threshold :pr:`834`
        * Added data check to check for problematic target labels :pr:`814`
        * Added PerColumnImputer that allows imputation strategies per column :pr:`824`
        * Added transformer to drop specific columns :pr:`827`
        * Added support for ``categories``, ``handle_error``, and ``drop`` parameters in ``OneHotEncoder`` :pr:`830` :pr:`897`
        * Added preprocessing component to handle DateTime columns featurization :pr:`838`
        * Added ability to clone pipelines and components :pr:`842`
        * Define getter method for component ``parameters`` :pr:`847`
        * Added utility methods to calculate and graph permutation importances :pr:`860`, :pr:`880`
        * Added new utility functions necessary for generating dynamic preprocessing pipelines :pr:`852`
        * Added kwargs to all components :pr:`863`
        * Updated ``AutoSearchBase`` to use dynamically generated preprocessing pipelines :pr:`870`
        * Added SelectColumns transformer :pr:`873`
        * Added ability to evaluate additional pipelines for automl search :pr:`874`
        * Added ``default_parameters`` class property to components and pipelines :pr:`879`
        * Added better support for disabling data checks in automl search :pr:`892`
        * Added ability to save and load AutoML objects to file :pr:`888`
        * Updated ``AutoSearchBase.get_pipelines`` to return an untrained pipeline instance :pr:`876`
        * Saved learned binary classification thresholds in automl results cv data dict :pr:`876`
    * Fixes
        * Fixed bug where SimpleImputer cannot handle dropped columns :pr:`846`
        * Fixed bug where PerColumnImputer cannot handle dropped columns :pr:`855`
        * Enforce requirement that builtin components save all inputted values in their parameters dict :pr:`847`
        * Don't list base classes in ``all_components`` output :pr:`847`
        * Standardize all components to output pandas data structures, and accept either pandas or numpy :pr:`853`
        * Fixed rankings and full_rankings error when search has not been run :pr:`894`
    * Changes
        * Update ``all_pipelines`` and ``all_components`` to try initializing pipelines/components, and on failure exclude them :pr:`849`
        * Refactor ``handle_components`` to ``handle_components_class``, standardize to ``ComponentBase`` subclass instead of instance :pr:`850`
        * Refactor "blacklist"/"whitelist" to "allow"/"exclude" lists :pr:`854`
        * Replaced ``AutoClassificationSearch`` and ``AutoRegressionSearch`` with ``AutoMLSearch`` :pr:`871`
        * Renamed feature_importances and permutation_importances methods to use singular names (feature_importance and permutation_importance) :pr:`883`
        * Updated ``automl`` default data splitter to train/validation split for large datasets :pr:`877`
        * Added open source license, update some repo metadata :pr:`887`
        * Removed dead code in ``_get_preprocessing_components`` :pr:`896`
    * Documentation Changes
        * Fix some typos and update the EvalML logo :pr:`872`
    * Testing Changes
        * Update the changelog check job to expect the new branching pattern for the deps update bot :pr:`836`
        * Check that all components output pandas datastructures, and can accept either pandas or numpy :pr:`853`
        * Replaced ``AutoClassificationSearch`` and ``AutoRegressionSearch`` with ``AutoMLSearch`` :pr:`871`


.. warning::

    **Breaking Changes**
        * Pipelines' static ``component_graph`` field must contain either ``ComponentBase`` subclasses or ``str``, instead of ``ComponentBase`` subclass instances :pr:`850`
        * Rename ``handle_component`` to ``handle_component_class``. Now standardizes to ``ComponentBase`` subclasses instead of ``ComponentBase`` subclass instances :pr:`850`
        * Renamed automl's ``cv`` argument to ``data_split`` :pr:`877`
        * Pipelines' and classifiers' ``feature_importances`` is renamed ``feature_importance``, ``graph_feature_importances`` is renamed ``graph_feature_importance`` :pr:`883`
        * Passing ``data_checks=None`` to automl search will not perform any data checks as opposed to default checks. :pr:`892`
        * Pipelines to search for in AutoML are now determined automatically, rather than using the statically-defined pipeline classes. :pr:`870`
        * Updated ``AutoSearchBase.get_pipelines`` to return an untrained pipeline instance, instead of one which happened to be trained on the final cross-validation fold :pr:`876`


**v0.10.0 May 29, 2020**
    * Enhancements
        * Added baseline models for classification and regression, add functionality to calculate baseline models before searching in AutoML :pr:`746`
        * Port over highly-null guardrail as a data check and define ``DefaultDataChecks`` and ``DisableDataChecks`` classes :pr:`745`
        * Update ``Tuner`` classes to work directly with pipeline parameters dicts instead of flat parameter lists :pr:`779`
        * Add Elastic Net as a pipeline option :pr:`812`
        * Added new Pipeline option ``ExtraTrees`` :pr:`790`
        * Added precicion-recall curve metrics and plot for binary classification problems in ``evalml.pipeline.graph_utils`` :pr:`794`
        * Update the default automl algorithm to search in batches, starting with default parameters for each pipeline and iterating from there :pr:`793`
        * Added ``AutoMLAlgorithm`` class and ``IterativeAlgorithm`` impl, separated from ``AutoSearchBase`` :pr:`793`
    * Fixes
        * Update pipeline ``score`` to return ``nan`` score for any objective which throws an exception during scoring :pr:`787`
        * Fixed bug introduced in :pr:`787` where binary classification metrics requiring predicted probabilities error in scoring :pr:`798`
        * CatBoost and XGBoost classifiers and regressors can no longer have a learning rate of 0 :pr:`795`
    * Changes
        * Cleanup pipeline ``score`` code, and cleanup codecov :pr:`711`
        * Remove ``pass`` for abstract methods for codecov :pr:`730`
        * Added __str__ for AutoSearch object :pr:`675`
        * Add util methods to graph ROC and confusion matrix :pr:`720`
        * Refactor ``AutoBase`` to ``AutoSearchBase`` :pr:`758`
        * Updated AutoBase with ``data_checks`` parameter, removed previous ``detect_label_leakage`` parameter, and added functionality to run data checks before search in AutoML :pr:`765`
        * Updated our logger to use Python's logging utils :pr:`763`
        * Refactor most of ``AutoSearchBase._do_iteration`` impl into ``AutoSearchBase._evaluate`` :pr:`762`
        * Port over all guardrails to use the new DataCheck API :pr:`789`
        * Expanded ``import_or_raise`` to catch all exceptions :pr:`759`
        * Adds RMSE, MSLE, RMSLE as standard metrics :pr:`788`
        * Don't allow ``Recall`` to be used as an objective for AutoML :pr:`784`
        * Removed feature selection from pipelines :pr:`819`
        * Update default estimator parameters to make automl search faster and more accurate :pr:`793`
    * Documentation Changes
        * Add instructions to freeze ``master`` on ``release.md`` :pr:`726`
        * Update release instructions with more details :pr:`727` :pr:`733`
        * Add objective base classes to API reference :pr:`736`
        * Fix components API to match other modules :pr:`747`
    * Testing Changes
        * Delete codecov yml, use codecov.io's default :pr:`732`
        * Added unit tests for fraud cost, lead scoring, and standard metric objectives :pr:`741`
        * Update codecov client :pr:`782`
        * Updated AutoBase __str__ test to include no parameters case :pr:`783`
        * Added unit tests for ``ExtraTrees`` pipeline :pr:`790`
        * If codecov fails to upload, fail build :pr:`810`
        * Updated Python version of dependency action :pr:`816`
        * Update the dependency update bot to use a suffix when creating branches :pr:`817`

.. warning::

    **Breaking Changes**
        * The ``detect_label_leakage`` parameter for AutoML classes has been removed and replaced by a ``data_checks`` parameter :pr:`765`
        * Moved ROC and confusion matrix methods from ``evalml.pipeline.plot_utils`` to ``evalml.pipeline.graph_utils`` :pr:`720`
        * ``Tuner`` classes require a pipeline hyperparameter range dict as an init arg instead of a space definition :pr:`779`
        * ``Tuner.propose`` and ``Tuner.add`` work directly with pipeline parameters dicts instead of flat parameter lists :pr:`779`
        * ``PipelineBase.hyperparameters`` and ``custom_hyperparameters`` use pipeline parameters dict format instead of being represented as a flat list :pr:`779`
        * All guardrail functions previously under ``evalml.guardrails.utils`` will be removed and replaced by data checks :pr:`789`
        * ``Recall`` disallowed as an objective for AutoML :pr:`784`
        * ``AutoSearchBase`` parameter ``tuner`` has been renamed to ``tuner_class`` :pr:`793`
        * ``AutoSearchBase`` parameter ``possible_pipelines`` and ``possible_model_families`` have been renamed to ``allowed_pipelines`` and ``allowed_model_families`` :pr:`793`


**v0.9.0 Apr. 27, 2020**
    * Enhancements
        * Added ``Accuracy`` as an standard objective :pr:`624`
        * Added verbose parameter to load_fraud :pr:`560`
        * Added Balanced Accuracy metric for binary, multiclass :pr:`612` :pr:`661`
        * Added XGBoost regressor and XGBoost regression pipeline :pr:`666`
        * Added ``Accuracy`` metric for multiclass :pr:`672`
        * Added objective name in ``AutoBase.describe_pipeline`` :pr:`686`
        * Added ``DataCheck`` and ``DataChecks``, ``Message`` classes and relevant subclasses :pr:`739`
    * Fixes
        * Removed direct access to ``cls.component_graph`` :pr:`595`
        * Add testing files to .gitignore :pr:`625`
        * Remove circular dependencies from ``Makefile`` :pr:`637`
        * Add error case for ``normalize_confusion_matrix()`` :pr:`640`
        * Fixed ``XGBoostClassifier`` and ``XGBoostRegressor`` bug with feature names that contain [, ], or < :pr:`659`
        * Update ``make_pipeline_graph`` to not accidentally create empty file when testing if path is valid :pr:`649`
        * Fix pip installation warning about docsutils version, from boto dependency :pr:`664`
        * Removed zero division warning for F1/precision/recall metrics :pr:`671`
        * Fixed ``summary`` for pipelines without estimators :pr:`707`
    * Changes
        * Updated default objective for binary/multiclass classification to log loss :pr:`613`
        * Created classification and regression pipeline subclasses and removed objective as an attribute of pipeline classes :pr:`405`
        * Changed the output of ``score`` to return one dictionary :pr:`429`
        * Created binary and multiclass objective subclasses :pr:`504`
        * Updated objectives API :pr:`445`
        * Removed call to ``get_plot_data`` from AutoML :pr:`615`
        * Set ``raise_error`` to default to True for AutoML classes :pr:`638`
        * Remove unnecessary "u" prefixes on some unicode strings :pr:`641`
        * Changed one-hot encoder to return uint8 dtypes instead of ints :pr:`653`
        * Pipeline ``_name`` field changed to ``custom_name`` :pr:`650`
        * Removed ``graphs.py`` and moved methods into ``PipelineBase`` :pr:`657`, :pr:`665`
        * Remove s3fs as a dev dependency :pr:`664`
        * Changed requirements-parser to be a core dependency :pr:`673`
        * Replace ``supported_problem_types`` field on pipelines with ``problem_type`` attribute on base classes :pr:`678`
        * Changed AutoML to only show best results for a given pipeline template in ``rankings``, added ``full_rankings`` property to show all :pr:`682`
        * Update ``ModelFamily`` values: don't list xgboost/catboost as classifiers now that we have regression pipelines for them :pr:`677`
        * Changed AutoML's ``describe_pipeline`` to get problem type from pipeline instead :pr:`685`
        * Standardize ``import_or_raise`` error messages :pr:`683`
        * Updated argument order of objectives to align with sklearn's :pr:`698`
        * Renamed ``pipeline.feature_importance_graph`` to ``pipeline.graph_feature_importances`` :pr:`700`
        * Moved ROC and confusion matrix methods to ``evalml.pipelines.plot_utils`` :pr:`704`
        * Renamed ``MultiClassificationObjective`` to ``MulticlassClassificationObjective``, to align with pipeline naming scheme :pr:`715`
    * Documentation Changes
        * Fixed some sphinx warnings :pr:`593`
        * Fixed docstring for ``AutoClassificationSearch`` with correct command :pr:`599`
        * Limit readthedocs formats to pdf, not htmlzip and epub :pr:`594` :pr:`600`
        * Clean up objectives API documentation :pr:`605`
        * Fixed function on Exploring search results page :pr:`604`
        * Update release process doc :pr:`567`
        * ``AutoClassificationSearch`` and ``AutoRegressionSearch`` show inherited methods in API reference :pr:`651`
        * Fixed improperly formatted code in breaking changes for changelog :pr:`655`
        * Added configuration to treat Sphinx warnings as errors :pr:`660`
        * Removed separate plotting section for pipelines in API reference :pr:`657`, :pr:`665`
        * Have leads example notebook load S3 files using https, so we can delete s3fs dev dependency :pr:`664`
        * Categorized components in API reference and added descriptions for each category :pr:`663`
        * Fixed Sphinx warnings about ``BalancedAccuracy`` objective :pr:`669`
        * Updated API reference to include missing components and clean up pipeline docstrings :pr:`689`
        * Reorganize API ref, and clarify pipeline sub-titles :pr:`688`
        * Add and update preprocessing utils in API reference :pr:`687`
        * Added inheritance diagrams to API reference :pr:`695`
        * Documented which default objective AutoML optimizes for :pr:`699`
        * Create seperate install page :pr:`701`
        * Include more utils in API ref, like ``import_or_raise`` :pr:`704`
        * Add more color to pipeline documentation :pr:`705`
    * Testing Changes
        * Matched install commands of ``check_latest_dependencies`` test and it's GitHub action :pr:`578`
        * Added Github app to auto assign PR author as assignee :pr:`477`
        * Removed unneeded conda installation of xgboost in windows checkin tests :pr:`618`
        * Update graph tests to always use tmpfile dir :pr:`649`
        * Changelog checkin test workaround for release PRs: If 'future release' section is empty of PR refs, pass check :pr:`658`
        * Add changelog checkin test exception for ``dep-update`` branch :pr:`723`

.. warning::

    **Breaking Changes**

    * Pipelines will now no longer take an objective parameter during instantiation, and will no longer have an objective attribute.
    * ``fit()`` and ``predict()`` now use an optional ``objective`` parameter, which is only used in binary classification pipelines to fit for a specific objective.
    * ``score()`` will now use a required ``objectives`` parameter that is used to determine all the objectives to score on. This differs from the previous behavior, where the pipeline's objective was scored on regardless.
    * ``score()`` will now return one dictionary of all objective scores.
    * ``ROC`` and ``ConfusionMatrix`` plot methods via ``Auto(*).plot`` have been removed by :pr:`615` and are replaced by ``roc_curve`` and ``confusion_matrix`` in ``evamlm.pipelines.plot_utils`` in :pr:`704`
    * ``normalize_confusion_matrix`` has been moved to ``evalml.pipelines.plot_utils`` :pr:`704`
    * Pipelines ``_name`` field changed to ``custom_name``
    * Pipelines ``supported_problem_types`` field is removed because it is no longer necessary :pr:`678`
    * Updated argument order of objectives' ``objective_function`` to align with sklearn :pr:`698`
    * ``pipeline.feature_importance_graph`` has been renamed to ``pipeline.graph_feature_importances`` in :pr:`700`
    * Removed unsupported ``MSLE`` objective :pr:`704`


**v0.8.0 Apr. 1, 2020**
    * Enhancements
        * Add normalization option and information to confusion matrix :pr:`484`
        * Add util function to drop rows with NaN values :pr:`487`
        * Renamed ``PipelineBase.name`` as ``PipelineBase.summary`` and redefined ``PipelineBase.name`` as class property :pr:`491`
        * Added access to parameters in Pipelines with ``PipelineBase.parameters`` (used to be return of ``PipelineBase.describe``) :pr:`501`
        * Added ``fill_value`` parameter for ``SimpleImputer`` :pr:`509`
        * Added functionality to override component hyperparameters and made pipelines take hyperparemeters from components :pr:`516`
        * Allow ``numpy.random.RandomState`` for random_state parameters :pr:`556`
    * Fixes
        * Removed unused dependency ``matplotlib``, and move ``category_encoders`` to test reqs :pr:`572`
    * Changes
        * Undo version cap in XGBoost placed in :pr:`402` and allowed all released of XGBoost :pr:`407`
        * Support pandas 1.0.0 :pr:`486`
        * Made all references to the logger static :pr:`503`
        * Refactored ``model_type`` parameter for components and pipelines to ``model_family`` :pr:`507`
        * Refactored ``problem_types`` for pipelines and components into ``supported_problem_types`` :pr:`515`
        * Moved ``pipelines/utils.save_pipeline`` and ``pipelines/utils.load_pipeline`` to ``PipelineBase.save`` and ``PipelineBase.load`` :pr:`526`
        * Limit number of categories encoded by ``OneHotEncoder`` :pr:`517`
    * Documentation Changes
        * Updated API reference to remove ``PipelinePlot`` and added moved ``PipelineBase`` plotting methods :pr:`483`
        * Add code style and github issue guides :pr:`463` :pr:`512`
        * Updated API reference for to surface class variables for pipelines and components :pr:`537`
        * Fixed README documentation link :pr:`535`
        * Unhid PR references in changelog :pr:`656`
    * Testing Changes
        * Added automated dependency check PR :pr:`482`, :pr:`505`
        * Updated automated dependency check comment :pr:`497`
        * Have build_docs job use python executor, so that env vars are set properly :pr:`547`
        * Added simple test to make sure ``OneHotEncoder``'s top_n works with large number of categories :pr:`552`
        * Run windows unit tests on PRs :pr:`557`


.. warning::

    **Breaking Changes**

    * ``AutoClassificationSearch`` and ``AutoRegressionSearch``'s ``model_types`` parameter has been refactored into ``allowed_model_families``
    * ``ModelTypes`` enum has been changed to ``ModelFamily``
    * Components and Pipelines now have a ``model_family`` field instead of ``model_type``
    * ``get_pipelines`` utility function now accepts ``model_families`` as an argument instead of ``model_types``
    * ``PipelineBase.name`` no longer returns structure of pipeline and has been replaced by ``PipelineBase.summary``
    * ``PipelineBase.problem_types`` and ``Estimator.problem_types`` has been renamed to ``supported_problem_types``
    * ``pipelines/utils.save_pipeline`` and ``pipelines/utils.load_pipeline`` moved to ``PipelineBase.save`` and ``PipelineBase.load``


**v0.7.0 Mar. 9, 2020**
    * Enhancements
        * Added emacs buffers to .gitignore :pr:`350`
        * Add CatBoost (gradient-boosted trees) classification and regression components and pipelines :pr:`247`
        * Added Tuner abstract base class :pr:`351`
        * Added ``n_jobs`` as parameter for ``AutoClassificationSearch`` and ``AutoRegressionSearch`` :pr:`403`
        * Changed colors of confusion matrix to shades of blue and updated axis order to match scikit-learn's :pr:`426`
        * Added ``PipelineBase`` ``.graph`` and ``.feature_importance_graph`` methods, moved from previous location :pr:`423`
        * Added support for python 3.8 :pr:`462`
    * Fixes
        * Fixed ROC and confusion matrix plots not being calculated if user passed own additional_objectives :pr:`276`
        * Fixed ReadtheDocs ``FileNotFoundError`` exception for fraud dataset :pr:`439`
    * Changes
        * Added ``n_estimators`` as a tunable parameter for XGBoost :pr:`307`
        * Remove unused parameter ``ObjectiveBase.fit_needs_proba`` :pr:`320`
        * Remove extraneous parameter ``component_type`` from all components :pr:`361`
        * Remove unused ``rankings.csv`` file :pr:`397`
        * Downloaded demo and test datasets so unit tests can run offline :pr:`408`
        * Remove ``_needs_fitting`` attribute from Components :pr:`398`
        * Changed plot.feature_importance to show only non-zero feature importances by default, added optional parameter to show all :pr:`413`
        * Refactored ``PipelineBase`` to take in parameter dictionary and moved pipeline metadata to class attribute :pr:`421`
        * Dropped support for Python 3.5 :pr:`438`
        * Removed unused ``apply.py`` file :pr:`449`
        * Clean up ``requirements.txt`` to remove unused deps :pr:`451`
        * Support installation without all required dependencies :pr:`459`
    * Documentation Changes
        * Update release.md with instructions to release to internal license key :pr:`354`
    * Testing Changes
        * Added tests for utils (and moved current utils to gen_utils) :pr:`297`
        * Moved XGBoost install into it's own separate step on Windows using Conda :pr:`313`
        * Rewind pandas version to before 1.0.0, to diagnose test failures for that version :pr:`325`
        * Added dependency update checkin test :pr:`324`
        * Rewind XGBoost version to before 1.0.0 to diagnose test failures for that version :pr:`402`
        * Update dependency check to use a whitelist :pr:`417`
        * Update unit test jobs to not install dev deps :pr:`455`

.. warning::

    **Breaking Changes**

    * Python 3.5 will not be actively supported.

**v0.6.0 Dec. 16, 2019**
    * Enhancements
        * Added ability to create a plot of feature importances :pr:`133`
        * Add early stopping to AutoML using patience and tolerance parameters :pr:`241`
        * Added ROC and confusion matrix metrics and plot for classification problems and introduce PipelineSearchPlots class :pr:`242`
        * Enhanced AutoML results with search order :pr:`260`
        * Added utility function to show system and environment information :pr:`300`
    * Fixes
        * Lower botocore requirement :pr:`235`
        * Fixed decision_function calculation for ``FraudCost`` objective :pr:`254`
        * Fixed return value of ``Recall`` metrics :pr:`264`
        * Components return ``self`` on fit :pr:`289`
    * Changes
        * Renamed automl classes to ``AutoRegressionSearch`` and ``AutoClassificationSearch`` :pr:`287`
        * Updating demo datasets to retain column names :pr:`223`
        * Moving pipeline visualization to ``PipelinePlot`` class :pr:`228`
        * Standarizing inputs as ``pd.Dataframe`` / ``pd.Series`` :pr:`130`
        * Enforcing that pipelines must have an estimator as last component :pr:`277`
        * Added ``ipywidgets`` as a dependency in ``requirements.txt`` :pr:`278`
        * Added Random and Grid Search Tuners :pr:`240`
    * Documentation Changes
        * Adding class properties to API reference :pr:`244`
        * Fix and filter FutureWarnings from scikit-learn :pr:`249`, :pr:`257`
        * Adding Linear Regression to API reference and cleaning up some Sphinx warnings :pr:`227`
    * Testing Changes
        * Added support for testing on Windows with CircleCI :pr:`226`
        * Added support for doctests :pr:`233`

.. warning::

    **Breaking Changes**

    * The ``fit()`` method for ``AutoClassifier`` and ``AutoRegressor`` has been renamed to ``search()``.
    * ``AutoClassifier`` has been renamed to ``AutoClassificationSearch``
    * ``AutoRegressor`` has been renamed to ``AutoRegressionSearch``
    * ``AutoClassificationSearch.results`` and ``AutoRegressionSearch.results`` now is a dictionary with ``pipeline_results`` and ``search_order`` keys. ``pipeline_results`` can be used to access a dictionary that is identical to the old ``.results`` dictionary. Whereas, ``search_order`` returns a list of the search order in terms of ``pipeline_id``.
    * Pipelines now require an estimator as the last component in ``component_list``. Slicing pipelines now throws an ``NotImplementedError`` to avoid returning pipelines without an estimator.

**v0.5.2 Nov. 18, 2019**
    * Enhancements
        * Adding basic pipeline structure visualization :pr:`211`
    * Documentation Changes
        * Added notebooks to build process :pr:`212`

**v0.5.1 Nov. 15, 2019**
    * Enhancements
        * Added basic outlier detection guardrail :pr:`151`
        * Added basic ID column guardrail :pr:`135`
        * Added support for unlimited pipelines with a ``max_time`` limit :pr:`70`
        * Updated .readthedocs.yaml to successfully build :pr:`188`
    * Fixes
        * Removed MSLE from default additional objectives :pr:`203`
        * Fixed ``random_state`` passed in pipelines :pr:`204`
        * Fixed slow down in RFRegressor :pr:`206`
    * Changes
        * Pulled information for describe_pipeline from pipeline's new describe method :pr:`190`
        * Refactored pipelines :pr:`108`
        * Removed guardrails from Auto(*) :pr:`202`, :pr:`208`
    * Documentation Changes
        * Updated documentation to show ``max_time`` enhancements :pr:`189`
        * Updated release instructions for RTD :pr:`193`
        * Added notebooks to build process :pr:`212`
        * Added contributing instructions :pr:`213`
        * Added new content :pr:`222`

**v0.5.0 Oct. 29, 2019**
    * Enhancements
        * Added basic one hot encoding :pr:`73`
        * Use enums for model_type :pr:`110`
        * Support for splitting regression datasets :pr:`112`
        * Auto-infer multiclass classification :pr:`99`
        * Added support for other units in ``max_time`` :pr:`125`
        * Detect highly null columns :pr:`121`
        * Added additional regression objectives :pr:`100`
        * Show an interactive iteration vs. score plot when using fit() :pr:`134`
    * Fixes
        * Reordered ``describe_pipeline`` :pr:`94`
        * Added type check for ``model_type`` :pr:`109`
        * Fixed ``s`` units when setting string ``max_time`` :pr:`132`
        * Fix objectives not appearing in API documentation :pr:`150`
    * Changes
        * Reorganized tests :pr:`93`
        * Moved logging to its own module :pr:`119`
        * Show progress bar history :pr:`111`
        * Using ``cloudpickle`` instead of pickle to allow unloading of custom objectives :pr:`113`
        * Removed render.py :pr:`154`
    * Documentation Changes
        * Update release instructions :pr:`140`
        * Include additional_objectives parameter :pr:`124`
        * Added Changelog :pr:`136`
    * Testing Changes
        * Code coverage :pr:`90`
        * Added CircleCI tests for other Python versions :pr:`104`
        * Added doc notebooks as tests :pr:`139`
        * Test metadata for CircleCI and 2 core parallelism :pr:`137`

**v0.4.1 Sep. 16, 2019**
    * Enhancements
        * Added AutoML for classification and regressor using Autobase and Skopt :pr:`7` :pr:`9`
        * Implemented standard classification and regression metrics :pr:`7`
        * Added logistic regression, random forest, and XGBoost pipelines :pr:`7`
        * Implemented support for custom objectives :pr:`15`
        * Feature importance for pipelines :pr:`18`
        * Serialization for pipelines :pr:`19`
        * Allow fitting on objectives for optimal threshold :pr:`27`
        * Added detect label leakage :pr:`31`
        * Implemented callbacks :pr:`42`
        * Allow for multiclass classification :pr:`21`
        * Added support for additional objectives :pr:`79`
    * Fixes
        * Fixed feature selection in pipelines :pr:`13`
        * Made ``random_seed`` usage consistent :pr:`45`
    * Documentation Changes
        * Documentation Changes
        * Added docstrings :pr:`6`
        * Created notebooks for docs :pr:`6`
        * Initialized readthedocs EvalML :pr:`6`
        * Added favicon :pr:`38`
    * Testing Changes
        * Added testing for loading data :pr:`39`

**v0.2.0 Aug. 13, 2019**
    * Enhancements
        * Created fraud detection objective :pr:`4`

**v0.1.0 July. 31, 2019**
    * *First Release*
    * Enhancements
        * Added lead scoring objecitve :pr:`1`
        * Added basic classifier :pr:`1`
    * Documentation Changes
        * Initialized Sphinx for docs :pr:`1`<|MERGE_RESOLUTION|>--- conflicted
+++ resolved
@@ -12,11 +12,8 @@
         * Added section on conda to the contributing guide :pr:`1771`
         * Updated release process to reflect freezing `main` before perf tests :pr:`1787`
         * Moving some prs to the right section of the release notes :pr:`1789`
-<<<<<<< HEAD
+        * Tweak README.md. :pr:`1800`
         * Fixed back arrow on install page docs :pr:`1795`
-=======
-        * Tweak README.md. :pr:`1800`
->>>>>>> e99b4604
 
 **v0.18.1 Feb. 1, 2021**
     * Enhancements
