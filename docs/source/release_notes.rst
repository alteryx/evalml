﻿Release Notes
-------------

**Future Releases**
    * Enhancements
<<<<<<< HEAD
        * Replaced ``pipeline_parameters`` and ``custom_hyperparameters`` with ``search_parameters`` in ``AutoMLSearch`` :pr:`3373`, :pr:`3427`
=======
        * Added ``TimeSeriesRegularizer`` to smooth uninferrable date ranges for time series problems :pr:`3376`
>>>>>>> 40b7e34d
    * Fixes
    * Changes
    * Documentation Changes
    * Testing Changes

.. warning::

    **Breaking Changes**
        * Replaced ``pipeline_parameters`` and ``custom_hyperparameters`` with ``search_parameters`` in ``AutoMLSearch`` :pr:`3373`

**v0.49.0 Mar. 31, 2022**
    * Enhancements
        * Added ``use_covariates`` parameter to ``ARIMARegressor`` :pr:`3407`
        * ``AutoMLSearch`` will set ``use_covariates`` to ``False`` for ARIMA when dataset is large :pr:`3407`
        * Add ability to retrieve logical types to a component in the graph via ``get_component_input_logical_types`` :pr:`3428`
        * Add ability to get logical types passed to the last component via ``last_component_input_logical_types`` :pr:`3428`
    * Fixes
        * Fix ``DefaultAlgorithm`` not handling Email and URL features :pr:`3419`
        * Fix conda build after PR `3407` :pr:`3429`
    * Changes
        * Moved model understanding metrics from ``graph.py`` into a separate file :pr:`3417`
        * Unpin ``click`` dependency :pr:`3420`
        * For ``IterativeAlgorithm``, put time series algorithms first :pr:`3407`
        * Use ``prophet-prebuilt`` to install prophet in extras :pr:`3407` 

.. warning::

    **Breaking Changes**
        * Moved model understanding metrics from ``graph.py`` to ``metrics.py`` :pr:`3417`


**v0.48.0 Mar. 25, 2022**
    * Enhancements
        * Replaced ``pipeline_parameters`` and ``custom_hyperparameters`` with ``search_parameters`` in ``AutoMLSearch`` :pr:`3373`
        * Add support for oversampling in time series classification problems :pr:`3387`
    * Fixes
        * Fixed ``TimeSeriesFeaturizer`` to make it deterministic when creating and choosing columns :pr:`3384`
        * Fixed bug where Email/URL features with missing values would cause the imputer to error out :pr:`3388`
        * Simplified internal ``AutoMLSearch`` API to rely on ``search_parameters`` :pr:`3373`
    * Changes
        * Update maintainers to add Frank :pr:`3382`
        * Allow woodwork version 0.14.0 to be installed :pr:`3381`
        * Moved partial dependence functions from ``graph.py`` to a separate file :pr:`3404`
        * Pin ``click`` at ``8.0.4`` due to incompatibility with ``black`` :pr:`3413`
    * Documentation Changes
        * Added automl user guide section covering search algorithms :pr:`3394`
        * Updated broken links and automated broken link detection :pr:`3398`
        * Upgraded nbconvert :pr:`3402`, :pr:`3411`
    * Testing Changes
        * Updated scheduled workflows to only run on Alteryx owned repos (:pr:`3395`)
        * Exclude documentation versions other than latest from broken link check :pr:`3401`

.. warning::

    **Breaking Changes**
        * Moved partial dependence functions from ``graph.py`` to ``partial_dependence.py`` :pr:`3404`


**v0.47.0 Mar. 16, 2022**
    * Enhancements
        * Added ``TimeSeriesFeaturizer`` into ARIMA-based pipelines :pr:`3313`
        * Added caching capability for ensemble training during ``AutoMLSearch`` :pr:`3257`
        * Added new error code for zero unique values in ``NoVarianceDataCheck`` :pr:`3372`
    * Fixes
        * Fixed ``get_pipelines`` to reset pipeline threshold for binary cases :pr:`3360`
    * Changes
        * Update maintainers :pr:`3365`
        * Revert pandas 1.3.0 compatibility patch :pr:`3378`
    * Documentation Changes
        * Fixed documentation links to point to correct pages :pr:`3358`
    * Testing Changes
        * Checkout main branch in build_conda_pkg job :pr:`3375`

**v0.46.0 Mar. 03, 2022**
    * Enhancements
        * Added ``test_size`` parameter to ``ClassImbalanceDataCheck`` :pr:`3341`
        * Make target optional for ``NoVarianceDataCheck`` :pr:`3339`
    * Changes
        * Removed ``python_version<3.9`` environment marker from sktime dependency :pr:`3332`
        * Updated ``DatetimeFormatDataCheck`` to return all messages and not return early if NaNs are detected :pr:`3354`
    * Documentation Changes
        * Added in-line tabs and copy-paste functionality to documentation, overhauled Install page :pr:`3353`

**v0.45.0 Feb. 17, 2022**
    * Enhancements
        * Added support for pandas >= 1.4.0 :pr:`3324`
        * Standardized feature importance for estimators :pr:`3305`
        * Replaced usage of private method with Woodwork's public ``get_subset_schema`` method :pr:`3325`
    * Changes
        * Added an ``is_cv`` property to the datasplitters used :pr:`3297`
        * Changed SimpleImputer to ignore Natural Language columns :pr:`3324`
        * Added drop NaN component to some time series pipelines :pr:`3310`
    * Documentation Changes
        * Update README.md with Alteryx link (:pr:`3319`)
        * Added formatting to the AutoML user guide to shorten result outputs :pr:`3328`
    * Testing Changes
        * Add auto approve dependency workflow schedule for every 30 mins :pr:`3312`

**v0.44.0 Feb. 04, 2022**
    * Enhancements
        * Updated ``DefaultAlgorithm`` to also limit estimator usage for long-running multiclass problems :pr:`3099`
        * Added ``make_pipeline_from_data_check_output()`` utility method :pr:`3277`
        * Updated ``AutoMLSearch`` to use ``DefaultAlgorithm`` as the default automl algorithm :pr:`3261`, :pr:`3304`
        * Added more specific data check errors to ``DatetimeFormatDataCheck`` :pr:`3288`
        * Added ``features`` as a parameter for ``AutoMLSearch`` and add ``DFSTransformer`` to pipelines when ``features`` are present :pr:`3309`
    * Fixes
        * Updated the binary classification pipeline's ``optimize_thresholds`` method to use Nelder-Mead :pr:`3280`
        * Fixed bug where feature importance on time series pipelines only showed 0 for time index :pr:`3285`
    * Changes
        * Removed ``DateTimeNaNDataCheck`` and ``NaturalLanguageNaNDataCheck`` in favor of ``NullDataCheck`` :pr:`3260`
        * Drop support for Python 3.7 :pr:`3291`
        * Updated minimum version of ``woodwork`` to ``v0.12.0`` :pr:`3290`
    * Documentation Changes
        * Update documentation and docstring for `validate_holdout_datasets` for time series problems :pr:`3278`
        * Fixed mistake in documentation where wrong objective was used for calculating percent-better-than-baseline :pr:`3285`


.. warning::

    **Breaking Changes**
        * Removed ``DateTimeNaNDataCheck`` and ``NaturalLanguageNaNDataCheck`` in favor of ``NullDataCheck`` :pr:`3260`
        * Dropped support for Python 3.7 :pr:`3291`


**v0.43.0 Jan. 25, 2022**
    * Enhancements
        * Updated new ``NullDataCheck`` to return a warning and suggest an action to impute columns with null values :pr:`3197`
        * Updated ``make_pipeline_from_actions`` to handle null column imputation :pr:`3237`
        * Updated data check actions API to return options instead of actions and add functionality to suggest and take action on columns with null values :pr:`3182`
    * Fixes
        * Fixed categorical data leaking into non-categorical sub-pipelines in ``DefaultAlgorithm`` :pr:`3209`
        * Fixed Python 3.9 installation for prophet by updating ``pmdarima`` version in requirements :pr:`3268`
        * Allowed DateTime columns to pass through PerColumnImputer without breaking :pr:`3267`
    * Changes
        * Updated ``DataCheck`` ``validate()`` output to return a dictionary instead of list for actions :pr:`3142`
        * Updated ``DataCheck`` ``validate()`` API to use the new ``DataCheckActionOption`` class instead of ``DataCheckAction`` :pr:`3152`
        * Uncapped numba version and removed it from requirements :pr:`3263`
        * Renamed ``HighlyNullDataCheck`` to ``NullDataCheck`` :pr:`3197`
        * Updated data check ``validate()`` output to return a list of warnings and errors instead of a dictionary :pr:`3244`
        * Capped ``pandas`` at < 1.4.0 :pr:`3274`
    * Testing Changes
        * Bumped minimum ``IPython`` version to 7.16.3 in ``test-requirements.txt`` based on dependabot feedback :pr:`3269`

.. warning::

    **Breaking Changes**
        * Renamed ``HighlyNullDataCheck`` to ``NullDataCheck`` :pr:`3197`
        * Updated data check ``validate()`` output to return a list of warnings and errors instead of a dictionary. See the Data Check or Data Check Actions pages (under User Guide) for examples. :pr:`3244`
        * Removed ``impute_all`` and ``default_impute_strategy`` parameters from the ``PerColumnImputer`` :pr:`3267`
        * Updated ``PerColumnImputer`` such that columns not specified in ``impute_strategies`` dict will not be imputed anymore :pr:`3267`


**v0.42.0 Jan. 18, 2022**
    * Enhancements
        * Required the separation of training and test data by ``gap`` + 1 units to be verified by ``time_index`` for time series problems :pr:`3208`
        * Added support for boolean features for ``ARIMARegressor`` :pr:`3187`
        * Updated dependency bot workflow to remove outdated description and add new configuration to delete branches automatically :pr:`3212`
        * Added ``n_obs`` and ``n_splits`` to ``TimeSeriesParametersDataCheck`` error details :pr:`3246`
    * Fixes
        * Fixed classification pipelines to only accept target data with the appropriate number of classes :pr:`3185`
        * Added support for time series in ``DefaultAlgorithm`` :pr:`3177`
        * Standardized names of featurization components :pr:`3192`
        * Removed empty cell in text_input.ipynb :pr:`3234`
        * Removed potential prediction explanations failure when pipelines predicted a class with probability 1 :pr:`3221`
        * Dropped NaNs before partial dependence grid generation :pr:`3235`
        * Allowed prediction explanations to be json-serializable :pr:`3262`
        * Fixed bug where ``InvalidTargetDataCheck`` would not check time series regression targets :pr:`3251`
        * Fixed bug in ``are_datasets_separated_by_gap_time_index`` :pr:`3256`
    * Changes
        * Raised lowest compatible numpy version to 1.21.0 to address security concerns :pr:`3207`
        * Changed the default objective to ``MedianAE`` from ``R2`` for time series regression :pr:`3205`
        * Removed all-nan Unknown to Double logical conversion in ``infer_feature_types`` :pr:`3196`
        * Checking the validity of holdout data for time series problems can be performed by calling ``pipelines.utils.validate_holdout_datasets`` prior to calling ``predict`` :pr:`3208`
    * Testing Changes
        * Update auto approve workflow trigger and delete branch after merge :pr:`3265`

.. warning::

    **Breaking Changes**
        * Renamed ``DateTime Featurizer Component`` to ``DateTime Featurizer`` and ``Natural Language Featurization Component`` to ``Natural Language Featurizer`` :pr:`3192`



**v0.41.0 Jan. 06, 2022**
    * Enhancements
        * Added string support for DataCheckActionCode :pr:`3167`
        * Added ``DataCheckActionOption`` class :pr:`3134`
        * Add issue templates for bugs, feature requests and documentation improvements for GitHub :pr:`3199`
    * Fixes
        * Fix bug where prediction explanations ``class_name`` was shown as float for boolean targets :pr:`3179`
        * Fixed bug in nightly linux tests :pr:`3189`
    * Changes
        * Removed usage of scikit-learn's ``LabelEncoder`` in favor of ours :pr:`3161`
        * Removed nullable types checking from ``infer_feature_types`` :pr:`3156`
        * Fixed ``mean_cv_data`` and ``validation_score`` values in AutoMLSearch.rankings to reflect cv score or ``NaN`` when appropriate :pr:`3162`
    * Documentation Changes
    * Testing Changes
        * Updated tests to use new pipeline API instead of defining custom pipeline classes :pr:`3172`
        * Add workflow to auto-merge dependency PRs if status checks pass :pr:`3184`

**v0.40.0 Dec. 22, 2021**
    * Enhancements
        * Added ``TimeSeriesSplittingDataCheck`` to ``DefaultDataChecks`` to verify adequate class representation in time series classification problems :pr:`3141`
        * Added the ability to accept serialized features and skip computation in ``DFSTransformer`` :pr:`3106`
        * Added support for known-in-advance features :pr:`3149`
        * Added Holt-Winters ``ExponentialSmoothingRegressor`` for time series regression problems :pr:`3157`
        * Required the separation of training and test data by ``gap`` + 1 units to be verified by ``time_index`` for time series problems :pr:`3160`
    * Fixes
        * Fixed error caused when tuning threshold for time series binary classification :pr:`3140`
    * Changes
        * ``TimeSeriesParametersDataCheck`` was added to ``DefaultDataChecks`` for time series problems :pr:`3139`
        * Renamed ``date_index`` to ``time_index`` in ``problem_configuration`` for time series problems :pr:`3137`
        * Updated ``nlp-primitives`` minimum version to 2.1.0 :pr:`3166`
        * Updated minimum version of ``woodwork`` to v0.11.0 :pr:`3171`
        * Revert `3160` until uninferrable frequency can be addressed earlier in the process :pr:`3198`
    * Documentation Changes
        * Added comments to provide clarity on doctests :pr:`3155`
    * Testing Changes
        * Parameterized tests in ``test_datasets.py`` :pr:`3145`

.. warning::

    **Breaking Changes**
        * Renamed ``date_index`` to ``time_index`` in ``problem_configuration`` for time series problems :pr:`3137`


**v0.39.0 Dec. 9, 2021**
    * Enhancements
        * Renamed ``DelayedFeatureTransformer`` to ``TimeSeriesFeaturizer`` and enhanced it to compute rolling features :pr:`3028`
        * Added ability to impute only specific columns in ``PerColumnImputer`` :pr:`3123`
        * Added ``TimeSeriesParametersDataCheck`` to verify the time series parameters are valid given the number of splits in cross validation :pr:`3111`
    * Fixes
        * Default parameters for ``RFRegressorSelectFromModel`` and ``RFClassifierSelectFromModel`` has been fixed to avoid selecting all features :pr:`3110`
    * Changes
        * Removed reliance on a datetime index for ``ARIMARegressor`` and ``ProphetRegressor`` :pr:`3104`
        * Included target leakage check when fitting ``ARIMARegressor`` to account for the lack of ``TimeSeriesFeaturizer`` in ``ARIMARegressor`` based pipelines :pr:`3104`
        * Cleaned up and refactored ``InvalidTargetDataCheck`` implementation and docstring :pr:`3122`
        * Removed indices information from the output of ``HighlyNullDataCheck``'s ``validate()`` method :pr:`3092`
        * Added ``ReplaceNullableTypes`` component to prepare for handling pandas nullable types. :pr:`3090`
        * Updated ``make_pipeline`` for handling pandas nullable types in preprocessing pipeline. :pr:`3129`
        * Removed unused ``EnsembleMissingPipelinesError`` exception definition :pr:`3131`
    * Documentation Changes
    * Testing Changes
        * Refactored tests to avoid using ``importorskip`` :pr:`3126`
        * Added ``skip_during_conda`` test marker to skip tests that are not supposed to run during conda build :pr:`3127`
        * Added ``skip_if_39`` test marker to skip tests that are not supposed to run during python 3.9 :pr:`3133`

.. warning::

    **Breaking Changes**
        * Renamed ``DelayedFeatureTransformer`` to ``TimeSeriesFeaturizer`` :pr:`3028`
        * ``ProphetRegressor`` now requires a datetime column in ``X`` represented by the ``date_index`` parameter :pr:`3104`
        * Renamed module ``evalml.data_checks.invalid_target_data_check`` to ``evalml.data_checks.invalid_targets_data_check`` :pr:`3122`
        * Removed unused ``EnsembleMissingPipelinesError`` exception definition :pr:`3131`


**v0.38.0 Nov. 27, 2021**
    * Enhancements
        * Added ``data_check_name`` attribute to the data check action class :pr:`3034`
        * Added ``NumWords`` and ``NumCharacters`` primitives to ``TextFeaturizer`` and renamed ``TextFeaturizer` to ``NaturalLanguageFeaturizer`` :pr:`3030`
        * Added support for ``scikit-learn > 1.0.0`` :pr:`3051`
        * Required the ``date_index`` parameter to be specified for time series problems  in ``AutoMLSearch`` :pr:`3041`
        * Allowed time series pipelines to predict on test datasets whose length is less than or equal to the ``forecast_horizon``. Also allowed the test set index to start at 0. :pr:`3071`
        * Enabled time series pipeline to predict on data with features that are not known-in-advanced :pr:`3094`
    * Fixes
        * Added in error message when fit and predict/predict_proba data types are different :pr:`3036`
        * Fixed bug where ensembling components could not get converted to JSON format :pr:`3049`
        * Fixed bug where components with tuned integer hyperparameters could not get converted to JSON format :pr:`3049`
        * Fixed bug where force plots were not displaying correct feature values :pr:`3044`
        * Included confusion matrix at the pipeline threshold for ``find_confusion_matrix_per_threshold`` :pr:`3080`
        * Fixed bug where One Hot Encoder would error out if a non-categorical feature had a missing value :pr:`3083`
        * Fixed bug where features created from categorical columns by ``Delayed Feature Transformer`` would be inferred as categorical :pr:`3083`
    * Changes
        * Delete ``predict_uses_y`` estimator attribute :pr:`3069`
        * Change ``DateTimeFeaturizer`` to use corresponding Featuretools primitives :pr:`3081`
        * Updated ``TargetDistributionDataCheck`` to return metadata details as floats rather strings :pr:`3085`
        * Removed dependency on ``psutil`` package :pr:`3093`
    * Documentation Changes
        * Updated docs to use data check action methods rather than manually cleaning data :pr:`3050`
    * Testing Changes
        * Updated integration tests to use ``make_pipeline_from_actions`` instead of private method :pr:`3047`


.. warning::

    **Breaking Changes**
        * Added ``data_check_name`` attribute to the data check action class :pr:`3034`
        * Renamed ``TextFeaturizer` to ``NaturalLanguageFeaturizer`` :pr:`3030`
        * Updated the ``Pipeline.graph_json`` function to return a dictionary of "from" and "to" edges instead of tuples :pr:`3049`
        * Delete ``predict_uses_y`` estimator attribute :pr:`3069`
        * Changed time series problems in ``AutoMLSearch`` to need a not-``None`` ``date_index`` :pr:`3041`
        * Changed the ``DelayedFeatureTransformer`` to throw a ``ValueError`` during fit if the ``date_index`` is ``None`` :pr:`3041`
        * Passing ``X=None`` to ``DelayedFeatureTransformer`` is deprecated :pr:`3041`


**v0.37.0 Nov. 9, 2021**
    * Enhancements
        * Added ``find_confusion_matrix_per_threshold`` to Model Understanding :pr:`2972`
        * Limit computationally-intensive models during ``AutoMLSearch`` for certain multiclass problems, allow for opt-in with parameter ``allow_long_running_models`` :pr:`2982`
        * Added support for stacked ensemble pipelines to prediction explanations module :pr:`2971`
        * Added integration tests for data checks and data checks actions workflow :pr:`2883`
        * Added a change in pipeline structure to handle categorical columns separately for pipelines in ``DefaultAlgorithm`` :pr:`2986`
        * Added an algorithm to ``DelayedFeatureTransformer`` to select better lags :pr:`3005`
        * Added test to ensure pickling pipelines preserves thresholds :pr:`3027`
        * Added AutoML function to access ensemble pipeline's input pipelines IDs :pr:`3011`
        * Added ability to define which class is "positive" for label encoder in binary classification case :pr:`3033`
    * Fixes
        * Fixed bug where ``Oversampler`` didn't consider boolean columns to be categorical :pr:`2980`
        * Fixed permutation importance failing when target is categorical :pr:`3017`
        * Updated estimator and pipelines' ``predict``, ``predict_proba``, ``transform``, ``inverse_transform`` methods to preserve input indices :pr:`2979`
        * Updated demo dataset link for daily min temperatures :pr:`3023`
    * Changes
        * Updated ``OutliersDataCheck`` and ``UniquenessDataCheck`` and allow for the suspension of the Nullable types error :pr:`3018`
    * Documentation Changes
        * Fixed cost benefit matrix demo formatting :pr:`2990`
        * Update ReadMe.md with new badge links and updated installation instructions for conda :pr:`2998`
        * Added more comprehensive doctests :pr:`3002`


**v0.36.0 Oct. 27, 2021**
    * Enhancements
        * Added LIME as an algorithm option for ``explain_predictions`` and ``explain_predictions_best_worst`` :pr:`2905`
        * Standardized data check messages and added default "rows" and "columns" to data check message details dictionary :pr:`2869`
        * Added ``rows_of_interest`` to pipeline utils :pr:`2908`
        * Added support for woodwork version ``0.8.2`` :pr:`2909`
        * Enhanced the ``DateTimeFeaturizer`` to handle ``NaNs`` in date features :pr:`2909`
        * Added support for woodwork logical types ``PostalCode``, ``SubRegionCode``, and ``CountryCode`` in model understanding tools :pr:`2946`
        * Added Vowpal Wabbit regressor and classifiers :pr:`2846`
        * Added `NoSplit` data splitter for future unsupervised learning searches :pr:`2958`
        * Added method to convert actions into a preprocessing pipeline :pr:`2968`
    * Fixes
        * Fixed bug where partial dependence was not respecting the ww schema :pr:`2929`
        * Fixed ``calculate_permutation_importance`` for datetimes on ``StandardScaler`` :pr:`2938`
        * Fixed ``SelectColumns`` to only select available features for feature selection in ``DefaultAlgorithm`` :pr:`2944`
        * Fixed ``DropColumns`` component not receiving parameters in ``DefaultAlgorithm`` :pr:`2945`
        * Fixed bug where trained binary thresholds were not being returned by ``get_pipeline`` or ``clone`` :pr:`2948`
        * Fixed bug where ``Oversampler`` selected ww logical categorical instead of ww semantic category :pr:`2946`
    * Changes
        * Changed ``make_pipeline`` function to place the ``DateTimeFeaturizer`` prior to the ``Imputer`` so that ``NaN`` dates can be imputed :pr:`2909`
        * Refactored ``OutliersDataCheck`` and ``HighlyNullDataCheck`` to add more descriptive metadata :pr:`2907`
        * Bumped minimum version of ``dask`` from 2021.2.0 to 2021.10.0 :pr:`2978`
    * Documentation Changes
        * Added back Future Release section to release notes :pr:`2927`
        * Updated CI to run doctest (docstring tests) and apply necessary fixes to docstrings :pr:`2933`
        * Added documentation for ``BinaryClassificationPipeline`` thresholding :pr:`2937`
    * Testing Changes
        * Fixed dependency checker to catch full names of packages :pr:`2930`
        * Refactored ``build_conda_pkg`` to work from a local recipe :pr:`2925`
        * Refactored component test for different environments :pr:`2957`

.. warning::

    **Breaking Changes**
        * Standardized data check messages and added default "rows" and "columns" to data check message details dictionary. This may change the number of messages returned from a data check. :pr:`2869`


**v0.35.0 Oct. 14, 2021**
    * Enhancements
        * Added human-readable pipeline explanations to model understanding :pr:`2861`
        * Updated to support Featuretools 1.0.0 and nlp-primitives 2.0.0 :pr:`2848`
    * Fixes
        * Fixed bug where ``long`` mode for the top level search method was not respected :pr:`2875`
        * Pinned ``cmdstan`` to ``0.28.0`` in ``cmdstan-builder`` to prevent future breaking of support for Prophet :pr:`2880`
        * Added ``Jarque-Bera`` to the ``TargetDistributionDataCheck`` :pr:`2891`
    * Changes
        * Updated pipelines to use a label encoder component instead of doing encoding on the pipeline level :pr:`2821`
        * Deleted scikit-learn ensembler :pr:`2819`
        * Refactored pipeline building logic out of ``AutoMLSearch`` and into ``IterativeAlgorithm`` :pr:`2854`
        * Refactored names for methods in ``ComponentGraph`` and ``PipelineBase`` :pr:`2902`
    * Documentation Changes
        * Updated ``install.ipynb`` to reflect flexibility for ``cmdstan`` version installation :pr:`2880`
        * Updated the conda section of our contributing guide :pr:`2899`
    * Testing Changes
        * Updated ``test_all_estimators`` to account for Prophet being allowed for Python 3.9 :pr:`2892`
        * Updated linux tests to use ``cmdstan-builder==0.0.8`` :pr:`2880`

.. warning::

    **Breaking Changes**
        * Updated pipelines to use a label encoder component instead of doing encoding on the pipeline level. This means that pipelines will no longer automatically encode non-numerical targets. Please use a label encoder if working with classification problems and non-numeric targets. :pr:`2821`
        * Deleted scikit-learn ensembler :pr:`2819`
        * ``IterativeAlgorithm`` now requires X, y, problem_type as required arguments as well as sampler_name, allowed_model_families, allowed_component_graphs, max_batches, and verbose as optional arguments :pr:`2854`
        * Changed method names of ``fit_features`` and ``compute_final_component_features`` to ``fit_and_transform_all_but_final`` and ``transform_all_but_final`` in ``ComponentGraph``, and ``compute_estimator_features`` to ``transform_all_but_final`` in pipeline classes :pr:`2902`

**v0.34.0 Sep. 30, 2021**
    * Enhancements
        * Updated to work with Woodwork 0.8.1 :pr:`2783`
        * Added validation that ``training_data`` and ``training_target`` are not ``None`` in prediction explanations :pr:`2787`
        * Added support for training-only components in pipelines and component graphs :pr:`2776`
        * Added default argument for the parameters value for ``ComponentGraph.instantiate`` :pr:`2796`
        * Added ``TIME_SERIES_REGRESSION`` to ``LightGBMRegressor's`` supported problem types :pr:`2793`
        * Provided a JSON representation of a pipeline's DAG structure :pr:`2812`
        * Added validation to holdout data passed to ``predict`` and ``predict_proba`` for time series :pr:`2804`
        * Added information about which row indices are outliers in ``OutliersDataCheck`` :pr:`2818`
        * Added verbose flag to top level ``search()`` method :pr:`2813`
        * Added support for linting jupyter notebooks and clearing the executed cells and empty cells :pr:`2829` :pr:`2837`
        * Added "DROP_ROWS" action to output of ``OutliersDataCheck.validate()`` :pr:`2820`
        * Added the ability of ``AutoMLSearch`` to accept a ``SequentialEngine`` instance as engine input :pr:`2838`
        * Added new label encoder component to EvalML :pr:`2853`
        * Added our own partial dependence implementation :pr:`2834`
    * Fixes
        * Fixed bug where ``calculate_permutation_importance`` was not calculating the right value for pipelines with target transformers :pr:`2782`
        * Fixed bug where transformed target values were not used in ``fit`` for time series pipelines :pr:`2780`
        * Fixed bug where ``score_pipelines`` method of ``AutoMLSearch`` would not work for time series problems :pr:`2786`
        * Removed ``TargetTransformer`` class :pr:`2833`
        * Added tests to verify ``ComponentGraph`` support by pipelines :pr:`2830`
        * Fixed incorrect parameter for baseline regression pipeline in ``AutoMLSearch`` :pr:`2847`
        * Fixed bug where the desired estimator family order was not respected in ``IterativeAlgorithm`` :pr:`2850`
    * Changes
        * Changed woodwork initialization to use partial schemas :pr:`2774`
        * Made ``Transformer.transform()`` an abstract method :pr:`2744`
        * Deleted ``EmptyDataChecks`` class :pr:`2794`
        * Removed data check for checking log distributions in ``make_pipeline`` :pr:`2806`
        * Changed the minimum ``woodwork`` version to 0.8.0 :pr:`2783`
        * Pinned ``woodwork`` version to 0.8.0 :pr:`2832`
        * Removed ``model_family`` attribute from ``ComponentBase`` and transformers :pr:`2828`
        * Limited ``scikit-learn`` until new features and errors can be addressed :pr:`2842`
        * Show DeprecationWarning when Sklearn Ensemblers are called :pr:`2859`
    * Testing Changes
        * Updated matched assertion message regarding monotonic indices in polynomial detrender tests :pr:`2811`
        * Added a test to make sure pip versions match conda versions :pr:`2851`

.. warning::

    **Breaking Changes**
        * Made ``Transformer.transform()`` an abstract method :pr:`2744`
        * Deleted ``EmptyDataChecks`` class :pr:`2794`
        * Removed data check for checking log distributions in ``make_pipeline`` :pr:`2806`


**v0.33.0 Sep. 15, 2021**
    * Enhancements
    * Fixes
        * Fixed bug where warnings during ``make_pipeline`` were not being raised to the user :pr:`2765`
    * Changes
        * Refactored and removed ``SamplerBase`` class :pr:`2775`
    * Documentation Changes
        * Added docstring linting packages ``pydocstyle`` and ``darglint`` to `make-lint` command :pr:`2670`
    * Testing Changes

.. warning::

    **Breaking Changes**


**v0.32.1 Sep. 10, 2021**
    * Enhancements
        * Added ``verbose`` flag to ``AutoMLSearch`` to run search in silent mode by default :pr:`2645`
        * Added label encoder to ``XGBoostClassifier`` to remove the warning :pr:`2701`
        * Set ``eval_metric`` to ``logloss`` for ``XGBoostClassifier`` :pr:`2741`
        * Added support for ``woodwork`` versions ``0.7.0`` and ``0.7.1`` :pr:`2743`
        * Changed ``explain_predictions`` functions to display original feature values :pr:`2759`
        * Added ``X_train`` and ``y_train`` to ``graph_prediction_vs_actual_over_time`` and ``get_prediction_vs_actual_over_time_data`` :pr:`2762`
        * Added ``forecast_horizon`` as a required parameter to time series pipelines and ``AutoMLSearch`` :pr:`2697`
        * Added ``predict_in_sample`` and ``predict_proba_in_sample`` methods to time series pipelines to predict on data where the target is known, e.g. cross-validation :pr:`2697`
    * Fixes
        * Fixed bug where ``_catch_warnings`` assumed all warnings were ``PipelineNotUsed`` :pr:`2753`
        * Fixed bug where ``Imputer.transform`` would erase ww typing information prior to handing data to the ``SimpleImputer`` :pr:`2752`
        * Fixed bug where ``Oversampler`` could not be copied :pr:`2755`
    * Changes
        * Deleted ``drop_nan_target_rows`` utility method :pr:`2737`
        * Removed default logging setup and debugging log file :pr:`2645`
        * Changed the default n_jobs value for ``XGBoostClassifier`` and ``XGBoostRegressor`` to 12 :pr:`2757`
        * Changed ``TimeSeriesBaselineEstimator`` to only work on a time series pipeline with a ``DelayedFeaturesTransformer`` :pr:`2697`
        * Added ``X_train`` and ``y_train`` as optional parameters to pipeline ``predict``, ``predict_proba``. Only used for time series pipelines :pr:`2697`
        * Added ``training_data`` and ``training_target`` as optional parameters to ``explain_predictions`` and ``explain_predictions_best_worst`` to support time series pipelines :pr:`2697`
        * Changed time series pipeline predictions to no longer output series/dataframes padded with NaNs. A prediction will be returned for every row in the `X` input :pr:`2697`
    * Documentation Changes
        * Specified installation steps for Prophet :pr:`2713`
        * Added documentation for data exploration on data check actions :pr:`2696`
        * Added a user guide entry for time series modelling :pr:`2697`
    * Testing Changes
        * Fixed flaky ``TargetDistributionDataCheck`` test for very_lognormal distribution :pr:`2748`

.. warning::

    **Breaking Changes**
        * Removed default logging setup and debugging log file :pr:`2645`
        * Added ``X_train`` and ``y_train`` to ``graph_prediction_vs_actual_over_time`` and ``get_prediction_vs_actual_over_time_data`` :pr:`2762`
        * Added ``forecast_horizon`` as a required parameter to time series pipelines and ``AutoMLSearch`` :pr:`2697`
        * Changed ``TimeSeriesBaselineEstimator`` to only work on a time series pipeline with a ``DelayedFeaturesTransformer`` :pr:`2697`
        * Added ``X_train`` and ``y_train`` as required parameters for ``predict`` and ``predict_proba`` in time series pipelines :pr:`2697`
        * Added ``training_data`` and ``training_target`` as required parameters to ``explain_predictions`` and ``explain_predictions_best_worst`` for time series pipelines :pr:`2697`

**v0.32.0 Aug. 31, 2021**
    * Enhancements
        * Allow string for ``engine`` parameter for ``AutoMLSearch``:pr:`2667`
        * Add ``ProphetRegressor`` to AutoML :pr:`2619`
        * Integrated ``DefaultAlgorithm`` into ``AutoMLSearch`` :pr:`2634`
        * Removed SVM "linear" and "precomputed" kernel hyperparameter options, and improved default parameters :pr:`2651`
        * Updated ``ComponentGraph`` initalization to raise ``ValueError`` when user attempts to use ``.y`` for a component that does not produce a tuple output :pr:`2662`
        * Updated to support Woodwork 0.6.0 :pr:`2690`
        * Updated pipeline ``graph()`` to distingush X and y edges :pr:`2654`
        * Added ``DropRowsTransformer`` component :pr:`2692`
        * Added ``DROP_ROWS`` to ``_make_component_list_from_actions`` and clean up metadata :pr:`2694`
        * Add new ensembler component :pr:`2653`
    * Fixes
        * Updated Oversampler logic to select best SMOTE based on component input instead of pipeline input :pr:`2695`
        * Added ability to explicitly close DaskEngine resources to improve runtime and reduce Dask warnings :pr:`2667`
        * Fixed partial dependence bug for ensemble pipelines :pr:`2714`
        * Updated ``TargetLeakageDataCheck`` to maintain user-selected logical types :pr:`2711`
    * Changes
        * Replaced ``SMOTEOversampler``, ``SMOTENOversampler`` and ``SMOTENCOversampler`` with consolidated ``Oversampler`` component :pr:`2695`
        * Removed ``LinearRegressor`` from the list of default ``AutoMLSearch`` estimators due to poor performance :pr:`2660`
    * Documentation Changes
        * Added user guide documentation for using ``ComponentGraph`` and added ``ComponentGraph`` to API reference :pr:`2673`
        * Updated documentation to make parallelization of AutoML clearer :pr:`2667`
    * Testing Changes
        * Removes the process-level parallelism from the ``test_cancel_job`` test :pr:`2666`
        * Installed numba 0.53 in windows CI to prevent problems installing version 0.54 :pr:`2710`

.. warning::

    **Breaking Changes**
        * Renamed the current top level ``search`` method to ``search_iterative`` and defined a new ``search`` method for the ``DefaultAlgorithm`` :pr:`2634`
        * Replaced ``SMOTEOversampler``, ``SMOTENOversampler`` and ``SMOTENCOversampler`` with consolidated ``Oversampler`` component :pr:`2695`
        * Removed ``LinearRegressor`` from the list of default ``AutoMLSearch`` estimators due to poor performance :pr:`2660`

**v0.31.0 Aug. 19, 2021**
    * Enhancements
        * Updated the high variance check in AutoMLSearch to be robust to a variety of objectives and cv scores :pr:`2622`
        * Use Woodwork's outlier detection for the ``OutliersDataCheck`` :pr:`2637`
        * Added ability to utilize instantiated components when creating a pipeline :pr:`2643`
        * Sped up the all Nan and unknown check in ``infer_feature_types`` :pr:`2661`
    * Fixes
    * Changes
        * Deleted ``_put_into_original_order`` helper function :pr:`2639`
        * Refactored time series pipeline code using a time series pipeline base class :pr:`2649`
        * Renamed ``dask_tests`` to ``parallel_tests`` :pr:`2657`
        * Removed commented out code in ``pipeline_meta.py`` :pr:`2659`
    * Documentation Changes
        * Add complete install command to README and Install section :pr:`2627`
        * Cleaned up documentation for ``MulticollinearityDataCheck`` :pr:`2664`
    * Testing Changes
        * Speed up CI by splitting Prophet tests into a separate workflow in GitHub :pr:`2644`

.. warning::

    **Breaking Changes**
        * ``TimeSeriesRegressionPipeline`` no longer inherits from ``TimeSeriesRegressionPipeline`` :pr:`2649`


**v0.30.2 Aug. 16, 2021**
    * Fixes
        * Updated changelog and version numbers to match the release.  Release 0.30.1 was release erroneously without a change to the version numbers.  0.30.2 replaces it.

**v0.30.1 Aug. 12, 2021**
    * Enhancements
        * Added ``DatetimeFormatDataCheck`` for time series problems :pr:`2603`
        * Added ``ProphetRegressor`` to estimators :pr:`2242`
        * Updated ``ComponentGraph`` to handle not calling samplers' transform during predict, and updated samplers' transform methods s.t. ``fit_transform`` is equivalent to ``fit(X, y).transform(X, y)`` :pr:`2583`
        * Updated ``ComponentGraph`` ``_validate_component_dict`` logic to be stricter about input values :pr:`2599`
        * Patched bug in ``xgboost`` estimators where predicting on a feature matrix of only booleans would throw an exception. :pr:`2602`
        * Updated ``ARIMARegressor`` to use relative forecasting to predict values :pr:`2613`
        * Added support for creating pipelines without an estimator as the final component and added ``transform(X, y)`` method to pipelines and component graphs :pr:`2625`
        * Updated to support Woodwork 0.5.1 :pr:`2610`
    * Fixes
        * Updated ``AutoMLSearch`` to drop ``ARIMARegressor`` from ``allowed_estimators`` if an incompatible frequency is detected :pr:`2632`
        * Updated ``get_best_sampler_for_data`` to consider all non-numeric datatypes as categorical for SMOTE :pr:`2590`
        * Fixed inconsistent test results from `TargetDistributionDataCheck` :pr:`2608`
        * Adopted vectorized pd.NA checking for Woodwork 0.5.1 support :pr:`2626`
        * Pinned upper version of astroid to 2.6.6 to keep ReadTheDocs working. :pr:`2638`
    * Changes
        * Renamed SMOTE samplers to SMOTE oversampler :pr:`2595`
        * Changed ``partial_dependence`` and ``graph_partial_dependence`` to raise a ``PartialDependenceError`` instead of ``ValueError``. This is not a breaking change because ``PartialDependenceError`` is a subclass of ``ValueError`` :pr:`2604`
        * Cleaned up code duplication in ``ComponentGraph`` :pr:`2612`
        * Stored predict_proba results in .x for intermediate estimators in ComponentGraph :pr:`2629`
    * Documentation Changes
        * To avoid local docs build error, only add warning disable and download headers on ReadTheDocs builds, not locally :pr:`2617`
    * Testing Changes
        * Updated partial_dependence tests to change the element-wise comparison per the Plotly 5.2.1 upgrade :pr:`2638`
        * Changed the lint CI job to only check against python 3.9 via the `-t` flag :pr:`2586`
        * Installed Prophet in linux nightlies test and fixed ``test_all_components`` :pr:`2598`
        * Refactored and fixed all ``make_pipeline`` tests to assert correct order and address new Woodwork Unknown type inference :pr:`2572`
        * Removed ``component_graphs`` as a global variable in ``test_component_graphs.py`` :pr:`2609`

.. warning::

    **Breaking Changes**
        * Renamed SMOTE samplers to SMOTE oversampler. Please use ``SMOTEOversampler``, ``SMOTENCOversampler``, ``SMOTENOversampler`` instead of ``SMOTESampler``, ``SMOTENCSampler``, and ``SMOTENSampler`` :pr:`2595`


**v0.30.0 Aug. 3, 2021**
    * Enhancements
        * Added ``LogTransformer`` and ``TargetDistributionDataCheck`` :pr:`2487`
        * Issue a warning to users when a pipeline parameter passed in isn't used in the pipeline :pr:`2564`
        * Added Gini coefficient as an objective :pr:`2544`
        * Added ``repr`` to ``ComponentGraph`` :pr:`2565`
        * Added components to extract features from ``URL`` and ``EmailAddress`` Logical Types :pr:`2550`
        * Added support for `NaN` values in ``TextFeaturizer`` :pr:`2532`
        * Added ``SelectByType`` transformer :pr:`2531`
        * Added separate thresholds for percent null rows and columns in ``HighlyNullDataCheck`` :pr:`2562`
        * Added support for `NaN` natural language values :pr:`2577`
    * Fixes
        * Raised error message for types ``URL``, ``NaturalLanguage``, and ``EmailAddress`` in ``partial_dependence`` :pr:`2573`
    * Changes
        * Updated ``PipelineBase`` implementation for creating pipelines from a list of components :pr:`2549`
        * Moved ``get_hyperparameter_ranges`` to ``PipelineBase`` class from automl/utils module :pr:`2546`
        * Renamed ``ComponentGraph``'s ``get_parents`` to ``get_inputs`` :pr:`2540`
        * Removed ``ComponentGraph.linearized_component_graph`` and ``ComponentGraph.from_list`` :pr:`2556`
        * Updated ``ComponentGraph`` to enforce requiring `.x` and `.y` inputs for each component in the graph :pr:`2563`
        * Renamed existing ensembler implementation from ``StackedEnsemblers`` to ``SklearnStackedEnsemblers`` :pr:`2578`
    * Documentation Changes
        * Added documentation for ``DaskEngine`` and ``CFEngine`` parallel engines :pr:`2560`
        * Improved detail of ``TextFeaturizer`` docstring and tutorial :pr:`2568`
    * Testing Changes
        * Added test that makes sure ``split_data`` does not shuffle for time series problems :pr:`2552`

.. warning::

    **Breaking Changes**
        * Moved ``get_hyperparameter_ranges`` to ``PipelineBase`` class from automl/utils module :pr:`2546`
        * Renamed ``ComponentGraph``'s ``get_parents`` to ``get_inputs`` :pr:`2540`
        * Removed ``ComponentGraph.linearized_component_graph`` and ``ComponentGraph.from_list`` :pr:`2556`
        * Updated ``ComponentGraph`` to enforce requiring `.x` and `.y` inputs for each component in the graph :pr:`2563`


**v0.29.0 Jul. 21, 2021**
    * Enhancements
        * Updated 1-way partial dependence support for datetime features :pr:`2454`
        * Added details on how to fix error caused by broken ww schema :pr:`2466`
        * Added ability to use built-in pickle for saving AutoMLSearch :pr:`2463`
        * Updated our components and component graphs to use latest features of ww 0.4.1, e.g. ``concat_columns`` and drop in-place. :pr:`2465`
        * Added new, concurrent.futures based engine for parallel AutoML :pr:`2506`
        * Added support for new Woodwork ``Unknown`` type in AutoMLSearch :pr:`2477`
        * Updated our components with an attribute that describes if they modify features or targets and can be used in list API for pipeline initialization :pr:`2504`
        * Updated ``ComponentGraph`` to accept X and y as inputs :pr:`2507`
        * Removed unused ``TARGET_BINARY_INVALID_VALUES`` from ``DataCheckMessageCode`` enum and fixed formatting of objective documentation :pr:`2520`
        * Added ``EvalMLAlgorithm`` :pr:`2525`
        * Added support for `NaN` values in ``TextFeaturizer`` :pr:`2532`
    * Fixes
        * Fixed ``FraudCost`` objective and reverted threshold optimization method for binary classification to ``Golden`` :pr:`2450`
        * Added custom exception message for partial dependence on features with scales that are too small :pr:`2455`
        * Ensures the typing for Ordinal and Datetime ltypes are passed through _retain_custom_types_and_initalize_woodwork :pr:`2461`
        * Updated to work with Pandas 1.3.0 :pr:`2442`
        * Updated to work with sktime 0.7.0 :pr:`2499`
    * Changes
        * Updated XGBoost dependency to ``>=1.4.2`` :pr:`2484`, :pr:`2498`
        * Added a ``DeprecationWarning`` about deprecating the list API for ``ComponentGraph`` :pr:`2488`
        * Updated ``make_pipeline`` for AutoML to create dictionaries, not lists, to initialize pipelines :pr:`2504`
        * No longer installing graphviz on windows in our CI pipelines because release 0.17 breaks windows 3.7 :pr:`2516`
    * Documentation Changes
        * Moved docstrings from ``__init__`` to class pages, added missing docstrings for missing classes, and updated missing default values :pr:`2452`
        * Build documentation with sphinx-autoapi :pr:`2458`
        * Change ``autoapi_ignore`` to only ignore files in ``evalml/tests/*`` :pr:`2530` 
    * Testing Changes
        * Fixed flaky dask tests :pr:`2471`
        * Removed shellcheck action from ``build_conda_pkg`` action :pr:`2514`
        * Added a tmp_dir fixture that deletes its contents after tests run :pr:`2505`
        * Added a test that makes sure all pipelines in ``AutoMLSearch`` get the same data splits :pr:`2513`
        * Condensed warning output in test logs :pr:`2521`

.. warning::

    **Breaking Changes**
        * `NaN` values in the `Natural Language` type are no longer supported by the Imputer with the pandas upgrade. :pr:`2477`

**v0.28.0 Jul. 2, 2021**
    * Enhancements
        * Added support for showing a Individual Conditional Expectations plot when graphing Partial Dependence :pr:`2386`
        * Exposed ``thread_count`` for Catboost estimators as ``n_jobs`` parameter :pr:`2410`
        * Updated Objectives API to allow for sample weighting :pr:`2433`
    * Fixes
        * Deleted unreachable line from ``IterativeAlgorithm`` :pr:`2464`
    * Changes
        * Pinned Woodwork version between 0.4.1 and 0.4.2 :pr:`2460`
        * Updated psutils minimum version in requirements :pr:`2438`
        * Updated ``log_error_callback`` to not include filepath in logged message :pr:`2429`
    * Documentation Changes
        * Sped up docs :pr:`2430`
        * Removed mentions of ``DataTable`` and ``DataColumn`` from the docs :pr:`2445`
    * Testing Changes
        * Added slack integration for nightlies tests :pr:`2436`
        * Changed ``build_conda_pkg`` CI job to run only when dependencies are updates :pr:`2446`
        * Updated workflows to store pytest runtimes as test artifacts :pr:`2448`
        * Added ``AutoMLTestEnv`` test fixture for making it easy to mock automl tests :pr:`2406`

**v0.27.0 Jun. 22, 2021**
    * Enhancements
        * Adds force plots for prediction explanations :pr:`2157`
        * Removed self-reference from ``AutoMLSearch`` :pr:`2304`
        * Added support for nonlinear pipelines for ``generate_pipeline_code`` :pr:`2332`
        * Added ``inverse_transform`` method to pipelines :pr:`2256`
        * Add optional automatic update checker :pr:`2350`
        * Added ``search_order`` to ``AutoMLSearch``'s ``rankings`` and ``full_rankings`` tables :pr:`2345`
        * Updated threshold optimization method for binary classification :pr:`2315`
        * Updated demos to pull data from S3 instead of including demo data in package :pr:`2387`
        * Upgrade woodwork version to v0.4.1 :pr:`2379`
    * Fixes
        * Preserve user-specified woodwork types throughout pipeline fit/predict :pr:`2297`
        * Fixed ``ComponentGraph`` appending target to ``final_component_features`` if there is a component that returns both X and y :pr:`2358`
        * Fixed partial dependence graph method failing on multiclass problems when the class labels are numeric :pr:`2372`
        * Added ``thresholding_objective`` argument to ``AutoMLSearch`` for binary classification problems :pr:`2320`
        * Added change for ``k_neighbors`` parameter in SMOTE Oversamplers to automatically handle small samples :pr:`2375`
        * Changed naming for ``Logistic Regression Classifier`` file :pr:`2399`
        * Pinned pytest-timeout to fix minimum dependence checker :pr:`2425`
        * Replaced ``Elastic Net Classifier`` base class with ``Logistsic Regression`` to avoid ``NaN`` outputs :pr:`2420`
    * Changes
        * Cleaned up ``PipelineBase``'s ``component_graph`` and ``_component_graph`` attributes. Updated ``PipelineBase`` ``__repr__`` and added ``__eq__`` for ``ComponentGraph`` :pr:`2332`
        * Added and applied  ``black`` linting package to the EvalML repo in place of ``autopep8`` :pr:`2306`
        * Separated `custom_hyperparameters` from pipelines and added them as an argument to ``AutoMLSearch`` :pr:`2317`
        * Replaced `allowed_pipelines` with `allowed_component_graphs` :pr:`2364`
        * Removed private method ``_compute_features_during_fit`` from ``PipelineBase`` :pr:`2359`
        * Updated ``compute_order`` in ``ComponentGraph`` to be a read-only property :pr:`2408`
        * Unpinned PyZMQ version in requirements.txt :pr:`2389` 
        * Uncapping LightGBM version in requirements.txt :pr:`2405`
        * Updated minimum version of plotly :pr:`2415`
        * Removed ``SensitivityLowAlert`` objective from core objectives :pr:`2418`
    * Documentation Changes
        * Fixed lead scoring weights in the demos documentation :pr:`2315`
        * Fixed start page code and description dataset naming discrepancy :pr:`2370`
    * Testing Changes
        * Update minimum unit tests to run on all pull requests :pr:`2314`
        * Pass token to authorize uploading of codecov reports :pr:`2344`
        * Add ``pytest-timeout``. All tests that run longer than 6 minutes will fail. :pr:`2374`
        * Separated the dask tests out into separate github action jobs to isolate dask failures. :pr:`2376`
        * Refactored dask tests :pr:`2377`
        * Added the combined dask/non-dask unit tests back and renamed the dask only unit tests. :pr:`2382`
        * Sped up unit tests and split into separate jobs :pr:`2365`
        * Change CI job names, run lint for python 3.9, run nightlies on python 3.8 at 3am EST :pr:`2395` :pr:`2398`
        * Set fail-fast to false for CI jobs that run for PRs :pr:`2402`

.. warning::

    **Breaking Changes**
        * `AutoMLSearch` will accept `allowed_component_graphs` instead of `allowed_pipelines` :pr:`2364`
        * Removed ``PipelineBase``'s ``_component_graph`` attribute. Updated ``PipelineBase`` ``__repr__`` and added ``__eq__`` for ``ComponentGraph`` :pr:`2332`
        * `pipeline_parameters` will no longer accept `skopt.space` variables since hyperparameter ranges will now be specified through `custom_hyperparameters` :pr:`2317`

**v0.25.0 Jun. 01, 2021**
    * Enhancements
        * Upgraded minimum woodwork to version 0.3.1. Previous versions will not be supported :pr:`2181`
        * Added a new callback parameter for ``explain_predictions_best_worst`` :pr:`2308`
    * Fixes
    * Changes
        * Deleted the ``return_pandas`` flag from our demo data loaders :pr:`2181`
        * Moved ``default_parameters`` to ``ComponentGraph`` from ``PipelineBase`` :pr:`2307`
    * Documentation Changes
        * Updated the release procedure documentation :pr:`2230`
    * Testing Changes
        * Ignoring ``test_saving_png_file`` while building conda package :pr:`2323`

.. warning::

    **Breaking Changes**
        * Deleted the ``return_pandas`` flag from our demo data loaders :pr:`2181`
        * Upgraded minimum woodwork to version 0.3.1. Previous versions will not be supported :pr:`2181`
        * Due to the weak-ref in woodwork, set the result of ``infer_feature_types`` to a variable before accessing woodwork :pr:`2181`

**v0.24.2 May. 24, 2021**
    * Enhancements
        * Added oversamplers to AutoMLSearch :pr:`2213` :pr:`2286`
        * Added dictionary input functionality for ``Undersampler`` component :pr:`2271`
        * Changed the default parameter values for ``Elastic Net Classifier`` and ``Elastic Net Regressor`` :pr:`2269`
        * Added dictionary input functionality for the Oversampler components :pr:`2288`
    * Fixes
        * Set default `n_jobs` to 1 for `StackedEnsembleClassifier` and `StackedEnsembleRegressor` until fix for text-based parallelism in sklearn stacking can be found :pr:`2295`
    * Changes
        * Updated ``start_iteration_callback`` to accept a pipeline instance instead of a pipeline class and no longer accept pipeline parameters as a parameter :pr:`2290`
        * Refactored ``calculate_permutation_importance`` method and add per-column permutation importance method :pr:`2302`
        * Updated logging information in ``AutoMLSearch.__init__`` to clarify pipeline generation :pr:`2263`
    * Documentation Changes
        * Minor changes to the release procedure :pr:`2230`
    * Testing Changes
        * Use codecov action to update coverage reports :pr:`2238`
        * Removed MarkupSafe dependency version pin from requirements.txt and moved instead into RTD docs build CI :pr:`2261`

.. warning::

    **Breaking Changes**
        * Updated ``start_iteration_callback`` to accept a pipeline instance instead of a pipeline class and no longer accept pipeline parameters as a parameter :pr:`2290`
        * Moved ``default_parameters`` to ``ComponentGraph`` from ``PipelineBase``. A pipeline's ``default_parameters`` is now accessible via ``pipeline.component_graph.default_parameters`` :pr:`2307`


**v0.24.1 May. 16, 2021**
    * Enhancements
        * Integrated ``ARIMARegressor`` into AutoML :pr:`2009`
        * Updated ``HighlyNullDataCheck`` to also perform a null row check :pr:`2222`
        * Set ``max_depth`` to 1 in calls to featuretools dfs :pr:`2231`
    * Fixes
        * Removed data splitter sampler calls during training :pr:`2253`
        * Set minimum required version for for pyzmq, colorama, and docutils :pr:`2254`
        * Changed BaseSampler to return None instead of y :pr:`2272`
    * Changes
        * Removed ensemble split and indices in ``AutoMLSearch`` :pr:`2260`
        * Updated pipeline ``repr()`` and ``generate_pipeline_code`` to return pipeline instances without generating custom pipeline class :pr:`2227`
    * Documentation Changes
        * Capped Sphinx version under 4.0.0 :pr:`2244`
    * Testing Changes
        * Change number of cores for pytest from 4 to 2 :pr:`2266`
        * Add minimum dependency checker to generate minimum requirement files :pr:`2267`
        * Add unit tests with minimum dependencies  :pr:`2277`


**v0.24.0 May. 04, 2021**
    * Enhancements
        * Added `date_index` as a required parameter for TimeSeries problems :pr:`2217`
        * Have the ``OneHotEncoder`` return the transformed columns as booleans rather than floats :pr:`2170`
        * Added Oversampler transformer component to EvalML :pr:`2079`
        * Added Undersampler to AutoMLSearch, as well as arguments ``_sampler_method`` and ``sampler_balanced_ratio`` :pr:`2128`
        * Updated prediction explanations functions to allow pipelines with XGBoost estimators :pr:`2162`
        * Added partial dependence for datetime columns :pr:`2180`
        * Update precision-recall curve with positive label index argument, and fix for 2d predicted probabilities :pr:`2090`
        * Add pct_null_rows to ``HighlyNullDataCheck`` :pr:`2211`
        * Added a standalone AutoML `search` method for convenience, which runs data checks and then runs automl :pr:`2152`
        * Make the first batch of AutoML have a predefined order, with linear models first and complex models last :pr:`2223` :pr:`2225`
        * Added sampling dictionary support to ``BalancedClassficationSampler`` :pr:`2235`
    * Fixes
        * Fixed partial dependence not respecting grid resolution parameter for numerical features :pr:`2180`
        * Enable prediction explanations for catboost for multiclass problems :pr:`2224`
    * Changes
        * Deleted baseline pipeline classes :pr:`2202`
        * Reverting user specified date feature PR :pr:`2155` until `pmdarima` installation fix is found :pr:`2214`
        * Updated pipeline API to accept component graph and other class attributes as instance parameters. Old pipeline API still works but will not be supported long-term. :pr:`2091`
        * Removed all old datasplitters from EvalML :pr:`2193`
        * Deleted ``make_pipeline_from_components`` :pr:`2218`
    * Documentation Changes
        * Renamed dataset to clarify that its gzipped but not a tarball :pr:`2183`
        * Updated documentation to use pipeline instances instead of pipeline subclasses :pr:`2195`
        * Updated contributing guide with a note about GitHub Actions permissions :pr:`2090`
        * Updated automl and model understanding user guides :pr:`2090`
    * Testing Changes
        * Use machineFL user token for dependency update bot, and add more reviewers :pr:`2189`


.. warning::

    **Breaking Changes**
        * All baseline pipeline classes (``BaselineBinaryPipeline``, ``BaselineMulticlassPipeline``, ``BaselineRegressionPipeline``, etc.) have been deleted :pr:`2202`
        * Updated pipeline API to accept component graph and other class attributes as instance parameters. Old pipeline API still works but will not be supported long-term. Pipelines can now be initialized by specifying the component graph as the first parameter, and then passing in optional arguments such as ``custom_name``, ``parameters``, etc. For example, ``BinaryClassificationPipeline(["Random Forest Classifier"], parameters={})``.  :pr:`2091`
        * Removed all old datasplitters from EvalML :pr:`2193`
        * Deleted utility method ``make_pipeline_from_components`` :pr:`2218`


**v0.23.0 Apr. 20, 2021**
    * Enhancements
        * Refactored ``EngineBase`` and ``SequentialEngine`` api. Adding ``DaskEngine`` :pr:`1975`.
        * Added optional ``engine`` argument to ``AutoMLSearch`` :pr:`1975`
        * Added a warning about how time series support is still in beta when a user passes in a time series problem to ``AutoMLSearch`` :pr:`2118`
        * Added ``NaturalLanguageNaNDataCheck`` data check :pr:`2122`
        * Added ValueError to ``partial_dependence`` to prevent users from computing partial dependence on columns with all NaNs :pr:`2120`
        * Added standard deviation of cv scores to rankings table :pr:`2154`
    * Fixes
        * Fixed ``BalancedClassificationDataCVSplit``, ``BalancedClassificationDataTVSplit``, and ``BalancedClassificationSampler`` to use ``minority:majority`` ratio instead of ``majority:minority`` :pr:`2077`
        * Fixed bug where two-way partial dependence plots with categorical variables were not working correctly :pr:`2117`
        * Fixed bug where ``hyperparameters`` were not displaying properly for pipelines with a list ``component_graph`` and duplicate components :pr:`2133`
        * Fixed bug where ``pipeline_parameters`` argument in ``AutoMLSearch`` was not applied to pipelines passed in as ``allowed_pipelines`` :pr:`2133`
        * Fixed bug where ``AutoMLSearch`` was not applying custom hyperparameters to pipelines with a list ``component_graph`` and duplicate components :pr:`2133`
    * Changes
        * Removed ``hyperparameter_ranges`` from Undersampler and renamed ``balanced_ratio`` to ``sampling_ratio`` for samplers :pr:`2113`
        * Renamed ``TARGET_BINARY_NOT_TWO_EXAMPLES_PER_CLASS`` data check message code to ``TARGET_MULTICLASS_NOT_TWO_EXAMPLES_PER_CLASS`` :pr:`2126`
        * Modified one-way partial dependence plots of categorical features to display data with a bar plot :pr:`2117`
        * Renamed ``score`` column for ``automl.rankings`` as ``mean_cv_score`` :pr:`2135`
        * Remove 'warning' from docs tool output :pr:`2031`
    * Documentation Changes
        * Fixed ``conf.py`` file :pr:`2112`
        * Added a sentence to the automl user guide stating that our support for time series problems is still in beta. :pr:`2118`
        * Fixed documentation demos :pr:`2139`
        * Update test badge in README to use GitHub Actions :pr:`2150`
    * Testing Changes
        * Fixed ``test_describe_pipeline`` for ``pandas`` ``v1.2.4`` :pr:`2129`
        * Added a GitHub Action for building the conda package :pr:`1870` :pr:`2148`


.. warning::

    **Breaking Changes**
        * Renamed ``balanced_ratio`` to ``sampling_ratio`` for the ``BalancedClassificationDataCVSplit``, ``BalancedClassificationDataTVSplit``, ``BalancedClassficationSampler``, and Undersampler :pr:`2113`
        * Deleted the "errors" key from automl results :pr:`1975`
        * Deleted the ``raise_and_save_error_callback`` and the ``log_and_save_error_callback`` :pr:`1975`
        * Fixed ``BalancedClassificationDataCVSplit``, ``BalancedClassificationDataTVSplit``, and ``BalancedClassificationSampler`` to use minority:majority ratio instead of majority:minority :pr:`2077`


**v0.22.0 Apr. 06, 2021**
    * Enhancements
        * Added a GitHub Action for ``linux_unit_tests``:pr:`2013`
        * Added recommended actions for ``InvalidTargetDataCheck``, updated ``_make_component_list_from_actions`` to address new action, and added ``TargetImputer`` component :pr:`1989`
        * Updated ``AutoMLSearch._check_for_high_variance`` to not emit ``RuntimeWarning`` :pr:`2024`
        * Added exception when pipeline passed to ``explain_predictions`` is a ``Stacked Ensemble`` pipeline :pr:`2033`
        * Added sensitivity at low alert rates as an objective :pr:`2001`
        * Added ``Undersampler`` transformer component :pr:`2030`
    * Fixes
        * Updated Engine's ``train_batch`` to apply undersampling :pr:`2038`
        * Fixed bug in where Time Series Classification pipelines were not encoding targets in ``predict`` and ``predict_proba`` :pr:`2040`
        * Fixed data splitting errors if target is float for classification problems :pr:`2050`
        * Pinned ``docutils`` to <0.17 to fix ReadtheDocs warning issues :pr:`2088`
    * Changes
        * Removed lists as acceptable hyperparameter ranges in ``AutoMLSearch`` :pr:`2028`
        * Renamed "details" to "metadata" for data check actions :pr:`2008`
    * Documentation Changes
        * Catch and suppress warnings in documentation :pr:`1991` :pr:`2097`
        * Change spacing in ``start.ipynb`` to provide clarity for ``AutoMLSearch`` :pr:`2078`
        * Fixed start code on README :pr:`2108`
    * Testing Changes


**v0.21.0 Mar. 24, 2021**
    * Enhancements
        * Changed ``AutoMLSearch`` to default ``optimize_thresholds`` to True :pr:`1943`
        * Added multiple oversampling and undersampling sampling methods as data splitters for imbalanced classification :pr:`1775`
        * Added params to balanced classification data splitters for visibility :pr:`1966`
        * Updated ``make_pipeline`` to not add ``Imputer`` if input data does not have numeric or categorical columns :pr:`1967`
        * Updated ``ClassImbalanceDataCheck`` to better handle multiclass imbalances :pr:`1986`
        * Added recommended actions for the output of data check's ``validate`` method :pr:`1968`
        * Added error message for ``partial_dependence`` when features are mostly the same value :pr:`1994`
        * Updated ``OneHotEncoder`` to drop one redundant feature by default for features with two categories :pr:`1997`
        * Added a ``PolynomialDetrender`` component :pr:`1992`
        * Added ``DateTimeNaNDataCheck`` data check :pr:`2039`
    * Fixes
        * Changed best pipeline to train on the entire dataset rather than just ensemble indices for ensemble problems :pr:`2037`
        * Updated binary classification pipelines to use objective decision function during scoring of custom objectives :pr:`1934`
    * Changes
        * Removed ``data_checks`` parameter, ``data_check_results`` and data checks logic from ``AutoMLSearch`` :pr:`1935`
        * Deleted ``random_state`` argument :pr:`1985`
        * Updated Woodwork version requirement to ``v0.0.11`` :pr:`1996`
    * Documentation Changes
    * Testing Changes
        * Removed ``build_docs`` CI job in favor of RTD GH builder :pr:`1974`
        * Added tests to confirm support for Python 3.9 :pr:`1724`
        * Added tests to support Dask AutoML/Engine :pr:`1990`
        * Changed ``build_conda_pkg`` job to use ``latest_release_changes`` branch in the feedstock. :pr:`1979`

.. warning::

    **Breaking Changes**
        * Changed ``AutoMLSearch`` to default ``optimize_thresholds`` to True :pr:`1943`
        * Removed ``data_checks`` parameter, ``data_check_results`` and data checks logic from ``AutoMLSearch``. To run the data checks which were previously run by default in ``AutoMLSearch``, please call ``DefaultDataChecks().validate(X_train, y_train)`` or take a look at our documentation for more examples. :pr:`1935`
        * Deleted ``random_state`` argument :pr:`1985`

**v0.20.0 Mar. 10, 2021**
    * Enhancements
        * Added a GitHub Action for Detecting dependency changes :pr:`1933`
        * Create a separate CV split to train stacked ensembler on for AutoMLSearch :pr:`1814`
        * Added a GitHub Action for Linux unit tests :pr:`1846`
        * Added ``ARIMARegressor`` estimator :pr:`1894`
        * Added ``DataCheckAction`` class and ``DataCheckActionCode`` enum :pr:`1896`
        * Updated ``Woodwork`` requirement to ``v0.0.10`` :pr:`1900`
        * Added ``BalancedClassificationDataCVSplit`` and ``BalancedClassificationDataTVSplit`` to AutoMLSearch :pr:`1875`
        * Update default classification data splitter to use downsampling for highly imbalanced data :pr:`1875`
        * Updated ``describe_pipeline`` to return more information, including ``id`` of pipelines used for ensemble models :pr:`1909`
        * Added utility method to create list of components from a list of ``DataCheckAction`` :pr:`1907`
        * Updated ``validate`` method to include a ``action`` key in returned dictionary for all ``DataCheck``and ``DataChecks`` :pr:`1916`
        * Aggregating the shap values for predictions that we know the provenance of, e.g. OHE, text, and date-time. :pr:`1901`
        * Improved error message when custom objective is passed as a string in ``pipeline.score`` :pr:`1941`
        * Added ``score_pipelines`` and ``train_pipelines`` methods to ``AutoMLSearch`` :pr:`1913`
        * Added support for ``pandas`` version 1.2.0 :pr:`1708`
        * Added ``score_batch`` and ``train_batch`` abstact methods to ``EngineBase`` and implementations in ``SequentialEngine`` :pr:`1913`
        * Added ability to handle index columns in ``AutoMLSearch`` and ``DataChecks`` :pr:`2138`
    * Fixes
        * Removed CI check for ``check_dependencies_updated_linux`` :pr:`1950`
        * Added metaclass for time series pipelines and fix binary classification pipeline ``predict`` not using objective if it is passed as a named argument :pr:`1874`
        * Fixed stack trace in prediction explanation functions caused by mixed string/numeric pandas column names :pr:`1871`
        * Fixed stack trace caused by passing pipelines with duplicate names to ``AutoMLSearch`` :pr:`1932`
        * Fixed ``AutoMLSearch.get_pipelines`` returning pipelines with the same attributes :pr:`1958`
    * Changes
        * Reversed GitHub Action for Linux unit tests until a fix for report generation is found :pr:`1920`
        * Updated ``add_results`` in ``AutoMLAlgorithm`` to take in entire pipeline results dictionary from ``AutoMLSearch`` :pr:`1891`
        * Updated ``ClassImbalanceDataCheck`` to look for severe class imbalance scenarios :pr:`1905`
        * Deleted the ``explain_prediction`` function :pr:`1915`
        * Removed ``HighVarianceCVDataCheck`` and convered it to an ``AutoMLSearch`` method instead :pr:`1928`
        * Removed warning in ``InvalidTargetDataCheck`` returned when numeric binary classification targets are not (0, 1) :pr:`1959`
    * Documentation Changes
        * Updated ``model_understanding.ipynb`` to demo the two-way partial dependence capability :pr:`1919`
    * Testing Changes

.. warning::

    **Breaking Changes**
        * Deleted the ``explain_prediction`` function :pr:`1915`
        * Removed ``HighVarianceCVDataCheck`` and convered it to an ``AutoMLSearch`` method instead :pr:`1928`
        * Added ``score_batch`` and ``train_batch`` abstact methods to ``EngineBase``. These need to be implemented in Engine subclasses :pr:`1913`


**v0.19.0 Feb. 23, 2021**
    * Enhancements
        * Added a GitHub Action for Python windows unit tests :pr:`1844`
        * Added a GitHub Action for checking updated release notes :pr:`1849`
        * Added a GitHub Action for Python lint checks :pr:`1837`
        * Adjusted ``explain_prediction``, ``explain_predictions`` and ``explain_predictions_best_worst`` to handle timeseries problems. :pr:`1818`
        * Updated ``InvalidTargetDataCheck`` to check for mismatched indices in target and features :pr:`1816`
        * Updated ``Woodwork`` structures returned from components to support ``Woodwork`` logical type overrides set by the user :pr:`1784`
        * Updated estimators to keep track of input feature names during ``fit()`` :pr:`1794`
        * Updated ``visualize_decision_tree`` to include feature names in output :pr:`1813`
        * Added ``is_bounded_like_percentage`` property for objectives. If true, the ``calculate_percent_difference`` method will return the absolute difference rather than relative difference :pr:`1809`
        * Added full error traceback to AutoMLSearch logger file :pr:`1840`
        * Changed ``TargetEncoder`` to preserve custom indices in the data :pr:`1836`
        * Refactored ``explain_predictions`` and ``explain_predictions_best_worst`` to only compute features once for all rows that need to be explained :pr:`1843`
        * Added custom random undersampler data splitter for classification :pr:`1857`
        * Updated ``OutliersDataCheck`` implementation to calculate the probability of having no outliers :pr:`1855`
        * Added ``Engines`` pipeline processing API :pr:`1838`
    * Fixes
        * Changed EngineBase random_state arg to random_seed and same for user guide docs :pr:`1889`
    * Changes
        * Modified ``calculate_percent_difference`` so that division by 0 is now inf rather than nan :pr:`1809`
        * Removed ``text_columns`` parameter from ``LSA`` and ``TextFeaturizer`` components :pr:`1652`
        * Added ``random_seed`` as an argument to our automl/pipeline/component API. Using ``random_state`` will raise a warning :pr:`1798`
        * Added ``DataCheckError`` message in ``InvalidTargetDataCheck`` if input target is None and removed exception raised :pr:`1866`
    * Documentation Changes
    * Testing Changes
        * Added back coverage for ``_get_feature_provenance`` in ``TextFeaturizer`` after ``text_columns`` was removed :pr:`1842`
        * Pin graphviz version for windows builds :pr:`1847`
        * Unpin graphviz version for windows builds :pr:`1851`

.. warning::

    **Breaking Changes**
        * Added a deprecation warning to ``explain_prediction``. It will be deleted in the next release. :pr:`1860`


**v0.18.2 Feb. 10, 2021**
    * Enhancements
        * Added uniqueness score data check :pr:`1785`
        * Added "dataframe" output format for prediction explanations :pr:`1781`
        * Updated LightGBM estimators to handle ``pandas.MultiIndex`` :pr:`1770`
        * Sped up permutation importance for some pipelines :pr:`1762`
        * Added sparsity data check :pr:`1797`
        * Confirmed support for threshold tuning for binary time series classification problems :pr:`1803`
    * Fixes
    * Changes
    * Documentation Changes
        * Added section on conda to the contributing guide :pr:`1771`
        * Updated release process to reflect freezing `main` before perf tests :pr:`1787`
        * Moving some prs to the right section of the release notes :pr:`1789`
        * Tweak README.md. :pr:`1800`
        * Fixed back arrow on install page docs :pr:`1795`
        * Fixed docstring for `ClassImbalanceDataCheck.validate()` :pr:`1817`
    * Testing Changes

**v0.18.1 Feb. 1, 2021**
    * Enhancements
        * Added ``graph_t_sne`` as a visualization tool for high dimensional data :pr:`1731`
        * Added the ability to see the linear coefficients of features in linear models terms :pr:`1738`
        * Added support for ``scikit-learn`` ``v0.24.0`` :pr:`1733`
        * Added support for ``scipy`` ``v1.6.0`` :pr:`1752`
        * Added SVM Classifier and Regressor to estimators :pr:`1714` :pr:`1761`
    * Fixes
        * Addressed bug with ``partial_dependence`` and categorical data with more categories than grid resolution :pr:`1748`
        * Removed ``random_state`` arg from ``get_pipelines`` in ``AutoMLSearch`` :pr:`1719`
        * Pinned pyzmq at less than 22.0.0 till we add support :pr:`1756`
    * Changes
        * Updated components and pipelines to return ``Woodwork`` data structures :pr:`1668`
        * Updated ``clone()`` for pipelines and components to copy over random state automatically :pr:`1753`
        * Dropped support for Python version 3.6 :pr:`1751`
        * Removed deprecated ``verbose`` flag from ``AutoMLSearch`` parameters :pr:`1772`
    * Documentation Changes
        * Add Twitter and Github link to documentation toolbar :pr:`1754`
        * Added Open Graph info to documentation :pr:`1758`
    * Testing Changes

.. warning::

    **Breaking Changes**
        * Components and pipelines return ``Woodwork`` data structures instead of ``pandas`` data structures :pr:`1668`
        * Python 3.6 will not be actively supported due to discontinued support from EvalML dependencies.
        * Deprecated ``verbose`` flag is removed for ``AutoMLSearch`` :pr:`1772`


**v0.18.0 Jan. 26, 2021**
    * Enhancements
        * Added RMSLE, MSLE, and MAPE to core objectives while checking for negative target values in ``invalid_targets_data_check`` :pr:`1574`
        * Added validation checks for binary problems with regression-like datasets and multiclass problems without true multiclass targets in ``invalid_targets_data_check`` :pr:`1665`
        * Added time series support for ``make_pipeline`` :pr:`1566`
        * Added target name for output of pipeline ``predict`` method :pr:`1578`
        * Added multiclass check to ``InvalidTargetDataCheck`` for two examples per class :pr:`1596`
        * Added support for ``graphviz`` ``v0.16`` :pr:`1657`
        * Enhanced time series pipelines to accept empty features :pr:`1651`
        * Added KNN Classifier to estimators. :pr:`1650`
        * Added support for list inputs for objectives :pr:`1663`
        * Added support for ``AutoMLSearch`` to handle time series classification pipelines :pr:`1666`
        * Enhanced ``DelayedFeaturesTransformer`` to encode categorical features and targets before delaying them :pr:`1691`
        * Added 2-way dependence plots. :pr:`1690`
        * Added ability to directly iterate through components within Pipelines :pr:`1583`
    * Fixes
        * Fixed inconsistent attributes and added Exceptions to docs :pr:`1673`
        * Fixed ``TargetLeakageDataCheck`` to use Woodwork ``mutual_information`` rather than using Pandas' Pearson Correlation :pr:`1616`
        * Fixed thresholding for pipelines in ``AutoMLSearch`` to only threshold binary classification pipelines :pr:`1622` :pr:`1626`
        * Updated ``load_data`` to return Woodwork structures and update default parameter value for ``index`` to ``None`` :pr:`1610`
        * Pinned scipy at < 1.6.0 while we work on adding support :pr:`1629`
        * Fixed data check message formatting in ``AutoMLSearch`` :pr:`1633`
        * Addressed stacked ensemble component for ``scikit-learn`` v0.24 support by setting ``shuffle=True`` for default CV :pr:`1613`
        * Fixed bug where ``Imputer`` reset the index on ``X`` :pr:`1590`
        * Fixed ``AutoMLSearch`` stacktrace when a cutom objective was passed in as a primary objective or additional objective :pr:`1575`
        * Fixed custom index bug for ``MAPE`` objective :pr:`1641`
        * Fixed index bug for ``TextFeaturizer`` and ``LSA`` components :pr:`1644`
        * Limited ``load_fraud`` dataset loaded into ``automl.ipynb`` :pr:`1646`
        * ``add_to_rankings`` updates ``AutoMLSearch.best_pipeline`` when necessary :pr:`1647`
        * Fixed bug where time series baseline estimators were not receiving ``gap`` and ``max_delay`` in ``AutoMLSearch`` :pr:`1645`
        * Fixed jupyter notebooks to help the RTD buildtime :pr:`1654`
        * Added ``positive_only`` objectives to ``non_core_objectives`` :pr:`1661`
        * Fixed stacking argument ``n_jobs`` for IterativeAlgorithm :pr:`1706`
        * Updated CatBoost estimators to return self in ``.fit()`` rather than the underlying model for consistency :pr:`1701`
        * Added ability to initialize pipeline parameters in ``AutoMLSearch`` constructor :pr:`1676`
    * Changes
        * Added labeling to ``graph_confusion_matrix`` :pr:`1632`
        * Rerunning search for ``AutoMLSearch`` results in a message thrown rather than failing the search, and removed ``has_searched`` property :pr:`1647`
        * Changed tuner class to allow and ignore single parameter values as input :pr:`1686`
        * Capped LightGBM version limit to remove bug in docs :pr:`1711`
        * Removed support for `np.random.RandomState` in EvalML :pr:`1727`
    * Documentation Changes
        * Update Model Understanding in the user guide to include ``visualize_decision_tree`` :pr:`1678`
        * Updated docs to include information about ``AutoMLSearch`` callback parameters and methods :pr:`1577`
        * Updated docs to prompt users to install graphiz on Mac :pr:`1656`
        * Added ``infer_feature_types`` to the ``start.ipynb`` guide :pr:`1700`
        * Added multicollinearity data check to API reference and docs :pr:`1707`
    * Testing Changes

.. warning::

    **Breaking Changes**
        * Removed ``has_searched`` property from ``AutoMLSearch`` :pr:`1647`
        * Components and pipelines return ``Woodwork`` data structures instead of ``pandas`` data structures :pr:`1668`
        * Removed support for `np.random.RandomState` in EvalML. Rather than passing ``np.random.RandomState`` as component and pipeline random_state values, we use int random_seed :pr:`1727`


**v0.17.0 Dec. 29, 2020**
    * Enhancements
        * Added ``save_plot`` that allows for saving figures from different backends :pr:`1588`
        * Added ``LightGBM Regressor`` to regression components :pr:`1459`
        * Added ``visualize_decision_tree`` for tree visualization with ``decision_tree_data_from_estimator`` and ``decision_tree_data_from_pipeline`` to reformat tree structure output :pr:`1511`
        * Added `DFS Transformer` component into transformer components :pr:`1454`
        * Added ``MAPE`` to the standard metrics for time series problems and update objectives :pr:`1510`
        * Added ``graph_prediction_vs_actual_over_time`` and ``get_prediction_vs_actual_over_time_data`` to the model understanding module for time series problems :pr:`1483`
        * Added a ``ComponentGraph`` class that will support future pipelines as directed acyclic graphs :pr:`1415`
        * Updated data checks to accept ``Woodwork`` data structures :pr:`1481`
        * Added parameter to ``InvalidTargetDataCheck`` to show only top unique values rather than all unique values :pr:`1485`
        * Added multicollinearity data check :pr:`1515`
        * Added baseline pipeline and components for time series regression problems :pr:`1496`
        * Added more information to users about ensembling behavior in ``AutoMLSearch`` :pr:`1527`
        * Add woodwork support for more utility and graph methods :pr:`1544`
        * Changed ``DateTimeFeaturizer`` to encode features as int :pr:`1479`
        * Return trained pipelines from ``AutoMLSearch.best_pipeline`` :pr:`1547`
        * Added utility method so that users can set feature types without having to learn about Woodwork directly :pr:`1555`
        * Added Linear Discriminant Analysis transformer for dimensionality reduction :pr:`1331`
        * Added multiclass support for ``partial_dependence`` and ``graph_partial_dependence`` :pr:`1554`
        * Added ``TimeSeriesBinaryClassificationPipeline`` and ``TimeSeriesMulticlassClassificationPipeline`` classes :pr:`1528`
        * Added ``make_data_splitter`` method for easier automl data split customization :pr:`1568`
        * Integrated ``ComponentGraph`` class into Pipelines for full non-linear pipeline support :pr:`1543`
        * Update ``AutoMLSearch`` constructor to take training data instead of ``search`` and ``add_to_leaderboard`` :pr:`1597`
        * Update ``split_data`` helper args :pr:`1597`
        * Add problem type utils ``is_regression``, ``is_classification``, ``is_timeseries`` :pr:`1597`
        * Rename ``AutoMLSearch`` ``data_split`` arg to ``data_splitter`` :pr:`1569`
    * Fixes
        * Fix AutoML not passing CV folds to ``DefaultDataChecks`` for usage by ``ClassImbalanceDataCheck`` :pr:`1619`
        * Fix Windows CI jobs: install ``numba`` via conda, required for ``shap`` :pr:`1490`
        * Added custom-index support for `reset-index-get_prediction_vs_actual_over_time_data` :pr:`1494`
        * Fix ``generate_pipeline_code`` to account for boolean and None differences between Python and JSON :pr:`1524` :pr:`1531`
        * Set max value for plotly and xgboost versions while we debug CI failures with newer versions :pr:`1532`
        * Undo version pinning for plotly :pr:`1533`
        * Fix ReadTheDocs build by updating the version of ``setuptools`` :pr:`1561`
        * Set ``random_state`` of data splitter in AutoMLSearch to take int to keep consistency in the resulting splits :pr:`1579`
        * Pin sklearn version while we work on adding support :pr:`1594`
        * Pin pandas at <1.2.0 while we work on adding support :pr:`1609`
        * Pin graphviz at < 0.16 while we work on adding support :pr:`1609`
    * Changes
        * Reverting ``save_graph`` :pr:`1550` to resolve kaleido build issues :pr:`1585`
        * Update circleci badge to apply to ``main`` :pr:`1489`
        * Added script to generate github markdown for releases :pr:`1487`
        * Updated selection using pandas ``dtypes`` to selecting using Woodwork logical types :pr:`1551`
        * Updated dependencies to fix ``ImportError: cannot import name 'MaskedArray' from 'sklearn.utils.fixes'`` error and to address Woodwork and Featuretool dependencies :pr:`1540`
        * Made ``get_prediction_vs_actual_data()`` a public method :pr:`1553`
        * Updated ``Woodwork`` version requirement to v0.0.7 :pr:`1560`
        * Move data splitters from ``evalml.automl.data_splitters`` to ``evalml.preprocessing.data_splitters`` :pr:`1597`
        * Rename "# Testing" in automl log output to "# Validation" :pr:`1597`
    * Documentation Changes
        * Added partial dependence methods to API reference :pr:`1537`
        * Updated documentation for confusion matrix methods :pr:`1611`
    * Testing Changes
        * Set ``n_jobs=1`` in most unit tests to reduce memory :pr:`1505`

.. warning::

    **Breaking Changes**
        * Updated minimal dependencies: ``numpy>=1.19.1``, ``pandas>=1.1.0``, ``scikit-learn>=0.23.1``, ``scikit-optimize>=0.8.1``
        * Updated ``AutoMLSearch.best_pipeline`` to return a trained pipeline. Pass in ``train_best_pipeline=False`` to AutoMLSearch in order to return an untrained pipeline.
        * Pipeline component instances can no longer be iterated through using ``Pipeline.component_graph`` :pr:`1543`
        * Update ``AutoMLSearch`` constructor to take training data instead of ``search`` and ``add_to_leaderboard`` :pr:`1597`
        * Update ``split_data`` helper args :pr:`1597`
        * Move data splitters from ``evalml.automl.data_splitters`` to ``evalml.preprocessing.data_splitters`` :pr:`1597`
        * Rename ``AutoMLSearch`` ``data_split`` arg to ``data_splitter`` :pr:`1569`



**v0.16.1 Dec. 1, 2020**
    * Enhancements
        * Pin woodwork version to v0.0.6 to avoid breaking changes :pr:`1484`
        * Updated ``Woodwork`` to >=0.0.5 in ``core-requirements.txt`` :pr:`1473`
        * Removed ``copy_dataframe`` parameter for ``Woodwork``, updated ``Woodwork`` to >=0.0.6 in ``core-requirements.txt`` :pr:`1478`
        * Updated ``detect_problem_type`` to use ``pandas.api.is_numeric_dtype`` :pr:`1476`
    * Changes
        * Changed ``make clean`` to delete coverage reports as a convenience for developers :pr:`1464`
        * Set ``n_jobs=-1`` by default for stacked ensemble components :pr:`1472`
    * Documentation Changes
        * Updated pipeline and component documentation and demos to use ``Woodwork`` :pr:`1466`
    * Testing Changes
        * Update dependency update checker to use everything from core and optional dependencies :pr:`1480`


**v0.16.0 Nov. 24, 2020**
    * Enhancements
        * Updated pipelines and ``make_pipeline`` to accept ``Woodwork`` inputs :pr:`1393`
        * Updated components to accept ``Woodwork`` inputs :pr:`1423`
        * Added ability to freeze hyperparameters for ``AutoMLSearch`` :pr:`1284`
        * Added ``Target Encoder`` into transformer components :pr:`1401`
        * Added callback for error handling in ``AutoMLSearch`` :pr:`1403`
        * Added the index id to the ``explain_predictions_best_worst`` output to help users identify which rows in their data are included :pr:`1365`
        * The top_k features displayed in ``explain_predictions_*`` functions are now determined by the magnitude of shap values as opposed to the ``top_k`` largest and smallest shap values. :pr:`1374`
        * Added a problem type for time series regression :pr:`1386`
        * Added a ``is_defined_for_problem_type`` method to ``ObjectiveBase`` :pr:`1386`
        * Added a ``random_state`` parameter to ``make_pipeline_from_components`` function :pr:`1411`
        * Added ``DelayedFeaturesTransformer`` :pr:`1396`
        * Added a ``TimeSeriesRegressionPipeline`` class :pr:`1418`
        * Removed ``core-requirements.txt`` from the package distribution :pr:`1429`
        * Updated data check messages to include a `"code"` and `"details"` fields :pr:`1451`, :pr:`1462`
        * Added a ``TimeSeriesSplit`` data splitter for time series problems :pr:`1441`
        * Added a ``problem_configuration`` parameter to AutoMLSearch :pr:`1457`
    * Fixes
        * Fixed ``IndexError`` raised in ``AutoMLSearch`` when ``ensembling = True`` but only one pipeline to iterate over :pr:`1397`
        * Fixed stacked ensemble input bug and LightGBM warning and bug in ``AutoMLSearch`` :pr:`1388`
        * Updated enum classes to show possible enum values as attributes :pr:`1391`
        * Updated calls to ``Woodwork``'s ``to_pandas()`` to ``to_series()`` and ``to_dataframe()`` :pr:`1428`
        * Fixed bug in OHE where column names were not guaranteed to be unique :pr:`1349`
        * Fixed bug with percent improvement of ``ExpVariance`` objective on data with highly skewed target :pr:`1467`
        * Fix SimpleImputer error which occurs when all features are bool type :pr:`1215`
    * Changes
        * Changed ``OutliersDataCheck`` to return the list of columns, rather than rows, that contain outliers :pr:`1377`
        * Simplified and cleaned output for Code Generation :pr:`1371`
        * Reverted changes from :pr:`1337` :pr:`1409`
        * Updated data checks to return dictionary of warnings and errors instead of a list :pr:`1448`
        * Updated ``AutoMLSearch`` to pass ``Woodwork`` data structures to every pipeline (instead of pandas DataFrames) :pr:`1450`
        * Update ``AutoMLSearch`` to default to ``max_batches=1`` instead of ``max_iterations=5`` :pr:`1452`
        * Updated _evaluate_pipelines to consolidate side effects :pr:`1410`
    * Documentation Changes
        * Added description of CLA to contributing guide, updated description of draft PRs :pr:`1402`
        * Updated documentation to include all data checks, ``DataChecks``, and usage of data checks in AutoML :pr:`1412`
        * Updated docstrings from ``np.array`` to ``np.ndarray`` :pr:`1417`
        * Added section on stacking ensembles in AutoMLSearch documentation :pr:`1425`
    * Testing Changes
        * Removed ``category_encoders`` from test-requirements.txt :pr:`1373`
        * Tweak codecov.io settings again to avoid flakes :pr:`1413`
        * Modified ``make lint`` to check notebook versions in the docs :pr:`1431`
        * Modified ``make lint-fix`` to standardize notebook versions in the docs :pr:`1431`
        * Use new version of pull request Github Action for dependency check (:pr:`1443`)
        * Reduced number of workers for tests to 4 :pr:`1447`

.. warning::

    **Breaking Changes**
        * The ``top_k`` and ``top_k_features`` parameters in ``explain_predictions_*`` functions now return ``k`` features as opposed to ``2 * k`` features :pr:`1374`
        * Renamed ``problem_type`` to ``problem_types`` in ``RegressionObjective``, ``BinaryClassificationObjective``, and ``MulticlassClassificationObjective`` :pr:`1319`
        * Data checks now return a dictionary of warnings and errors instead of a list :pr:`1448`



**v0.15.0 Oct. 29, 2020**
    * Enhancements
        * Added stacked ensemble component classes (``StackedEnsembleClassifier``, ``StackedEnsembleRegressor``) :pr:`1134`
        * Added stacked ensemble components to ``AutoMLSearch`` :pr:`1253`
        * Added ``DecisionTreeClassifier`` and ``DecisionTreeRegressor`` to AutoML :pr:`1255`
        * Added ``graph_prediction_vs_actual`` in ``model_understanding`` for regression problems :pr:`1252`
        * Added parameter to ``OneHotEncoder`` to enable filtering for features to encode for :pr:`1249`
        * Added percent-better-than-baseline for all objectives to automl.results :pr:`1244`
        * Added ``HighVarianceCVDataCheck`` and replaced synonymous warning in ``AutoMLSearch`` :pr:`1254`
        * Added `PCA Transformer` component for dimensionality reduction :pr:`1270`
        * Added ``generate_pipeline_code`` and ``generate_component_code`` to allow for code generation given a pipeline or component instance :pr:`1306`
        * Added ``PCA Transformer`` component for dimensionality reduction :pr:`1270`
        * Updated ``AutoMLSearch`` to support ``Woodwork`` data structures :pr:`1299`
        * Added cv_folds to ``ClassImbalanceDataCheck`` and added this check to ``DefaultDataChecks`` :pr:`1333`
        * Make ``max_batches`` argument to ``AutoMLSearch.search`` public :pr:`1320`
        * Added text support to automl search :pr:`1062`
        * Added ``_pipelines_per_batch`` as a private argument to ``AutoMLSearch`` :pr:`1355`
    * Fixes
        * Fixed ML performance issue with ordered datasets: always shuffle data in automl's default CV splits :pr:`1265`
        * Fixed broken ``evalml info`` CLI command :pr:`1293`
        * Fixed ``boosting type='rf'`` for LightGBM Classifier, as well as ``num_leaves`` error :pr:`1302`
        * Fixed bug in ``explain_predictions_best_worst`` where a custom index in the target variable would cause a ``ValueError`` :pr:`1318`
        * Added stacked ensemble estimators to to ``evalml.pipelines.__init__`` file :pr:`1326`
        * Fixed bug in OHE where calls to transform were not deterministic if ``top_n`` was less than the number of categories in a column :pr:`1324`
        * Fixed LightGBM warning messages during AutoMLSearch :pr:`1342`
        * Fix warnings thrown during AutoMLSearch in ``HighVarianceCVDataCheck`` :pr:`1346`
        * Fixed bug where TrainingValidationSplit would return invalid location indices for dataframes with a custom index :pr:`1348`
        * Fixed bug where the AutoMLSearch ``random_state`` was not being passed to the created pipelines :pr:`1321`
    * Changes
        * Allow ``add_to_rankings`` to be called before AutoMLSearch is called :pr:`1250`
        * Removed Graphviz from test-requirements to add to requirements.txt :pr:`1327`
        * Removed ``max_pipelines`` parameter from ``AutoMLSearch`` :pr:`1264`
        * Include editable installs in all install make targets :pr:`1335`
        * Made pip dependencies `featuretools` and `nlp_primitives` core dependencies :pr:`1062`
        * Removed `PartOfSpeechCount` from `TextFeaturizer` transform primitives :pr:`1062`
        * Added warning for ``partial_dependency`` when the feature includes null values :pr:`1352`
    * Documentation Changes
        * Fixed and updated code blocks in Release Notes :pr:`1243`
        * Added DecisionTree estimators to API Reference :pr:`1246`
        * Changed class inheritance display to flow vertically :pr:`1248`
        * Updated cost-benefit tutorial to use a holdout/test set :pr:`1159`
        * Added ``evalml info`` command to documentation :pr:`1293`
        * Miscellaneous doc updates :pr:`1269`
        * Removed conda pre-release testing from the release process document :pr:`1282`
        * Updates to contributing guide :pr:`1310`
        * Added Alteryx footer to docs with Twitter and Github link :pr:`1312`
        * Added documentation for evalml installation for Python 3.6 :pr:`1322`
        * Added documentation changes to make the API Docs easier to understand :pr:`1323`
        * Fixed documentation for ``feature_importance`` :pr:`1353`
        * Added tutorial for running `AutoML` with text data :pr:`1357`
        * Added documentation for woodwork integration with automl search :pr:`1361`
    * Testing Changes
        * Added tests for ``jupyter_check`` to handle IPython :pr:`1256`
        * Cleaned up ``make_pipeline`` tests to test for all estimators :pr:`1257`
        * Added a test to check conda build after merge to main :pr:`1247`
        * Removed code that was lacking codecov for ``__main__.py`` and unnecessary :pr:`1293`
        * Codecov: round coverage up instead of down :pr:`1334`
        * Add DockerHub credentials to CI testing environment :pr:`1356`
        * Add DockerHub credentials to conda testing environment :pr:`1363`

.. warning::

    **Breaking Changes**
        * Renamed ``LabelLeakageDataCheck`` to ``TargetLeakageDataCheck`` :pr:`1319`
        * ``max_pipelines`` parameter has been removed from ``AutoMLSearch``. Please use ``max_iterations`` instead. :pr:`1264`
        * ``AutoMLSearch.search()`` will now log a warning if the input is not a ``Woodwork`` data structure (``pandas``, ``numpy``) :pr:`1299`
        * Make ``max_batches`` argument to ``AutoMLSearch.search`` public :pr:`1320`
        * Removed unused argument `feature_types` from AutoMLSearch.search :pr:`1062`

**v0.14.1 Sep. 29, 2020**
    * Enhancements
        * Updated partial dependence methods to support calculating numeric columns in a dataset with non-numeric columns :pr:`1150`
        * Added ``get_feature_names`` on ``OneHotEncoder`` :pr:`1193`
        * Added ``detect_problem_type`` to ``problem_type/utils.py`` to automatically detect the problem type given targets :pr:`1194`
        * Added LightGBM to ``AutoMLSearch`` :pr:`1199`
        * Updated ``scikit-learn`` and ``scikit-optimize`` to use latest versions - 0.23.2 and 0.8.1 respectively :pr:`1141`
        * Added ``__str__`` and ``__repr__`` for pipelines and components :pr:`1218`
        * Included internal target check for both training and validation data in ``AutoMLSearch`` :pr:`1226`
        * Added ``ProblemTypes.all_problem_types`` helper to get list of supported problem types :pr:`1219`
        * Added ``DecisionTreeClassifier`` and ``DecisionTreeRegressor`` classes :pr:`1223`
        * Added ``ProblemTypes.all_problem_types`` helper to get list of supported problem types :pr:`1219`
        * ``DataChecks`` can now be parametrized by passing a list of ``DataCheck`` classes and a parameter dictionary :pr:`1167`
        * Added first CV fold score as validation score in ``AutoMLSearch.rankings`` :pr:`1221`
        * Updated ``flake8`` configuration to enable linting on ``__init__.py`` files :pr:`1234`
        * Refined ``make_pipeline_from_components`` implementation :pr:`1204`
    * Fixes
        * Updated GitHub URL after migration to Alteryx GitHub org :pr:`1207`
        * Changed Problem Type enum to be more similar to the string name :pr:`1208`
        * Wrapped call to scikit-learn's partial dependence method in a ``try``/``finally`` block :pr:`1232`
    * Changes
        * Added ``allow_writing_files`` as a named argument to CatBoost estimators. :pr:`1202`
        * Added ``solver`` and ``multi_class`` as named arguments to ``LogisticRegressionClassifier`` :pr:`1202`
        * Replaced pipeline's ``._transform`` method to evaluate all the preprocessing steps of a pipeline with ``.compute_estimator_features`` :pr:`1231`
        * Changed default large dataset train/test splitting behavior :pr:`1205`
    * Documentation Changes
        * Included description of how to access the component instances and features for pipeline user guide :pr:`1163`
        * Updated API docs to refer to target as "target" instead of "labels" for non-classification tasks and minor docs cleanup :pr:`1160`
        * Added Class Imbalance Data Check to ``api_reference.rst`` :pr:`1190` :pr:`1200`
        * Added pipeline properties to API reference :pr:`1209`
        * Clarified what the objective parameter in AutoML is used for in AutoML API reference and AutoML user guide :pr:`1222`
        * Updated API docs to include ``skopt.space.Categorical`` option for component hyperparameter range definition :pr:`1228`
        * Added install documentation for ``libomp`` in order to use LightGBM on Mac :pr:`1233`
        * Improved description of ``max_iterations`` in documentation :pr:`1212`
        * Removed unused code from sphinx conf :pr:`1235`
    * Testing Changes

.. warning::

    **Breaking Changes**
        * ``DefaultDataChecks`` now accepts a ``problem_type`` parameter that must be specified :pr:`1167`
        * Pipeline's ``._transform`` method to evaluate all the preprocessing steps of a pipeline has been replaced with ``.compute_estimator_features`` :pr:`1231`
        * ``get_objectives`` has been renamed to ``get_core_objectives``. This function will now return a list of valid objective instances :pr:`1230`


**v0.13.2 Sep. 17, 2020**
    * Enhancements
        * Added ``output_format`` field to explain predictions functions :pr:`1107`
        * Modified ``get_objective`` and ``get_objectives`` to be able to return any objective in ``evalml.objectives`` :pr:`1132`
        * Added a ``return_instance`` boolean parameter to ``get_objective`` :pr:`1132`
        * Added ``ClassImbalanceDataCheck`` to determine whether target imbalance falls below a given threshold :pr:`1135`
        * Added label encoder to LightGBM for binary classification :pr:`1152`
        * Added labels for the row index of confusion matrix :pr:`1154`
        * Added ``AutoMLSearch`` object as another parameter in search callbacks :pr:`1156`
        * Added the corresponding probability threshold for each point displayed in ``graph_roc_curve`` :pr:`1161`
        * Added ``__eq__`` for ``ComponentBase`` and ``PipelineBase`` :pr:`1178`
        * Added support for multiclass classification for ``roc_curve`` :pr:`1164`
        * Added ``categories`` accessor to ``OneHotEncoder`` for listing the categories associated with a feature :pr:`1182`
        * Added utility function to create pipeline instances from a list of component instances :pr:`1176`
    * Fixes
        * Fixed XGBoost column names for partial dependence methods :pr:`1104`
        * Removed dead code validating column type from ``TextFeaturizer`` :pr:`1122`
        * Fixed issue where ``Imputer`` cannot fit when there is None in a categorical or boolean column :pr:`1144`
        * ``OneHotEncoder`` preserves the custom index in the input data :pr:`1146`
        * Fixed representation for ``ModelFamily`` :pr:`1165`
        * Removed duplicate ``nbsphinx`` dependency in ``dev-requirements.txt`` :pr:`1168`
        * Users can now pass in any valid kwargs to all estimators :pr:`1157`
        * Remove broken accessor ``OneHotEncoder.get_feature_names`` and unneeded base class :pr:`1179`
        * Removed LightGBM Estimator from AutoML models :pr:`1186`
    * Changes
        * Pinned ``scikit-optimize`` version to 0.7.4 :pr:`1136`
        * Removed ``tqdm`` as a dependency :pr:`1177`
        * Added lightgbm version 3.0.0 to ``latest_dependency_versions.txt`` :pr:`1185`
        * Rename ``max_pipelines`` to ``max_iterations`` :pr:`1169`
    * Documentation Changes
        * Fixed API docs for ``AutoMLSearch`` ``add_result_callback`` :pr:`1113`
        * Added a step to our release process for pushing our latest version to conda-forge :pr:`1118`
        * Added warning for missing ipywidgets dependency for using ``PipelineSearchPlots`` on Jupyterlab :pr:`1145`
        * Updated ``README.md`` example to load demo dataset :pr:`1151`
        * Swapped mapping of breast cancer targets in ``model_understanding.ipynb`` :pr:`1170`
    * Testing Changes
        * Added test confirming ``TextFeaturizer`` never outputs null values :pr:`1122`
        * Changed Python version of ``Update Dependencies`` action to 3.8.x :pr:`1137`
        * Fixed release notes check-in test for ``Update Dependencies`` actions :pr:`1172`

.. warning::

    **Breaking Changes**
        * ``get_objective`` will now return a class definition rather than an instance by default :pr:`1132`
        * Deleted ``OPTIONS`` dictionary in ``evalml.objectives.utils.py`` :pr:`1132`
        * If specifying an objective by string, the string must now match the objective's name field, case-insensitive :pr:`1132`
        * Passing "Cost Benefit Matrix", "Fraud Cost", "Lead Scoring", "Mean Squared Log Error",
            "Recall", "Recall Macro", "Recall Micro", "Recall Weighted", or "Root Mean Squared Log Error" to ``AutoMLSearch`` will now result in a ``ValueError``
            rather than an ``ObjectiveNotFoundError`` :pr:`1132`
        * Search callbacks ``start_iteration_callback`` and ``add_results_callback`` have changed to include a copy of the AutoMLSearch object as a third parameter :pr:`1156`
        * Deleted ``OneHotEncoder.get_feature_names`` method which had been broken for a while, in favor of pipelines' ``input_feature_names`` :pr:`1179`
        * Deleted empty base class ``CategoricalEncoder`` which ``OneHotEncoder`` component was inheriting from :pr:`1176`
        * Results from ``roc_curve`` will now return as a list of dictionaries with each dictionary representing a class :pr:`1164`
        * ``max_pipelines`` now raises a ``DeprecationWarning`` and will be removed in the next release. ``max_iterations`` should be used instead. :pr:`1169`


**v0.13.1 Aug. 25, 2020**
    * Enhancements
        * Added Cost-Benefit Matrix objective for binary classification :pr:`1038`
        * Split ``fill_value`` into ``categorical_fill_value`` and ``numeric_fill_value`` for Imputer :pr:`1019`
        * Added ``explain_predictions`` and ``explain_predictions_best_worst`` for explaining multiple predictions with SHAP :pr:`1016`
        * Added new LSA component for text featurization :pr:`1022`
        * Added guide on installing with conda :pr:`1041`
        * Added a “cost-benefit curve” util method to graph cost-benefit matrix scores vs. binary classification thresholds :pr:`1081`
        * Standardized error when calling transform/predict before fit for pipelines :pr:`1048`
        * Added ``percent_better_than_baseline`` to AutoML search rankings and full rankings table :pr:`1050`
        * Added one-way partial dependence and partial dependence plots :pr:`1079`
        * Added "Feature Value" column to prediction explanation reports. :pr:`1064`
        * Added LightGBM classification estimator :pr:`1082`, :pr:`1114`
        * Added ``max_batches`` parameter to ``AutoMLSearch`` :pr:`1087`
    * Fixes
        * Updated ``TextFeaturizer`` component to no longer require an internet connection to run :pr:`1022`
        * Fixed non-deterministic element of ``TextFeaturizer`` transformations :pr:`1022`
        * Added a StandardScaler to all ElasticNet pipelines :pr:`1065`
        * Updated cost-benefit matrix to normalize score :pr:`1099`
        * Fixed logic in ``calculate_percent_difference`` so that it can handle negative values :pr:`1100`
    * Changes
        * Added ``needs_fitting`` property to ``ComponentBase`` :pr:`1044`
        * Updated references to data types to use datatype lists defined in ``evalml.utils.gen_utils`` :pr:`1039`
        * Remove maximum version limit for SciPy dependency :pr:`1051`
        * Moved ``all_components`` and other component importers into runtime methods :pr:`1045`
        * Consolidated graphing utility methods under ``evalml.utils.graph_utils`` :pr:`1060`
        * Made slight tweaks to how ``TextFeaturizer`` uses ``featuretools``, and did some refactoring of that and of LSA :pr:`1090`
        * Changed ``show_all_features`` parameter into ``importance_threshold``, which allows for thresholding feature importance :pr:`1097`, :pr:`1103`
    * Documentation Changes
        * Update ``setup.py`` URL to point to the github repo :pr:`1037`
        * Added tutorial for using the cost-benefit matrix objective :pr:`1088`
        * Updated ``model_understanding.ipynb`` to include documentation for using plotly on Jupyter Lab :pr:`1108`
    * Testing Changes
        * Refactor CircleCI tests to use matrix jobs (:pr:`1043`)
        * Added a test to check that all test directories are included in evalml package :pr:`1054`


.. warning::

    **Breaking Changes**
        * ``confusion_matrix`` and ``normalize_confusion_matrix`` have been moved to ``evalml.utils`` :pr:`1038`
        * All graph utility methods previously under ``evalml.pipelines.graph_utils`` have been moved to ``evalml.utils.graph_utils`` :pr:`1060`


**v0.12.2 Aug. 6, 2020**
    * Enhancements
        * Add save/load method to components :pr:`1023`
        * Expose pickle ``protocol`` as optional arg to save/load :pr:`1023`
        * Updated estimators used in AutoML to include ExtraTrees and ElasticNet estimators :pr:`1030`
    * Fixes
    * Changes
        * Removed ``DeprecationWarning`` for ``SimpleImputer`` :pr:`1018`
    * Documentation Changes
        * Add note about version numbers to release process docs :pr:`1034`
    * Testing Changes
        * Test files are now included in the evalml package :pr:`1029`


**v0.12.0 Aug. 3, 2020**
    * Enhancements
        * Added string and categorical targets support for binary and multiclass pipelines and check for numeric targets for ``DetectLabelLeakage`` data check :pr:`932`
        * Added clear exception for regression pipelines if target datatype is string or categorical :pr:`960`
        * Added target column names and class labels in ``predict`` and ``predict_proba`` output for pipelines :pr:`951`
        * Added ``_compute_shap_values`` and ``normalize_values`` to ``pipelines/explanations`` module :pr:`958`
        * Added ``explain_prediction`` feature which explains single predictions with SHAP :pr:`974`
        * Added Imputer to allow different imputation strategies for numerical and categorical dtypes :pr:`991`
        * Added support for configuring logfile path using env var, and don't create logger if there are filesystem errors :pr:`975`
        * Updated catboost estimators' default parameters and automl hyperparameter ranges to speed up fit time :pr:`998`
    * Fixes
        * Fixed ReadtheDocs warning failure regarding embedded gif :pr:`943`
        * Removed incorrect parameter passed to pipeline classes in ``_add_baseline_pipelines`` :pr:`941`
        * Added universal error for calling ``predict``, ``predict_proba``, ``transform``, and ``feature_importances`` before fitting :pr:`969`, :pr:`994`
        * Made ``TextFeaturizer`` component and pip dependencies ``featuretools`` and ``nlp_primitives`` optional :pr:`976`
        * Updated imputation strategy in automl to no longer limit impute strategy to ``most_frequent`` for all features if there are any categorical columns :pr:`991`
        * Fixed ``UnboundLocalError`` for ``cv_pipeline`` when automl search errors :pr:`996`
        * Fixed ``Imputer`` to reset dataframe index to preserve behavior expected from  ``SimpleImputer`` :pr:`1009`
    * Changes
        * Moved ``get_estimators`` to ``evalml.pipelines.components.utils`` :pr:`934`
        * Modified Pipelines to raise ``PipelineScoreError`` when they encounter an error during scoring :pr:`936`
        * Moved ``evalml.model_families.list_model_families`` to ``evalml.pipelines.components.allowed_model_families`` :pr:`959`
        * Renamed ``DateTimeFeaturization`` to ``DateTimeFeaturizer`` :pr:`977`
        * Added check to stop search and raise an error if all pipelines in a batch return NaN scores :pr:`1015`
    * Documentation Changes
        * Updated ``README.md`` :pr:`963`
        * Reworded message when errors are returned from data checks in search :pr:`982`
        * Added section on understanding model predictions with ``explain_prediction`` to User Guide :pr:`981`
        * Added a section to the user guide and api reference about how XGBoost and CatBoost are not fully supported. :pr:`992`
        * Added custom components section in user guide :pr:`993`
        * Updated FAQ section formatting :pr:`997`
        * Updated release process documentation :pr:`1003`
    * Testing Changes
        * Moved ``predict_proba`` and ``predict`` tests regarding string / categorical targets to ``test_pipelines.py`` :pr:`972`
        * Fixed dependency update bot by updating python version to 3.7 to avoid frequent github version updates :pr:`1002`


.. warning::

    **Breaking Changes**
        * ``get_estimators`` has been moved to ``evalml.pipelines.components.utils`` (previously was under ``evalml.pipelines.utils``) :pr:`934`
        * Removed the ``raise_errors`` flag in AutoML search. All errors during pipeline evaluation will be caught and logged. :pr:`936`
        * ``evalml.model_families.list_model_families`` has been moved to ``evalml.pipelines.components.allowed_model_families`` :pr:`959`
        * ``TextFeaturizer``: the ``featuretools`` and ``nlp_primitives`` packages must be installed after installing evalml in order to use this component :pr:`976`
        * Renamed ``DateTimeFeaturization`` to ``DateTimeFeaturizer`` :pr:`977`


**v0.11.2 July 16, 2020**
    * Enhancements
        * Added ``NoVarianceDataCheck`` to ``DefaultDataChecks`` :pr:`893`
        * Added text processing and featurization component ``TextFeaturizer`` :pr:`913`, :pr:`924`
        * Added additional checks to ``InvalidTargetDataCheck`` to handle invalid target data types :pr:`929`
        * ``AutoMLSearch`` will now handle ``KeyboardInterrupt`` and prompt user for confirmation :pr:`915`
    * Fixes
        * Makes automl results a read-only property :pr:`919`
    * Changes
        * Deleted static pipelines and refactored tests involving static pipelines, removed ``all_pipelines()`` and ``get_pipelines()`` :pr:`904`
        * Moved ``list_model_families`` to ``evalml.model_family.utils`` :pr:`903`
        * Updated ``all_pipelines``, ``all_estimators``, ``all_components`` to use the same mechanism for dynamically generating their elements :pr:`898`
        * Rename ``master`` branch to ``main`` :pr:`918`
        * Add pypi release github action :pr:`923`
        * Updated ``AutoMLSearch.search`` stdout output and logging and removed tqdm progress bar :pr:`921`
        * Moved automl config checks previously in ``search()`` to init :pr:`933`
    * Documentation Changes
        * Reorganized and rewrote documentation :pr:`937`
        * Updated to use pydata sphinx theme :pr:`937`
        * Updated docs to use ``release_notes`` instead of ``changelog`` :pr:`942`
    * Testing Changes
        * Cleaned up fixture names and usages in tests :pr:`895`


.. warning::

    **Breaking Changes**
        * ``list_model_families`` has been moved to ``evalml.model_family.utils`` (previously was under ``evalml.pipelines.utils``) :pr:`903`
        * ``get_estimators`` has been moved to ``evalml.pipelines.components.utils`` (previously was under ``evalml.pipelines.utils``) :pr:`934`
        * Static pipeline definitions have been removed, but similar pipelines can still be constructed via creating an instance of ``PipelineBase`` :pr:`904`
        * ``all_pipelines()`` and ``get_pipelines()`` utility methods have been removed :pr:`904`


**v0.11.0 June 30, 2020**
    * Enhancements
        * Added multiclass support for ROC curve graphing :pr:`832`
        * Added preprocessing component to drop features whose percentage of NaN values exceeds a specified threshold :pr:`834`
        * Added data check to check for problematic target labels :pr:`814`
        * Added PerColumnImputer that allows imputation strategies per column :pr:`824`
        * Added transformer to drop specific columns :pr:`827`
        * Added support for ``categories``, ``handle_error``, and ``drop`` parameters in ``OneHotEncoder`` :pr:`830` :pr:`897`
        * Added preprocessing component to handle DateTime columns featurization :pr:`838`
        * Added ability to clone pipelines and components :pr:`842`
        * Define getter method for component ``parameters`` :pr:`847`
        * Added utility methods to calculate and graph permutation importances :pr:`860`, :pr:`880`
        * Added new utility functions necessary for generating dynamic preprocessing pipelines :pr:`852`
        * Added kwargs to all components :pr:`863`
        * Updated ``AutoSearchBase`` to use dynamically generated preprocessing pipelines :pr:`870`
        * Added SelectColumns transformer :pr:`873`
        * Added ability to evaluate additional pipelines for automl search :pr:`874`
        * Added ``default_parameters`` class property to components and pipelines :pr:`879`
        * Added better support for disabling data checks in automl search :pr:`892`
        * Added ability to save and load AutoML objects to file :pr:`888`
        * Updated ``AutoSearchBase.get_pipelines`` to return an untrained pipeline instance :pr:`876`
        * Saved learned binary classification thresholds in automl results cv data dict :pr:`876`
    * Fixes
        * Fixed bug where SimpleImputer cannot handle dropped columns :pr:`846`
        * Fixed bug where PerColumnImputer cannot handle dropped columns :pr:`855`
        * Enforce requirement that builtin components save all inputted values in their parameters dict :pr:`847`
        * Don't list base classes in ``all_components`` output :pr:`847`
        * Standardize all components to output pandas data structures, and accept either pandas or numpy :pr:`853`
        * Fixed rankings and full_rankings error when search has not been run :pr:`894`
    * Changes
        * Update ``all_pipelines`` and ``all_components`` to try initializing pipelines/components, and on failure exclude them :pr:`849`
        * Refactor ``handle_components`` to ``handle_components_class``, standardize to ``ComponentBase`` subclass instead of instance :pr:`850`
        * Refactor "blacklist"/"whitelist" to "allow"/"exclude" lists :pr:`854`
        * Replaced ``AutoClassificationSearch`` and ``AutoRegressionSearch`` with ``AutoMLSearch`` :pr:`871`
        * Renamed feature_importances and permutation_importances methods to use singular names (feature_importance and permutation_importance) :pr:`883`
        * Updated ``automl`` default data splitter to train/validation split for large datasets :pr:`877`
        * Added open source license, update some repo metadata :pr:`887`
        * Removed dead code in ``_get_preprocessing_components`` :pr:`896`
    * Documentation Changes
        * Fix some typos and update the EvalML logo :pr:`872`
    * Testing Changes
        * Update the changelog check job to expect the new branching pattern for the deps update bot :pr:`836`
        * Check that all components output pandas datastructures, and can accept either pandas or numpy :pr:`853`
        * Replaced ``AutoClassificationSearch`` and ``AutoRegressionSearch`` with ``AutoMLSearch`` :pr:`871`


.. warning::

    **Breaking Changes**
        * Pipelines' static ``component_graph`` field must contain either ``ComponentBase`` subclasses or ``str``, instead of ``ComponentBase`` subclass instances :pr:`850`
        * Rename ``handle_component`` to ``handle_component_class``. Now standardizes to ``ComponentBase`` subclasses instead of ``ComponentBase`` subclass instances :pr:`850`
        * Renamed automl's ``cv`` argument to ``data_split`` :pr:`877`
        * Pipelines' and classifiers' ``feature_importances`` is renamed ``feature_importance``, ``graph_feature_importances`` is renamed ``graph_feature_importance`` :pr:`883`
        * Passing ``data_checks=None`` to automl search will not perform any data checks as opposed to default checks. :pr:`892`
        * Pipelines to search for in AutoML are now determined automatically, rather than using the statically-defined pipeline classes. :pr:`870`
        * Updated ``AutoSearchBase.get_pipelines`` to return an untrained pipeline instance, instead of one which happened to be trained on the final cross-validation fold :pr:`876`


**v0.10.0 May 29, 2020**
    * Enhancements
        * Added baseline models for classification and regression, add functionality to calculate baseline models before searching in AutoML :pr:`746`
        * Port over highly-null guardrail as a data check and define ``DefaultDataChecks`` and ``DisableDataChecks`` classes :pr:`745`
        * Update ``Tuner`` classes to work directly with pipeline parameters dicts instead of flat parameter lists :pr:`779`
        * Add Elastic Net as a pipeline option :pr:`812`
        * Added new Pipeline option ``ExtraTrees`` :pr:`790`
        * Added precicion-recall curve metrics and plot for binary classification problems in ``evalml.pipeline.graph_utils`` :pr:`794`
        * Update the default automl algorithm to search in batches, starting with default parameters for each pipeline and iterating from there :pr:`793`
        * Added ``AutoMLAlgorithm`` class and ``IterativeAlgorithm`` impl, separated from ``AutoSearchBase`` :pr:`793`
    * Fixes
        * Update pipeline ``score`` to return ``nan`` score for any objective which throws an exception during scoring :pr:`787`
        * Fixed bug introduced in :pr:`787` where binary classification metrics requiring predicted probabilities error in scoring :pr:`798`
        * CatBoost and XGBoost classifiers and regressors can no longer have a learning rate of 0 :pr:`795`
    * Changes
        * Cleanup pipeline ``score`` code, and cleanup codecov :pr:`711`
        * Remove ``pass`` for abstract methods for codecov :pr:`730`
        * Added __str__ for AutoSearch object :pr:`675`
        * Add util methods to graph ROC and confusion matrix :pr:`720`
        * Refactor ``AutoBase`` to ``AutoSearchBase`` :pr:`758`
        * Updated AutoBase with ``data_checks`` parameter, removed previous ``detect_label_leakage`` parameter, and added functionality to run data checks before search in AutoML :pr:`765`
        * Updated our logger to use Python's logging utils :pr:`763`
        * Refactor most of ``AutoSearchBase._do_iteration`` impl into ``AutoSearchBase._evaluate`` :pr:`762`
        * Port over all guardrails to use the new DataCheck API :pr:`789`
        * Expanded ``import_or_raise`` to catch all exceptions :pr:`759`
        * Adds RMSE, MSLE, RMSLE as standard metrics :pr:`788`
        * Don't allow ``Recall`` to be used as an objective for AutoML :pr:`784`
        * Removed feature selection from pipelines :pr:`819`
        * Update default estimator parameters to make automl search faster and more accurate :pr:`793`
    * Documentation Changes
        * Add instructions to freeze ``master`` on ``release.md`` :pr:`726`
        * Update release instructions with more details :pr:`727` :pr:`733`
        * Add objective base classes to API reference :pr:`736`
        * Fix components API to match other modules :pr:`747`
    * Testing Changes
        * Delete codecov yml, use codecov.io's default :pr:`732`
        * Added unit tests for fraud cost, lead scoring, and standard metric objectives :pr:`741`
        * Update codecov client :pr:`782`
        * Updated AutoBase __str__ test to include no parameters case :pr:`783`
        * Added unit tests for ``ExtraTrees`` pipeline :pr:`790`
        * If codecov fails to upload, fail build :pr:`810`
        * Updated Python version of dependency action :pr:`816`
        * Update the dependency update bot to use a suffix when creating branches :pr:`817`

.. warning::

    **Breaking Changes**
        * The ``detect_label_leakage`` parameter for AutoML classes has been removed and replaced by a ``data_checks`` parameter :pr:`765`
        * Moved ROC and confusion matrix methods from ``evalml.pipeline.plot_utils`` to ``evalml.pipeline.graph_utils`` :pr:`720`
        * ``Tuner`` classes require a pipeline hyperparameter range dict as an init arg instead of a space definition :pr:`779`
        * ``Tuner.propose`` and ``Tuner.add`` work directly with pipeline parameters dicts instead of flat parameter lists :pr:`779`
        * ``PipelineBase.hyperparameters`` and ``custom_hyperparameters`` use pipeline parameters dict format instead of being represented as a flat list :pr:`779`
        * All guardrail functions previously under ``evalml.guardrails.utils`` will be removed and replaced by data checks :pr:`789`
        * ``Recall`` disallowed as an objective for AutoML :pr:`784`
        * ``AutoSearchBase`` parameter ``tuner`` has been renamed to ``tuner_class`` :pr:`793`
        * ``AutoSearchBase`` parameter ``possible_pipelines`` and ``possible_model_families`` have been renamed to ``allowed_pipelines`` and ``allowed_model_families`` :pr:`793`


**v0.9.0 Apr. 27, 2020**
    * Enhancements
        * Added ``Accuracy`` as an standard objective :pr:`624`
        * Added verbose parameter to load_fraud :pr:`560`
        * Added Balanced Accuracy metric for binary, multiclass :pr:`612` :pr:`661`
        * Added XGBoost regressor and XGBoost regression pipeline :pr:`666`
        * Added ``Accuracy`` metric for multiclass :pr:`672`
        * Added objective name in ``AutoBase.describe_pipeline`` :pr:`686`
        * Added ``DataCheck`` and ``DataChecks``, ``Message`` classes and relevant subclasses :pr:`739`
    * Fixes
        * Removed direct access to ``cls.component_graph`` :pr:`595`
        * Add testing files to .gitignore :pr:`625`
        * Remove circular dependencies from ``Makefile`` :pr:`637`
        * Add error case for ``normalize_confusion_matrix()`` :pr:`640`
        * Fixed ``XGBoostClassifier`` and ``XGBoostRegressor`` bug with feature names that contain [, ], or < :pr:`659`
        * Update ``make_pipeline_graph`` to not accidentally create empty file when testing if path is valid :pr:`649`
        * Fix pip installation warning about docsutils version, from boto dependency :pr:`664`
        * Removed zero division warning for F1/precision/recall metrics :pr:`671`
        * Fixed ``summary`` for pipelines without estimators :pr:`707`
    * Changes
        * Updated default objective for binary/multiclass classification to log loss :pr:`613`
        * Created classification and regression pipeline subclasses and removed objective as an attribute of pipeline classes :pr:`405`
        * Changed the output of ``score`` to return one dictionary :pr:`429`
        * Created binary and multiclass objective subclasses :pr:`504`
        * Updated objectives API :pr:`445`
        * Removed call to ``get_plot_data`` from AutoML :pr:`615`
        * Set ``raise_error`` to default to True for AutoML classes :pr:`638`
        * Remove unnecessary "u" prefixes on some unicode strings :pr:`641`
        * Changed one-hot encoder to return uint8 dtypes instead of ints :pr:`653`
        * Pipeline ``_name`` field changed to ``custom_name`` :pr:`650`
        * Removed ``graphs.py`` and moved methods into ``PipelineBase`` :pr:`657`, :pr:`665`
        * Remove s3fs as a dev dependency :pr:`664`
        * Changed requirements-parser to be a core dependency :pr:`673`
        * Replace ``supported_problem_types`` field on pipelines with ``problem_type`` attribute on base classes :pr:`678`
        * Changed AutoML to only show best results for a given pipeline template in ``rankings``, added ``full_rankings`` property to show all :pr:`682`
        * Update ``ModelFamily`` values: don't list xgboost/catboost as classifiers now that we have regression pipelines for them :pr:`677`
        * Changed AutoML's ``describe_pipeline`` to get problem type from pipeline instead :pr:`685`
        * Standardize ``import_or_raise`` error messages :pr:`683`
        * Updated argument order of objectives to align with sklearn's :pr:`698`
        * Renamed ``pipeline.feature_importance_graph`` to ``pipeline.graph_feature_importances`` :pr:`700`
        * Moved ROC and confusion matrix methods to ``evalml.pipelines.plot_utils`` :pr:`704`
        * Renamed ``MultiClassificationObjective`` to ``MulticlassClassificationObjective``, to align with pipeline naming scheme :pr:`715`
    * Documentation Changes
        * Fixed some sphinx warnings :pr:`593`
        * Fixed docstring for ``AutoClassificationSearch`` with correct command :pr:`599`
        * Limit readthedocs formats to pdf, not htmlzip and epub :pr:`594` :pr:`600`
        * Clean up objectives API documentation :pr:`605`
        * Fixed function on Exploring search results page :pr:`604`
        * Update release process doc :pr:`567`
        * ``AutoClassificationSearch`` and ``AutoRegressionSearch`` show inherited methods in API reference :pr:`651`
        * Fixed improperly formatted code in breaking changes for changelog :pr:`655`
        * Added configuration to treat Sphinx warnings as errors :pr:`660`
        * Removed separate plotting section for pipelines in API reference :pr:`657`, :pr:`665`
        * Have leads example notebook load S3 files using https, so we can delete s3fs dev dependency :pr:`664`
        * Categorized components in API reference and added descriptions for each category :pr:`663`
        * Fixed Sphinx warnings about ``BalancedAccuracy`` objective :pr:`669`
        * Updated API reference to include missing components and clean up pipeline docstrings :pr:`689`
        * Reorganize API ref, and clarify pipeline sub-titles :pr:`688`
        * Add and update preprocessing utils in API reference :pr:`687`
        * Added inheritance diagrams to API reference :pr:`695`
        * Documented which default objective AutoML optimizes for :pr:`699`
        * Create seperate install page :pr:`701`
        * Include more utils in API ref, like ``import_or_raise`` :pr:`704`
        * Add more color to pipeline documentation :pr:`705`
    * Testing Changes
        * Matched install commands of ``check_latest_dependencies`` test and it's GitHub action :pr:`578`
        * Added Github app to auto assign PR author as assignee :pr:`477`
        * Removed unneeded conda installation of xgboost in windows checkin tests :pr:`618`
        * Update graph tests to always use tmpfile dir :pr:`649`
        * Changelog checkin test workaround for release PRs: If 'future release' section is empty of PR refs, pass check :pr:`658`
        * Add changelog checkin test exception for ``dep-update`` branch :pr:`723`

.. warning::

    **Breaking Changes**

    * Pipelines will now no longer take an objective parameter during instantiation, and will no longer have an objective attribute.
    * ``fit()`` and ``predict()`` now use an optional ``objective`` parameter, which is only used in binary classification pipelines to fit for a specific objective.
    * ``score()`` will now use a required ``objectives`` parameter that is used to determine all the objectives to score on. This differs from the previous behavior, where the pipeline's objective was scored on regardless.
    * ``score()`` will now return one dictionary of all objective scores.
    * ``ROC`` and ``ConfusionMatrix`` plot methods via ``Auto(*).plot`` have been removed by :pr:`615` and are replaced by ``roc_curve`` and ``confusion_matrix`` in ``evamlm.pipelines.plot_utils`` in :pr:`704`
    * ``normalize_confusion_matrix`` has been moved to ``evalml.pipelines.plot_utils`` :pr:`704`
    * Pipelines ``_name`` field changed to ``custom_name``
    * Pipelines ``supported_problem_types`` field is removed because it is no longer necessary :pr:`678`
    * Updated argument order of objectives' ``objective_function`` to align with sklearn :pr:`698`
    * ``pipeline.feature_importance_graph`` has been renamed to ``pipeline.graph_feature_importances`` in :pr:`700`
    * Removed unsupported ``MSLE`` objective :pr:`704`


**v0.8.0 Apr. 1, 2020**
    * Enhancements
        * Add normalization option and information to confusion matrix :pr:`484`
        * Add util function to drop rows with NaN values :pr:`487`
        * Renamed ``PipelineBase.name`` as ``PipelineBase.summary`` and redefined ``PipelineBase.name`` as class property :pr:`491`
        * Added access to parameters in Pipelines with ``PipelineBase.parameters`` (used to be return of ``PipelineBase.describe``) :pr:`501`
        * Added ``fill_value`` parameter for ``SimpleImputer`` :pr:`509`
        * Added functionality to override component hyperparameters and made pipelines take hyperparemeters from components :pr:`516`
        * Allow ``numpy.random.RandomState`` for random_state parameters :pr:`556`
    * Fixes
        * Removed unused dependency ``matplotlib``, and move ``category_encoders`` to test reqs :pr:`572`
    * Changes
        * Undo version cap in XGBoost placed in :pr:`402` and allowed all released of XGBoost :pr:`407`
        * Support pandas 1.0.0 :pr:`486`
        * Made all references to the logger static :pr:`503`
        * Refactored ``model_type`` parameter for components and pipelines to ``model_family`` :pr:`507`
        * Refactored ``problem_types`` for pipelines and components into ``supported_problem_types`` :pr:`515`
        * Moved ``pipelines/utils.save_pipeline`` and ``pipelines/utils.load_pipeline`` to ``PipelineBase.save`` and ``PipelineBase.load`` :pr:`526`
        * Limit number of categories encoded by ``OneHotEncoder`` :pr:`517`
    * Documentation Changes
        * Updated API reference to remove ``PipelinePlot`` and added moved ``PipelineBase`` plotting methods :pr:`483`
        * Add code style and github issue guides :pr:`463` :pr:`512`
        * Updated API reference for to surface class variables for pipelines and components :pr:`537`
        * Fixed README documentation link :pr:`535`
        * Unhid PR references in changelog :pr:`656`
    * Testing Changes
        * Added automated dependency check PR :pr:`482`, :pr:`505`
        * Updated automated dependency check comment :pr:`497`
        * Have build_docs job use python executor, so that env vars are set properly :pr:`547`
        * Added simple test to make sure ``OneHotEncoder``'s top_n works with large number of categories :pr:`552`
        * Run windows unit tests on PRs :pr:`557`


.. warning::

    **Breaking Changes**

    * ``AutoClassificationSearch`` and ``AutoRegressionSearch``'s ``model_types`` parameter has been refactored into ``allowed_model_families``
    * ``ModelTypes`` enum has been changed to ``ModelFamily``
    * Components and Pipelines now have a ``model_family`` field instead of ``model_type``
    * ``get_pipelines`` utility function now accepts ``model_families`` as an argument instead of ``model_types``
    * ``PipelineBase.name`` no longer returns structure of pipeline and has been replaced by ``PipelineBase.summary``
    * ``PipelineBase.problem_types`` and ``Estimator.problem_types`` has been renamed to ``supported_problem_types``
    * ``pipelines/utils.save_pipeline`` and ``pipelines/utils.load_pipeline`` moved to ``PipelineBase.save`` and ``PipelineBase.load``


**v0.7.0 Mar. 9, 2020**
    * Enhancements
        * Added emacs buffers to .gitignore :pr:`350`
        * Add CatBoost (gradient-boosted trees) classification and regression components and pipelines :pr:`247`
        * Added Tuner abstract base class :pr:`351`
        * Added ``n_jobs`` as parameter for ``AutoClassificationSearch`` and ``AutoRegressionSearch`` :pr:`403`
        * Changed colors of confusion matrix to shades of blue and updated axis order to match scikit-learn's :pr:`426`
        * Added ``PipelineBase`` ``.graph`` and ``.feature_importance_graph`` methods, moved from previous location :pr:`423`
        * Added support for python 3.8 :pr:`462`
    * Fixes
        * Fixed ROC and confusion matrix plots not being calculated if user passed own additional_objectives :pr:`276`
        * Fixed ReadtheDocs ``FileNotFoundError`` exception for fraud dataset :pr:`439`
    * Changes
        * Added ``n_estimators`` as a tunable parameter for XGBoost :pr:`307`
        * Remove unused parameter ``ObjectiveBase.fit_needs_proba`` :pr:`320`
        * Remove extraneous parameter ``component_type`` from all components :pr:`361`
        * Remove unused ``rankings.csv`` file :pr:`397`
        * Downloaded demo and test datasets so unit tests can run offline :pr:`408`
        * Remove ``_needs_fitting`` attribute from Components :pr:`398`
        * Changed plot.feature_importance to show only non-zero feature importances by default, added optional parameter to show all :pr:`413`
        * Refactored ``PipelineBase`` to take in parameter dictionary and moved pipeline metadata to class attribute :pr:`421`
        * Dropped support for Python 3.5 :pr:`438`
        * Removed unused ``apply.py`` file :pr:`449`
        * Clean up ``requirements.txt`` to remove unused deps :pr:`451`
        * Support installation without all required dependencies :pr:`459`
    * Documentation Changes
        * Update release.md with instructions to release to internal license key :pr:`354`
    * Testing Changes
        * Added tests for utils (and moved current utils to gen_utils) :pr:`297`
        * Moved XGBoost install into it's own separate step on Windows using Conda :pr:`313`
        * Rewind pandas version to before 1.0.0, to diagnose test failures for that version :pr:`325`
        * Added dependency update checkin test :pr:`324`
        * Rewind XGBoost version to before 1.0.0 to diagnose test failures for that version :pr:`402`
        * Update dependency check to use a whitelist :pr:`417`
        * Update unit test jobs to not install dev deps :pr:`455`

.. warning::

    **Breaking Changes**

    * Python 3.5 will not be actively supported.

**v0.6.0 Dec. 16, 2019**
    * Enhancements
        * Added ability to create a plot of feature importances :pr:`133`
        * Add early stopping to AutoML using patience and tolerance parameters :pr:`241`
        * Added ROC and confusion matrix metrics and plot for classification problems and introduce PipelineSearchPlots class :pr:`242`
        * Enhanced AutoML results with search order :pr:`260`
        * Added utility function to show system and environment information :pr:`300`
    * Fixes
        * Lower botocore requirement :pr:`235`
        * Fixed decision_function calculation for ``FraudCost`` objective :pr:`254`
        * Fixed return value of ``Recall`` metrics :pr:`264`
        * Components return ``self`` on fit :pr:`289`
    * Changes
        * Renamed automl classes to ``AutoRegressionSearch`` and ``AutoClassificationSearch`` :pr:`287`
        * Updating demo datasets to retain column names :pr:`223`
        * Moving pipeline visualization to ``PipelinePlot`` class :pr:`228`
        * Standarizing inputs as ``pd.Dataframe`` / ``pd.Series`` :pr:`130`
        * Enforcing that pipelines must have an estimator as last component :pr:`277`
        * Added ``ipywidgets`` as a dependency in ``requirements.txt`` :pr:`278`
        * Added Random and Grid Search Tuners :pr:`240`
    * Documentation Changes
        * Adding class properties to API reference :pr:`244`
        * Fix and filter FutureWarnings from scikit-learn :pr:`249`, :pr:`257`
        * Adding Linear Regression to API reference and cleaning up some Sphinx warnings :pr:`227`
    * Testing Changes
        * Added support for testing on Windows with CircleCI :pr:`226`
        * Added support for doctests :pr:`233`

.. warning::

    **Breaking Changes**

    * The ``fit()`` method for ``AutoClassifier`` and ``AutoRegressor`` has been renamed to ``search()``.
    * ``AutoClassifier`` has been renamed to ``AutoClassificationSearch``
    * ``AutoRegressor`` has been renamed to ``AutoRegressionSearch``
    * ``AutoClassificationSearch.results`` and ``AutoRegressionSearch.results`` now is a dictionary with ``pipeline_results`` and ``search_order`` keys. ``pipeline_results`` can be used to access a dictionary that is identical to the old ``.results`` dictionary. Whereas, ``search_order`` returns a list of the search order in terms of ``pipeline_id``.
    * Pipelines now require an estimator as the last component in ``component_list``. Slicing pipelines now throws an ``NotImplementedError`` to avoid returning pipelines without an estimator.

**v0.5.2 Nov. 18, 2019**
    * Enhancements
        * Adding basic pipeline structure visualization :pr:`211`
    * Documentation Changes
        * Added notebooks to build process :pr:`212`

**v0.5.1 Nov. 15, 2019**
    * Enhancements
        * Added basic outlier detection guardrail :pr:`151`
        * Added basic ID column guardrail :pr:`135`
        * Added support for unlimited pipelines with a ``max_time`` limit :pr:`70`
        * Updated .readthedocs.yaml to successfully build :pr:`188`
    * Fixes
        * Removed MSLE from default additional objectives :pr:`203`
        * Fixed ``random_state`` passed in pipelines :pr:`204`
        * Fixed slow down in RFRegressor :pr:`206`
    * Changes
        * Pulled information for describe_pipeline from pipeline's new describe method :pr:`190`
        * Refactored pipelines :pr:`108`
        * Removed guardrails from Auto(*) :pr:`202`, :pr:`208`
    * Documentation Changes
        * Updated documentation to show ``max_time`` enhancements :pr:`189`
        * Updated release instructions for RTD :pr:`193`
        * Added notebooks to build process :pr:`212`
        * Added contributing instructions :pr:`213`
        * Added new content :pr:`222`

**v0.5.0 Oct. 29, 2019**
    * Enhancements
        * Added basic one hot encoding :pr:`73`
        * Use enums for model_type :pr:`110`
        * Support for splitting regression datasets :pr:`112`
        * Auto-infer multiclass classification :pr:`99`
        * Added support for other units in ``max_time`` :pr:`125`
        * Detect highly null columns :pr:`121`
        * Added additional regression objectives :pr:`100`
        * Show an interactive iteration vs. score plot when using fit() :pr:`134`
    * Fixes
        * Reordered ``describe_pipeline`` :pr:`94`
        * Added type check for ``model_type`` :pr:`109`
        * Fixed ``s`` units when setting string ``max_time`` :pr:`132`
        * Fix objectives not appearing in API documentation :pr:`150`
    * Changes
        * Reorganized tests :pr:`93`
        * Moved logging to its own module :pr:`119`
        * Show progress bar history :pr:`111`
        * Using ``cloudpickle`` instead of pickle to allow unloading of custom objectives :pr:`113`
        * Removed render.py :pr:`154`
    * Documentation Changes
        * Update release instructions :pr:`140`
        * Include additional_objectives parameter :pr:`124`
        * Added Changelog :pr:`136`
    * Testing Changes
        * Code coverage :pr:`90`
        * Added CircleCI tests for other Python versions :pr:`104`
        * Added doc notebooks as tests :pr:`139`
        * Test metadata for CircleCI and 2 core parallelism :pr:`137`

**v0.4.1 Sep. 16, 2019**
    * Enhancements
        * Added AutoML for classification and regressor using Autobase and Skopt :pr:`7` :pr:`9`
        * Implemented standard classification and regression metrics :pr:`7`
        * Added logistic regression, random forest, and XGBoost pipelines :pr:`7`
        * Implemented support for custom objectives :pr:`15`
        * Feature importance for pipelines :pr:`18`
        * Serialization for pipelines :pr:`19`
        * Allow fitting on objectives for optimal threshold :pr:`27`
        * Added detect label leakage :pr:`31`
        * Implemented callbacks :pr:`42`
        * Allow for multiclass classification :pr:`21`
        * Added support for additional objectives :pr:`79`
    * Fixes
        * Fixed feature selection in pipelines :pr:`13`
        * Made ``random_seed`` usage consistent :pr:`45`
    * Documentation Changes
        * Documentation Changes
        * Added docstrings :pr:`6`
        * Created notebooks for docs :pr:`6`
        * Initialized readthedocs EvalML :pr:`6`
        * Added favicon :pr:`38`
    * Testing Changes
        * Added testing for loading data :pr:`39`

**v0.2.0 Aug. 13, 2019**
    * Enhancements
        * Created fraud detection objective :pr:`4`

**v0.1.0 July. 31, 2019**
    * *First Release*
    * Enhancements
        * Added lead scoring objecitve :pr:`1`
        * Added basic classifier :pr:`1`
    * Documentation Changes
        * Initialized Sphinx for docs :pr:`1`<|MERGE_RESOLUTION|>--- conflicted
+++ resolved
@@ -3,11 +3,8 @@
 
 **Future Releases**
     * Enhancements
-<<<<<<< HEAD
         * Replaced ``pipeline_parameters`` and ``custom_hyperparameters`` with ``search_parameters`` in ``AutoMLSearch`` :pr:`3373`, :pr:`3427`
-=======
         * Added ``TimeSeriesRegularizer`` to smooth uninferrable date ranges for time series problems :pr:`3376`
->>>>>>> 40b7e34d
     * Fixes
     * Changes
     * Documentation Changes
