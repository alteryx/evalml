--- conflicted
+++ resolved
@@ -11,12 +11,9 @@
         * Added in error message when fit and predict/predict_proba data types are different :pr:`3036`
         * Fixed bug where ensembling components could not get converted to JSON format :pr:`3049`
         * Fixed bug where components with tuned integer hyperparameters could not get converted to JSON format :pr:`3049`
-<<<<<<< HEAD
         * Included confusion matrix at the pipeline threshold for ``find_confusion_matrix_per_threshold`` :pr:`3080`
-=======
         * Fixed bug where One Hot Encoder would error out if a non-categorical feature had a missing value :pr:`3083`
         * Fixed bug where features created from categorical columns by ``Delayed Feature Transformer`` would be inferred as categorical :pr:`3083`
->>>>>>> 20ec36ea
     * Changes
         * Delete ``predict_uses_y`` estimator attribute :pr:`3069`
         * Change ``DateTimeFeaturizer`` to use corresponding Featuretools primitives :pr:`3081`
