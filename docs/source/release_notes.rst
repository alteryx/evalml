Release Notes
-------------
**Future Releases**
    * Enhancements
        * Move black to regular dependency and use it for ``generate_pipeline_code`` :pr:`4005`
        * Implement ``generate_pipeline_example`` :pr:`4023`
        * Add new downcast utils for component-specific nullable type handling and begin implementation on objective and component base classes :pr:`4024`
        * Add nullable type incompatibility properties to the components that need them :pr:`4031`
        * Add ``get_evalml_requirements_file`` :pr:`4034`
        * Pipelines with DFS Transformers will run fast permutation importance if DFS features pre-exist :pr:`4037`
        * Add get_prediction_intervals() at the pipeline level :pr:`4052`
    * Fixes
        * Remove nullable types handling for ``OverSampler`` :pr:`4064`
    * Changes
        * Uncapped ``pmdarima`` and updated minimum version :pr:`4027`
        * Increase min catboost to 1.1.1 and xgboost to 1.7.0 to add nullable type support for those estimators :pr:`3996`
        * Unpinned ``networkx`` and updated minimum version :pr:`4035`
<<<<<<< HEAD
        * Transitioned from ``prophet-prebuilt`` to ``prophet`` directly :pr:`4045`
=======
        * Increased ``scikit-learn`` version to 1.2.2 :pr:`4064`
        * Capped max ``holidays`` version to 0.21 :pr:`4064`
        * Stop allowing ``knn`` as a boolean impute strategy :pr:`4058`
        * Capped ``nbsphinx`` at < 0.9.0 :pr:`4071`
>>>>>>> 2401d30e
    * Documentation Changes
    * Testing Changes
        * Use ``release.yaml`` for performance tests on merge to main :pr:`4007`
        * Pin ``github-action-check-linked-issues`` at v1.4.5 :pr:`4042`

.. warning::

    **Breaking Changes**

**v0.68.0 Feb. 15, 2023**
    * Enhancements
        * Integrated ``determine_periodicity`` into ``AutoMLSearch`` :pr:`3952`
        * Removed frequency limitations for decomposition using the ``STLDecomposer`` :pr:`3952`
    * Changes
        * Remove requirements-parser requirement :pr:`3978`
        * Updated the ``SKOptTuner`` to use a gradient boosting regressor for tuning instead of extra trees :pr:`3983`
        * Unpinned sktime from below 1.2, increased minimum to 1.2.1 :pr:`3983`
    * Testing Changes
        * Add pull request check for linked issues to CI workflow :pr:`3970`, :pr:`3980`
        * Upgraded minimum `IPython` version to 8.10.0 :pr:`3987`

**v0.67.0 Jan. 31, 2023**
    * Fixes
        * Re-added ``TimeSeriesPipeline.should_skip_featurization`` to fix bug where data would get featurized unnecessarily :pr:`3964`
        * Allow float categories to be passed into CatBoost estimators :pr:`3966`
    * Changes
        * Update pyproject.toml to correctly specify the data filepaths :pr:`3967`
    * Documentation Changes
        * Added demo for prediction intervals :pr:`3954`

**v0.66.1 Jan. 26, 2023**
    * Fixes
        * Updated ``LabelEncoder`` to store the original typing information :pr:`3960`
        * Fixed bug where all-null ``BooleanNullable`` columns would break the imputer during transform :pr:`3959`

**v0.66.0 Jan. 24, 2023**
    * Enhancements
        * Improved decomposer ``determine_periodicity`` functionality for better period guesses :pr:`3912`
        * Added ``dates_needed_for_prediction`` for time series pipelines :pr:`3906`
        * Added ``RFClassifierRFESelector``  and ``RFRegressorRFESelector`` components for feature selection using recursive feature elimination :pr:`3934`
        * Added ``dates_needed_for_prediction_range`` for time series pipelines :pr:`3941`
    * Fixes
        * Fixed ``set_period()`` not updating decomposer parameters :pr:`3932`
        * Removed second identical batch for time series problems in ``DefaultAlgorithm`` :pr:`3936`
        * Fix install command for alteryx-open-src-update-checker :pr:`3940`
        * Fixed non-prophet case of ``test_components_can_be_used_for_partial_dependence_fast_mode`` :pr:`3949`
    * Changes
        * Updated ``PolynomialDecomposer`` to work with sktime v0.15.1 :pr:`3930`
        * Add ruff and use pyproject.toml (move away from setup.cfg) :pr:`3928`
        * Pinned `category-encoders`` to 2.5.1.post0 :pr:`3933`
        * Remove requirements-parser and tomli from core requirements :pr:`3948`


**v0.65.0 Jan. 3, 2023**
    * Enhancements
        * Added the ability to retrieve prediction intervals for estimators that support time series regression :pr:`3876`
        * Added utils to handle the logic for threshold tuning objective and resplitting data :pr:`3888`
        * Integrated ``OrdinalEncoder`` into AutoMLSearch :pr:`3765`
    * Fixes
        * Fixed ARIMA not accounting for gap in prediction from end of training data :pr:`3884`
        * Fixed ``DefaultAlgorithm`` adding an extra ``OneHotEncoder`` when a categorical column is not selected :pr:`3914`
    * Changes
        * Added a threshold to ``DateTimeFormatDataCheck`` to account for too many duplicate or nan values :pr:`3883`
        * Changed treatment of ``Boolean`` columns for ``SimpleImputer`` and ``ClassImbalanceDataCheck`` to be compatible with new Woodwork inference :pr:`3892`
        * Split decomposer ``seasonal_period`` parameter into ``seasonal_smoother`` and ``period`` parameters :pr:`3896`
        * Excluded catboost from the broken link checking workflow due to 403 errors :pr:`3899`
        * Pinned scikit-learn version below 1.2.0 :pr:`3901`
        * Cast newly created one hot encoded columns as ``bool`` dtype :pr:`3913`
    * Documentation Changes
        * Hid non-essential warning messages in time series docs :pr:`3890`
    * Testing Changes


**v0.64.0 Dec. 8, 2022**
    * Enhancements
    * Fixes
        * Allowed the DFS Transformer to calculate feature values for Features with a ``dataframe_name`` that is not ``"X"`` :pr:`3873`
        * Stopped passing full list of DFS Transformer features into cloned pipeline in partial dependence fast mode :pr:`3875`
    * Changes
        * Update leaderboard names to show `ranking_score` instead of `validation_score` :pr:`3878`
        * Remove Int64Index after Pandas 1.5 Upgrade :pr:`3825`
        * Reduced the threshold for setting ``use_covariates`` to False for ARIMA models in AutoMLSearch :pr:`3868`
        * Pinned woodwork version at <=0.19.0 :pr:`3871`
        * Updated minimum Pandas version to 1.5.0 :pr:`3808`
        * Remove dsherry from automated dependency update reviews and added tamargrey :pr:`3870`
    * Documentation Changes
    * Testing Changes


**v0.63.0 Nov. 23, 2022**
    * Enhancements
        * Added fast mode to partial dependence :pr:`3753`
        * Added the ability to serialize featuretools features into time series pipelines :pr:`3836`
    * Fixes
        * Fixed ``TimeSeriesFeaturizer`` potentially selecting lags outside of feature engineering window :pr:`3773`
        * Fixed bug where ``TimeSeriesFeaturizer`` could not encode Ordinal columns with non numeric categories :pr:`3812`
        * Updated demo dataset links to point to new endpoint :pr:`3826`
        * Updated ``STLDecomposer`` to infer the time index frequency if it's not present :pr:`3829`
        * Updated ``_drop_time_index`` to move the time index from X to both ``X.index`` and ``y.index`` :pr:`3829`
        * Fixed bug where engineered features lost their origin attribute in partial dependence, causing it to fail :pr:`3830`
        * Fixed bug where partial dependence's fast mode handling for the DFS Transformer wouldn't work with multi output features :pr:`3830`
        * Allowed target to be present and ignored in partial dependence's DFS Transformer fast mode handling  :pr:`3830`
    * Changes
        * Consolidated decomposition frequency validation logic to ``Decomposer`` class :pr:`3811`
        * Removed Featuretools version upper bound and prevent Woodwork 0.20.0 from being installed :pr:`3813`
        * Updated min Featuretools version to 0.16.0, min nlp-primitives version to 2.9.0 and min Dask version to 2022.2.0 :pr:`3823`
        * Rename issue templates config.yaml to config.yml :pr:`3844`
        * Reverted change adding a ``should_skip_featurization`` flag to time series pipelines :pr:`3862`
    * Documentation Changes
        * Added information about STL Decomposition to the time series docs :pr:`3835`
        * Removed RTD failure on warnings :pr:`3864`


**v0.62.0 Nov. 01, 2022**
    * Fixes
        * Fixed bug with datetime conversion in ``get_time_index`` :pr:`3792`
        * Fixed bug where invalid anchored or offset frequencies were including the ``STLDecomposer`` in pipelines :pr:`3794`
        * Fixed bug where irregular datetime frequencies were causing errors in ``make_pipeline`` :pr:`3800`
    * Changes
        * Capped dask at < 2022.10.1 :pr:`3797`
        * Uncapped dask and excluded 2022.10.1 from viable versions :pr:`3803`
        * Removed all references to XGBoost's deprecated ``_use_label_encoder`` argument :pr:`3805`
        * Capped featuretools at < 1.17.0 :pr:`3805`
        * Capped woodwork at < 0.21.0 :pr:`3805`


**v0.61.1 Oct. 27, 2022**
    * Fixes
        * Fixed bug where ``TimeSeriesBaselinePipeline`` wouldn't preserve index name of input features :pr:`3788`
        * Fixed bug in ``TimeSeriesBaselinePipeline`` referencing a static string instead of time index var :pr:`3788`
    * Documentation Changes
        * Updated Release Notes :pr:`3788`


**v0.61.0 Oct. 25, 2022**
    * Enhancements
        * Added the STL Decomposer :pr:`3741`
        * Integrated STLDecomposer into AutoMLSearch for time series regression problems :pr:`3781`
        * Brought the PolynomialDecomposer up to parity with STLDecomposer :pr:`3768`
    * Changes
        * Cap Featuretools at < 1.15.0 :pr:`3775`
        * Remove Featuretools upper bound restriction and fix nlp-primitives import statements :pr:`3778`


**v0.60.0 Oct. 19, 2022**
    * Enhancements
        * Add forecast functions to time series regression pipeline :pr:`3742`
    * Fixes
        * Fix to allow ``IDColumnsDataCheck`` to work with ``IntegerNullable`` inputs :pr:`3740`
        * Fixed datasets name for main performance tests :pr:`3743`
    * Changes
        * Use Woodwork's ``dependence_dict`` method to calculate for ``TargetLeakageDataCheck`` :pr:`3728`
    * Documentation Changes
    * Testing Changes

.. warning::

    **Breaking Changes**
        * ``TargetLeakageDataCheck`` now uses argument ``mutual_info`` rather than ``mutual`` :pr:`3728`


**v0.59.0 Sept. 27, 2022**
    * Enhancements
        * Enhanced Decomposer with ``determine_periodicity`` function to automatically determine periodicity of seasonal target. :pr:`3729`
        * Enhanced Decomposer with ``set_seasonal_period`` function to set a ``Decomposer`` object's seasonal period automatically. :pr:`3729`
        * Added ``OrdinalEncoder`` component  :pr:`3736`
    * Fixes
        * Fixed holdout warning message showing when using default parameters :pr:`3727`
        * Fixed bug in Oversampler where categorical dtypes would fail :pr:`3732`
    * Changes
        * Automatic sorting of the ``time_index`` prior to running ``DataChecks`` has been disabled :pr:`3723`
    * Documentation Changes
    * Testing Changes
        * Update job to use new looking glass report command :pr:`3733`


**v0.58.0 Sept. 20, 2022**
    * Enhancements
        * Defined `get_trend_df()` for PolynomialDecomposer to allow decomposition of target data into trend, seasonality and residual. :pr:`3720`
        * Updated to run with Woodwork >= 0.18.0 :pr:`3700`
        * Pass time index column to time series native estimators but drop otherwise :pr:`3691`
        * Added ``errors`` attribute to ``AutoMLSearch`` for useful debugging :pr:`3702`
    * Fixes
        * Removed multiple samplers occurring in pipelines generated by ``DefaultAlgorithm`` :pr:`3696`
        * Fix search order changing when using ``DefaultAlgorithm`` :pr:`3704`
    * Changes
        * Bumped up minimum version of sktime to 0.12.0. :pr:`3720`
        * Added abstract Decomposer class as a parent to PolynomialDecomposer to support additional decomposers. :pr:`3720`
        * Pinned ``pmdarima`` < 2.0.0 :pr:`3679`
        * Added support for using ``downcast_nullable_types`` with Series as well as DataFrames :pr:`3697`
        * Added distinction between ranking and optimization objectives :pr:`3721`
    * Documentation Changes
    * Testing Changes
        * Updated pytest fixtures and brittle test files to explicitly set woodwork typing information :pr:`3697`
        * Added github workflow to run looking glass performance tests on merge to main :pr:`3690`
        * Fixed looking glass performance test script :pr:`3715`
        * Remove commit message from looking glass slack message :pr:`3719`

**v0.57.0 Sept. 6, 2022**
    * Enhancements
        *  Added ``KNNImputer`` class and created new knn parameter for Imputer :pr:`3662`
    * Fixes
        * ``IDColumnsDataCheck`` now only returns an action code to set the first column as the primary key if it contains unique values :pr:`3639`
        * ``IDColumnsDataCheck`` now can handle primary key columns containing "integer" values that are of the double type :pr:`3683`
        * Added support for BooleanNullable columns in EvalML pipelines and imputer :pr:`3678`
        * Updated StandardScaler to only apply to numeric columns :pr:`3686`
    * Changes
        * Unpinned sktime to allow for version 0.13.2 :pr:`3685`
        * Pinned ``pmdarima`` < 2.0.0 :pr:`3679`

**v0.56.1 Aug. 19, 2022**
    * Fixes
        * ``IDColumnsDataCheck`` now only returns an action code to set the first column as the primary key if it contains unique values :pr:`3639`
        * Reverted the ``make_pipeline`` changes that conditionally included the imputers :pr:`3672`

**v0.56.0 Aug. 15, 2022**
    * Enhancements
        * Add CI testing environment in Mac for install workflow :pr:`3646`
        * Updated ``make_pipeline`` to only include the Imputer in pipelines if NaNs exist in the data :pr:`3657`
        * Updated to run with Woodwork >= 0.17.2 :pr:`3626`
        * Add ``exclude_featurizers`` parameter to ``AutoMLSearch`` to specify featurizers that should be excluded from all pipelines :pr:`3631`
        * Add ``fit_transform`` method to pipelines and component graphs :pr:`3640`
        * Changed default value of data splitting for time series problem holdout set evaluation :pr:`3650`
    * Fixes
        * Reverted the Woodwork 0.17.x compatibility work due to performance regression :pr:`3664`
    * Changes
        * Disable holdout set in AutoML search by default :pr:`3659`
        * Pinned ``sktime`` at >=0.7.0,<0.13.1 due to slowdowns with time series modeling :pr:`3658`
        * Added additional testing support for Python 3.10 :pr:`3609`
    * Documentation Changes
        * Updated broken link checker to exclude stackoverflow domain :pr:`3633`
        * Add instructions to add new users to evalml-core-feedstock :pr:`3636`


**v0.55.0 July. 24, 2022**
    * Enhancements
        * Increased the amount of logical type information passed to Woodwork when calling ``ww.init()`` in transformers :pr:`3604`
        * Added ability to log how long each batch and pipeline take in ``automl.search()`` :pr:`3577`
        * Added the option to set the ``sp`` parameter for ARIMA models :pr:`3597`
        * Updated the CV split size of time series problems to match forecast horizon for improved performance :pr:`3616`
        * Added holdout set evaluation as part of AutoML search and pipeline ranking :pr:`3499`
        * Added Dockerfile.arm and .dockerignore for python version and M1 testing :pr:`3609`
        * Added ``test_gen_utils::in_container_arm64()`` fixture :pr:`3609`
    * Fixes
        * Fixed iterative graphs not appearing in documentation :pr:`3592`
        * Updated the ``load_diabetes()`` method to account for scikit-learn 1.1.1 changes to the dataset :pr:`3591`
        * Capped woodwork version at < 0.17.0 :pr:`3612`
        * Bump minimum scikit-optimize version to 0.9.0 `:pr:`3614`
        * Invalid target data checks involving regression and unsupported data types now produce a different ``DataCheckMessageCode`` :pr:`3630`
        * Updated ``test_data_checks.py::test_data_checks_raises_value_errors_on_init`` - more lenient text check :pr:`3609`
    * Changes
        * Add pre-commit hooks for linting :pr:`3608`
        * Implemented a lower threshold and window size for the ``TimeSeriesRegularizer`` and ``DatetimeFormatDataCheck`` :pr:`3627`
        * Updated ``IDColumnsDataCheck`` to return an action to set the first column as the primary key if it is identified as an ID column :pr:`3634`
    * Documentation Changes
    * Testing Changes
        * Pinned GraphViz version for Windows CI Test :pr:`3596`
        * Removed skipping of PolynomialDecomposer tests for Python 3.9 envs. :pr:`3720`
        * Removed ``pytest.mark.skip_if_39`` pytest marker :pr:`3602` :pr:`3607`
        * Updated pytest==7.1.2 :pr:`3609`
        * Added Dockerfile.arm and .dockerignore for python version and M1 testing :pr:`3609`
        * Added ``test_gen_utils::in_container_arm64()`` fixture :pr:`3609`

.. warning::

    **Breaking Changes**
        * Refactored test cases that iterate over all components to use ``pytest.mark.parametrise`` and changed the corresponding ``if...continue`` blocks to ``pytest.mark.xfail`` :pr:`3622`


**v0.54.0 June. 23, 2022**
    * Fixes
        * Updated the Imputer and SimpleImputer to work with scikit-learn 1.1.1. :pr:`3525`
        * Bumped the minimum versions of scikit-learn to 1.1.1 and imbalanced-learn to 0.9.1. :pr:`3525`
        * Added a clearer error message when ``describe`` is called on an un-instantiated ComponentGraph :pr:`3569`
        * Added a clearer error message when time series' ``predict`` is called with its X_train or y_train parameter set as None :pr:`3579`
    * Changes
        * Don't pass ``time_index`` as kwargs to sktime ARIMA implementation for compatibility with latest version :pr:`3564`
        * Remove incompatible ``nlp-primitives`` version 2.6.0 from accepted dependency versions :pr:`3572`, :pr:`3574`
        * Updated evalml authors :pr:`3581`
    * Documentation Changes
        * Fix typo in ``long_description`` field in ``setup.cfg`` :pr:`3553`
        * Update install page to remove Python 3.7 mention :pr:`3567`


**v0.53.1 June. 9, 2022**
    * Changes
        * Set the development status to ``4 - Beta`` in ``setup.cfg`` :pr:`3550`


**v0.53.0 June. 9, 2022**
    * Enhancements
        * Pass ``n_jobs`` to default algorithm :pr:`3548`
    * Fixes
        * Fixed github workflows for featuretools and woodwork to test their main branch against evalml. :pr:`3517`
        * Supress warnings in ``TargetEncoder`` raised by a coming change to default parameters :pr:`3540`
        * Fixed bug where schema was not being preserved in column renaming for XGBoost and LightGBM models :pr:`3496`
    * Changes
        * Transitioned to use pyproject.toml and setup.cfg away from setup.py :pr:`3494`, :pr:`3536`
    * Documentation Changes
        * Updated the Time Series User Guide page to include known-in-advance features and fix typos :pr:`3521`
        * Add slack and stackoverflow icon to footer :pr:`3528`
        * Add install instructions for M1 Mac :pr:`3543`
    * Testing Changes
        * Rename yml to yaml for GitHub Actions :pr:`3522`
        * Remove ``noncore_dependency`` pytest marker :pr:`3541`
        * Changed ``test_smotenc_category_features`` to use valid postal code values in response to new woodwork type validation :pr:`3544`


**v0.52.0 May. 12, 2022**
    * Changes
        * Added github workflows for featuretools and woodwork to test their main branch against evalml. :pr:`3504`
        * Added pmdarima to conda recipe. :pr:`3505`
        * Added a threshold for ``NullDataCheck`` before a warning is issued for null values :pr:`3507`
        * Changed ``NoVarianceDataCheck`` to only output warnings :pr:`3506`
        * Reverted XGBoost Classifier/Regressor patch for all boolean columns needing to be converted to int. :pr:`3503`
        * Updated ``roc_curve()`` and ``conf_matrix()`` to work with IntegerNullable and BooleanNullable types. :pr:`3465`
        * Changed ``ComponentGraph._transform_features`` to raise a ``PipelineError`` instead of a ``ValueError``. This is not a breaking change because ``PipelineError`` is a subclass of ``ValueError``. :pr:`3497`
        * Capped ``sklearn`` at version 1.1.0 :pr:`3518`
    * Documentation Changes
        * Updated to install prophet extras in Read the Docs. :pr:`3509`
    * Testing Changes
        * Moved vowpal wabbit in test recipe to ``evalml`` package from ``evalml-core`` :pr:`3502`


**v0.51.0 Apr. 28, 2022**
    * Enhancements
        * Updated ``make_pipeline_from_data_check_output`` to work with time series problems. :pr:`3454`
    * Fixes
        * Changed ``PipelineBase.graph_json()`` to return a python dictionary and renamed as ``graph_dict()``:pr:`3463`
    * Changes
        * Added ``vowpalwabbit`` to local recipe and remove ``is_using_conda`` pytest skip markers from relevant tests :pr:`3481`
    * Documentation Changes
        * Fixed broken link in contributing guide :pr:`3464`
        * Improved development instructions :pr:`3468`
        * Added the ``TimeSeriesRegularizer`` and ``TimeSeriesImputer`` to the timeseries section of the User Guide :pr:`3473`
        * Updated OSS slack link :pr:`3487`
        * Fix rendering of model understanding plotly charts in docs :pr:`3460`
    * Testing Changes
        * Updated unit tests to support woodwork 0.16.2 :pr:`3482`
        * Fix some unit tests after vowpal wabbit got added to conda recipe :pr:`3486`

.. warning::

    **Breaking Changes**
        * Renamed ``PipelineBase.graph_json()`` to ``PipelineBase.graph_dict()`` :pr:`3463`
        * Minimum supported woodwork version is now 0.16.2 :pr:`3482`

**v0.50.0 Apr. 12, 2022**
    * Enhancements
        * Added ``TimeSeriesImputer`` component :pr:`3374`
        * Replaced ``pipeline_parameters`` and ``custom_hyperparameters`` with ``search_parameters`` in ``AutoMLSearch`` :pr:`3373`, :pr:`3427`
        * Added ``TimeSeriesRegularizer`` to smooth uninferrable date ranges for time series problems :pr:`3376`
        * Enabled ensembling as a parameter for ``DefaultAlgorithm`` :pr:`3435`, :pr:`3444`
    * Fixes
        * Fix ``DefaultAlgorithm`` not handling Email and URL features :pr:`3419`
        * Added test to ensure ``LabelEncoder`` parameters preserved during ``AutoMLSearch`` :pr:`3326`
    * Changes
        * Updated ``DateTimeFormatDataCheck`` to use woodwork's ``infer_frequency`` function :pr:`3425`
        * Renamed ``graphs.py`` to ``visualizations.py`` :pr:`3439`
    * Documentation Changes
        * Updated the model understanding section of the user guide to include missing functions :pr:`3446`
        * Rearranged the user guide model understanding page for easier navigation :pr:`3457`
        * Update README text to Alteryx :pr:`3462`

.. warning::

    **Breaking Changes**
        * Renamed ``graphs.py`` to ``visualizations.py`` :pr:`3439`
        * Replaced ``pipeline_parameters`` and ``custom_hyperparameters`` with ``search_parameters`` in ``AutoMLSearch`` :pr:`3373`

**v0.49.0 Mar. 31, 2022**
    * Enhancements
        * Added ``use_covariates`` parameter to ``ARIMARegressor`` :pr:`3407`
        * ``AutoMLSearch`` will set ``use_covariates`` to ``False`` for ARIMA when dataset is large :pr:`3407`
        * Add ability to retrieve logical types to a component in the graph via ``get_component_input_logical_types`` :pr:`3428`
        * Add ability to get logical types passed to the last component via ``last_component_input_logical_types`` :pr:`3428`
    * Fixes
        * Fix conda build after PR `3407` :pr:`3429`
    * Changes
        * Moved model understanding metrics from ``graph.py`` into a separate file :pr:`3417`
        * Unpin ``click`` dependency :pr:`3420`
        * For ``IterativeAlgorithm``, put time series algorithms first :pr:`3407`
        * Use ``prophet-prebuilt`` to install prophet in extras :pr:`3407`

.. warning::

    **Breaking Changes**
        * Moved model understanding metrics from ``graph.py`` to ``metrics.py`` :pr:`3417`


**v0.48.0 Mar. 25, 2022**
    * Enhancements
        * Add support for oversampling in time series classification problems :pr:`3387`
    * Fixes
        * Fixed ``TimeSeriesFeaturizer`` to make it deterministic when creating and choosing columns :pr:`3384`
        * Fixed bug where Email/URL features with missing values would cause the imputer to error out :pr:`3388`
    * Changes
        * Update maintainers to add Frank :pr:`3382`
        * Allow woodwork version 0.14.0 to be installed :pr:`3381`
        * Moved partial dependence functions from ``graph.py`` to a separate file :pr:`3404`
        * Pin ``click`` at ``8.0.4`` due to incompatibility with ``black`` :pr:`3413`
    * Documentation Changes
        * Added automl user guide section covering search algorithms :pr:`3394`
        * Updated broken links and automated broken link detection :pr:`3398`
        * Upgraded nbconvert :pr:`3402`, :pr:`3411`
    * Testing Changes
        * Updated scheduled workflows to only run on Alteryx owned repos (:pr:`3395`)
        * Exclude documentation versions other than latest from broken link check :pr:`3401`

.. warning::

    **Breaking Changes**
        * Moved partial dependence functions from ``graph.py`` to ``partial_dependence.py`` :pr:`3404`


**v0.47.0 Mar. 16, 2022**
    * Enhancements
        * Added ``TimeSeriesFeaturizer`` into ARIMA-based pipelines :pr:`3313`
        * Added caching capability for ensemble training during ``AutoMLSearch`` :pr:`3257`
        * Added new error code for zero unique values in ``NoVarianceDataCheck`` :pr:`3372`
    * Fixes
        * Fixed ``get_pipelines`` to reset pipeline threshold for binary cases :pr:`3360`
    * Changes
        * Update maintainers :pr:`3365`
        * Revert pandas 1.3.0 compatibility patch :pr:`3378`
    * Documentation Changes
        * Fixed documentation links to point to correct pages :pr:`3358`
    * Testing Changes
        * Checkout main branch in build_conda_pkg job :pr:`3375`

**v0.46.0 Mar. 03, 2022**
    * Enhancements
        * Added ``test_size`` parameter to ``ClassImbalanceDataCheck`` :pr:`3341`
        * Make target optional for ``NoVarianceDataCheck`` :pr:`3339`
    * Changes
        * Removed ``python_version<3.9`` environment marker from sktime dependency :pr:`3332`
        * Updated ``DatetimeFormatDataCheck`` to return all messages and not return early if NaNs are detected :pr:`3354`
    * Documentation Changes
        * Added in-line tabs and copy-paste functionality to documentation, overhauled Install page :pr:`3353`

**v0.45.0 Feb. 17, 2022**
    * Enhancements
        * Added support for pandas >= 1.4.0 :pr:`3324`
        * Standardized feature importance for estimators :pr:`3305`
        * Replaced usage of private method with Woodwork's public ``get_subset_schema`` method :pr:`3325`
    * Changes
        * Added an ``is_cv`` property to the datasplitters used :pr:`3297`
        * Changed SimpleImputer to ignore Natural Language columns :pr:`3324`
        * Added drop NaN component to some time series pipelines :pr:`3310`
    * Documentation Changes
        * Update README.md with Alteryx link (:pr:`3319`)
        * Added formatting to the AutoML user guide to shorten result outputs :pr:`3328`
    * Testing Changes
        * Add auto approve dependency workflow schedule for every 30 mins :pr:`3312`

**v0.44.0 Feb. 04, 2022**
    * Enhancements
        * Updated ``DefaultAlgorithm`` to also limit estimator usage for long-running multiclass problems :pr:`3099`
        * Added ``make_pipeline_from_data_check_output()`` utility method :pr:`3277`
        * Updated ``AutoMLSearch`` to use ``DefaultAlgorithm`` as the default automl algorithm :pr:`3261`, :pr:`3304`
        * Added more specific data check errors to ``DatetimeFormatDataCheck`` :pr:`3288`
        * Added ``features`` as a parameter for ``AutoMLSearch`` and add ``DFSTransformer`` to pipelines when ``features`` are present :pr:`3309`
    * Fixes
        * Updated the binary classification pipeline's ``optimize_thresholds`` method to use Nelder-Mead :pr:`3280`
        * Fixed bug where feature importance on time series pipelines only showed 0 for time index :pr:`3285`
    * Changes
        * Removed ``DateTimeNaNDataCheck`` and ``NaturalLanguageNaNDataCheck`` in favor of ``NullDataCheck`` :pr:`3260`
        * Drop support for Python 3.7 :pr:`3291`
        * Updated minimum version of ``woodwork`` to ``v0.12.0`` :pr:`3290`
    * Documentation Changes
        * Update documentation and docstring for `validate_holdout_datasets` for time series problems :pr:`3278`
        * Fixed mistake in documentation where wrong objective was used for calculating percent-better-than-baseline :pr:`3285`


.. warning::

    **Breaking Changes**
        * Removed ``DateTimeNaNDataCheck`` and ``NaturalLanguageNaNDataCheck`` in favor of ``NullDataCheck`` :pr:`3260`
        * Dropped support for Python 3.7 :pr:`3291`


**v0.43.0 Jan. 25, 2022**
    * Enhancements
        * Updated new ``NullDataCheck`` to return a warning and suggest an action to impute columns with null values :pr:`3197`
        * Updated ``make_pipeline_from_actions`` to handle null column imputation :pr:`3237`
        * Updated data check actions API to return options instead of actions and add functionality to suggest and take action on columns with null values :pr:`3182`
    * Fixes
        * Fixed categorical data leaking into non-categorical sub-pipelines in ``DefaultAlgorithm`` :pr:`3209`
        * Fixed Python 3.9 installation for prophet by updating ``pmdarima`` version in requirements :pr:`3268`
        * Allowed DateTime columns to pass through PerColumnImputer without breaking :pr:`3267`
    * Changes
        * Updated ``DataCheck`` ``validate()`` output to return a dictionary instead of list for actions :pr:`3142`
        * Updated ``DataCheck`` ``validate()`` API to use the new ``DataCheckActionOption`` class instead of ``DataCheckAction`` :pr:`3152`
        * Uncapped numba version and removed it from requirements :pr:`3263`
        * Renamed ``HighlyNullDataCheck`` to ``NullDataCheck`` :pr:`3197`
        * Updated data check ``validate()`` output to return a list of warnings and errors instead of a dictionary :pr:`3244`
        * Capped ``pandas`` at < 1.4.0 :pr:`3274`
    * Testing Changes
        * Bumped minimum ``IPython`` version to 7.16.3 in ``test-requirements.txt`` based on dependabot feedback :pr:`3269`

.. warning::

    **Breaking Changes**
        * Renamed ``HighlyNullDataCheck`` to ``NullDataCheck`` :pr:`3197`
        * Updated data check ``validate()`` output to return a list of warnings and errors instead of a dictionary. See the Data Check or Data Check Actions pages (under User Guide) for examples. :pr:`3244`
        * Removed ``impute_all`` and ``default_impute_strategy`` parameters from the ``PerColumnImputer`` :pr:`3267`
        * Updated ``PerColumnImputer`` such that columns not specified in ``impute_strategies`` dict will not be imputed anymore :pr:`3267`


**v0.42.0 Jan. 18, 2022**
    * Enhancements
        * Required the separation of training and test data by ``gap`` + 1 units to be verified by ``time_index`` for time series problems :pr:`3208`
        * Added support for boolean features for ``ARIMARegressor`` :pr:`3187`
        * Updated dependency bot workflow to remove outdated description and add new configuration to delete branches automatically :pr:`3212`
        * Added ``n_obs`` and ``n_splits`` to ``TimeSeriesParametersDataCheck`` error details :pr:`3246`
    * Fixes
        * Fixed classification pipelines to only accept target data with the appropriate number of classes :pr:`3185`
        * Added support for time series in ``DefaultAlgorithm`` :pr:`3177`
        * Standardized names of featurization components :pr:`3192`
        * Removed empty cell in text_input.ipynb :pr:`3234`
        * Removed potential prediction explanations failure when pipelines predicted a class with probability 1 :pr:`3221`
        * Dropped NaNs before partial dependence grid generation :pr:`3235`
        * Allowed prediction explanations to be json-serializable :pr:`3262`
        * Fixed bug where ``InvalidTargetDataCheck`` would not check time series regression targets :pr:`3251`
        * Fixed bug in ``are_datasets_separated_by_gap_time_index`` :pr:`3256`
    * Changes
        * Raised lowest compatible numpy version to 1.21.0 to address security concerns :pr:`3207`
        * Changed the default objective to ``MedianAE`` from ``R2`` for time series regression :pr:`3205`
        * Removed all-nan Unknown to Double logical conversion in ``infer_feature_types`` :pr:`3196`
        * Checking the validity of holdout data for time series problems can be performed by calling ``pipelines.utils.validate_holdout_datasets`` prior to calling ``predict`` :pr:`3208`
    * Testing Changes
        * Update auto approve workflow trigger and delete branch after merge :pr:`3265`

.. warning::

    **Breaking Changes**
        * Renamed ``DateTime Featurizer Component`` to ``DateTime Featurizer`` and ``Natural Language Featurization Component`` to ``Natural Language Featurizer`` :pr:`3192`



**v0.41.0 Jan. 06, 2022**
    * Enhancements
        * Added string support for DataCheckActionCode :pr:`3167`
        * Added ``DataCheckActionOption`` class :pr:`3134`
        * Add issue templates for bugs, feature requests and documentation improvements for GitHub :pr:`3199`
    * Fixes
        * Fix bug where prediction explanations ``class_name`` was shown as float for boolean targets :pr:`3179`
        * Fixed bug in nightly linux tests :pr:`3189`
    * Changes
        * Removed usage of scikit-learn's ``LabelEncoder`` in favor of ours :pr:`3161`
        * Removed nullable types checking from ``infer_feature_types`` :pr:`3156`
        * Fixed ``mean_cv_data`` and ``validation_score`` values in AutoMLSearch.rankings to reflect cv score or ``NaN`` when appropriate :pr:`3162`
    * Testing Changes
        * Updated tests to use new pipeline API instead of defining custom pipeline classes :pr:`3172`
        * Add workflow to auto-merge dependency PRs if status checks pass :pr:`3184`

**v0.40.0 Dec. 22, 2021**
    * Enhancements
        * Added ``TimeSeriesSplittingDataCheck`` to ``DefaultDataChecks`` to verify adequate class representation in time series classification problems :pr:`3141`
        * Added the ability to accept serialized features and skip computation in ``DFSTransformer`` :pr:`3106`
        * Added support for known-in-advance features :pr:`3149`
        * Added Holt-Winters ``ExponentialSmoothingRegressor`` for time series regression problems :pr:`3157`
        * Required the separation of training and test data by ``gap`` + 1 units to be verified by ``time_index`` for time series problems :pr:`3160`
    * Fixes
        * Fixed error caused when tuning threshold for time series binary classification :pr:`3140`
    * Changes
        * ``TimeSeriesParametersDataCheck`` was added to ``DefaultDataChecks`` for time series problems :pr:`3139`
        * Renamed ``date_index`` to ``time_index`` in ``problem_configuration`` for time series problems :pr:`3137`
        * Updated ``nlp-primitives`` minimum version to 2.1.0 :pr:`3166`
        * Updated minimum version of ``woodwork`` to v0.11.0 :pr:`3171`
        * Revert `3160` until uninferrable frequency can be addressed earlier in the process :pr:`3198`
    * Documentation Changes
        * Added comments to provide clarity on doctests :pr:`3155`
    * Testing Changes
        * Parameterized tests in ``test_datasets.py`` :pr:`3145`

.. warning::

    **Breaking Changes**
        * Renamed ``date_index`` to ``time_index`` in ``problem_configuration`` for time series problems :pr:`3137`


**v0.39.0 Dec. 9, 2021**
    * Enhancements
        * Renamed ``DelayedFeatureTransformer`` to ``TimeSeriesFeaturizer`` and enhanced it to compute rolling features :pr:`3028`
        * Added ability to impute only specific columns in ``PerColumnImputer`` :pr:`3123`
        * Added ``TimeSeriesParametersDataCheck`` to verify the time series parameters are valid given the number of splits in cross validation :pr:`3111`
    * Fixes
        * Default parameters for ``RFRegressorSelectFromModel`` and ``RFClassifierSelectFromModel`` has been fixed to avoid selecting all features :pr:`3110`
    * Changes
        * Removed reliance on a datetime index for ``ARIMARegressor`` and ``ProphetRegressor`` :pr:`3104`
        * Included target leakage check when fitting ``ARIMARegressor`` to account for the lack of ``TimeSeriesFeaturizer`` in ``ARIMARegressor`` based pipelines :pr:`3104`
        * Cleaned up and refactored ``InvalidTargetDataCheck`` implementation and docstring :pr:`3122`
        * Removed indices information from the output of ``HighlyNullDataCheck``'s ``validate()`` method :pr:`3092`
        * Added ``ReplaceNullableTypes`` component to prepare for handling pandas nullable types. :pr:`3090`
        * Updated ``make_pipeline`` for handling pandas nullable types in preprocessing pipeline. :pr:`3129`
        * Removed unused ``EnsembleMissingPipelinesError`` exception definition :pr:`3131`
    * Testing Changes
        * Refactored tests to avoid using ``importorskip`` :pr:`3126`
        * Added ``skip_during_conda`` test marker to skip tests that are not supposed to run during conda build :pr:`3127`
        * Added ``skip_if_39`` test marker to skip tests that are not supposed to run during python 3.9 :pr:`3133`

.. warning::

    **Breaking Changes**
        * Renamed ``DelayedFeatureTransformer`` to ``TimeSeriesFeaturizer`` :pr:`3028`
        * ``ProphetRegressor`` now requires a datetime column in ``X`` represented by the ``date_index`` parameter :pr:`3104`
        * Renamed module ``evalml.data_checks.invalid_target_data_check`` to ``evalml.data_checks.invalid_targets_data_check`` :pr:`3122`
        * Removed unused ``EnsembleMissingPipelinesError`` exception definition :pr:`3131`


**v0.38.0 Nov. 27, 2021**
    * Enhancements
        * Added ``data_check_name`` attribute to the data check action class :pr:`3034`
        * Added ``NumWords`` and ``NumCharacters`` primitives to ``TextFeaturizer`` and renamed ``TextFeaturizer` to ``NaturalLanguageFeaturizer`` :pr:`3030`
        * Added support for ``scikit-learn > 1.0.0`` :pr:`3051`
        * Required the ``date_index`` parameter to be specified for time series problems  in ``AutoMLSearch`` :pr:`3041`
        * Allowed time series pipelines to predict on test datasets whose length is less than or equal to the ``forecast_horizon``. Also allowed the test set index to start at 0. :pr:`3071`
        * Enabled time series pipeline to predict on data with features that are not known-in-advanced :pr:`3094`
    * Fixes
        * Added in error message when fit and predict/predict_proba data types are different :pr:`3036`
        * Fixed bug where ensembling components could not get converted to JSON format :pr:`3049`
        * Fixed bug where components with tuned integer hyperparameters could not get converted to JSON format :pr:`3049`
        * Fixed bug where force plots were not displaying correct feature values :pr:`3044`
        * Included confusion matrix at the pipeline threshold for ``find_confusion_matrix_per_threshold`` :pr:`3080`
        * Fixed bug where One Hot Encoder would error out if a non-categorical feature had a missing value :pr:`3083`
        * Fixed bug where features created from categorical columns by ``Delayed Feature Transformer`` would be inferred as categorical :pr:`3083`
    * Changes
        * Delete ``predict_uses_y`` estimator attribute :pr:`3069`
        * Change ``DateTimeFeaturizer`` to use corresponding Featuretools primitives :pr:`3081`
        * Updated ``TargetDistributionDataCheck`` to return metadata details as floats rather strings :pr:`3085`
        * Removed dependency on ``psutil`` package :pr:`3093`
    * Documentation Changes
        * Updated docs to use data check action methods rather than manually cleaning data :pr:`3050`
    * Testing Changes
        * Updated integration tests to use ``make_pipeline_from_actions`` instead of private method :pr:`3047`


.. warning::

    **Breaking Changes**
        * Added ``data_check_name`` attribute to the data check action class :pr:`3034`
        * Renamed ``TextFeaturizer` to ``NaturalLanguageFeaturizer`` :pr:`3030`
        * Updated the ``Pipeline.graph_json`` function to return a dictionary of "from" and "to" edges instead of tuples :pr:`3049`
        * Delete ``predict_uses_y`` estimator attribute :pr:`3069`
        * Changed time series problems in ``AutoMLSearch`` to need a not-``None`` ``date_index`` :pr:`3041`
        * Changed the ``DelayedFeatureTransformer`` to throw a ``ValueError`` during fit if the ``date_index`` is ``None`` :pr:`3041`
        * Passing ``X=None`` to ``DelayedFeatureTransformer`` is deprecated :pr:`3041`


**v0.37.0 Nov. 9, 2021**
    * Enhancements
        * Added ``find_confusion_matrix_per_threshold`` to Model Understanding :pr:`2972`
        * Limit computationally-intensive models during ``AutoMLSearch`` for certain multiclass problems, allow for opt-in with parameter ``allow_long_running_models`` :pr:`2982`
        * Added support for stacked ensemble pipelines to prediction explanations module :pr:`2971`
        * Added integration tests for data checks and data checks actions workflow :pr:`2883`
        * Added a change in pipeline structure to handle categorical columns separately for pipelines in ``DefaultAlgorithm`` :pr:`2986`
        * Added an algorithm to ``DelayedFeatureTransformer`` to select better lags :pr:`3005`
        * Added test to ensure pickling pipelines preserves thresholds :pr:`3027`
        * Added AutoML function to access ensemble pipeline's input pipelines IDs :pr:`3011`
        * Added ability to define which class is "positive" for label encoder in binary classification case :pr:`3033`
    * Fixes
        * Fixed bug where ``Oversampler`` didn't consider boolean columns to be categorical :pr:`2980`
        * Fixed permutation importance failing when target is categorical :pr:`3017`
        * Updated estimator and pipelines' ``predict``, ``predict_proba``, ``transform``, ``inverse_transform`` methods to preserve input indices :pr:`2979`
        * Updated demo dataset link for daily min temperatures :pr:`3023`
    * Changes
        * Updated ``OutliersDataCheck`` and ``UniquenessDataCheck`` and allow for the suspension of the Nullable types error :pr:`3018`
    * Documentation Changes
        * Fixed cost benefit matrix demo formatting :pr:`2990`
        * Update ReadMe.md with new badge links and updated installation instructions for conda :pr:`2998`
        * Added more comprehensive doctests :pr:`3002`


**v0.36.0 Oct. 27, 2021**
    * Enhancements
        * Added LIME as an algorithm option for ``explain_predictions`` and ``explain_predictions_best_worst`` :pr:`2905`
        * Standardized data check messages and added default "rows" and "columns" to data check message details dictionary :pr:`2869`
        * Added ``rows_of_interest`` to pipeline utils :pr:`2908`
        * Added support for woodwork version ``0.8.2`` :pr:`2909`
        * Enhanced the ``DateTimeFeaturizer`` to handle ``NaNs`` in date features :pr:`2909`
        * Added support for woodwork logical types ``PostalCode``, ``SubRegionCode``, and ``CountryCode`` in model understanding tools :pr:`2946`
        * Added Vowpal Wabbit regressor and classifiers :pr:`2846`
        * Added `NoSplit` data splitter for future unsupervised learning searches :pr:`2958`
        * Added method to convert actions into a preprocessing pipeline :pr:`2968`
    * Fixes
        * Fixed bug where partial dependence was not respecting the ww schema :pr:`2929`
        * Fixed ``calculate_permutation_importance`` for datetimes on ``StandardScaler`` :pr:`2938`
        * Fixed ``SelectColumns`` to only select available features for feature selection in ``DefaultAlgorithm`` :pr:`2944`
        * Fixed ``DropColumns`` component not receiving parameters in ``DefaultAlgorithm`` :pr:`2945`
        * Fixed bug where trained binary thresholds were not being returned by ``get_pipeline`` or ``clone`` :pr:`2948`
        * Fixed bug where ``Oversampler`` selected ww logical categorical instead of ww semantic category :pr:`2946`
    * Changes
        * Changed ``make_pipeline`` function to place the ``DateTimeFeaturizer`` prior to the ``Imputer`` so that ``NaN`` dates can be imputed :pr:`2909`
        * Refactored ``OutliersDataCheck`` and ``HighlyNullDataCheck`` to add more descriptive metadata :pr:`2907`
        * Bumped minimum version of ``dask`` from 2021.2.0 to 2021.10.0 :pr:`2978`
    * Documentation Changes
        * Added back Future Release section to release notes :pr:`2927`
        * Updated CI to run doctest (docstring tests) and apply necessary fixes to docstrings :pr:`2933`
        * Added documentation for ``BinaryClassificationPipeline`` thresholding :pr:`2937`
    * Testing Changes
        * Fixed dependency checker to catch full names of packages :pr:`2930`
        * Refactored ``build_conda_pkg`` to work from a local recipe :pr:`2925`
        * Refactored component test for different environments :pr:`2957`

.. warning::

    **Breaking Changes**
        * Standardized data check messages and added default "rows" and "columns" to data check message details dictionary. This may change the number of messages returned from a data check. :pr:`2869`


**v0.35.0 Oct. 14, 2021**
    * Enhancements
        * Added human-readable pipeline explanations to model understanding :pr:`2861`
        * Updated to support Featuretools 1.0.0 and nlp-primitives 2.0.0 :pr:`2848`
    * Fixes
        * Fixed bug where ``long`` mode for the top level search method was not respected :pr:`2875`
        * Pinned ``cmdstan`` to ``0.28.0`` in ``cmdstan-builder`` to prevent future breaking of support for Prophet :pr:`2880`
        * Added ``Jarque-Bera`` to the ``TargetDistributionDataCheck`` :pr:`2891`
    * Changes
        * Updated pipelines to use a label encoder component instead of doing encoding on the pipeline level :pr:`2821`
        * Deleted scikit-learn ensembler :pr:`2819`
        * Refactored pipeline building logic out of ``AutoMLSearch`` and into ``IterativeAlgorithm`` :pr:`2854`
        * Refactored names for methods in ``ComponentGraph`` and ``PipelineBase`` :pr:`2902`
    * Documentation Changes
        * Updated ``install.ipynb`` to reflect flexibility for ``cmdstan`` version installation :pr:`2880`
        * Updated the conda section of our contributing guide :pr:`2899`
    * Testing Changes
        * Updated ``test_all_estimators`` to account for Prophet being allowed for Python 3.9 :pr:`2892`
        * Updated linux tests to use ``cmdstan-builder==0.0.8`` :pr:`2880`

.. warning::

    **Breaking Changes**
        * Updated pipelines to use a label encoder component instead of doing encoding on the pipeline level. This means that pipelines will no longer automatically encode non-numerical targets. Please use a label encoder if working with classification problems and non-numeric targets. :pr:`2821`
        * Deleted scikit-learn ensembler :pr:`2819`
        * ``IterativeAlgorithm`` now requires X, y, problem_type as required arguments as well as sampler_name, allowed_model_families, allowed_component_graphs, max_batches, and verbose as optional arguments :pr:`2854`
        * Changed method names of ``fit_features`` and ``compute_final_component_features`` to ``fit_and_transform_all_but_final`` and ``transform_all_but_final`` in ``ComponentGraph``, and ``compute_estimator_features`` to ``transform_all_but_final`` in pipeline classes :pr:`2902`

**v0.34.0 Sep. 30, 2021**
    * Enhancements
        * Updated to work with Woodwork 0.8.1 :pr:`2783`
        * Added validation that ``training_data`` and ``training_target`` are not ``None`` in prediction explanations :pr:`2787`
        * Added support for training-only components in pipelines and component graphs :pr:`2776`
        * Added default argument for the parameters value for ``ComponentGraph.instantiate`` :pr:`2796`
        * Added ``TIME_SERIES_REGRESSION`` to ``LightGBMRegressor's`` supported problem types :pr:`2793`
        * Provided a JSON representation of a pipeline's DAG structure :pr:`2812`
        * Added validation to holdout data passed to ``predict`` and ``predict_proba`` for time series :pr:`2804`
        * Added information about which row indices are outliers in ``OutliersDataCheck`` :pr:`2818`
        * Added verbose flag to top level ``search()`` method :pr:`2813`
        * Added support for linting jupyter notebooks and clearing the executed cells and empty cells :pr:`2829` :pr:`2837`
        * Added "DROP_ROWS" action to output of ``OutliersDataCheck.validate()`` :pr:`2820`
        * Added the ability of ``AutoMLSearch`` to accept a ``SequentialEngine`` instance as engine input :pr:`2838`
        * Added new label encoder component to EvalML :pr:`2853`
        * Added our own partial dependence implementation :pr:`2834`
    * Fixes
        * Fixed bug where ``calculate_permutation_importance`` was not calculating the right value for pipelines with target transformers :pr:`2782`
        * Fixed bug where transformed target values were not used in ``fit`` for time series pipelines :pr:`2780`
        * Fixed bug where ``score_pipelines`` method of ``AutoMLSearch`` would not work for time series problems :pr:`2786`
        * Removed ``TargetTransformer`` class :pr:`2833`
        * Added tests to verify ``ComponentGraph`` support by pipelines :pr:`2830`
        * Fixed incorrect parameter for baseline regression pipeline in ``AutoMLSearch`` :pr:`2847`
        * Fixed bug where the desired estimator family order was not respected in ``IterativeAlgorithm`` :pr:`2850`
    * Changes
        * Changed woodwork initialization to use partial schemas :pr:`2774`
        * Made ``Transformer.transform()`` an abstract method :pr:`2744`
        * Deleted ``EmptyDataChecks`` class :pr:`2794`
        * Removed data check for checking log distributions in ``make_pipeline`` :pr:`2806`
        * Changed the minimum ``woodwork`` version to 0.8.0 :pr:`2783`
        * Pinned ``woodwork`` version to 0.8.0 :pr:`2832`
        * Removed ``model_family`` attribute from ``ComponentBase`` and transformers :pr:`2828`
        * Limited ``scikit-learn`` until new features and errors can be addressed :pr:`2842`
        * Show DeprecationWarning when Sklearn Ensemblers are called :pr:`2859`
    * Testing Changes
        * Updated matched assertion message regarding monotonic indices in polynomial detrender tests :pr:`2811`
        * Added a test to make sure pip versions match conda versions :pr:`2851`

.. warning::

    **Breaking Changes**
        * Made ``Transformer.transform()`` an abstract method :pr:`2744`
        * Deleted ``EmptyDataChecks`` class :pr:`2794`
        * Removed data check for checking log distributions in ``make_pipeline`` :pr:`2806`


**v0.33.0 Sep. 15, 2021**
    * Fixes
        * Fixed bug where warnings during ``make_pipeline`` were not being raised to the user :pr:`2765`
    * Changes
        * Refactored and removed ``SamplerBase`` class :pr:`2775`
    * Documentation Changes
        * Added docstring linting packages ``pydocstyle`` and ``darglint`` to `make-lint` command :pr:`2670`


**v0.32.1 Sep. 10, 2021**
    * Enhancements
        * Added ``verbose`` flag to ``AutoMLSearch`` to run search in silent mode by default :pr:`2645`
        * Added label encoder to ``XGBoostClassifier`` to remove the warning :pr:`2701`
        * Set ``eval_metric`` to ``logloss`` for ``XGBoostClassifier`` :pr:`2741`
        * Added support for ``woodwork`` versions ``0.7.0`` and ``0.7.1`` :pr:`2743`
        * Changed ``explain_predictions`` functions to display original feature values :pr:`2759`
        * Added ``X_train`` and ``y_train`` to ``graph_prediction_vs_actual_over_time`` and ``get_prediction_vs_actual_over_time_data`` :pr:`2762`
        * Added ``forecast_horizon`` as a required parameter to time series pipelines and ``AutoMLSearch`` :pr:`2697`
        * Added ``predict_in_sample`` and ``predict_proba_in_sample`` methods to time series pipelines to predict on data where the target is known, e.g. cross-validation :pr:`2697`
    * Fixes
        * Fixed bug where ``_catch_warnings`` assumed all warnings were ``PipelineNotUsed`` :pr:`2753`
        * Fixed bug where ``Imputer.transform`` would erase ww typing information prior to handing data to the ``SimpleImputer`` :pr:`2752`
        * Fixed bug where ``Oversampler`` could not be copied :pr:`2755`
    * Changes
        * Deleted ``drop_nan_target_rows`` utility method :pr:`2737`
        * Removed default logging setup and debugging log file :pr:`2645`
        * Changed the default n_jobs value for ``XGBoostClassifier`` and ``XGBoostRegressor`` to 12 :pr:`2757`
        * Changed ``TimeSeriesBaselineEstimator`` to only work on a time series pipeline with a ``DelayedFeaturesTransformer`` :pr:`2697`
        * Added ``X_train`` and ``y_train`` as optional parameters to pipeline ``predict``, ``predict_proba``. Only used for time series pipelines :pr:`2697`
        * Added ``training_data`` and ``training_target`` as optional parameters to ``explain_predictions`` and ``explain_predictions_best_worst`` to support time series pipelines :pr:`2697`
        * Changed time series pipeline predictions to no longer output series/dataframes padded with NaNs. A prediction will be returned for every row in the `X` input :pr:`2697`
    * Documentation Changes
        * Specified installation steps for Prophet :pr:`2713`
        * Added documentation for data exploration on data check actions :pr:`2696`
        * Added a user guide entry for time series modelling :pr:`2697`
    * Testing Changes
        * Fixed flaky ``TargetDistributionDataCheck`` test for very_lognormal distribution :pr:`2748`

.. warning::

    **Breaking Changes**
        * Removed default logging setup and debugging log file :pr:`2645`
        * Added ``X_train`` and ``y_train`` to ``graph_prediction_vs_actual_over_time`` and ``get_prediction_vs_actual_over_time_data`` :pr:`2762`
        * Added ``forecast_horizon`` as a required parameter to time series pipelines and ``AutoMLSearch`` :pr:`2697`
        * Changed ``TimeSeriesBaselineEstimator`` to only work on a time series pipeline with a ``DelayedFeaturesTransformer`` :pr:`2697`
        * Added ``X_train`` and ``y_train`` as required parameters for ``predict`` and ``predict_proba`` in time series pipelines :pr:`2697`
        * Added ``training_data`` and ``training_target`` as required parameters to ``explain_predictions`` and ``explain_predictions_best_worst`` for time series pipelines :pr:`2697`

**v0.32.0 Aug. 31, 2021**
    * Enhancements
        * Allow string for ``engine`` parameter for ``AutoMLSearch``:pr:`2667`
        * Add ``ProphetRegressor`` to AutoML :pr:`2619`
        * Integrated ``DefaultAlgorithm`` into ``AutoMLSearch`` :pr:`2634`
        * Removed SVM "linear" and "precomputed" kernel hyperparameter options, and improved default parameters :pr:`2651`
        * Updated ``ComponentGraph`` initalization to raise ``ValueError`` when user attempts to use ``.y`` for a component that does not produce a tuple output :pr:`2662`
        * Updated to support Woodwork 0.6.0 :pr:`2690`
        * Updated pipeline ``graph()`` to distingush X and y edges :pr:`2654`
        * Added ``DropRowsTransformer`` component :pr:`2692`
        * Added ``DROP_ROWS`` to ``_make_component_list_from_actions`` and clean up metadata :pr:`2694`
        * Add new ensembler component :pr:`2653`
    * Fixes
        * Updated Oversampler logic to select best SMOTE based on component input instead of pipeline input :pr:`2695`
        * Added ability to explicitly close DaskEngine resources to improve runtime and reduce Dask warnings :pr:`2667`
        * Fixed partial dependence bug for ensemble pipelines :pr:`2714`
        * Updated ``TargetLeakageDataCheck`` to maintain user-selected logical types :pr:`2711`
    * Changes
        * Replaced ``SMOTEOversampler``, ``SMOTENOversampler`` and ``SMOTENCOversampler`` with consolidated ``Oversampler`` component :pr:`2695`
        * Removed ``LinearRegressor`` from the list of default ``AutoMLSearch`` estimators due to poor performance :pr:`2660`
    * Documentation Changes
        * Added user guide documentation for using ``ComponentGraph`` and added ``ComponentGraph`` to API reference :pr:`2673`
        * Updated documentation to make parallelization of AutoML clearer :pr:`2667`
    * Testing Changes
        * Removes the process-level parallelism from the ``test_cancel_job`` test :pr:`2666`
        * Installed numba 0.53 in windows CI to prevent problems installing version 0.54 :pr:`2710`

.. warning::

    **Breaking Changes**
        * Renamed the current top level ``search`` method to ``search_iterative`` and defined a new ``search`` method for the ``DefaultAlgorithm`` :pr:`2634`
        * Replaced ``SMOTEOversampler``, ``SMOTENOversampler`` and ``SMOTENCOversampler`` with consolidated ``Oversampler`` component :pr:`2695`
        * Removed ``LinearRegressor`` from the list of default ``AutoMLSearch`` estimators due to poor performance :pr:`2660`

**v0.31.0 Aug. 19, 2021**
    * Enhancements
        * Updated the high variance check in AutoMLSearch to be robust to a variety of objectives and cv scores :pr:`2622`
        * Use Woodwork's outlier detection for the ``OutliersDataCheck`` :pr:`2637`
        * Added ability to utilize instantiated components when creating a pipeline :pr:`2643`
        * Sped up the all Nan and unknown check in ``infer_feature_types`` :pr:`2661`
    * Fixes
    * Changes
        * Deleted ``_put_into_original_order`` helper function :pr:`2639`
        * Refactored time series pipeline code using a time series pipeline base class :pr:`2649`
        * Renamed ``dask_tests`` to ``parallel_tests`` :pr:`2657`
        * Removed commented out code in ``pipeline_meta.py`` :pr:`2659`
    * Documentation Changes
        * Add complete install command to README and Install section :pr:`2627`
        * Cleaned up documentation for ``MulticollinearityDataCheck`` :pr:`2664`
    * Testing Changes
        * Speed up CI by splitting Prophet tests into a separate workflow in GitHub :pr:`2644`

.. warning::

    **Breaking Changes**
        * ``TimeSeriesRegressionPipeline`` no longer inherits from ``TimeSeriesRegressionPipeline`` :pr:`2649`


**v0.30.2 Aug. 16, 2021**
    * Fixes
        * Updated changelog and version numbers to match the release.  Release 0.30.1 was release erroneously without a change to the version numbers.  0.30.2 replaces it.

**v0.30.1 Aug. 12, 2021**
    * Enhancements
        * Added ``DatetimeFormatDataCheck`` for time series problems :pr:`2603`
        * Added ``ProphetRegressor`` to estimators :pr:`2242`
        * Updated ``ComponentGraph`` to handle not calling samplers' transform during predict, and updated samplers' transform methods s.t. ``fit_transform`` is equivalent to ``fit(X, y).transform(X, y)`` :pr:`2583`
        * Updated ``ComponentGraph`` ``_validate_component_dict`` logic to be stricter about input values :pr:`2599`
        * Patched bug in ``xgboost`` estimators where predicting on a feature matrix of only booleans would throw an exception. :pr:`2602`
        * Updated ``ARIMARegressor`` to use relative forecasting to predict values :pr:`2613`
        * Added support for creating pipelines without an estimator as the final component and added ``transform(X, y)`` method to pipelines and component graphs :pr:`2625`
        * Updated to support Woodwork 0.5.1 :pr:`2610`
    * Fixes
        * Updated ``AutoMLSearch`` to drop ``ARIMARegressor`` from ``allowed_estimators`` if an incompatible frequency is detected :pr:`2632`
        * Updated ``get_best_sampler_for_data`` to consider all non-numeric datatypes as categorical for SMOTE :pr:`2590`
        * Fixed inconsistent test results from `TargetDistributionDataCheck` :pr:`2608`
        * Adopted vectorized pd.NA checking for Woodwork 0.5.1 support :pr:`2626`
        * Pinned upper version of astroid to 2.6.6 to keep ReadTheDocs working. :pr:`2638`
    * Changes
        * Renamed SMOTE samplers to SMOTE oversampler :pr:`2595`
        * Changed ``partial_dependence`` and ``graph_partial_dependence`` to raise a ``PartialDependenceError`` instead of ``ValueError``. This is not a breaking change because ``PartialDependenceError`` is a subclass of ``ValueError`` :pr:`2604`
        * Cleaned up code duplication in ``ComponentGraph`` :pr:`2612`
        * Stored predict_proba results in .x for intermediate estimators in ComponentGraph :pr:`2629`
    * Documentation Changes
        * To avoid local docs build error, only add warning disable and download headers on ReadTheDocs builds, not locally :pr:`2617`
    * Testing Changes
        * Updated partial_dependence tests to change the element-wise comparison per the Plotly 5.2.1 upgrade :pr:`2638`
        * Changed the lint CI job to only check against python 3.9 via the `-t` flag :pr:`2586`
        * Installed Prophet in linux nightlies test and fixed ``test_all_components`` :pr:`2598`
        * Refactored and fixed all ``make_pipeline`` tests to assert correct order and address new Woodwork Unknown type inference :pr:`2572`
        * Removed ``component_graphs`` as a global variable in ``test_component_graphs.py`` :pr:`2609`

.. warning::

    **Breaking Changes**
        * Renamed SMOTE samplers to SMOTE oversampler. Please use ``SMOTEOversampler``, ``SMOTENCOversampler``, ``SMOTENOversampler`` instead of ``SMOTESampler``, ``SMOTENCSampler``, and ``SMOTENSampler`` :pr:`2595`


**v0.30.0 Aug. 3, 2021**
    * Enhancements
        * Added ``LogTransformer`` and ``TargetDistributionDataCheck`` :pr:`2487`
        * Issue a warning to users when a pipeline parameter passed in isn't used in the pipeline :pr:`2564`
        * Added Gini coefficient as an objective :pr:`2544`
        * Added ``repr`` to ``ComponentGraph`` :pr:`2565`
        * Added components to extract features from ``URL`` and ``EmailAddress`` Logical Types :pr:`2550`
        * Added support for `NaN` values in ``TextFeaturizer`` :pr:`2532`
        * Added ``SelectByType`` transformer :pr:`2531`
        * Added separate thresholds for percent null rows and columns in ``HighlyNullDataCheck`` :pr:`2562`
        * Added support for `NaN` natural language values :pr:`2577`
    * Fixes
        * Raised error message for types ``URL``, ``NaturalLanguage``, and ``EmailAddress`` in ``partial_dependence`` :pr:`2573`
    * Changes
        * Updated ``PipelineBase`` implementation for creating pipelines from a list of components :pr:`2549`
        * Moved ``get_hyperparameter_ranges`` to ``PipelineBase`` class from automl/utils module :pr:`2546`
        * Renamed ``ComponentGraph``'s ``get_parents`` to ``get_inputs`` :pr:`2540`
        * Removed ``ComponentGraph.linearized_component_graph`` and ``ComponentGraph.from_list`` :pr:`2556`
        * Updated ``ComponentGraph`` to enforce requiring `.x` and `.y` inputs for each component in the graph :pr:`2563`
        * Renamed existing ensembler implementation from ``StackedEnsemblers`` to ``SklearnStackedEnsemblers`` :pr:`2578`
    * Documentation Changes
        * Added documentation for ``DaskEngine`` and ``CFEngine`` parallel engines :pr:`2560`
        * Improved detail of ``TextFeaturizer`` docstring and tutorial :pr:`2568`
    * Testing Changes
        * Added test that makes sure ``split_data`` does not shuffle for time series problems :pr:`2552`

.. warning::

    **Breaking Changes**
        * Moved ``get_hyperparameter_ranges`` to ``PipelineBase`` class from automl/utils module :pr:`2546`
        * Renamed ``ComponentGraph``'s ``get_parents`` to ``get_inputs`` :pr:`2540`
        * Removed ``ComponentGraph.linearized_component_graph`` and ``ComponentGraph.from_list`` :pr:`2556`
        * Updated ``ComponentGraph`` to enforce requiring `.x` and `.y` inputs for each component in the graph :pr:`2563`


**v0.29.0 Jul. 21, 2021**
    * Enhancements
        * Updated 1-way partial dependence support for datetime features :pr:`2454`
        * Added details on how to fix error caused by broken ww schema :pr:`2466`
        * Added ability to use built-in pickle for saving AutoMLSearch :pr:`2463`
        * Updated our components and component graphs to use latest features of ww 0.4.1, e.g. ``concat_columns`` and drop in-place. :pr:`2465`
        * Added new, concurrent.futures based engine for parallel AutoML :pr:`2506`
        * Added support for new Woodwork ``Unknown`` type in AutoMLSearch :pr:`2477`
        * Updated our components with an attribute that describes if they modify features or targets and can be used in list API for pipeline initialization :pr:`2504`
        * Updated ``ComponentGraph`` to accept X and y as inputs :pr:`2507`
        * Removed unused ``TARGET_BINARY_INVALID_VALUES`` from ``DataCheckMessageCode`` enum and fixed formatting of objective documentation :pr:`2520`
        * Added ``EvalMLAlgorithm`` :pr:`2525`
        * Added support for `NaN` values in ``TextFeaturizer`` :pr:`2532`
    * Fixes
        * Fixed ``FraudCost`` objective and reverted threshold optimization method for binary classification to ``Golden`` :pr:`2450`
        * Added custom exception message for partial dependence on features with scales that are too small :pr:`2455`
        * Ensures the typing for Ordinal and Datetime ltypes are passed through _retain_custom_types_and_initalize_woodwork :pr:`2461`
        * Updated to work with Pandas 1.3.0 :pr:`2442`
        * Updated to work with sktime 0.7.0 :pr:`2499`
    * Changes
        * Updated XGBoost dependency to ``>=1.4.2`` :pr:`2484`, :pr:`2498`
        * Added a ``DeprecationWarning`` about deprecating the list API for ``ComponentGraph`` :pr:`2488`
        * Updated ``make_pipeline`` for AutoML to create dictionaries, not lists, to initialize pipelines :pr:`2504`
        * No longer installing graphviz on windows in our CI pipelines because release 0.17 breaks windows 3.7 :pr:`2516`
    * Documentation Changes
        * Moved docstrings from ``__init__`` to class pages, added missing docstrings for missing classes, and updated missing default values :pr:`2452`
        * Build documentation with sphinx-autoapi :pr:`2458`
        * Change ``autoapi_ignore`` to only ignore files in ``evalml/tests/*`` :pr:`2530`
    * Testing Changes
        * Fixed flaky dask tests :pr:`2471`
        * Removed shellcheck action from ``build_conda_pkg`` action :pr:`2514`
        * Added a tmp_dir fixture that deletes its contents after tests run :pr:`2505`
        * Added a test that makes sure all pipelines in ``AutoMLSearch`` get the same data splits :pr:`2513`
        * Condensed warning output in test logs :pr:`2521`

.. warning::

    **Breaking Changes**
        * `NaN` values in the `Natural Language` type are no longer supported by the Imputer with the pandas upgrade. :pr:`2477`

**v0.28.0 Jul. 2, 2021**
    * Enhancements
        * Added support for showing a Individual Conditional Expectations plot when graphing Partial Dependence :pr:`2386`
        * Exposed ``thread_count`` for Catboost estimators as ``n_jobs`` parameter :pr:`2410`
        * Updated Objectives API to allow for sample weighting :pr:`2433`
    * Fixes
        * Deleted unreachable line from ``IterativeAlgorithm`` :pr:`2464`
    * Changes
        * Pinned Woodwork version between 0.4.1 and 0.4.2 :pr:`2460`
        * Updated psutils minimum version in requirements :pr:`2438`
        * Updated ``log_error_callback`` to not include filepath in logged message :pr:`2429`
    * Documentation Changes
        * Sped up docs :pr:`2430`
        * Removed mentions of ``DataTable`` and ``DataColumn`` from the docs :pr:`2445`
    * Testing Changes
        * Added slack integration for nightlies tests :pr:`2436`
        * Changed ``build_conda_pkg`` CI job to run only when dependencies are updates :pr:`2446`
        * Updated workflows to store pytest runtimes as test artifacts :pr:`2448`
        * Added ``AutoMLTestEnv`` test fixture for making it easy to mock automl tests :pr:`2406`

**v0.27.0 Jun. 22, 2021**
    * Enhancements
        * Adds force plots for prediction explanations :pr:`2157`
        * Removed self-reference from ``AutoMLSearch`` :pr:`2304`
        * Added support for nonlinear pipelines for ``generate_pipeline_code`` :pr:`2332`
        * Added ``inverse_transform`` method to pipelines :pr:`2256`
        * Add optional automatic update checker :pr:`2350`
        * Added ``search_order`` to ``AutoMLSearch``'s ``rankings`` and ``full_rankings`` tables :pr:`2345`
        * Updated threshold optimization method for binary classification :pr:`2315`
        * Updated demos to pull data from S3 instead of including demo data in package :pr:`2387`
        * Upgrade woodwork version to v0.4.1 :pr:`2379`
    * Fixes
        * Preserve user-specified woodwork types throughout pipeline fit/predict :pr:`2297`
        * Fixed ``ComponentGraph`` appending target to ``final_component_features`` if there is a component that returns both X and y :pr:`2358`
        * Fixed partial dependence graph method failing on multiclass problems when the class labels are numeric :pr:`2372`
        * Added ``thresholding_objective`` argument to ``AutoMLSearch`` for binary classification problems :pr:`2320`
        * Added change for ``k_neighbors`` parameter in SMOTE Oversamplers to automatically handle small samples :pr:`2375`
        * Changed naming for ``Logistic Regression Classifier`` file :pr:`2399`
        * Pinned pytest-timeout to fix minimum dependence checker :pr:`2425`
        * Replaced ``Elastic Net Classifier`` base class with ``Logistsic Regression`` to avoid ``NaN`` outputs :pr:`2420`
    * Changes
        * Cleaned up ``PipelineBase``'s ``component_graph`` and ``_component_graph`` attributes. Updated ``PipelineBase`` ``__repr__`` and added ``__eq__`` for ``ComponentGraph`` :pr:`2332`
        * Added and applied  ``black`` linting package to the EvalML repo in place of ``autopep8`` :pr:`2306`
        * Separated `custom_hyperparameters` from pipelines and added them as an argument to ``AutoMLSearch`` :pr:`2317`
        * Replaced `allowed_pipelines` with `allowed_component_graphs` :pr:`2364`
        * Removed private method ``_compute_features_during_fit`` from ``PipelineBase`` :pr:`2359`
        * Updated ``compute_order`` in ``ComponentGraph`` to be a read-only property :pr:`2408`
        * Unpinned PyZMQ version in requirements.txt :pr:`2389`
        * Uncapping LightGBM version in requirements.txt :pr:`2405`
        * Updated minimum version of plotly :pr:`2415`
        * Removed ``SensitivityLowAlert`` objective from core objectives :pr:`2418`
    * Documentation Changes
        * Fixed lead scoring weights in the demos documentation :pr:`2315`
        * Fixed start page code and description dataset naming discrepancy :pr:`2370`
    * Testing Changes
        * Update minimum unit tests to run on all pull requests :pr:`2314`
        * Pass token to authorize uploading of codecov reports :pr:`2344`
        * Add ``pytest-timeout``. All tests that run longer than 6 minutes will fail. :pr:`2374`
        * Separated the dask tests out into separate github action jobs to isolate dask failures. :pr:`2376`
        * Refactored dask tests :pr:`2377`
        * Added the combined dask/non-dask unit tests back and renamed the dask only unit tests. :pr:`2382`
        * Sped up unit tests and split into separate jobs :pr:`2365`
        * Change CI job names, run lint for python 3.9, run nightlies on python 3.8 at 3am EST :pr:`2395` :pr:`2398`
        * Set fail-fast to false for CI jobs that run for PRs :pr:`2402`

.. warning::

    **Breaking Changes**
        * `AutoMLSearch` will accept `allowed_component_graphs` instead of `allowed_pipelines` :pr:`2364`
        * Removed ``PipelineBase``'s ``_component_graph`` attribute. Updated ``PipelineBase`` ``__repr__`` and added ``__eq__`` for ``ComponentGraph`` :pr:`2332`
        * `pipeline_parameters` will no longer accept `skopt.space` variables since hyperparameter ranges will now be specified through `custom_hyperparameters` :pr:`2317`

**v0.25.0 Jun. 01, 2021**
    * Enhancements
        * Upgraded minimum woodwork to version 0.3.1. Previous versions will not be supported :pr:`2181`
        * Added a new callback parameter for ``explain_predictions_best_worst`` :pr:`2308`
    * Fixes
    * Changes
        * Deleted the ``return_pandas`` flag from our demo data loaders :pr:`2181`
        * Moved ``default_parameters`` to ``ComponentGraph`` from ``PipelineBase`` :pr:`2307`
    * Documentation Changes
        * Updated the release procedure documentation :pr:`2230`
    * Testing Changes
        * Ignoring ``test_saving_png_file`` while building conda package :pr:`2323`

.. warning::

    **Breaking Changes**
        * Deleted the ``return_pandas`` flag from our demo data loaders :pr:`2181`
        * Upgraded minimum woodwork to version 0.3.1. Previous versions will not be supported :pr:`2181`
        * Due to the weak-ref in woodwork, set the result of ``infer_feature_types`` to a variable before accessing woodwork :pr:`2181`

**v0.24.2 May. 24, 2021**
    * Enhancements
        * Added oversamplers to AutoMLSearch :pr:`2213` :pr:`2286`
        * Added dictionary input functionality for ``Undersampler`` component :pr:`2271`
        * Changed the default parameter values for ``Elastic Net Classifier`` and ``Elastic Net Regressor`` :pr:`2269`
        * Added dictionary input functionality for the Oversampler components :pr:`2288`
    * Fixes
        * Set default `n_jobs` to 1 for `StackedEnsembleClassifier` and `StackedEnsembleRegressor` until fix for text-based parallelism in sklearn stacking can be found :pr:`2295`
    * Changes
        * Updated ``start_iteration_callback`` to accept a pipeline instance instead of a pipeline class and no longer accept pipeline parameters as a parameter :pr:`2290`
        * Refactored ``calculate_permutation_importance`` method and add per-column permutation importance method :pr:`2302`
        * Updated logging information in ``AutoMLSearch.__init__`` to clarify pipeline generation :pr:`2263`
    * Documentation Changes
        * Minor changes to the release procedure :pr:`2230`
    * Testing Changes
        * Use codecov action to update coverage reports :pr:`2238`
        * Removed MarkupSafe dependency version pin from requirements.txt and moved instead into RTD docs build CI :pr:`2261`

.. warning::

    **Breaking Changes**
        * Updated ``start_iteration_callback`` to accept a pipeline instance instead of a pipeline class and no longer accept pipeline parameters as a parameter :pr:`2290`
        * Moved ``default_parameters`` to ``ComponentGraph`` from ``PipelineBase``. A pipeline's ``default_parameters`` is now accessible via ``pipeline.component_graph.default_parameters`` :pr:`2307`


**v0.24.1 May. 16, 2021**
    * Enhancements
        * Integrated ``ARIMARegressor`` into AutoML :pr:`2009`
        * Updated ``HighlyNullDataCheck`` to also perform a null row check :pr:`2222`
        * Set ``max_depth`` to 1 in calls to featuretools dfs :pr:`2231`
    * Fixes
        * Removed data splitter sampler calls during training :pr:`2253`
        * Set minimum required version for for pyzmq, colorama, and docutils :pr:`2254`
        * Changed BaseSampler to return None instead of y :pr:`2272`
    * Changes
        * Removed ensemble split and indices in ``AutoMLSearch`` :pr:`2260`
        * Updated pipeline ``repr()`` and ``generate_pipeline_code`` to return pipeline instances without generating custom pipeline class :pr:`2227`
    * Documentation Changes
        * Capped Sphinx version under 4.0.0 :pr:`2244`
    * Testing Changes
        * Change number of cores for pytest from 4 to 2 :pr:`2266`
        * Add minimum dependency checker to generate minimum requirement files :pr:`2267`
        * Add unit tests with minimum dependencies  :pr:`2277`


**v0.24.0 May. 04, 2021**
    * Enhancements
        * Added `date_index` as a required parameter for TimeSeries problems :pr:`2217`
        * Have the ``OneHotEncoder`` return the transformed columns as booleans rather than floats :pr:`2170`
        * Added Oversampler transformer component to EvalML :pr:`2079`
        * Added Undersampler to AutoMLSearch, as well as arguments ``_sampler_method`` and ``sampler_balanced_ratio`` :pr:`2128`
        * Updated prediction explanations functions to allow pipelines with XGBoost estimators :pr:`2162`
        * Added partial dependence for datetime columns :pr:`2180`
        * Update precision-recall curve with positive label index argument, and fix for 2d predicted probabilities :pr:`2090`
        * Add pct_null_rows to ``HighlyNullDataCheck`` :pr:`2211`
        * Added a standalone AutoML `search` method for convenience, which runs data checks and then runs automl :pr:`2152`
        * Make the first batch of AutoML have a predefined order, with linear models first and complex models last :pr:`2223` :pr:`2225`
        * Added sampling dictionary support to ``BalancedClassficationSampler`` :pr:`2235`
    * Fixes
        * Fixed partial dependence not respecting grid resolution parameter for numerical features :pr:`2180`
        * Enable prediction explanations for catboost for multiclass problems :pr:`2224`
    * Changes
        * Deleted baseline pipeline classes :pr:`2202`
        * Reverting user specified date feature PR :pr:`2155` until `pmdarima` installation fix is found :pr:`2214`
        * Updated pipeline API to accept component graph and other class attributes as instance parameters. Old pipeline API still works but will not be supported long-term. :pr:`2091`
        * Removed all old datasplitters from EvalML :pr:`2193`
        * Deleted ``make_pipeline_from_components`` :pr:`2218`
    * Documentation Changes
        * Renamed dataset to clarify that its gzipped but not a tarball :pr:`2183`
        * Updated documentation to use pipeline instances instead of pipeline subclasses :pr:`2195`
        * Updated contributing guide with a note about GitHub Actions permissions :pr:`2090`
        * Updated automl and model understanding user guides :pr:`2090`
    * Testing Changes
        * Use machineFL user token for dependency update bot, and add more reviewers :pr:`2189`


.. warning::

    **Breaking Changes**
        * All baseline pipeline classes (``BaselineBinaryPipeline``, ``BaselineMulticlassPipeline``, ``BaselineRegressionPipeline``, etc.) have been deleted :pr:`2202`
        * Updated pipeline API to accept component graph and other class attributes as instance parameters. Old pipeline API still works but will not be supported long-term. Pipelines can now be initialized by specifying the component graph as the first parameter, and then passing in optional arguments such as ``custom_name``, ``parameters``, etc. For example, ``BinaryClassificationPipeline(["Random Forest Classifier"], parameters={})``.  :pr:`2091`
        * Removed all old datasplitters from EvalML :pr:`2193`
        * Deleted utility method ``make_pipeline_from_components`` :pr:`2218`


**v0.23.0 Apr. 20, 2021**
    * Enhancements
        * Refactored ``EngineBase`` and ``SequentialEngine`` api. Adding ``DaskEngine`` :pr:`1975`.
        * Added optional ``engine`` argument to ``AutoMLSearch`` :pr:`1975`
        * Added a warning about how time series support is still in beta when a user passes in a time series problem to ``AutoMLSearch`` :pr:`2118`
        * Added ``NaturalLanguageNaNDataCheck`` data check :pr:`2122`
        * Added ValueError to ``partial_dependence`` to prevent users from computing partial dependence on columns with all NaNs :pr:`2120`
        * Added standard deviation of cv scores to rankings table :pr:`2154`
    * Fixes
        * Fixed ``BalancedClassificationDataCVSplit``, ``BalancedClassificationDataTVSplit``, and ``BalancedClassificationSampler`` to use ``minority:majority`` ratio instead of ``majority:minority`` :pr:`2077`
        * Fixed bug where two-way partial dependence plots with categorical variables were not working correctly :pr:`2117`
        * Fixed bug where ``hyperparameters`` were not displaying properly for pipelines with a list ``component_graph`` and duplicate components :pr:`2133`
        * Fixed bug where ``pipeline_parameters`` argument in ``AutoMLSearch`` was not applied to pipelines passed in as ``allowed_pipelines`` :pr:`2133`
        * Fixed bug where ``AutoMLSearch`` was not applying custom hyperparameters to pipelines with a list ``component_graph`` and duplicate components :pr:`2133`
    * Changes
        * Removed ``hyperparameter_ranges`` from Undersampler and renamed ``balanced_ratio`` to ``sampling_ratio`` for samplers :pr:`2113`
        * Renamed ``TARGET_BINARY_NOT_TWO_EXAMPLES_PER_CLASS`` data check message code to ``TARGET_MULTICLASS_NOT_TWO_EXAMPLES_PER_CLASS`` :pr:`2126`
        * Modified one-way partial dependence plots of categorical features to display data with a bar plot :pr:`2117`
        * Renamed ``score`` column for ``automl.rankings`` as ``mean_cv_score`` :pr:`2135`
        * Remove 'warning' from docs tool output :pr:`2031`
    * Documentation Changes
        * Fixed ``conf.py`` file :pr:`2112`
        * Added a sentence to the automl user guide stating that our support for time series problems is still in beta. :pr:`2118`
        * Fixed documentation demos :pr:`2139`
        * Update test badge in README to use GitHub Actions :pr:`2150`
    * Testing Changes
        * Fixed ``test_describe_pipeline`` for ``pandas`` ``v1.2.4`` :pr:`2129`
        * Added a GitHub Action for building the conda package :pr:`1870` :pr:`2148`


.. warning::

    **Breaking Changes**
        * Renamed ``balanced_ratio`` to ``sampling_ratio`` for the ``BalancedClassificationDataCVSplit``, ``BalancedClassificationDataTVSplit``, ``BalancedClassficationSampler``, and Undersampler :pr:`2113`
        * Deleted the "errors" key from automl results :pr:`1975`
        * Deleted the ``raise_and_save_error_callback`` and the ``log_and_save_error_callback`` :pr:`1975`
        * Fixed ``BalancedClassificationDataCVSplit``, ``BalancedClassificationDataTVSplit``, and ``BalancedClassificationSampler`` to use minority:majority ratio instead of majority:minority :pr:`2077`


**v0.22.0 Apr. 06, 2021**
    * Enhancements
        * Added a GitHub Action for ``linux_unit_tests``:pr:`2013`
        * Added recommended actions for ``InvalidTargetDataCheck``, updated ``_make_component_list_from_actions`` to address new action, and added ``TargetImputer`` component :pr:`1989`
        * Updated ``AutoMLSearch._check_for_high_variance`` to not emit ``RuntimeWarning`` :pr:`2024`
        * Added exception when pipeline passed to ``explain_predictions`` is a ``Stacked Ensemble`` pipeline :pr:`2033`
        * Added sensitivity at low alert rates as an objective :pr:`2001`
        * Added ``Undersampler`` transformer component :pr:`2030`
    * Fixes
        * Updated Engine's ``train_batch`` to apply undersampling :pr:`2038`
        * Fixed bug in where Time Series Classification pipelines were not encoding targets in ``predict`` and ``predict_proba`` :pr:`2040`
        * Fixed data splitting errors if target is float for classification problems :pr:`2050`
        * Pinned ``docutils`` to <0.17 to fix ReadtheDocs warning issues :pr:`2088`
    * Changes
        * Removed lists as acceptable hyperparameter ranges in ``AutoMLSearch`` :pr:`2028`
        * Renamed "details" to "metadata" for data check actions :pr:`2008`
    * Documentation Changes
        * Catch and suppress warnings in documentation :pr:`1991` :pr:`2097`
        * Change spacing in ``start.ipynb`` to provide clarity for ``AutoMLSearch`` :pr:`2078`
        * Fixed start code on README :pr:`2108`
    * Testing Changes


**v0.21.0 Mar. 24, 2021**
    * Enhancements
        * Changed ``AutoMLSearch`` to default ``optimize_thresholds`` to True :pr:`1943`
        * Added multiple oversampling and undersampling sampling methods as data splitters for imbalanced classification :pr:`1775`
        * Added params to balanced classification data splitters for visibility :pr:`1966`
        * Updated ``make_pipeline`` to not add ``Imputer`` if input data does not have numeric or categorical columns :pr:`1967`
        * Updated ``ClassImbalanceDataCheck`` to better handle multiclass imbalances :pr:`1986`
        * Added recommended actions for the output of data check's ``validate`` method :pr:`1968`
        * Added error message for ``partial_dependence`` when features are mostly the same value :pr:`1994`
        * Updated ``OneHotEncoder`` to drop one redundant feature by default for features with two categories :pr:`1997`
        * Added a ``PolynomialDecomposer`` component :pr:`1992`
        * Added ``DateTimeNaNDataCheck`` data check :pr:`2039`
    * Fixes
        * Changed best pipeline to train on the entire dataset rather than just ensemble indices for ensemble problems :pr:`2037`
        * Updated binary classification pipelines to use objective decision function during scoring of custom objectives :pr:`1934`
    * Changes
        * Removed ``data_checks`` parameter, ``data_check_results`` and data checks logic from ``AutoMLSearch`` :pr:`1935`
        * Deleted ``random_state`` argument :pr:`1985`
        * Updated Woodwork version requirement to ``v0.0.11`` :pr:`1996`
    * Documentation Changes
    * Testing Changes
        * Removed ``build_docs`` CI job in favor of RTD GH builder :pr:`1974`
        * Added tests to confirm support for Python 3.9 :pr:`1724`
        * Added tests to support Dask AutoML/Engine :pr:`1990`
        * Changed ``build_conda_pkg`` job to use ``latest_release_changes`` branch in the feedstock. :pr:`1979`

.. warning::

    **Breaking Changes**
        * Changed ``AutoMLSearch`` to default ``optimize_thresholds`` to True :pr:`1943`
        * Removed ``data_checks`` parameter, ``data_check_results`` and data checks logic from ``AutoMLSearch``. To run the data checks which were previously run by default in ``AutoMLSearch``, please call ``DefaultDataChecks().validate(X_train, y_train)`` or take a look at our documentation for more examples. :pr:`1935`
        * Deleted ``random_state`` argument :pr:`1985`

**v0.20.0 Mar. 10, 2021**
    * Enhancements
        * Added a GitHub Action for Detecting dependency changes :pr:`1933`
        * Create a separate CV split to train stacked ensembler on for AutoMLSearch :pr:`1814`
        * Added a GitHub Action for Linux unit tests :pr:`1846`
        * Added ``ARIMARegressor`` estimator :pr:`1894`
        * Added ``DataCheckAction`` class and ``DataCheckActionCode`` enum :pr:`1896`
        * Updated ``Woodwork`` requirement to ``v0.0.10`` :pr:`1900`
        * Added ``BalancedClassificationDataCVSplit`` and ``BalancedClassificationDataTVSplit`` to AutoMLSearch :pr:`1875`
        * Update default classification data splitter to use downsampling for highly imbalanced data :pr:`1875`
        * Updated ``describe_pipeline`` to return more information, including ``id`` of pipelines used for ensemble models :pr:`1909`
        * Added utility method to create list of components from a list of ``DataCheckAction`` :pr:`1907`
        * Updated ``validate`` method to include a ``action`` key in returned dictionary for all ``DataCheck``and ``DataChecks`` :pr:`1916`
        * Aggregating the shap values for predictions that we know the provenance of, e.g. OHE, text, and date-time. :pr:`1901`
        * Improved error message when custom objective is passed as a string in ``pipeline.score`` :pr:`1941`
        * Added ``score_pipelines`` and ``train_pipelines`` methods to ``AutoMLSearch`` :pr:`1913`
        * Added support for ``pandas`` version 1.2.0 :pr:`1708`
        * Added ``score_batch`` and ``train_batch`` abstact methods to ``EngineBase`` and implementations in ``SequentialEngine`` :pr:`1913`
        * Added ability to handle index columns in ``AutoMLSearch`` and ``DataChecks`` :pr:`2138`
    * Fixes
        * Removed CI check for ``check_dependencies_updated_linux`` :pr:`1950`
        * Added metaclass for time series pipelines and fix binary classification pipeline ``predict`` not using objective if it is passed as a named argument :pr:`1874`
        * Fixed stack trace in prediction explanation functions caused by mixed string/numeric pandas column names :pr:`1871`
        * Fixed stack trace caused by passing pipelines with duplicate names to ``AutoMLSearch`` :pr:`1932`
        * Fixed ``AutoMLSearch.get_pipelines`` returning pipelines with the same attributes :pr:`1958`
    * Changes
        * Reversed GitHub Action for Linux unit tests until a fix for report generation is found :pr:`1920`
        * Updated ``add_results`` in ``AutoMLAlgorithm`` to take in entire pipeline results dictionary from ``AutoMLSearch`` :pr:`1891`
        * Updated ``ClassImbalanceDataCheck`` to look for severe class imbalance scenarios :pr:`1905`
        * Deleted the ``explain_prediction`` function :pr:`1915`
        * Removed ``HighVarianceCVDataCheck`` and convered it to an ``AutoMLSearch`` method instead :pr:`1928`
        * Removed warning in ``InvalidTargetDataCheck`` returned when numeric binary classification targets are not (0, 1) :pr:`1959`
    * Documentation Changes
        * Updated ``model_understanding.ipynb`` to demo the two-way partial dependence capability :pr:`1919`
    * Testing Changes

.. warning::

    **Breaking Changes**
        * Deleted the ``explain_prediction`` function :pr:`1915`
        * Removed ``HighVarianceCVDataCheck`` and convered it to an ``AutoMLSearch`` method instead :pr:`1928`
        * Added ``score_batch`` and ``train_batch`` abstact methods to ``EngineBase``. These need to be implemented in Engine subclasses :pr:`1913`


**v0.19.0 Feb. 23, 2021**
    * Enhancements
        * Added a GitHub Action for Python windows unit tests :pr:`1844`
        * Added a GitHub Action for checking updated release notes :pr:`1849`
        * Added a GitHub Action for Python lint checks :pr:`1837`
        * Adjusted ``explain_prediction``, ``explain_predictions`` and ``explain_predictions_best_worst`` to handle timeseries problems. :pr:`1818`
        * Updated ``InvalidTargetDataCheck`` to check for mismatched indices in target and features :pr:`1816`
        * Updated ``Woodwork`` structures returned from components to support ``Woodwork`` logical type overrides set by the user :pr:`1784`
        * Updated estimators to keep track of input feature names during ``fit()`` :pr:`1794`
        * Updated ``visualize_decision_tree`` to include feature names in output :pr:`1813`
        * Added ``is_bounded_like_percentage`` property for objectives. If true, the ``calculate_percent_difference`` method will return the absolute difference rather than relative difference :pr:`1809`
        * Added full error traceback to AutoMLSearch logger file :pr:`1840`
        * Changed ``TargetEncoder`` to preserve custom indices in the data :pr:`1836`
        * Refactored ``explain_predictions`` and ``explain_predictions_best_worst`` to only compute features once for all rows that need to be explained :pr:`1843`
        * Added custom random undersampler data splitter for classification :pr:`1857`
        * Updated ``OutliersDataCheck`` implementation to calculate the probability of having no outliers :pr:`1855`
        * Added ``Engines`` pipeline processing API :pr:`1838`
    * Fixes
        * Changed EngineBase random_state arg to random_seed and same for user guide docs :pr:`1889`
    * Changes
        * Modified ``calculate_percent_difference`` so that division by 0 is now inf rather than nan :pr:`1809`
        * Removed ``text_columns`` parameter from ``LSA`` and ``TextFeaturizer`` components :pr:`1652`
        * Added ``random_seed`` as an argument to our automl/pipeline/component API. Using ``random_state`` will raise a warning :pr:`1798`
        * Added ``DataCheckError`` message in ``InvalidTargetDataCheck`` if input target is None and removed exception raised :pr:`1866`
    * Documentation Changes
    * Testing Changes
        * Added back coverage for ``_get_feature_provenance`` in ``TextFeaturizer`` after ``text_columns`` was removed :pr:`1842`
        * Pin graphviz version for windows builds :pr:`1847`
        * Unpin graphviz version for windows builds :pr:`1851`

.. warning::

    **Breaking Changes**
        * Added a deprecation warning to ``explain_prediction``. It will be deleted in the next release. :pr:`1860`


**v0.18.2 Feb. 10, 2021**
    * Enhancements
        * Added uniqueness score data check :pr:`1785`
        * Added "dataframe" output format for prediction explanations :pr:`1781`
        * Updated LightGBM estimators to handle ``pandas.MultiIndex`` :pr:`1770`
        * Sped up permutation importance for some pipelines :pr:`1762`
        * Added sparsity data check :pr:`1797`
        * Confirmed support for threshold tuning for binary time series classification problems :pr:`1803`
    * Fixes
    * Changes
    * Documentation Changes
        * Added section on conda to the contributing guide :pr:`1771`
        * Updated release process to reflect freezing `main` before perf tests :pr:`1787`
        * Moving some prs to the right section of the release notes :pr:`1789`
        * Tweak README.md. :pr:`1800`
        * Fixed back arrow on install page docs :pr:`1795`
        * Fixed docstring for `ClassImbalanceDataCheck.validate()` :pr:`1817`
    * Testing Changes

**v0.18.1 Feb. 1, 2021**
    * Enhancements
        * Added ``graph_t_sne`` as a visualization tool for high dimensional data :pr:`1731`
        * Added the ability to see the linear coefficients of features in linear models terms :pr:`1738`
        * Added support for ``scikit-learn`` ``v0.24.0`` :pr:`1733`
        * Added support for ``scipy`` ``v1.6.0`` :pr:`1752`
        * Added SVM Classifier and Regressor to estimators :pr:`1714` :pr:`1761`
    * Fixes
        * Addressed bug with ``partial_dependence`` and categorical data with more categories than grid resolution :pr:`1748`
        * Removed ``random_state`` arg from ``get_pipelines`` in ``AutoMLSearch`` :pr:`1719`
        * Pinned pyzmq at less than 22.0.0 till we add support :pr:`1756`
    * Changes
        * Updated components and pipelines to return ``Woodwork`` data structures :pr:`1668`
        * Updated ``clone()`` for pipelines and components to copy over random state automatically :pr:`1753`
        * Dropped support for Python version 3.6 :pr:`1751`
        * Removed deprecated ``verbose`` flag from ``AutoMLSearch`` parameters :pr:`1772`
    * Documentation Changes
        * Add Twitter and Github link to documentation toolbar :pr:`1754`
        * Added Open Graph info to documentation :pr:`1758`
    * Testing Changes

.. warning::

    **Breaking Changes**
        * Components and pipelines return ``Woodwork`` data structures instead of ``pandas`` data structures :pr:`1668`
        * Python 3.6 will not be actively supported due to discontinued support from EvalML dependencies.
        * Deprecated ``verbose`` flag is removed for ``AutoMLSearch`` :pr:`1772`


**v0.18.0 Jan. 26, 2021**
    * Enhancements
        * Added RMSLE, MSLE, and MAPE to core objectives while checking for negative target values in ``invalid_targets_data_check`` :pr:`1574`
        * Added validation checks for binary problems with regression-like datasets and multiclass problems without true multiclass targets in ``invalid_targets_data_check`` :pr:`1665`
        * Added time series support for ``make_pipeline`` :pr:`1566`
        * Added target name for output of pipeline ``predict`` method :pr:`1578`
        * Added multiclass check to ``InvalidTargetDataCheck`` for two examples per class :pr:`1596`
        * Added support for ``graphviz`` ``v0.16`` :pr:`1657`
        * Enhanced time series pipelines to accept empty features :pr:`1651`
        * Added KNN Classifier to estimators. :pr:`1650`
        * Added support for list inputs for objectives :pr:`1663`
        * Added support for ``AutoMLSearch`` to handle time series classification pipelines :pr:`1666`
        * Enhanced ``DelayedFeaturesTransformer`` to encode categorical features and targets before delaying them :pr:`1691`
        * Added 2-way dependence plots. :pr:`1690`
        * Added ability to directly iterate through components within Pipelines :pr:`1583`
    * Fixes
        * Fixed inconsistent attributes and added Exceptions to docs :pr:`1673`
        * Fixed ``TargetLeakageDataCheck`` to use Woodwork ``mutual_information`` rather than using Pandas' Pearson Correlation :pr:`1616`
        * Fixed thresholding for pipelines in ``AutoMLSearch`` to only threshold binary classification pipelines :pr:`1622` :pr:`1626`
        * Updated ``load_data`` to return Woodwork structures and update default parameter value for ``index`` to ``None`` :pr:`1610`
        * Pinned scipy at < 1.6.0 while we work on adding support :pr:`1629`
        * Fixed data check message formatting in ``AutoMLSearch`` :pr:`1633`
        * Addressed stacked ensemble component for ``scikit-learn`` v0.24 support by setting ``shuffle=True`` for default CV :pr:`1613`
        * Fixed bug where ``Imputer`` reset the index on ``X`` :pr:`1590`
        * Fixed ``AutoMLSearch`` stacktrace when a cutom objective was passed in as a primary objective or additional objective :pr:`1575`
        * Fixed custom index bug for ``MAPE`` objective :pr:`1641`
        * Fixed index bug for ``TextFeaturizer`` and ``LSA`` components :pr:`1644`
        * Limited ``load_fraud`` dataset loaded into ``automl.ipynb`` :pr:`1646`
        * ``add_to_rankings`` updates ``AutoMLSearch.best_pipeline`` when necessary :pr:`1647`
        * Fixed bug where time series baseline estimators were not receiving ``gap`` and ``max_delay`` in ``AutoMLSearch`` :pr:`1645`
        * Fixed jupyter notebooks to help the RTD buildtime :pr:`1654`
        * Added ``positive_only`` objectives to ``non_core_objectives`` :pr:`1661`
        * Fixed stacking argument ``n_jobs`` for IterativeAlgorithm :pr:`1706`
        * Updated CatBoost estimators to return self in ``.fit()`` rather than the underlying model for consistency :pr:`1701`
        * Added ability to initialize pipeline parameters in ``AutoMLSearch`` constructor :pr:`1676`
    * Changes
        * Added labeling to ``graph_confusion_matrix`` :pr:`1632`
        * Rerunning search for ``AutoMLSearch`` results in a message thrown rather than failing the search, and removed ``has_searched`` property :pr:`1647`
        * Changed tuner class to allow and ignore single parameter values as input :pr:`1686`
        * Capped LightGBM version limit to remove bug in docs :pr:`1711`
        * Removed support for `np.random.RandomState` in EvalML :pr:`1727`
    * Documentation Changes
        * Update Model Understanding in the user guide to include ``visualize_decision_tree`` :pr:`1678`
        * Updated docs to include information about ``AutoMLSearch`` callback parameters and methods :pr:`1577`
        * Updated docs to prompt users to install graphiz on Mac :pr:`1656`
        * Added ``infer_feature_types`` to the ``start.ipynb`` guide :pr:`1700`
        * Added multicollinearity data check to API reference and docs :pr:`1707`
    * Testing Changes

.. warning::

    **Breaking Changes**
        * Removed ``has_searched`` property from ``AutoMLSearch`` :pr:`1647`
        * Components and pipelines return ``Woodwork`` data structures instead of ``pandas`` data structures :pr:`1668`
        * Removed support for `np.random.RandomState` in EvalML. Rather than passing ``np.random.RandomState`` as component and pipeline random_state values, we use int random_seed :pr:`1727`


**v0.17.0 Dec. 29, 2020**
    * Enhancements
        * Added ``save_plot`` that allows for saving figures from different backends :pr:`1588`
        * Added ``LightGBM Regressor`` to regression components :pr:`1459`
        * Added ``visualize_decision_tree`` for tree visualization with ``decision_tree_data_from_estimator`` and ``decision_tree_data_from_pipeline`` to reformat tree structure output :pr:`1511`
        * Added `DFS Transformer` component into transformer components :pr:`1454`
        * Added ``MAPE`` to the standard metrics for time series problems and update objectives :pr:`1510`
        * Added ``graph_prediction_vs_actual_over_time`` and ``get_prediction_vs_actual_over_time_data`` to the model understanding module for time series problems :pr:`1483`
        * Added a ``ComponentGraph`` class that will support future pipelines as directed acyclic graphs :pr:`1415`
        * Updated data checks to accept ``Woodwork`` data structures :pr:`1481`
        * Added parameter to ``InvalidTargetDataCheck`` to show only top unique values rather than all unique values :pr:`1485`
        * Added multicollinearity data check :pr:`1515`
        * Added baseline pipeline and components for time series regression problems :pr:`1496`
        * Added more information to users about ensembling behavior in ``AutoMLSearch`` :pr:`1527`
        * Add woodwork support for more utility and graph methods :pr:`1544`
        * Changed ``DateTimeFeaturizer`` to encode features as int :pr:`1479`
        * Return trained pipelines from ``AutoMLSearch.best_pipeline`` :pr:`1547`
        * Added utility method so that users can set feature types without having to learn about Woodwork directly :pr:`1555`
        * Added Linear Discriminant Analysis transformer for dimensionality reduction :pr:`1331`
        * Added multiclass support for ``partial_dependence`` and ``graph_partial_dependence`` :pr:`1554`
        * Added ``TimeSeriesBinaryClassificationPipeline`` and ``TimeSeriesMulticlassClassificationPipeline`` classes :pr:`1528`
        * Added ``make_data_splitter`` method for easier automl data split customization :pr:`1568`
        * Integrated ``ComponentGraph`` class into Pipelines for full non-linear pipeline support :pr:`1543`
        * Update ``AutoMLSearch`` constructor to take training data instead of ``search`` and ``add_to_leaderboard`` :pr:`1597`
        * Update ``split_data`` helper args :pr:`1597`
        * Add problem type utils ``is_regression``, ``is_classification``, ``is_timeseries`` :pr:`1597`
        * Rename ``AutoMLSearch`` ``data_split`` arg to ``data_splitter`` :pr:`1569`
    * Fixes
        * Fix AutoML not passing CV folds to ``DefaultDataChecks`` for usage by ``ClassImbalanceDataCheck`` :pr:`1619`
        * Fix Windows CI jobs: install ``numba`` via conda, required for ``shap`` :pr:`1490`
        * Added custom-index support for `reset-index-get_prediction_vs_actual_over_time_data` :pr:`1494`
        * Fix ``generate_pipeline_code`` to account for boolean and None differences between Python and JSON :pr:`1524` :pr:`1531`
        * Set max value for plotly and xgboost versions while we debug CI failures with newer versions :pr:`1532`
        * Undo version pinning for plotly :pr:`1533`
        * Fix ReadTheDocs build by updating the version of ``setuptools`` :pr:`1561`
        * Set ``random_state`` of data splitter in AutoMLSearch to take int to keep consistency in the resulting splits :pr:`1579`
        * Pin sklearn version while we work on adding support :pr:`1594`
        * Pin pandas at <1.2.0 while we work on adding support :pr:`1609`
        * Pin graphviz at < 0.16 while we work on adding support :pr:`1609`
    * Changes
        * Reverting ``save_graph`` :pr:`1550` to resolve kaleido build issues :pr:`1585`
        * Update circleci badge to apply to ``main`` :pr:`1489`
        * Added script to generate github markdown for releases :pr:`1487`
        * Updated selection using pandas ``dtypes`` to selecting using Woodwork logical types :pr:`1551`
        * Updated dependencies to fix ``ImportError: cannot import name 'MaskedArray' from 'sklearn.utils.fixes'`` error and to address Woodwork and Featuretool dependencies :pr:`1540`
        * Made ``get_prediction_vs_actual_data()`` a public method :pr:`1553`
        * Updated ``Woodwork`` version requirement to v0.0.7 :pr:`1560`
        * Move data splitters from ``evalml.automl.data_splitters`` to ``evalml.preprocessing.data_splitters`` :pr:`1597`
        * Rename "# Testing" in automl log output to "# Validation" :pr:`1597`
    * Documentation Changes
        * Added partial dependence methods to API reference :pr:`1537`
        * Updated documentation for confusion matrix methods :pr:`1611`
    * Testing Changes
        * Set ``n_jobs=1`` in most unit tests to reduce memory :pr:`1505`

.. warning::

    **Breaking Changes**
        * Updated minimal dependencies: ``numpy>=1.19.1``, ``pandas>=1.1.0``, ``scikit-learn>=0.23.1``, ``scikit-optimize>=0.8.1``
        * Updated ``AutoMLSearch.best_pipeline`` to return a trained pipeline. Pass in ``train_best_pipeline=False`` to AutoMLSearch in order to return an untrained pipeline.
        * Pipeline component instances can no longer be iterated through using ``Pipeline.component_graph`` :pr:`1543`
        * Update ``AutoMLSearch`` constructor to take training data instead of ``search`` and ``add_to_leaderboard`` :pr:`1597`
        * Update ``split_data`` helper args :pr:`1597`
        * Move data splitters from ``evalml.automl.data_splitters`` to ``evalml.preprocessing.data_splitters`` :pr:`1597`
        * Rename ``AutoMLSearch`` ``data_split`` arg to ``data_splitter`` :pr:`1569`



**v0.16.1 Dec. 1, 2020**
    * Enhancements
        * Pin woodwork version to v0.0.6 to avoid breaking changes :pr:`1484`
        * Updated ``Woodwork`` to >=0.0.5 in ``core-requirements.txt`` :pr:`1473`
        * Removed ``copy_dataframe`` parameter for ``Woodwork``, updated ``Woodwork`` to >=0.0.6 in ``core-requirements.txt`` :pr:`1478`
        * Updated ``detect_problem_type`` to use ``pandas.api.is_numeric_dtype`` :pr:`1476`
    * Changes
        * Changed ``make clean`` to delete coverage reports as a convenience for developers :pr:`1464`
        * Set ``n_jobs=-1`` by default for stacked ensemble components :pr:`1472`
    * Documentation Changes
        * Updated pipeline and component documentation and demos to use ``Woodwork`` :pr:`1466`
    * Testing Changes
        * Update dependency update checker to use everything from core and optional dependencies :pr:`1480`


**v0.16.0 Nov. 24, 2020**
    * Enhancements
        * Updated pipelines and ``make_pipeline`` to accept ``Woodwork`` inputs :pr:`1393`
        * Updated components to accept ``Woodwork`` inputs :pr:`1423`
        * Added ability to freeze hyperparameters for ``AutoMLSearch`` :pr:`1284`
        * Added ``Target Encoder`` into transformer components :pr:`1401`
        * Added callback for error handling in ``AutoMLSearch`` :pr:`1403`
        * Added the index id to the ``explain_predictions_best_worst`` output to help users identify which rows in their data are included :pr:`1365`
        * The top_k features displayed in ``explain_predictions_*`` functions are now determined by the magnitude of shap values as opposed to the ``top_k`` largest and smallest shap values. :pr:`1374`
        * Added a problem type for time series regression :pr:`1386`
        * Added a ``is_defined_for_problem_type`` method to ``ObjectiveBase`` :pr:`1386`
        * Added a ``random_state`` parameter to ``make_pipeline_from_components`` function :pr:`1411`
        * Added ``DelayedFeaturesTransformer`` :pr:`1396`
        * Added a ``TimeSeriesRegressionPipeline`` class :pr:`1418`
        * Removed ``core-requirements.txt`` from the package distribution :pr:`1429`
        * Updated data check messages to include a `"code"` and `"details"` fields :pr:`1451`, :pr:`1462`
        * Added a ``TimeSeriesSplit`` data splitter for time series problems :pr:`1441`
        * Added a ``problem_configuration`` parameter to AutoMLSearch :pr:`1457`
    * Fixes
        * Fixed ``IndexError`` raised in ``AutoMLSearch`` when ``ensembling = True`` but only one pipeline to iterate over :pr:`1397`
        * Fixed stacked ensemble input bug and LightGBM warning and bug in ``AutoMLSearch`` :pr:`1388`
        * Updated enum classes to show possible enum values as attributes :pr:`1391`
        * Updated calls to ``Woodwork``'s ``to_pandas()`` to ``to_series()`` and ``to_dataframe()`` :pr:`1428`
        * Fixed bug in OHE where column names were not guaranteed to be unique :pr:`1349`
        * Fixed bug with percent improvement of ``ExpVariance`` objective on data with highly skewed target :pr:`1467`
        * Fix SimpleImputer error which occurs when all features are bool type :pr:`1215`
    * Changes
        * Changed ``OutliersDataCheck`` to return the list of columns, rather than rows, that contain outliers :pr:`1377`
        * Simplified and cleaned output for Code Generation :pr:`1371`
        * Reverted changes from :pr:`1337` :pr:`1409`
        * Updated data checks to return dictionary of warnings and errors instead of a list :pr:`1448`
        * Updated ``AutoMLSearch`` to pass ``Woodwork`` data structures to every pipeline (instead of pandas DataFrames) :pr:`1450`
        * Update ``AutoMLSearch`` to default to ``max_batches=1`` instead of ``max_iterations=5`` :pr:`1452`
        * Updated _evaluate_pipelines to consolidate side effects :pr:`1410`
    * Documentation Changes
        * Added description of CLA to contributing guide, updated description of draft PRs :pr:`1402`
        * Updated documentation to include all data checks, ``DataChecks``, and usage of data checks in AutoML :pr:`1412`
        * Updated docstrings from ``np.array`` to ``np.ndarray`` :pr:`1417`
        * Added section on stacking ensembles in AutoMLSearch documentation :pr:`1425`
    * Testing Changes
        * Removed ``category_encoders`` from test-requirements.txt :pr:`1373`
        * Tweak codecov.io settings again to avoid flakes :pr:`1413`
        * Modified ``make lint`` to check notebook versions in the docs :pr:`1431`
        * Modified ``make lint-fix`` to standardize notebook versions in the docs :pr:`1431`
        * Use new version of pull request Github Action for dependency check (:pr:`1443`)
        * Reduced number of workers for tests to 4 :pr:`1447`

.. warning::

    **Breaking Changes**
        * The ``top_k`` and ``top_k_features`` parameters in ``explain_predictions_*`` functions now return ``k`` features as opposed to ``2 * k`` features :pr:`1374`
        * Renamed ``problem_type`` to ``problem_types`` in ``RegressionObjective``, ``BinaryClassificationObjective``, and ``MulticlassClassificationObjective`` :pr:`1319`
        * Data checks now return a dictionary of warnings and errors instead of a list :pr:`1448`



**v0.15.0 Oct. 29, 2020**
    * Enhancements
        * Added stacked ensemble component classes (``StackedEnsembleClassifier``, ``StackedEnsembleRegressor``) :pr:`1134`
        * Added stacked ensemble components to ``AutoMLSearch`` :pr:`1253`
        * Added ``DecisionTreeClassifier`` and ``DecisionTreeRegressor`` to AutoML :pr:`1255`
        * Added ``graph_prediction_vs_actual`` in ``model_understanding`` for regression problems :pr:`1252`
        * Added parameter to ``OneHotEncoder`` to enable filtering for features to encode for :pr:`1249`
        * Added percent-better-than-baseline for all objectives to automl.results :pr:`1244`
        * Added ``HighVarianceCVDataCheck`` and replaced synonymous warning in ``AutoMLSearch`` :pr:`1254`
        * Added `PCA Transformer` component for dimensionality reduction :pr:`1270`
        * Added ``generate_pipeline_code`` and ``generate_component_code`` to allow for code generation given a pipeline or component instance :pr:`1306`
        * Added ``PCA Transformer`` component for dimensionality reduction :pr:`1270`
        * Updated ``AutoMLSearch`` to support ``Woodwork`` data structures :pr:`1299`
        * Added cv_folds to ``ClassImbalanceDataCheck`` and added this check to ``DefaultDataChecks`` :pr:`1333`
        * Make ``max_batches`` argument to ``AutoMLSearch.search`` public :pr:`1320`
        * Added text support to automl search :pr:`1062`
        * Added ``_pipelines_per_batch`` as a private argument to ``AutoMLSearch`` :pr:`1355`
    * Fixes
        * Fixed ML performance issue with ordered datasets: always shuffle data in automl's default CV splits :pr:`1265`
        * Fixed broken ``evalml info`` CLI command :pr:`1293`
        * Fixed ``boosting type='rf'`` for LightGBM Classifier, as well as ``num_leaves`` error :pr:`1302`
        * Fixed bug in ``explain_predictions_best_worst`` where a custom index in the target variable would cause a ``ValueError`` :pr:`1318`
        * Added stacked ensemble estimators to to ``evalml.pipelines.__init__`` file :pr:`1326`
        * Fixed bug in OHE where calls to transform were not deterministic if ``top_n`` was less than the number of categories in a column :pr:`1324`
        * Fixed LightGBM warning messages during AutoMLSearch :pr:`1342`
        * Fix warnings thrown during AutoMLSearch in ``HighVarianceCVDataCheck`` :pr:`1346`
        * Fixed bug where TrainingValidationSplit would return invalid location indices for dataframes with a custom index :pr:`1348`
        * Fixed bug where the AutoMLSearch ``random_state`` was not being passed to the created pipelines :pr:`1321`
    * Changes
        * Allow ``add_to_rankings`` to be called before AutoMLSearch is called :pr:`1250`
        * Removed Graphviz from test-requirements to add to requirements.txt :pr:`1327`
        * Removed ``max_pipelines`` parameter from ``AutoMLSearch`` :pr:`1264`
        * Include editable installs in all install make targets :pr:`1335`
        * Made pip dependencies `featuretools` and `nlp_primitives` core dependencies :pr:`1062`
        * Removed `PartOfSpeechCount` from `TextFeaturizer` transform primitives :pr:`1062`
        * Added warning for ``partial_dependency`` when the feature includes null values :pr:`1352`
    * Documentation Changes
        * Fixed and updated code blocks in Release Notes :pr:`1243`
        * Added DecisionTree estimators to API Reference :pr:`1246`
        * Changed class inheritance display to flow vertically :pr:`1248`
        * Updated cost-benefit tutorial to use a holdout/test set :pr:`1159`
        * Added ``evalml info`` command to documentation :pr:`1293`
        * Miscellaneous doc updates :pr:`1269`
        * Removed conda pre-release testing from the release process document :pr:`1282`
        * Updates to contributing guide :pr:`1310`
        * Added Alteryx footer to docs with Twitter and Github link :pr:`1312`
        * Added documentation for evalml installation for Python 3.6 :pr:`1322`
        * Added documentation changes to make the API Docs easier to understand :pr:`1323`
        * Fixed documentation for ``feature_importance`` :pr:`1353`
        * Added tutorial for running `AutoML` with text data :pr:`1357`
        * Added documentation for woodwork integration with automl search :pr:`1361`
    * Testing Changes
        * Added tests for ``jupyter_check`` to handle IPython :pr:`1256`
        * Cleaned up ``make_pipeline`` tests to test for all estimators :pr:`1257`
        * Added a test to check conda build after merge to main :pr:`1247`
        * Removed code that was lacking codecov for ``__main__.py`` and unnecessary :pr:`1293`
        * Codecov: round coverage up instead of down :pr:`1334`
        * Add DockerHub credentials to CI testing environment :pr:`1356`
        * Add DockerHub credentials to conda testing environment :pr:`1363`

.. warning::

    **Breaking Changes**
        * Renamed ``LabelLeakageDataCheck`` to ``TargetLeakageDataCheck`` :pr:`1319`
        * ``max_pipelines`` parameter has been removed from ``AutoMLSearch``. Please use ``max_iterations`` instead. :pr:`1264`
        * ``AutoMLSearch.search()`` will now log a warning if the input is not a ``Woodwork`` data structure (``pandas``, ``numpy``) :pr:`1299`
        * Make ``max_batches`` argument to ``AutoMLSearch.search`` public :pr:`1320`
        * Removed unused argument `feature_types` from AutoMLSearch.search :pr:`1062`

**v0.14.1 Sep. 29, 2020**
    * Enhancements
        * Updated partial dependence methods to support calculating numeric columns in a dataset with non-numeric columns :pr:`1150`
        * Added ``get_feature_names`` on ``OneHotEncoder`` :pr:`1193`
        * Added ``detect_problem_type`` to ``problem_type/utils.py`` to automatically detect the problem type given targets :pr:`1194`
        * Added LightGBM to ``AutoMLSearch`` :pr:`1199`
        * Updated ``scikit-learn`` and ``scikit-optimize`` to use latest versions - 0.23.2 and 0.8.1 respectively :pr:`1141`
        * Added ``__str__`` and ``__repr__`` for pipelines and components :pr:`1218`
        * Included internal target check for both training and validation data in ``AutoMLSearch`` :pr:`1226`
        * Added ``ProblemTypes.all_problem_types`` helper to get list of supported problem types :pr:`1219`
        * Added ``DecisionTreeClassifier`` and ``DecisionTreeRegressor`` classes :pr:`1223`
        * Added ``ProblemTypes.all_problem_types`` helper to get list of supported problem types :pr:`1219`
        * ``DataChecks`` can now be parametrized by passing a list of ``DataCheck`` classes and a parameter dictionary :pr:`1167`
        * Added first CV fold score as validation score in ``AutoMLSearch.rankings`` :pr:`1221`
        * Updated ``flake8`` configuration to enable linting on ``__init__.py`` files :pr:`1234`
        * Refined ``make_pipeline_from_components`` implementation :pr:`1204`
    * Fixes
        * Updated GitHub URL after migration to Alteryx GitHub org :pr:`1207`
        * Changed Problem Type enum to be more similar to the string name :pr:`1208`
        * Wrapped call to scikit-learn's partial dependence method in a ``try``/``finally`` block :pr:`1232`
    * Changes
        * Added ``allow_writing_files`` as a named argument to CatBoost estimators. :pr:`1202`
        * Added ``solver`` and ``multi_class`` as named arguments to ``LogisticRegressionClassifier`` :pr:`1202`
        * Replaced pipeline's ``._transform`` method to evaluate all the preprocessing steps of a pipeline with ``.compute_estimator_features`` :pr:`1231`
        * Changed default large dataset train/test splitting behavior :pr:`1205`
    * Documentation Changes
        * Included description of how to access the component instances and features for pipeline user guide :pr:`1163`
        * Updated API docs to refer to target as "target" instead of "labels" for non-classification tasks and minor docs cleanup :pr:`1160`
        * Added Class Imbalance Data Check to ``api_reference.rst`` :pr:`1190` :pr:`1200`
        * Added pipeline properties to API reference :pr:`1209`
        * Clarified what the objective parameter in AutoML is used for in AutoML API reference and AutoML user guide :pr:`1222`
        * Updated API docs to include ``skopt.space.Categorical`` option for component hyperparameter range definition :pr:`1228`
        * Added install documentation for ``libomp`` in order to use LightGBM on Mac :pr:`1233`
        * Improved description of ``max_iterations`` in documentation :pr:`1212`
        * Removed unused code from sphinx conf :pr:`1235`
    * Testing Changes

.. warning::

    **Breaking Changes**
        * ``DefaultDataChecks`` now accepts a ``problem_type`` parameter that must be specified :pr:`1167`
        * Pipeline's ``._transform`` method to evaluate all the preprocessing steps of a pipeline has been replaced with ``.compute_estimator_features`` :pr:`1231`
        * ``get_objectives`` has been renamed to ``get_core_objectives``. This function will now return a list of valid objective instances :pr:`1230`


**v0.13.2 Sep. 17, 2020**
    * Enhancements
        * Added ``output_format`` field to explain predictions functions :pr:`1107`
        * Modified ``get_objective`` and ``get_objectives`` to be able to return any objective in ``evalml.objectives`` :pr:`1132`
        * Added a ``return_instance`` boolean parameter to ``get_objective`` :pr:`1132`
        * Added ``ClassImbalanceDataCheck`` to determine whether target imbalance falls below a given threshold :pr:`1135`
        * Added label encoder to LightGBM for binary classification :pr:`1152`
        * Added labels for the row index of confusion matrix :pr:`1154`
        * Added ``AutoMLSearch`` object as another parameter in search callbacks :pr:`1156`
        * Added the corresponding probability threshold for each point displayed in ``graph_roc_curve`` :pr:`1161`
        * Added ``__eq__`` for ``ComponentBase`` and ``PipelineBase`` :pr:`1178`
        * Added support for multiclass classification for ``roc_curve`` :pr:`1164`
        * Added ``categories`` accessor to ``OneHotEncoder`` for listing the categories associated with a feature :pr:`1182`
        * Added utility function to create pipeline instances from a list of component instances :pr:`1176`
    * Fixes
        * Fixed XGBoost column names for partial dependence methods :pr:`1104`
        * Removed dead code validating column type from ``TextFeaturizer`` :pr:`1122`
        * Fixed issue where ``Imputer`` cannot fit when there is None in a categorical or boolean column :pr:`1144`
        * ``OneHotEncoder`` preserves the custom index in the input data :pr:`1146`
        * Fixed representation for ``ModelFamily`` :pr:`1165`
        * Removed duplicate ``nbsphinx`` dependency in ``dev-requirements.txt`` :pr:`1168`
        * Users can now pass in any valid kwargs to all estimators :pr:`1157`
        * Remove broken accessor ``OneHotEncoder.get_feature_names`` and unneeded base class :pr:`1179`
        * Removed LightGBM Estimator from AutoML models :pr:`1186`
    * Changes
        * Pinned ``scikit-optimize`` version to 0.7.4 :pr:`1136`
        * Removed ``tqdm`` as a dependency :pr:`1177`
        * Added lightgbm version 3.0.0 to ``latest_dependency_versions.txt`` :pr:`1185`
        * Rename ``max_pipelines`` to ``max_iterations`` :pr:`1169`
    * Documentation Changes
        * Fixed API docs for ``AutoMLSearch`` ``add_result_callback`` :pr:`1113`
        * Added a step to our release process for pushing our latest version to conda-forge :pr:`1118`
        * Added warning for missing ipywidgets dependency for using ``PipelineSearchPlots`` on Jupyterlab :pr:`1145`
        * Updated ``README.md`` example to load demo dataset :pr:`1151`
        * Swapped mapping of breast cancer targets in ``model_understanding.ipynb`` :pr:`1170`
    * Testing Changes
        * Added test confirming ``TextFeaturizer`` never outputs null values :pr:`1122`
        * Changed Python version of ``Update Dependencies`` action to 3.8.x :pr:`1137`
        * Fixed release notes check-in test for ``Update Dependencies`` actions :pr:`1172`

.. warning::

    **Breaking Changes**
        * ``get_objective`` will now return a class definition rather than an instance by default :pr:`1132`
        * Deleted ``OPTIONS`` dictionary in ``evalml.objectives.utils.py`` :pr:`1132`
        * If specifying an objective by string, the string must now match the objective's name field, case-insensitive :pr:`1132`
        * Passing "Cost Benefit Matrix", "Fraud Cost", "Lead Scoring", "Mean Squared Log Error",
            "Recall", "Recall Macro", "Recall Micro", "Recall Weighted", or "Root Mean Squared Log Error" to ``AutoMLSearch`` will now result in a ``ValueError``
            rather than an ``ObjectiveNotFoundError`` :pr:`1132`
        * Search callbacks ``start_iteration_callback`` and ``add_results_callback`` have changed to include a copy of the AutoMLSearch object as a third parameter :pr:`1156`
        * Deleted ``OneHotEncoder.get_feature_names`` method which had been broken for a while, in favor of pipelines' ``input_feature_names`` :pr:`1179`
        * Deleted empty base class ``CategoricalEncoder`` which ``OneHotEncoder`` component was inheriting from :pr:`1176`
        * Results from ``roc_curve`` will now return as a list of dictionaries with each dictionary representing a class :pr:`1164`
        * ``max_pipelines`` now raises a ``DeprecationWarning`` and will be removed in the next release. ``max_iterations`` should be used instead. :pr:`1169`


**v0.13.1 Aug. 25, 2020**
    * Enhancements
        * Added Cost-Benefit Matrix objective for binary classification :pr:`1038`
        * Split ``fill_value`` into ``categorical_fill_value`` and ``numeric_fill_value`` for Imputer :pr:`1019`
        * Added ``explain_predictions`` and ``explain_predictions_best_worst`` for explaining multiple predictions with SHAP :pr:`1016`
        * Added new LSA component for text featurization :pr:`1022`
        * Added guide on installing with conda :pr:`1041`
        * Added a “cost-benefit curve” util method to graph cost-benefit matrix scores vs. binary classification thresholds :pr:`1081`
        * Standardized error when calling transform/predict before fit for pipelines :pr:`1048`
        * Added ``percent_better_than_baseline`` to AutoML search rankings and full rankings table :pr:`1050`
        * Added one-way partial dependence and partial dependence plots :pr:`1079`
        * Added "Feature Value" column to prediction explanation reports. :pr:`1064`
        * Added LightGBM classification estimator :pr:`1082`, :pr:`1114`
        * Added ``max_batches`` parameter to ``AutoMLSearch`` :pr:`1087`
    * Fixes
        * Updated ``TextFeaturizer`` component to no longer require an internet connection to run :pr:`1022`
        * Fixed non-deterministic element of ``TextFeaturizer`` transformations :pr:`1022`
        * Added a StandardScaler to all ElasticNet pipelines :pr:`1065`
        * Updated cost-benefit matrix to normalize score :pr:`1099`
        * Fixed logic in ``calculate_percent_difference`` so that it can handle negative values :pr:`1100`
    * Changes
        * Added ``needs_fitting`` property to ``ComponentBase`` :pr:`1044`
        * Updated references to data types to use datatype lists defined in ``evalml.utils.gen_utils`` :pr:`1039`
        * Remove maximum version limit for SciPy dependency :pr:`1051`
        * Moved ``all_components`` and other component importers into runtime methods :pr:`1045`
        * Consolidated graphing utility methods under ``evalml.utils.graph_utils`` :pr:`1060`
        * Made slight tweaks to how ``TextFeaturizer`` uses ``featuretools``, and did some refactoring of that and of LSA :pr:`1090`
        * Changed ``show_all_features`` parameter into ``importance_threshold``, which allows for thresholding feature importance :pr:`1097`, :pr:`1103`
    * Documentation Changes
        * Update ``setup.py`` URL to point to the github repo :pr:`1037`
        * Added tutorial for using the cost-benefit matrix objective :pr:`1088`
        * Updated ``model_understanding.ipynb`` to include documentation for using plotly on Jupyter Lab :pr:`1108`
    * Testing Changes
        * Refactor CircleCI tests to use matrix jobs (:pr:`1043`)
        * Added a test to check that all test directories are included in evalml package :pr:`1054`


.. warning::

    **Breaking Changes**
        * ``confusion_matrix`` and ``normalize_confusion_matrix`` have been moved to ``evalml.utils`` :pr:`1038`
        * All graph utility methods previously under ``evalml.pipelines.graph_utils`` have been moved to ``evalml.utils.graph_utils`` :pr:`1060`


**v0.12.2 Aug. 6, 2020**
    * Enhancements
        * Add save/load method to components :pr:`1023`
        * Expose pickle ``protocol`` as optional arg to save/load :pr:`1023`
        * Updated estimators used in AutoML to include ExtraTrees and ElasticNet estimators :pr:`1030`
    * Fixes
    * Changes
        * Removed ``DeprecationWarning`` for ``SimpleImputer`` :pr:`1018`
    * Documentation Changes
        * Add note about version numbers to release process docs :pr:`1034`
    * Testing Changes
        * Test files are now included in the evalml package :pr:`1029`


**v0.12.0 Aug. 3, 2020**
    * Enhancements
        * Added string and categorical targets support for binary and multiclass pipelines and check for numeric targets for ``DetectLabelLeakage`` data check :pr:`932`
        * Added clear exception for regression pipelines if target datatype is string or categorical :pr:`960`
        * Added target column names and class labels in ``predict`` and ``predict_proba`` output for pipelines :pr:`951`
        * Added ``_compute_shap_values`` and ``normalize_values`` to ``pipelines/explanations`` module :pr:`958`
        * Added ``explain_prediction`` feature which explains single predictions with SHAP :pr:`974`
        * Added Imputer to allow different imputation strategies for numerical and categorical dtypes :pr:`991`
        * Added support for configuring logfile path using env var, and don't create logger if there are filesystem errors :pr:`975`
        * Updated catboost estimators' default parameters and automl hyperparameter ranges to speed up fit time :pr:`998`
    * Fixes
        * Fixed ReadtheDocs warning failure regarding embedded gif :pr:`943`
        * Removed incorrect parameter passed to pipeline classes in ``_add_baseline_pipelines`` :pr:`941`
        * Added universal error for calling ``predict``, ``predict_proba``, ``transform``, and ``feature_importances`` before fitting :pr:`969`, :pr:`994`
        * Made ``TextFeaturizer`` component and pip dependencies ``featuretools`` and ``nlp_primitives`` optional :pr:`976`
        * Updated imputation strategy in automl to no longer limit impute strategy to ``most_frequent`` for all features if there are any categorical columns :pr:`991`
        * Fixed ``UnboundLocalError`` for ``cv_pipeline`` when automl search errors :pr:`996`
        * Fixed ``Imputer`` to reset dataframe index to preserve behavior expected from  ``SimpleImputer`` :pr:`1009`
    * Changes
        * Moved ``get_estimators`` to ``evalml.pipelines.components.utils`` :pr:`934`
        * Modified Pipelines to raise ``PipelineScoreError`` when they encounter an error during scoring :pr:`936`
        * Moved ``evalml.model_families.list_model_families`` to ``evalml.pipelines.components.allowed_model_families`` :pr:`959`
        * Renamed ``DateTimeFeaturization`` to ``DateTimeFeaturizer`` :pr:`977`
        * Added check to stop search and raise an error if all pipelines in a batch return NaN scores :pr:`1015`
    * Documentation Changes
        * Updated ``README.md`` :pr:`963`
        * Reworded message when errors are returned from data checks in search :pr:`982`
        * Added section on understanding model predictions with ``explain_prediction`` to User Guide :pr:`981`
        * Added a section to the user guide and api reference about how XGBoost and CatBoost are not fully supported. :pr:`992`
        * Added custom components section in user guide :pr:`993`
        * Updated FAQ section formatting :pr:`997`
        * Updated release process documentation :pr:`1003`
    * Testing Changes
        * Moved ``predict_proba`` and ``predict`` tests regarding string / categorical targets to ``test_pipelines.py`` :pr:`972`
        * Fixed dependency update bot by updating python version to 3.7 to avoid frequent github version updates :pr:`1002`


.. warning::

    **Breaking Changes**
        * ``get_estimators`` has been moved to ``evalml.pipelines.components.utils`` (previously was under ``evalml.pipelines.utils``) :pr:`934`
        * Removed the ``raise_errors`` flag in AutoML search. All errors during pipeline evaluation will be caught and logged. :pr:`936`
        * ``evalml.model_families.list_model_families`` has been moved to ``evalml.pipelines.components.allowed_model_families`` :pr:`959`
        * ``TextFeaturizer``: the ``featuretools`` and ``nlp_primitives`` packages must be installed after installing evalml in order to use this component :pr:`976`
        * Renamed ``DateTimeFeaturization`` to ``DateTimeFeaturizer`` :pr:`977`


**v0.11.2 July 16, 2020**
    * Enhancements
        * Added ``NoVarianceDataCheck`` to ``DefaultDataChecks`` :pr:`893`
        * Added text processing and featurization component ``TextFeaturizer`` :pr:`913`, :pr:`924`
        * Added additional checks to ``InvalidTargetDataCheck`` to handle invalid target data types :pr:`929`
        * ``AutoMLSearch`` will now handle ``KeyboardInterrupt`` and prompt user for confirmation :pr:`915`
    * Fixes
        * Makes automl results a read-only property :pr:`919`
    * Changes
        * Deleted static pipelines and refactored tests involving static pipelines, removed ``all_pipelines()`` and ``get_pipelines()`` :pr:`904`
        * Moved ``list_model_families`` to ``evalml.model_family.utils`` :pr:`903`
        * Updated ``all_pipelines``, ``all_estimators``, ``all_components`` to use the same mechanism for dynamically generating their elements :pr:`898`
        * Rename ``master`` branch to ``main`` :pr:`918`
        * Add pypi release github action :pr:`923`
        * Updated ``AutoMLSearch.search`` stdout output and logging and removed tqdm progress bar :pr:`921`
        * Moved automl config checks previously in ``search()`` to init :pr:`933`
    * Documentation Changes
        * Reorganized and rewrote documentation :pr:`937`
        * Updated to use pydata sphinx theme :pr:`937`
        * Updated docs to use ``release_notes`` instead of ``changelog`` :pr:`942`
    * Testing Changes
        * Cleaned up fixture names and usages in tests :pr:`895`


.. warning::

    **Breaking Changes**
        * ``list_model_families`` has been moved to ``evalml.model_family.utils`` (previously was under ``evalml.pipelines.utils``) :pr:`903`
        * ``get_estimators`` has been moved to ``evalml.pipelines.components.utils`` (previously was under ``evalml.pipelines.utils``) :pr:`934`
        * Static pipeline definitions have been removed, but similar pipelines can still be constructed via creating an instance of ``PipelineBase`` :pr:`904`
        * ``all_pipelines()`` and ``get_pipelines()`` utility methods have been removed :pr:`904`


**v0.11.0 June 30, 2020**
    * Enhancements
        * Added multiclass support for ROC curve graphing :pr:`832`
        * Added preprocessing component to drop features whose percentage of NaN values exceeds a specified threshold :pr:`834`
        * Added data check to check for problematic target labels :pr:`814`
        * Added PerColumnImputer that allows imputation strategies per column :pr:`824`
        * Added transformer to drop specific columns :pr:`827`
        * Added support for ``categories``, ``handle_error``, and ``drop`` parameters in ``OneHotEncoder`` :pr:`830` :pr:`897`
        * Added preprocessing component to handle DateTime columns featurization :pr:`838`
        * Added ability to clone pipelines and components :pr:`842`
        * Define getter method for component ``parameters`` :pr:`847`
        * Added utility methods to calculate and graph permutation importances :pr:`860`, :pr:`880`
        * Added new utility functions necessary for generating dynamic preprocessing pipelines :pr:`852`
        * Added kwargs to all components :pr:`863`
        * Updated ``AutoSearchBase`` to use dynamically generated preprocessing pipelines :pr:`870`
        * Added SelectColumns transformer :pr:`873`
        * Added ability to evaluate additional pipelines for automl search :pr:`874`
        * Added ``default_parameters`` class property to components and pipelines :pr:`879`
        * Added better support for disabling data checks in automl search :pr:`892`
        * Added ability to save and load AutoML objects to file :pr:`888`
        * Updated ``AutoSearchBase.get_pipelines`` to return an untrained pipeline instance :pr:`876`
        * Saved learned binary classification thresholds in automl results cv data dict :pr:`876`
    * Fixes
        * Fixed bug where SimpleImputer cannot handle dropped columns :pr:`846`
        * Fixed bug where PerColumnImputer cannot handle dropped columns :pr:`855`
        * Enforce requirement that builtin components save all inputted values in their parameters dict :pr:`847`
        * Don't list base classes in ``all_components`` output :pr:`847`
        * Standardize all components to output pandas data structures, and accept either pandas or numpy :pr:`853`
        * Fixed rankings and full_rankings error when search has not been run :pr:`894`
    * Changes
        * Update ``all_pipelines`` and ``all_components`` to try initializing pipelines/components, and on failure exclude them :pr:`849`
        * Refactor ``handle_components`` to ``handle_components_class``, standardize to ``ComponentBase`` subclass instead of instance :pr:`850`
        * Refactor "blacklist"/"whitelist" to "allow"/"exclude" lists :pr:`854`
        * Replaced ``AutoClassificationSearch`` and ``AutoRegressionSearch`` with ``AutoMLSearch`` :pr:`871`
        * Renamed feature_importances and permutation_importances methods to use singular names (feature_importance and permutation_importance) :pr:`883`
        * Updated ``automl`` default data splitter to train/validation split for large datasets :pr:`877`
        * Added open source license, update some repo metadata :pr:`887`
        * Removed dead code in ``_get_preprocessing_components`` :pr:`896`
    * Documentation Changes
        * Fix some typos and update the EvalML logo :pr:`872`
    * Testing Changes
        * Update the changelog check job to expect the new branching pattern for the deps update bot :pr:`836`
        * Check that all components output pandas datastructures, and can accept either pandas or numpy :pr:`853`
        * Replaced ``AutoClassificationSearch`` and ``AutoRegressionSearch`` with ``AutoMLSearch`` :pr:`871`


.. warning::

    **Breaking Changes**
        * Pipelines' static ``component_graph`` field must contain either ``ComponentBase`` subclasses or ``str``, instead of ``ComponentBase`` subclass instances :pr:`850`
        * Rename ``handle_component`` to ``handle_component_class``. Now standardizes to ``ComponentBase`` subclasses instead of ``ComponentBase`` subclass instances :pr:`850`
        * Renamed automl's ``cv`` argument to ``data_split`` :pr:`877`
        * Pipelines' and classifiers' ``feature_importances`` is renamed ``feature_importance``, ``graph_feature_importances`` is renamed ``graph_feature_importance`` :pr:`883`
        * Passing ``data_checks=None`` to automl search will not perform any data checks as opposed to default checks. :pr:`892`
        * Pipelines to search for in AutoML are now determined automatically, rather than using the statically-defined pipeline classes. :pr:`870`
        * Updated ``AutoSearchBase.get_pipelines`` to return an untrained pipeline instance, instead of one which happened to be trained on the final cross-validation fold :pr:`876`


**v0.10.0 May 29, 2020**
    * Enhancements
        * Added baseline models for classification and regression, add functionality to calculate baseline models before searching in AutoML :pr:`746`
        * Port over highly-null guardrail as a data check and define ``DefaultDataChecks`` and ``DisableDataChecks`` classes :pr:`745`
        * Update ``Tuner`` classes to work directly with pipeline parameters dicts instead of flat parameter lists :pr:`779`
        * Add Elastic Net as a pipeline option :pr:`812`
        * Added new Pipeline option ``ExtraTrees`` :pr:`790`
        * Added precicion-recall curve metrics and plot for binary classification problems in ``evalml.pipeline.graph_utils`` :pr:`794`
        * Update the default automl algorithm to search in batches, starting with default parameters for each pipeline and iterating from there :pr:`793`
        * Added ``AutoMLAlgorithm`` class and ``IterativeAlgorithm`` impl, separated from ``AutoSearchBase`` :pr:`793`
    * Fixes
        * Update pipeline ``score`` to return ``nan`` score for any objective which throws an exception during scoring :pr:`787`
        * Fixed bug introduced in :pr:`787` where binary classification metrics requiring predicted probabilities error in scoring :pr:`798`
        * CatBoost and XGBoost classifiers and regressors can no longer have a learning rate of 0 :pr:`795`
    * Changes
        * Cleanup pipeline ``score`` code, and cleanup codecov :pr:`711`
        * Remove ``pass`` for abstract methods for codecov :pr:`730`
        * Added __str__ for AutoSearch object :pr:`675`
        * Add util methods to graph ROC and confusion matrix :pr:`720`
        * Refactor ``AutoBase`` to ``AutoSearchBase`` :pr:`758`
        * Updated AutoBase with ``data_checks`` parameter, removed previous ``detect_label_leakage`` parameter, and added functionality to run data checks before search in AutoML :pr:`765`
        * Updated our logger to use Python's logging utils :pr:`763`
        * Refactor most of ``AutoSearchBase._do_iteration`` impl into ``AutoSearchBase._evaluate`` :pr:`762`
        * Port over all guardrails to use the new DataCheck API :pr:`789`
        * Expanded ``import_or_raise`` to catch all exceptions :pr:`759`
        * Adds RMSE, MSLE, RMSLE as standard metrics :pr:`788`
        * Don't allow ``Recall`` to be used as an objective for AutoML :pr:`784`
        * Removed feature selection from pipelines :pr:`819`
        * Update default estimator parameters to make automl search faster and more accurate :pr:`793`
    * Documentation Changes
        * Add instructions to freeze ``master`` on ``release.md`` :pr:`726`
        * Update release instructions with more details :pr:`727` :pr:`733`
        * Add objective base classes to API reference :pr:`736`
        * Fix components API to match other modules :pr:`747`
    * Testing Changes
        * Delete codecov yml, use codecov.io's default :pr:`732`
        * Added unit tests for fraud cost, lead scoring, and standard metric objectives :pr:`741`
        * Update codecov client :pr:`782`
        * Updated AutoBase __str__ test to include no parameters case :pr:`783`
        * Added unit tests for ``ExtraTrees`` pipeline :pr:`790`
        * If codecov fails to upload, fail build :pr:`810`
        * Updated Python version of dependency action :pr:`816`
        * Update the dependency update bot to use a suffix when creating branches :pr:`817`

.. warning::

    **Breaking Changes**
        * The ``detect_label_leakage`` parameter for AutoML classes has been removed and replaced by a ``data_checks`` parameter :pr:`765`
        * Moved ROC and confusion matrix methods from ``evalml.pipeline.plot_utils`` to ``evalml.pipeline.graph_utils`` :pr:`720`
        * ``Tuner`` classes require a pipeline hyperparameter range dict as an init arg instead of a space definition :pr:`779`
        * ``Tuner.propose`` and ``Tuner.add`` work directly with pipeline parameters dicts instead of flat parameter lists :pr:`779`
        * ``PipelineBase.hyperparameters`` and ``custom_hyperparameters`` use pipeline parameters dict format instead of being represented as a flat list :pr:`779`
        * All guardrail functions previously under ``evalml.guardrails.utils`` will be removed and replaced by data checks :pr:`789`
        * ``Recall`` disallowed as an objective for AutoML :pr:`784`
        * ``AutoSearchBase`` parameter ``tuner`` has been renamed to ``tuner_class`` :pr:`793`
        * ``AutoSearchBase`` parameter ``possible_pipelines`` and ``possible_model_families`` have been renamed to ``allowed_pipelines`` and ``allowed_model_families`` :pr:`793`


**v0.9.0 Apr. 27, 2020**
    * Enhancements
        * Added ``Accuracy`` as an standard objective :pr:`624`
        * Added verbose parameter to load_fraud :pr:`560`
        * Added Balanced Accuracy metric for binary, multiclass :pr:`612` :pr:`661`
        * Added XGBoost regressor and XGBoost regression pipeline :pr:`666`
        * Added ``Accuracy`` metric for multiclass :pr:`672`
        * Added objective name in ``AutoBase.describe_pipeline`` :pr:`686`
        * Added ``DataCheck`` and ``DataChecks``, ``Message`` classes and relevant subclasses :pr:`739`
    * Fixes
        * Removed direct access to ``cls.component_graph`` :pr:`595`
        * Add testing files to .gitignore :pr:`625`
        * Remove circular dependencies from ``Makefile`` :pr:`637`
        * Add error case for ``normalize_confusion_matrix()`` :pr:`640`
        * Fixed ``XGBoostClassifier`` and ``XGBoostRegressor`` bug with feature names that contain [, ], or < :pr:`659`
        * Update ``make_pipeline_graph`` to not accidentally create empty file when testing if path is valid :pr:`649`
        * Fix pip installation warning about docsutils version, from boto dependency :pr:`664`
        * Removed zero division warning for F1/precision/recall metrics :pr:`671`
        * Fixed ``summary`` for pipelines without estimators :pr:`707`
    * Changes
        * Updated default objective for binary/multiclass classification to log loss :pr:`613`
        * Created classification and regression pipeline subclasses and removed objective as an attribute of pipeline classes :pr:`405`
        * Changed the output of ``score`` to return one dictionary :pr:`429`
        * Created binary and multiclass objective subclasses :pr:`504`
        * Updated objectives API :pr:`445`
        * Removed call to ``get_plot_data`` from AutoML :pr:`615`
        * Set ``raise_error`` to default to True for AutoML classes :pr:`638`
        * Remove unnecessary "u" prefixes on some unicode strings :pr:`641`
        * Changed one-hot encoder to return uint8 dtypes instead of ints :pr:`653`
        * Pipeline ``_name`` field changed to ``custom_name`` :pr:`650`
        * Removed ``graphs.py`` and moved methods into ``PipelineBase`` :pr:`657`, :pr:`665`
        * Remove s3fs as a dev dependency :pr:`664`
        * Changed requirements-parser to be a core dependency :pr:`673`
        * Replace ``supported_problem_types`` field on pipelines with ``problem_type`` attribute on base classes :pr:`678`
        * Changed AutoML to only show best results for a given pipeline template in ``rankings``, added ``full_rankings`` property to show all :pr:`682`
        * Update ``ModelFamily`` values: don't list xgboost/catboost as classifiers now that we have regression pipelines for them :pr:`677`
        * Changed AutoML's ``describe_pipeline`` to get problem type from pipeline instead :pr:`685`
        * Standardize ``import_or_raise`` error messages :pr:`683`
        * Updated argument order of objectives to align with sklearn's :pr:`698`
        * Renamed ``pipeline.feature_importance_graph`` to ``pipeline.graph_feature_importances`` :pr:`700`
        * Moved ROC and confusion matrix methods to ``evalml.pipelines.plot_utils`` :pr:`704`
        * Renamed ``MultiClassificationObjective`` to ``MulticlassClassificationObjective``, to align with pipeline naming scheme :pr:`715`
    * Documentation Changes
        * Fixed some sphinx warnings :pr:`593`
        * Fixed docstring for ``AutoClassificationSearch`` with correct command :pr:`599`
        * Limit readthedocs formats to pdf, not htmlzip and epub :pr:`594` :pr:`600`
        * Clean up objectives API documentation :pr:`605`
        * Fixed function on Exploring search results page :pr:`604`
        * Update release process doc :pr:`567`
        * ``AutoClassificationSearch`` and ``AutoRegressionSearch`` show inherited methods in API reference :pr:`651`
        * Fixed improperly formatted code in breaking changes for changelog :pr:`655`
        * Added configuration to treat Sphinx warnings as errors :pr:`660`
        * Removed separate plotting section for pipelines in API reference :pr:`657`, :pr:`665`
        * Have leads example notebook load S3 files using https, so we can delete s3fs dev dependency :pr:`664`
        * Categorized components in API reference and added descriptions for each category :pr:`663`
        * Fixed Sphinx warnings about ``BalancedAccuracy`` objective :pr:`669`
        * Updated API reference to include missing components and clean up pipeline docstrings :pr:`689`
        * Reorganize API ref, and clarify pipeline sub-titles :pr:`688`
        * Add and update preprocessing utils in API reference :pr:`687`
        * Added inheritance diagrams to API reference :pr:`695`
        * Documented which default objective AutoML optimizes for :pr:`699`
        * Create seperate install page :pr:`701`
        * Include more utils in API ref, like ``import_or_raise`` :pr:`704`
        * Add more color to pipeline documentation :pr:`705`
    * Testing Changes
        * Matched install commands of ``check_latest_dependencies`` test and it's GitHub action :pr:`578`
        * Added Github app to auto assign PR author as assignee :pr:`477`
        * Removed unneeded conda installation of xgboost in windows checkin tests :pr:`618`
        * Update graph tests to always use tmpfile dir :pr:`649`
        * Changelog checkin test workaround for release PRs: If 'future release' section is empty of PR refs, pass check :pr:`658`
        * Add changelog checkin test exception for ``dep-update`` branch :pr:`723`

.. warning::

    **Breaking Changes**

    * Pipelines will now no longer take an objective parameter during instantiation, and will no longer have an objective attribute.
    * ``fit()`` and ``predict()`` now use an optional ``objective`` parameter, which is only used in binary classification pipelines to fit for a specific objective.
    * ``score()`` will now use a required ``objectives`` parameter that is used to determine all the objectives to score on. This differs from the previous behavior, where the pipeline's objective was scored on regardless.
    * ``score()`` will now return one dictionary of all objective scores.
    * ``ROC`` and ``ConfusionMatrix`` plot methods via ``Auto(*).plot`` have been removed by :pr:`615` and are replaced by ``roc_curve`` and ``confusion_matrix`` in ``evamlm.pipelines.plot_utils`` in :pr:`704`
    * ``normalize_confusion_matrix`` has been moved to ``evalml.pipelines.plot_utils`` :pr:`704`
    * Pipelines ``_name`` field changed to ``custom_name``
    * Pipelines ``supported_problem_types`` field is removed because it is no longer necessary :pr:`678`
    * Updated argument order of objectives' ``objective_function`` to align with sklearn :pr:`698`
    * ``pipeline.feature_importance_graph`` has been renamed to ``pipeline.graph_feature_importances`` in :pr:`700`
    * Removed unsupported ``MSLE`` objective :pr:`704`


**v0.8.0 Apr. 1, 2020**
    * Enhancements
        * Add normalization option and information to confusion matrix :pr:`484`
        * Add util function to drop rows with NaN values :pr:`487`
        * Renamed ``PipelineBase.name`` as ``PipelineBase.summary`` and redefined ``PipelineBase.name`` as class property :pr:`491`
        * Added access to parameters in Pipelines with ``PipelineBase.parameters`` (used to be return of ``PipelineBase.describe``) :pr:`501`
        * Added ``fill_value`` parameter for ``SimpleImputer`` :pr:`509`
        * Added functionality to override component hyperparameters and made pipelines take hyperparemeters from components :pr:`516`
        * Allow ``numpy.random.RandomState`` for random_state parameters :pr:`556`
    * Fixes
        * Removed unused dependency ``matplotlib``, and move ``category_encoders`` to test reqs :pr:`572`
    * Changes
        * Undo version cap in XGBoost placed in :pr:`402` and allowed all released of XGBoost :pr:`407`
        * Support pandas 1.0.0 :pr:`486`
        * Made all references to the logger static :pr:`503`
        * Refactored ``model_type`` parameter for components and pipelines to ``model_family`` :pr:`507`
        * Refactored ``problem_types`` for pipelines and components into ``supported_problem_types`` :pr:`515`
        * Moved ``pipelines/utils.save_pipeline`` and ``pipelines/utils.load_pipeline`` to ``PipelineBase.save`` and ``PipelineBase.load`` :pr:`526`
        * Limit number of categories encoded by ``OneHotEncoder`` :pr:`517`
    * Documentation Changes
        * Updated API reference to remove ``PipelinePlot`` and added moved ``PipelineBase`` plotting methods :pr:`483`
        * Add code style and github issue guides :pr:`463` :pr:`512`
        * Updated API reference for to surface class variables for pipelines and components :pr:`537`
        * Fixed README documentation link :pr:`535`
        * Unhid PR references in changelog :pr:`656`
    * Testing Changes
        * Added automated dependency check PR :pr:`482`, :pr:`505`
        * Updated automated dependency check comment :pr:`497`
        * Have build_docs job use python executor, so that env vars are set properly :pr:`547`
        * Added simple test to make sure ``OneHotEncoder``'s top_n works with large number of categories :pr:`552`
        * Run windows unit tests on PRs :pr:`557`


.. warning::

    **Breaking Changes**

    * ``AutoClassificationSearch`` and ``AutoRegressionSearch``'s ``model_types`` parameter has been refactored into ``allowed_model_families``
    * ``ModelTypes`` enum has been changed to ``ModelFamily``
    * Components and Pipelines now have a ``model_family`` field instead of ``model_type``
    * ``get_pipelines`` utility function now accepts ``model_families`` as an argument instead of ``model_types``
    * ``PipelineBase.name`` no longer returns structure of pipeline and has been replaced by ``PipelineBase.summary``
    * ``PipelineBase.problem_types`` and ``Estimator.problem_types`` has been renamed to ``supported_problem_types``
    * ``pipelines/utils.save_pipeline`` and ``pipelines/utils.load_pipeline`` moved to ``PipelineBase.save`` and ``PipelineBase.load``


**v0.7.0 Mar. 9, 2020**
    * Enhancements
        * Added emacs buffers to .gitignore :pr:`350`
        * Add CatBoost (gradient-boosted trees) classification and regression components and pipelines :pr:`247`
        * Added Tuner abstract base class :pr:`351`
        * Added ``n_jobs`` as parameter for ``AutoClassificationSearch`` and ``AutoRegressionSearch`` :pr:`403`
        * Changed colors of confusion matrix to shades of blue and updated axis order to match scikit-learn's :pr:`426`
        * Added ``PipelineBase`` ``.graph`` and ``.feature_importance_graph`` methods, moved from previous location :pr:`423`
        * Added support for python 3.8 :pr:`462`
    * Fixes
        * Fixed ROC and confusion matrix plots not being calculated if user passed own additional_objectives :pr:`276`
        * Fixed ReadtheDocs ``FileNotFoundError`` exception for fraud dataset :pr:`439`
    * Changes
        * Added ``n_estimators`` as a tunable parameter for XGBoost :pr:`307`
        * Remove unused parameter ``ObjectiveBase.fit_needs_proba`` :pr:`320`
        * Remove extraneous parameter ``component_type`` from all components :pr:`361`
        * Remove unused ``rankings.csv`` file :pr:`397`
        * Downloaded demo and test datasets so unit tests can run offline :pr:`408`
        * Remove ``_needs_fitting`` attribute from Components :pr:`398`
        * Changed plot.feature_importance to show only non-zero feature importances by default, added optional parameter to show all :pr:`413`
        * Refactored ``PipelineBase`` to take in parameter dictionary and moved pipeline metadata to class attribute :pr:`421`
        * Dropped support for Python 3.5 :pr:`438`
        * Removed unused ``apply.py`` file :pr:`449`
        * Clean up ``requirements.txt`` to remove unused deps :pr:`451`
        * Support installation without all required dependencies :pr:`459`
    * Documentation Changes
        * Update release.md with instructions to release to internal license key :pr:`354`
    * Testing Changes
        * Added tests for utils (and moved current utils to gen_utils) :pr:`297`
        * Moved XGBoost install into it's own separate step on Windows using Conda :pr:`313`
        * Rewind pandas version to before 1.0.0, to diagnose test failures for that version :pr:`325`
        * Added dependency update checkin test :pr:`324`
        * Rewind XGBoost version to before 1.0.0 to diagnose test failures for that version :pr:`402`
        * Update dependency check to use a whitelist :pr:`417`
        * Update unit test jobs to not install dev deps :pr:`455`

.. warning::

    **Breaking Changes**

    * Python 3.5 will not be actively supported.

**v0.6.0 Dec. 16, 2019**
    * Enhancements
        * Added ability to create a plot of feature importances :pr:`133`
        * Add early stopping to AutoML using patience and tolerance parameters :pr:`241`
        * Added ROC and confusion matrix metrics and plot for classification problems and introduce PipelineSearchPlots class :pr:`242`
        * Enhanced AutoML results with search order :pr:`260`
        * Added utility function to show system and environment information :pr:`300`
    * Fixes
        * Lower botocore requirement :pr:`235`
        * Fixed decision_function calculation for ``FraudCost`` objective :pr:`254`
        * Fixed return value of ``Recall`` metrics :pr:`264`
        * Components return ``self`` on fit :pr:`289`
    * Changes
        * Renamed automl classes to ``AutoRegressionSearch`` and ``AutoClassificationSearch`` :pr:`287`
        * Updating demo datasets to retain column names :pr:`223`
        * Moving pipeline visualization to ``PipelinePlot`` class :pr:`228`
        * Standarizing inputs as ``pd.Dataframe`` / ``pd.Series`` :pr:`130`
        * Enforcing that pipelines must have an estimator as last component :pr:`277`
        * Added ``ipywidgets`` as a dependency in ``requirements.txt`` :pr:`278`
        * Added Random and Grid Search Tuners :pr:`240`
    * Documentation Changes
        * Adding class properties to API reference :pr:`244`
        * Fix and filter FutureWarnings from scikit-learn :pr:`249`, :pr:`257`
        * Adding Linear Regression to API reference and cleaning up some Sphinx warnings :pr:`227`
    * Testing Changes
        * Added support for testing on Windows with CircleCI :pr:`226`
        * Added support for doctests :pr:`233`

.. warning::

    **Breaking Changes**

    * The ``fit()`` method for ``AutoClassifier`` and ``AutoRegressor`` has been renamed to ``search()``.
    * ``AutoClassifier`` has been renamed to ``AutoClassificationSearch``
    * ``AutoRegressor`` has been renamed to ``AutoRegressionSearch``
    * ``AutoClassificationSearch.results`` and ``AutoRegressionSearch.results`` now is a dictionary with ``pipeline_results`` and ``search_order`` keys. ``pipeline_results`` can be used to access a dictionary that is identical to the old ``.results`` dictionary. Whereas, ``search_order`` returns a list of the search order in terms of ``pipeline_id``.
    * Pipelines now require an estimator as the last component in ``component_list``. Slicing pipelines now throws an ``NotImplementedError`` to avoid returning pipelines without an estimator.

**v0.5.2 Nov. 18, 2019**
    * Enhancements
        * Adding basic pipeline structure visualization :pr:`211`
    * Documentation Changes
        * Added notebooks to build process :pr:`212`

**v0.5.1 Nov. 15, 2019**
    * Enhancements
        * Added basic outlier detection guardrail :pr:`151`
        * Added basic ID column guardrail :pr:`135`
        * Added support for unlimited pipelines with a ``max_time`` limit :pr:`70`
        * Updated .readthedocs.yaml to successfully build :pr:`188`
    * Fixes
        * Removed MSLE from default additional objectives :pr:`203`
        * Fixed ``random_state`` passed in pipelines :pr:`204`
        * Fixed slow down in RFRegressor :pr:`206`
    * Changes
        * Pulled information for describe_pipeline from pipeline's new describe method :pr:`190`
        * Refactored pipelines :pr:`108`
        * Removed guardrails from Auto(*) :pr:`202`, :pr:`208`
    * Documentation Changes
        * Updated documentation to show ``max_time`` enhancements :pr:`189`
        * Updated release instructions for RTD :pr:`193`
        * Added notebooks to build process :pr:`212`
        * Added contributing instructions :pr:`213`
        * Added new content :pr:`222`

**v0.5.0 Oct. 29, 2019**
    * Enhancements
        * Added basic one hot encoding :pr:`73`
        * Use enums for model_type :pr:`110`
        * Support for splitting regression datasets :pr:`112`
        * Auto-infer multiclass classification :pr:`99`
        * Added support for other units in ``max_time`` :pr:`125`
        * Detect highly null columns :pr:`121`
        * Added additional regression objectives :pr:`100`
        * Show an interactive iteration vs. score plot when using fit() :pr:`134`
    * Fixes
        * Reordered ``describe_pipeline`` :pr:`94`
        * Added type check for ``model_type`` :pr:`109`
        * Fixed ``s`` units when setting string ``max_time`` :pr:`132`
        * Fix objectives not appearing in API documentation :pr:`150`
    * Changes
        * Reorganized tests :pr:`93`
        * Moved logging to its own module :pr:`119`
        * Show progress bar history :pr:`111`
        * Using ``cloudpickle`` instead of pickle to allow unloading of custom objectives :pr:`113`
        * Removed render.py :pr:`154`
    * Documentation Changes
        * Update release instructions :pr:`140`
        * Include additional_objectives parameter :pr:`124`
        * Added Changelog :pr:`136`
    * Testing Changes
        * Code coverage :pr:`90`
        * Added CircleCI tests for other Python versions :pr:`104`
        * Added doc notebooks as tests :pr:`139`
        * Test metadata for CircleCI and 2 core parallelism :pr:`137`

**v0.4.1 Sep. 16, 2019**
    * Enhancements
        * Added AutoML for classification and regressor using Autobase and Skopt :pr:`7` :pr:`9`
        * Implemented standard classification and regression metrics :pr:`7`
        * Added logistic regression, random forest, and XGBoost pipelines :pr:`7`
        * Implemented support for custom objectives :pr:`15`
        * Feature importance for pipelines :pr:`18`
        * Serialization for pipelines :pr:`19`
        * Allow fitting on objectives for optimal threshold :pr:`27`
        * Added detect label leakage :pr:`31`
        * Implemented callbacks :pr:`42`
        * Allow for multiclass classification :pr:`21`
        * Added support for additional objectives :pr:`79`
    * Fixes
        * Fixed feature selection in pipelines :pr:`13`
        * Made ``random_seed`` usage consistent :pr:`45`
    * Documentation Changes
        * Documentation Changes
        * Added docstrings :pr:`6`
        * Created notebooks for docs :pr:`6`
        * Initialized readthedocs EvalML :pr:`6`
        * Added favicon :pr:`38`
    * Testing Changes
        * Added testing for loading data :pr:`39`

**v0.2.0 Aug. 13, 2019**
    * Enhancements
        * Created fraud detection objective :pr:`4`

**v0.1.0 July. 31, 2019**
    * *First Release*
    * Enhancements
        * Added lead scoring objecitve :pr:`1`
        * Added basic classifier :pr:`1`
    * Documentation Changes
        * Initialized Sphinx for docs :pr:`1`<|MERGE_RESOLUTION|>--- conflicted
+++ resolved
@@ -15,14 +15,11 @@
         * Uncapped ``pmdarima`` and updated minimum version :pr:`4027`
         * Increase min catboost to 1.1.1 and xgboost to 1.7.0 to add nullable type support for those estimators :pr:`3996`
         * Unpinned ``networkx`` and updated minimum version :pr:`4035`
-<<<<<<< HEAD
         * Transitioned from ``prophet-prebuilt`` to ``prophet`` directly :pr:`4045`
-=======
         * Increased ``scikit-learn`` version to 1.2.2 :pr:`4064`
         * Capped max ``holidays`` version to 0.21 :pr:`4064`
         * Stop allowing ``knn`` as a boolean impute strategy :pr:`4058`
         * Capped ``nbsphinx`` at < 0.9.0 :pr:`4071`
->>>>>>> 2401d30e
     * Documentation Changes
     * Testing Changes
         * Use ``release.yaml`` for performance tests on merge to main :pr:`4007`
