Release Notes
-------------
**Future Releases**
    * Enhancements
        * Reformatted files with updated black version :pr:`4395`
    * Fixes
    * Changes
        * Dropped support for Python 3.8 :pr:`4414`
        * Removed vowpalwabbit :pr:`4427`
        * Uncapped holidays :pr:`4428`
    * Documentation Changes
    * Testing Changes
        * Run airflow tests in Python 3.9 :pr:`4391`
        * Remove iterative test from airflow runs :pr:`4424`
        * Update GH actions to improve handling of potentially unsafe variables :pr:`4417`
        * Fix install test :pr:`4423`

.. warning::

    **Breaking Changes**
<<<<<<< HEAD
        * Dropped support for Python 3.7 :pr:`3291`
=======
        * Dropped support for Python 3.8 :pr:`4414`
>>>>>>> 80ccb4d1
        * Removed vowpalwabbit :pr:`4427`


**v0.83.0 Feb 2, 2024**
    * Enhancements
        * Added support for additional estimators for multiseries datasets :pr:`4385`
    * Fixes
        * Fixed bug in `_downcast_nullable_y` causing woodwork initialization issues :pr:`4369`
        * Fixed multiseries prediction interval labels :pr:`4377`
    * Changes
        * Pinned scipy version to under 1.12.0 :pr:`4380`
    * Documentation Changes
    * Testing Changes

.. warning::

    **Breaking Changes**


**v0.82.0 Nov 3, 2023**
    * Enhancements
        * Changed target name/series ID divider and added ability to return series ID column with predictions :pr:`4357`
    * Fixes
    * Changes
        * Pinned networkx version below 3.2 for Python version compatibility :pr:`4351`
    * Documentation Changes
        * Added multiseries time series section to user guide in documentation :pr:`4355`
        * Updated release guide to include an FAQ section about fixing github actions :pr:`4346`
    * Testing Changes

.. warning::

    **Breaking Changes**


**v0.81.1 Oct 16, 2023**
    * Enhancements
    * Fixes
         * Fixed bug related to pypi release github action failing :pr:`4330`
         * Fixed bug related to conda build github action :pr:`4335` :pr:`4337`, :pr:`4338`, :pr:`4340`
    * Changes
    * Documentation Changes
    * Testing Changes
         * Updated reviewers for latest dependency updates :pr:`4309`

.. warning::

    **Breaking Changes**


**v0.81.0 Oct 5, 2023**
    * Enhancements
        * Extended STLDecomposer to support multiseries :pr:`4253`
        * Extended TimeSeriesImputer to support multiseries :pr:`4291`
        * Added datacheck to check for mismatched series length in multiseries :pr:`4296`
        * Added STLDecomposer to multiseries pipelines :pr:`4299`
        * Extended DateTimeFormatCheck data check to support multiseries :pr:`4300`
        * Extended TimeSeriesRegularizer to support multiseries :pr:`4303`
    * Fixes
        * Fixed forecast period generation function for multiseries :pr:`4320`
        * Fixed bug in ``STLDecomposer.inverse_transform`` causing incorrect seasonality projections :pr:`4328`
    * Changes
        * Updated ``split_data`` to call ``split_multiseries_data`` when passed stacked multiseries data :pr:`4312`
        * Pinned pandas version under 2.1.0 :pr:`4315`
        * Increased minimum numpy version :pr:`4321`
    * Documentation Changes
        * Removed LightGBM's excessive amount of warnings :pr:`4308`
    * Testing Changes
        * Removed old performance testing workflow :pr:`4318`

.. warning::

    **Breaking Changes**


**v0.80.0 Aug. 30, 2023**
    * Enhancements
        * Added support for prediction intervals for VARMAX regressor :pr:`4267`
        * Integrated multiseries time series into AutoMLSearch :pr:`4270`
    * Fixes
        * Fixed error when stacking data with no exogenous variables :pr:`4275`
    * Changes
        * Updated ``ARIMARegressor`` to be compatible with sktime v0.22.0 and beyond :pr:`4283`
        * Updated ``graph_prediction_vs_actual_over_time()`` to be compatible with multiseries time series :pr:`4284`
        * Updated ``excluded_model_families`` to take in a list of both ``str`` and ``ModelFamily`` data types :pr:`4287`
        * Unpinned ipywidgets :pr:`4288`
    * Documentation Changes
        * Removed erroneous warnings from Data Checks User Guide page and removed ``tqdm`` warning in all notebooks :pr:`4274`
    * Testing Changes

.. warning::

    **Breaking Changes**


**v0.79.0 Aug. 11, 2023**
    * Enhancements
        * Updated regression metrics to handle multioutput dataframes as well as single output series :pr:`4233`
        * Added baseline regressor for multiseries time series problems :pr:`4246`
        * Added stacking and unstacking utility functions to work with multiseries data :pr:`4250`
        * Added multiseries regression pipeline class :pr:`4256`
        * Added multiseries VARMAX regressor :pr:`4238`
    * Fixes
        * Added support for pandas 2 :pr:`4216`
        * Fixed bug where time series pipelines would fail due to MASE needing `y_train` when scoring :pr:`4258`
        * Update s3 bucket for docs image :pr:`4260`
        * Fix deps checker including any package with post in the name :pr:`4268`
    * Changes
        * Unpinned sktime version :pr:`4214`
        * Bumped minimum lightgbm version to 4.0.0 for nullable type handling :pr:`4237`
        * Pinned scikit-learn version due to incompatibility with pinned imbalanced-learn :pr:`4248`
    * Documentation Changes
    * Testing Changes

.. warning::

    **Breaking Changes**


**v0.78.0 Jul. 10, 2023**
    * Enhancements
        * Add run_feature_selection to AutoMLSearch and Default Algorithm :pr:`4210`
        * Added ``SMAPE`` to the standard metrics for time series problems :pr:`4220`
        * Added ``MASE`` metric and ``y_train`` parameter to objectives :pr:`4221`
    * Fixes
        * `IDColumnsDataCheck` now works with Unknown data type :pr:`4203`
    * Changes
        * Upgraded minimum SHAP version to 0.42.0 and unpinned numpy version :pr:`4228`
    * Documentation Changes
        * Updated API reference :pr:`4213`

.. warning::

    **Breaking Changes**
        * Removed Decision Tree and CatBoost Estimators from AutoML search :pr:`4205`
        * Removed first batch from default algorithm :pr:`4215`


**v0.77.0 Jun. 07, 2023**
    * Enhancements
        * Added ``check_distribution`` function for determining if the predicted distribution matches the true one :pr:`4184`
        * Added ``get_recommendation_score_breakdown`` function for insight on the recommendation score :pr:`4188`
        * Added excluded_model_families parameter to AutoMLSearch() :pr:`4196`
        * Added option to exclude time index in ``IDColumnsDataCheck`` :pr:`4194`
    * Fixes
        * Fixed small errors in ``ARIMARegressor`` implementation :pr:`4186`
        * Fixed ``get_forecast_period`` to properly handle ``gap`` parameter :pr:`4200`
    * Changes
    * Documentation Changes
    * Testing Changes
        * Run looking glass performance tests on merge via Airflow :pr:`4198`


**v0.76.0 May. 09, 2023**
    * Enhancements
        * Added optional ``recommendation_score`` to rank pipelines during AutoMLSearch :pr:`4156`
        * Added BytesIO support to PipelinBase.load() :pr:`4179`
    * Fixes
        * Capped numpy at <=1.23.5 as a temporary measure for SHAP :pr:`4172`
        * Updated our readthedocs recipe to reenable builds :pr:`4177`


**v0.75.0 May. 01, 2023**
    * Fixes
        * Fixed bug where resetting the holdout data indices would cause time series ``predict_in_sample`` to be wrong :pr:`4161`
    * Changes
        * Changed per-pipeline timings to store as a float :pr:`4160`
        * Update Dask install commands in ``pyproject.toml`` :pr:`4164`
        * Capped `IPython` version to < 8.12.1 for readthedocs and plotly compatibility :pr:`3987`

**v0.74.0 Apr. 18, 2023**
    * Enhancements
        * Saved computed additional_objectives computed during search to AutoML object :pr:`4141`
        * Remove extra naive pipelines :pr:`4142`
    * Fixes
        * Fixed usage of codecov after uploader deprecation :pr:`4144`
        * Fixed issue where prediction intervals were becoming NaNs due to index errors :pr:`4154`
    * Changes
        * Capped size of seasonal period used for determining whether to include STLDecomposer in pipelines :pr:`4147`

**v0.73.0 Apr. 10, 2023**
    * Enhancements
        * Allowed ``InvalidTargetDataCheck`` to return a ``DROP_ROWS`` ``DataCheckActionOption`` :pr:`4116`
        * Implemented prediction intervals for non-time series native pipelines using the naïve method :pr:`4127`
    * Changes
        * Removed unnecessary logic from imputer components prior to nullable type handling :pr:`4038`, :pr:`4043`
        * Added calls to ``_handle_nullable_types`` in component fit, transform, and predict methods when needed :pr:`4046`, :pr:`4043`
        * Removed existing nullable type handling across AutoMLSearch to just use new handling :pr:`4085`, :pr:`4043`
        * Handled nullable type incompatibility in ``Decomposer`` :pr:`4105`, :pr:`4043
        * Removed nullable type incompatibility handling for ARIMA and ExponentialSmoothingRegressor :pr:`4129`
        * Changed the default value for ``null_strategy`` in ``InvalidTargetDataCheck`` to ``drop`` :pr:`4131`
        * Pinned sktime version to 0.17.0 for nullable types support :pr:`4137`
    * Testing Changes
        * Fixed installation of prophet for linux nightly tests :pr:`4114`

**v0.72.0 Mar. 27, 2023**
    * Enhancements
        * Updated `pipeline.get_prediction_intervals()` to add trend prediction interval information from STL decomposer :pr:`4093`
        * Added ``method=all`` support for ``TargetLeakageDataCheck`` :pr:`4106`
    * Fixes
        * Fixed ensemble pipelines not working with ``generate_pipeline_example`` :pr:`4102`
    * Changes
        * Pinned ipywidgets version under 8.0.5 :pr:`4097`
        * Calculated partial dependence grid values for integer data by rounding instead of truncating fractional values :pr:`4096`
    * Testing Changes
        * Updated graphviz installation in GitHub workflows to fix windows nightlies :pr:`4088`

**v0.71.0 Mar. 17, 2023***
    * Fixes
        * Fixed error in ``PipelineBase._supports_fast_permutation_importance`` with stacked ensemble pipelines :pr:`4083`

**v0.70.0 Mar. 16, 2023**
    * Changes
        * Added Oversampler nullable type incompatibility in X :pr:`4068`
        * Removed nullable handling from objective functions, ``roc_curve``, and ``correlation_matrix`` :pr:`4072`
        * Transitioned from ``prophet-prebuilt`` to ``prophet`` directly :pr:`4045`

**v0.69.0 Mar. 15, 2023**
    * Enhancements
        * Move black to regular dependency and use it for ``generate_pipeline_code`` :pr:`4005`
        * Implement ``generate_pipeline_example`` :pr:`4023`
        * Add new downcast utils for component-specific nullable type handling and begin implementation on objective and component base classes :pr:`4024`
        * Add nullable type incompatibility properties to the components that need them :pr:`4031`
        * Add ``get_evalml_requirements_file`` :pr:`4034`
        * Pipelines with DFS Transformers will run fast permutation importance if DFS features pre-exist :pr:`4037`
        * Add get_prediction_intervals() at the pipeline level :pr:`4052`
    * Fixes
        * Fixed ``generate_pipeline_example`` erroring out for pipelines with a ``DFSTransformer`` :pr:`4059`
        * Remove nullable types handling for ``OverSampler`` :pr:`4064`
    * Changes
        * Uncapped ``pmdarima`` and updated minimum version :pr:`4027`
        * Increase min catboost to 1.1.1 and xgboost to 1.7.0 to add nullable type support for those estimators :pr:`3996`
        * Unpinned ``networkx`` and updated minimum version :pr:`4035`
        * Increased ``scikit-learn`` version to 1.2.2 :pr:`4064`
        * Capped max ``holidays`` version to 0.21 :pr:`4064`
        * Stop allowing ``knn`` as a boolean impute strategy :pr:`4058`
        * Capped ``nbsphinx`` at < 0.9.0 :pr:`4071`
    * Testing Changes
        * Use ``release.yaml`` for performance tests on merge to main :pr:`4007`
        * Pin ``github-action-check-linked-issues`` at v1.4.5 :pr:`4042`
        * Updated tests to support Woodwork's object dtype inference for numeric columns :pr:`4066`
        * Updated ``TargetLeakageDataCheck`` tests to handle boolean targets properly :pr:`4066`

**v0.68.0 Feb. 15, 2023**
    * Enhancements
        * Integrated ``determine_periodicity`` into ``AutoMLSearch`` :pr:`3952`
        * Removed frequency limitations for decomposition using the ``STLDecomposer`` :pr:`3952`
    * Changes
        * Remove requirements-parser requirement :pr:`3978`
        * Updated the ``SKOptTuner`` to use a gradient boosting regressor for tuning instead of extra trees :pr:`3983`
        * Unpinned sktime from below 1.2, increased minimum to 1.2.1 :pr:`3983`
    * Testing Changes
        * Add pull request check for linked issues to CI workflow :pr:`3970`, :pr:`3980`
        * Upgraded minimum `IPython` version to 8.10.0 :pr:`3987`

**v0.67.0 Jan. 31, 2023**
    * Fixes
        * Re-added ``TimeSeriesPipeline.should_skip_featurization`` to fix bug where data would get featurized unnecessarily :pr:`3964`
        * Allow float categories to be passed into CatBoost estimators :pr:`3966`
    * Changes
        * Update pyproject.toml to correctly specify the data filepaths :pr:`3967`
    * Documentation Changes
        * Added demo for prediction intervals :pr:`3954`

**v0.66.1 Jan. 26, 2023**
    * Fixes
        * Updated ``LabelEncoder`` to store the original typing information :pr:`3960`
        * Fixed bug where all-null ``BooleanNullable`` columns would break the imputer during transform :pr:`3959`

**v0.66.0 Jan. 24, 2023**
    * Enhancements
        * Improved decomposer ``determine_periodicity`` functionality for better period guesses :pr:`3912`
        * Added ``dates_needed_for_prediction`` for time series pipelines :pr:`3906`
        * Added ``RFClassifierRFESelector``  and ``RFRegressorRFESelector`` components for feature selection using recursive feature elimination :pr:`3934`
        * Added ``dates_needed_for_prediction_range`` for time series pipelines :pr:`3941`
    * Fixes
        * Fixed ``set_period()`` not updating decomposer parameters :pr:`3932`
        * Removed second identical batch for time series problems in ``DefaultAlgorithm`` :pr:`3936`
        * Fix install command for alteryx-open-src-update-checker :pr:`3940`
        * Fixed non-prophet case of ``test_components_can_be_used_for_partial_dependence_fast_mode`` :pr:`3949`
    * Changes
        * Updated ``PolynomialDecomposer`` to work with sktime v0.15.1 :pr:`3930`
        * Add ruff and use pyproject.toml (move away from setup.cfg) :pr:`3928`
        * Pinned `category-encoders`` to 2.5.1.post0 :pr:`3933`
        * Remove requirements-parser and tomli from core requirements :pr:`3948`


**v0.65.0 Jan. 3, 2023**
    * Enhancements
        * Added the ability to retrieve prediction intervals for estimators that support time series regression :pr:`3876`
        * Added utils to handle the logic for threshold tuning objective and resplitting data :pr:`3888`
        * Integrated ``OrdinalEncoder`` into AutoMLSearch :pr:`3765`
    * Fixes
        * Fixed ARIMA not accounting for gap in prediction from end of training data :pr:`3884`
        * Fixed ``DefaultAlgorithm`` adding an extra ``OneHotEncoder`` when a categorical column is not selected :pr:`3914`
    * Changes
        * Added a threshold to ``DateTimeFormatDataCheck`` to account for too many duplicate or nan values :pr:`3883`
        * Changed treatment of ``Boolean`` columns for ``SimpleImputer`` and ``ClassImbalanceDataCheck`` to be compatible with new Woodwork inference :pr:`3892`
        * Split decomposer ``seasonal_period`` parameter into ``seasonal_smoother`` and ``period`` parameters :pr:`3896`
        * Excluded catboost from the broken link checking workflow due to 403 errors :pr:`3899`
        * Pinned scikit-learn version below 1.2.0 :pr:`3901`
        * Cast newly created one hot encoded columns as ``bool`` dtype :pr:`3913`
    * Documentation Changes
        * Hid non-essential warning messages in time series docs :pr:`3890`
    * Testing Changes


**v0.64.0 Dec. 8, 2022**
    * Enhancements
    * Fixes
        * Allowed the DFS Transformer to calculate feature values for Features with a ``dataframe_name`` that is not ``"X"`` :pr:`3873`
        * Stopped passing full list of DFS Transformer features into cloned pipeline in partial dependence fast mode :pr:`3875`
    * Changes
        * Update leaderboard names to show `ranking_score` instead of `validation_score` :pr:`3878`
        * Remove Int64Index after Pandas 1.5 Upgrade :pr:`3825`
        * Reduced the threshold for setting ``use_covariates`` to False for ARIMA models in AutoMLSearch :pr:`3868`
        * Pinned woodwork version at <=0.19.0 :pr:`3871`
        * Updated minimum Pandas version to 1.5.0 :pr:`3808`
        * Remove dsherry from automated dependency update reviews and added tamargrey :pr:`3870`
    * Documentation Changes
    * Testing Changes


**v0.63.0 Nov. 23, 2022**
    * Enhancements
        * Added fast mode to partial dependence :pr:`3753`
        * Added the ability to serialize featuretools features into time series pipelines :pr:`3836`
    * Fixes
        * Fixed ``TimeSeriesFeaturizer`` potentially selecting lags outside of feature engineering window :pr:`3773`
        * Fixed bug where ``TimeSeriesFeaturizer`` could not encode Ordinal columns with non numeric categories :pr:`3812`
        * Updated demo dataset links to point to new endpoint :pr:`3826`
        * Updated ``STLDecomposer`` to infer the time index frequency if it's not present :pr:`3829`
        * Updated ``_drop_time_index`` to move the time index from X to both ``X.index`` and ``y.index`` :pr:`3829`
        * Fixed bug where engineered features lost their origin attribute in partial dependence, causing it to fail :pr:`3830`
        * Fixed bug where partial dependence's fast mode handling for the DFS Transformer wouldn't work with multi output features :pr:`3830`
        * Allowed target to be present and ignored in partial dependence's DFS Transformer fast mode handling  :pr:`3830`
    * Changes
        * Consolidated decomposition frequency validation logic to ``Decomposer`` class :pr:`3811`
        * Removed Featuretools version upper bound and prevent Woodwork 0.20.0 from being installed :pr:`3813`
        * Updated min Featuretools version to 0.16.0, min nlp-primitives version to 2.9.0 and min Dask version to 2022.2.0 :pr:`3823`
        * Rename issue templates config.yaml to config.yml :pr:`3844`
        * Reverted change adding a ``should_skip_featurization`` flag to time series pipelines :pr:`3862`
    * Documentation Changes
        * Added information about STL Decomposition to the time series docs :pr:`3835`
        * Removed RTD failure on warnings :pr:`3864`


**v0.62.0 Nov. 01, 2022**
    * Fixes
        * Fixed bug with datetime conversion in ``get_time_index`` :pr:`3792`
        * Fixed bug where invalid anchored or offset frequencies were including the ``STLDecomposer`` in pipelines :pr:`3794`
        * Fixed bug where irregular datetime frequencies were causing errors in ``make_pipeline`` :pr:`3800`
    * Changes
        * Capped dask at < 2022.10.1 :pr:`3797`
        * Uncapped dask and excluded 2022.10.1 from viable versions :pr:`3803`
        * Removed all references to XGBoost's deprecated ``_use_label_encoder`` argument :pr:`3805`
        * Capped featuretools at < 1.17.0 :pr:`3805`
        * Capped woodwork at < 0.21.0 :pr:`3805`


**v0.61.1 Oct. 27, 2022**
    * Fixes
        * Fixed bug where ``TimeSeriesBaselinePipeline`` wouldn't preserve index name of input features :pr:`3788`
        * Fixed bug in ``TimeSeriesBaselinePipeline`` referencing a static string instead of time index var :pr:`3788`
    * Documentation Changes
        * Updated Release Notes :pr:`3788`


**v0.61.0 Oct. 25, 2022**
    * Enhancements
        * Added the STL Decomposer :pr:`3741`
        * Integrated STLDecomposer into AutoMLSearch for time series regression problems :pr:`3781`
        * Brought the PolynomialDecomposer up to parity with STLDecomposer :pr:`3768`
    * Changes
        * Cap Featuretools at < 1.15.0 :pr:`3775`
        * Remove Featuretools upper bound restriction and fix nlp-primitives import statements :pr:`3778`


**v0.60.0 Oct. 19, 2022**
    * Enhancements
        * Add forecast functions to time series regression pipeline :pr:`3742`
    * Fixes
        * Fix to allow ``IDColumnsDataCheck`` to work with ``IntegerNullable`` inputs :pr:`3740`
        * Fixed datasets name for main performance tests :pr:`3743`
    * Changes
        * Use Woodwork's ``dependence_dict`` method to calculate for ``TargetLeakageDataCheck`` :pr:`3728`
    * Documentation Changes
    * Testing Changes

.. warning::

    **Breaking Changes**
        * ``TargetLeakageDataCheck`` now uses argument ``mutual_info`` rather than ``mutual`` :pr:`3728`


**v0.59.0 Sept. 27, 2022**
    * Enhancements
        * Enhanced Decomposer with ``determine_periodicity`` function to automatically determine periodicity of seasonal target. :pr:`3729`
        * Enhanced Decomposer with ``set_seasonal_period`` function to set a ``Decomposer`` object's seasonal period automatically. :pr:`3729`
        * Added ``OrdinalEncoder`` component  :pr:`3736`
    * Fixes
        * Fixed holdout warning message showing when using default parameters :pr:`3727`
        * Fixed bug in Oversampler where categorical dtypes would fail :pr:`3732`
    * Changes
        * Automatic sorting of the ``time_index`` prior to running ``DataChecks`` has been disabled :pr:`3723`
    * Documentation Changes
    * Testing Changes
        * Update job to use new looking glass report command :pr:`3733`


**v0.58.0 Sept. 20, 2022**
    * Enhancements
        * Defined `get_trend_df()` for PolynomialDecomposer to allow decomposition of target data into trend, seasonality and residual. :pr:`3720`
        * Updated to run with Woodwork >= 0.18.0 :pr:`3700`
        * Pass time index column to time series native estimators but drop otherwise :pr:`3691`
        * Added ``errors`` attribute to ``AutoMLSearch`` for useful debugging :pr:`3702`
    * Fixes
        * Removed multiple samplers occurring in pipelines generated by ``DefaultAlgorithm`` :pr:`3696`
        * Fix search order changing when using ``DefaultAlgorithm`` :pr:`3704`
    * Changes
        * Bumped up minimum version of sktime to 0.12.0. :pr:`3720`
        * Added abstract Decomposer class as a parent to PolynomialDecomposer to support additional decomposers. :pr:`3720`
        * Pinned ``pmdarima`` < 2.0.0 :pr:`3679`
        * Added support for using ``downcast_nullable_types`` with Series as well as DataFrames :pr:`3697`
        * Added distinction between ranking and optimization objectives :pr:`3721`
    * Documentation Changes
    * Testing Changes
        * Updated pytest fixtures and brittle test files to explicitly set woodwork typing information :pr:`3697`
        * Added github workflow to run looking glass performance tests on merge to main :pr:`3690`
        * Fixed looking glass performance test script :pr:`3715`
        * Remove commit message from looking glass slack message :pr:`3719`

**v0.57.0 Sept. 6, 2022**
    * Enhancements
        *  Added ``KNNImputer`` class and created new knn parameter for Imputer :pr:`3662`
    * Fixes
        * ``IDColumnsDataCheck`` now only returns an action code to set the first column as the primary key if it contains unique values :pr:`3639`
        * ``IDColumnsDataCheck`` now can handle primary key columns containing "integer" values that are of the double type :pr:`3683`
        * Added support for BooleanNullable columns in EvalML pipelines and imputer :pr:`3678`
        * Updated StandardScaler to only apply to numeric columns :pr:`3686`
    * Changes
        * Unpinned sktime to allow for version 0.13.2 :pr:`3685`
        * Pinned ``pmdarima`` < 2.0.0 :pr:`3679`

**v0.56.1 Aug. 19, 2022**
    * Fixes
        * ``IDColumnsDataCheck`` now only returns an action code to set the first column as the primary key if it contains unique values :pr:`3639`
        * Reverted the ``make_pipeline`` changes that conditionally included the imputers :pr:`3672`

**v0.56.0 Aug. 15, 2022**
    * Enhancements
        * Add CI testing environment in Mac for install workflow :pr:`3646`
        * Updated ``make_pipeline`` to only include the Imputer in pipelines if NaNs exist in the data :pr:`3657`
        * Updated to run with Woodwork >= 0.17.2 :pr:`3626`
        * Add ``exclude_featurizers`` parameter to ``AutoMLSearch`` to specify featurizers that should be excluded from all pipelines :pr:`3631`
        * Add ``fit_transform`` method to pipelines and component graphs :pr:`3640`
        * Changed default value of data splitting for time series problem holdout set evaluation :pr:`3650`
    * Fixes
        * Reverted the Woodwork 0.17.x compatibility work due to performance regression :pr:`3664`
    * Changes
        * Disable holdout set in AutoML search by default :pr:`3659`
        * Pinned ``sktime`` at >=0.7.0,<0.13.1 due to slowdowns with time series modeling :pr:`3658`
        * Added additional testing support for Python 3.10 :pr:`3609`
    * Documentation Changes
        * Updated broken link checker to exclude stackoverflow domain :pr:`3633`
        * Add instructions to add new users to evalml-core-feedstock :pr:`3636`


**v0.55.0 July. 24, 2022**
    * Enhancements
        * Increased the amount of logical type information passed to Woodwork when calling ``ww.init()`` in transformers :pr:`3604`
        * Added ability to log how long each batch and pipeline take in ``automl.search()`` :pr:`3577`
        * Added the option to set the ``sp`` parameter for ARIMA models :pr:`3597`
        * Updated the CV split size of time series problems to match forecast horizon for improved performance :pr:`3616`
        * Added holdout set evaluation as part of AutoML search and pipeline ranking :pr:`3499`
        * Added Dockerfile.arm and .dockerignore for python version and M1 testing :pr:`3609`
        * Added ``test_gen_utils::in_container_arm64()`` fixture :pr:`3609`
    * Fixes
        * Fixed iterative graphs not appearing in documentation :pr:`3592`
        * Updated the ``load_diabetes()`` method to account for scikit-learn 1.1.1 changes to the dataset :pr:`3591`
        * Capped woodwork version at < 0.17.0 :pr:`3612`
        * Bump minimum scikit-optimize version to 0.9.0 `:pr:`3614`
        * Invalid target data checks involving regression and unsupported data types now produce a different ``DataCheckMessageCode`` :pr:`3630`
        * Updated ``test_data_checks.py::test_data_checks_raises_value_errors_on_init`` - more lenient text check :pr:`3609`
    * Changes
        * Add pre-commit hooks for linting :pr:`3608`
        * Implemented a lower threshold and window size for the ``TimeSeriesRegularizer`` and ``DatetimeFormatDataCheck`` :pr:`3627`
        * Updated ``IDColumnsDataCheck`` to return an action to set the first column as the primary key if it is identified as an ID column :pr:`3634`
    * Documentation Changes
    * Testing Changes
        * Pinned GraphViz version for Windows CI Test :pr:`3596`
        * Removed skipping of PolynomialDecomposer tests for Python 3.9 envs. :pr:`3720`
        * Removed ``pytest.mark.skip_if_39`` pytest marker :pr:`3602` :pr:`3607`
        * Updated pytest==7.1.2 :pr:`3609`
        * Added Dockerfile.arm and .dockerignore for python version and M1 testing :pr:`3609`
        * Added ``test_gen_utils::in_container_arm64()`` fixture :pr:`3609`

.. warning::

    **Breaking Changes**
        * Refactored test cases that iterate over all components to use ``pytest.mark.parametrise`` and changed the corresponding ``if...continue`` blocks to ``pytest.mark.xfail`` :pr:`3622`


**v0.54.0 June. 23, 2022**
    * Fixes
        * Updated the Imputer and SimpleImputer to work with scikit-learn 1.1.1. :pr:`3525`
        * Bumped the minimum versions of scikit-learn to 1.1.1 and imbalanced-learn to 0.9.1. :pr:`3525`
        * Added a clearer error message when ``describe`` is called on an un-instantiated ComponentGraph :pr:`3569`
        * Added a clearer error message when time series' ``predict`` is called with its X_train or y_train parameter set as None :pr:`3579`
    * Changes
        * Don't pass ``time_index`` as kwargs to sktime ARIMA implementation for compatibility with latest version :pr:`3564`
        * Remove incompatible ``nlp-primitives`` version 2.6.0 from accepted dependency versions :pr:`3572`, :pr:`3574`
        * Updated evalml authors :pr:`3581`
    * Documentation Changes
        * Fix typo in ``long_description`` field in ``setup.cfg`` :pr:`3553`
        * Update install page to remove Python 3.7 mention :pr:`3567`


**v0.53.1 June. 9, 2022**
    * Changes
        * Set the development status to ``4 - Beta`` in ``setup.cfg`` :pr:`3550`


**v0.53.0 June. 9, 2022**
    * Enhancements
        * Pass ``n_jobs`` to default algorithm :pr:`3548`
    * Fixes
        * Fixed github workflows for featuretools and woodwork to test their main branch against evalml. :pr:`3517`
        * Supress warnings in ``TargetEncoder`` raised by a coming change to default parameters :pr:`3540`
        * Fixed bug where schema was not being preserved in column renaming for XGBoost and LightGBM models :pr:`3496`
    * Changes
        * Transitioned to use pyproject.toml and setup.cfg away from setup.py :pr:`3494`, :pr:`3536`
    * Documentation Changes
        * Updated the Time Series User Guide page to include known-in-advance features and fix typos :pr:`3521`
        * Add slack and stackoverflow icon to footer :pr:`3528`
        * Add install instructions for M1 Mac :pr:`3543`
    * Testing Changes
        * Rename yml to yaml for GitHub Actions :pr:`3522`
        * Remove ``noncore_dependency`` pytest marker :pr:`3541`
        * Changed ``test_smotenc_category_features`` to use valid postal code values in response to new woodwork type validation :pr:`3544`


**v0.52.0 May. 12, 2022**
    * Changes
        * Added github workflows for featuretools and woodwork to test their main branch against evalml. :pr:`3504`
        * Added pmdarima to conda recipe. :pr:`3505`
        * Added a threshold for ``NullDataCheck`` before a warning is issued for null values :pr:`3507`
        * Changed ``NoVarianceDataCheck`` to only output warnings :pr:`3506`
        * Reverted XGBoost Classifier/Regressor patch for all boolean columns needing to be converted to int. :pr:`3503`
        * Updated ``roc_curve()`` and ``conf_matrix()`` to work with IntegerNullable and BooleanNullable types. :pr:`3465`
        * Changed ``ComponentGraph._transform_features`` to raise a ``PipelineError`` instead of a ``ValueError``. This is not a breaking change because ``PipelineError`` is a subclass of ``ValueError``. :pr:`3497`
        * Capped ``sklearn`` at version 1.1.0 :pr:`3518`
    * Documentation Changes
        * Updated to install prophet extras in Read the Docs. :pr:`3509`
    * Testing Changes
        * Moved vowpal wabbit in test recipe to ``evalml`` package from ``evalml-core`` :pr:`3502`


**v0.51.0 Apr. 28, 2022**
    * Enhancements
        * Updated ``make_pipeline_from_data_check_output`` to work with time series problems. :pr:`3454`
    * Fixes
        * Changed ``PipelineBase.graph_json()`` to return a python dictionary and renamed as ``graph_dict()``:pr:`3463`
    * Changes
        * Added ``vowpalwabbit`` to local recipe and remove ``is_using_conda`` pytest skip markers from relevant tests :pr:`3481`
    * Documentation Changes
        * Fixed broken link in contributing guide :pr:`3464`
        * Improved development instructions :pr:`3468`
        * Added the ``TimeSeriesRegularizer`` and ``TimeSeriesImputer`` to the timeseries section of the User Guide :pr:`3473`
        * Updated OSS slack link :pr:`3487`
        * Fix rendering of model understanding plotly charts in docs :pr:`3460`
    * Testing Changes
        * Updated unit tests to support woodwork 0.16.2 :pr:`3482`
        * Fix some unit tests after vowpal wabbit got added to conda recipe :pr:`3486`

.. warning::

    **Breaking Changes**
        * Renamed ``PipelineBase.graph_json()`` to ``PipelineBase.graph_dict()`` :pr:`3463`
        * Minimum supported woodwork version is now 0.16.2 :pr:`3482`

**v0.50.0 Apr. 12, 2022**
    * Enhancements
        * Added ``TimeSeriesImputer`` component :pr:`3374`
        * Replaced ``pipeline_parameters`` and ``custom_hyperparameters`` with ``search_parameters`` in ``AutoMLSearch`` :pr:`3373`, :pr:`3427`
        * Added ``TimeSeriesRegularizer`` to smooth uninferrable date ranges for time series problems :pr:`3376`
        * Enabled ensembling as a parameter for ``DefaultAlgorithm`` :pr:`3435`, :pr:`3444`
    * Fixes
        * Fix ``DefaultAlgorithm`` not handling Email and URL features :pr:`3419`
        * Added test to ensure ``LabelEncoder`` parameters preserved during ``AutoMLSearch`` :pr:`3326`
    * Changes
        * Updated ``DateTimeFormatDataCheck`` to use woodwork's ``infer_frequency`` function :pr:`3425`
        * Renamed ``graphs.py`` to ``visualizations.py`` :pr:`3439`
    * Documentation Changes
        * Updated the model understanding section of the user guide to include missing functions :pr:`3446`
        * Rearranged the user guide model understanding page for easier navigation :pr:`3457`
        * Update README text to Alteryx :pr:`3462`

.. warning::

    **Breaking Changes**
        * Renamed ``graphs.py`` to ``visualizations.py`` :pr:`3439`
        * Replaced ``pipeline_parameters`` and ``custom_hyperparameters`` with ``search_parameters`` in ``AutoMLSearch`` :pr:`3373`

**v0.49.0 Mar. 31, 2022**
    * Enhancements
        * Added ``use_covariates`` parameter to ``ARIMARegressor`` :pr:`3407`
        * ``AutoMLSearch`` will set ``use_covariates`` to ``False`` for ARIMA when dataset is large :pr:`3407`
        * Add ability to retrieve logical types to a component in the graph via ``get_component_input_logical_types`` :pr:`3428`
        * Add ability to get logical types passed to the last component via ``last_component_input_logical_types`` :pr:`3428`
    * Fixes
        * Fix conda build after PR `3407` :pr:`3429`
    * Changes
        * Moved model understanding metrics from ``graph.py`` into a separate file :pr:`3417`
        * Unpin ``click`` dependency :pr:`3420`
        * For ``IterativeAlgorithm``, put time series algorithms first :pr:`3407`
        * Use ``prophet-prebuilt`` to install prophet in extras :pr:`3407`

.. warning::

    **Breaking Changes**
        * Moved model understanding metrics from ``graph.py`` to ``metrics.py`` :pr:`3417`


**v0.48.0 Mar. 25, 2022**
    * Enhancements
        * Add support for oversampling in time series classification problems :pr:`3387`
    * Fixes
        * Fixed ``TimeSeriesFeaturizer`` to make it deterministic when creating and choosing columns :pr:`3384`
        * Fixed bug where Email/URL features with missing values would cause the imputer to error out :pr:`3388`
    * Changes
        * Update maintainers to add Frank :pr:`3382`
        * Allow woodwork version 0.14.0 to be installed :pr:`3381`
        * Moved partial dependence functions from ``graph.py`` to a separate file :pr:`3404`
        * Pin ``click`` at ``8.0.4`` due to incompatibility with ``black`` :pr:`3413`
    * Documentation Changes
        * Added automl user guide section covering search algorithms :pr:`3394`
        * Updated broken links and automated broken link detection :pr:`3398`
        * Upgraded nbconvert :pr:`3402`, :pr:`3411`
    * Testing Changes
        * Updated scheduled workflows to only run on Alteryx owned repos (:pr:`3395`)
        * Exclude documentation versions other than latest from broken link check :pr:`3401`

.. warning::

    **Breaking Changes**
        * Moved partial dependence functions from ``graph.py`` to ``partial_dependence.py`` :pr:`3404`


**v0.47.0 Mar. 16, 2022**
    * Enhancements
        * Added ``TimeSeriesFeaturizer`` into ARIMA-based pipelines :pr:`3313`
        * Added caching capability for ensemble training during ``AutoMLSearch`` :pr:`3257`
        * Added new error code for zero unique values in ``NoVarianceDataCheck`` :pr:`3372`
    * Fixes
        * Fixed ``get_pipelines`` to reset pipeline threshold for binary cases :pr:`3360`
    * Changes
        * Update maintainers :pr:`3365`
        * Revert pandas 1.3.0 compatibility patch :pr:`3378`
    * Documentation Changes
        * Fixed documentation links to point to correct pages :pr:`3358`
    * Testing Changes
        * Checkout main branch in build_conda_pkg job :pr:`3375`

**v0.46.0 Mar. 03, 2022**
    * Enhancements
        * Added ``test_size`` parameter to ``ClassImbalanceDataCheck`` :pr:`3341`
        * Make target optional for ``NoVarianceDataCheck`` :pr:`3339`
    * Changes
        * Removed ``python_version<3.9`` environment marker from sktime dependency :pr:`3332`
        * Updated ``DatetimeFormatDataCheck`` to return all messages and not return early if NaNs are detected :pr:`3354`
    * Documentation Changes
        * Added in-line tabs and copy-paste functionality to documentation, overhauled Install page :pr:`3353`

**v0.45.0 Feb. 17, 2022**
    * Enhancements
        * Added support for pandas >= 1.4.0 :pr:`3324`
        * Standardized feature importance for estimators :pr:`3305`
        * Replaced usage of private method with Woodwork's public ``get_subset_schema`` method :pr:`3325`
    * Changes
        * Added an ``is_cv`` property to the datasplitters used :pr:`3297`
        * Changed SimpleImputer to ignore Natural Language columns :pr:`3324`
        * Added drop NaN component to some time series pipelines :pr:`3310`
    * Documentation Changes
        * Update README.md with Alteryx link (:pr:`3319`)
        * Added formatting to the AutoML user guide to shorten result outputs :pr:`3328`
    * Testing Changes
        * Add auto approve dependency workflow schedule for every 30 mins :pr:`3312`

**v0.44.0 Feb. 04, 2022**
    * Enhancements
        * Updated ``DefaultAlgorithm`` to also limit estimator usage for long-running multiclass problems :pr:`3099`
        * Added ``make_pipeline_from_data_check_output()`` utility method :pr:`3277`
        * Updated ``AutoMLSearch`` to use ``DefaultAlgorithm`` as the default automl algorithm :pr:`3261`, :pr:`3304`
        * Added more specific data check errors to ``DatetimeFormatDataCheck`` :pr:`3288`
        * Added ``features`` as a parameter for ``AutoMLSearch`` and add ``DFSTransformer`` to pipelines when ``features`` are present :pr:`3309`
    * Fixes
        * Updated the binary classification pipeline's ``optimize_thresholds`` method to use Nelder-Mead :pr:`3280`
        * Fixed bug where feature importance on time series pipelines only showed 0 for time index :pr:`3285`
    * Changes
        * Removed ``DateTimeNaNDataCheck`` and ``NaturalLanguageNaNDataCheck`` in favor of ``NullDataCheck`` :pr:`3260`
        * Drop support for Python 3.7 :pr:`3291`
        * Updated minimum version of ``woodwork`` to ``v0.12.0`` :pr:`3290`
    * Documentation Changes
        * Update documentation and docstring for `validate_holdout_datasets` for time series problems :pr:`3278`
        * Fixed mistake in documentation where wrong objective was used for calculating percent-better-than-baseline :pr:`3285`


.. warning::

    **Breaking Changes**
        * Removed ``DateTimeNaNDataCheck`` and ``NaturalLanguageNaNDataCheck`` in favor of ``NullDataCheck`` :pr:`3260`
        * Dropped support for Python 3.7 :pr:`3291`


**v0.43.0 Jan. 25, 2022**
    * Enhancements
        * Updated new ``NullDataCheck`` to return a warning and suggest an action to impute columns with null values :pr:`3197`
        * Updated ``make_pipeline_from_actions`` to handle null column imputation :pr:`3237`
        * Updated data check actions API to return options instead of actions and add functionality to suggest and take action on columns with null values :pr:`3182`
    * Fixes
        * Fixed categorical data leaking into non-categorical sub-pipelines in ``DefaultAlgorithm`` :pr:`3209`
        * Fixed Python 3.9 installation for prophet by updating ``pmdarima`` version in requirements :pr:`3268`
        * Allowed DateTime columns to pass through PerColumnImputer without breaking :pr:`3267`
    * Changes
        * Updated ``DataCheck`` ``validate()`` output to return a dictionary instead of list for actions :pr:`3142`
        * Updated ``DataCheck`` ``validate()`` API to use the new ``DataCheckActionOption`` class instead of ``DataCheckAction`` :pr:`3152`
        * Uncapped numba version and removed it from requirements :pr:`3263`
        * Renamed ``HighlyNullDataCheck`` to ``NullDataCheck`` :pr:`3197`
        * Updated data check ``validate()`` output to return a list of warnings and errors instead of a dictionary :pr:`3244`
        * Capped ``pandas`` at < 1.4.0 :pr:`3274`
    * Testing Changes
        * Bumped minimum ``IPython`` version to 7.16.3 in ``test-requirements.txt`` based on dependabot feedback :pr:`3269`

.. warning::

    **Breaking Changes**
        * Renamed ``HighlyNullDataCheck`` to ``NullDataCheck`` :pr:`3197`
        * Updated data check ``validate()`` output to return a list of warnings and errors instead of a dictionary. See the Data Check or Data Check Actions pages (under User Guide) for examples. :pr:`3244`
        * Removed ``impute_all`` and ``default_impute_strategy`` parameters from the ``PerColumnImputer`` :pr:`3267`
        * Updated ``PerColumnImputer`` such that columns not specified in ``impute_strategies`` dict will not be imputed anymore :pr:`3267`


**v0.42.0 Jan. 18, 2022**
    * Enhancements
        * Required the separation of training and test data by ``gap`` + 1 units to be verified by ``time_index`` for time series problems :pr:`3208`
        * Added support for boolean features for ``ARIMARegressor`` :pr:`3187`
        * Updated dependency bot workflow to remove outdated description and add new configuration to delete branches automatically :pr:`3212`
        * Added ``n_obs`` and ``n_splits`` to ``TimeSeriesParametersDataCheck`` error details :pr:`3246`
    * Fixes
        * Fixed classification pipelines to only accept target data with the appropriate number of classes :pr:`3185`
        * Added support for time series in ``DefaultAlgorithm`` :pr:`3177`
        * Standardized names of featurization components :pr:`3192`
        * Removed empty cell in text_input.ipynb :pr:`3234`
        * Removed potential prediction explanations failure when pipelines predicted a class with probability 1 :pr:`3221`
        * Dropped NaNs before partial dependence grid generation :pr:`3235`
        * Allowed prediction explanations to be json-serializable :pr:`3262`
        * Fixed bug where ``InvalidTargetDataCheck`` would not check time series regression targets :pr:`3251`
        * Fixed bug in ``are_datasets_separated_by_gap_time_index`` :pr:`3256`
    * Changes
        * Raised lowest compatible numpy version to 1.21.0 to address security concerns :pr:`3207`
        * Changed the default objective to ``MedianAE`` from ``R2`` for time series regression :pr:`3205`
        * Removed all-nan Unknown to Double logical conversion in ``infer_feature_types`` :pr:`3196`
        * Checking the validity of holdout data for time series problems can be performed by calling ``pipelines.utils.validate_holdout_datasets`` prior to calling ``predict`` :pr:`3208`
    * Testing Changes
        * Update auto approve workflow trigger and delete branch after merge :pr:`3265`

.. warning::

    **Breaking Changes**
        * Renamed ``DateTime Featurizer Component`` to ``DateTime Featurizer`` and ``Natural Language Featurization Component`` to ``Natural Language Featurizer`` :pr:`3192`



**v0.41.0 Jan. 06, 2022**
    * Enhancements
        * Added string support for DataCheckActionCode :pr:`3167`
        * Added ``DataCheckActionOption`` class :pr:`3134`
        * Add issue templates for bugs, feature requests and documentation improvements for GitHub :pr:`3199`
    * Fixes
        * Fix bug where prediction explanations ``class_name`` was shown as float for boolean targets :pr:`3179`
        * Fixed bug in nightly linux tests :pr:`3189`
    * Changes
        * Removed usage of scikit-learn's ``LabelEncoder`` in favor of ours :pr:`3161`
        * Removed nullable types checking from ``infer_feature_types`` :pr:`3156`
        * Fixed ``mean_cv_data`` and ``validation_score`` values in AutoMLSearch.rankings to reflect cv score or ``NaN`` when appropriate :pr:`3162`
    * Testing Changes
        * Updated tests to use new pipeline API instead of defining custom pipeline classes :pr:`3172`
        * Add workflow to auto-merge dependency PRs if status checks pass :pr:`3184`

**v0.40.0 Dec. 22, 2021**
    * Enhancements
        * Added ``TimeSeriesSplittingDataCheck`` to ``DefaultDataChecks`` to verify adequate class representation in time series classification problems :pr:`3141`
        * Added the ability to accept serialized features and skip computation in ``DFSTransformer`` :pr:`3106`
        * Added support for known-in-advance features :pr:`3149`
        * Added Holt-Winters ``ExponentialSmoothingRegressor`` for time series regression problems :pr:`3157`
        * Required the separation of training and test data by ``gap`` + 1 units to be verified by ``time_index`` for time series problems :pr:`3160`
    * Fixes
        * Fixed error caused when tuning threshold for time series binary classification :pr:`3140`
    * Changes
        * ``TimeSeriesParametersDataCheck`` was added to ``DefaultDataChecks`` for time series problems :pr:`3139`
        * Renamed ``date_index`` to ``time_index`` in ``problem_configuration`` for time series problems :pr:`3137`
        * Updated ``nlp-primitives`` minimum version to 2.1.0 :pr:`3166`
        * Updated minimum version of ``woodwork`` to v0.11.0 :pr:`3171`
        * Revert `3160` until uninferrable frequency can be addressed earlier in the process :pr:`3198`
    * Documentation Changes
        * Added comments to provide clarity on doctests :pr:`3155`
    * Testing Changes
        * Parameterized tests in ``test_datasets.py`` :pr:`3145`

.. warning::

    **Breaking Changes**
        * Renamed ``date_index`` to ``time_index`` in ``problem_configuration`` for time series problems :pr:`3137`


**v0.39.0 Dec. 9, 2021**
    * Enhancements
        * Renamed ``DelayedFeatureTransformer`` to ``TimeSeriesFeaturizer`` and enhanced it to compute rolling features :pr:`3028`
        * Added ability to impute only specific columns in ``PerColumnImputer`` :pr:`3123`
        * Added ``TimeSeriesParametersDataCheck`` to verify the time series parameters are valid given the number of splits in cross validation :pr:`3111`
    * Fixes
        * Default parameters for ``RFRegressorSelectFromModel`` and ``RFClassifierSelectFromModel`` has been fixed to avoid selecting all features :pr:`3110`
    * Changes
        * Removed reliance on a datetime index for ``ARIMARegressor`` and ``ProphetRegressor`` :pr:`3104`
        * Included target leakage check when fitting ``ARIMARegressor`` to account for the lack of ``TimeSeriesFeaturizer`` in ``ARIMARegressor`` based pipelines :pr:`3104`
        * Cleaned up and refactored ``InvalidTargetDataCheck`` implementation and docstring :pr:`3122`
        * Removed indices information from the output of ``HighlyNullDataCheck``'s ``validate()`` method :pr:`3092`
        * Added ``ReplaceNullableTypes`` component to prepare for handling pandas nullable types. :pr:`3090`
        * Updated ``make_pipeline`` for handling pandas nullable types in preprocessing pipeline. :pr:`3129`
        * Removed unused ``EnsembleMissingPipelinesError`` exception definition :pr:`3131`
    * Testing Changes
        * Refactored tests to avoid using ``importorskip`` :pr:`3126`
        * Added ``skip_during_conda`` test marker to skip tests that are not supposed to run during conda build :pr:`3127`
        * Added ``skip_if_39`` test marker to skip tests that are not supposed to run during python 3.9 :pr:`3133`

.. warning::

    **Breaking Changes**
        * Renamed ``DelayedFeatureTransformer`` to ``TimeSeriesFeaturizer`` :pr:`3028`
        * ``ProphetRegressor`` now requires a datetime column in ``X`` represented by the ``date_index`` parameter :pr:`3104`
        * Renamed module ``evalml.data_checks.invalid_target_data_check`` to ``evalml.data_checks.invalid_targets_data_check`` :pr:`3122`
        * Removed unused ``EnsembleMissingPipelinesError`` exception definition :pr:`3131`


**v0.38.0 Nov. 27, 2021**
    * Enhancements
        * Added ``data_check_name`` attribute to the data check action class :pr:`3034`
        * Added ``NumWords`` and ``NumCharacters`` primitives to ``TextFeaturizer`` and renamed ``TextFeaturizer` to ``NaturalLanguageFeaturizer`` :pr:`3030`
        * Added support for ``scikit-learn > 1.0.0`` :pr:`3051`
        * Required the ``date_index`` parameter to be specified for time series problems  in ``AutoMLSearch`` :pr:`3041`
        * Allowed time series pipelines to predict on test datasets whose length is less than or equal to the ``forecast_horizon``. Also allowed the test set index to start at 0. :pr:`3071`
        * Enabled time series pipeline to predict on data with features that are not known-in-advanced :pr:`3094`
    * Fixes
        * Added in error message when fit and predict/predict_proba data types are different :pr:`3036`
        * Fixed bug where ensembling components could not get converted to JSON format :pr:`3049`
        * Fixed bug where components with tuned integer hyperparameters could not get converted to JSON format :pr:`3049`
        * Fixed bug where force plots were not displaying correct feature values :pr:`3044`
        * Included confusion matrix at the pipeline threshold for ``find_confusion_matrix_per_threshold`` :pr:`3080`
        * Fixed bug where One Hot Encoder would error out if a non-categorical feature had a missing value :pr:`3083`
        * Fixed bug where features created from categorical columns by ``Delayed Feature Transformer`` would be inferred as categorical :pr:`3083`
    * Changes
        * Delete ``predict_uses_y`` estimator attribute :pr:`3069`
        * Change ``DateTimeFeaturizer`` to use corresponding Featuretools primitives :pr:`3081`
        * Updated ``TargetDistributionDataCheck`` to return metadata details as floats rather strings :pr:`3085`
        * Removed dependency on ``psutil`` package :pr:`3093`
    * Documentation Changes
        * Updated docs to use data check action methods rather than manually cleaning data :pr:`3050`
    * Testing Changes
        * Updated integration tests to use ``make_pipeline_from_actions`` instead of private method :pr:`3047`


.. warning::

    **Breaking Changes**
        * Added ``data_check_name`` attribute to the data check action class :pr:`3034`
        * Renamed ``TextFeaturizer` to ``NaturalLanguageFeaturizer`` :pr:`3030`
        * Updated the ``Pipeline.graph_json`` function to return a dictionary of "from" and "to" edges instead of tuples :pr:`3049`
        * Delete ``predict_uses_y`` estimator attribute :pr:`3069`
        * Changed time series problems in ``AutoMLSearch`` to need a not-``None`` ``date_index`` :pr:`3041`
        * Changed the ``DelayedFeatureTransformer`` to throw a ``ValueError`` during fit if the ``date_index`` is ``None`` :pr:`3041`
        * Passing ``X=None`` to ``DelayedFeatureTransformer`` is deprecated :pr:`3041`


**v0.37.0 Nov. 9, 2021**
    * Enhancements
        * Added ``find_confusion_matrix_per_threshold`` to Model Understanding :pr:`2972`
        * Limit computationally-intensive models during ``AutoMLSearch`` for certain multiclass problems, allow for opt-in with parameter ``allow_long_running_models`` :pr:`2982`
        * Added support for stacked ensemble pipelines to prediction explanations module :pr:`2971`
        * Added integration tests for data checks and data checks actions workflow :pr:`2883`
        * Added a change in pipeline structure to handle categorical columns separately for pipelines in ``DefaultAlgorithm`` :pr:`2986`
        * Added an algorithm to ``DelayedFeatureTransformer`` to select better lags :pr:`3005`
        * Added test to ensure pickling pipelines preserves thresholds :pr:`3027`
        * Added AutoML function to access ensemble pipeline's input pipelines IDs :pr:`3011`
        * Added ability to define which class is "positive" for label encoder in binary classification case :pr:`3033`
    * Fixes
        * Fixed bug where ``Oversampler`` didn't consider boolean columns to be categorical :pr:`2980`
        * Fixed permutation importance failing when target is categorical :pr:`3017`
        * Updated estimator and pipelines' ``predict``, ``predict_proba``, ``transform``, ``inverse_transform`` methods to preserve input indices :pr:`2979`
        * Updated demo dataset link for daily min temperatures :pr:`3023`
    * Changes
        * Updated ``OutliersDataCheck`` and ``UniquenessDataCheck`` and allow for the suspension of the Nullable types error :pr:`3018`
    * Documentation Changes
        * Fixed cost benefit matrix demo formatting :pr:`2990`
        * Update ReadMe.md with new badge links and updated installation instructions for conda :pr:`2998`
        * Added more comprehensive doctests :pr:`3002`


**v0.36.0 Oct. 27, 2021**
    * Enhancements
        * Added LIME as an algorithm option for ``explain_predictions`` and ``explain_predictions_best_worst`` :pr:`2905`
        * Standardized data check messages and added default "rows" and "columns" to data check message details dictionary :pr:`2869`
        * Added ``rows_of_interest`` to pipeline utils :pr:`2908`
        * Added support for woodwork version ``0.8.2`` :pr:`2909`
        * Enhanced the ``DateTimeFeaturizer`` to handle ``NaNs`` in date features :pr:`2909`
        * Added support for woodwork logical types ``PostalCode``, ``SubRegionCode``, and ``CountryCode`` in model understanding tools :pr:`2946`
        * Added Vowpal Wabbit regressor and classifiers :pr:`2846`
        * Added `NoSplit` data splitter for future unsupervised learning searches :pr:`2958`
        * Added method to convert actions into a preprocessing pipeline :pr:`2968`
    * Fixes
        * Fixed bug where partial dependence was not respecting the ww schema :pr:`2929`
        * Fixed ``calculate_permutation_importance`` for datetimes on ``StandardScaler`` :pr:`2938`
        * Fixed ``SelectColumns`` to only select available features for feature selection in ``DefaultAlgorithm`` :pr:`2944`
        * Fixed ``DropColumns`` component not receiving parameters in ``DefaultAlgorithm`` :pr:`2945`
        * Fixed bug where trained binary thresholds were not being returned by ``get_pipeline`` or ``clone`` :pr:`2948`
        * Fixed bug where ``Oversampler`` selected ww logical categorical instead of ww semantic category :pr:`2946`
    * Changes
        * Changed ``make_pipeline`` function to place the ``DateTimeFeaturizer`` prior to the ``Imputer`` so that ``NaN`` dates can be imputed :pr:`2909`
        * Refactored ``OutliersDataCheck`` and ``HighlyNullDataCheck`` to add more descriptive metadata :pr:`2907`
        * Bumped minimum version of ``dask`` from 2021.2.0 to 2021.10.0 :pr:`2978`
    * Documentation Changes
        * Added back Future Release section to release notes :pr:`2927`
        * Updated CI to run doctest (docstring tests) and apply necessary fixes to docstrings :pr:`2933`
        * Added documentation for ``BinaryClassificationPipeline`` thresholding :pr:`2937`
    * Testing Changes
        * Fixed dependency checker to catch full names of packages :pr:`2930`
        * Refactored ``build_conda_pkg`` to work from a local recipe :pr:`2925`
        * Refactored component test for different environments :pr:`2957`

.. warning::

    **Breaking Changes**
        * Standardized data check messages and added default "rows" and "columns" to data check message details dictionary. This may change the number of messages returned from a data check. :pr:`2869`


**v0.35.0 Oct. 14, 2021**
    * Enhancements
        * Added human-readable pipeline explanations to model understanding :pr:`2861`
        * Updated to support Featuretools 1.0.0 and nlp-primitives 2.0.0 :pr:`2848`
    * Fixes
        * Fixed bug where ``long`` mode for the top level search method was not respected :pr:`2875`
        * Pinned ``cmdstan`` to ``0.28.0`` in ``cmdstan-builder`` to prevent future breaking of support for Prophet :pr:`2880`
        * Added ``Jarque-Bera`` to the ``TargetDistributionDataCheck`` :pr:`2891`
    * Changes
        * Updated pipelines to use a label encoder component instead of doing encoding on the pipeline level :pr:`2821`
        * Deleted scikit-learn ensembler :pr:`2819`
        * Refactored pipeline building logic out of ``AutoMLSearch`` and into ``IterativeAlgorithm`` :pr:`2854`
        * Refactored names for methods in ``ComponentGraph`` and ``PipelineBase`` :pr:`2902`
    * Documentation Changes
        * Updated ``install.ipynb`` to reflect flexibility for ``cmdstan`` version installation :pr:`2880`
        * Updated the conda section of our contributing guide :pr:`2899`
    * Testing Changes
        * Updated ``test_all_estimators`` to account for Prophet being allowed for Python 3.9 :pr:`2892`
        * Updated linux tests to use ``cmdstan-builder==0.0.8`` :pr:`2880`

.. warning::

    **Breaking Changes**
        * Updated pipelines to use a label encoder component instead of doing encoding on the pipeline level. This means that pipelines will no longer automatically encode non-numerical targets. Please use a label encoder if working with classification problems and non-numeric targets. :pr:`2821`
        * Deleted scikit-learn ensembler :pr:`2819`
        * ``IterativeAlgorithm`` now requires X, y, problem_type as required arguments as well as sampler_name, allowed_model_families, allowed_component_graphs, max_batches, and verbose as optional arguments :pr:`2854`
        * Changed method names of ``fit_features`` and ``compute_final_component_features`` to ``fit_and_transform_all_but_final`` and ``transform_all_but_final`` in ``ComponentGraph``, and ``compute_estimator_features`` to ``transform_all_but_final`` in pipeline classes :pr:`2902`

**v0.34.0 Sep. 30, 2021**
    * Enhancements
        * Updated to work with Woodwork 0.8.1 :pr:`2783`
        * Added validation that ``training_data`` and ``training_target`` are not ``None`` in prediction explanations :pr:`2787`
        * Added support for training-only components in pipelines and component graphs :pr:`2776`
        * Added default argument for the parameters value for ``ComponentGraph.instantiate`` :pr:`2796`
        * Added ``TIME_SERIES_REGRESSION`` to ``LightGBMRegressor's`` supported problem types :pr:`2793`
        * Provided a JSON representation of a pipeline's DAG structure :pr:`2812`
        * Added validation to holdout data passed to ``predict`` and ``predict_proba`` for time series :pr:`2804`
        * Added information about which row indices are outliers in ``OutliersDataCheck`` :pr:`2818`
        * Added verbose flag to top level ``search()`` method :pr:`2813`
        * Added support for linting jupyter notebooks and clearing the executed cells and empty cells :pr:`2829` :pr:`2837`
        * Added "DROP_ROWS" action to output of ``OutliersDataCheck.validate()`` :pr:`2820`
        * Added the ability of ``AutoMLSearch`` to accept a ``SequentialEngine`` instance as engine input :pr:`2838`
        * Added new label encoder component to EvalML :pr:`2853`
        * Added our own partial dependence implementation :pr:`2834`
    * Fixes
        * Fixed bug where ``calculate_permutation_importance`` was not calculating the right value for pipelines with target transformers :pr:`2782`
        * Fixed bug where transformed target values were not used in ``fit`` for time series pipelines :pr:`2780`
        * Fixed bug where ``score_pipelines`` method of ``AutoMLSearch`` would not work for time series problems :pr:`2786`
        * Removed ``TargetTransformer`` class :pr:`2833`
        * Added tests to verify ``ComponentGraph`` support by pipelines :pr:`2830`
        * Fixed incorrect parameter for baseline regression pipeline in ``AutoMLSearch`` :pr:`2847`
        * Fixed bug where the desired estimator family order was not respected in ``IterativeAlgorithm`` :pr:`2850`
    * Changes
        * Changed woodwork initialization to use partial schemas :pr:`2774`
        * Made ``Transformer.transform()`` an abstract method :pr:`2744`
        * Deleted ``EmptyDataChecks`` class :pr:`2794`
        * Removed data check for checking log distributions in ``make_pipeline`` :pr:`2806`
        * Changed the minimum ``woodwork`` version to 0.8.0 :pr:`2783`
        * Pinned ``woodwork`` version to 0.8.0 :pr:`2832`
        * Removed ``model_family`` attribute from ``ComponentBase`` and transformers :pr:`2828`
        * Limited ``scikit-learn`` until new features and errors can be addressed :pr:`2842`
        * Show DeprecationWarning when Sklearn Ensemblers are called :pr:`2859`
    * Testing Changes
        * Updated matched assertion message regarding monotonic indices in polynomial detrender tests :pr:`2811`
        * Added a test to make sure pip versions match conda versions :pr:`2851`

.. warning::

    **Breaking Changes**
        * Made ``Transformer.transform()`` an abstract method :pr:`2744`
        * Deleted ``EmptyDataChecks`` class :pr:`2794`
        * Removed data check for checking log distributions in ``make_pipeline`` :pr:`2806`


**v0.33.0 Sep. 15, 2021**
    * Fixes
        * Fixed bug where warnings during ``make_pipeline`` were not being raised to the user :pr:`2765`
    * Changes
        * Refactored and removed ``SamplerBase`` class :pr:`2775`
    * Documentation Changes
        * Added docstring linting packages ``pydocstyle`` and ``darglint`` to `make-lint` command :pr:`2670`


**v0.32.1 Sep. 10, 2021**
    * Enhancements
        * Added ``verbose`` flag to ``AutoMLSearch`` to run search in silent mode by default :pr:`2645`
        * Added label encoder to ``XGBoostClassifier`` to remove the warning :pr:`2701`
        * Set ``eval_metric`` to ``logloss`` for ``XGBoostClassifier`` :pr:`2741`
        * Added support for ``woodwork`` versions ``0.7.0`` and ``0.7.1`` :pr:`2743`
        * Changed ``explain_predictions`` functions to display original feature values :pr:`2759`
        * Added ``X_train`` and ``y_train`` to ``graph_prediction_vs_actual_over_time`` and ``get_prediction_vs_actual_over_time_data`` :pr:`2762`
        * Added ``forecast_horizon`` as a required parameter to time series pipelines and ``AutoMLSearch`` :pr:`2697`
        * Added ``predict_in_sample`` and ``predict_proba_in_sample`` methods to time series pipelines to predict on data where the target is known, e.g. cross-validation :pr:`2697`
    * Fixes
        * Fixed bug where ``_catch_warnings`` assumed all warnings were ``PipelineNotUsed`` :pr:`2753`
        * Fixed bug where ``Imputer.transform`` would erase ww typing information prior to handing data to the ``SimpleImputer`` :pr:`2752`
        * Fixed bug where ``Oversampler`` could not be copied :pr:`2755`
    * Changes
        * Deleted ``drop_nan_target_rows`` utility method :pr:`2737`
        * Removed default logging setup and debugging log file :pr:`2645`
        * Changed the default n_jobs value for ``XGBoostClassifier`` and ``XGBoostRegressor`` to 12 :pr:`2757`
        * Changed ``TimeSeriesBaselineEstimator`` to only work on a time series pipeline with a ``DelayedFeaturesTransformer`` :pr:`2697`
        * Added ``X_train`` and ``y_train`` as optional parameters to pipeline ``predict``, ``predict_proba``. Only used for time series pipelines :pr:`2697`
        * Added ``training_data`` and ``training_target`` as optional parameters to ``explain_predictions`` and ``explain_predictions_best_worst`` to support time series pipelines :pr:`2697`
        * Changed time series pipeline predictions to no longer output series/dataframes padded with NaNs. A prediction will be returned for every row in the `X` input :pr:`2697`
    * Documentation Changes
        * Specified installation steps for Prophet :pr:`2713`
        * Added documentation for data exploration on data check actions :pr:`2696`
        * Added a user guide entry for time series modelling :pr:`2697`
    * Testing Changes
        * Fixed flaky ``TargetDistributionDataCheck`` test for very_lognormal distribution :pr:`2748`

.. warning::

    **Breaking Changes**
        * Removed default logging setup and debugging log file :pr:`2645`
        * Added ``X_train`` and ``y_train`` to ``graph_prediction_vs_actual_over_time`` and ``get_prediction_vs_actual_over_time_data`` :pr:`2762`
        * Added ``forecast_horizon`` as a required parameter to time series pipelines and ``AutoMLSearch`` :pr:`2697`
        * Changed ``TimeSeriesBaselineEstimator`` to only work on a time series pipeline with a ``DelayedFeaturesTransformer`` :pr:`2697`
        * Added ``X_train`` and ``y_train`` as required parameters for ``predict`` and ``predict_proba`` in time series pipelines :pr:`2697`
        * Added ``training_data`` and ``training_target`` as required parameters to ``explain_predictions`` and ``explain_predictions_best_worst`` for time series pipelines :pr:`2697`

**v0.32.0 Aug. 31, 2021**
    * Enhancements
        * Allow string for ``engine`` parameter for ``AutoMLSearch``:pr:`2667`
        * Add ``ProphetRegressor`` to AutoML :pr:`2619`
        * Integrated ``DefaultAlgorithm`` into ``AutoMLSearch`` :pr:`2634`
        * Removed SVM "linear" and "precomputed" kernel hyperparameter options, and improved default parameters :pr:`2651`
        * Updated ``ComponentGraph`` initalization to raise ``ValueError`` when user attempts to use ``.y`` for a component that does not produce a tuple output :pr:`2662`
        * Updated to support Woodwork 0.6.0 :pr:`2690`
        * Updated pipeline ``graph()`` to distingush X and y edges :pr:`2654`
        * Added ``DropRowsTransformer`` component :pr:`2692`
        * Added ``DROP_ROWS`` to ``_make_component_list_from_actions`` and clean up metadata :pr:`2694`
        * Add new ensembler component :pr:`2653`
    * Fixes
        * Updated Oversampler logic to select best SMOTE based on component input instead of pipeline input :pr:`2695`
        * Added ability to explicitly close DaskEngine resources to improve runtime and reduce Dask warnings :pr:`2667`
        * Fixed partial dependence bug for ensemble pipelines :pr:`2714`
        * Updated ``TargetLeakageDataCheck`` to maintain user-selected logical types :pr:`2711`
    * Changes
        * Replaced ``SMOTEOversampler``, ``SMOTENOversampler`` and ``SMOTENCOversampler`` with consolidated ``Oversampler`` component :pr:`2695`
        * Removed ``LinearRegressor`` from the list of default ``AutoMLSearch`` estimators due to poor performance :pr:`2660`
    * Documentation Changes
        * Added user guide documentation for using ``ComponentGraph`` and added ``ComponentGraph`` to API reference :pr:`2673`
        * Updated documentation to make parallelization of AutoML clearer :pr:`2667`
    * Testing Changes
        * Removes the process-level parallelism from the ``test_cancel_job`` test :pr:`2666`
        * Installed numba 0.53 in windows CI to prevent problems installing version 0.54 :pr:`2710`

.. warning::

    **Breaking Changes**
        * Renamed the current top level ``search`` method to ``search_iterative`` and defined a new ``search`` method for the ``DefaultAlgorithm`` :pr:`2634`
        * Replaced ``SMOTEOversampler``, ``SMOTENOversampler`` and ``SMOTENCOversampler`` with consolidated ``Oversampler`` component :pr:`2695`
        * Removed ``LinearRegressor`` from the list of default ``AutoMLSearch`` estimators due to poor performance :pr:`2660`

**v0.31.0 Aug. 19, 2021**
    * Enhancements
        * Updated the high variance check in AutoMLSearch to be robust to a variety of objectives and cv scores :pr:`2622`
        * Use Woodwork's outlier detection for the ``OutliersDataCheck`` :pr:`2637`
        * Added ability to utilize instantiated components when creating a pipeline :pr:`2643`
        * Sped up the all Nan and unknown check in ``infer_feature_types`` :pr:`2661`
    * Fixes
    * Changes
        * Deleted ``_put_into_original_order`` helper function :pr:`2639`
        * Refactored time series pipeline code using a time series pipeline base class :pr:`2649`
        * Renamed ``dask_tests`` to ``parallel_tests`` :pr:`2657`
        * Removed commented out code in ``pipeline_meta.py`` :pr:`2659`
    * Documentation Changes
        * Add complete install command to README and Install section :pr:`2627`
        * Cleaned up documentation for ``MulticollinearityDataCheck`` :pr:`2664`
    * Testing Changes
        * Speed up CI by splitting Prophet tests into a separate workflow in GitHub :pr:`2644`

.. warning::

    **Breaking Changes**
        * ``TimeSeriesRegressionPipeline`` no longer inherits from ``TimeSeriesRegressionPipeline`` :pr:`2649`


**v0.30.2 Aug. 16, 2021**
    * Fixes
        * Updated changelog and version numbers to match the release.  Release 0.30.1 was release erroneously without a change to the version numbers.  0.30.2 replaces it.

**v0.30.1 Aug. 12, 2021**
    * Enhancements
        * Added ``DatetimeFormatDataCheck`` for time series problems :pr:`2603`
        * Added ``ProphetRegressor`` to estimators :pr:`2242`
        * Updated ``ComponentGraph`` to handle not calling samplers' transform during predict, and updated samplers' transform methods s.t. ``fit_transform`` is equivalent to ``fit(X, y).transform(X, y)`` :pr:`2583`
        * Updated ``ComponentGraph`` ``_validate_component_dict`` logic to be stricter about input values :pr:`2599`
        * Patched bug in ``xgboost`` estimators where predicting on a feature matrix of only booleans would throw an exception. :pr:`2602`
        * Updated ``ARIMARegressor`` to use relative forecasting to predict values :pr:`2613`
        * Added support for creating pipelines without an estimator as the final component and added ``transform(X, y)`` method to pipelines and component graphs :pr:`2625`
        * Updated to support Woodwork 0.5.1 :pr:`2610`
    * Fixes
        * Updated ``AutoMLSearch`` to drop ``ARIMARegressor`` from ``allowed_estimators`` if an incompatible frequency is detected :pr:`2632`
        * Updated ``get_best_sampler_for_data`` to consider all non-numeric datatypes as categorical for SMOTE :pr:`2590`
        * Fixed inconsistent test results from `TargetDistributionDataCheck` :pr:`2608`
        * Adopted vectorized pd.NA checking for Woodwork 0.5.1 support :pr:`2626`
        * Pinned upper version of astroid to 2.6.6 to keep ReadTheDocs working. :pr:`2638`
    * Changes
        * Renamed SMOTE samplers to SMOTE oversampler :pr:`2595`
        * Changed ``partial_dependence`` and ``graph_partial_dependence`` to raise a ``PartialDependenceError`` instead of ``ValueError``. This is not a breaking change because ``PartialDependenceError`` is a subclass of ``ValueError`` :pr:`2604`
        * Cleaned up code duplication in ``ComponentGraph`` :pr:`2612`
        * Stored predict_proba results in .x for intermediate estimators in ComponentGraph :pr:`2629`
    * Documentation Changes
        * To avoid local docs build error, only add warning disable and download headers on ReadTheDocs builds, not locally :pr:`2617`
    * Testing Changes
        * Updated partial_dependence tests to change the element-wise comparison per the Plotly 5.2.1 upgrade :pr:`2638`
        * Changed the lint CI job to only check against python 3.9 via the `-t` flag :pr:`2586`
        * Installed Prophet in linux nightlies test and fixed ``test_all_components`` :pr:`2598`
        * Refactored and fixed all ``make_pipeline`` tests to assert correct order and address new Woodwork Unknown type inference :pr:`2572`
        * Removed ``component_graphs`` as a global variable in ``test_component_graphs.py`` :pr:`2609`

.. warning::

    **Breaking Changes**
        * Renamed SMOTE samplers to SMOTE oversampler. Please use ``SMOTEOversampler``, ``SMOTENCOversampler``, ``SMOTENOversampler`` instead of ``SMOTESampler``, ``SMOTENCSampler``, and ``SMOTENSampler`` :pr:`2595`


**v0.30.0 Aug. 3, 2021**
    * Enhancements
        * Added ``LogTransformer`` and ``TargetDistributionDataCheck`` :pr:`2487`
        * Issue a warning to users when a pipeline parameter passed in isn't used in the pipeline :pr:`2564`
        * Added Gini coefficient as an objective :pr:`2544`
        * Added ``repr`` to ``ComponentGraph`` :pr:`2565`
        * Added components to extract features from ``URL`` and ``EmailAddress`` Logical Types :pr:`2550`
        * Added support for `NaN` values in ``TextFeaturizer`` :pr:`2532`
        * Added ``SelectByType`` transformer :pr:`2531`
        * Added separate thresholds for percent null rows and columns in ``HighlyNullDataCheck`` :pr:`2562`
        * Added support for `NaN` natural language values :pr:`2577`
    * Fixes
        * Raised error message for types ``URL``, ``NaturalLanguage``, and ``EmailAddress`` in ``partial_dependence`` :pr:`2573`
    * Changes
        * Updated ``PipelineBase`` implementation for creating pipelines from a list of components :pr:`2549`
        * Moved ``get_hyperparameter_ranges`` to ``PipelineBase`` class from automl/utils module :pr:`2546`
        * Renamed ``ComponentGraph``'s ``get_parents`` to ``get_inputs`` :pr:`2540`
        * Removed ``ComponentGraph.linearized_component_graph`` and ``ComponentGraph.from_list`` :pr:`2556`
        * Updated ``ComponentGraph`` to enforce requiring `.x` and `.y` inputs for each component in the graph :pr:`2563`
        * Renamed existing ensembler implementation from ``StackedEnsemblers`` to ``SklearnStackedEnsemblers`` :pr:`2578`
    * Documentation Changes
        * Added documentation for ``DaskEngine`` and ``CFEngine`` parallel engines :pr:`2560`
        * Improved detail of ``TextFeaturizer`` docstring and tutorial :pr:`2568`
    * Testing Changes
        * Added test that makes sure ``split_data`` does not shuffle for time series problems :pr:`2552`

.. warning::

    **Breaking Changes**
        * Moved ``get_hyperparameter_ranges`` to ``PipelineBase`` class from automl/utils module :pr:`2546`
        * Renamed ``ComponentGraph``'s ``get_parents`` to ``get_inputs`` :pr:`2540`
        * Removed ``ComponentGraph.linearized_component_graph`` and ``ComponentGraph.from_list`` :pr:`2556`
        * Updated ``ComponentGraph`` to enforce requiring `.x` and `.y` inputs for each component in the graph :pr:`2563`


**v0.29.0 Jul. 21, 2021**
    * Enhancements
        * Updated 1-way partial dependence support for datetime features :pr:`2454`
        * Added details on how to fix error caused by broken ww schema :pr:`2466`
        * Added ability to use built-in pickle for saving AutoMLSearch :pr:`2463`
        * Updated our components and component graphs to use latest features of ww 0.4.1, e.g. ``concat_columns`` and drop in-place. :pr:`2465`
        * Added new, concurrent.futures based engine for parallel AutoML :pr:`2506`
        * Added support for new Woodwork ``Unknown`` type in AutoMLSearch :pr:`2477`
        * Updated our components with an attribute that describes if they modify features or targets and can be used in list API for pipeline initialization :pr:`2504`
        * Updated ``ComponentGraph`` to accept X and y as inputs :pr:`2507`
        * Removed unused ``TARGET_BINARY_INVALID_VALUES`` from ``DataCheckMessageCode`` enum and fixed formatting of objective documentation :pr:`2520`
        * Added ``EvalMLAlgorithm`` :pr:`2525`
        * Added support for `NaN` values in ``TextFeaturizer`` :pr:`2532`
    * Fixes
        * Fixed ``FraudCost`` objective and reverted threshold optimization method for binary classification to ``Golden`` :pr:`2450`
        * Added custom exception message for partial dependence on features with scales that are too small :pr:`2455`
        * Ensures the typing for Ordinal and Datetime ltypes are passed through _retain_custom_types_and_initalize_woodwork :pr:`2461`
        * Updated to work with Pandas 1.3.0 :pr:`2442`
        * Updated to work with sktime 0.7.0 :pr:`2499`
    * Changes
        * Updated XGBoost dependency to ``>=1.4.2`` :pr:`2484`, :pr:`2498`
        * Added a ``DeprecationWarning`` about deprecating the list API for ``ComponentGraph`` :pr:`2488`
        * Updated ``make_pipeline`` for AutoML to create dictionaries, not lists, to initialize pipelines :pr:`2504`
        * No longer installing graphviz on windows in our CI pipelines because release 0.17 breaks windows 3.7 :pr:`2516`
    * Documentation Changes
        * Moved docstrings from ``__init__`` to class pages, added missing docstrings for missing classes, and updated missing default values :pr:`2452`
        * Build documentation with sphinx-autoapi :pr:`2458`
        * Change ``autoapi_ignore`` to only ignore files in ``evalml/tests/*`` :pr:`2530`
    * Testing Changes
        * Fixed flaky dask tests :pr:`2471`
        * Removed shellcheck action from ``build_conda_pkg`` action :pr:`2514`
        * Added a tmp_dir fixture that deletes its contents after tests run :pr:`2505`
        * Added a test that makes sure all pipelines in ``AutoMLSearch`` get the same data splits :pr:`2513`
        * Condensed warning output in test logs :pr:`2521`

.. warning::

    **Breaking Changes**
        * `NaN` values in the `Natural Language` type are no longer supported by the Imputer with the pandas upgrade. :pr:`2477`

**v0.28.0 Jul. 2, 2021**
    * Enhancements
        * Added support for showing a Individual Conditional Expectations plot when graphing Partial Dependence :pr:`2386`
        * Exposed ``thread_count`` for Catboost estimators as ``n_jobs`` parameter :pr:`2410`
        * Updated Objectives API to allow for sample weighting :pr:`2433`
    * Fixes
        * Deleted unreachable line from ``IterativeAlgorithm`` :pr:`2464`
    * Changes
        * Pinned Woodwork version between 0.4.1 and 0.4.2 :pr:`2460`
        * Updated psutils minimum version in requirements :pr:`2438`
        * Updated ``log_error_callback`` to not include filepath in logged message :pr:`2429`
    * Documentation Changes
        * Sped up docs :pr:`2430`
        * Removed mentions of ``DataTable`` and ``DataColumn`` from the docs :pr:`2445`
    * Testing Changes
        * Added slack integration for nightlies tests :pr:`2436`
        * Changed ``build_conda_pkg`` CI job to run only when dependencies are updates :pr:`2446`
        * Updated workflows to store pytest runtimes as test artifacts :pr:`2448`
        * Added ``AutoMLTestEnv`` test fixture for making it easy to mock automl tests :pr:`2406`

**v0.27.0 Jun. 22, 2021**
    * Enhancements
        * Adds force plots for prediction explanations :pr:`2157`
        * Removed self-reference from ``AutoMLSearch`` :pr:`2304`
        * Added support for nonlinear pipelines for ``generate_pipeline_code`` :pr:`2332`
        * Added ``inverse_transform`` method to pipelines :pr:`2256`
        * Add optional automatic update checker :pr:`2350`
        * Added ``search_order`` to ``AutoMLSearch``'s ``rankings`` and ``full_rankings`` tables :pr:`2345`
        * Updated threshold optimization method for binary classification :pr:`2315`
        * Updated demos to pull data from S3 instead of including demo data in package :pr:`2387`
        * Upgrade woodwork version to v0.4.1 :pr:`2379`
    * Fixes
        * Preserve user-specified woodwork types throughout pipeline fit/predict :pr:`2297`
        * Fixed ``ComponentGraph`` appending target to ``final_component_features`` if there is a component that returns both X and y :pr:`2358`
        * Fixed partial dependence graph method failing on multiclass problems when the class labels are numeric :pr:`2372`
        * Added ``thresholding_objective`` argument to ``AutoMLSearch`` for binary classification problems :pr:`2320`
        * Added change for ``k_neighbors`` parameter in SMOTE Oversamplers to automatically handle small samples :pr:`2375`
        * Changed naming for ``Logistic Regression Classifier`` file :pr:`2399`
        * Pinned pytest-timeout to fix minimum dependence checker :pr:`2425`
        * Replaced ``Elastic Net Classifier`` base class with ``Logistsic Regression`` to avoid ``NaN`` outputs :pr:`2420`
    * Changes
        * Cleaned up ``PipelineBase``'s ``component_graph`` and ``_component_graph`` attributes. Updated ``PipelineBase`` ``__repr__`` and added ``__eq__`` for ``ComponentGraph`` :pr:`2332`
        * Added and applied  ``black`` linting package to the EvalML repo in place of ``autopep8`` :pr:`2306`
        * Separated `custom_hyperparameters` from pipelines and added them as an argument to ``AutoMLSearch`` :pr:`2317`
        * Replaced `allowed_pipelines` with `allowed_component_graphs` :pr:`2364`
        * Removed private method ``_compute_features_during_fit`` from ``PipelineBase`` :pr:`2359`
        * Updated ``compute_order`` in ``ComponentGraph`` to be a read-only property :pr:`2408`
        * Unpinned PyZMQ version in requirements.txt :pr:`2389`
        * Uncapping LightGBM version in requirements.txt :pr:`2405`
        * Updated minimum version of plotly :pr:`2415`
        * Removed ``SensitivityLowAlert`` objective from core objectives :pr:`2418`
    * Documentation Changes
        * Fixed lead scoring weights in the demos documentation :pr:`2315`
        * Fixed start page code and description dataset naming discrepancy :pr:`2370`
    * Testing Changes
        * Update minimum unit tests to run on all pull requests :pr:`2314`
        * Pass token to authorize uploading of codecov reports :pr:`2344`
        * Add ``pytest-timeout``. All tests that run longer than 6 minutes will fail. :pr:`2374`
        * Separated the dask tests out into separate github action jobs to isolate dask failures. :pr:`2376`
        * Refactored dask tests :pr:`2377`
        * Added the combined dask/non-dask unit tests back and renamed the dask only unit tests. :pr:`2382`
        * Sped up unit tests and split into separate jobs :pr:`2365`
        * Change CI job names, run lint for python 3.9, run nightlies on python 3.8 at 3am EST :pr:`2395` :pr:`2398`
        * Set fail-fast to false for CI jobs that run for PRs :pr:`2402`

.. warning::

    **Breaking Changes**
        * `AutoMLSearch` will accept `allowed_component_graphs` instead of `allowed_pipelines` :pr:`2364`
        * Removed ``PipelineBase``'s ``_component_graph`` attribute. Updated ``PipelineBase`` ``__repr__`` and added ``__eq__`` for ``ComponentGraph`` :pr:`2332`
        * `pipeline_parameters` will no longer accept `skopt.space` variables since hyperparameter ranges will now be specified through `custom_hyperparameters` :pr:`2317`

**v0.25.0 Jun. 01, 2021**
    * Enhancements
        * Upgraded minimum woodwork to version 0.3.1. Previous versions will not be supported :pr:`2181`
        * Added a new callback parameter for ``explain_predictions_best_worst`` :pr:`2308`
    * Fixes
    * Changes
        * Deleted the ``return_pandas`` flag from our demo data loaders :pr:`2181`
        * Moved ``default_parameters`` to ``ComponentGraph`` from ``PipelineBase`` :pr:`2307`
    * Documentation Changes
        * Updated the release procedure documentation :pr:`2230`
    * Testing Changes
        * Ignoring ``test_saving_png_file`` while building conda package :pr:`2323`

.. warning::

    **Breaking Changes**
        * Deleted the ``return_pandas`` flag from our demo data loaders :pr:`2181`
        * Upgraded minimum woodwork to version 0.3.1. Previous versions will not be supported :pr:`2181`
        * Due to the weak-ref in woodwork, set the result of ``infer_feature_types`` to a variable before accessing woodwork :pr:`2181`

**v0.24.2 May. 24, 2021**
    * Enhancements
        * Added oversamplers to AutoMLSearch :pr:`2213` :pr:`2286`
        * Added dictionary input functionality for ``Undersampler`` component :pr:`2271`
        * Changed the default parameter values for ``Elastic Net Classifier`` and ``Elastic Net Regressor`` :pr:`2269`
        * Added dictionary input functionality for the Oversampler components :pr:`2288`
    * Fixes
        * Set default `n_jobs` to 1 for `StackedEnsembleClassifier` and `StackedEnsembleRegressor` until fix for text-based parallelism in sklearn stacking can be found :pr:`2295`
    * Changes
        * Updated ``start_iteration_callback`` to accept a pipeline instance instead of a pipeline class and no longer accept pipeline parameters as a parameter :pr:`2290`
        * Refactored ``calculate_permutation_importance`` method and add per-column permutation importance method :pr:`2302`
        * Updated logging information in ``AutoMLSearch.__init__`` to clarify pipeline generation :pr:`2263`
    * Documentation Changes
        * Minor changes to the release procedure :pr:`2230`
    * Testing Changes
        * Use codecov action to update coverage reports :pr:`2238`
        * Removed MarkupSafe dependency version pin from requirements.txt and moved instead into RTD docs build CI :pr:`2261`

.. warning::

    **Breaking Changes**
        * Updated ``start_iteration_callback`` to accept a pipeline instance instead of a pipeline class and no longer accept pipeline parameters as a parameter :pr:`2290`
        * Moved ``default_parameters`` to ``ComponentGraph`` from ``PipelineBase``. A pipeline's ``default_parameters`` is now accessible via ``pipeline.component_graph.default_parameters`` :pr:`2307`


**v0.24.1 May. 16, 2021**
    * Enhancements
        * Integrated ``ARIMARegressor`` into AutoML :pr:`2009`
        * Updated ``HighlyNullDataCheck`` to also perform a null row check :pr:`2222`
        * Set ``max_depth`` to 1 in calls to featuretools dfs :pr:`2231`
    * Fixes
        * Removed data splitter sampler calls during training :pr:`2253`
        * Set minimum required version for for pyzmq, colorama, and docutils :pr:`2254`
        * Changed BaseSampler to return None instead of y :pr:`2272`
    * Changes
        * Removed ensemble split and indices in ``AutoMLSearch`` :pr:`2260`
        * Updated pipeline ``repr()`` and ``generate_pipeline_code`` to return pipeline instances without generating custom pipeline class :pr:`2227`
    * Documentation Changes
        * Capped Sphinx version under 4.0.0 :pr:`2244`
    * Testing Changes
        * Change number of cores for pytest from 4 to 2 :pr:`2266`
        * Add minimum dependency checker to generate minimum requirement files :pr:`2267`
        * Add unit tests with minimum dependencies  :pr:`2277`


**v0.24.0 May. 04, 2021**
    * Enhancements
        * Added `date_index` as a required parameter for TimeSeries problems :pr:`2217`
        * Have the ``OneHotEncoder`` return the transformed columns as booleans rather than floats :pr:`2170`
        * Added Oversampler transformer component to EvalML :pr:`2079`
        * Added Undersampler to AutoMLSearch, as well as arguments ``_sampler_method`` and ``sampler_balanced_ratio`` :pr:`2128`
        * Updated prediction explanations functions to allow pipelines with XGBoost estimators :pr:`2162`
        * Added partial dependence for datetime columns :pr:`2180`
        * Update precision-recall curve with positive label index argument, and fix for 2d predicted probabilities :pr:`2090`
        * Add pct_null_rows to ``HighlyNullDataCheck`` :pr:`2211`
        * Added a standalone AutoML `search` method for convenience, which runs data checks and then runs automl :pr:`2152`
        * Make the first batch of AutoML have a predefined order, with linear models first and complex models last :pr:`2223` :pr:`2225`
        * Added sampling dictionary support to ``BalancedClassficationSampler`` :pr:`2235`
    * Fixes
        * Fixed partial dependence not respecting grid resolution parameter for numerical features :pr:`2180`
        * Enable prediction explanations for catboost for multiclass problems :pr:`2224`
    * Changes
        * Deleted baseline pipeline classes :pr:`2202`
        * Reverting user specified date feature PR :pr:`2155` until `pmdarima` installation fix is found :pr:`2214`
        * Updated pipeline API to accept component graph and other class attributes as instance parameters. Old pipeline API still works but will not be supported long-term. :pr:`2091`
        * Removed all old datasplitters from EvalML :pr:`2193`
        * Deleted ``make_pipeline_from_components`` :pr:`2218`
    * Documentation Changes
        * Renamed dataset to clarify that its gzipped but not a tarball :pr:`2183`
        * Updated documentation to use pipeline instances instead of pipeline subclasses :pr:`2195`
        * Updated contributing guide with a note about GitHub Actions permissions :pr:`2090`
        * Updated automl and model understanding user guides :pr:`2090`
    * Testing Changes
        * Use machineFL user token for dependency update bot, and add more reviewers :pr:`2189`


.. warning::

    **Breaking Changes**
        * All baseline pipeline classes (``BaselineBinaryPipeline``, ``BaselineMulticlassPipeline``, ``BaselineRegressionPipeline``, etc.) have been deleted :pr:`2202`
        * Updated pipeline API to accept component graph and other class attributes as instance parameters. Old pipeline API still works but will not be supported long-term. Pipelines can now be initialized by specifying the component graph as the first parameter, and then passing in optional arguments such as ``custom_name``, ``parameters``, etc. For example, ``BinaryClassificationPipeline(["Random Forest Classifier"], parameters={})``.  :pr:`2091`
        * Removed all old datasplitters from EvalML :pr:`2193`
        * Deleted utility method ``make_pipeline_from_components`` :pr:`2218`


**v0.23.0 Apr. 20, 2021**
    * Enhancements
        * Refactored ``EngineBase`` and ``SequentialEngine`` api. Adding ``DaskEngine`` :pr:`1975`.
        * Added optional ``engine`` argument to ``AutoMLSearch`` :pr:`1975`
        * Added a warning about how time series support is still in beta when a user passes in a time series problem to ``AutoMLSearch`` :pr:`2118`
        * Added ``NaturalLanguageNaNDataCheck`` data check :pr:`2122`
        * Added ValueError to ``partial_dependence`` to prevent users from computing partial dependence on columns with all NaNs :pr:`2120`
        * Added standard deviation of cv scores to rankings table :pr:`2154`
    * Fixes
        * Fixed ``BalancedClassificationDataCVSplit``, ``BalancedClassificationDataTVSplit``, and ``BalancedClassificationSampler`` to use ``minority:majority`` ratio instead of ``majority:minority`` :pr:`2077`
        * Fixed bug where two-way partial dependence plots with categorical variables were not working correctly :pr:`2117`
        * Fixed bug where ``hyperparameters`` were not displaying properly for pipelines with a list ``component_graph`` and duplicate components :pr:`2133`
        * Fixed bug where ``pipeline_parameters`` argument in ``AutoMLSearch`` was not applied to pipelines passed in as ``allowed_pipelines`` :pr:`2133`
        * Fixed bug where ``AutoMLSearch`` was not applying custom hyperparameters to pipelines with a list ``component_graph`` and duplicate components :pr:`2133`
    * Changes
        * Removed ``hyperparameter_ranges`` from Undersampler and renamed ``balanced_ratio`` to ``sampling_ratio`` for samplers :pr:`2113`
        * Renamed ``TARGET_BINARY_NOT_TWO_EXAMPLES_PER_CLASS`` data check message code to ``TARGET_MULTICLASS_NOT_TWO_EXAMPLES_PER_CLASS`` :pr:`2126`
        * Modified one-way partial dependence plots of categorical features to display data with a bar plot :pr:`2117`
        * Renamed ``score`` column for ``automl.rankings`` as ``mean_cv_score`` :pr:`2135`
        * Remove 'warning' from docs tool output :pr:`2031`
    * Documentation Changes
        * Fixed ``conf.py`` file :pr:`2112`
        * Added a sentence to the automl user guide stating that our support for time series problems is still in beta. :pr:`2118`
        * Fixed documentation demos :pr:`2139`
        * Update test badge in README to use GitHub Actions :pr:`2150`
    * Testing Changes
        * Fixed ``test_describe_pipeline`` for ``pandas`` ``v1.2.4`` :pr:`2129`
        * Added a GitHub Action for building the conda package :pr:`1870` :pr:`2148`


.. warning::

    **Breaking Changes**
        * Renamed ``balanced_ratio`` to ``sampling_ratio`` for the ``BalancedClassificationDataCVSplit``, ``BalancedClassificationDataTVSplit``, ``BalancedClassficationSampler``, and Undersampler :pr:`2113`
        * Deleted the "errors" key from automl results :pr:`1975`
        * Deleted the ``raise_and_save_error_callback`` and the ``log_and_save_error_callback`` :pr:`1975`
        * Fixed ``BalancedClassificationDataCVSplit``, ``BalancedClassificationDataTVSplit``, and ``BalancedClassificationSampler`` to use minority:majority ratio instead of majority:minority :pr:`2077`


**v0.22.0 Apr. 06, 2021**
    * Enhancements
        * Added a GitHub Action for ``linux_unit_tests``:pr:`2013`
        * Added recommended actions for ``InvalidTargetDataCheck``, updated ``_make_component_list_from_actions`` to address new action, and added ``TargetImputer`` component :pr:`1989`
        * Updated ``AutoMLSearch._check_for_high_variance`` to not emit ``RuntimeWarning`` :pr:`2024`
        * Added exception when pipeline passed to ``explain_predictions`` is a ``Stacked Ensemble`` pipeline :pr:`2033`
        * Added sensitivity at low alert rates as an objective :pr:`2001`
        * Added ``Undersampler`` transformer component :pr:`2030`
    * Fixes
        * Updated Engine's ``train_batch`` to apply undersampling :pr:`2038`
        * Fixed bug in where Time Series Classification pipelines were not encoding targets in ``predict`` and ``predict_proba`` :pr:`2040`
        * Fixed data splitting errors if target is float for classification problems :pr:`2050`
        * Pinned ``docutils`` to <0.17 to fix ReadtheDocs warning issues :pr:`2088`
    * Changes
        * Removed lists as acceptable hyperparameter ranges in ``AutoMLSearch`` :pr:`2028`
        * Renamed "details" to "metadata" for data check actions :pr:`2008`
    * Documentation Changes
        * Catch and suppress warnings in documentation :pr:`1991` :pr:`2097`
        * Change spacing in ``start.ipynb`` to provide clarity for ``AutoMLSearch`` :pr:`2078`
        * Fixed start code on README :pr:`2108`
    * Testing Changes


**v0.21.0 Mar. 24, 2021**
    * Enhancements
        * Changed ``AutoMLSearch`` to default ``optimize_thresholds`` to True :pr:`1943`
        * Added multiple oversampling and undersampling sampling methods as data splitters for imbalanced classification :pr:`1775`
        * Added params to balanced classification data splitters for visibility :pr:`1966`
        * Updated ``make_pipeline`` to not add ``Imputer`` if input data does not have numeric or categorical columns :pr:`1967`
        * Updated ``ClassImbalanceDataCheck`` to better handle multiclass imbalances :pr:`1986`
        * Added recommended actions for the output of data check's ``validate`` method :pr:`1968`
        * Added error message for ``partial_dependence`` when features are mostly the same value :pr:`1994`
        * Updated ``OneHotEncoder`` to drop one redundant feature by default for features with two categories :pr:`1997`
        * Added a ``PolynomialDecomposer`` component :pr:`1992`
        * Added ``DateTimeNaNDataCheck`` data check :pr:`2039`
    * Fixes
        * Changed best pipeline to train on the entire dataset rather than just ensemble indices for ensemble problems :pr:`2037`
        * Updated binary classification pipelines to use objective decision function during scoring of custom objectives :pr:`1934`
    * Changes
        * Removed ``data_checks`` parameter, ``data_check_results`` and data checks logic from ``AutoMLSearch`` :pr:`1935`
        * Deleted ``random_state`` argument :pr:`1985`
        * Updated Woodwork version requirement to ``v0.0.11`` :pr:`1996`
    * Documentation Changes
    * Testing Changes
        * Removed ``build_docs`` CI job in favor of RTD GH builder :pr:`1974`
        * Added tests to confirm support for Python 3.9 :pr:`1724`
        * Added tests to support Dask AutoML/Engine :pr:`1990`
        * Changed ``build_conda_pkg`` job to use ``latest_release_changes`` branch in the feedstock. :pr:`1979`

.. warning::

    **Breaking Changes**
        * Changed ``AutoMLSearch`` to default ``optimize_thresholds`` to True :pr:`1943`
        * Removed ``data_checks`` parameter, ``data_check_results`` and data checks logic from ``AutoMLSearch``. To run the data checks which were previously run by default in ``AutoMLSearch``, please call ``DefaultDataChecks().validate(X_train, y_train)`` or take a look at our documentation for more examples. :pr:`1935`
        * Deleted ``random_state`` argument :pr:`1985`

**v0.20.0 Mar. 10, 2021**
    * Enhancements
        * Added a GitHub Action for Detecting dependency changes :pr:`1933`
        * Create a separate CV split to train stacked ensembler on for AutoMLSearch :pr:`1814`
        * Added a GitHub Action for Linux unit tests :pr:`1846`
        * Added ``ARIMARegressor`` estimator :pr:`1894`
        * Added ``DataCheckAction`` class and ``DataCheckActionCode`` enum :pr:`1896`
        * Updated ``Woodwork`` requirement to ``v0.0.10`` :pr:`1900`
        * Added ``BalancedClassificationDataCVSplit`` and ``BalancedClassificationDataTVSplit`` to AutoMLSearch :pr:`1875`
        * Update default classification data splitter to use downsampling for highly imbalanced data :pr:`1875`
        * Updated ``describe_pipeline`` to return more information, including ``id`` of pipelines used for ensemble models :pr:`1909`
        * Added utility method to create list of components from a list of ``DataCheckAction`` :pr:`1907`
        * Updated ``validate`` method to include a ``action`` key in returned dictionary for all ``DataCheck``and ``DataChecks`` :pr:`1916`
        * Aggregating the shap values for predictions that we know the provenance of, e.g. OHE, text, and date-time. :pr:`1901`
        * Improved error message when custom objective is passed as a string in ``pipeline.score`` :pr:`1941`
        * Added ``score_pipelines`` and ``train_pipelines`` methods to ``AutoMLSearch`` :pr:`1913`
        * Added support for ``pandas`` version 1.2.0 :pr:`1708`
        * Added ``score_batch`` and ``train_batch`` abstact methods to ``EngineBase`` and implementations in ``SequentialEngine`` :pr:`1913`
        * Added ability to handle index columns in ``AutoMLSearch`` and ``DataChecks`` :pr:`2138`
    * Fixes
        * Removed CI check for ``check_dependencies_updated_linux`` :pr:`1950`
        * Added metaclass for time series pipelines and fix binary classification pipeline ``predict`` not using objective if it is passed as a named argument :pr:`1874`
        * Fixed stack trace in prediction explanation functions caused by mixed string/numeric pandas column names :pr:`1871`
        * Fixed stack trace caused by passing pipelines with duplicate names to ``AutoMLSearch`` :pr:`1932`
        * Fixed ``AutoMLSearch.get_pipelines`` returning pipelines with the same attributes :pr:`1958`
    * Changes
        * Reversed GitHub Action for Linux unit tests until a fix for report generation is found :pr:`1920`
        * Updated ``add_results`` in ``AutoMLAlgorithm`` to take in entire pipeline results dictionary from ``AutoMLSearch`` :pr:`1891`
        * Updated ``ClassImbalanceDataCheck`` to look for severe class imbalance scenarios :pr:`1905`
        * Deleted the ``explain_prediction`` function :pr:`1915`
        * Removed ``HighVarianceCVDataCheck`` and convered it to an ``AutoMLSearch`` method instead :pr:`1928`
        * Removed warning in ``InvalidTargetDataCheck`` returned when numeric binary classification targets are not (0, 1) :pr:`1959`
    * Documentation Changes
        * Updated ``model_understanding.ipynb`` to demo the two-way partial dependence capability :pr:`1919`
    * Testing Changes

.. warning::

    **Breaking Changes**
        * Deleted the ``explain_prediction`` function :pr:`1915`
        * Removed ``HighVarianceCVDataCheck`` and convered it to an ``AutoMLSearch`` method instead :pr:`1928`
        * Added ``score_batch`` and ``train_batch`` abstact methods to ``EngineBase``. These need to be implemented in Engine subclasses :pr:`1913`


**v0.19.0 Feb. 23, 2021**
    * Enhancements
        * Added a GitHub Action for Python windows unit tests :pr:`1844`
        * Added a GitHub Action for checking updated release notes :pr:`1849`
        * Added a GitHub Action for Python lint checks :pr:`1837`
        * Adjusted ``explain_prediction``, ``explain_predictions`` and ``explain_predictions_best_worst`` to handle timeseries problems. :pr:`1818`
        * Updated ``InvalidTargetDataCheck`` to check for mismatched indices in target and features :pr:`1816`
        * Updated ``Woodwork`` structures returned from components to support ``Woodwork`` logical type overrides set by the user :pr:`1784`
        * Updated estimators to keep track of input feature names during ``fit()`` :pr:`1794`
        * Updated ``visualize_decision_tree`` to include feature names in output :pr:`1813`
        * Added ``is_bounded_like_percentage`` property for objectives. If true, the ``calculate_percent_difference`` method will return the absolute difference rather than relative difference :pr:`1809`
        * Added full error traceback to AutoMLSearch logger file :pr:`1840`
        * Changed ``TargetEncoder`` to preserve custom indices in the data :pr:`1836`
        * Refactored ``explain_predictions`` and ``explain_predictions_best_worst`` to only compute features once for all rows that need to be explained :pr:`1843`
        * Added custom random undersampler data splitter for classification :pr:`1857`
        * Updated ``OutliersDataCheck`` implementation to calculate the probability of having no outliers :pr:`1855`
        * Added ``Engines`` pipeline processing API :pr:`1838`
    * Fixes
        * Changed EngineBase random_state arg to random_seed and same for user guide docs :pr:`1889`
    * Changes
        * Modified ``calculate_percent_difference`` so that division by 0 is now inf rather than nan :pr:`1809`
        * Removed ``text_columns`` parameter from ``LSA`` and ``TextFeaturizer`` components :pr:`1652`
        * Added ``random_seed`` as an argument to our automl/pipeline/component API. Using ``random_state`` will raise a warning :pr:`1798`
        * Added ``DataCheckError`` message in ``InvalidTargetDataCheck`` if input target is None and removed exception raised :pr:`1866`
    * Documentation Changes
    * Testing Changes
        * Added back coverage for ``_get_feature_provenance`` in ``TextFeaturizer`` after ``text_columns`` was removed :pr:`1842`
        * Pin graphviz version for windows builds :pr:`1847`
        * Unpin graphviz version for windows builds :pr:`1851`

.. warning::

    **Breaking Changes**
        * Added a deprecation warning to ``explain_prediction``. It will be deleted in the next release. :pr:`1860`


**v0.18.2 Feb. 10, 2021**
    * Enhancements
        * Added uniqueness score data check :pr:`1785`
        * Added "dataframe" output format for prediction explanations :pr:`1781`
        * Updated LightGBM estimators to handle ``pandas.MultiIndex`` :pr:`1770`
        * Sped up permutation importance for some pipelines :pr:`1762`
        * Added sparsity data check :pr:`1797`
        * Confirmed support for threshold tuning for binary time series classification problems :pr:`1803`
    * Fixes
    * Changes
    * Documentation Changes
        * Added section on conda to the contributing guide :pr:`1771`
        * Updated release process to reflect freezing `main` before perf tests :pr:`1787`
        * Moving some prs to the right section of the release notes :pr:`1789`
        * Tweak README.md. :pr:`1800`
        * Fixed back arrow on install page docs :pr:`1795`
        * Fixed docstring for `ClassImbalanceDataCheck.validate()` :pr:`1817`
    * Testing Changes

**v0.18.1 Feb. 1, 2021**
    * Enhancements
        * Added ``graph_t_sne`` as a visualization tool for high dimensional data :pr:`1731`
        * Added the ability to see the linear coefficients of features in linear models terms :pr:`1738`
        * Added support for ``scikit-learn`` ``v0.24.0`` :pr:`1733`
        * Added support for ``scipy`` ``v1.6.0`` :pr:`1752`
        * Added SVM Classifier and Regressor to estimators :pr:`1714` :pr:`1761`
    * Fixes
        * Addressed bug with ``partial_dependence`` and categorical data with more categories than grid resolution :pr:`1748`
        * Removed ``random_state`` arg from ``get_pipelines`` in ``AutoMLSearch`` :pr:`1719`
        * Pinned pyzmq at less than 22.0.0 till we add support :pr:`1756`
    * Changes
        * Updated components and pipelines to return ``Woodwork`` data structures :pr:`1668`
        * Updated ``clone()`` for pipelines and components to copy over random state automatically :pr:`1753`
        * Dropped support for Python version 3.6 :pr:`1751`
        * Removed deprecated ``verbose`` flag from ``AutoMLSearch`` parameters :pr:`1772`
    * Documentation Changes
        * Add Twitter and Github link to documentation toolbar :pr:`1754`
        * Added Open Graph info to documentation :pr:`1758`
    * Testing Changes

.. warning::

    **Breaking Changes**
        * Components and pipelines return ``Woodwork`` data structures instead of ``pandas`` data structures :pr:`1668`
        * Python 3.6 will not be actively supported due to discontinued support from EvalML dependencies.
        * Deprecated ``verbose`` flag is removed for ``AutoMLSearch`` :pr:`1772`


**v0.18.0 Jan. 26, 2021**
    * Enhancements
        * Added RMSLE, MSLE, and MAPE to core objectives while checking for negative target values in ``invalid_targets_data_check`` :pr:`1574`
        * Added validation checks for binary problems with regression-like datasets and multiclass problems without true multiclass targets in ``invalid_targets_data_check`` :pr:`1665`
        * Added time series support for ``make_pipeline`` :pr:`1566`
        * Added target name for output of pipeline ``predict`` method :pr:`1578`
        * Added multiclass check to ``InvalidTargetDataCheck`` for two examples per class :pr:`1596`
        * Added support for ``graphviz`` ``v0.16`` :pr:`1657`
        * Enhanced time series pipelines to accept empty features :pr:`1651`
        * Added KNN Classifier to estimators. :pr:`1650`
        * Added support for list inputs for objectives :pr:`1663`
        * Added support for ``AutoMLSearch`` to handle time series classification pipelines :pr:`1666`
        * Enhanced ``DelayedFeaturesTransformer`` to encode categorical features and targets before delaying them :pr:`1691`
        * Added 2-way dependence plots. :pr:`1690`
        * Added ability to directly iterate through components within Pipelines :pr:`1583`
    * Fixes
        * Fixed inconsistent attributes and added Exceptions to docs :pr:`1673`
        * Fixed ``TargetLeakageDataCheck`` to use Woodwork ``mutual_information`` rather than using Pandas' Pearson Correlation :pr:`1616`
        * Fixed thresholding for pipelines in ``AutoMLSearch`` to only threshold binary classification pipelines :pr:`1622` :pr:`1626`
        * Updated ``load_data`` to return Woodwork structures and update default parameter value for ``index`` to ``None`` :pr:`1610`
        * Pinned scipy at < 1.6.0 while we work on adding support :pr:`1629`
        * Fixed data check message formatting in ``AutoMLSearch`` :pr:`1633`
        * Addressed stacked ensemble component for ``scikit-learn`` v0.24 support by setting ``shuffle=True`` for default CV :pr:`1613`
        * Fixed bug where ``Imputer`` reset the index on ``X`` :pr:`1590`
        * Fixed ``AutoMLSearch`` stacktrace when a cutom objective was passed in as a primary objective or additional objective :pr:`1575`
        * Fixed custom index bug for ``MAPE`` objective :pr:`1641`
        * Fixed index bug for ``TextFeaturizer`` and ``LSA`` components :pr:`1644`
        * Limited ``load_fraud`` dataset loaded into ``automl.ipynb`` :pr:`1646`
        * ``add_to_rankings`` updates ``AutoMLSearch.best_pipeline`` when necessary :pr:`1647`
        * Fixed bug where time series baseline estimators were not receiving ``gap`` and ``max_delay`` in ``AutoMLSearch`` :pr:`1645`
        * Fixed jupyter notebooks to help the RTD buildtime :pr:`1654`
        * Added ``positive_only`` objectives to ``non_core_objectives`` :pr:`1661`
        * Fixed stacking argument ``n_jobs`` for IterativeAlgorithm :pr:`1706`
        * Updated CatBoost estimators to return self in ``.fit()`` rather than the underlying model for consistency :pr:`1701`
        * Added ability to initialize pipeline parameters in ``AutoMLSearch`` constructor :pr:`1676`
    * Changes
        * Added labeling to ``graph_confusion_matrix`` :pr:`1632`
        * Rerunning search for ``AutoMLSearch`` results in a message thrown rather than failing the search, and removed ``has_searched`` property :pr:`1647`
        * Changed tuner class to allow and ignore single parameter values as input :pr:`1686`
        * Capped LightGBM version limit to remove bug in docs :pr:`1711`
        * Removed support for `np.random.RandomState` in EvalML :pr:`1727`
    * Documentation Changes
        * Update Model Understanding in the user guide to include ``visualize_decision_tree`` :pr:`1678`
        * Updated docs to include information about ``AutoMLSearch`` callback parameters and methods :pr:`1577`
        * Updated docs to prompt users to install graphiz on Mac :pr:`1656`
        * Added ``infer_feature_types`` to the ``start.ipynb`` guide :pr:`1700`
        * Added multicollinearity data check to API reference and docs :pr:`1707`
    * Testing Changes

.. warning::

    **Breaking Changes**
        * Removed ``has_searched`` property from ``AutoMLSearch`` :pr:`1647`
        * Components and pipelines return ``Woodwork`` data structures instead of ``pandas`` data structures :pr:`1668`
        * Removed support for `np.random.RandomState` in EvalML. Rather than passing ``np.random.RandomState`` as component and pipeline random_state values, we use int random_seed :pr:`1727`


**v0.17.0 Dec. 29, 2020**
    * Enhancements
        * Added ``save_plot`` that allows for saving figures from different backends :pr:`1588`
        * Added ``LightGBM Regressor`` to regression components :pr:`1459`
        * Added ``visualize_decision_tree`` for tree visualization with ``decision_tree_data_from_estimator`` and ``decision_tree_data_from_pipeline`` to reformat tree structure output :pr:`1511`
        * Added `DFS Transformer` component into transformer components :pr:`1454`
        * Added ``MAPE`` to the standard metrics for time series problems and update objectives :pr:`1510`
        * Added ``graph_prediction_vs_actual_over_time`` and ``get_prediction_vs_actual_over_time_data`` to the model understanding module for time series problems :pr:`1483`
        * Added a ``ComponentGraph`` class that will support future pipelines as directed acyclic graphs :pr:`1415`
        * Updated data checks to accept ``Woodwork`` data structures :pr:`1481`
        * Added parameter to ``InvalidTargetDataCheck`` to show only top unique values rather than all unique values :pr:`1485`
        * Added multicollinearity data check :pr:`1515`
        * Added baseline pipeline and components for time series regression problems :pr:`1496`
        * Added more information to users about ensembling behavior in ``AutoMLSearch`` :pr:`1527`
        * Add woodwork support for more utility and graph methods :pr:`1544`
        * Changed ``DateTimeFeaturizer`` to encode features as int :pr:`1479`
        * Return trained pipelines from ``AutoMLSearch.best_pipeline`` :pr:`1547`
        * Added utility method so that users can set feature types without having to learn about Woodwork directly :pr:`1555`
        * Added Linear Discriminant Analysis transformer for dimensionality reduction :pr:`1331`
        * Added multiclass support for ``partial_dependence`` and ``graph_partial_dependence`` :pr:`1554`
        * Added ``TimeSeriesBinaryClassificationPipeline`` and ``TimeSeriesMulticlassClassificationPipeline`` classes :pr:`1528`
        * Added ``make_data_splitter`` method for easier automl data split customization :pr:`1568`
        * Integrated ``ComponentGraph`` class into Pipelines for full non-linear pipeline support :pr:`1543`
        * Update ``AutoMLSearch`` constructor to take training data instead of ``search`` and ``add_to_leaderboard`` :pr:`1597`
        * Update ``split_data`` helper args :pr:`1597`
        * Add problem type utils ``is_regression``, ``is_classification``, ``is_timeseries`` :pr:`1597`
        * Rename ``AutoMLSearch`` ``data_split`` arg to ``data_splitter`` :pr:`1569`
    * Fixes
        * Fix AutoML not passing CV folds to ``DefaultDataChecks`` for usage by ``ClassImbalanceDataCheck`` :pr:`1619`
        * Fix Windows CI jobs: install ``numba`` via conda, required for ``shap`` :pr:`1490`
        * Added custom-index support for `reset-index-get_prediction_vs_actual_over_time_data` :pr:`1494`
        * Fix ``generate_pipeline_code`` to account for boolean and None differences between Python and JSON :pr:`1524` :pr:`1531`
        * Set max value for plotly and xgboost versions while we debug CI failures with newer versions :pr:`1532`
        * Undo version pinning for plotly :pr:`1533`
        * Fix ReadTheDocs build by updating the version of ``setuptools`` :pr:`1561`
        * Set ``random_state`` of data splitter in AutoMLSearch to take int to keep consistency in the resulting splits :pr:`1579`
        * Pin sklearn version while we work on adding support :pr:`1594`
        * Pin pandas at <1.2.0 while we work on adding support :pr:`1609`
        * Pin graphviz at < 0.16 while we work on adding support :pr:`1609`
    * Changes
        * Reverting ``save_graph`` :pr:`1550` to resolve kaleido build issues :pr:`1585`
        * Update circleci badge to apply to ``main`` :pr:`1489`
        * Added script to generate github markdown for releases :pr:`1487`
        * Updated selection using pandas ``dtypes`` to selecting using Woodwork logical types :pr:`1551`
        * Updated dependencies to fix ``ImportError: cannot import name 'MaskedArray' from 'sklearn.utils.fixes'`` error and to address Woodwork and Featuretool dependencies :pr:`1540`
        * Made ``get_prediction_vs_actual_data()`` a public method :pr:`1553`
        * Updated ``Woodwork`` version requirement to v0.0.7 :pr:`1560`
        * Move data splitters from ``evalml.automl.data_splitters`` to ``evalml.preprocessing.data_splitters`` :pr:`1597`
        * Rename "# Testing" in automl log output to "# Validation" :pr:`1597`
    * Documentation Changes
        * Added partial dependence methods to API reference :pr:`1537`
        * Updated documentation for confusion matrix methods :pr:`1611`
    * Testing Changes
        * Set ``n_jobs=1`` in most unit tests to reduce memory :pr:`1505`

.. warning::

    **Breaking Changes**
        * Updated minimal dependencies: ``numpy>=1.19.1``, ``pandas>=1.1.0``, ``scikit-learn>=0.23.1``, ``scikit-optimize>=0.8.1``
        * Updated ``AutoMLSearch.best_pipeline`` to return a trained pipeline. Pass in ``train_best_pipeline=False`` to AutoMLSearch in order to return an untrained pipeline.
        * Pipeline component instances can no longer be iterated through using ``Pipeline.component_graph`` :pr:`1543`
        * Update ``AutoMLSearch`` constructor to take training data instead of ``search`` and ``add_to_leaderboard`` :pr:`1597`
        * Update ``split_data`` helper args :pr:`1597`
        * Move data splitters from ``evalml.automl.data_splitters`` to ``evalml.preprocessing.data_splitters`` :pr:`1597`
        * Rename ``AutoMLSearch`` ``data_split`` arg to ``data_splitter`` :pr:`1569`



**v0.16.1 Dec. 1, 2020**
    * Enhancements
        * Pin woodwork version to v0.0.6 to avoid breaking changes :pr:`1484`
        * Updated ``Woodwork`` to >=0.0.5 in ``core-requirements.txt`` :pr:`1473`
        * Removed ``copy_dataframe`` parameter for ``Woodwork``, updated ``Woodwork`` to >=0.0.6 in ``core-requirements.txt`` :pr:`1478`
        * Updated ``detect_problem_type`` to use ``pandas.api.is_numeric_dtype`` :pr:`1476`
    * Changes
        * Changed ``make clean`` to delete coverage reports as a convenience for developers :pr:`1464`
        * Set ``n_jobs=-1`` by default for stacked ensemble components :pr:`1472`
    * Documentation Changes
        * Updated pipeline and component documentation and demos to use ``Woodwork`` :pr:`1466`
    * Testing Changes
        * Update dependency update checker to use everything from core and optional dependencies :pr:`1480`


**v0.16.0 Nov. 24, 2020**
    * Enhancements
        * Updated pipelines and ``make_pipeline`` to accept ``Woodwork`` inputs :pr:`1393`
        * Updated components to accept ``Woodwork`` inputs :pr:`1423`
        * Added ability to freeze hyperparameters for ``AutoMLSearch`` :pr:`1284`
        * Added ``Target Encoder`` into transformer components :pr:`1401`
        * Added callback for error handling in ``AutoMLSearch`` :pr:`1403`
        * Added the index id to the ``explain_predictions_best_worst`` output to help users identify which rows in their data are included :pr:`1365`
        * The top_k features displayed in ``explain_predictions_*`` functions are now determined by the magnitude of shap values as opposed to the ``top_k`` largest and smallest shap values. :pr:`1374`
        * Added a problem type for time series regression :pr:`1386`
        * Added a ``is_defined_for_problem_type`` method to ``ObjectiveBase`` :pr:`1386`
        * Added a ``random_state`` parameter to ``make_pipeline_from_components`` function :pr:`1411`
        * Added ``DelayedFeaturesTransformer`` :pr:`1396`
        * Added a ``TimeSeriesRegressionPipeline`` class :pr:`1418`
        * Removed ``core-requirements.txt`` from the package distribution :pr:`1429`
        * Updated data check messages to include a `"code"` and `"details"` fields :pr:`1451`, :pr:`1462`
        * Added a ``TimeSeriesSplit`` data splitter for time series problems :pr:`1441`
        * Added a ``problem_configuration`` parameter to AutoMLSearch :pr:`1457`
    * Fixes
        * Fixed ``IndexError`` raised in ``AutoMLSearch`` when ``ensembling = True`` but only one pipeline to iterate over :pr:`1397`
        * Fixed stacked ensemble input bug and LightGBM warning and bug in ``AutoMLSearch`` :pr:`1388`
        * Updated enum classes to show possible enum values as attributes :pr:`1391`
        * Updated calls to ``Woodwork``'s ``to_pandas()`` to ``to_series()`` and ``to_dataframe()`` :pr:`1428`
        * Fixed bug in OHE where column names were not guaranteed to be unique :pr:`1349`
        * Fixed bug with percent improvement of ``ExpVariance`` objective on data with highly skewed target :pr:`1467`
        * Fix SimpleImputer error which occurs when all features are bool type :pr:`1215`
    * Changes
        * Changed ``OutliersDataCheck`` to return the list of columns, rather than rows, that contain outliers :pr:`1377`
        * Simplified and cleaned output for Code Generation :pr:`1371`
        * Reverted changes from :pr:`1337` :pr:`1409`
        * Updated data checks to return dictionary of warnings and errors instead of a list :pr:`1448`
        * Updated ``AutoMLSearch`` to pass ``Woodwork`` data structures to every pipeline (instead of pandas DataFrames) :pr:`1450`
        * Update ``AutoMLSearch`` to default to ``max_batches=1`` instead of ``max_iterations=5`` :pr:`1452`
        * Updated _evaluate_pipelines to consolidate side effects :pr:`1410`
    * Documentation Changes
        * Added description of CLA to contributing guide, updated description of draft PRs :pr:`1402`
        * Updated documentation to include all data checks, ``DataChecks``, and usage of data checks in AutoML :pr:`1412`
        * Updated docstrings from ``np.array`` to ``np.ndarray`` :pr:`1417`
        * Added section on stacking ensembles in AutoMLSearch documentation :pr:`1425`
    * Testing Changes
        * Removed ``category_encoders`` from test-requirements.txt :pr:`1373`
        * Tweak codecov.io settings again to avoid flakes :pr:`1413`
        * Modified ``make lint`` to check notebook versions in the docs :pr:`1431`
        * Modified ``make lint-fix`` to standardize notebook versions in the docs :pr:`1431`
        * Use new version of pull request Github Action for dependency check (:pr:`1443`)
        * Reduced number of workers for tests to 4 :pr:`1447`

.. warning::

    **Breaking Changes**
        * The ``top_k`` and ``top_k_features`` parameters in ``explain_predictions_*`` functions now return ``k`` features as opposed to ``2 * k`` features :pr:`1374`
        * Renamed ``problem_type`` to ``problem_types`` in ``RegressionObjective``, ``BinaryClassificationObjective``, and ``MulticlassClassificationObjective`` :pr:`1319`
        * Data checks now return a dictionary of warnings and errors instead of a list :pr:`1448`



**v0.15.0 Oct. 29, 2020**
    * Enhancements
        * Added stacked ensemble component classes (``StackedEnsembleClassifier``, ``StackedEnsembleRegressor``) :pr:`1134`
        * Added stacked ensemble components to ``AutoMLSearch`` :pr:`1253`
        * Added ``DecisionTreeClassifier`` and ``DecisionTreeRegressor`` to AutoML :pr:`1255`
        * Added ``graph_prediction_vs_actual`` in ``model_understanding`` for regression problems :pr:`1252`
        * Added parameter to ``OneHotEncoder`` to enable filtering for features to encode for :pr:`1249`
        * Added percent-better-than-baseline for all objectives to automl.results :pr:`1244`
        * Added ``HighVarianceCVDataCheck`` and replaced synonymous warning in ``AutoMLSearch`` :pr:`1254`
        * Added `PCA Transformer` component for dimensionality reduction :pr:`1270`
        * Added ``generate_pipeline_code`` and ``generate_component_code`` to allow for code generation given a pipeline or component instance :pr:`1306`
        * Added ``PCA Transformer`` component for dimensionality reduction :pr:`1270`
        * Updated ``AutoMLSearch`` to support ``Woodwork`` data structures :pr:`1299`
        * Added cv_folds to ``ClassImbalanceDataCheck`` and added this check to ``DefaultDataChecks`` :pr:`1333`
        * Make ``max_batches`` argument to ``AutoMLSearch.search`` public :pr:`1320`
        * Added text support to automl search :pr:`1062`
        * Added ``_pipelines_per_batch`` as a private argument to ``AutoMLSearch`` :pr:`1355`
    * Fixes
        * Fixed ML performance issue with ordered datasets: always shuffle data in automl's default CV splits :pr:`1265`
        * Fixed broken ``evalml info`` CLI command :pr:`1293`
        * Fixed ``boosting type='rf'`` for LightGBM Classifier, as well as ``num_leaves`` error :pr:`1302`
        * Fixed bug in ``explain_predictions_best_worst`` where a custom index in the target variable would cause a ``ValueError`` :pr:`1318`
        * Added stacked ensemble estimators to to ``evalml.pipelines.__init__`` file :pr:`1326`
        * Fixed bug in OHE where calls to transform were not deterministic if ``top_n`` was less than the number of categories in a column :pr:`1324`
        * Fixed LightGBM warning messages during AutoMLSearch :pr:`1342`
        * Fix warnings thrown during AutoMLSearch in ``HighVarianceCVDataCheck`` :pr:`1346`
        * Fixed bug where TrainingValidationSplit would return invalid location indices for dataframes with a custom index :pr:`1348`
        * Fixed bug where the AutoMLSearch ``random_state`` was not being passed to the created pipelines :pr:`1321`
    * Changes
        * Allow ``add_to_rankings`` to be called before AutoMLSearch is called :pr:`1250`
        * Removed Graphviz from test-requirements to add to requirements.txt :pr:`1327`
        * Removed ``max_pipelines`` parameter from ``AutoMLSearch`` :pr:`1264`
        * Include editable installs in all install make targets :pr:`1335`
        * Made pip dependencies `featuretools` and `nlp_primitives` core dependencies :pr:`1062`
        * Removed `PartOfSpeechCount` from `TextFeaturizer` transform primitives :pr:`1062`
        * Added warning for ``partial_dependency`` when the feature includes null values :pr:`1352`
    * Documentation Changes
        * Fixed and updated code blocks in Release Notes :pr:`1243`
        * Added DecisionTree estimators to API Reference :pr:`1246`
        * Changed class inheritance display to flow vertically :pr:`1248`
        * Updated cost-benefit tutorial to use a holdout/test set :pr:`1159`
        * Added ``evalml info`` command to documentation :pr:`1293`
        * Miscellaneous doc updates :pr:`1269`
        * Removed conda pre-release testing from the release process document :pr:`1282`
        * Updates to contributing guide :pr:`1310`
        * Added Alteryx footer to docs with Twitter and Github link :pr:`1312`
        * Added documentation for evalml installation for Python 3.6 :pr:`1322`
        * Added documentation changes to make the API Docs easier to understand :pr:`1323`
        * Fixed documentation for ``feature_importance`` :pr:`1353`
        * Added tutorial for running `AutoML` with text data :pr:`1357`
        * Added documentation for woodwork integration with automl search :pr:`1361`
    * Testing Changes
        * Added tests for ``jupyter_check`` to handle IPython :pr:`1256`
        * Cleaned up ``make_pipeline`` tests to test for all estimators :pr:`1257`
        * Added a test to check conda build after merge to main :pr:`1247`
        * Removed code that was lacking codecov for ``__main__.py`` and unnecessary :pr:`1293`
        * Codecov: round coverage up instead of down :pr:`1334`
        * Add DockerHub credentials to CI testing environment :pr:`1356`
        * Add DockerHub credentials to conda testing environment :pr:`1363`

.. warning::

    **Breaking Changes**
        * Renamed ``LabelLeakageDataCheck`` to ``TargetLeakageDataCheck`` :pr:`1319`
        * ``max_pipelines`` parameter has been removed from ``AutoMLSearch``. Please use ``max_iterations`` instead. :pr:`1264`
        * ``AutoMLSearch.search()`` will now log a warning if the input is not a ``Woodwork`` data structure (``pandas``, ``numpy``) :pr:`1299`
        * Make ``max_batches`` argument to ``AutoMLSearch.search`` public :pr:`1320`
        * Removed unused argument `feature_types` from AutoMLSearch.search :pr:`1062`

**v0.14.1 Sep. 29, 2020**
    * Enhancements
        * Updated partial dependence methods to support calculating numeric columns in a dataset with non-numeric columns :pr:`1150`
        * Added ``get_feature_names`` on ``OneHotEncoder`` :pr:`1193`
        * Added ``detect_problem_type`` to ``problem_type/utils.py`` to automatically detect the problem type given targets :pr:`1194`
        * Added LightGBM to ``AutoMLSearch`` :pr:`1199`
        * Updated ``scikit-learn`` and ``scikit-optimize`` to use latest versions - 0.23.2 and 0.8.1 respectively :pr:`1141`
        * Added ``__str__`` and ``__repr__`` for pipelines and components :pr:`1218`
        * Included internal target check for both training and validation data in ``AutoMLSearch`` :pr:`1226`
        * Added ``ProblemTypes.all_problem_types`` helper to get list of supported problem types :pr:`1219`
        * Added ``DecisionTreeClassifier`` and ``DecisionTreeRegressor`` classes :pr:`1223`
        * Added ``ProblemTypes.all_problem_types`` helper to get list of supported problem types :pr:`1219`
        * ``DataChecks`` can now be parametrized by passing a list of ``DataCheck`` classes and a parameter dictionary :pr:`1167`
        * Added first CV fold score as validation score in ``AutoMLSearch.rankings`` :pr:`1221`
        * Updated ``flake8`` configuration to enable linting on ``__init__.py`` files :pr:`1234`
        * Refined ``make_pipeline_from_components`` implementation :pr:`1204`
    * Fixes
        * Updated GitHub URL after migration to Alteryx GitHub org :pr:`1207`
        * Changed Problem Type enum to be more similar to the string name :pr:`1208`
        * Wrapped call to scikit-learn's partial dependence method in a ``try``/``finally`` block :pr:`1232`
    * Changes
        * Added ``allow_writing_files`` as a named argument to CatBoost estimators. :pr:`1202`
        * Added ``solver`` and ``multi_class`` as named arguments to ``LogisticRegressionClassifier`` :pr:`1202`
        * Replaced pipeline's ``._transform`` method to evaluate all the preprocessing steps of a pipeline with ``.compute_estimator_features`` :pr:`1231`
        * Changed default large dataset train/test splitting behavior :pr:`1205`
    * Documentation Changes
        * Included description of how to access the component instances and features for pipeline user guide :pr:`1163`
        * Updated API docs to refer to target as "target" instead of "labels" for non-classification tasks and minor docs cleanup :pr:`1160`
        * Added Class Imbalance Data Check to ``api_reference.rst`` :pr:`1190` :pr:`1200`
        * Added pipeline properties to API reference :pr:`1209`
        * Clarified what the objective parameter in AutoML is used for in AutoML API reference and AutoML user guide :pr:`1222`
        * Updated API docs to include ``skopt.space.Categorical`` option for component hyperparameter range definition :pr:`1228`
        * Added install documentation for ``libomp`` in order to use LightGBM on Mac :pr:`1233`
        * Improved description of ``max_iterations`` in documentation :pr:`1212`
        * Removed unused code from sphinx conf :pr:`1235`
    * Testing Changes

.. warning::

    **Breaking Changes**
        * ``DefaultDataChecks`` now accepts a ``problem_type`` parameter that must be specified :pr:`1167`
        * Pipeline's ``._transform`` method to evaluate all the preprocessing steps of a pipeline has been replaced with ``.compute_estimator_features`` :pr:`1231`
        * ``get_objectives`` has been renamed to ``get_core_objectives``. This function will now return a list of valid objective instances :pr:`1230`


**v0.13.2 Sep. 17, 2020**
    * Enhancements
        * Added ``output_format`` field to explain predictions functions :pr:`1107`
        * Modified ``get_objective`` and ``get_objectives`` to be able to return any objective in ``evalml.objectives`` :pr:`1132`
        * Added a ``return_instance`` boolean parameter to ``get_objective`` :pr:`1132`
        * Added ``ClassImbalanceDataCheck`` to determine whether target imbalance falls below a given threshold :pr:`1135`
        * Added label encoder to LightGBM for binary classification :pr:`1152`
        * Added labels for the row index of confusion matrix :pr:`1154`
        * Added ``AutoMLSearch`` object as another parameter in search callbacks :pr:`1156`
        * Added the corresponding probability threshold for each point displayed in ``graph_roc_curve`` :pr:`1161`
        * Added ``__eq__`` for ``ComponentBase`` and ``PipelineBase`` :pr:`1178`
        * Added support for multiclass classification for ``roc_curve`` :pr:`1164`
        * Added ``categories`` accessor to ``OneHotEncoder`` for listing the categories associated with a feature :pr:`1182`
        * Added utility function to create pipeline instances from a list of component instances :pr:`1176`
    * Fixes
        * Fixed XGBoost column names for partial dependence methods :pr:`1104`
        * Removed dead code validating column type from ``TextFeaturizer`` :pr:`1122`
        * Fixed issue where ``Imputer`` cannot fit when there is None in a categorical or boolean column :pr:`1144`
        * ``OneHotEncoder`` preserves the custom index in the input data :pr:`1146`
        * Fixed representation for ``ModelFamily`` :pr:`1165`
        * Removed duplicate ``nbsphinx`` dependency in ``dev-requirements.txt`` :pr:`1168`
        * Users can now pass in any valid kwargs to all estimators :pr:`1157`
        * Remove broken accessor ``OneHotEncoder.get_feature_names`` and unneeded base class :pr:`1179`
        * Removed LightGBM Estimator from AutoML models :pr:`1186`
    * Changes
        * Pinned ``scikit-optimize`` version to 0.7.4 :pr:`1136`
        * Removed ``tqdm`` as a dependency :pr:`1177`
        * Added lightgbm version 3.0.0 to ``latest_dependency_versions.txt`` :pr:`1185`
        * Rename ``max_pipelines`` to ``max_iterations`` :pr:`1169`
    * Documentation Changes
        * Fixed API docs for ``AutoMLSearch`` ``add_result_callback`` :pr:`1113`
        * Added a step to our release process for pushing our latest version to conda-forge :pr:`1118`
        * Added warning for missing ipywidgets dependency for using ``PipelineSearchPlots`` on Jupyterlab :pr:`1145`
        * Updated ``README.md`` example to load demo dataset :pr:`1151`
        * Swapped mapping of breast cancer targets in ``model_understanding.ipynb`` :pr:`1170`
    * Testing Changes
        * Added test confirming ``TextFeaturizer`` never outputs null values :pr:`1122`
        * Changed Python version of ``Update Dependencies`` action to 3.8.x :pr:`1137`
        * Fixed release notes check-in test for ``Update Dependencies`` actions :pr:`1172`

.. warning::

    **Breaking Changes**
        * ``get_objective`` will now return a class definition rather than an instance by default :pr:`1132`
        * Deleted ``OPTIONS`` dictionary in ``evalml.objectives.utils.py`` :pr:`1132`
        * If specifying an objective by string, the string must now match the objective's name field, case-insensitive :pr:`1132`
        * Passing "Cost Benefit Matrix", "Fraud Cost", "Lead Scoring", "Mean Squared Log Error",
            "Recall", "Recall Macro", "Recall Micro", "Recall Weighted", or "Root Mean Squared Log Error" to ``AutoMLSearch`` will now result in a ``ValueError``
            rather than an ``ObjectiveNotFoundError`` :pr:`1132`
        * Search callbacks ``start_iteration_callback`` and ``add_results_callback`` have changed to include a copy of the AutoMLSearch object as a third parameter :pr:`1156`
        * Deleted ``OneHotEncoder.get_feature_names`` method which had been broken for a while, in favor of pipelines' ``input_feature_names`` :pr:`1179`
        * Deleted empty base class ``CategoricalEncoder`` which ``OneHotEncoder`` component was inheriting from :pr:`1176`
        * Results from ``roc_curve`` will now return as a list of dictionaries with each dictionary representing a class :pr:`1164`
        * ``max_pipelines`` now raises a ``DeprecationWarning`` and will be removed in the next release. ``max_iterations`` should be used instead. :pr:`1169`


**v0.13.1 Aug. 25, 2020**
    * Enhancements
        * Added Cost-Benefit Matrix objective for binary classification :pr:`1038`
        * Split ``fill_value`` into ``categorical_fill_value`` and ``numeric_fill_value`` for Imputer :pr:`1019`
        * Added ``explain_predictions`` and ``explain_predictions_best_worst`` for explaining multiple predictions with SHAP :pr:`1016`
        * Added new LSA component for text featurization :pr:`1022`
        * Added guide on installing with conda :pr:`1041`
        * Added a “cost-benefit curve” util method to graph cost-benefit matrix scores vs. binary classification thresholds :pr:`1081`
        * Standardized error when calling transform/predict before fit for pipelines :pr:`1048`
        * Added ``percent_better_than_baseline`` to AutoML search rankings and full rankings table :pr:`1050`
        * Added one-way partial dependence and partial dependence plots :pr:`1079`
        * Added "Feature Value" column to prediction explanation reports. :pr:`1064`
        * Added LightGBM classification estimator :pr:`1082`, :pr:`1114`
        * Added ``max_batches`` parameter to ``AutoMLSearch`` :pr:`1087`
    * Fixes
        * Updated ``TextFeaturizer`` component to no longer require an internet connection to run :pr:`1022`
        * Fixed non-deterministic element of ``TextFeaturizer`` transformations :pr:`1022`
        * Added a StandardScaler to all ElasticNet pipelines :pr:`1065`
        * Updated cost-benefit matrix to normalize score :pr:`1099`
        * Fixed logic in ``calculate_percent_difference`` so that it can handle negative values :pr:`1100`
    * Changes
        * Added ``needs_fitting`` property to ``ComponentBase`` :pr:`1044`
        * Updated references to data types to use datatype lists defined in ``evalml.utils.gen_utils`` :pr:`1039`
        * Remove maximum version limit for SciPy dependency :pr:`1051`
        * Moved ``all_components`` and other component importers into runtime methods :pr:`1045`
        * Consolidated graphing utility methods under ``evalml.utils.graph_utils`` :pr:`1060`
        * Made slight tweaks to how ``TextFeaturizer`` uses ``featuretools``, and did some refactoring of that and of LSA :pr:`1090`
        * Changed ``show_all_features`` parameter into ``importance_threshold``, which allows for thresholding feature importance :pr:`1097`, :pr:`1103`
    * Documentation Changes
        * Update ``setup.py`` URL to point to the github repo :pr:`1037`
        * Added tutorial for using the cost-benefit matrix objective :pr:`1088`
        * Updated ``model_understanding.ipynb`` to include documentation for using plotly on Jupyter Lab :pr:`1108`
    * Testing Changes
        * Refactor CircleCI tests to use matrix jobs (:pr:`1043`)
        * Added a test to check that all test directories are included in evalml package :pr:`1054`


.. warning::

    **Breaking Changes**
        * ``confusion_matrix`` and ``normalize_confusion_matrix`` have been moved to ``evalml.utils`` :pr:`1038`
        * All graph utility methods previously under ``evalml.pipelines.graph_utils`` have been moved to ``evalml.utils.graph_utils`` :pr:`1060`


**v0.12.2 Aug. 6, 2020**
    * Enhancements
        * Add save/load method to components :pr:`1023`
        * Expose pickle ``protocol`` as optional arg to save/load :pr:`1023`
        * Updated estimators used in AutoML to include ExtraTrees and ElasticNet estimators :pr:`1030`
    * Fixes
    * Changes
        * Removed ``DeprecationWarning`` for ``SimpleImputer`` :pr:`1018`
    * Documentation Changes
        * Add note about version numbers to release process docs :pr:`1034`
    * Testing Changes
        * Test files are now included in the evalml package :pr:`1029`


**v0.12.0 Aug. 3, 2020**
    * Enhancements
        * Added string and categorical targets support for binary and multiclass pipelines and check for numeric targets for ``DetectLabelLeakage`` data check :pr:`932`
        * Added clear exception for regression pipelines if target datatype is string or categorical :pr:`960`
        * Added target column names and class labels in ``predict`` and ``predict_proba`` output for pipelines :pr:`951`
        * Added ``_compute_shap_values`` and ``normalize_values`` to ``pipelines/explanations`` module :pr:`958`
        * Added ``explain_prediction`` feature which explains single predictions with SHAP :pr:`974`
        * Added Imputer to allow different imputation strategies for numerical and categorical dtypes :pr:`991`
        * Added support for configuring logfile path using env var, and don't create logger if there are filesystem errors :pr:`975`
        * Updated catboost estimators' default parameters and automl hyperparameter ranges to speed up fit time :pr:`998`
    * Fixes
        * Fixed ReadtheDocs warning failure regarding embedded gif :pr:`943`
        * Removed incorrect parameter passed to pipeline classes in ``_add_baseline_pipelines`` :pr:`941`
        * Added universal error for calling ``predict``, ``predict_proba``, ``transform``, and ``feature_importances`` before fitting :pr:`969`, :pr:`994`
        * Made ``TextFeaturizer`` component and pip dependencies ``featuretools`` and ``nlp_primitives`` optional :pr:`976`
        * Updated imputation strategy in automl to no longer limit impute strategy to ``most_frequent`` for all features if there are any categorical columns :pr:`991`
        * Fixed ``UnboundLocalError`` for ``cv_pipeline`` when automl search errors :pr:`996`
        * Fixed ``Imputer`` to reset dataframe index to preserve behavior expected from  ``SimpleImputer`` :pr:`1009`
    * Changes
        * Moved ``get_estimators`` to ``evalml.pipelines.components.utils`` :pr:`934`
        * Modified Pipelines to raise ``PipelineScoreError`` when they encounter an error during scoring :pr:`936`
        * Moved ``evalml.model_families.list_model_families`` to ``evalml.pipelines.components.allowed_model_families`` :pr:`959`
        * Renamed ``DateTimeFeaturization`` to ``DateTimeFeaturizer`` :pr:`977`
        * Added check to stop search and raise an error if all pipelines in a batch return NaN scores :pr:`1015`
    * Documentation Changes
        * Updated ``README.md`` :pr:`963`
        * Reworded message when errors are returned from data checks in search :pr:`982`
        * Added section on understanding model predictions with ``explain_prediction`` to User Guide :pr:`981`
        * Added a section to the user guide and api reference about how XGBoost and CatBoost are not fully supported. :pr:`992`
        * Added custom components section in user guide :pr:`993`
        * Updated FAQ section formatting :pr:`997`
        * Updated release process documentation :pr:`1003`
    * Testing Changes
        * Moved ``predict_proba`` and ``predict`` tests regarding string / categorical targets to ``test_pipelines.py`` :pr:`972`
        * Fixed dependency update bot by updating python version to 3.7 to avoid frequent github version updates :pr:`1002`


.. warning::

    **Breaking Changes**
        * ``get_estimators`` has been moved to ``evalml.pipelines.components.utils`` (previously was under ``evalml.pipelines.utils``) :pr:`934`
        * Removed the ``raise_errors`` flag in AutoML search. All errors during pipeline evaluation will be caught and logged. :pr:`936`
        * ``evalml.model_families.list_model_families`` has been moved to ``evalml.pipelines.components.allowed_model_families`` :pr:`959`
        * ``TextFeaturizer``: the ``featuretools`` and ``nlp_primitives`` packages must be installed after installing evalml in order to use this component :pr:`976`
        * Renamed ``DateTimeFeaturization`` to ``DateTimeFeaturizer`` :pr:`977`


**v0.11.2 July 16, 2020**
    * Enhancements
        * Added ``NoVarianceDataCheck`` to ``DefaultDataChecks`` :pr:`893`
        * Added text processing and featurization component ``TextFeaturizer`` :pr:`913`, :pr:`924`
        * Added additional checks to ``InvalidTargetDataCheck`` to handle invalid target data types :pr:`929`
        * ``AutoMLSearch`` will now handle ``KeyboardInterrupt`` and prompt user for confirmation :pr:`915`
    * Fixes
        * Makes automl results a read-only property :pr:`919`
    * Changes
        * Deleted static pipelines and refactored tests involving static pipelines, removed ``all_pipelines()`` and ``get_pipelines()`` :pr:`904`
        * Moved ``list_model_families`` to ``evalml.model_family.utils`` :pr:`903`
        * Updated ``all_pipelines``, ``all_estimators``, ``all_components`` to use the same mechanism for dynamically generating their elements :pr:`898`
        * Rename ``master`` branch to ``main`` :pr:`918`
        * Add pypi release github action :pr:`923`
        * Updated ``AutoMLSearch.search`` stdout output and logging and removed tqdm progress bar :pr:`921`
        * Moved automl config checks previously in ``search()`` to init :pr:`933`
    * Documentation Changes
        * Reorganized and rewrote documentation :pr:`937`
        * Updated to use pydata sphinx theme :pr:`937`
        * Updated docs to use ``release_notes`` instead of ``changelog`` :pr:`942`
    * Testing Changes
        * Cleaned up fixture names and usages in tests :pr:`895`


.. warning::

    **Breaking Changes**
        * ``list_model_families`` has been moved to ``evalml.model_family.utils`` (previously was under ``evalml.pipelines.utils``) :pr:`903`
        * ``get_estimators`` has been moved to ``evalml.pipelines.components.utils`` (previously was under ``evalml.pipelines.utils``) :pr:`934`
        * Static pipeline definitions have been removed, but similar pipelines can still be constructed via creating an instance of ``PipelineBase`` :pr:`904`
        * ``all_pipelines()`` and ``get_pipelines()`` utility methods have been removed :pr:`904`


**v0.11.0 June 30, 2020**
    * Enhancements
        * Added multiclass support for ROC curve graphing :pr:`832`
        * Added preprocessing component to drop features whose percentage of NaN values exceeds a specified threshold :pr:`834`
        * Added data check to check for problematic target labels :pr:`814`
        * Added PerColumnImputer that allows imputation strategies per column :pr:`824`
        * Added transformer to drop specific columns :pr:`827`
        * Added support for ``categories``, ``handle_error``, and ``drop`` parameters in ``OneHotEncoder`` :pr:`830` :pr:`897`
        * Added preprocessing component to handle DateTime columns featurization :pr:`838`
        * Added ability to clone pipelines and components :pr:`842`
        * Define getter method for component ``parameters`` :pr:`847`
        * Added utility methods to calculate and graph permutation importances :pr:`860`, :pr:`880`
        * Added new utility functions necessary for generating dynamic preprocessing pipelines :pr:`852`
        * Added kwargs to all components :pr:`863`
        * Updated ``AutoSearchBase`` to use dynamically generated preprocessing pipelines :pr:`870`
        * Added SelectColumns transformer :pr:`873`
        * Added ability to evaluate additional pipelines for automl search :pr:`874`
        * Added ``default_parameters`` class property to components and pipelines :pr:`879`
        * Added better support for disabling data checks in automl search :pr:`892`
        * Added ability to save and load AutoML objects to file :pr:`888`
        * Updated ``AutoSearchBase.get_pipelines`` to return an untrained pipeline instance :pr:`876`
        * Saved learned binary classification thresholds in automl results cv data dict :pr:`876`
    * Fixes
        * Fixed bug where SimpleImputer cannot handle dropped columns :pr:`846`
        * Fixed bug where PerColumnImputer cannot handle dropped columns :pr:`855`
        * Enforce requirement that builtin components save all inputted values in their parameters dict :pr:`847`
        * Don't list base classes in ``all_components`` output :pr:`847`
        * Standardize all components to output pandas data structures, and accept either pandas or numpy :pr:`853`
        * Fixed rankings and full_rankings error when search has not been run :pr:`894`
    * Changes
        * Update ``all_pipelines`` and ``all_components`` to try initializing pipelines/components, and on failure exclude them :pr:`849`
        * Refactor ``handle_components`` to ``handle_components_class``, standardize to ``ComponentBase`` subclass instead of instance :pr:`850`
        * Refactor "blacklist"/"whitelist" to "allow"/"exclude" lists :pr:`854`
        * Replaced ``AutoClassificationSearch`` and ``AutoRegressionSearch`` with ``AutoMLSearch`` :pr:`871`
        * Renamed feature_importances and permutation_importances methods to use singular names (feature_importance and permutation_importance) :pr:`883`
        * Updated ``automl`` default data splitter to train/validation split for large datasets :pr:`877`
        * Added open source license, update some repo metadata :pr:`887`
        * Removed dead code in ``_get_preprocessing_components`` :pr:`896`
    * Documentation Changes
        * Fix some typos and update the EvalML logo :pr:`872`
    * Testing Changes
        * Update the changelog check job to expect the new branching pattern for the deps update bot :pr:`836`
        * Check that all components output pandas datastructures, and can accept either pandas or numpy :pr:`853`
        * Replaced ``AutoClassificationSearch`` and ``AutoRegressionSearch`` with ``AutoMLSearch`` :pr:`871`


.. warning::

    **Breaking Changes**
        * Pipelines' static ``component_graph`` field must contain either ``ComponentBase`` subclasses or ``str``, instead of ``ComponentBase`` subclass instances :pr:`850`
        * Rename ``handle_component`` to ``handle_component_class``. Now standardizes to ``ComponentBase`` subclasses instead of ``ComponentBase`` subclass instances :pr:`850`
        * Renamed automl's ``cv`` argument to ``data_split`` :pr:`877`
        * Pipelines' and classifiers' ``feature_importances`` is renamed ``feature_importance``, ``graph_feature_importances`` is renamed ``graph_feature_importance`` :pr:`883`
        * Passing ``data_checks=None`` to automl search will not perform any data checks as opposed to default checks. :pr:`892`
        * Pipelines to search for in AutoML are now determined automatically, rather than using the statically-defined pipeline classes. :pr:`870`
        * Updated ``AutoSearchBase.get_pipelines`` to return an untrained pipeline instance, instead of one which happened to be trained on the final cross-validation fold :pr:`876`


**v0.10.0 May 29, 2020**
    * Enhancements
        * Added baseline models for classification and regression, add functionality to calculate baseline models before searching in AutoML :pr:`746`
        * Port over highly-null guardrail as a data check and define ``DefaultDataChecks`` and ``DisableDataChecks`` classes :pr:`745`
        * Update ``Tuner`` classes to work directly with pipeline parameters dicts instead of flat parameter lists :pr:`779`
        * Add Elastic Net as a pipeline option :pr:`812`
        * Added new Pipeline option ``ExtraTrees`` :pr:`790`
        * Added precicion-recall curve metrics and plot for binary classification problems in ``evalml.pipeline.graph_utils`` :pr:`794`
        * Update the default automl algorithm to search in batches, starting with default parameters for each pipeline and iterating from there :pr:`793`
        * Added ``AutoMLAlgorithm`` class and ``IterativeAlgorithm`` impl, separated from ``AutoSearchBase`` :pr:`793`
    * Fixes
        * Update pipeline ``score`` to return ``nan`` score for any objective which throws an exception during scoring :pr:`787`
        * Fixed bug introduced in :pr:`787` where binary classification metrics requiring predicted probabilities error in scoring :pr:`798`
        * CatBoost and XGBoost classifiers and regressors can no longer have a learning rate of 0 :pr:`795`
    * Changes
        * Cleanup pipeline ``score`` code, and cleanup codecov :pr:`711`
        * Remove ``pass`` for abstract methods for codecov :pr:`730`
        * Added __str__ for AutoSearch object :pr:`675`
        * Add util methods to graph ROC and confusion matrix :pr:`720`
        * Refactor ``AutoBase`` to ``AutoSearchBase`` :pr:`758`
        * Updated AutoBase with ``data_checks`` parameter, removed previous ``detect_label_leakage`` parameter, and added functionality to run data checks before search in AutoML :pr:`765`
        * Updated our logger to use Python's logging utils :pr:`763`
        * Refactor most of ``AutoSearchBase._do_iteration`` impl into ``AutoSearchBase._evaluate`` :pr:`762`
        * Port over all guardrails to use the new DataCheck API :pr:`789`
        * Expanded ``import_or_raise`` to catch all exceptions :pr:`759`
        * Adds RMSE, MSLE, RMSLE as standard metrics :pr:`788`
        * Don't allow ``Recall`` to be used as an objective for AutoML :pr:`784`
        * Removed feature selection from pipelines :pr:`819`
        * Update default estimator parameters to make automl search faster and more accurate :pr:`793`
    * Documentation Changes
        * Add instructions to freeze ``master`` on ``release.md`` :pr:`726`
        * Update release instructions with more details :pr:`727` :pr:`733`
        * Add objective base classes to API reference :pr:`736`
        * Fix components API to match other modules :pr:`747`
    * Testing Changes
        * Delete codecov yml, use codecov.io's default :pr:`732`
        * Added unit tests for fraud cost, lead scoring, and standard metric objectives :pr:`741`
        * Update codecov client :pr:`782`
        * Updated AutoBase __str__ test to include no parameters case :pr:`783`
        * Added unit tests for ``ExtraTrees`` pipeline :pr:`790`
        * If codecov fails to upload, fail build :pr:`810`
        * Updated Python version of dependency action :pr:`816`
        * Update the dependency update bot to use a suffix when creating branches :pr:`817`

.. warning::

    **Breaking Changes**
        * The ``detect_label_leakage`` parameter for AutoML classes has been removed and replaced by a ``data_checks`` parameter :pr:`765`
        * Moved ROC and confusion matrix methods from ``evalml.pipeline.plot_utils`` to ``evalml.pipeline.graph_utils`` :pr:`720`
        * ``Tuner`` classes require a pipeline hyperparameter range dict as an init arg instead of a space definition :pr:`779`
        * ``Tuner.propose`` and ``Tuner.add`` work directly with pipeline parameters dicts instead of flat parameter lists :pr:`779`
        * ``PipelineBase.hyperparameters`` and ``custom_hyperparameters`` use pipeline parameters dict format instead of being represented as a flat list :pr:`779`
        * All guardrail functions previously under ``evalml.guardrails.utils`` will be removed and replaced by data checks :pr:`789`
        * ``Recall`` disallowed as an objective for AutoML :pr:`784`
        * ``AutoSearchBase`` parameter ``tuner`` has been renamed to ``tuner_class`` :pr:`793`
        * ``AutoSearchBase`` parameter ``possible_pipelines`` and ``possible_model_families`` have been renamed to ``allowed_pipelines`` and ``allowed_model_families`` :pr:`793`


**v0.9.0 Apr. 27, 2020**
    * Enhancements
        * Added ``Accuracy`` as an standard objective :pr:`624`
        * Added verbose parameter to load_fraud :pr:`560`
        * Added Balanced Accuracy metric for binary, multiclass :pr:`612` :pr:`661`
        * Added XGBoost regressor and XGBoost regression pipeline :pr:`666`
        * Added ``Accuracy`` metric for multiclass :pr:`672`
        * Added objective name in ``AutoBase.describe_pipeline`` :pr:`686`
        * Added ``DataCheck`` and ``DataChecks``, ``Message`` classes and relevant subclasses :pr:`739`
    * Fixes
        * Removed direct access to ``cls.component_graph`` :pr:`595`
        * Add testing files to .gitignore :pr:`625`
        * Remove circular dependencies from ``Makefile`` :pr:`637`
        * Add error case for ``normalize_confusion_matrix()`` :pr:`640`
        * Fixed ``XGBoostClassifier`` and ``XGBoostRegressor`` bug with feature names that contain [, ], or < :pr:`659`
        * Update ``make_pipeline_graph`` to not accidentally create empty file when testing if path is valid :pr:`649`
        * Fix pip installation warning about docsutils version, from boto dependency :pr:`664`
        * Removed zero division warning for F1/precision/recall metrics :pr:`671`
        * Fixed ``summary`` for pipelines without estimators :pr:`707`
    * Changes
        * Updated default objective for binary/multiclass classification to log loss :pr:`613`
        * Created classification and regression pipeline subclasses and removed objective as an attribute of pipeline classes :pr:`405`
        * Changed the output of ``score`` to return one dictionary :pr:`429`
        * Created binary and multiclass objective subclasses :pr:`504`
        * Updated objectives API :pr:`445`
        * Removed call to ``get_plot_data`` from AutoML :pr:`615`
        * Set ``raise_error`` to default to True for AutoML classes :pr:`638`
        * Remove unnecessary "u" prefixes on some unicode strings :pr:`641`
        * Changed one-hot encoder to return uint8 dtypes instead of ints :pr:`653`
        * Pipeline ``_name`` field changed to ``custom_name`` :pr:`650`
        * Removed ``graphs.py`` and moved methods into ``PipelineBase`` :pr:`657`, :pr:`665`
        * Remove s3fs as a dev dependency :pr:`664`
        * Changed requirements-parser to be a core dependency :pr:`673`
        * Replace ``supported_problem_types`` field on pipelines with ``problem_type`` attribute on base classes :pr:`678`
        * Changed AutoML to only show best results for a given pipeline template in ``rankings``, added ``full_rankings`` property to show all :pr:`682`
        * Update ``ModelFamily`` values: don't list xgboost/catboost as classifiers now that we have regression pipelines for them :pr:`677`
        * Changed AutoML's ``describe_pipeline`` to get problem type from pipeline instead :pr:`685`
        * Standardize ``import_or_raise`` error messages :pr:`683`
        * Updated argument order of objectives to align with sklearn's :pr:`698`
        * Renamed ``pipeline.feature_importance_graph`` to ``pipeline.graph_feature_importances`` :pr:`700`
        * Moved ROC and confusion matrix methods to ``evalml.pipelines.plot_utils`` :pr:`704`
        * Renamed ``MultiClassificationObjective`` to ``MulticlassClassificationObjective``, to align with pipeline naming scheme :pr:`715`
    * Documentation Changes
        * Fixed some sphinx warnings :pr:`593`
        * Fixed docstring for ``AutoClassificationSearch`` with correct command :pr:`599`
        * Limit readthedocs formats to pdf, not htmlzip and epub :pr:`594` :pr:`600`
        * Clean up objectives API documentation :pr:`605`
        * Fixed function on Exploring search results page :pr:`604`
        * Update release process doc :pr:`567`
        * ``AutoClassificationSearch`` and ``AutoRegressionSearch`` show inherited methods in API reference :pr:`651`
        * Fixed improperly formatted code in breaking changes for changelog :pr:`655`
        * Added configuration to treat Sphinx warnings as errors :pr:`660`
        * Removed separate plotting section for pipelines in API reference :pr:`657`, :pr:`665`
        * Have leads example notebook load S3 files using https, so we can delete s3fs dev dependency :pr:`664`
        * Categorized components in API reference and added descriptions for each category :pr:`663`
        * Fixed Sphinx warnings about ``BalancedAccuracy`` objective :pr:`669`
        * Updated API reference to include missing components and clean up pipeline docstrings :pr:`689`
        * Reorganize API ref, and clarify pipeline sub-titles :pr:`688`
        * Add and update preprocessing utils in API reference :pr:`687`
        * Added inheritance diagrams to API reference :pr:`695`
        * Documented which default objective AutoML optimizes for :pr:`699`
        * Create seperate install page :pr:`701`
        * Include more utils in API ref, like ``import_or_raise`` :pr:`704`
        * Add more color to pipeline documentation :pr:`705`
    * Testing Changes
        * Matched install commands of ``check_latest_dependencies`` test and it's GitHub action :pr:`578`
        * Added Github app to auto assign PR author as assignee :pr:`477`
        * Removed unneeded conda installation of xgboost in windows checkin tests :pr:`618`
        * Update graph tests to always use tmpfile dir :pr:`649`
        * Changelog checkin test workaround for release PRs: If 'future release' section is empty of PR refs, pass check :pr:`658`
        * Add changelog checkin test exception for ``dep-update`` branch :pr:`723`

.. warning::

    **Breaking Changes**

    * Pipelines will now no longer take an objective parameter during instantiation, and will no longer have an objective attribute.
    * ``fit()`` and ``predict()`` now use an optional ``objective`` parameter, which is only used in binary classification pipelines to fit for a specific objective.
    * ``score()`` will now use a required ``objectives`` parameter that is used to determine all the objectives to score on. This differs from the previous behavior, where the pipeline's objective was scored on regardless.
    * ``score()`` will now return one dictionary of all objective scores.
    * ``ROC`` and ``ConfusionMatrix`` plot methods via ``Auto(*).plot`` have been removed by :pr:`615` and are replaced by ``roc_curve`` and ``confusion_matrix`` in ``evamlm.pipelines.plot_utils`` in :pr:`704`
    * ``normalize_confusion_matrix`` has been moved to ``evalml.pipelines.plot_utils`` :pr:`704`
    * Pipelines ``_name`` field changed to ``custom_name``
    * Pipelines ``supported_problem_types`` field is removed because it is no longer necessary :pr:`678`
    * Updated argument order of objectives' ``objective_function`` to align with sklearn :pr:`698`
    * ``pipeline.feature_importance_graph`` has been renamed to ``pipeline.graph_feature_importances`` in :pr:`700`
    * Removed unsupported ``MSLE`` objective :pr:`704`


**v0.8.0 Apr. 1, 2020**
    * Enhancements
        * Add normalization option and information to confusion matrix :pr:`484`
        * Add util function to drop rows with NaN values :pr:`487`
        * Renamed ``PipelineBase.name`` as ``PipelineBase.summary`` and redefined ``PipelineBase.name`` as class property :pr:`491`
        * Added access to parameters in Pipelines with ``PipelineBase.parameters`` (used to be return of ``PipelineBase.describe``) :pr:`501`
        * Added ``fill_value`` parameter for ``SimpleImputer`` :pr:`509`
        * Added functionality to override component hyperparameters and made pipelines take hyperparemeters from components :pr:`516`
        * Allow ``numpy.random.RandomState`` for random_state parameters :pr:`556`
    * Fixes
        * Removed unused dependency ``matplotlib``, and move ``category_encoders`` to test reqs :pr:`572`
    * Changes
        * Undo version cap in XGBoost placed in :pr:`402` and allowed all released of XGBoost :pr:`407`
        * Support pandas 1.0.0 :pr:`486`
        * Made all references to the logger static :pr:`503`
        * Refactored ``model_type`` parameter for components and pipelines to ``model_family`` :pr:`507`
        * Refactored ``problem_types`` for pipelines and components into ``supported_problem_types`` :pr:`515`
        * Moved ``pipelines/utils.save_pipeline`` and ``pipelines/utils.load_pipeline`` to ``PipelineBase.save`` and ``PipelineBase.load`` :pr:`526`
        * Limit number of categories encoded by ``OneHotEncoder`` :pr:`517`
    * Documentation Changes
        * Updated API reference to remove ``PipelinePlot`` and added moved ``PipelineBase`` plotting methods :pr:`483`
        * Add code style and github issue guides :pr:`463` :pr:`512`
        * Updated API reference for to surface class variables for pipelines and components :pr:`537`
        * Fixed README documentation link :pr:`535`
        * Unhid PR references in changelog :pr:`656`
    * Testing Changes
        * Added automated dependency check PR :pr:`482`, :pr:`505`
        * Updated automated dependency check comment :pr:`497`
        * Have build_docs job use python executor, so that env vars are set properly :pr:`547`
        * Added simple test to make sure ``OneHotEncoder``'s top_n works with large number of categories :pr:`552`
        * Run windows unit tests on PRs :pr:`557`


.. warning::

    **Breaking Changes**

    * ``AutoClassificationSearch`` and ``AutoRegressionSearch``'s ``model_types`` parameter has been refactored into ``allowed_model_families``
    * ``ModelTypes`` enum has been changed to ``ModelFamily``
    * Components and Pipelines now have a ``model_family`` field instead of ``model_type``
    * ``get_pipelines`` utility function now accepts ``model_families`` as an argument instead of ``model_types``
    * ``PipelineBase.name`` no longer returns structure of pipeline and has been replaced by ``PipelineBase.summary``
    * ``PipelineBase.problem_types`` and ``Estimator.problem_types`` has been renamed to ``supported_problem_types``
    * ``pipelines/utils.save_pipeline`` and ``pipelines/utils.load_pipeline`` moved to ``PipelineBase.save`` and ``PipelineBase.load``


**v0.7.0 Mar. 9, 2020**
    * Enhancements
        * Added emacs buffers to .gitignore :pr:`350`
        * Add CatBoost (gradient-boosted trees) classification and regression components and pipelines :pr:`247`
        * Added Tuner abstract base class :pr:`351`
        * Added ``n_jobs`` as parameter for ``AutoClassificationSearch`` and ``AutoRegressionSearch`` :pr:`403`
        * Changed colors of confusion matrix to shades of blue and updated axis order to match scikit-learn's :pr:`426`
        * Added ``PipelineBase`` ``.graph`` and ``.feature_importance_graph`` methods, moved from previous location :pr:`423`
        * Added support for python 3.8 :pr:`462`
    * Fixes
        * Fixed ROC and confusion matrix plots not being calculated if user passed own additional_objectives :pr:`276`
        * Fixed ReadtheDocs ``FileNotFoundError`` exception for fraud dataset :pr:`439`
    * Changes
        * Added ``n_estimators`` as a tunable parameter for XGBoost :pr:`307`
        * Remove unused parameter ``ObjectiveBase.fit_needs_proba`` :pr:`320`
        * Remove extraneous parameter ``component_type`` from all components :pr:`361`
        * Remove unused ``rankings.csv`` file :pr:`397`
        * Downloaded demo and test datasets so unit tests can run offline :pr:`408`
        * Remove ``_needs_fitting`` attribute from Components :pr:`398`
        * Changed plot.feature_importance to show only non-zero feature importances by default, added optional parameter to show all :pr:`413`
        * Refactored ``PipelineBase`` to take in parameter dictionary and moved pipeline metadata to class attribute :pr:`421`
        * Dropped support for Python 3.5 :pr:`438`
        * Removed unused ``apply.py`` file :pr:`449`
        * Clean up ``requirements.txt`` to remove unused deps :pr:`451`
        * Support installation without all required dependencies :pr:`459`
    * Documentation Changes
        * Update release.md with instructions to release to internal license key :pr:`354`
    * Testing Changes
        * Added tests for utils (and moved current utils to gen_utils) :pr:`297`
        * Moved XGBoost install into it's own separate step on Windows using Conda :pr:`313`
        * Rewind pandas version to before 1.0.0, to diagnose test failures for that version :pr:`325`
        * Added dependency update checkin test :pr:`324`
        * Rewind XGBoost version to before 1.0.0 to diagnose test failures for that version :pr:`402`
        * Update dependency check to use a whitelist :pr:`417`
        * Update unit test jobs to not install dev deps :pr:`455`

.. warning::

    **Breaking Changes**

    * Python 3.5 will not be actively supported.

**v0.6.0 Dec. 16, 2019**
    * Enhancements
        * Added ability to create a plot of feature importances :pr:`133`
        * Add early stopping to AutoML using patience and tolerance parameters :pr:`241`
        * Added ROC and confusion matrix metrics and plot for classification problems and introduce PipelineSearchPlots class :pr:`242`
        * Enhanced AutoML results with search order :pr:`260`
        * Added utility function to show system and environment information :pr:`300`
    * Fixes
        * Lower botocore requirement :pr:`235`
        * Fixed decision_function calculation for ``FraudCost`` objective :pr:`254`
        * Fixed return value of ``Recall`` metrics :pr:`264`
        * Components return ``self`` on fit :pr:`289`
    * Changes
        * Renamed automl classes to ``AutoRegressionSearch`` and ``AutoClassificationSearch`` :pr:`287`
        * Updating demo datasets to retain column names :pr:`223`
        * Moving pipeline visualization to ``PipelinePlot`` class :pr:`228`
        * Standarizing inputs as ``pd.Dataframe`` / ``pd.Series`` :pr:`130`
        * Enforcing that pipelines must have an estimator as last component :pr:`277`
        * Added ``ipywidgets`` as a dependency in ``requirements.txt`` :pr:`278`
        * Added Random and Grid Search Tuners :pr:`240`
    * Documentation Changes
        * Adding class properties to API reference :pr:`244`
        * Fix and filter FutureWarnings from scikit-learn :pr:`249`, :pr:`257`
        * Adding Linear Regression to API reference and cleaning up some Sphinx warnings :pr:`227`
    * Testing Changes
        * Added support for testing on Windows with CircleCI :pr:`226`
        * Added support for doctests :pr:`233`

.. warning::

    **Breaking Changes**

    * The ``fit()`` method for ``AutoClassifier`` and ``AutoRegressor`` has been renamed to ``search()``.
    * ``AutoClassifier`` has been renamed to ``AutoClassificationSearch``
    * ``AutoRegressor`` has been renamed to ``AutoRegressionSearch``
    * ``AutoClassificationSearch.results`` and ``AutoRegressionSearch.results`` now is a dictionary with ``pipeline_results`` and ``search_order`` keys. ``pipeline_results`` can be used to access a dictionary that is identical to the old ``.results`` dictionary. Whereas, ``search_order`` returns a list of the search order in terms of ``pipeline_id``.
    * Pipelines now require an estimator as the last component in ``component_list``. Slicing pipelines now throws an ``NotImplementedError`` to avoid returning pipelines without an estimator.

**v0.5.2 Nov. 18, 2019**
    * Enhancements
        * Adding basic pipeline structure visualization :pr:`211`
    * Documentation Changes
        * Added notebooks to build process :pr:`212`

**v0.5.1 Nov. 15, 2019**
    * Enhancements
        * Added basic outlier detection guardrail :pr:`151`
        * Added basic ID column guardrail :pr:`135`
        * Added support for unlimited pipelines with a ``max_time`` limit :pr:`70`
        * Updated .readthedocs.yaml to successfully build :pr:`188`
    * Fixes
        * Removed MSLE from default additional objectives :pr:`203`
        * Fixed ``random_state`` passed in pipelines :pr:`204`
        * Fixed slow down in RFRegressor :pr:`206`
    * Changes
        * Pulled information for describe_pipeline from pipeline's new describe method :pr:`190`
        * Refactored pipelines :pr:`108`
        * Removed guardrails from Auto(*) :pr:`202`, :pr:`208`
    * Documentation Changes
        * Updated documentation to show ``max_time`` enhancements :pr:`189`
        * Updated release instructions for RTD :pr:`193`
        * Added notebooks to build process :pr:`212`
        * Added contributing instructions :pr:`213`
        * Added new content :pr:`222`

**v0.5.0 Oct. 29, 2019**
    * Enhancements
        * Added basic one hot encoding :pr:`73`
        * Use enums for model_type :pr:`110`
        * Support for splitting regression datasets :pr:`112`
        * Auto-infer multiclass classification :pr:`99`
        * Added support for other units in ``max_time`` :pr:`125`
        * Detect highly null columns :pr:`121`
        * Added additional regression objectives :pr:`100`
        * Show an interactive iteration vs. score plot when using fit() :pr:`134`
    * Fixes
        * Reordered ``describe_pipeline`` :pr:`94`
        * Added type check for ``model_type`` :pr:`109`
        * Fixed ``s`` units when setting string ``max_time`` :pr:`132`
        * Fix objectives not appearing in API documentation :pr:`150`
    * Changes
        * Reorganized tests :pr:`93`
        * Moved logging to its own module :pr:`119`
        * Show progress bar history :pr:`111`
        * Using ``cloudpickle`` instead of pickle to allow unloading of custom objectives :pr:`113`
        * Removed render.py :pr:`154`
    * Documentation Changes
        * Update release instructions :pr:`140`
        * Include additional_objectives parameter :pr:`124`
        * Added Changelog :pr:`136`
    * Testing Changes
        * Code coverage :pr:`90`
        * Added CircleCI tests for other Python versions :pr:`104`
        * Added doc notebooks as tests :pr:`139`
        * Test metadata for CircleCI and 2 core parallelism :pr:`137`

**v0.4.1 Sep. 16, 2019**
    * Enhancements
        * Added AutoML for classification and regressor using Autobase and Skopt :pr:`7` :pr:`9`
        * Implemented standard classification and regression metrics :pr:`7`
        * Added logistic regression, random forest, and XGBoost pipelines :pr:`7`
        * Implemented support for custom objectives :pr:`15`
        * Feature importance for pipelines :pr:`18`
        * Serialization for pipelines :pr:`19`
        * Allow fitting on objectives for optimal threshold :pr:`27`
        * Added detect label leakage :pr:`31`
        * Implemented callbacks :pr:`42`
        * Allow for multiclass classification :pr:`21`
        * Added support for additional objectives :pr:`79`
    * Fixes
        * Fixed feature selection in pipelines :pr:`13`
        * Made ``random_seed`` usage consistent :pr:`45`
    * Documentation Changes
        * Documentation Changes
        * Added docstrings :pr:`6`
        * Created notebooks for docs :pr:`6`
        * Initialized readthedocs EvalML :pr:`6`
        * Added favicon :pr:`38`
    * Testing Changes
        * Added testing for loading data :pr:`39`

**v0.2.0 Aug. 13, 2019**
    * Enhancements
        * Created fraud detection objective :pr:`4`

**v0.1.0 July. 31, 2019**
    * *First Release*
    * Enhancements
        * Added lead scoring objecitve :pr:`1`
        * Added basic classifier :pr:`1`
    * Documentation Changes
        * Initialized Sphinx for docs :pr:`1`<|MERGE_RESOLUTION|>--- conflicted
+++ resolved
@@ -18,11 +18,7 @@
 .. warning::
 
     **Breaking Changes**
-<<<<<<< HEAD
-        * Dropped support for Python 3.7 :pr:`3291`
-=======
         * Dropped support for Python 3.8 :pr:`4414`
->>>>>>> 80ccb4d1
         * Removed vowpalwabbit :pr:`4427`
 
 
