Release Notes
-------------
**Future Releases**
    * Enhancements
    * Fixes
<<<<<<< HEAD
        * Fixed classification pipelines to only accept target data with the appropriate number of classes :pr:`3185`
=======
        * Added support for time series in ``DefaultAlgorithm`` :pr:`3177`
>>>>>>> 70d8dc90
        * Standardized names of featurization components :pr:`3192`
    * Changes
        * Changed the default objective to ``MedianAE`` from ``R2`` for time series regression :pr:`3205`
    * Documentation Changes
    * Testing Changes

.. warning::

    **Breaking Changes**
        * Renamed ``DateTime Featurizer Component`` to ``DateTime Featurizer`` and ``Natural Language Featurization Component`` to ``Natural Language Featurizer`` :pr:`3192`


**v0.41.0 Jan. 06, 2022**
    * Enhancements
        * Added string support for DataCheckActionCode :pr:`3167`
        * Added ``DataCheckActionOption`` class :pr:`3134`
        * Add issue templates for bugs, feature requests and documentation improvements for GitHub :pr:`3199`
    * Fixes
        * Fix bug where prediction explanations ``class_name`` was shown as float for boolean targets :pr:`3179`
        * Fixed bug in nightly linux tests :pr:`3189`
    * Changes
        * Removed usage of scikit-learn's ``LabelEncoder`` in favor of ours :pr:`3161`
        * Removed nullable types checking from ``infer_feature_types`` :pr:`3156`
        * Fixed ``mean_cv_data`` and ``validation_score`` values in AutoMLSearch.rankings to reflect cv score or ``NaN`` when appropriate :pr:`3162`
    * Documentation Changes
    * Testing Changes
        * Updated tests to use new pipeline API instead of defining custom pipeline classes :pr:`3172`
        * Add workflow to auto-merge dependency PRs if status checks pass :pr:`3184`

**v0.40.0 Dec. 22, 2021**
    * Enhancements
        * Added ``TimeSeriesSplittingDataCheck`` to ``DefaultDataChecks`` to verify adequate class representation in time series classification problems :pr:`3141`
        * Added the ability to accept serialized features and skip computation in ``DFSTransformer`` :pr:`3106`
        * Added support for known-in-advance features :pr:`3149`
        * Added Holt-Winters ``ExponentialSmoothingRegressor`` for time series regression problems :pr:`3157`
        * Required the separation of training and test data by ``gap`` + 1 units to be verified by ``time_index`` for time series problems :pr:`3160`
    * Fixes
        * Fixed error caused when tuning threshold for time series binary classification :pr:`3140`
    * Changes
        * ``TimeSeriesParametersDataCheck`` was added to ``DefaultDataChecks`` for time series problems :pr:`3139`
        * Renamed ``date_index`` to ``time_index`` in ``problem_configuration`` for time series problems :pr:`3137`
        * Updated ``nlp-primitives`` minimum version to 2.1.0 :pr:`3166`
        * Updated minimum version of ``woodwork`` to v0.11.0 :pr:`3171`
        * Revert `3160` until uninferrable frequency can be addressed earlier in the process :pr:`3198`
    * Documentation Changes
        * Added comments to provide clarity on doctests :pr:`3155`
    * Testing Changes
        * Parameterized tests in ``test_datasets.py`` :pr:`3145`

.. warning::

    **Breaking Changes**
        * Renamed ``date_index`` to ``time_index`` in ``problem_configuration`` for time series problems :pr:`3137`


**v0.39.0 Dec. 9, 2021**
    * Enhancements
        * Renamed ``DelayedFeatureTransformer`` to ``TimeSeriesFeaturizer`` and enhanced it to compute rolling features :pr:`3028`
        * Added ability to impute only specific columns in ``PerColumnImputer`` :pr:`3123`
        * Added ``TimeSeriesParametersDataCheck`` to verify the time series parameters are valid given the number of splits in cross validation :pr:`3111`
    * Fixes
        * Default parameters for ``RFRegressorSelectFromModel`` and ``RFClassifierSelectFromModel`` has been fixed to avoid selecting all features :pr:`3110`
    * Changes
        * Removed reliance on a datetime index for ``ARIMARegressor`` and ``ProphetRegressor`` :pr:`3104`
        * Included target leakage check when fitting ``ARIMARegressor`` to account for the lack of ``TimeSeriesFeaturizer`` in ``ARIMARegressor`` based pipelines :pr:`3104`
        * Cleaned up and refactored ``InvalidTargetDataCheck`` implementation and docstring :pr:`3122`
        * Removed indices information from the output of ``HighlyNullDataCheck``'s ``validate()`` method :pr:`3092`
        * Added ``ReplaceNullableTypes`` component to prepare for handling pandas nullable types. :pr:`3090`
        * Updated ``make_pipeline`` for handling pandas nullable types in preprocessing pipeline. :pr:`3129`
        * Removed unused ``EnsembleMissingPipelinesError`` exception definition :pr:`3131`
    * Documentation Changes
    * Testing Changes
        * Refactored tests to avoid using ``importorskip`` :pr:`3126`
        * Added ``skip_during_conda`` test marker to skip tests that are not supposed to run during conda build :pr:`3127`
        * Added ``skip_if_39`` test marker to skip tests that are not supposed to run during python 3.9 :pr:`3133`

.. warning::

    **Breaking Changes**
        * Renamed ``DelayedFeatureTransformer`` to ``TimeSeriesFeaturizer`` :pr:`3028`
        * ``ProphetRegressor`` now requires a datetime column in ``X`` represented by the ``date_index`` parameter :pr:`3104`
        * Renamed module ``evalml.data_checks.invalid_target_data_check`` to ``evalml.data_checks.invalid_targets_data_check`` :pr:`3122`
        * Removed unused ``EnsembleMissingPipelinesError`` exception definition :pr:`3131`


**v0.38.0 Nov. 27, 2021**
    * Enhancements
        * Added ``data_check_name`` attribute to the data check action class :pr:`3034`
        * Added ``NumWords`` and ``NumCharacters`` primitives to ``TextFeaturizer`` and renamed ``TextFeaturizer` to ``NaturalLanguageFeaturizer`` :pr:`3030`
        * Added support for ``scikit-learn > 1.0.0`` :pr:`3051`
        * Required the ``date_index`` parameter to be specified for time series problems  in ``AutoMLSearch`` :pr:`3041`
        * Allowed time series pipelines to predict on test datasets whose length is less than or equal to the ``forecast_horizon``. Also allowed the test set index to start at 0. :pr:`3071`
        * Enabled time series pipeline to predict on data with features that are not known-in-advanced :pr:`3094`
    * Fixes
        * Added in error message when fit and predict/predict_proba data types are different :pr:`3036`
        * Fixed bug where ensembling components could not get converted to JSON format :pr:`3049`
        * Fixed bug where components with tuned integer hyperparameters could not get converted to JSON format :pr:`3049`
        * Fixed bug where force plots were not displaying correct feature values :pr:`3044`
        * Included confusion matrix at the pipeline threshold for ``find_confusion_matrix_per_threshold`` :pr:`3080`
        * Fixed bug where One Hot Encoder would error out if a non-categorical feature had a missing value :pr:`3083`
        * Fixed bug where features created from categorical columns by ``Delayed Feature Transformer`` would be inferred as categorical :pr:`3083`
    * Changes
        * Delete ``predict_uses_y`` estimator attribute :pr:`3069`
        * Change ``DateTimeFeaturizer`` to use corresponding Featuretools primitives :pr:`3081`
        * Updated ``TargetDistributionDataCheck`` to return metadata details as floats rather strings :pr:`3085`
        * Removed dependency on ``psutil`` package :pr:`3093`
    * Documentation Changes
        * Updated docs to use data check action methods rather than manually cleaning data :pr:`3050`
    * Testing Changes
        * Updated integration tests to use ``make_pipeline_from_actions`` instead of private method :pr:`3047`


.. warning::

    **Breaking Changes**
        * Added ``data_check_name`` attribute to the data check action class :pr:`3034`
        * Renamed ``TextFeaturizer` to ``NaturalLanguageFeaturizer`` :pr:`3030`
        * Updated the ``Pipeline.graph_json`` function to return a dictionary of "from" and "to" edges instead of tuples :pr:`3049`
        * Delete ``predict_uses_y`` estimator attribute :pr:`3069`
        * Changed time series problems in ``AutoMLSearch`` to need a not-``None`` ``date_index`` :pr:`3041`
        * Changed the ``DelayedFeatureTransformer`` to throw a ``ValueError`` during fit if the ``date_index`` is ``None`` :pr:`3041`
        * Passing ``X=None`` to ``DelayedFeatureTransformer`` is deprecated :pr:`3041`


**v0.37.0 Nov. 9, 2021**
    * Enhancements
        * Added ``find_confusion_matrix_per_threshold`` to Model Understanding :pr:`2972`
        * Limit computationally-intensive models during ``AutoMLSearch`` for certain multiclass problems, allow for opt-in with parameter ``allow_long_running_models`` :pr:`2982`
        * Added support for stacked ensemble pipelines to prediction explanations module :pr:`2971`
        * Added integration tests for data checks and data checks actions workflow :pr:`2883`
        * Added a change in pipeline structure to handle categorical columns separately for pipelines in ``DefaultAlgorithm`` :pr:`2986`
        * Added an algorithm to ``DelayedFeatureTransformer`` to select better lags :pr:`3005`
        * Added test to ensure pickling pipelines preserves thresholds :pr:`3027`
        * Added AutoML function to access ensemble pipeline's input pipelines IDs :pr:`3011`
        * Added ability to define which class is "positive" for label encoder in binary classification case :pr:`3033`
    * Fixes
        * Fixed bug where ``Oversampler`` didn't consider boolean columns to be categorical :pr:`2980`
        * Fixed permutation importance failing when target is categorical :pr:`3017`
        * Updated estimator and pipelines' ``predict``, ``predict_proba``, ``transform``, ``inverse_transform`` methods to preserve input indices :pr:`2979`
        * Updated demo dataset link for daily min temperatures :pr:`3023`
    * Changes
        * Updated ``OutliersDataCheck`` and ``UniquenessDataCheck`` and allow for the suspension of the Nullable types error :pr:`3018`
    * Documentation Changes
        * Fixed cost benefit matrix demo formatting :pr:`2990`
        * Update ReadMe.md with new badge links and updated installation instructions for conda :pr:`2998`
        * Added more comprehensive doctests :pr:`3002`


**v0.36.0 Oct. 27, 2021**
    * Enhancements
        * Added LIME as an algorithm option for ``explain_predictions`` and ``explain_predictions_best_worst`` :pr:`2905`
        * Standardized data check messages and added default "rows" and "columns" to data check message details dictionary :pr:`2869`
        * Added ``rows_of_interest`` to pipeline utils :pr:`2908`
        * Added support for woodwork version ``0.8.2`` :pr:`2909`
        * Enhanced the ``DateTimeFeaturizer`` to handle ``NaNs`` in date features :pr:`2909`
        * Added support for woodwork logical types ``PostalCode``, ``SubRegionCode``, and ``CountryCode`` in model understanding tools :pr:`2946`
        * Added Vowpal Wabbit regressor and classifiers :pr:`2846`
        * Added `NoSplit` data splitter for future unsupervised learning searches :pr:`2958`
        * Added method to convert actions into a preprocessing pipeline :pr:`2968`
    * Fixes
        * Fixed bug where partial dependence was not respecting the ww schema :pr:`2929`
        * Fixed ``calculate_permutation_importance`` for datetimes on ``StandardScaler`` :pr:`2938`
        * Fixed ``SelectColumns`` to only select available features for feature selection in ``DefaultAlgorithm`` :pr:`2944`
        * Fixed ``DropColumns`` component not receiving parameters in ``DefaultAlgorithm`` :pr:`2945`
        * Fixed bug where trained binary thresholds were not being returned by ``get_pipeline`` or ``clone`` :pr:`2948`
        * Fixed bug where ``Oversampler`` selected ww logical categorical instead of ww semantic category :pr:`2946`
    * Changes
        * Changed ``make_pipeline`` function to place the ``DateTimeFeaturizer`` prior to the ``Imputer`` so that ``NaN`` dates can be imputed :pr:`2909`
        * Refactored ``OutliersDataCheck`` and ``HighlyNullDataCheck`` to add more descriptive metadata :pr:`2907`
        * Bumped minimum version of ``dask`` from 2021.2.0 to 2021.10.0 :pr:`2978`
    * Documentation Changes
        * Added back Future Release section to release notes :pr:`2927`
        * Updated CI to run doctest (docstring tests) and apply necessary fixes to docstrings :pr:`2933`
        * Added documentation for ``BinaryClassificationPipeline`` thresholding :pr:`2937`
    * Testing Changes
        * Fixed dependency checker to catch full names of packages :pr:`2930`
        * Refactored ``build_conda_pkg`` to work from a local recipe :pr:`2925`
        * Refactored component test for different environments :pr:`2957`

.. warning::

    **Breaking Changes**
        * Standardized data check messages and added default "rows" and "columns" to data check message details dictionary. This may change the number of messages returned from a data check. :pr:`2869`


**v0.35.0 Oct. 14, 2021**
    * Enhancements
        * Added human-readable pipeline explanations to model understanding :pr:`2861`
        * Updated to support Featuretools 1.0.0 and nlp-primitives 2.0.0 :pr:`2848`
    * Fixes
        * Fixed bug where ``long`` mode for the top level search method was not respected :pr:`2875`
        * Pinned ``cmdstan`` to ``0.28.0`` in ``cmdstan-builder`` to prevent future breaking of support for Prophet :pr:`2880`
        * Added ``Jarque-Bera`` to the ``TargetDistributionDataCheck`` :pr:`2891`
    * Changes
        * Updated pipelines to use a label encoder component instead of doing encoding on the pipeline level :pr:`2821`
        * Deleted scikit-learn ensembler :pr:`2819`
        * Refactored pipeline building logic out of ``AutoMLSearch`` and into ``IterativeAlgorithm`` :pr:`2854`
        * Refactored names for methods in ``ComponentGraph`` and ``PipelineBase`` :pr:`2902`
    * Documentation Changes
        * Updated ``install.ipynb`` to reflect flexibility for ``cmdstan`` version installation :pr:`2880`
        * Updated the conda section of our contributing guide :pr:`2899`
    * Testing Changes
        * Updated ``test_all_estimators`` to account for Prophet being allowed for Python 3.9 :pr:`2892`
        * Updated linux tests to use ``cmdstan-builder==0.0.8`` :pr:`2880`

.. warning::

    **Breaking Changes**
        * Updated pipelines to use a label encoder component instead of doing encoding on the pipeline level. This means that pipelines will no longer automatically encode non-numerical targets. Please use a label encoder if working with classification problems and non-numeric targets. :pr:`2821`
        * Deleted scikit-learn ensembler :pr:`2819`
        * ``IterativeAlgorithm`` now requires X, y, problem_type as required arguments as well as sampler_name, allowed_model_families, allowed_component_graphs, max_batches, and verbose as optional arguments :pr:`2854`
        * Changed method names of ``fit_features`` and ``compute_final_component_features`` to ``fit_and_transform_all_but_final`` and ``transform_all_but_final`` in ``ComponentGraph``, and ``compute_estimator_features`` to ``transform_all_but_final`` in pipeline classes :pr:`2902`

**v0.34.0 Sep. 30, 2021**
    * Enhancements
        * Updated to work with Woodwork 0.8.1 :pr:`2783`
        * Added validation that ``training_data`` and ``training_target`` are not ``None`` in prediction explanations :pr:`2787`
        * Added support for training-only components in pipelines and component graphs :pr:`2776`
        * Added default argument for the parameters value for ``ComponentGraph.instantiate`` :pr:`2796`
        * Added ``TIME_SERIES_REGRESSION`` to ``LightGBMRegressor's`` supported problem types :pr:`2793`
        * Provided a JSON representation of a pipeline's DAG structure :pr:`2812`
        * Added validation to holdout data passed to ``predict`` and ``predict_proba`` for time series :pr:`2804`
        * Added information about which row indices are outliers in ``OutliersDataCheck`` :pr:`2818`
        * Added verbose flag to top level ``search()`` method :pr:`2813`
        * Added support for linting jupyter notebooks and clearing the executed cells and empty cells :pr:`2829` :pr:`2837`
        * Added "DROP_ROWS" action to output of ``OutliersDataCheck.validate()`` :pr:`2820`
        * Added the ability of ``AutoMLSearch`` to accept a ``SequentialEngine`` instance as engine input :pr:`2838`
        * Added new label encoder component to EvalML :pr:`2853`
        * Added our own partial dependence implementation :pr:`2834`
    * Fixes
        * Fixed bug where ``calculate_permutation_importance`` was not calculating the right value for pipelines with target transformers :pr:`2782`
        * Fixed bug where transformed target values were not used in ``fit`` for time series pipelines :pr:`2780`
        * Fixed bug where ``score_pipelines`` method of ``AutoMLSearch`` would not work for time series problems :pr:`2786`
        * Removed ``TargetTransformer`` class :pr:`2833`
        * Added tests to verify ``ComponentGraph`` support by pipelines :pr:`2830`
        * Fixed incorrect parameter for baseline regression pipeline in ``AutoMLSearch`` :pr:`2847`
        * Fixed bug where the desired estimator family order was not respected in ``IterativeAlgorithm`` :pr:`2850`
    * Changes
        * Changed woodwork initialization to use partial schemas :pr:`2774`
        * Made ``Transformer.transform()`` an abstract method :pr:`2744`
        * Deleted ``EmptyDataChecks`` class :pr:`2794`
        * Removed data check for checking log distributions in ``make_pipeline`` :pr:`2806`
        * Changed the minimum ``woodwork`` version to 0.8.0 :pr:`2783`
        * Pinned ``woodwork`` version to 0.8.0 :pr:`2832`
        * Removed ``model_family`` attribute from ``ComponentBase`` and transformers :pr:`2828`
        * Limited ``scikit-learn`` until new features and errors can be addressed :pr:`2842`
        * Show DeprecationWarning when Sklearn Ensemblers are called :pr:`2859`
    * Testing Changes
        * Updated matched assertion message regarding monotonic indices in polynomial detrender tests :pr:`2811`
        * Added a test to make sure pip versions match conda versions :pr:`2851`

.. warning::

    **Breaking Changes**
        * Made ``Transformer.transform()`` an abstract method :pr:`2744`
        * Deleted ``EmptyDataChecks`` class :pr:`2794`
        * Removed data check for checking log distributions in ``make_pipeline`` :pr:`2806`


**v0.33.0 Sep. 15, 2021**
    * Enhancements
    * Fixes
        * Fixed bug where warnings during ``make_pipeline`` were not being raised to the user :pr:`2765`
    * Changes
        * Refactored and removed ``SamplerBase`` class :pr:`2775`
    * Documentation Changes
        * Added docstring linting packages ``pydocstyle`` and ``darglint`` to `make-lint` command :pr:`2670`
    * Testing Changes

.. warning::

    **Breaking Changes**


**v0.32.1 Sep. 10, 2021**
    * Enhancements
        * Added ``verbose`` flag to ``AutoMLSearch`` to run search in silent mode by default :pr:`2645`
        * Added label encoder to ``XGBoostClassifier`` to remove the warning :pr:`2701`
        * Set ``eval_metric`` to ``logloss`` for ``XGBoostClassifier`` :pr:`2741`
        * Added support for ``woodwork`` versions ``0.7.0`` and ``0.7.1`` :pr:`2743`
        * Changed ``explain_predictions`` functions to display original feature values :pr:`2759`
        * Added ``X_train`` and ``y_train`` to ``graph_prediction_vs_actual_over_time`` and ``get_prediction_vs_actual_over_time_data`` :pr:`2762`
        * Added ``forecast_horizon`` as a required parameter to time series pipelines and ``AutoMLSearch`` :pr:`2697`
        * Added ``predict_in_sample`` and ``predict_proba_in_sample`` methods to time series pipelines to predict on data where the target is known, e.g. cross-validation :pr:`2697`
    * Fixes
        * Fixed bug where ``_catch_warnings`` assumed all warnings were ``PipelineNotUsed`` :pr:`2753`
        * Fixed bug where ``Imputer.transform`` would erase ww typing information prior to handing data to the ``SimpleImputer`` :pr:`2752`
        * Fixed bug where ``Oversampler`` could not be copied :pr:`2755`
    * Changes
        * Deleted ``drop_nan_target_rows`` utility method :pr:`2737`
        * Removed default logging setup and debugging log file :pr:`2645`
        * Changed the default n_jobs value for ``XGBoostClassifier`` and ``XGBoostRegressor`` to 12 :pr:`2757`
        * Changed ``TimeSeriesBaselineEstimator`` to only work on a time series pipeline with a ``DelayedFeaturesTransformer`` :pr:`2697`
        * Added ``X_train`` and ``y_train`` as optional parameters to pipeline ``predict``, ``predict_proba``. Only used for time series pipelines :pr:`2697`
        * Added ``training_data`` and ``training_target`` as optional parameters to ``explain_predictions`` and ``explain_predictions_best_worst`` to support time series pipelines :pr:`2697`
        * Changed time series pipeline predictions to no longer output series/dataframes padded with NaNs. A prediction will be returned for every row in the `X` input :pr:`2697`
    * Documentation Changes
        * Specified installation steps for Prophet :pr:`2713`
        * Added documentation for data exploration on data check actions :pr:`2696`
        * Added a user guide entry for time series modelling :pr:`2697`
    * Testing Changes
        * Fixed flaky ``TargetDistributionDataCheck`` test for very_lognormal distribution :pr:`2748`

.. warning::

    **Breaking Changes**
        * Removed default logging setup and debugging log file :pr:`2645`
        * Added ``X_train`` and ``y_train`` to ``graph_prediction_vs_actual_over_time`` and ``get_prediction_vs_actual_over_time_data`` :pr:`2762`
        * Added ``forecast_horizon`` as a required parameter to time series pipelines and ``AutoMLSearch`` :pr:`2697`
        * Changed ``TimeSeriesBaselineEstimator`` to only work on a time series pipeline with a ``DelayedFeaturesTransformer`` :pr:`2697`
        * Added ``X_train`` and ``y_train`` as required parameters for ``predict`` and ``predict_proba`` in time series pipelines :pr:`2697`
        * Added ``training_data`` and ``training_target`` as required parameters to ``explain_predictions`` and ``explain_predictions_best_worst`` for time series pipelines :pr:`2697`

**v0.32.0 Aug. 31, 2021**
    * Enhancements
        * Allow string for ``engine`` parameter for ``AutoMLSearch``:pr:`2667`
        * Add ``ProphetRegressor`` to AutoML :pr:`2619`
        * Integrated ``DefaultAlgorithm`` into ``AutoMLSearch`` :pr:`2634`
        * Removed SVM "linear" and "precomputed" kernel hyperparameter options, and improved default parameters :pr:`2651`
        * Updated ``ComponentGraph`` initalization to raise ``ValueError`` when user attempts to use ``.y`` for a component that does not produce a tuple output :pr:`2662`
        * Updated to support Woodwork 0.6.0 :pr:`2690`
        * Updated pipeline ``graph()`` to distingush X and y edges :pr:`2654`
        * Added ``DropRowsTransformer`` component :pr:`2692`
        * Added ``DROP_ROWS`` to ``_make_component_list_from_actions`` and clean up metadata :pr:`2694`
        * Add new ensembler component :pr:`2653`
    * Fixes
        * Updated Oversampler logic to select best SMOTE based on component input instead of pipeline input :pr:`2695`
        * Added ability to explicitly close DaskEngine resources to improve runtime and reduce Dask warnings :pr:`2667`
        * Fixed partial dependence bug for ensemble pipelines :pr:`2714`
        * Updated ``TargetLeakageDataCheck`` to maintain user-selected logical types :pr:`2711`
    * Changes
        * Replaced ``SMOTEOversampler``, ``SMOTENOversampler`` and ``SMOTENCOversampler`` with consolidated ``Oversampler`` component :pr:`2695`
        * Removed ``LinearRegressor`` from the list of default ``AutoMLSearch`` estimators due to poor performance :pr:`2660`
    * Documentation Changes
        * Added user guide documentation for using ``ComponentGraph`` and added ``ComponentGraph`` to API reference :pr:`2673`
        * Updated documentation to make parallelization of AutoML clearer :pr:`2667`
    * Testing Changes
        * Removes the process-level parallelism from the ``test_cancel_job`` test :pr:`2666`
        * Installed numba 0.53 in windows CI to prevent problems installing version 0.54 :pr:`2710`

.. warning::

    **Breaking Changes**
        * Renamed the current top level ``search`` method to ``search_iterative`` and defined a new ``search`` method for the ``DefaultAlgorithm`` :pr:`2634`
        * Replaced ``SMOTEOversampler``, ``SMOTENOversampler`` and ``SMOTENCOversampler`` with consolidated ``Oversampler`` component :pr:`2695`
        * Removed ``LinearRegressor`` from the list of default ``AutoMLSearch`` estimators due to poor performance :pr:`2660`

**v0.31.0 Aug. 19, 2021**
    * Enhancements
        * Updated the high variance check in AutoMLSearch to be robust to a variety of objectives and cv scores :pr:`2622`
        * Use Woodwork's outlier detection for the ``OutliersDataCheck`` :pr:`2637`
        * Added ability to utilize instantiated components when creating a pipeline :pr:`2643`
        * Sped up the all Nan and unknown check in ``infer_feature_types`` :pr:`2661`
    * Fixes
    * Changes
        * Deleted ``_put_into_original_order`` helper function :pr:`2639`
        * Refactored time series pipeline code using a time series pipeline base class :pr:`2649`
        * Renamed ``dask_tests`` to ``parallel_tests`` :pr:`2657`
        * Removed commented out code in ``pipeline_meta.py`` :pr:`2659`
    * Documentation Changes
        * Add complete install command to README and Install section :pr:`2627`
        * Cleaned up documentation for ``MulticollinearityDataCheck`` :pr:`2664`
    * Testing Changes
        * Speed up CI by splitting Prophet tests into a separate workflow in GitHub :pr:`2644`

.. warning::

    **Breaking Changes**
        * ``TimeSeriesRegressionPipeline`` no longer inherits from ``TimeSeriesRegressionPipeline`` :pr:`2649`


**v0.30.2 Aug. 16, 2021**
    * Fixes
        * Updated changelog and version numbers to match the release.  Release 0.30.1 was release erroneously without a change to the version numbers.  0.30.2 replaces it.

**v0.30.1 Aug. 12, 2021**
    * Enhancements
        * Added ``DatetimeFormatDataCheck`` for time series problems :pr:`2603`
        * Added ``ProphetRegressor`` to estimators :pr:`2242`
        * Updated ``ComponentGraph`` to handle not calling samplers' transform during predict, and updated samplers' transform methods s.t. ``fit_transform`` is equivalent to ``fit(X, y).transform(X, y)`` :pr:`2583`
        * Updated ``ComponentGraph`` ``_validate_component_dict`` logic to be stricter about input values :pr:`2599`
        * Patched bug in ``xgboost`` estimators where predicting on a feature matrix of only booleans would throw an exception. :pr:`2602`
        * Updated ``ARIMARegressor`` to use relative forecasting to predict values :pr:`2613`
        * Added support for creating pipelines without an estimator as the final component and added ``transform(X, y)`` method to pipelines and component graphs :pr:`2625`
        * Updated to support Woodwork 0.5.1 :pr:`2610`
    * Fixes
        * Updated ``AutoMLSearch`` to drop ``ARIMARegressor`` from ``allowed_estimators`` if an incompatible frequency is detected :pr:`2632`
        * Updated ``get_best_sampler_for_data`` to consider all non-numeric datatypes as categorical for SMOTE :pr:`2590`
        * Fixed inconsistent test results from `TargetDistributionDataCheck` :pr:`2608`
        * Adopted vectorized pd.NA checking for Woodwork 0.5.1 support :pr:`2626`
        * Pinned upper version of astroid to 2.6.6 to keep ReadTheDocs working. :pr:`2638`
    * Changes
        * Renamed SMOTE samplers to SMOTE oversampler :pr:`2595`
        * Changed ``partial_dependence`` and ``graph_partial_dependence`` to raise a ``PartialDependenceError`` instead of ``ValueError``. This is not a breaking change because ``PartialDependenceError`` is a subclass of ``ValueError`` :pr:`2604`
        * Cleaned up code duplication in ``ComponentGraph`` :pr:`2612`
        * Stored predict_proba results in .x for intermediate estimators in ComponentGraph :pr:`2629`
    * Documentation Changes
        * To avoid local docs build error, only add warning disable and download headers on ReadTheDocs builds, not locally :pr:`2617`
    * Testing Changes
        * Updated partial_dependence tests to change the element-wise comparison per the Plotly 5.2.1 upgrade :pr:`2638`
        * Changed the lint CI job to only check against python 3.9 via the `-t` flag :pr:`2586`
        * Installed Prophet in linux nightlies test and fixed ``test_all_components`` :pr:`2598`
        * Refactored and fixed all ``make_pipeline`` tests to assert correct order and address new Woodwork Unknown type inference :pr:`2572`
        * Removed ``component_graphs`` as a global variable in ``test_component_graphs.py`` :pr:`2609`

.. warning::

    **Breaking Changes**
        * Renamed SMOTE samplers to SMOTE oversampler. Please use ``SMOTEOversampler``, ``SMOTENCOversampler``, ``SMOTENOversampler`` instead of ``SMOTESampler``, ``SMOTENCSampler``, and ``SMOTENSampler`` :pr:`2595`


**v0.30.0 Aug. 3, 2021**
    * Enhancements
        * Added ``LogTransformer`` and ``TargetDistributionDataCheck`` :pr:`2487`
        * Issue a warning to users when a pipeline parameter passed in isn't used in the pipeline :pr:`2564`
        * Added Gini coefficient as an objective :pr:`2544`
        * Added ``repr`` to ``ComponentGraph`` :pr:`2565`
        * Added components to extract features from ``URL`` and ``EmailAddress`` Logical Types :pr:`2550`
        * Added support for `NaN` values in ``TextFeaturizer`` :pr:`2532`
        * Added ``SelectByType`` transformer :pr:`2531`
        * Added separate thresholds for percent null rows and columns in ``HighlyNullDataCheck`` :pr:`2562`
        * Added support for `NaN` natural language values :pr:`2577`
    * Fixes
        * Raised error message for types ``URL``, ``NaturalLanguage``, and ``EmailAddress`` in ``partial_dependence`` :pr:`2573`
    * Changes
        * Updated ``PipelineBase`` implementation for creating pipelines from a list of components :pr:`2549`
        * Moved ``get_hyperparameter_ranges`` to ``PipelineBase`` class from automl/utils module :pr:`2546`
        * Renamed ``ComponentGraph``'s ``get_parents`` to ``get_inputs`` :pr:`2540`
        * Removed ``ComponentGraph.linearized_component_graph`` and ``ComponentGraph.from_list`` :pr:`2556`
        * Updated ``ComponentGraph`` to enforce requiring `.x` and `.y` inputs for each component in the graph :pr:`2563`
        * Renamed existing ensembler implementation from ``StackedEnsemblers`` to ``SklearnStackedEnsemblers`` :pr:`2578`
    * Documentation Changes
        * Added documentation for ``DaskEngine`` and ``CFEngine`` parallel engines :pr:`2560`
        * Improved detail of ``TextFeaturizer`` docstring and tutorial :pr:`2568`
    * Testing Changes
        * Added test that makes sure ``split_data`` does not shuffle for time series problems :pr:`2552`

.. warning::

    **Breaking Changes**
        * Moved ``get_hyperparameter_ranges`` to ``PipelineBase`` class from automl/utils module :pr:`2546`
        * Renamed ``ComponentGraph``'s ``get_parents`` to ``get_inputs`` :pr:`2540`
        * Removed ``ComponentGraph.linearized_component_graph`` and ``ComponentGraph.from_list`` :pr:`2556`
        * Updated ``ComponentGraph`` to enforce requiring `.x` and `.y` inputs for each component in the graph :pr:`2563`


**v0.29.0 Jul. 21, 2021**
    * Enhancements
        * Updated 1-way partial dependence support for datetime features :pr:`2454`
        * Added details on how to fix error caused by broken ww schema :pr:`2466`
        * Added ability to use built-in pickle for saving AutoMLSearch :pr:`2463`
        * Updated our components and component graphs to use latest features of ww 0.4.1, e.g. ``concat_columns`` and drop in-place. :pr:`2465`
        * Added new, concurrent.futures based engine for parallel AutoML :pr:`2506`
        * Added support for new Woodwork ``Unknown`` type in AutoMLSearch :pr:`2477`
        * Updated our components with an attribute that describes if they modify features or targets and can be used in list API for pipeline initialization :pr:`2504`
        * Updated ``ComponentGraph`` to accept X and y as inputs :pr:`2507`
        * Removed unused ``TARGET_BINARY_INVALID_VALUES`` from ``DataCheckMessageCode`` enum and fixed formatting of objective documentation :pr:`2520`
        * Added ``EvalMLAlgorithm`` :pr:`2525`
        * Added support for `NaN` values in ``TextFeaturizer`` :pr:`2532`
    * Fixes
        * Fixed ``FraudCost`` objective and reverted threshold optimization method for binary classification to ``Golden`` :pr:`2450`
        * Added custom exception message for partial dependence on features with scales that are too small :pr:`2455`
        * Ensures the typing for Ordinal and Datetime ltypes are passed through _retain_custom_types_and_initalize_woodwork :pr:`2461`
        * Updated to work with Pandas 1.3.0 :pr:`2442`
        * Updated to work with sktime 0.7.0 :pr:`2499`
    * Changes
        * Updated XGBoost dependency to ``>=1.4.2`` :pr:`2484`, :pr:`2498`
        * Added a ``DeprecationWarning`` about deprecating the list API for ``ComponentGraph`` :pr:`2488`
        * Updated ``make_pipeline`` for AutoML to create dictionaries, not lists, to initialize pipelines :pr:`2504`
        * No longer installing graphviz on windows in our CI pipelines because release 0.17 breaks windows 3.7 :pr:`2516`
    * Documentation Changes
        * Moved docstrings from ``__init__`` to class pages, added missing docstrings for missing classes, and updated missing default values :pr:`2452`
        * Build documentation with sphinx-autoapi :pr:`2458`
        * Change ``autoapi_ignore`` to only ignore files in ``evalml/tests/*`` :pr:`2530` 
    * Testing Changes
        * Fixed flaky dask tests :pr:`2471`
        * Removed shellcheck action from ``build_conda_pkg`` action :pr:`2514`
        * Added a tmp_dir fixture that deletes its contents after tests run :pr:`2505`
        * Added a test that makes sure all pipelines in ``AutoMLSearch`` get the same data splits :pr:`2513`
        * Condensed warning output in test logs :pr:`2521`

.. warning::

    **Breaking Changes**
        * `NaN` values in the `Natural Language` type are no longer supported by the Imputer with the pandas upgrade. :pr:`2477`

**v0.28.0 Jul. 2, 2021**
    * Enhancements
        * Added support for showing a Individual Conditional Expectations plot when graphing Partial Dependence :pr:`2386`
        * Exposed ``thread_count`` for Catboost estimators as ``n_jobs`` parameter :pr:`2410`
        * Updated Objectives API to allow for sample weighting :pr:`2433`
    * Fixes
        * Deleted unreachable line from ``IterativeAlgorithm`` :pr:`2464`
    * Changes
        * Pinned Woodwork version between 0.4.1 and 0.4.2 :pr:`2460`
        * Updated psutils minimum version in requirements :pr:`2438`
        * Updated ``log_error_callback`` to not include filepath in logged message :pr:`2429`
    * Documentation Changes
        * Sped up docs :pr:`2430`
        * Removed mentions of ``DataTable`` and ``DataColumn`` from the docs :pr:`2445`
    * Testing Changes
        * Added slack integration for nightlies tests :pr:`2436`
        * Changed ``build_conda_pkg`` CI job to run only when dependencies are updates :pr:`2446`
        * Updated workflows to store pytest runtimes as test artifacts :pr:`2448`
        * Added ``AutoMLTestEnv`` test fixture for making it easy to mock automl tests :pr:`2406`

**v0.27.0 Jun. 22, 2021**
    * Enhancements
        * Adds force plots for prediction explanations :pr:`2157`
        * Removed self-reference from ``AutoMLSearch`` :pr:`2304`
        * Added support for nonlinear pipelines for ``generate_pipeline_code`` :pr:`2332`
        * Added ``inverse_transform`` method to pipelines :pr:`2256`
        * Add optional automatic update checker :pr:`2350`
        * Added ``search_order`` to ``AutoMLSearch``'s ``rankings`` and ``full_rankings`` tables :pr:`2345`
        * Updated threshold optimization method for binary classification :pr:`2315`
        * Updated demos to pull data from S3 instead of including demo data in package :pr:`2387`
        * Upgrade woodwork version to v0.4.1 :pr:`2379`
    * Fixes
        * Preserve user-specified woodwork types throughout pipeline fit/predict :pr:`2297`
        * Fixed ``ComponentGraph`` appending target to ``final_component_features`` if there is a component that returns both X and y :pr:`2358`
        * Fixed partial dependence graph method failing on multiclass problems when the class labels are numeric :pr:`2372`
        * Added ``thresholding_objective`` argument to ``AutoMLSearch`` for binary classification problems :pr:`2320`
        * Added change for ``k_neighbors`` parameter in SMOTE Oversamplers to automatically handle small samples :pr:`2375`
        * Changed naming for ``Logistic Regression Classifier`` file :pr:`2399`
        * Pinned pytest-timeout to fix minimum dependence checker :pr:`2425`
        * Replaced ``Elastic Net Classifier`` base class with ``Logistsic Regression`` to avoid ``NaN`` outputs :pr:`2420`
    * Changes
        * Cleaned up ``PipelineBase``'s ``component_graph`` and ``_component_graph`` attributes. Updated ``PipelineBase`` ``__repr__`` and added ``__eq__`` for ``ComponentGraph`` :pr:`2332`
        * Added and applied  ``black`` linting package to the EvalML repo in place of ``autopep8`` :pr:`2306`
        * Separated `custom_hyperparameters` from pipelines and added them as an argument to ``AutoMLSearch`` :pr:`2317`
        * Replaced `allowed_pipelines` with `allowed_component_graphs` :pr:`2364`
        * Removed private method ``_compute_features_during_fit`` from ``PipelineBase`` :pr:`2359`
        * Updated ``compute_order`` in ``ComponentGraph`` to be a read-only property :pr:`2408`
        * Unpinned PyZMQ version in requirements.txt :pr:`2389` 
        * Uncapping LightGBM version in requirements.txt :pr:`2405`
        * Updated minimum version of plotly :pr:`2415`
        * Removed ``SensitivityLowAlert`` objective from core objectives :pr:`2418`
    * Documentation Changes
        * Fixed lead scoring weights in the demos documentation :pr:`2315`
        * Fixed start page code and description dataset naming discrepancy :pr:`2370`
    * Testing Changes
        * Update minimum unit tests to run on all pull requests :pr:`2314`
        * Pass token to authorize uploading of codecov reports :pr:`2344`
        * Add ``pytest-timeout``. All tests that run longer than 6 minutes will fail. :pr:`2374`
        * Separated the dask tests out into separate github action jobs to isolate dask failures. :pr:`2376`
        * Refactored dask tests :pr:`2377`
        * Added the combined dask/non-dask unit tests back and renamed the dask only unit tests. :pr:`2382`
        * Sped up unit tests and split into separate jobs :pr:`2365`
        * Change CI job names, run lint for python 3.9, run nightlies on python 3.8 at 3am EST :pr:`2395` :pr:`2398`
        * Set fail-fast to false for CI jobs that run for PRs :pr:`2402`

.. warning::

    **Breaking Changes**
        * `AutoMLSearch` will accept `allowed_component_graphs` instead of `allowed_pipelines` :pr:`2364`
        * Removed ``PipelineBase``'s ``_component_graph`` attribute. Updated ``PipelineBase`` ``__repr__`` and added ``__eq__`` for ``ComponentGraph`` :pr:`2332`
        * `pipeline_parameters` will no longer accept `skopt.space` variables since hyperparameter ranges will now be specified through `custom_hyperparameters` :pr:`2317`

**v0.25.0 Jun. 01, 2021**
    * Enhancements
        * Upgraded minimum woodwork to version 0.3.1. Previous versions will not be supported :pr:`2181`
        * Added a new callback parameter for ``explain_predictions_best_worst`` :pr:`2308`
    * Fixes
    * Changes
        * Deleted the ``return_pandas`` flag from our demo data loaders :pr:`2181`
        * Moved ``default_parameters`` to ``ComponentGraph`` from ``PipelineBase`` :pr:`2307`
    * Documentation Changes
        * Updated the release procedure documentation :pr:`2230`
    * Testing Changes
        * Ignoring ``test_saving_png_file`` while building conda package :pr:`2323`

.. warning::

    **Breaking Changes**
        * Deleted the ``return_pandas`` flag from our demo data loaders :pr:`2181`
        * Upgraded minimum woodwork to version 0.3.1. Previous versions will not be supported :pr:`2181`
        * Due to the weak-ref in woodwork, set the result of ``infer_feature_types`` to a variable before accessing woodwork :pr:`2181`

**v0.24.2 May. 24, 2021**
    * Enhancements
        * Added oversamplers to AutoMLSearch :pr:`2213` :pr:`2286`
        * Added dictionary input functionality for ``Undersampler`` component :pr:`2271`
        * Changed the default parameter values for ``Elastic Net Classifier`` and ``Elastic Net Regressor`` :pr:`2269`
        * Added dictionary input functionality for the Oversampler components :pr:`2288`
    * Fixes
        * Set default `n_jobs` to 1 for `StackedEnsembleClassifier` and `StackedEnsembleRegressor` until fix for text-based parallelism in sklearn stacking can be found :pr:`2295`
    * Changes
        * Updated ``start_iteration_callback`` to accept a pipeline instance instead of a pipeline class and no longer accept pipeline parameters as a parameter :pr:`2290`
        * Refactored ``calculate_permutation_importance`` method and add per-column permutation importance method :pr:`2302`
        * Updated logging information in ``AutoMLSearch.__init__`` to clarify pipeline generation :pr:`2263`
    * Documentation Changes
        * Minor changes to the release procedure :pr:`2230`
    * Testing Changes
        * Use codecov action to update coverage reports :pr:`2238`
        * Removed MarkupSafe dependency version pin from requirements.txt and moved instead into RTD docs build CI :pr:`2261`

.. warning::

    **Breaking Changes**
        * Updated ``start_iteration_callback`` to accept a pipeline instance instead of a pipeline class and no longer accept pipeline parameters as a parameter :pr:`2290`
        * Moved ``default_parameters`` to ``ComponentGraph`` from ``PipelineBase``. A pipeline's ``default_parameters`` is now accessible via ``pipeline.component_graph.default_parameters`` :pr:`2307`


**v0.24.1 May. 16, 2021**
    * Enhancements
        * Integrated ``ARIMARegressor`` into AutoML :pr:`2009`
        * Updated ``HighlyNullDataCheck`` to also perform a null row check :pr:`2222`
        * Set ``max_depth`` to 1 in calls to featuretools dfs :pr:`2231`
    * Fixes
        * Removed data splitter sampler calls during training :pr:`2253`
        * Set minimum required version for for pyzmq, colorama, and docutils :pr:`2254`
        * Changed BaseSampler to return None instead of y :pr:`2272`
    * Changes
        * Removed ensemble split and indices in ``AutoMLSearch`` :pr:`2260`
        * Updated pipeline ``repr()`` and ``generate_pipeline_code`` to return pipeline instances without generating custom pipeline class :pr:`2227`
    * Documentation Changes
        * Capped Sphinx version under 4.0.0 :pr:`2244`
    * Testing Changes
        * Change number of cores for pytest from 4 to 2 :pr:`2266`
        * Add minimum dependency checker to generate minimum requirement files :pr:`2267`
        * Add unit tests with minimum dependencies  :pr:`2277`


**v0.24.0 May. 04, 2021**
    * Enhancements
        * Added `date_index` as a required parameter for TimeSeries problems :pr:`2217`
        * Have the ``OneHotEncoder`` return the transformed columns as booleans rather than floats :pr:`2170`
        * Added Oversampler transformer component to EvalML :pr:`2079`
        * Added Undersampler to AutoMLSearch, as well as arguments ``_sampler_method`` and ``sampler_balanced_ratio`` :pr:`2128`
        * Updated prediction explanations functions to allow pipelines with XGBoost estimators :pr:`2162`
        * Added partial dependence for datetime columns :pr:`2180`
        * Update precision-recall curve with positive label index argument, and fix for 2d predicted probabilities :pr:`2090`
        * Add pct_null_rows to ``HighlyNullDataCheck`` :pr:`2211`
        * Added a standalone AutoML `search` method for convenience, which runs data checks and then runs automl :pr:`2152`
        * Make the first batch of AutoML have a predefined order, with linear models first and complex models last :pr:`2223` :pr:`2225`
        * Added sampling dictionary support to ``BalancedClassficationSampler`` :pr:`2235`
    * Fixes
        * Fixed partial dependence not respecting grid resolution parameter for numerical features :pr:`2180`
        * Enable prediction explanations for catboost for multiclass problems :pr:`2224`
    * Changes
        * Deleted baseline pipeline classes :pr:`2202`
        * Reverting user specified date feature PR :pr:`2155` until `pmdarima` installation fix is found :pr:`2214`
        * Updated pipeline API to accept component graph and other class attributes as instance parameters. Old pipeline API still works but will not be supported long-term. :pr:`2091`
        * Removed all old datasplitters from EvalML :pr:`2193`
        * Deleted ``make_pipeline_from_components`` :pr:`2218`
    * Documentation Changes
        * Renamed dataset to clarify that its gzipped but not a tarball :pr:`2183`
        * Updated documentation to use pipeline instances instead of pipeline subclasses :pr:`2195`
        * Updated contributing guide with a note about GitHub Actions permissions :pr:`2090`
        * Updated automl and model understanding user guides :pr:`2090`
    * Testing Changes
        * Use machineFL user token for dependency update bot, and add more reviewers :pr:`2189`


.. warning::

    **Breaking Changes**
        * All baseline pipeline classes (``BaselineBinaryPipeline``, ``BaselineMulticlassPipeline``, ``BaselineRegressionPipeline``, etc.) have been deleted :pr:`2202`
        * Updated pipeline API to accept component graph and other class attributes as instance parameters. Old pipeline API still works but will not be supported long-term. Pipelines can now be initialized by specifying the component graph as the first parameter, and then passing in optional arguments such as ``custom_name``, ``parameters``, etc. For example, ``BinaryClassificationPipeline(["Random Forest Classifier"], parameters={})``.  :pr:`2091`
        * Removed all old datasplitters from EvalML :pr:`2193`
        * Deleted utility method ``make_pipeline_from_components`` :pr:`2218`


**v0.23.0 Apr. 20, 2021**
    * Enhancements
        * Refactored ``EngineBase`` and ``SequentialEngine`` api. Adding ``DaskEngine`` :pr:`1975`.
        * Added optional ``engine`` argument to ``AutoMLSearch`` :pr:`1975`
        * Added a warning about how time series support is still in beta when a user passes in a time series problem to ``AutoMLSearch`` :pr:`2118`
        * Added ``NaturalLanguageNaNDataCheck`` data check :pr:`2122`
        * Added ValueError to ``partial_dependence`` to prevent users from computing partial dependence on columns with all NaNs :pr:`2120`
        * Added standard deviation of cv scores to rankings table :pr:`2154`
    * Fixes
        * Fixed ``BalancedClassificationDataCVSplit``, ``BalancedClassificationDataTVSplit``, and ``BalancedClassificationSampler`` to use ``minority:majority`` ratio instead of ``majority:minority`` :pr:`2077`
        * Fixed bug where two-way partial dependence plots with categorical variables were not working correctly :pr:`2117`
        * Fixed bug where ``hyperparameters`` were not displaying properly for pipelines with a list ``component_graph`` and duplicate components :pr:`2133`
        * Fixed bug where ``pipeline_parameters`` argument in ``AutoMLSearch`` was not applied to pipelines passed in as ``allowed_pipelines`` :pr:`2133`
        * Fixed bug where ``AutoMLSearch`` was not applying custom hyperparameters to pipelines with a list ``component_graph`` and duplicate components :pr:`2133`
    * Changes
        * Removed ``hyperparameter_ranges`` from Undersampler and renamed ``balanced_ratio`` to ``sampling_ratio`` for samplers :pr:`2113`
        * Renamed ``TARGET_BINARY_NOT_TWO_EXAMPLES_PER_CLASS`` data check message code to ``TARGET_MULTICLASS_NOT_TWO_EXAMPLES_PER_CLASS`` :pr:`2126`
        * Modified one-way partial dependence plots of categorical features to display data with a bar plot :pr:`2117`
        * Renamed ``score`` column for ``automl.rankings`` as ``mean_cv_score`` :pr:`2135`
        * Remove 'warning' from docs tool output :pr:`2031`
    * Documentation Changes
        * Fixed ``conf.py`` file :pr:`2112`
        * Added a sentence to the automl user guide stating that our support for time series problems is still in beta. :pr:`2118`
        * Fixed documentation demos :pr:`2139`
        * Update test badge in README to use GitHub Actions :pr:`2150`
    * Testing Changes
        * Fixed ``test_describe_pipeline`` for ``pandas`` ``v1.2.4`` :pr:`2129`
        * Added a GitHub Action for building the conda package :pr:`1870` :pr:`2148`


.. warning::

    **Breaking Changes**
        * Renamed ``balanced_ratio`` to ``sampling_ratio`` for the ``BalancedClassificationDataCVSplit``, ``BalancedClassificationDataTVSplit``, ``BalancedClassficationSampler``, and Undersampler :pr:`2113`
        * Deleted the "errors" key from automl results :pr:`1975`
        * Deleted the ``raise_and_save_error_callback`` and the ``log_and_save_error_callback`` :pr:`1975`
        * Fixed ``BalancedClassificationDataCVSplit``, ``BalancedClassificationDataTVSplit``, and ``BalancedClassificationSampler`` to use minority:majority ratio instead of majority:minority :pr:`2077`


**v0.22.0 Apr. 06, 2021**
    * Enhancements
        * Added a GitHub Action for ``linux_unit_tests``:pr:`2013`
        * Added recommended actions for ``InvalidTargetDataCheck``, updated ``_make_component_list_from_actions`` to address new action, and added ``TargetImputer`` component :pr:`1989`
        * Updated ``AutoMLSearch._check_for_high_variance`` to not emit ``RuntimeWarning`` :pr:`2024`
        * Added exception when pipeline passed to ``explain_predictions`` is a ``Stacked Ensemble`` pipeline :pr:`2033`
        * Added sensitivity at low alert rates as an objective :pr:`2001`
        * Added ``Undersampler`` transformer component :pr:`2030`
    * Fixes
        * Updated Engine's ``train_batch`` to apply undersampling :pr:`2038`
        * Fixed bug in where Time Series Classification pipelines were not encoding targets in ``predict`` and ``predict_proba`` :pr:`2040`
        * Fixed data splitting errors if target is float for classification problems :pr:`2050`
        * Pinned ``docutils`` to <0.17 to fix ReadtheDocs warning issues :pr:`2088`
    * Changes
        * Removed lists as acceptable hyperparameter ranges in ``AutoMLSearch`` :pr:`2028`
        * Renamed "details" to "metadata" for data check actions :pr:`2008`
    * Documentation Changes
        * Catch and suppress warnings in documentation :pr:`1991` :pr:`2097`
        * Change spacing in ``start.ipynb`` to provide clarity for ``AutoMLSearch`` :pr:`2078`
        * Fixed start code on README :pr:`2108`
    * Testing Changes


**v0.21.0 Mar. 24, 2021**
    * Enhancements
        * Changed ``AutoMLSearch`` to default ``optimize_thresholds`` to True :pr:`1943`
        * Added multiple oversampling and undersampling sampling methods as data splitters for imbalanced classification :pr:`1775`
        * Added params to balanced classification data splitters for visibility :pr:`1966`
        * Updated ``make_pipeline`` to not add ``Imputer`` if input data does not have numeric or categorical columns :pr:`1967`
        * Updated ``ClassImbalanceDataCheck`` to better handle multiclass imbalances :pr:`1986`
        * Added recommended actions for the output of data check's ``validate`` method :pr:`1968`
        * Added error message for ``partial_dependence`` when features are mostly the same value :pr:`1994`
        * Updated ``OneHotEncoder`` to drop one redundant feature by default for features with two categories :pr:`1997`
        * Added a ``PolynomialDetrender`` component :pr:`1992`
        * Added ``DateTimeNaNDataCheck`` data check :pr:`2039`
    * Fixes
        * Changed best pipeline to train on the entire dataset rather than just ensemble indices for ensemble problems :pr:`2037`
        * Updated binary classification pipelines to use objective decision function during scoring of custom objectives :pr:`1934`
    * Changes
        * Removed ``data_checks`` parameter, ``data_check_results`` and data checks logic from ``AutoMLSearch`` :pr:`1935`
        * Deleted ``random_state`` argument :pr:`1985`
        * Updated Woodwork version requirement to ``v0.0.11`` :pr:`1996`
    * Documentation Changes
    * Testing Changes
        * Removed ``build_docs`` CI job in favor of RTD GH builder :pr:`1974`
        * Added tests to confirm support for Python 3.9 :pr:`1724`
        * Added tests to support Dask AutoML/Engine :pr:`1990`
        * Changed ``build_conda_pkg`` job to use ``latest_release_changes`` branch in the feedstock. :pr:`1979`

.. warning::

    **Breaking Changes**
        * Changed ``AutoMLSearch`` to default ``optimize_thresholds`` to True :pr:`1943`
        * Removed ``data_checks`` parameter, ``data_check_results`` and data checks logic from ``AutoMLSearch``. To run the data checks which were previously run by default in ``AutoMLSearch``, please call ``DefaultDataChecks().validate(X_train, y_train)`` or take a look at our documentation for more examples. :pr:`1935`
        * Deleted ``random_state`` argument :pr:`1985`

**v0.20.0 Mar. 10, 2021**
    * Enhancements
        * Added a GitHub Action for Detecting dependency changes :pr:`1933`
        * Create a separate CV split to train stacked ensembler on for AutoMLSearch :pr:`1814`
        * Added a GitHub Action for Linux unit tests :pr:`1846`
        * Added ``ARIMARegressor`` estimator :pr:`1894`
        * Added ``DataCheckAction`` class and ``DataCheckActionCode`` enum :pr:`1896`
        * Updated ``Woodwork`` requirement to ``v0.0.10`` :pr:`1900`
        * Added ``BalancedClassificationDataCVSplit`` and ``BalancedClassificationDataTVSplit`` to AutoMLSearch :pr:`1875`
        * Update default classification data splitter to use downsampling for highly imbalanced data :pr:`1875`
        * Updated ``describe_pipeline`` to return more information, including ``id`` of pipelines used for ensemble models :pr:`1909`
        * Added utility method to create list of components from a list of ``DataCheckAction`` :pr:`1907`
        * Updated ``validate`` method to include a ``action`` key in returned dictionary for all ``DataCheck``and ``DataChecks`` :pr:`1916`
        * Aggregating the shap values for predictions that we know the provenance of, e.g. OHE, text, and date-time. :pr:`1901`
        * Improved error message when custom objective is passed as a string in ``pipeline.score`` :pr:`1941`
        * Added ``score_pipelines`` and ``train_pipelines`` methods to ``AutoMLSearch`` :pr:`1913`
        * Added support for ``pandas`` version 1.2.0 :pr:`1708`
        * Added ``score_batch`` and ``train_batch`` abstact methods to ``EngineBase`` and implementations in ``SequentialEngine`` :pr:`1913`
        * Added ability to handle index columns in ``AutoMLSearch`` and ``DataChecks`` :pr:`2138`
    * Fixes
        * Removed CI check for ``check_dependencies_updated_linux`` :pr:`1950`
        * Added metaclass for time series pipelines and fix binary classification pipeline ``predict`` not using objective if it is passed as a named argument :pr:`1874`
        * Fixed stack trace in prediction explanation functions caused by mixed string/numeric pandas column names :pr:`1871`
        * Fixed stack trace caused by passing pipelines with duplicate names to ``AutoMLSearch`` :pr:`1932`
        * Fixed ``AutoMLSearch.get_pipelines`` returning pipelines with the same attributes :pr:`1958`
    * Changes
        * Reversed GitHub Action for Linux unit tests until a fix for report generation is found :pr:`1920`
        * Updated ``add_results`` in ``AutoMLAlgorithm`` to take in entire pipeline results dictionary from ``AutoMLSearch`` :pr:`1891`
        * Updated ``ClassImbalanceDataCheck`` to look for severe class imbalance scenarios :pr:`1905`
        * Deleted the ``explain_prediction`` function :pr:`1915`
        * Removed ``HighVarianceCVDataCheck`` and convered it to an ``AutoMLSearch`` method instead :pr:`1928`
        * Removed warning in ``InvalidTargetDataCheck`` returned when numeric binary classification targets are not (0, 1) :pr:`1959`
    * Documentation Changes
        * Updated ``model_understanding.ipynb`` to demo the two-way partial dependence capability :pr:`1919`
    * Testing Changes

.. warning::

    **Breaking Changes**
        * Deleted the ``explain_prediction`` function :pr:`1915`
        * Removed ``HighVarianceCVDataCheck`` and convered it to an ``AutoMLSearch`` method instead :pr:`1928`
        * Added ``score_batch`` and ``train_batch`` abstact methods to ``EngineBase``. These need to be implemented in Engine subclasses :pr:`1913`


**v0.19.0 Feb. 23, 2021**
    * Enhancements
        * Added a GitHub Action for Python windows unit tests :pr:`1844`
        * Added a GitHub Action for checking updated release notes :pr:`1849`
        * Added a GitHub Action for Python lint checks :pr:`1837`
        * Adjusted ``explain_prediction``, ``explain_predictions`` and ``explain_predictions_best_worst`` to handle timeseries problems. :pr:`1818`
        * Updated ``InvalidTargetDataCheck`` to check for mismatched indices in target and features :pr:`1816`
        * Updated ``Woodwork`` structures returned from components to support ``Woodwork`` logical type overrides set by the user :pr:`1784`
        * Updated estimators to keep track of input feature names during ``fit()`` :pr:`1794`
        * Updated ``visualize_decision_tree`` to include feature names in output :pr:`1813`
        * Added ``is_bounded_like_percentage`` property for objectives. If true, the ``calculate_percent_difference`` method will return the absolute difference rather than relative difference :pr:`1809`
        * Added full error traceback to AutoMLSearch logger file :pr:`1840`
        * Changed ``TargetEncoder`` to preserve custom indices in the data :pr:`1836`
        * Refactored ``explain_predictions`` and ``explain_predictions_best_worst`` to only compute features once for all rows that need to be explained :pr:`1843`
        * Added custom random undersampler data splitter for classification :pr:`1857`
        * Updated ``OutliersDataCheck`` implementation to calculate the probability of having no outliers :pr:`1855`
        * Added ``Engines`` pipeline processing API :pr:`1838`
    * Fixes
        * Changed EngineBase random_state arg to random_seed and same for user guide docs :pr:`1889`
    * Changes
        * Modified ``calculate_percent_difference`` so that division by 0 is now inf rather than nan :pr:`1809`
        * Removed ``text_columns`` parameter from ``LSA`` and ``TextFeaturizer`` components :pr:`1652`
        * Added ``random_seed`` as an argument to our automl/pipeline/component API. Using ``random_state`` will raise a warning :pr:`1798`
        * Added ``DataCheckError`` message in ``InvalidTargetDataCheck`` if input target is None and removed exception raised :pr:`1866`
    * Documentation Changes
    * Testing Changes
        * Added back coverage for ``_get_feature_provenance`` in ``TextFeaturizer`` after ``text_columns`` was removed :pr:`1842`
        * Pin graphviz version for windows builds :pr:`1847`
        * Unpin graphviz version for windows builds :pr:`1851`

.. warning::

    **Breaking Changes**
        * Added a deprecation warning to ``explain_prediction``. It will be deleted in the next release. :pr:`1860`


**v0.18.2 Feb. 10, 2021**
    * Enhancements
        * Added uniqueness score data check :pr:`1785`
        * Added "dataframe" output format for prediction explanations :pr:`1781`
        * Updated LightGBM estimators to handle ``pandas.MultiIndex`` :pr:`1770`
        * Sped up permutation importance for some pipelines :pr:`1762`
        * Added sparsity data check :pr:`1797`
        * Confirmed support for threshold tuning for binary time series classification problems :pr:`1803`
    * Fixes
    * Changes
    * Documentation Changes
        * Added section on conda to the contributing guide :pr:`1771`
        * Updated release process to reflect freezing `main` before perf tests :pr:`1787`
        * Moving some prs to the right section of the release notes :pr:`1789`
        * Tweak README.md. :pr:`1800`
        * Fixed back arrow on install page docs :pr:`1795`
        * Fixed docstring for `ClassImbalanceDataCheck.validate()` :pr:`1817`
    * Testing Changes

**v0.18.1 Feb. 1, 2021**
    * Enhancements
        * Added ``graph_t_sne`` as a visualization tool for high dimensional data :pr:`1731`
        * Added the ability to see the linear coefficients of features in linear models terms :pr:`1738`
        * Added support for ``scikit-learn`` ``v0.24.0`` :pr:`1733`
        * Added support for ``scipy`` ``v1.6.0`` :pr:`1752`
        * Added SVM Classifier and Regressor to estimators :pr:`1714` :pr:`1761`
    * Fixes
        * Addressed bug with ``partial_dependence`` and categorical data with more categories than grid resolution :pr:`1748`
        * Removed ``random_state`` arg from ``get_pipelines`` in ``AutoMLSearch`` :pr:`1719`
        * Pinned pyzmq at less than 22.0.0 till we add support :pr:`1756`
    * Changes
        * Updated components and pipelines to return ``Woodwork`` data structures :pr:`1668`
        * Updated ``clone()`` for pipelines and components to copy over random state automatically :pr:`1753`
        * Dropped support for Python version 3.6 :pr:`1751`
        * Removed deprecated ``verbose`` flag from ``AutoMLSearch`` parameters :pr:`1772`
    * Documentation Changes
        * Add Twitter and Github link to documentation toolbar :pr:`1754`
        * Added Open Graph info to documentation :pr:`1758`
    * Testing Changes

.. warning::

    **Breaking Changes**
        * Components and pipelines return ``Woodwork`` data structures instead of ``pandas`` data structures :pr:`1668`
        * Python 3.6 will not be actively supported due to discontinued support from EvalML dependencies.
        * Deprecated ``verbose`` flag is removed for ``AutoMLSearch`` :pr:`1772`


**v0.18.0 Jan. 26, 2021**
    * Enhancements
        * Added RMSLE, MSLE, and MAPE to core objectives while checking for negative target values in ``invalid_targets_data_check`` :pr:`1574`
        * Added validation checks for binary problems with regression-like datasets and multiclass problems without true multiclass targets in ``invalid_targets_data_check`` :pr:`1665`
        * Added time series support for ``make_pipeline`` :pr:`1566`
        * Added target name for output of pipeline ``predict`` method :pr:`1578`
        * Added multiclass check to ``InvalidTargetDataCheck`` for two examples per class :pr:`1596`
        * Added support for ``graphviz`` ``v0.16`` :pr:`1657`
        * Enhanced time series pipelines to accept empty features :pr:`1651`
        * Added KNN Classifier to estimators. :pr:`1650`
        * Added support for list inputs for objectives :pr:`1663`
        * Added support for ``AutoMLSearch`` to handle time series classification pipelines :pr:`1666`
        * Enhanced ``DelayedFeaturesTransformer`` to encode categorical features and targets before delaying them :pr:`1691`
        * Added 2-way dependence plots. :pr:`1690`
        * Added ability to directly iterate through components within Pipelines :pr:`1583`
    * Fixes
        * Fixed inconsistent attributes and added Exceptions to docs :pr:`1673`
        * Fixed ``TargetLeakageDataCheck`` to use Woodwork ``mutual_information`` rather than using Pandas' Pearson Correlation :pr:`1616`
        * Fixed thresholding for pipelines in ``AutoMLSearch`` to only threshold binary classification pipelines :pr:`1622` :pr:`1626`
        * Updated ``load_data`` to return Woodwork structures and update default parameter value for ``index`` to ``None`` :pr:`1610`
        * Pinned scipy at < 1.6.0 while we work on adding support :pr:`1629`
        * Fixed data check message formatting in ``AutoMLSearch`` :pr:`1633`
        * Addressed stacked ensemble component for ``scikit-learn`` v0.24 support by setting ``shuffle=True`` for default CV :pr:`1613`
        * Fixed bug where ``Imputer`` reset the index on ``X`` :pr:`1590`
        * Fixed ``AutoMLSearch`` stacktrace when a cutom objective was passed in as a primary objective or additional objective :pr:`1575`
        * Fixed custom index bug for ``MAPE`` objective :pr:`1641`
        * Fixed index bug for ``TextFeaturizer`` and ``LSA`` components :pr:`1644`
        * Limited ``load_fraud`` dataset loaded into ``automl.ipynb`` :pr:`1646`
        * ``add_to_rankings`` updates ``AutoMLSearch.best_pipeline`` when necessary :pr:`1647`
        * Fixed bug where time series baseline estimators were not receiving ``gap`` and ``max_delay`` in ``AutoMLSearch`` :pr:`1645`
        * Fixed jupyter notebooks to help the RTD buildtime :pr:`1654`
        * Added ``positive_only`` objectives to ``non_core_objectives`` :pr:`1661`
        * Fixed stacking argument ``n_jobs`` for IterativeAlgorithm :pr:`1706`
        * Updated CatBoost estimators to return self in ``.fit()`` rather than the underlying model for consistency :pr:`1701`
        * Added ability to initialize pipeline parameters in ``AutoMLSearch`` constructor :pr:`1676`
    * Changes
        * Added labeling to ``graph_confusion_matrix`` :pr:`1632`
        * Rerunning search for ``AutoMLSearch`` results in a message thrown rather than failing the search, and removed ``has_searched`` property :pr:`1647`
        * Changed tuner class to allow and ignore single parameter values as input :pr:`1686`
        * Capped LightGBM version limit to remove bug in docs :pr:`1711`
        * Removed support for `np.random.RandomState` in EvalML :pr:`1727`
    * Documentation Changes
        * Update Model Understanding in the user guide to include ``visualize_decision_tree`` :pr:`1678`
        * Updated docs to include information about ``AutoMLSearch`` callback parameters and methods :pr:`1577`
        * Updated docs to prompt users to install graphiz on Mac :pr:`1656`
        * Added ``infer_feature_types`` to the ``start.ipynb`` guide :pr:`1700`
        * Added multicollinearity data check to API reference and docs :pr:`1707`
    * Testing Changes

.. warning::

    **Breaking Changes**
        * Removed ``has_searched`` property from ``AutoMLSearch`` :pr:`1647`
        * Components and pipelines return ``Woodwork`` data structures instead of ``pandas`` data structures :pr:`1668`
        * Removed support for `np.random.RandomState` in EvalML. Rather than passing ``np.random.RandomState`` as component and pipeline random_state values, we use int random_seed :pr:`1727`


**v0.17.0 Dec. 29, 2020**
    * Enhancements
        * Added ``save_plot`` that allows for saving figures from different backends :pr:`1588`
        * Added ``LightGBM Regressor`` to regression components :pr:`1459`
        * Added ``visualize_decision_tree`` for tree visualization with ``decision_tree_data_from_estimator`` and ``decision_tree_data_from_pipeline`` to reformat tree structure output :pr:`1511`
        * Added `DFS Transformer` component into transformer components :pr:`1454`
        * Added ``MAPE`` to the standard metrics for time series problems and update objectives :pr:`1510`
        * Added ``graph_prediction_vs_actual_over_time`` and ``get_prediction_vs_actual_over_time_data`` to the model understanding module for time series problems :pr:`1483`
        * Added a ``ComponentGraph`` class that will support future pipelines as directed acyclic graphs :pr:`1415`
        * Updated data checks to accept ``Woodwork`` data structures :pr:`1481`
        * Added parameter to ``InvalidTargetDataCheck`` to show only top unique values rather than all unique values :pr:`1485`
        * Added multicollinearity data check :pr:`1515`
        * Added baseline pipeline and components for time series regression problems :pr:`1496`
        * Added more information to users about ensembling behavior in ``AutoMLSearch`` :pr:`1527`
        * Add woodwork support for more utility and graph methods :pr:`1544`
        * Changed ``DateTimeFeaturizer`` to encode features as int :pr:`1479`
        * Return trained pipelines from ``AutoMLSearch.best_pipeline`` :pr:`1547`
        * Added utility method so that users can set feature types without having to learn about Woodwork directly :pr:`1555`
        * Added Linear Discriminant Analysis transformer for dimensionality reduction :pr:`1331`
        * Added multiclass support for ``partial_dependence`` and ``graph_partial_dependence`` :pr:`1554`
        * Added ``TimeSeriesBinaryClassificationPipeline`` and ``TimeSeriesMulticlassClassificationPipeline`` classes :pr:`1528`
        * Added ``make_data_splitter`` method for easier automl data split customization :pr:`1568`
        * Integrated ``ComponentGraph`` class into Pipelines for full non-linear pipeline support :pr:`1543`
        * Update ``AutoMLSearch`` constructor to take training data instead of ``search`` and ``add_to_leaderboard`` :pr:`1597`
        * Update ``split_data`` helper args :pr:`1597`
        * Add problem type utils ``is_regression``, ``is_classification``, ``is_timeseries`` :pr:`1597`
        * Rename ``AutoMLSearch`` ``data_split`` arg to ``data_splitter`` :pr:`1569`
    * Fixes
        * Fix AutoML not passing CV folds to ``DefaultDataChecks`` for usage by ``ClassImbalanceDataCheck`` :pr:`1619`
        * Fix Windows CI jobs: install ``numba`` via conda, required for ``shap`` :pr:`1490`
        * Added custom-index support for `reset-index-get_prediction_vs_actual_over_time_data` :pr:`1494`
        * Fix ``generate_pipeline_code`` to account for boolean and None differences between Python and JSON :pr:`1524` :pr:`1531`
        * Set max value for plotly and xgboost versions while we debug CI failures with newer versions :pr:`1532`
        * Undo version pinning for plotly :pr:`1533`
        * Fix ReadTheDocs build by updating the version of ``setuptools`` :pr:`1561`
        * Set ``random_state`` of data splitter in AutoMLSearch to take int to keep consistency in the resulting splits :pr:`1579`
        * Pin sklearn version while we work on adding support :pr:`1594`
        * Pin pandas at <1.2.0 while we work on adding support :pr:`1609`
        * Pin graphviz at < 0.16 while we work on adding support :pr:`1609`
    * Changes
        * Reverting ``save_graph`` :pr:`1550` to resolve kaleido build issues :pr:`1585`
        * Update circleci badge to apply to ``main`` :pr:`1489`
        * Added script to generate github markdown for releases :pr:`1487`
        * Updated selection using pandas ``dtypes`` to selecting using Woodwork logical types :pr:`1551`
        * Updated dependencies to fix ``ImportError: cannot import name 'MaskedArray' from 'sklearn.utils.fixes'`` error and to address Woodwork and Featuretool dependencies :pr:`1540`
        * Made ``get_prediction_vs_actual_data()`` a public method :pr:`1553`
        * Updated ``Woodwork`` version requirement to v0.0.7 :pr:`1560`
        * Move data splitters from ``evalml.automl.data_splitters`` to ``evalml.preprocessing.data_splitters`` :pr:`1597`
        * Rename "# Testing" in automl log output to "# Validation" :pr:`1597`
    * Documentation Changes
        * Added partial dependence methods to API reference :pr:`1537`
        * Updated documentation for confusion matrix methods :pr:`1611`
    * Testing Changes
        * Set ``n_jobs=1`` in most unit tests to reduce memory :pr:`1505`

.. warning::

    **Breaking Changes**
        * Updated minimal dependencies: ``numpy>=1.19.1``, ``pandas>=1.1.0``, ``scikit-learn>=0.23.1``, ``scikit-optimize>=0.8.1``
        * Updated ``AutoMLSearch.best_pipeline`` to return a trained pipeline. Pass in ``train_best_pipeline=False`` to AutoMLSearch in order to return an untrained pipeline.
        * Pipeline component instances can no longer be iterated through using ``Pipeline.component_graph`` :pr:`1543`
        * Update ``AutoMLSearch`` constructor to take training data instead of ``search`` and ``add_to_leaderboard`` :pr:`1597`
        * Update ``split_data`` helper args :pr:`1597`
        * Move data splitters from ``evalml.automl.data_splitters`` to ``evalml.preprocessing.data_splitters`` :pr:`1597`
        * Rename ``AutoMLSearch`` ``data_split`` arg to ``data_splitter`` :pr:`1569`



**v0.16.1 Dec. 1, 2020**
    * Enhancements
        * Pin woodwork version to v0.0.6 to avoid breaking changes :pr:`1484`
        * Updated ``Woodwork`` to >=0.0.5 in ``core-requirements.txt`` :pr:`1473`
        * Removed ``copy_dataframe`` parameter for ``Woodwork``, updated ``Woodwork`` to >=0.0.6 in ``core-requirements.txt`` :pr:`1478`
        * Updated ``detect_problem_type`` to use ``pandas.api.is_numeric_dtype`` :pr:`1476`
    * Changes
        * Changed ``make clean`` to delete coverage reports as a convenience for developers :pr:`1464`
        * Set ``n_jobs=-1`` by default for stacked ensemble components :pr:`1472`
    * Documentation Changes
        * Updated pipeline and component documentation and demos to use ``Woodwork`` :pr:`1466`
    * Testing Changes
        * Update dependency update checker to use everything from core and optional dependencies :pr:`1480`


**v0.16.0 Nov. 24, 2020**
    * Enhancements
        * Updated pipelines and ``make_pipeline`` to accept ``Woodwork`` inputs :pr:`1393`
        * Updated components to accept ``Woodwork`` inputs :pr:`1423`
        * Added ability to freeze hyperparameters for ``AutoMLSearch`` :pr:`1284`
        * Added ``Target Encoder`` into transformer components :pr:`1401`
        * Added callback for error handling in ``AutoMLSearch`` :pr:`1403`
        * Added the index id to the ``explain_predictions_best_worst`` output to help users identify which rows in their data are included :pr:`1365`
        * The top_k features displayed in ``explain_predictions_*`` functions are now determined by the magnitude of shap values as opposed to the ``top_k`` largest and smallest shap values. :pr:`1374`
        * Added a problem type for time series regression :pr:`1386`
        * Added a ``is_defined_for_problem_type`` method to ``ObjectiveBase`` :pr:`1386`
        * Added a ``random_state`` parameter to ``make_pipeline_from_components`` function :pr:`1411`
        * Added ``DelayedFeaturesTransformer`` :pr:`1396`
        * Added a ``TimeSeriesRegressionPipeline`` class :pr:`1418`
        * Removed ``core-requirements.txt`` from the package distribution :pr:`1429`
        * Updated data check messages to include a `"code"` and `"details"` fields :pr:`1451`, :pr:`1462`
        * Added a ``TimeSeriesSplit`` data splitter for time series problems :pr:`1441`
        * Added a ``problem_configuration`` parameter to AutoMLSearch :pr:`1457`
    * Fixes
        * Fixed ``IndexError`` raised in ``AutoMLSearch`` when ``ensembling = True`` but only one pipeline to iterate over :pr:`1397`
        * Fixed stacked ensemble input bug and LightGBM warning and bug in ``AutoMLSearch`` :pr:`1388`
        * Updated enum classes to show possible enum values as attributes :pr:`1391`
        * Updated calls to ``Woodwork``'s ``to_pandas()`` to ``to_series()`` and ``to_dataframe()`` :pr:`1428`
        * Fixed bug in OHE where column names were not guaranteed to be unique :pr:`1349`
        * Fixed bug with percent improvement of ``ExpVariance`` objective on data with highly skewed target :pr:`1467`
        * Fix SimpleImputer error which occurs when all features are bool type :pr:`1215`
    * Changes
        * Changed ``OutliersDataCheck`` to return the list of columns, rather than rows, that contain outliers :pr:`1377`
        * Simplified and cleaned output for Code Generation :pr:`1371`
        * Reverted changes from :pr:`1337` :pr:`1409`
        * Updated data checks to return dictionary of warnings and errors instead of a list :pr:`1448`
        * Updated ``AutoMLSearch`` to pass ``Woodwork`` data structures to every pipeline (instead of pandas DataFrames) :pr:`1450`
        * Update ``AutoMLSearch`` to default to ``max_batches=1`` instead of ``max_iterations=5`` :pr:`1452`
        * Updated _evaluate_pipelines to consolidate side effects :pr:`1410`
    * Documentation Changes
        * Added description of CLA to contributing guide, updated description of draft PRs :pr:`1402`
        * Updated documentation to include all data checks, ``DataChecks``, and usage of data checks in AutoML :pr:`1412`
        * Updated docstrings from ``np.array`` to ``np.ndarray`` :pr:`1417`
        * Added section on stacking ensembles in AutoMLSearch documentation :pr:`1425`
    * Testing Changes
        * Removed ``category_encoders`` from test-requirements.txt :pr:`1373`
        * Tweak codecov.io settings again to avoid flakes :pr:`1413`
        * Modified ``make lint`` to check notebook versions in the docs :pr:`1431`
        * Modified ``make lint-fix`` to standardize notebook versions in the docs :pr:`1431`
        * Use new version of pull request Github Action for dependency check (:pr:`1443`)
        * Reduced number of workers for tests to 4 :pr:`1447`

.. warning::

    **Breaking Changes**
        * The ``top_k`` and ``top_k_features`` parameters in ``explain_predictions_*`` functions now return ``k`` features as opposed to ``2 * k`` features :pr:`1374`
        * Renamed ``problem_type`` to ``problem_types`` in ``RegressionObjective``, ``BinaryClassificationObjective``, and ``MulticlassClassificationObjective`` :pr:`1319`
        * Data checks now return a dictionary of warnings and errors instead of a list :pr:`1448`



**v0.15.0 Oct. 29, 2020**
    * Enhancements
        * Added stacked ensemble component classes (``StackedEnsembleClassifier``, ``StackedEnsembleRegressor``) :pr:`1134`
        * Added stacked ensemble components to ``AutoMLSearch`` :pr:`1253`
        * Added ``DecisionTreeClassifier`` and ``DecisionTreeRegressor`` to AutoML :pr:`1255`
        * Added ``graph_prediction_vs_actual`` in ``model_understanding`` for regression problems :pr:`1252`
        * Added parameter to ``OneHotEncoder`` to enable filtering for features to encode for :pr:`1249`
        * Added percent-better-than-baseline for all objectives to automl.results :pr:`1244`
        * Added ``HighVarianceCVDataCheck`` and replaced synonymous warning in ``AutoMLSearch`` :pr:`1254`
        * Added `PCA Transformer` component for dimensionality reduction :pr:`1270`
        * Added ``generate_pipeline_code`` and ``generate_component_code`` to allow for code generation given a pipeline or component instance :pr:`1306`
        * Added ``PCA Transformer`` component for dimensionality reduction :pr:`1270`
        * Updated ``AutoMLSearch`` to support ``Woodwork`` data structures :pr:`1299`
        * Added cv_folds to ``ClassImbalanceDataCheck`` and added this check to ``DefaultDataChecks`` :pr:`1333`
        * Make ``max_batches`` argument to ``AutoMLSearch.search`` public :pr:`1320`
        * Added text support to automl search :pr:`1062`
        * Added ``_pipelines_per_batch`` as a private argument to ``AutoMLSearch`` :pr:`1355`
    * Fixes
        * Fixed ML performance issue with ordered datasets: always shuffle data in automl's default CV splits :pr:`1265`
        * Fixed broken ``evalml info`` CLI command :pr:`1293`
        * Fixed ``boosting type='rf'`` for LightGBM Classifier, as well as ``num_leaves`` error :pr:`1302`
        * Fixed bug in ``explain_predictions_best_worst`` where a custom index in the target variable would cause a ``ValueError`` :pr:`1318`
        * Added stacked ensemble estimators to to ``evalml.pipelines.__init__`` file :pr:`1326`
        * Fixed bug in OHE where calls to transform were not deterministic if ``top_n`` was less than the number of categories in a column :pr:`1324`
        * Fixed LightGBM warning messages during AutoMLSearch :pr:`1342`
        * Fix warnings thrown during AutoMLSearch in ``HighVarianceCVDataCheck`` :pr:`1346`
        * Fixed bug where TrainingValidationSplit would return invalid location indices for dataframes with a custom index :pr:`1348`
        * Fixed bug where the AutoMLSearch ``random_state`` was not being passed to the created pipelines :pr:`1321`
    * Changes
        * Allow ``add_to_rankings`` to be called before AutoMLSearch is called :pr:`1250`
        * Removed Graphviz from test-requirements to add to requirements.txt :pr:`1327`
        * Removed ``max_pipelines`` parameter from ``AutoMLSearch`` :pr:`1264`
        * Include editable installs in all install make targets :pr:`1335`
        * Made pip dependencies `featuretools` and `nlp_primitives` core dependencies :pr:`1062`
        * Removed `PartOfSpeechCount` from `TextFeaturizer` transform primitives :pr:`1062`
        * Added warning for ``partial_dependency`` when the feature includes null values :pr:`1352`
    * Documentation Changes
        * Fixed and updated code blocks in Release Notes :pr:`1243`
        * Added DecisionTree estimators to API Reference :pr:`1246`
        * Changed class inheritance display to flow vertically :pr:`1248`
        * Updated cost-benefit tutorial to use a holdout/test set :pr:`1159`
        * Added ``evalml info`` command to documentation :pr:`1293`
        * Miscellaneous doc updates :pr:`1269`
        * Removed conda pre-release testing from the release process document :pr:`1282`
        * Updates to contributing guide :pr:`1310`
        * Added Alteryx footer to docs with Twitter and Github link :pr:`1312`
        * Added documentation for evalml installation for Python 3.6 :pr:`1322`
        * Added documentation changes to make the API Docs easier to understand :pr:`1323`
        * Fixed documentation for ``feature_importance`` :pr:`1353`
        * Added tutorial for running `AutoML` with text data :pr:`1357`
        * Added documentation for woodwork integration with automl search :pr:`1361`
    * Testing Changes
        * Added tests for ``jupyter_check`` to handle IPython :pr:`1256`
        * Cleaned up ``make_pipeline`` tests to test for all estimators :pr:`1257`
        * Added a test to check conda build after merge to main :pr:`1247`
        * Removed code that was lacking codecov for ``__main__.py`` and unnecessary :pr:`1293`
        * Codecov: round coverage up instead of down :pr:`1334`
        * Add DockerHub credentials to CI testing environment :pr:`1356`
        * Add DockerHub credentials to conda testing environment :pr:`1363`

.. warning::

    **Breaking Changes**
        * Renamed ``LabelLeakageDataCheck`` to ``TargetLeakageDataCheck`` :pr:`1319`
        * ``max_pipelines`` parameter has been removed from ``AutoMLSearch``. Please use ``max_iterations`` instead. :pr:`1264`
        * ``AutoMLSearch.search()`` will now log a warning if the input is not a ``Woodwork`` data structure (``pandas``, ``numpy``) :pr:`1299`
        * Make ``max_batches`` argument to ``AutoMLSearch.search`` public :pr:`1320`
        * Removed unused argument `feature_types` from AutoMLSearch.search :pr:`1062`

**v0.14.1 Sep. 29, 2020**
    * Enhancements
        * Updated partial dependence methods to support calculating numeric columns in a dataset with non-numeric columns :pr:`1150`
        * Added ``get_feature_names`` on ``OneHotEncoder`` :pr:`1193`
        * Added ``detect_problem_type`` to ``problem_type/utils.py`` to automatically detect the problem type given targets :pr:`1194`
        * Added LightGBM to ``AutoMLSearch`` :pr:`1199`
        * Updated ``scikit-learn`` and ``scikit-optimize`` to use latest versions - 0.23.2 and 0.8.1 respectively :pr:`1141`
        * Added ``__str__`` and ``__repr__`` for pipelines and components :pr:`1218`
        * Included internal target check for both training and validation data in ``AutoMLSearch`` :pr:`1226`
        * Added ``ProblemTypes.all_problem_types`` helper to get list of supported problem types :pr:`1219`
        * Added ``DecisionTreeClassifier`` and ``DecisionTreeRegressor`` classes :pr:`1223`
        * Added ``ProblemTypes.all_problem_types`` helper to get list of supported problem types :pr:`1219`
        * ``DataChecks`` can now be parametrized by passing a list of ``DataCheck`` classes and a parameter dictionary :pr:`1167`
        * Added first CV fold score as validation score in ``AutoMLSearch.rankings`` :pr:`1221`
        * Updated ``flake8`` configuration to enable linting on ``__init__.py`` files :pr:`1234`
        * Refined ``make_pipeline_from_components`` implementation :pr:`1204`
    * Fixes
        * Updated GitHub URL after migration to Alteryx GitHub org :pr:`1207`
        * Changed Problem Type enum to be more similar to the string name :pr:`1208`
        * Wrapped call to scikit-learn's partial dependence method in a ``try``/``finally`` block :pr:`1232`
    * Changes
        * Added ``allow_writing_files`` as a named argument to CatBoost estimators. :pr:`1202`
        * Added ``solver`` and ``multi_class`` as named arguments to ``LogisticRegressionClassifier`` :pr:`1202`
        * Replaced pipeline's ``._transform`` method to evaluate all the preprocessing steps of a pipeline with ``.compute_estimator_features`` :pr:`1231`
        * Changed default large dataset train/test splitting behavior :pr:`1205`
    * Documentation Changes
        * Included description of how to access the component instances and features for pipeline user guide :pr:`1163`
        * Updated API docs to refer to target as "target" instead of "labels" for non-classification tasks and minor docs cleanup :pr:`1160`
        * Added Class Imbalance Data Check to ``api_reference.rst`` :pr:`1190` :pr:`1200`
        * Added pipeline properties to API reference :pr:`1209`
        * Clarified what the objective parameter in AutoML is used for in AutoML API reference and AutoML user guide :pr:`1222`
        * Updated API docs to include ``skopt.space.Categorical`` option for component hyperparameter range definition :pr:`1228`
        * Added install documentation for ``libomp`` in order to use LightGBM on Mac :pr:`1233`
        * Improved description of ``max_iterations`` in documentation :pr:`1212`
        * Removed unused code from sphinx conf :pr:`1235`
    * Testing Changes

.. warning::

    **Breaking Changes**
        * ``DefaultDataChecks`` now accepts a ``problem_type`` parameter that must be specified :pr:`1167`
        * Pipeline's ``._transform`` method to evaluate all the preprocessing steps of a pipeline has been replaced with ``.compute_estimator_features`` :pr:`1231`
        * ``get_objectives`` has been renamed to ``get_core_objectives``. This function will now return a list of valid objective instances :pr:`1230`


**v0.13.2 Sep. 17, 2020**
    * Enhancements
        * Added ``output_format`` field to explain predictions functions :pr:`1107`
        * Modified ``get_objective`` and ``get_objectives`` to be able to return any objective in ``evalml.objectives`` :pr:`1132`
        * Added a ``return_instance`` boolean parameter to ``get_objective`` :pr:`1132`
        * Added ``ClassImbalanceDataCheck`` to determine whether target imbalance falls below a given threshold :pr:`1135`
        * Added label encoder to LightGBM for binary classification :pr:`1152`
        * Added labels for the row index of confusion matrix :pr:`1154`
        * Added ``AutoMLSearch`` object as another parameter in search callbacks :pr:`1156`
        * Added the corresponding probability threshold for each point displayed in ``graph_roc_curve`` :pr:`1161`
        * Added ``__eq__`` for ``ComponentBase`` and ``PipelineBase`` :pr:`1178`
        * Added support for multiclass classification for ``roc_curve`` :pr:`1164`
        * Added ``categories`` accessor to ``OneHotEncoder`` for listing the categories associated with a feature :pr:`1182`
        * Added utility function to create pipeline instances from a list of component instances :pr:`1176`
    * Fixes
        * Fixed XGBoost column names for partial dependence methods :pr:`1104`
        * Removed dead code validating column type from ``TextFeaturizer`` :pr:`1122`
        * Fixed issue where ``Imputer`` cannot fit when there is None in a categorical or boolean column :pr:`1144`
        * ``OneHotEncoder`` preserves the custom index in the input data :pr:`1146`
        * Fixed representation for ``ModelFamily`` :pr:`1165`
        * Removed duplicate ``nbsphinx`` dependency in ``dev-requirements.txt`` :pr:`1168`
        * Users can now pass in any valid kwargs to all estimators :pr:`1157`
        * Remove broken accessor ``OneHotEncoder.get_feature_names`` and unneeded base class :pr:`1179`
        * Removed LightGBM Estimator from AutoML models :pr:`1186`
    * Changes
        * Pinned ``scikit-optimize`` version to 0.7.4 :pr:`1136`
        * Removed ``tqdm`` as a dependency :pr:`1177`
        * Added lightgbm version 3.0.0 to ``latest_dependency_versions.txt`` :pr:`1185`
        * Rename ``max_pipelines`` to ``max_iterations`` :pr:`1169`
    * Documentation Changes
        * Fixed API docs for ``AutoMLSearch`` ``add_result_callback`` :pr:`1113`
        * Added a step to our release process for pushing our latest version to conda-forge :pr:`1118`
        * Added warning for missing ipywidgets dependency for using ``PipelineSearchPlots`` on Jupyterlab :pr:`1145`
        * Updated ``README.md`` example to load demo dataset :pr:`1151`
        * Swapped mapping of breast cancer targets in ``model_understanding.ipynb`` :pr:`1170`
    * Testing Changes
        * Added test confirming ``TextFeaturizer`` never outputs null values :pr:`1122`
        * Changed Python version of ``Update Dependencies`` action to 3.8.x :pr:`1137`
        * Fixed release notes check-in test for ``Update Dependencies`` actions :pr:`1172`

.. warning::

    **Breaking Changes**
        * ``get_objective`` will now return a class definition rather than an instance by default :pr:`1132`
        * Deleted ``OPTIONS`` dictionary in ``evalml.objectives.utils.py`` :pr:`1132`
        * If specifying an objective by string, the string must now match the objective's name field, case-insensitive :pr:`1132`
        * Passing "Cost Benefit Matrix", "Fraud Cost", "Lead Scoring", "Mean Squared Log Error",
            "Recall", "Recall Macro", "Recall Micro", "Recall Weighted", or "Root Mean Squared Log Error" to ``AutoMLSearch`` will now result in a ``ValueError``
            rather than an ``ObjectiveNotFoundError`` :pr:`1132`
        * Search callbacks ``start_iteration_callback`` and ``add_results_callback`` have changed to include a copy of the AutoMLSearch object as a third parameter :pr:`1156`
        * Deleted ``OneHotEncoder.get_feature_names`` method which had been broken for a while, in favor of pipelines' ``input_feature_names`` :pr:`1179`
        * Deleted empty base class ``CategoricalEncoder`` which ``OneHotEncoder`` component was inheriting from :pr:`1176`
        * Results from ``roc_curve`` will now return as a list of dictionaries with each dictionary representing a class :pr:`1164`
        * ``max_pipelines`` now raises a ``DeprecationWarning`` and will be removed in the next release. ``max_iterations`` should be used instead. :pr:`1169`


**v0.13.1 Aug. 25, 2020**
    * Enhancements
        * Added Cost-Benefit Matrix objective for binary classification :pr:`1038`
        * Split ``fill_value`` into ``categorical_fill_value`` and ``numeric_fill_value`` for Imputer :pr:`1019`
        * Added ``explain_predictions`` and ``explain_predictions_best_worst`` for explaining multiple predictions with SHAP :pr:`1016`
        * Added new LSA component for text featurization :pr:`1022`
        * Added guide on installing with conda :pr:`1041`
        * Added a “cost-benefit curve” util method to graph cost-benefit matrix scores vs. binary classification thresholds :pr:`1081`
        * Standardized error when calling transform/predict before fit for pipelines :pr:`1048`
        * Added ``percent_better_than_baseline`` to AutoML search rankings and full rankings table :pr:`1050`
        * Added one-way partial dependence and partial dependence plots :pr:`1079`
        * Added "Feature Value" column to prediction explanation reports. :pr:`1064`
        * Added LightGBM classification estimator :pr:`1082`, :pr:`1114`
        * Added ``max_batches`` parameter to ``AutoMLSearch`` :pr:`1087`
    * Fixes
        * Updated ``TextFeaturizer`` component to no longer require an internet connection to run :pr:`1022`
        * Fixed non-deterministic element of ``TextFeaturizer`` transformations :pr:`1022`
        * Added a StandardScaler to all ElasticNet pipelines :pr:`1065`
        * Updated cost-benefit matrix to normalize score :pr:`1099`
        * Fixed logic in ``calculate_percent_difference`` so that it can handle negative values :pr:`1100`
    * Changes
        * Added ``needs_fitting`` property to ``ComponentBase`` :pr:`1044`
        * Updated references to data types to use datatype lists defined in ``evalml.utils.gen_utils`` :pr:`1039`
        * Remove maximum version limit for SciPy dependency :pr:`1051`
        * Moved ``all_components`` and other component importers into runtime methods :pr:`1045`
        * Consolidated graphing utility methods under ``evalml.utils.graph_utils`` :pr:`1060`
        * Made slight tweaks to how ``TextFeaturizer`` uses ``featuretools``, and did some refactoring of that and of LSA :pr:`1090`
        * Changed ``show_all_features`` parameter into ``importance_threshold``, which allows for thresholding feature importance :pr:`1097`, :pr:`1103`
    * Documentation Changes
        * Update ``setup.py`` URL to point to the github repo :pr:`1037`
        * Added tutorial for using the cost-benefit matrix objective :pr:`1088`
        * Updated ``model_understanding.ipynb`` to include documentation for using plotly on Jupyter Lab :pr:`1108`
    * Testing Changes
        * Refactor CircleCI tests to use matrix jobs (:pr:`1043`)
        * Added a test to check that all test directories are included in evalml package :pr:`1054`


.. warning::

    **Breaking Changes**
        * ``confusion_matrix`` and ``normalize_confusion_matrix`` have been moved to ``evalml.utils`` :pr:`1038`
        * All graph utility methods previously under ``evalml.pipelines.graph_utils`` have been moved to ``evalml.utils.graph_utils`` :pr:`1060`


**v0.12.2 Aug. 6, 2020**
    * Enhancements
        * Add save/load method to components :pr:`1023`
        * Expose pickle ``protocol`` as optional arg to save/load :pr:`1023`
        * Updated estimators used in AutoML to include ExtraTrees and ElasticNet estimators :pr:`1030`
    * Fixes
    * Changes
        * Removed ``DeprecationWarning`` for ``SimpleImputer`` :pr:`1018`
    * Documentation Changes
        * Add note about version numbers to release process docs :pr:`1034`
    * Testing Changes
        * Test files are now included in the evalml package :pr:`1029`


**v0.12.0 Aug. 3, 2020**
    * Enhancements
        * Added string and categorical targets support for binary and multiclass pipelines and check for numeric targets for ``DetectLabelLeakage`` data check :pr:`932`
        * Added clear exception for regression pipelines if target datatype is string or categorical :pr:`960`
        * Added target column names and class labels in ``predict`` and ``predict_proba`` output for pipelines :pr:`951`
        * Added ``_compute_shap_values`` and ``normalize_values`` to ``pipelines/explanations`` module :pr:`958`
        * Added ``explain_prediction`` feature which explains single predictions with SHAP :pr:`974`
        * Added Imputer to allow different imputation strategies for numerical and categorical dtypes :pr:`991`
        * Added support for configuring logfile path using env var, and don't create logger if there are filesystem errors :pr:`975`
        * Updated catboost estimators' default parameters and automl hyperparameter ranges to speed up fit time :pr:`998`
    * Fixes
        * Fixed ReadtheDocs warning failure regarding embedded gif :pr:`943`
        * Removed incorrect parameter passed to pipeline classes in ``_add_baseline_pipelines`` :pr:`941`
        * Added universal error for calling ``predict``, ``predict_proba``, ``transform``, and ``feature_importances`` before fitting :pr:`969`, :pr:`994`
        * Made ``TextFeaturizer`` component and pip dependencies ``featuretools`` and ``nlp_primitives`` optional :pr:`976`
        * Updated imputation strategy in automl to no longer limit impute strategy to ``most_frequent`` for all features if there are any categorical columns :pr:`991`
        * Fixed ``UnboundLocalError`` for ``cv_pipeline`` when automl search errors :pr:`996`
        * Fixed ``Imputer`` to reset dataframe index to preserve behavior expected from  ``SimpleImputer`` :pr:`1009`
    * Changes
        * Moved ``get_estimators`` to ``evalml.pipelines.components.utils`` :pr:`934`
        * Modified Pipelines to raise ``PipelineScoreError`` when they encounter an error during scoring :pr:`936`
        * Moved ``evalml.model_families.list_model_families`` to ``evalml.pipelines.components.allowed_model_families`` :pr:`959`
        * Renamed ``DateTimeFeaturization`` to ``DateTimeFeaturizer`` :pr:`977`
        * Added check to stop search and raise an error if all pipelines in a batch return NaN scores :pr:`1015`
    * Documentation Changes
        * Updated ``README.md`` :pr:`963`
        * Reworded message when errors are returned from data checks in search :pr:`982`
        * Added section on understanding model predictions with ``explain_prediction`` to User Guide :pr:`981`
        * Added a section to the user guide and api reference about how XGBoost and CatBoost are not fully supported. :pr:`992`
        * Added custom components section in user guide :pr:`993`
        * Updated FAQ section formatting :pr:`997`
        * Updated release process documentation :pr:`1003`
    * Testing Changes
        * Moved ``predict_proba`` and ``predict`` tests regarding string / categorical targets to ``test_pipelines.py`` :pr:`972`
        * Fixed dependency update bot by updating python version to 3.7 to avoid frequent github version updates :pr:`1002`


.. warning::

    **Breaking Changes**
        * ``get_estimators`` has been moved to ``evalml.pipelines.components.utils`` (previously was under ``evalml.pipelines.utils``) :pr:`934`
        * Removed the ``raise_errors`` flag in AutoML search. All errors during pipeline evaluation will be caught and logged. :pr:`936`
        * ``evalml.model_families.list_model_families`` has been moved to ``evalml.pipelines.components.allowed_model_families`` :pr:`959`
        * ``TextFeaturizer``: the ``featuretools`` and ``nlp_primitives`` packages must be installed after installing evalml in order to use this component :pr:`976`
        * Renamed ``DateTimeFeaturization`` to ``DateTimeFeaturizer`` :pr:`977`


**v0.11.2 July 16, 2020**
    * Enhancements
        * Added ``NoVarianceDataCheck`` to ``DefaultDataChecks`` :pr:`893`
        * Added text processing and featurization component ``TextFeaturizer`` :pr:`913`, :pr:`924`
        * Added additional checks to ``InvalidTargetDataCheck`` to handle invalid target data types :pr:`929`
        * ``AutoMLSearch`` will now handle ``KeyboardInterrupt`` and prompt user for confirmation :pr:`915`
    * Fixes
        * Makes automl results a read-only property :pr:`919`
    * Changes
        * Deleted static pipelines and refactored tests involving static pipelines, removed ``all_pipelines()`` and ``get_pipelines()`` :pr:`904`
        * Moved ``list_model_families`` to ``evalml.model_family.utils`` :pr:`903`
        * Updated ``all_pipelines``, ``all_estimators``, ``all_components`` to use the same mechanism for dynamically generating their elements :pr:`898`
        * Rename ``master`` branch to ``main`` :pr:`918`
        * Add pypi release github action :pr:`923`
        * Updated ``AutoMLSearch.search`` stdout output and logging and removed tqdm progress bar :pr:`921`
        * Moved automl config checks previously in ``search()`` to init :pr:`933`
    * Documentation Changes
        * Reorganized and rewrote documentation :pr:`937`
        * Updated to use pydata sphinx theme :pr:`937`
        * Updated docs to use ``release_notes`` instead of ``changelog`` :pr:`942`
    * Testing Changes
        * Cleaned up fixture names and usages in tests :pr:`895`


.. warning::

    **Breaking Changes**
        * ``list_model_families`` has been moved to ``evalml.model_family.utils`` (previously was under ``evalml.pipelines.utils``) :pr:`903`
        * ``get_estimators`` has been moved to ``evalml.pipelines.components.utils`` (previously was under ``evalml.pipelines.utils``) :pr:`934`
        * Static pipeline definitions have been removed, but similar pipelines can still be constructed via creating an instance of ``PipelineBase`` :pr:`904`
        * ``all_pipelines()`` and ``get_pipelines()`` utility methods have been removed :pr:`904`


**v0.11.0 June 30, 2020**
    * Enhancements
        * Added multiclass support for ROC curve graphing :pr:`832`
        * Added preprocessing component to drop features whose percentage of NaN values exceeds a specified threshold :pr:`834`
        * Added data check to check for problematic target labels :pr:`814`
        * Added PerColumnImputer that allows imputation strategies per column :pr:`824`
        * Added transformer to drop specific columns :pr:`827`
        * Added support for ``categories``, ``handle_error``, and ``drop`` parameters in ``OneHotEncoder`` :pr:`830` :pr:`897`
        * Added preprocessing component to handle DateTime columns featurization :pr:`838`
        * Added ability to clone pipelines and components :pr:`842`
        * Define getter method for component ``parameters`` :pr:`847`
        * Added utility methods to calculate and graph permutation importances :pr:`860`, :pr:`880`
        * Added new utility functions necessary for generating dynamic preprocessing pipelines :pr:`852`
        * Added kwargs to all components :pr:`863`
        * Updated ``AutoSearchBase`` to use dynamically generated preprocessing pipelines :pr:`870`
        * Added SelectColumns transformer :pr:`873`
        * Added ability to evaluate additional pipelines for automl search :pr:`874`
        * Added ``default_parameters`` class property to components and pipelines :pr:`879`
        * Added better support for disabling data checks in automl search :pr:`892`
        * Added ability to save and load AutoML objects to file :pr:`888`
        * Updated ``AutoSearchBase.get_pipelines`` to return an untrained pipeline instance :pr:`876`
        * Saved learned binary classification thresholds in automl results cv data dict :pr:`876`
    * Fixes
        * Fixed bug where SimpleImputer cannot handle dropped columns :pr:`846`
        * Fixed bug where PerColumnImputer cannot handle dropped columns :pr:`855`
        * Enforce requirement that builtin components save all inputted values in their parameters dict :pr:`847`
        * Don't list base classes in ``all_components`` output :pr:`847`
        * Standardize all components to output pandas data structures, and accept either pandas or numpy :pr:`853`
        * Fixed rankings and full_rankings error when search has not been run :pr:`894`
    * Changes
        * Update ``all_pipelines`` and ``all_components`` to try initializing pipelines/components, and on failure exclude them :pr:`849`
        * Refactor ``handle_components`` to ``handle_components_class``, standardize to ``ComponentBase`` subclass instead of instance :pr:`850`
        * Refactor "blacklist"/"whitelist" to "allow"/"exclude" lists :pr:`854`
        * Replaced ``AutoClassificationSearch`` and ``AutoRegressionSearch`` with ``AutoMLSearch`` :pr:`871`
        * Renamed feature_importances and permutation_importances methods to use singular names (feature_importance and permutation_importance) :pr:`883`
        * Updated ``automl`` default data splitter to train/validation split for large datasets :pr:`877`
        * Added open source license, update some repo metadata :pr:`887`
        * Removed dead code in ``_get_preprocessing_components`` :pr:`896`
    * Documentation Changes
        * Fix some typos and update the EvalML logo :pr:`872`
    * Testing Changes
        * Update the changelog check job to expect the new branching pattern for the deps update bot :pr:`836`
        * Check that all components output pandas datastructures, and can accept either pandas or numpy :pr:`853`
        * Replaced ``AutoClassificationSearch`` and ``AutoRegressionSearch`` with ``AutoMLSearch`` :pr:`871`


.. warning::

    **Breaking Changes**
        * Pipelines' static ``component_graph`` field must contain either ``ComponentBase`` subclasses or ``str``, instead of ``ComponentBase`` subclass instances :pr:`850`
        * Rename ``handle_component`` to ``handle_component_class``. Now standardizes to ``ComponentBase`` subclasses instead of ``ComponentBase`` subclass instances :pr:`850`
        * Renamed automl's ``cv`` argument to ``data_split`` :pr:`877`
        * Pipelines' and classifiers' ``feature_importances`` is renamed ``feature_importance``, ``graph_feature_importances`` is renamed ``graph_feature_importance`` :pr:`883`
        * Passing ``data_checks=None`` to automl search will not perform any data checks as opposed to default checks. :pr:`892`
        * Pipelines to search for in AutoML are now determined automatically, rather than using the statically-defined pipeline classes. :pr:`870`
        * Updated ``AutoSearchBase.get_pipelines`` to return an untrained pipeline instance, instead of one which happened to be trained on the final cross-validation fold :pr:`876`


**v0.10.0 May 29, 2020**
    * Enhancements
        * Added baseline models for classification and regression, add functionality to calculate baseline models before searching in AutoML :pr:`746`
        * Port over highly-null guardrail as a data check and define ``DefaultDataChecks`` and ``DisableDataChecks`` classes :pr:`745`
        * Update ``Tuner`` classes to work directly with pipeline parameters dicts instead of flat parameter lists :pr:`779`
        * Add Elastic Net as a pipeline option :pr:`812`
        * Added new Pipeline option ``ExtraTrees`` :pr:`790`
        * Added precicion-recall curve metrics and plot for binary classification problems in ``evalml.pipeline.graph_utils`` :pr:`794`
        * Update the default automl algorithm to search in batches, starting with default parameters for each pipeline and iterating from there :pr:`793`
        * Added ``AutoMLAlgorithm`` class and ``IterativeAlgorithm`` impl, separated from ``AutoSearchBase`` :pr:`793`
    * Fixes
        * Update pipeline ``score`` to return ``nan`` score for any objective which throws an exception during scoring :pr:`787`
        * Fixed bug introduced in :pr:`787` where binary classification metrics requiring predicted probabilities error in scoring :pr:`798`
        * CatBoost and XGBoost classifiers and regressors can no longer have a learning rate of 0 :pr:`795`
    * Changes
        * Cleanup pipeline ``score`` code, and cleanup codecov :pr:`711`
        * Remove ``pass`` for abstract methods for codecov :pr:`730`
        * Added __str__ for AutoSearch object :pr:`675`
        * Add util methods to graph ROC and confusion matrix :pr:`720`
        * Refactor ``AutoBase`` to ``AutoSearchBase`` :pr:`758`
        * Updated AutoBase with ``data_checks`` parameter, removed previous ``detect_label_leakage`` parameter, and added functionality to run data checks before search in AutoML :pr:`765`
        * Updated our logger to use Python's logging utils :pr:`763`
        * Refactor most of ``AutoSearchBase._do_iteration`` impl into ``AutoSearchBase._evaluate`` :pr:`762`
        * Port over all guardrails to use the new DataCheck API :pr:`789`
        * Expanded ``import_or_raise`` to catch all exceptions :pr:`759`
        * Adds RMSE, MSLE, RMSLE as standard metrics :pr:`788`
        * Don't allow ``Recall`` to be used as an objective for AutoML :pr:`784`
        * Removed feature selection from pipelines :pr:`819`
        * Update default estimator parameters to make automl search faster and more accurate :pr:`793`
    * Documentation Changes
        * Add instructions to freeze ``master`` on ``release.md`` :pr:`726`
        * Update release instructions with more details :pr:`727` :pr:`733`
        * Add objective base classes to API reference :pr:`736`
        * Fix components API to match other modules :pr:`747`
    * Testing Changes
        * Delete codecov yml, use codecov.io's default :pr:`732`
        * Added unit tests for fraud cost, lead scoring, and standard metric objectives :pr:`741`
        * Update codecov client :pr:`782`
        * Updated AutoBase __str__ test to include no parameters case :pr:`783`
        * Added unit tests for ``ExtraTrees`` pipeline :pr:`790`
        * If codecov fails to upload, fail build :pr:`810`
        * Updated Python version of dependency action :pr:`816`
        * Update the dependency update bot to use a suffix when creating branches :pr:`817`

.. warning::

    **Breaking Changes**
        * The ``detect_label_leakage`` parameter for AutoML classes has been removed and replaced by a ``data_checks`` parameter :pr:`765`
        * Moved ROC and confusion matrix methods from ``evalml.pipeline.plot_utils`` to ``evalml.pipeline.graph_utils`` :pr:`720`
        * ``Tuner`` classes require a pipeline hyperparameter range dict as an init arg instead of a space definition :pr:`779`
        * ``Tuner.propose`` and ``Tuner.add`` work directly with pipeline parameters dicts instead of flat parameter lists :pr:`779`
        * ``PipelineBase.hyperparameters`` and ``custom_hyperparameters`` use pipeline parameters dict format instead of being represented as a flat list :pr:`779`
        * All guardrail functions previously under ``evalml.guardrails.utils`` will be removed and replaced by data checks :pr:`789`
        * ``Recall`` disallowed as an objective for AutoML :pr:`784`
        * ``AutoSearchBase`` parameter ``tuner`` has been renamed to ``tuner_class`` :pr:`793`
        * ``AutoSearchBase`` parameter ``possible_pipelines`` and ``possible_model_families`` have been renamed to ``allowed_pipelines`` and ``allowed_model_families`` :pr:`793`


**v0.9.0 Apr. 27, 2020**
    * Enhancements
        * Added ``Accuracy`` as an standard objective :pr:`624`
        * Added verbose parameter to load_fraud :pr:`560`
        * Added Balanced Accuracy metric for binary, multiclass :pr:`612` :pr:`661`
        * Added XGBoost regressor and XGBoost regression pipeline :pr:`666`
        * Added ``Accuracy`` metric for multiclass :pr:`672`
        * Added objective name in ``AutoBase.describe_pipeline`` :pr:`686`
        * Added ``DataCheck`` and ``DataChecks``, ``Message`` classes and relevant subclasses :pr:`739`
    * Fixes
        * Removed direct access to ``cls.component_graph`` :pr:`595`
        * Add testing files to .gitignore :pr:`625`
        * Remove circular dependencies from ``Makefile`` :pr:`637`
        * Add error case for ``normalize_confusion_matrix()`` :pr:`640`
        * Fixed ``XGBoostClassifier`` and ``XGBoostRegressor`` bug with feature names that contain [, ], or < :pr:`659`
        * Update ``make_pipeline_graph`` to not accidentally create empty file when testing if path is valid :pr:`649`
        * Fix pip installation warning about docsutils version, from boto dependency :pr:`664`
        * Removed zero division warning for F1/precision/recall metrics :pr:`671`
        * Fixed ``summary`` for pipelines without estimators :pr:`707`
    * Changes
        * Updated default objective for binary/multiclass classification to log loss :pr:`613`
        * Created classification and regression pipeline subclasses and removed objective as an attribute of pipeline classes :pr:`405`
        * Changed the output of ``score`` to return one dictionary :pr:`429`
        * Created binary and multiclass objective subclasses :pr:`504`
        * Updated objectives API :pr:`445`
        * Removed call to ``get_plot_data`` from AutoML :pr:`615`
        * Set ``raise_error`` to default to True for AutoML classes :pr:`638`
        * Remove unnecessary "u" prefixes on some unicode strings :pr:`641`
        * Changed one-hot encoder to return uint8 dtypes instead of ints :pr:`653`
        * Pipeline ``_name`` field changed to ``custom_name`` :pr:`650`
        * Removed ``graphs.py`` and moved methods into ``PipelineBase`` :pr:`657`, :pr:`665`
        * Remove s3fs as a dev dependency :pr:`664`
        * Changed requirements-parser to be a core dependency :pr:`673`
        * Replace ``supported_problem_types`` field on pipelines with ``problem_type`` attribute on base classes :pr:`678`
        * Changed AutoML to only show best results for a given pipeline template in ``rankings``, added ``full_rankings`` property to show all :pr:`682`
        * Update ``ModelFamily`` values: don't list xgboost/catboost as classifiers now that we have regression pipelines for them :pr:`677`
        * Changed AutoML's ``describe_pipeline`` to get problem type from pipeline instead :pr:`685`
        * Standardize ``import_or_raise`` error messages :pr:`683`
        * Updated argument order of objectives to align with sklearn's :pr:`698`
        * Renamed ``pipeline.feature_importance_graph`` to ``pipeline.graph_feature_importances`` :pr:`700`
        * Moved ROC and confusion matrix methods to ``evalml.pipelines.plot_utils`` :pr:`704`
        * Renamed ``MultiClassificationObjective`` to ``MulticlassClassificationObjective``, to align with pipeline naming scheme :pr:`715`
    * Documentation Changes
        * Fixed some sphinx warnings :pr:`593`
        * Fixed docstring for ``AutoClassificationSearch`` with correct command :pr:`599`
        * Limit readthedocs formats to pdf, not htmlzip and epub :pr:`594` :pr:`600`
        * Clean up objectives API documentation :pr:`605`
        * Fixed function on Exploring search results page :pr:`604`
        * Update release process doc :pr:`567`
        * ``AutoClassificationSearch`` and ``AutoRegressionSearch`` show inherited methods in API reference :pr:`651`
        * Fixed improperly formatted code in breaking changes for changelog :pr:`655`
        * Added configuration to treat Sphinx warnings as errors :pr:`660`
        * Removed separate plotting section for pipelines in API reference :pr:`657`, :pr:`665`
        * Have leads example notebook load S3 files using https, so we can delete s3fs dev dependency :pr:`664`
        * Categorized components in API reference and added descriptions for each category :pr:`663`
        * Fixed Sphinx warnings about ``BalancedAccuracy`` objective :pr:`669`
        * Updated API reference to include missing components and clean up pipeline docstrings :pr:`689`
        * Reorganize API ref, and clarify pipeline sub-titles :pr:`688`
        * Add and update preprocessing utils in API reference :pr:`687`
        * Added inheritance diagrams to API reference :pr:`695`
        * Documented which default objective AutoML optimizes for :pr:`699`
        * Create seperate install page :pr:`701`
        * Include more utils in API ref, like ``import_or_raise`` :pr:`704`
        * Add more color to pipeline documentation :pr:`705`
    * Testing Changes
        * Matched install commands of ``check_latest_dependencies`` test and it's GitHub action :pr:`578`
        * Added Github app to auto assign PR author as assignee :pr:`477`
        * Removed unneeded conda installation of xgboost in windows checkin tests :pr:`618`
        * Update graph tests to always use tmpfile dir :pr:`649`
        * Changelog checkin test workaround for release PRs: If 'future release' section is empty of PR refs, pass check :pr:`658`
        * Add changelog checkin test exception for ``dep-update`` branch :pr:`723`

.. warning::

    **Breaking Changes**

    * Pipelines will now no longer take an objective parameter during instantiation, and will no longer have an objective attribute.
    * ``fit()`` and ``predict()`` now use an optional ``objective`` parameter, which is only used in binary classification pipelines to fit for a specific objective.
    * ``score()`` will now use a required ``objectives`` parameter that is used to determine all the objectives to score on. This differs from the previous behavior, where the pipeline's objective was scored on regardless.
    * ``score()`` will now return one dictionary of all objective scores.
    * ``ROC`` and ``ConfusionMatrix`` plot methods via ``Auto(*).plot`` have been removed by :pr:`615` and are replaced by ``roc_curve`` and ``confusion_matrix`` in ``evamlm.pipelines.plot_utils`` in :pr:`704`
    * ``normalize_confusion_matrix`` has been moved to ``evalml.pipelines.plot_utils`` :pr:`704`
    * Pipelines ``_name`` field changed to ``custom_name``
    * Pipelines ``supported_problem_types`` field is removed because it is no longer necessary :pr:`678`
    * Updated argument order of objectives' ``objective_function`` to align with sklearn :pr:`698`
    * ``pipeline.feature_importance_graph`` has been renamed to ``pipeline.graph_feature_importances`` in :pr:`700`
    * Removed unsupported ``MSLE`` objective :pr:`704`


**v0.8.0 Apr. 1, 2020**
    * Enhancements
        * Add normalization option and information to confusion matrix :pr:`484`
        * Add util function to drop rows with NaN values :pr:`487`
        * Renamed ``PipelineBase.name`` as ``PipelineBase.summary`` and redefined ``PipelineBase.name`` as class property :pr:`491`
        * Added access to parameters in Pipelines with ``PipelineBase.parameters`` (used to be return of ``PipelineBase.describe``) :pr:`501`
        * Added ``fill_value`` parameter for ``SimpleImputer`` :pr:`509`
        * Added functionality to override component hyperparameters and made pipelines take hyperparemeters from components :pr:`516`
        * Allow ``numpy.random.RandomState`` for random_state parameters :pr:`556`
    * Fixes
        * Removed unused dependency ``matplotlib``, and move ``category_encoders`` to test reqs :pr:`572`
    * Changes
        * Undo version cap in XGBoost placed in :pr:`402` and allowed all released of XGBoost :pr:`407`
        * Support pandas 1.0.0 :pr:`486`
        * Made all references to the logger static :pr:`503`
        * Refactored ``model_type`` parameter for components and pipelines to ``model_family`` :pr:`507`
        * Refactored ``problem_types`` for pipelines and components into ``supported_problem_types`` :pr:`515`
        * Moved ``pipelines/utils.save_pipeline`` and ``pipelines/utils.load_pipeline`` to ``PipelineBase.save`` and ``PipelineBase.load`` :pr:`526`
        * Limit number of categories encoded by ``OneHotEncoder`` :pr:`517`
    * Documentation Changes
        * Updated API reference to remove ``PipelinePlot`` and added moved ``PipelineBase`` plotting methods :pr:`483`
        * Add code style and github issue guides :pr:`463` :pr:`512`
        * Updated API reference for to surface class variables for pipelines and components :pr:`537`
        * Fixed README documentation link :pr:`535`
        * Unhid PR references in changelog :pr:`656`
    * Testing Changes
        * Added automated dependency check PR :pr:`482`, :pr:`505`
        * Updated automated dependency check comment :pr:`497`
        * Have build_docs job use python executor, so that env vars are set properly :pr:`547`
        * Added simple test to make sure ``OneHotEncoder``'s top_n works with large number of categories :pr:`552`
        * Run windows unit tests on PRs :pr:`557`


.. warning::

    **Breaking Changes**

    * ``AutoClassificationSearch`` and ``AutoRegressionSearch``'s ``model_types`` parameter has been refactored into ``allowed_model_families``
    * ``ModelTypes`` enum has been changed to ``ModelFamily``
    * Components and Pipelines now have a ``model_family`` field instead of ``model_type``
    * ``get_pipelines`` utility function now accepts ``model_families`` as an argument instead of ``model_types``
    * ``PipelineBase.name`` no longer returns structure of pipeline and has been replaced by ``PipelineBase.summary``
    * ``PipelineBase.problem_types`` and ``Estimator.problem_types`` has been renamed to ``supported_problem_types``
    * ``pipelines/utils.save_pipeline`` and ``pipelines/utils.load_pipeline`` moved to ``PipelineBase.save`` and ``PipelineBase.load``


**v0.7.0 Mar. 9, 2020**
    * Enhancements
        * Added emacs buffers to .gitignore :pr:`350`
        * Add CatBoost (gradient-boosted trees) classification and regression components and pipelines :pr:`247`
        * Added Tuner abstract base class :pr:`351`
        * Added ``n_jobs`` as parameter for ``AutoClassificationSearch`` and ``AutoRegressionSearch`` :pr:`403`
        * Changed colors of confusion matrix to shades of blue and updated axis order to match scikit-learn's :pr:`426`
        * Added ``PipelineBase`` ``.graph`` and ``.feature_importance_graph`` methods, moved from previous location :pr:`423`
        * Added support for python 3.8 :pr:`462`
    * Fixes
        * Fixed ROC and confusion matrix plots not being calculated if user passed own additional_objectives :pr:`276`
        * Fixed ReadtheDocs ``FileNotFoundError`` exception for fraud dataset :pr:`439`
    * Changes
        * Added ``n_estimators`` as a tunable parameter for XGBoost :pr:`307`
        * Remove unused parameter ``ObjectiveBase.fit_needs_proba`` :pr:`320`
        * Remove extraneous parameter ``component_type`` from all components :pr:`361`
        * Remove unused ``rankings.csv`` file :pr:`397`
        * Downloaded demo and test datasets so unit tests can run offline :pr:`408`
        * Remove ``_needs_fitting`` attribute from Components :pr:`398`
        * Changed plot.feature_importance to show only non-zero feature importances by default, added optional parameter to show all :pr:`413`
        * Refactored ``PipelineBase`` to take in parameter dictionary and moved pipeline metadata to class attribute :pr:`421`
        * Dropped support for Python 3.5 :pr:`438`
        * Removed unused ``apply.py`` file :pr:`449`
        * Clean up ``requirements.txt`` to remove unused deps :pr:`451`
        * Support installation without all required dependencies :pr:`459`
    * Documentation Changes
        * Update release.md with instructions to release to internal license key :pr:`354`
    * Testing Changes
        * Added tests for utils (and moved current utils to gen_utils) :pr:`297`
        * Moved XGBoost install into it's own separate step on Windows using Conda :pr:`313`
        * Rewind pandas version to before 1.0.0, to diagnose test failures for that version :pr:`325`
        * Added dependency update checkin test :pr:`324`
        * Rewind XGBoost version to before 1.0.0 to diagnose test failures for that version :pr:`402`
        * Update dependency check to use a whitelist :pr:`417`
        * Update unit test jobs to not install dev deps :pr:`455`

.. warning::

    **Breaking Changes**

    * Python 3.5 will not be actively supported.

**v0.6.0 Dec. 16, 2019**
    * Enhancements
        * Added ability to create a plot of feature importances :pr:`133`
        * Add early stopping to AutoML using patience and tolerance parameters :pr:`241`
        * Added ROC and confusion matrix metrics and plot for classification problems and introduce PipelineSearchPlots class :pr:`242`
        * Enhanced AutoML results with search order :pr:`260`
        * Added utility function to show system and environment information :pr:`300`
    * Fixes
        * Lower botocore requirement :pr:`235`
        * Fixed decision_function calculation for ``FraudCost`` objective :pr:`254`
        * Fixed return value of ``Recall`` metrics :pr:`264`
        * Components return ``self`` on fit :pr:`289`
    * Changes
        * Renamed automl classes to ``AutoRegressionSearch`` and ``AutoClassificationSearch`` :pr:`287`
        * Updating demo datasets to retain column names :pr:`223`
        * Moving pipeline visualization to ``PipelinePlot`` class :pr:`228`
        * Standarizing inputs as ``pd.Dataframe`` / ``pd.Series`` :pr:`130`
        * Enforcing that pipelines must have an estimator as last component :pr:`277`
        * Added ``ipywidgets`` as a dependency in ``requirements.txt`` :pr:`278`
        * Added Random and Grid Search Tuners :pr:`240`
    * Documentation Changes
        * Adding class properties to API reference :pr:`244`
        * Fix and filter FutureWarnings from scikit-learn :pr:`249`, :pr:`257`
        * Adding Linear Regression to API reference and cleaning up some Sphinx warnings :pr:`227`
    * Testing Changes
        * Added support for testing on Windows with CircleCI :pr:`226`
        * Added support for doctests :pr:`233`

.. warning::

    **Breaking Changes**

    * The ``fit()`` method for ``AutoClassifier`` and ``AutoRegressor`` has been renamed to ``search()``.
    * ``AutoClassifier`` has been renamed to ``AutoClassificationSearch``
    * ``AutoRegressor`` has been renamed to ``AutoRegressionSearch``
    * ``AutoClassificationSearch.results`` and ``AutoRegressionSearch.results`` now is a dictionary with ``pipeline_results`` and ``search_order`` keys. ``pipeline_results`` can be used to access a dictionary that is identical to the old ``.results`` dictionary. Whereas, ``search_order`` returns a list of the search order in terms of ``pipeline_id``.
    * Pipelines now require an estimator as the last component in ``component_list``. Slicing pipelines now throws an ``NotImplementedError`` to avoid returning pipelines without an estimator.

**v0.5.2 Nov. 18, 2019**
    * Enhancements
        * Adding basic pipeline structure visualization :pr:`211`
    * Documentation Changes
        * Added notebooks to build process :pr:`212`

**v0.5.1 Nov. 15, 2019**
    * Enhancements
        * Added basic outlier detection guardrail :pr:`151`
        * Added basic ID column guardrail :pr:`135`
        * Added support for unlimited pipelines with a ``max_time`` limit :pr:`70`
        * Updated .readthedocs.yaml to successfully build :pr:`188`
    * Fixes
        * Removed MSLE from default additional objectives :pr:`203`
        * Fixed ``random_state`` passed in pipelines :pr:`204`
        * Fixed slow down in RFRegressor :pr:`206`
    * Changes
        * Pulled information for describe_pipeline from pipeline's new describe method :pr:`190`
        * Refactored pipelines :pr:`108`
        * Removed guardrails from Auto(*) :pr:`202`, :pr:`208`
    * Documentation Changes
        * Updated documentation to show ``max_time`` enhancements :pr:`189`
        * Updated release instructions for RTD :pr:`193`
        * Added notebooks to build process :pr:`212`
        * Added contributing instructions :pr:`213`
        * Added new content :pr:`222`

**v0.5.0 Oct. 29, 2019**
    * Enhancements
        * Added basic one hot encoding :pr:`73`
        * Use enums for model_type :pr:`110`
        * Support for splitting regression datasets :pr:`112`
        * Auto-infer multiclass classification :pr:`99`
        * Added support for other units in ``max_time`` :pr:`125`
        * Detect highly null columns :pr:`121`
        * Added additional regression objectives :pr:`100`
        * Show an interactive iteration vs. score plot when using fit() :pr:`134`
    * Fixes
        * Reordered ``describe_pipeline`` :pr:`94`
        * Added type check for ``model_type`` :pr:`109`
        * Fixed ``s`` units when setting string ``max_time`` :pr:`132`
        * Fix objectives not appearing in API documentation :pr:`150`
    * Changes
        * Reorganized tests :pr:`93`
        * Moved logging to its own module :pr:`119`
        * Show progress bar history :pr:`111`
        * Using ``cloudpickle`` instead of pickle to allow unloading of custom objectives :pr:`113`
        * Removed render.py :pr:`154`
    * Documentation Changes
        * Update release instructions :pr:`140`
        * Include additional_objectives parameter :pr:`124`
        * Added Changelog :pr:`136`
    * Testing Changes
        * Code coverage :pr:`90`
        * Added CircleCI tests for other Python versions :pr:`104`
        * Added doc notebooks as tests :pr:`139`
        * Test metadata for CircleCI and 2 core parallelism :pr:`137`

**v0.4.1 Sep. 16, 2019**
    * Enhancements
        * Added AutoML for classification and regressor using Autobase and Skopt :pr:`7` :pr:`9`
        * Implemented standard classification and regression metrics :pr:`7`
        * Added logistic regression, random forest, and XGBoost pipelines :pr:`7`
        * Implemented support for custom objectives :pr:`15`
        * Feature importance for pipelines :pr:`18`
        * Serialization for pipelines :pr:`19`
        * Allow fitting on objectives for optimal threshold :pr:`27`
        * Added detect label leakage :pr:`31`
        * Implemented callbacks :pr:`42`
        * Allow for multiclass classification :pr:`21`
        * Added support for additional objectives :pr:`79`
    * Fixes
        * Fixed feature selection in pipelines :pr:`13`
        * Made ``random_seed`` usage consistent :pr:`45`
    * Documentation Changes
        * Documentation Changes
        * Added docstrings :pr:`6`
        * Created notebooks for docs :pr:`6`
        * Initialized readthedocs EvalML :pr:`6`
        * Added favicon :pr:`38`
    * Testing Changes
        * Added testing for loading data :pr:`39`

**v0.2.0 Aug. 13, 2019**
    * Enhancements
        * Created fraud detection objective :pr:`4`

**v0.1.0 July. 31, 2019**
    * *First Release*
    * Enhancements
        * Added lead scoring objecitve :pr:`1`
        * Added basic classifier :pr:`1`
    * Documentation Changes
        * Initialized Sphinx for docs :pr:`1`<|MERGE_RESOLUTION|>--- conflicted
+++ resolved
@@ -3,11 +3,8 @@
 **Future Releases**
     * Enhancements
     * Fixes
-<<<<<<< HEAD
         * Fixed classification pipelines to only accept target data with the appropriate number of classes :pr:`3185`
-=======
         * Added support for time series in ``DefaultAlgorithm`` :pr:`3177`
->>>>>>> 70d8dc90
         * Standardized names of featurization components :pr:`3192`
     * Changes
         * Changed the default objective to ``MedianAE`` from ``R2`` for time series regression :pr:`3205`
