Release Notes
-------------

**Future Releases**
    * Enhancements
        * Added stacked ensemble component classes (``StackedEnsembleClassifier``, ``StackedEnsembleRegressor``) :pr:`1134`
    * Fixes
    * Changes
        * Allow ``add_to_rankings`` to be called before AutoMLSearch is called :pr:`1250`
    * Documentation Changes
        * Fixed and updated code blocks in Release Notes :pr:`1243`
        * Added DecisionTree estimators to API Reference :pr:`1246`
        * Changed class inheritance display to flow vertically :pr:`1248`
    * Testing Changes


**v0.14.1 Sep. 29, 2020**
    * Enhancements
        * Updated partial dependence methods to support calculating numeric columns in a dataset with non-numeric columns :pr:`1150`
        * Added ``get_feature_names`` on ``OneHotEncoder`` :pr:`1193`
        * Added ``detect_problem_type`` to ``problem_type/utils.py`` to automatically detect the problem type given targets :pr:`1194`
        * Added LightGBM to ``AutoMLSearch`` :pr:`1199`
        * Updated ``scikit-learn`` and ``scikit-optimize`` to use latest versions - 0.23.2 and 0.8.1 respectively :pr:`1141`
        * Added ``__str__`` and ``__repr__`` for pipelines and components :pr:`1218`
        * Included internal target check for both training and validation data in ``AutoMLSearch`` :pr:`1226`
        * Added ``ProblemTypes.all_problem_types`` helper to get list of supported problem types :pr:`1219`
        * Added ``DecisionTreeClassifier`` and ``DecisionTreeRegressor`` classes :pr:`1223`
        * Added ``ProblemTypes.all_problem_types`` helper to get list of supported problem types :pr:`1219`
        * ``DataChecks`` can now be parametrized by passing a list of ``DataCheck`` classes and a parameter dictionary :pr:`1167`
        * Added first CV fold score as validation score in ``AutoMLSearch.rankings`` :pr:`1221`
        * Updated ``flake8`` configuration to enable linting on ``__init__.py`` files :pr:`1234`
        * Refined ``make_pipeline_from_components`` implementation :pr:`1204`
    * Fixes
        * Updated GitHub URL after migration to Alteryx GitHub org :pr:`1207`
        * Changed Problem Type enum to be more similar to the string name :pr:`1208`
        * Wrapped call to scikit-learn's partial dependence method in a ``try``/``finally`` block :pr:`1232`
    * Changes
        * Added ``allow_writing_files`` as a named argument to CatBoost estimators. :pr:`1202`
        * Added ``solver`` and ``multi_class`` as named arguments to ``LogisticRegressionClassifier`` :pr:`1202`
        * Replaced pipeline's ``._transform`` method to evaluate all the preprocessing steps of a pipeline with ``.compute_estimator_features`` :pr:`1231`
        * Changed default large dataset train/test splitting behavior :pr:`1205`
    * Documentation Changes
        * Updated cost-benefit tutorial to use a holdout/test set :pr:`1159`
        * Included description of how to access the component instances and features for pipeline user guide :pr:`1163`
        * Updated API docs to refer to target as "target" instead of "labels" for non-classification tasks and minor docs cleanup :pr:`1160`
        * Added Class Imbalance Data Check to ``api_reference.rst`` :pr:`1190` :pr:`1200`
        * Added pipeline properties to API reference :pr:`1209`
        * Clarified what the objective parameter in AutoML is used for in AutoML API reference and AutoML user guide :pr:`1222`
        * Updated API docs to include ``skopt.space.Categorical`` option for component hyperparameter range definition :pr:`1228`
        * Added install documentation for ``libomp`` in order to use LightGBM on Mac :pr:`1233`
        * Improved description of ``max_iterations`` in documentation :pr:`1212`
        * Removed unused code from sphinx conf :pr:`1235`
    * Testing Changes

.. warning::

    **Breaking Changes**
        * ``DefaultDataChecks`` now accepts a ``problem_type`` parameter that must be specified :pr:`1167`
        * Pipeline's ``._transform`` method to evaluate all the preprocessing steps of a pipeline has been replaced with ``.compute_estimator_features`` :pr:`1231`
        * ``get_objectives`` has been renamed to ``get_core_objectives``. This function will now return a list of valid objective instances :pr:`1230`


**v0.13.2 Sep. 17, 2020**
    * Enhancements
        * Added ``output_format`` field to explain predictions functions :pr:`1107`
        * Modified ``get_objective`` and ``get_objectives`` to be able to return any objective in ``evalml.objectives`` :pr:`1132`
        * Added a ``return_instance`` boolean parameter to ``get_objective`` :pr:`1132`
        * Added ``ClassImbalanceDataCheck`` to determine whether target imbalance falls below a given threshold :pr:`1135`
        * Added label encoder to LightGBM for binary classification :pr:`1152`
        * Added labels for the row index of confusion matrix :pr:`1154`
        * Added ``AutoMLSearch`` object as another parameter in search callbacks :pr:`1156`
        * Added the corresponding probability threshold for each point displayed in ``graph_roc_curve`` :pr:`1161`
        * Added ``__eq__`` for ``ComponentBase`` and ``PipelineBase`` :pr:`1178`
        * Added support for multiclass classification for ``roc_curve`` :pr:`1164`
        * Added ``categories`` accessor to ``OneHotEncoder`` for listing the categories associated with a feature :pr:`1182`
        * Added utility function to create pipeline instances from a list of component instances :pr:`1176`
    * Fixes
        * Fixed XGBoost column names for partial dependence methods :pr:`1104`
        * Removed dead code validating column type from ``TextFeaturizer`` :pr:`1122`
        * Fixed issue where ``Imputer`` cannot fit when there is None in a categorical or boolean column :pr:`1144`
        * ``OneHotEncoder`` preserves the custom index in the input data :pr:`1146`
        * Fixed representation for ``ModelFamily`` :pr:`1165`
        * Removed duplicate ``nbsphinx`` dependency in ``dev-requirements.txt`` :pr:`1168`
        * Users can now pass in any valid kwargs to all estimators :pr:`1157`
        * Remove broken accessor ``OneHotEncoder.get_feature_names`` and unneeded base class :pr:`1179`
        * Removed LightGBM Estimator from AutoML models :pr:`1186`
    * Changes
        * Pinned ``scikit-optimize`` version to 0.7.4 :pr:`1136`
        * Removed ``tqdm`` as a dependency :pr:`1177`
        * Added lightgbm version 3.0.0 to ``latest_dependency_versions.txt`` :pr:`1185`
        * Rename ``max_pipelines`` to ``max_iterations`` :pr:`1169`
    * Documentation Changes
        * Fixed API docs for ``AutoMLSearch`` ``add_result_callback`` :pr:`1113`
        * Added a step to our release process for pushing our latest version to conda-forge :pr:`1118`
<<<<<<< HEAD
        * Added warning for missing ipywidgets dependency for using `PipelineSearchPlots` on Jupyterlab :pr:`1145`
        * Updated README.md example to load demo dataset :pr:`1151` 
        * Updated README.md example to load demo dataset :pr:`1151`
        * Swapped mapping of breast cancer targets in `model_understanding.ipynb` :pr:`1170`
=======
        * Added warning for missing ipywidgets dependency for using ``PipelineSearchPlots`` on Jupyterlab :pr:`1145`
        * Updated ``README.md`` example to load demo dataset :pr:`1151`
        * Swapped mapping of breast cancer targets in ``model_understanding.ipynb`` :pr:`1170`
>>>>>>> e81b19d5
    * Testing Changes
        * Added test confirming ``TextFeaturizer`` never outputs null values :pr:`1122`
        * Changed Python version of ``Update Dependencies`` action to 3.8.x :pr:`1137`
        * Fixed release notes check-in test for ``Update Dependencies`` actions :pr:`1172`

.. warning::

    **Breaking Changes**
        * ``get_objective`` will now return a class definition rather than an instance by default :pr:`1132`
        * Deleted ``OPTIONS`` dictionary in ``evalml.objectives.utils.py`` :pr:`1132`
        * If specifying an objective by string, the string must now match the objective's name field, case-insensitive :pr:`1132`
        * Passing "Cost Benefit Matrix", "Fraud Cost", "Lead Scoring", "Mean Squared Log Error",
            "Recall", "Recall Macro", "Recall Micro", "Recall Weighted", or "Root Mean Squared Log Error" to ``AutoMLSearch`` will now result in a ``ValueError``
            rather than an ``ObjectiveNotFoundError`` :pr:`1132`
        * Search callbacks ``start_iteration_callback`` and ``add_results_callback`` have changed to include a copy of the AutoMLSearch object as a third parameter :pr:`1156`
        * Deleted ``OneHotEncoder.get_feature_names`` method which had been broken for a while, in favor of pipelines' ``input_feature_names`` :pr:`1179`
        * Deleted empty base class ``CategoricalEncoder`` which ``OneHotEncoder`` component was inheriting from :pr:`1176`
        * Results from ``roc_curve`` will now return as a list of dictionaries with each dictionary representing a class :pr:`1164`
        * ``max_pipelines`` now raises a ``DeprecationWarning`` and will be removed in the next release. ``max_iterations`` should be used instead. :pr:`1169`


**v0.13.1 Aug. 25, 2020**
    * Enhancements
        * Added Cost-Benefit Matrix objective for binary classification :pr:`1038`
        * Split ``fill_value`` into ``categorical_fill_value`` and ``numeric_fill_value`` for Imputer :pr:`1019`
        * Added ``explain_predictions`` and ``explain_predictions_best_worst`` for explaining multiple predictions with SHAP :pr:`1016`
        * Added new LSA component for text featurization :pr:`1022`
        * Added guide on installing with conda :pr:`1041`
        * Added a “cost-benefit curve” util method to graph cost-benefit matrix scores vs. binary classification thresholds :pr:`1081`
        * Standardized error when calling transform/predict before fit for pipelines :pr:`1048`
        * Added ``percent_better_than_baseline`` to AutoML search rankings and full rankings table :pr:`1050`
        * Added one-way partial dependence and partial dependence plots :pr:`1079`
        * Added "Feature Value" column to prediction explanation reports. :pr:`1064`
        * Added LightGBM classification estimator :pr:`1082`, :pr:`1114`
        * Added ``max_batches`` parameter to ``AutoMLSearch`` :pr:`1087`
    * Fixes
        * Updated ``TextFeaturizer`` component to no longer require an internet connection to run :pr:`1022`
        * Fixed non-deterministic element of ``TextFeaturizer`` transformations :pr:`1022`
        * Added a StandardScaler to all ElasticNet pipelines :pr:`1065`
        * Updated cost-benefit matrix to normalize score :pr:`1099`
        * Fixed logic in ``calculate_percent_difference`` so that it can handle negative values :pr:`1100`
    * Changes
        * Added ``needs_fitting`` property to ``ComponentBase`` :pr:`1044`
        * Updated references to data types to use datatype lists defined in ``evalml.utils.gen_utils`` :pr:`1039`
        * Remove maximum version limit for SciPy dependency :pr:`1051`
        * Moved ``all_components`` and other component importers into runtime methods :pr:`1045`
        * Consolidated graphing utility methods under ``evalml.utils.graph_utils`` :pr:`1060`
        * Made slight tweaks to how ``TextFeaturizer`` uses ``featuretools``, and did some refactoring of that and of LSA :pr:`1090`
        * Changed ``show_all_features`` parameter into ``importance_threshold``, which allows for thresholding feature importance :pr:`1097`, :pr:`1103`
    * Documentation Changes
        * Update ``setup.py`` URL to point to the github repo :pr:`1037`
        * Added tutorial for using the cost-benefit matrix objective :pr:`1088`
        * Updated ``model_understanding.ipynb`` to include documentation for using plotly on Jupyter Lab :pr:`1108`
    * Testing Changes
        * Refactor CircleCI tests to use matrix jobs (:pr:`1043`)
        * Added a test to check that all test directories are included in evalml package :pr:`1054`


.. warning::

    **Breaking Changes**
        * ``confusion_matrix`` and ``normalize_confusion_matrix`` have been moved to ``evalml.utils`` :pr:`1038`
        * All graph utility methods previously under ``evalml.pipelines.graph_utils`` have been moved to ``evalml.utils.graph_utils`` :pr:`1060`


**v0.12.2 Aug. 6, 2020**
    * Enhancements
        * Add save/load method to components :pr:`1023`
        * Expose pickle ``protocol`` as optional arg to save/load :pr:`1023`
        * Updated estimators used in AutoML to include ExtraTrees and ElasticNet estimators :pr:`1030`
    * Fixes
    * Changes
        * Removed ``DeprecationWarning`` for ``SimpleImputer`` :pr:`1018`
    * Documentation Changes
        * Add note about version numbers to release process docs :pr:`1034`
    * Testing Changes
        * Test files are now included in the evalml package :pr:`1029`


**v0.12.0 Aug. 3, 2020**
    * Enhancements
        * Added string and categorical targets support for binary and multiclass pipelines and check for numeric targets for ``DetectLabelLeakage`` data check :pr:`932`
        * Added clear exception for regression pipelines if target datatype is string or categorical :pr:`960`
        * Added target column names and class labels in ``predict`` and ``predict_proba`` output for pipelines :pr:`951`
        * Added ``_compute_shap_values`` and ``normalize_values`` to ``pipelines/explanations`` module :pr:`958`
        * Added ``explain_prediction`` feature which explains single predictions with SHAP :pr:`974`
        * Added Imputer to allow different imputation strategies for numerical and categorical dtypes :pr:`991`
        * Added support for configuring logfile path using env var, and don't create logger if there are filesystem errors :pr:`975`
        * Updated catboost estimators' default parameters and automl hyperparameter ranges to speed up fit time :pr:`998`
    * Fixes
        * Fixed ReadtheDocs warning failure regarding embedded gif :pr:`943`
        * Removed incorrect parameter passed to pipeline classes in ``_add_baseline_pipelines`` :pr:`941`
        * Added universal error for calling ``predict``, ``predict_proba``, ``transform``, and ``feature_importances`` before fitting :pr:`969`, :pr:`994`
        * Made ``TextFeaturizer`` component and pip dependencies ``featuretools`` and ``nlp_primitives`` optional :pr:`976`
        * Updated imputation strategy in automl to no longer limit impute strategy to ``most_frequent`` for all features if there are any categorical columns :pr:`991`
        * Fixed ``UnboundLocalError`` for ``cv_pipeline`` when automl search errors :pr:`996`
        * Fixed ``Imputer`` to reset dataframe index to preserve behavior expected from  ``SimpleImputer`` :pr:`1009`
    * Changes
        * Moved ``get_estimators`` to ``evalml.pipelines.components.utils`` :pr:`934`
        * Modified Pipelines to raise ``PipelineScoreError`` when they encounter an error during scoring :pr:`936`
        * Moved ``evalml.model_families.list_model_families`` to ``evalml.pipelines.components.allowed_model_families`` :pr:`959`
        * Renamed ``DateTimeFeaturization`` to ``DateTimeFeaturizer`` :pr:`977`
        * Added check to stop search and raise an error if all pipelines in a batch return NaN scores :pr:`1015`
    * Documentation Changes
        * Updated ``README.md`` :pr:`963`
        * Reworded message when errors are returned from data checks in search :pr:`982`
        * Added section on understanding model predictions with ``explain_prediction`` to User Guide :pr:`981`
        * Added a section to the user guide and api reference about how XGBoost and CatBoost are not fully supported. :pr:`992`
        * Added custom components section in user guide :pr:`993`
        * Updated FAQ section formatting :pr:`997`
        * Updated release process documentation :pr:`1003`
    * Testing Changes
        * Moved ``predict_proba`` and ``predict`` tests regarding string / categorical targets to ``test_pipelines.py`` :pr:`972`
        * Fixed dependency update bot by updating python version to 3.7 to avoid frequent github version updates :pr:`1002`


.. warning::

    **Breaking Changes**
        * ``get_estimators`` has been moved to ``evalml.pipelines.components.utils`` (previously was under ``evalml.pipelines.utils``) :pr:`934`
        * Removed the ``raise_errors`` flag in AutoML search. All errors during pipeline evaluation will be caught and logged. :pr:`936`
        * ``evalml.model_families.list_model_families`` has been moved to ``evalml.pipelines.components.allowed_model_families`` :pr:`959`
        * ``TextFeaturizer``: the ``featuretools`` and ``nlp_primitives`` packages must be installed after installing evalml in order to use this component :pr:`976`
        * Renamed ``DateTimeFeaturization`` to ``DateTimeFeaturizer`` :pr:`977`


**v0.11.2 July 16, 2020**
    * Enhancements
        * Added ``NoVarianceDataCheck`` to ``DefaultDataChecks`` :pr:`893`
        * Added text processing and featurization component ``TextFeaturizer`` :pr:`913`, :pr:`924`
        * Added additional checks to ``InvalidTargetDataCheck`` to handle invalid target data types :pr:`929`
        * ``AutoMLSearch`` will now handle ``KeyboardInterrupt`` and prompt user for confirmation :pr:`915`
    * Fixes
        * Makes automl results a read-only property :pr:`919`
    * Changes
        * Deleted static pipelines and refactored tests involving static pipelines, removed ``all_pipelines()`` and ``get_pipelines()`` :pr:`904`
        * Moved ``list_model_families`` to ``evalml.model_family.utils`` :pr:`903`
        * Updated ``all_pipelines``, ``all_estimators``, ``all_components`` to use the same mechanism for dynamically generating their elements :pr:`898`
        * Rename ``master`` branch to ``main`` :pr:`918`
        * Add pypi release github action :pr:`923`
        * Updated ``AutoMLSearch.search`` stdout output and logging and removed tqdm progress bar :pr:`921`
        * Moved automl config checks previously in ``search()`` to init :pr:`933`
    * Documentation Changes
        * Reorganized and rewrote documentation :pr:`937`
        * Updated to use pydata sphinx theme :pr:`937`
        * Updated docs to use ``release_notes`` instead of ``changelog`` :pr:`942`
    * Testing Changes
        * Cleaned up fixture names and usages in tests :pr:`895`


.. warning::

    **Breaking Changes**
        * ``list_model_families`` has been moved to ``evalml.model_family.utils`` (previously was under ``evalml.pipelines.utils``) :pr:`903`
        * ``get_estimators`` has been moved to ``evalml.pipelines.components.utils`` (previously was under ``evalml.pipelines.utils``) :pr:`934`
        * Static pipeline definitions have been removed, but similar pipelines can still be constructed via creating an instance of ``PipelineBase`` :pr:`904`
        * ``all_pipelines()`` and ``get_pipelines()`` utility methods have been removed :pr:`904`


**v0.11.0 June 30, 2020**
    * Enhancements
        * Added multiclass support for ROC curve graphing :pr:`832`
        * Added preprocessing component to drop features whose percentage of NaN values exceeds a specified threshold :pr:`834`
        * Added data check to check for problematic target labels :pr:`814`
        * Added PerColumnImputer that allows imputation strategies per column :pr:`824`
        * Added transformer to drop specific columns :pr:`827`
        * Added support for ``categories``, ``handle_error``, and ``drop`` parameters in ``OneHotEncoder`` :pr:`830` :pr:`897`
        * Added preprocessing component to handle DateTime columns featurization :pr:`838`
        * Added ability to clone pipelines and components :pr:`842`
        * Define getter method for component ``parameters`` :pr:`847`
        * Added utility methods to calculate and graph permutation importances :pr:`860`, :pr:`880`
        * Added new utility functions necessary for generating dynamic preprocessing pipelines :pr:`852`
        * Added kwargs to all components :pr:`863`
        * Updated ``AutoSearchBase`` to use dynamically generated preprocessing pipelines :pr:`870`
        * Added SelectColumns transformer :pr:`873`
        * Added ability to evaluate additional pipelines for automl search :pr:`874`
        * Added ``default_parameters`` class property to components and pipelines :pr:`879`
        * Added better support for disabling data checks in automl search :pr:`892`
        * Added ability to save and load AutoML objects to file :pr:`888`
        * Updated ``AutoSearchBase.get_pipelines`` to return an untrained pipeline instance :pr:`876`
        * Saved learned binary classification thresholds in automl results cv data dict :pr:`876`
    * Fixes
        * Fixed bug where SimpleImputer cannot handle dropped columns :pr:`846`
        * Fixed bug where PerColumnImputer cannot handle dropped columns :pr:`855`
        * Enforce requirement that builtin components save all inputted values in their parameters dict :pr:`847`
        * Don't list base classes in ``all_components`` output :pr:`847`
        * Standardize all components to output pandas data structures, and accept either pandas or numpy :pr:`853`
        * Fixed rankings and full_rankings error when search has not been run :pr:`894`
    * Changes
        * Update ``all_pipelines`` and ``all_components`` to try initializing pipelines/components, and on failure exclude them :pr:`849`
        * Refactor ``handle_components`` to ``handle_components_class``, standardize to ``ComponentBase`` subclass instead of instance :pr:`850`
        * Refactor "blacklist"/"whitelist" to "allow"/"exclude" lists :pr:`854`
        * Replaced ``AutoClassificationSearch`` and ``AutoRegressionSearch`` with ``AutoMLSearch`` :pr:`871`
        * Renamed feature_importances and permutation_importances methods to use singular names (feature_importance and permutation_importance) :pr:`883`
        * Updated ``automl`` default data splitter to train/validation split for large datasets :pr:`877`
        * Added open source license, update some repo metadata :pr:`887`
        * Removed dead code in ``_get_preprocessing_components`` :pr:`896`
    * Documentation Changes
        * Fix some typos and update the EvalML logo :pr:`872`
    * Testing Changes
        * Update the changelog check job to expect the new branching pattern for the deps update bot :pr:`836`
        * Check that all components output pandas datastructures, and can accept either pandas or numpy :pr:`853`
        * Replaced ``AutoClassificationSearch`` and ``AutoRegressionSearch`` with ``AutoMLSearch`` :pr:`871`


.. warning::

    **Breaking Changes**
        * Pipelines' static ``component_graph`` field must contain either ``ComponentBase`` subclasses or ``str``, instead of ``ComponentBase`` subclass instances :pr:`850`
        * Rename ``handle_component`` to ``handle_component_class``. Now standardizes to ``ComponentBase`` subclasses instead of ``ComponentBase`` subclass instances :pr:`850`
        * Renamed automl's ``cv`` argument to ``data_split`` :pr:`877`
        * Pipelines' and classifiers' ``feature_importances`` is renamed ``feature_importance``, ``graph_feature_importances`` is renamed ``graph_feature_importance`` :pr:`883`
        * Passing ``data_checks=None`` to automl search will not perform any data checks as opposed to default checks. :pr:`892`
        * Pipelines to search for in AutoML are now determined automatically, rather than using the statically-defined pipeline classes. :pr:`870`
        * Updated ``AutoSearchBase.get_pipelines`` to return an untrained pipeline instance, instead of one which happened to be trained on the final cross-validation fold :pr:`876`


**v0.10.0 May 29, 2020**
    * Enhancements
        * Added baseline models for classification and regression, add functionality to calculate baseline models before searching in AutoML :pr:`746`
        * Port over highly-null guardrail as a data check and define ``DefaultDataChecks`` and ``DisableDataChecks`` classes :pr:`745`
        * Update ``Tuner`` classes to work directly with pipeline parameters dicts instead of flat parameter lists :pr:`779`
        * Add Elastic Net as a pipeline option :pr:`812`
        * Added new Pipeline option ``ExtraTrees`` :pr:`790`
        * Added precicion-recall curve metrics and plot for binary classification problems in ``evalml.pipeline.graph_utils`` :pr:`794`
        * Update the default automl algorithm to search in batches, starting with default parameters for each pipeline and iterating from there :pr:`793`
        * Added ``AutoMLAlgorithm`` class and ``IterativeAlgorithm`` impl, separated from ``AutoSearchBase`` :pr:`793`
    * Fixes
        * Update pipeline ``score`` to return ``nan`` score for any objective which throws an exception during scoring :pr:`787`
        * Fixed bug introduced in :pr:`787` where binary classification metrics requiring predicted probabilities error in scoring :pr:`798`
        * CatBoost and XGBoost classifiers and regressors can no longer have a learning rate of 0 :pr:`795`
    * Changes
        * Cleanup pipeline ``score`` code, and cleanup codecov :pr:`711`
        * Remove ``pass`` for abstract methods for codecov :pr:`730`
        * Added __str__ for AutoSearch object :pr:`675`
        * Add util methods to graph ROC and confusion matrix :pr:`720`
        * Refactor ``AutoBase`` to ``AutoSearchBase`` :pr:`758`
        * Updated AutoBase with ``data_checks`` parameter, removed previous ``detect_label_leakage`` parameter, and added functionality to run data checks before search in AutoML :pr:`765`
        * Updated our logger to use Python's logging utils :pr:`763`
        * Refactor most of ``AutoSearchBase._do_iteration`` impl into ``AutoSearchBase._evaluate`` :pr:`762`
        * Port over all guardrails to use the new DataCheck API :pr:`789`
        * Expanded ``import_or_raise`` to catch all exceptions :pr:`759`
        * Adds RMSE, MSLE, RMSLE as standard metrics :pr:`788`
        * Don't allow ``Recall`` to be used as an objective for AutoML :pr:`784`
        * Removed feature selection from pipelines :pr:`819`
        * Update default estimator parameters to make automl search faster and more accurate :pr:`793`
    * Documentation Changes
        * Add instructions to freeze ``master`` on ``release.md`` :pr:`726`
        * Update release instructions with more details :pr:`727` :pr:`733`
        * Add objective base classes to API reference :pr:`736`
        * Fix components API to match other modules :pr:`747`
    * Testing Changes
        * Delete codecov yml, use codecov.io's default :pr:`732`
        * Added unit tests for fraud cost, lead scoring, and standard metric objectives :pr:`741`
        * Update codecov client :pr:`782`
        * Updated AutoBase __str__ test to include no parameters case :pr:`783`
        * Added unit tests for ``ExtraTrees`` pipeline :pr:`790`
        * If codecov fails to upload, fail build :pr:`810`
        * Updated Python version of dependency action :pr:`816`
        * Update the dependency update bot to use a suffix when creating branches :pr:`817`

.. warning::

    **Breaking Changes**
        * The ``detect_label_leakage`` parameter for AutoML classes has been removed and replaced by a ``data_checks`` parameter :pr:`765`
        * Moved ROC and confusion matrix methods from ``evalml.pipeline.plot_utils`` to ``evalml.pipeline.graph_utils`` :pr:`720`
        * ``Tuner`` classes require a pipeline hyperparameter range dict as an init arg instead of a space definition :pr:`779`
        * ``Tuner.propose`` and ``Tuner.add`` work directly with pipeline parameters dicts instead of flat parameter lists :pr:`779`
        * ``PipelineBase.hyperparameters`` and ``custom_hyperparameters`` use pipeline parameters dict format instead of being represented as a flat list :pr:`779`
        * All guardrail functions previously under ``evalml.guardrails.utils`` will be removed and replaced by data checks :pr:`789`
        * ``Recall`` disallowed as an objective for AutoML :pr:`784`
        * ``AutoSearchBase`` parameter ``tuner`` has been renamed to ``tuner_class`` :pr:`793`
        * ``AutoSearchBase`` parameter ``possible_pipelines`` and ``possible_model_families`` have been renamed to ``allowed_pipelines`` and ``allowed_model_families`` :pr:`793`


**v0.9.0 Apr. 27, 2020**
    * Enhancements
        * Added ``Accuracy`` as an standard objective :pr:`624`
        * Added verbose parameter to load_fraud :pr:`560`
        * Added Balanced Accuracy metric for binary, multiclass :pr:`612` :pr:`661`
        * Added XGBoost regressor and XGBoost regression pipeline :pr:`666`
        * Added ``Accuracy`` metric for multiclass :pr:`672`
        * Added objective name in ``AutoBase.describe_pipeline`` :pr:`686`
        * Added ``DataCheck`` and ``DataChecks``, ``Message`` classes and relevant subclasses :pr:`739`
    * Fixes
        * Removed direct access to ``cls.component_graph`` :pr:`595`
        * Add testing files to .gitignore :pr:`625`
        * Remove circular dependencies from ``Makefile`` :pr:`637`
        * Add error case for ``normalize_confusion_matrix()`` :pr:`640`
        * Fixed ``XGBoostClassifier`` and ``XGBoostRegressor`` bug with feature names that contain [, ], or < :pr:`659`
        * Update ``make_pipeline_graph`` to not accidentally create empty file when testing if path is valid :pr:`649`
        * Fix pip installation warning about docsutils version, from boto dependency :pr:`664`
        * Removed zero division warning for F1/precision/recall metrics :pr:`671`
        * Fixed ``summary`` for pipelines without estimators :pr:`707`
    * Changes
        * Updated default objective for binary/multiclass classification to log loss :pr:`613`
        * Created classification and regression pipeline subclasses and removed objective as an attribute of pipeline classes :pr:`405`
        * Changed the output of ``score`` to return one dictionary :pr:`429`
        * Created binary and multiclass objective subclasses :pr:`504`
        * Updated objectives API :pr:`445`
        * Removed call to ``get_plot_data`` from AutoML :pr:`615`
        * Set ``raise_error`` to default to True for AutoML classes :pr:`638`
        * Remove unnecessary "u" prefixes on some unicode strings :pr:`641`
        * Changed one-hot encoder to return uint8 dtypes instead of ints :pr:`653`
        * Pipeline ``_name`` field changed to ``custom_name`` :pr:`650`
        * Removed ``graphs.py`` and moved methods into ``PipelineBase`` :pr:`657`, :pr:`665`
        * Remove s3fs as a dev dependency :pr:`664`
        * Changed requirements-parser to be a core dependency :pr:`673`
        * Replace ``supported_problem_types`` field on pipelines with ``problem_type`` attribute on base classes :pr:`678`
        * Changed AutoML to only show best results for a given pipeline template in ``rankings``, added ``full_rankings`` property to show all :pr:`682`
        * Update ``ModelFamily`` values: don't list xgboost/catboost as classifiers now that we have regression pipelines for them :pr:`677`
        * Changed AutoML's ``describe_pipeline`` to get problem type from pipeline instead :pr:`685`
        * Standardize ``import_or_raise`` error messages :pr:`683`
        * Updated argument order of objectives to align with sklearn's :pr:`698`
        * Renamed ``pipeline.feature_importance_graph`` to ``pipeline.graph_feature_importances`` :pr:`700`
        * Moved ROC and confusion matrix methods to ``evalml.pipelines.plot_utils`` :pr:`704`
        * Renamed ``MultiClassificationObjective`` to ``MulticlassClassificationObjective``, to align with pipeline naming scheme :pr:`715`
    * Documentation Changes
        * Fixed some sphinx warnings :pr:`593`
        * Fixed docstring for ``AutoClassificationSearch`` with correct command :pr:`599`
        * Limit readthedocs formats to pdf, not htmlzip and epub :pr:`594` :pr:`600`
        * Clean up objectives API documentation :pr:`605`
        * Fixed function on Exploring search results page :pr:`604`
        * Update release process doc :pr:`567`
        * ``AutoClassificationSearch`` and ``AutoRegressionSearch`` show inherited methods in API reference :pr:`651`
        * Fixed improperly formatted code in breaking changes for changelog :pr:`655`
        * Added configuration to treat Sphinx warnings as errors :pr:`660`
        * Removed separate plotting section for pipelines in API reference :pr:`657`, :pr:`665`
        * Have leads example notebook load S3 files using https, so we can delete s3fs dev dependency :pr:`664`
        * Categorized components in API reference and added descriptions for each category :pr:`663`
        * Fixed Sphinx warnings about ``BalancedAccuracy`` objective :pr:`669`
        * Updated API reference to include missing components and clean up pipeline docstrings :pr:`689`
        * Reorganize API ref, and clarify pipeline sub-titles :pr:`688`
        * Add and update preprocessing utils in API reference :pr:`687`
        * Added inheritance diagrams to API reference :pr:`695`
        * Documented which default objective AutoML optimizes for :pr:`699`
        * Create seperate install page :pr:`701`
        * Include more utils in API ref, like ``import_or_raise`` :pr:`704`
        * Add more color to pipeline documentation :pr:`705`
    * Testing Changes
        * Matched install commands of ``check_latest_dependencies`` test and it's GitHub action :pr:`578`
        * Added Github app to auto assign PR author as assignee :pr:`477`
        * Removed unneeded conda installation of xgboost in windows checkin tests :pr:`618`
        * Update graph tests to always use tmpfile dir :pr:`649`
        * Changelog checkin test workaround for release PRs: If 'future release' section is empty of PR refs, pass check :pr:`658`
        * Add changelog checkin test exception for ``dep-update`` branch :pr:`723`

.. warning::

    **Breaking Changes**

    * Pipelines will now no longer take an objective parameter during instantiation, and will no longer have an objective attribute.
    * ``fit()`` and ``predict()`` now use an optional ``objective`` parameter, which is only used in binary classification pipelines to fit for a specific objective.
    * ``score()`` will now use a required ``objectives`` parameter that is used to determine all the objectives to score on. This differs from the previous behavior, where the pipeline's objective was scored on regardless.
    * ``score()`` will now return one dictionary of all objective scores.
    * ``ROC`` and ``ConfusionMatrix`` plot methods via ``Auto(*).plot`` have been removed by :pr:`615` and are replaced by ``roc_curve`` and ``confusion_matrix`` in ``evamlm.pipelines.plot_utils`` in :pr:`704`
    * ``normalize_confusion_matrix`` has been moved to ``evalml.pipelines.plot_utils`` :pr:`704`
    * Pipelines ``_name`` field changed to ``custom_name``
    * Pipelines ``supported_problem_types`` field is removed because it is no longer necessary :pr:`678`
    * Updated argument order of objectives' ``objective_function`` to align with sklearn :pr:`698`
    * ``pipeline.feature_importance_graph`` has been renamed to ``pipeline.graph_feature_importances`` in :pr:`700`
    * Removed unsupported ``MSLE`` objective :pr:`704`


**v0.8.0 Apr. 1, 2020**
    * Enhancements
        * Add normalization option and information to confusion matrix :pr:`484`
        * Add util function to drop rows with NaN values :pr:`487`
        * Renamed ``PipelineBase.name`` as ``PipelineBase.summary`` and redefined ``PipelineBase.name`` as class property :pr:`491`
        * Added access to parameters in Pipelines with ``PipelineBase.parameters`` (used to be return of ``PipelineBase.describe``) :pr:`501`
        * Added ``fill_value`` parameter for ``SimpleImputer`` :pr:`509`
        * Added functionality to override component hyperparameters and made pipelines take hyperparemeters from components :pr:`516`
        * Allow ``numpy.random.RandomState`` for random_state parameters :pr:`556`
    * Fixes
        * Removed unused dependency ``matplotlib``, and move ``category_encoders`` to test reqs :pr:`572`
    * Changes
        * Undo version cap in XGBoost placed in :pr:`402` and allowed all released of XGBoost :pr:`407`
        * Support pandas 1.0.0 :pr:`486`
        * Made all references to the logger static :pr:`503`
        * Refactored ``model_type`` parameter for components and pipelines to ``model_family`` :pr:`507`
        * Refactored ``problem_types`` for pipelines and components into ``supported_problem_types`` :pr:`515`
        * Moved ``pipelines/utils.save_pipeline`` and ``pipelines/utils.load_pipeline`` to ``PipelineBase.save`` and ``PipelineBase.load`` :pr:`526`
        * Limit number of categories encoded by ``OneHotEncoder`` :pr:`517`
    * Documentation Changes
        * Updated API reference to remove ``PipelinePlot`` and added moved ``PipelineBase`` plotting methods :pr:`483`
        * Add code style and github issue guides :pr:`463` :pr:`512`
        * Updated API reference for to surface class variables for pipelines and components :pr:`537`
        * Fixed README documentation link :pr:`535`
        * Unhid PR references in changelog :pr:`656`
    * Testing Changes
        * Added automated dependency check PR :pr:`482`, :pr:`505`
        * Updated automated dependency check comment :pr:`497`
        * Have build_docs job use python executor, so that env vars are set properly :pr:`547`
        * Added simple test to make sure ``OneHotEncoder``'s top_n works with large number of categories :pr:`552`
        * Run windows unit tests on PRs :pr:`557`


.. warning::

    **Breaking Changes**

    * ``AutoClassificationSearch`` and ``AutoRegressionSearch``'s ``model_types`` parameter has been refactored into ``allowed_model_families``
    * ``ModelTypes`` enum has been changed to ``ModelFamily``
    * Components and Pipelines now have a ``model_family`` field instead of ``model_type``
    * ``get_pipelines`` utility function now accepts ``model_families`` as an argument instead of ``model_types``
    * ``PipelineBase.name`` no longer returns structure of pipeline and has been replaced by ``PipelineBase.summary``
    * ``PipelineBase.problem_types`` and ``Estimator.problem_types`` has been renamed to ``supported_problem_types``
    * ``pipelines/utils.save_pipeline`` and ``pipelines/utils.load_pipeline`` moved to ``PipelineBase.save`` and ``PipelineBase.load``


**v0.7.0 Mar. 9, 2020**
    * Enhancements
        * Added emacs buffers to .gitignore :pr:`350`
        * Add CatBoost (gradient-boosted trees) classification and regression components and pipelines :pr:`247`
        * Added Tuner abstract base class :pr:`351`
        * Added ``n_jobs`` as parameter for ``AutoClassificationSearch`` and ``AutoRegressionSearch`` :pr:`403`
        * Changed colors of confusion matrix to shades of blue and updated axis order to match scikit-learn's :pr:`426`
        * Added ``PipelineBase`` ``.graph`` and ``.feature_importance_graph`` methods, moved from previous location :pr:`423`
        * Added support for python 3.8 :pr:`462`
    * Fixes
        * Fixed ROC and confusion matrix plots not being calculated if user passed own additional_objectives :pr:`276`
        * Fixed ReadtheDocs ``FileNotFoundError`` exception for fraud dataset :pr:`439`
    * Changes
        * Added ``n_estimators`` as a tunable parameter for XGBoost :pr:`307`
        * Remove unused parameter ``ObjectiveBase.fit_needs_proba`` :pr:`320`
        * Remove extraneous parameter ``component_type`` from all components :pr:`361`
        * Remove unused ``rankings.csv`` file :pr:`397`
        * Downloaded demo and test datasets so unit tests can run offline :pr:`408`
        * Remove ``_needs_fitting`` attribute from Components :pr:`398`
        * Changed plot.feature_importance to show only non-zero feature importances by default, added optional parameter to show all :pr:`413`
        * Refactored ``PipelineBase`` to take in parameter dictionary and moved pipeline metadata to class attribute :pr:`421`
        * Dropped support for Python 3.5 :pr:`438`
        * Removed unused ``apply.py`` file :pr:`449`
        * Clean up ``requirements.txt`` to remove unused deps :pr:`451`
        * Support installation without all required dependencies :pr:`459`
    * Documentation Changes
        * Update release.md with instructions to release to internal license key :pr:`354`
    * Testing Changes
        * Added tests for utils (and moved current utils to gen_utils) :pr:`297`
        * Moved XGBoost install into it's own separate step on Windows using Conda :pr:`313`
        * Rewind pandas version to before 1.0.0, to diagnose test failures for that version :pr:`325`
        * Added dependency update checkin test :pr:`324`
        * Rewind XGBoost version to before 1.0.0 to diagnose test failures for that version :pr:`402`
        * Update dependency check to use a whitelist :pr:`417`
        * Update unit test jobs to not install dev deps :pr:`455`

.. warning::

    **Breaking Changes**

    * Python 3.5 will not be actively supported.

**v0.6.0 Dec. 16, 2019**
    * Enhancements
        * Added ability to create a plot of feature importances :pr:`133`
        * Add early stopping to AutoML using patience and tolerance parameters :pr:`241`
        * Added ROC and confusion matrix metrics and plot for classification problems and introduce PipelineSearchPlots class :pr:`242`
        * Enhanced AutoML results with search order :pr:`260`
        * Added utility function to show system and environment information :pr:`300`
    * Fixes
        * Lower botocore requirement :pr:`235`
        * Fixed decision_function calculation for ``FraudCost`` objective :pr:`254`
        * Fixed return value of ``Recall`` metrics :pr:`264`
        * Components return ``self`` on fit :pr:`289`
    * Changes
        * Renamed automl classes to ``AutoRegressionSearch`` and ``AutoClassificationSearch`` :pr:`287`
        * Updating demo datasets to retain column names :pr:`223`
        * Moving pipeline visualization to ``PipelinePlot`` class :pr:`228`
        * Standarizing inputs as ``pd.Dataframe`` / ``pd.Series`` :pr:`130`
        * Enforcing that pipelines must have an estimator as last component :pr:`277`
        * Added ``ipywidgets`` as a dependency in ``requirements.txt`` :pr:`278`
        * Added Random and Grid Search Tuners :pr:`240`
    * Documentation Changes
        * Adding class properties to API reference :pr:`244`
        * Fix and filter FutureWarnings from scikit-learn :pr:`249`, :pr:`257`
        * Adding Linear Regression to API reference and cleaning up some Sphinx warnings :pr:`227`
    * Testing Changes
        * Added support for testing on Windows with CircleCI :pr:`226`
        * Added support for doctests :pr:`233`

.. warning::

    **Breaking Changes**

    * The ``fit()`` method for ``AutoClassifier`` and ``AutoRegressor`` has been renamed to ``search()``.
    * ``AutoClassifier`` has been renamed to ``AutoClassificationSearch``
    * ``AutoRegressor`` has been renamed to ``AutoRegressionSearch``
    * ``AutoClassificationSearch.results`` and ``AutoRegressionSearch.results`` now is a dictionary with ``pipeline_results`` and ``search_order`` keys. ``pipeline_results`` can be used to access a dictionary that is identical to the old ``.results`` dictionary. Whereas, ``search_order`` returns a list of the search order in terms of ``pipeline_id``.
    * Pipelines now require an estimator as the last component in ``component_list``. Slicing pipelines now throws an ``NotImplementedError`` to avoid returning pipelines without an estimator.

**v0.5.2 Nov. 18, 2019**
    * Enhancements
        * Adding basic pipeline structure visualization :pr:`211`
    * Documentation Changes
        * Added notebooks to build process :pr:`212`

**v0.5.1 Nov. 15, 2019**
    * Enhancements
        * Added basic outlier detection guardrail :pr:`151`
        * Added basic ID column guardrail :pr:`135`
        * Added support for unlimited pipelines with a ``max_time`` limit :pr:`70`
        * Updated .readthedocs.yaml to successfully build :pr:`188`
    * Fixes
        * Removed MSLE from default additional objectives :pr:`203`
        * Fixed ``random_state`` passed in pipelines :pr:`204`
        * Fixed slow down in RFRegressor :pr:`206`
    * Changes
        * Pulled information for describe_pipeline from pipeline's new describe method :pr:`190`
        * Refactored pipelines :pr:`108`
        * Removed guardrails from Auto(*) :pr:`202`, :pr:`208`
    * Documentation Changes
        * Updated documentation to show ``max_time`` enhancements :pr:`189`
        * Updated release instructions for RTD :pr:`193`
        * Added notebooks to build process :pr:`212`
        * Added contributing instructions :pr:`213`
        * Added new content :pr:`222`

**v0.5.0 Oct. 29, 2019**
    * Enhancements
        * Added basic one hot encoding :pr:`73`
        * Use enums for model_type :pr:`110`
        * Support for splitting regression datasets :pr:`112`
        * Auto-infer multiclass classification :pr:`99`
        * Added support for other units in ``max_time`` :pr:`125`
        * Detect highly null columns :pr:`121`
        * Added additional regression objectives :pr:`100`
        * Show an interactive iteration vs. score plot when using fit() :pr:`134`
    * Fixes
        * Reordered ``describe_pipeline`` :pr:`94`
        * Added type check for ``model_type`` :pr:`109`
        * Fixed ``s`` units when setting string ``max_time`` :pr:`132`
        * Fix objectives not appearing in API documentation :pr:`150`
    * Changes
        * Reorganized tests :pr:`93`
        * Moved logging to its own module :pr:`119`
        * Show progress bar history :pr:`111`
        * Using ``cloudpickle`` instead of pickle to allow unloading of custom objectives :pr:`113`
        * Removed render.py :pr:`154`
    * Documentation Changes
        * Update release instructions :pr:`140`
        * Include additional_objectives parameter :pr:`124`
        * Added Changelog :pr:`136`
    * Testing Changes
        * Code coverage :pr:`90`
        * Added CircleCI tests for other Python versions :pr:`104`
        * Added doc notebooks as tests :pr:`139`
        * Test metadata for CircleCI and 2 core parallelism :pr:`137`

**v0.4.1 Sep. 16, 2019**
    * Enhancements
        * Added AutoML for classification and regressor using Autobase and Skopt :pr:`7` :pr:`9`
        * Implemented standard classification and regression metrics :pr:`7`
        * Added logistic regression, random forest, and XGBoost pipelines :pr:`7`
        * Implemented support for custom objectives :pr:`15`
        * Feature importance for pipelines :pr:`18`
        * Serialization for pipelines :pr:`19`
        * Allow fitting on objectives for optimal threshold :pr:`27`
        * Added detect label leakage :pr:`31`
        * Implemented callbacks :pr:`42`
        * Allow for multiclass classification :pr:`21`
        * Added support for additional objectives :pr:`79`
    * Fixes
        * Fixed feature selection in pipelines :pr:`13`
        * Made ``random_seed`` usage consistent :pr:`45`
    * Documentation Changes
        * Documentation Changes
        * Added docstrings :pr:`6`
        * Created notebooks for docs :pr:`6`
        * Initialized readthedocs EvalML :pr:`6`
        * Added favicon :pr:`38`
    * Testing Changes
        * Added testing for loading data :pr:`39`

**v0.2.0 Aug. 13, 2019**
    * Enhancements
        * Created fraud detection objective :pr:`4`

**v0.1.0 July. 31, 2019**
    * *First Release*
    * Enhancements
        * Added lead scoring objecitve :pr:`1`
        * Added basic classifier :pr:`1`
    * Documentation Changes
        * Initialized Sphinx for docs :pr:`1`<|MERGE_RESOLUTION|>--- conflicted
+++ resolved
@@ -11,6 +11,7 @@
         * Fixed and updated code blocks in Release Notes :pr:`1243`
         * Added DecisionTree estimators to API Reference :pr:`1246`
         * Changed class inheritance display to flow vertically :pr:`1248`
+        * Updated cost-benefit tutorial to use a holdout/test set :pr:`1159`
     * Testing Changes
 
 
@@ -40,7 +41,6 @@
         * Replaced pipeline's ``._transform`` method to evaluate all the preprocessing steps of a pipeline with ``.compute_estimator_features`` :pr:`1231`
         * Changed default large dataset train/test splitting behavior :pr:`1205`
     * Documentation Changes
-        * Updated cost-benefit tutorial to use a holdout/test set :pr:`1159`
         * Included description of how to access the component instances and features for pipeline user guide :pr:`1163`
         * Updated API docs to refer to target as "target" instead of "labels" for non-classification tasks and minor docs cleanup :pr:`1160`
         * Added Class Imbalance Data Check to ``api_reference.rst`` :pr:`1190` :pr:`1200`
@@ -92,16 +92,9 @@
     * Documentation Changes
         * Fixed API docs for ``AutoMLSearch`` ``add_result_callback`` :pr:`1113`
         * Added a step to our release process for pushing our latest version to conda-forge :pr:`1118`
-<<<<<<< HEAD
-        * Added warning for missing ipywidgets dependency for using `PipelineSearchPlots` on Jupyterlab :pr:`1145`
-        * Updated README.md example to load demo dataset :pr:`1151` 
-        * Updated README.md example to load demo dataset :pr:`1151`
-        * Swapped mapping of breast cancer targets in `model_understanding.ipynb` :pr:`1170`
-=======
         * Added warning for missing ipywidgets dependency for using ``PipelineSearchPlots`` on Jupyterlab :pr:`1145`
         * Updated ``README.md`` example to load demo dataset :pr:`1151`
         * Swapped mapping of breast cancer targets in ``model_understanding.ipynb`` :pr:`1170`
->>>>>>> e81b19d5
     * Testing Changes
         * Added test confirming ``TextFeaturizer`` never outputs null values :pr:`1122`
         * Changed Python version of ``Update Dependencies`` action to 3.8.x :pr:`1137`
