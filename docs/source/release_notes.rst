Release Notes
-------------
**Future Releases**
    * Enhancements
        * Added ``verbose`` flag to ``AutoMLSearch`` to run search in silent mode by default :pr:`2645`
        * Added label encoder to ``XGBoostClassifier`` to remove the warning :pr:`2701`
        * Set ``eval_metric`` to ``logloss`` for ``XGBoostClassifier`` :pr:`2741`
        * Added support for ``woodwork`` versions ``0.7.0`` and ``0.7.1`` :pr:`2743`
    * Fixes
        * Fixed bug where ``Imputer.transform`` would erase ww typing information prior to handing data to the ``SimpleImputer`` :pr:`2752`
        * Fixed bug where ``Oversampler`` could not be copied :pr:`2755`
    * Changes
<<<<<<< HEAD
        * Deleted ``drop_nan_target_rows`` utility method :pr:`2737`
=======
        * Removed default logging setup and debugging log file :pr:`2645`
>>>>>>> adb844b9
    * Documentation Changes
        * Specified installation steps for Prophet :pr:`2713`
        * Added documentation for data exploration on data check actions :pr:`2696` 
    * Testing Changes
        * Fixed flaky ``TargetDistributionDataCheck`` test for very_lognormal distribution :pr:`2748`

.. warning::

    **Breaking Changes**
        * Removed default logging setup and debugging log file :pr:`2645`

**v0.32.0 Aug. 31, 2021**
    * Enhancements
        * Allow string for ``engine`` parameter for ``AutoMLSearch``:pr:`2667`
        * Add ``ProphetRegressor`` to AutoML :pr:`2619`
        * Integrated ``DefaultAlgorithm`` into ``AutoMLSearch`` :pr:`2634`
        * Removed SVM "linear" and "precomputed" kernel hyperparameter options, and improved default parameters :pr:`2651`
        * Updated ``ComponentGraph`` initalization to raise ``ValueError`` when user attempts to use ``.y`` for a component that does not produce a tuple output :pr:`2662`
        * Updated to support Woodwork 0.6.0 :pr:`2690`
        * Updated pipeline ``graph()`` to distingush X and y edges :pr:`2654`
        * Added ``DropRowsTransformer`` component :pr:`2692`
        * Added ``DROP_ROWS`` to ``_make_component_list_from_actions`` and clean up metadata :pr:`2694`
    * Fixes
        * Updated Oversampler logic to select best SMOTE based on component input instead of pipeline input :pr:`2695`
        * Added ability to explicitly close DaskEngine resources to improve runtime and reduce Dask warnings :pr:`2667`
        * Fixed partial dependence bug for ensemble pipelines :pr:`2714`
        * Updated ``TargetLeakageDataCheck`` to maintain user-selected logical types :pr:`2711`
    * Changes
        * Replaced ``SMOTEOversampler``, ``SMOTENOversampler`` and ``SMOTENCOversampler`` with consolidated ``Oversampler`` component :pr:`2695`
        * Removed ``LinearRegressor`` from the list of default ``AutoMLSearch`` estimators due to poor performance :pr:`2660`
    * Documentation Changes
        * Added user guide documentation for using ``ComponentGraph`` and added ``ComponentGraph`` to API reference :pr:`2673`
        * Updated documentation to make parallelization of AutoML clearer :pr:`2667`
    * Testing Changes
        * Removes the process-level parallelism from the ``test_cancel_job`` test :pr:`2666`
        * Installed numba 0.53 in windows CI to prevent problems installing version 0.54 :pr:`2710`

.. warning::

    **Breaking Changes**
        * Renamed the current top level ``search`` method to ``search_iterative`` and defined a new ``search`` method for the ``DefaultAlgorithm`` :pr:`2634`
        * Replaced ``SMOTEOversampler``, ``SMOTENOversampler`` and ``SMOTENCOversampler`` with consolidated ``Oversampler`` component :pr:`2695`
        * Removed ``LinearRegressor`` from the list of default ``AutoMLSearch`` estimators due to poor performance :pr:`2660`
    

**v0.31.0 Aug. 19, 2021**
    * Enhancements
        * Updated the high variance check in AutoMLSearch to be robust to a variety of objectives and cv scores :pr:`2622`
        * Use Woodwork's outlier detection for the ``OutliersDataCheck`` :pr:`2637`
        * Added ability to utilize instantiated components when creating a pipeline :pr:`2643`
        * Sped up the all Nan and unknown check in ``infer_feature_types`` :pr:`2661`
    * Fixes
    * Changes
        * Deleted ``_put_into_original_order`` helper function :pr:`2639`
        * Refactored time series pipeline code using a time series pipeline base class :pr:`2649`
        * Renamed ``dask_tests`` to ``parallel_tests`` :pr:`2657`
        * Removed commented out code in ``pipeline_meta.py`` :pr:`2659`
    * Documentation Changes
        * Add complete install command to README and Install section :pr:`2627`
        * Cleaned up documentation for ``MulticollinearityDataCheck`` :pr:`2664`
    * Testing Changes
        * Speed up CI by splitting Prophet tests into a separate workflow in GitHub :pr:`2644`

.. warning::

    **Breaking Changes**
        * ``TimeSeriesRegressionPipeline`` no longer inherits from ``TimeSeriesRegressionPipeline`` :pr:`2649`


**v0.30.2 Aug. 16, 2021**
    * Fixes
        * Updated changelog and version numbers to match the release.  Release 0.30.1 was release erroneously without a change to the version numbers.  0.30.2 replaces it.

**v0.30.1 Aug. 12, 2021**
    * Enhancements
        * Added ``DatetimeFormatDataCheck`` for time series problems :pr:`2603`
        * Added ``ProphetRegressor`` to estimators :pr:`2242`
        * Updated ``ComponentGraph`` to handle not calling samplers' transform during predict, and updated samplers' transform methods s.t. ``fit_transform`` is equivalent to ``fit(X, y).transform(X, y)`` :pr:`2583`
        * Updated ``ComponentGraph`` ``_validate_component_dict`` logic to be stricter about input values :pr:`2599`
        * Patched bug in ``xgboost`` estimators where predicting on a feature matrix of only booleans would throw an exception. :pr:`2602`
        * Updated ``ARIMARegressor`` to use relative forecasting to predict values :pr:`2613`
        * Added support for creating pipelines without an estimator as the final component and added ``transform(X, y)`` method to pipelines and component graphs :pr:`2625`
        * Updated to support Woodwork 0.5.1 :pr:`2610`
    * Fixes
        * Updated ``AutoMLSearch`` to drop ``ARIMARegressor`` from ``allowed_estimators`` if an incompatible frequency is detected :pr:`2632`
        * Updated ``get_best_sampler_for_data`` to consider all non-numeric datatypes as categorical for SMOTE :pr:`2590`
        * Fixed inconsistent test results from `TargetDistributionDataCheck` :pr:`2608`
        * Adopted vectorized pd.NA checking for Woodwork 0.5.1 support :pr:`2626`
        * Pinned upper version of astroid to 2.6.6 to keep ReadTheDocs working. :pr:`2638`
    * Changes
        * Renamed SMOTE samplers to SMOTE oversampler :pr:`2595`
        * Changed ``partial_dependence`` and ``graph_partial_dependence`` to raise a ``PartialDependenceError`` instead of ``ValueError``. This is not a breaking change because ``PartialDependenceError`` is a subclass of ``ValueError`` :pr:`2604`
        * Cleaned up code duplication in ``ComponentGraph`` :pr:`2612`
        * Stored predict_proba results in .x for intermediate estimators in ComponentGraph :pr:`2629`
    * Documentation Changes
        * To avoid local docs build error, only add warning disable and download headers on ReadTheDocs builds, not locally :pr:`2617`
    * Testing Changes
        * Updated partial_dependence tests to change the element-wise comparison per the Plotly 5.2.1 upgrade :pr:`2638`
        * Changed the lint CI job to only check against python 3.9 via the `-t` flag :pr:`2586`
        * Installed Prophet in linux nightlies test and fixed ``test_all_components`` :pr:`2598`
        * Refactored and fixed all ``make_pipeline`` tests to assert correct order and address new Woodwork Unknown type inference :pr:`2572`
        * Removed ``component_graphs`` as a global variable in ``test_component_graphs.py`` :pr:`2609`

.. warning::

    **Breaking Changes**
        * Renamed SMOTE samplers to SMOTE oversampler. Please use ``SMOTEOversampler``, ``SMOTENCOversampler``, ``SMOTENOversampler`` instead of ``SMOTESampler``, ``SMOTENCSampler``, and ``SMOTENSampler`` :pr:`2595`


**v0.30.0 Aug. 3, 2021**
    * Enhancements
        * Added ``LogTransformer`` and ``TargetDistributionDataCheck`` :pr:`2487`
        * Issue a warning to users when a pipeline parameter passed in isn't used in the pipeline :pr:`2564`
        * Added Gini coefficient as an objective :pr:`2544`
        * Added ``repr`` to ``ComponentGraph`` :pr:`2565`
        * Added components to extract features from ``URL`` and ``EmailAddress`` Logical Types :pr:`2550`
        * Added support for `NaN` values in ``TextFeaturizer`` :pr:`2532`
        * Added ``SelectByType`` transformer :pr:`2531`
        * Added separate thresholds for percent null rows and columns in ``HighlyNullDataCheck`` :pr:`2562`
        * Added support for `NaN` natural language values :pr:`2577`
    * Fixes
        * Raised error message for types ``URL``, ``NaturalLanguage``, and ``EmailAddress`` in ``partial_dependence`` :pr:`2573`
    * Changes
        * Updated ``PipelineBase`` implementation for creating pipelines from a list of components :pr:`2549`
        * Moved ``get_hyperparameter_ranges`` to ``PipelineBase`` class from automl/utils module :pr:`2546`
        * Renamed ``ComponentGraph``'s ``get_parents`` to ``get_inputs`` :pr:`2540`
        * Removed ``ComponentGraph.linearized_component_graph`` and ``ComponentGraph.from_list`` :pr:`2556`
        * Updated ``ComponentGraph`` to enforce requiring `.x` and `.y` inputs for each component in the graph :pr:`2563`
        * Renamed existing ensembler implementation from ``StackedEnsemblers`` to ``SklearnStackedEnsemblers`` :pr:`2578`
    * Documentation Changes
        * Added documentation for ``DaskEngine`` and ``CFEngine`` parallel engines :pr:`2560`
        * Improved detail of ``TextFeaturizer`` docstring and tutorial :pr:`2568`
    * Testing Changes
        * Added test that makes sure ``split_data`` does not shuffle for time series problems :pr:`2552`

.. warning::

    **Breaking Changes**
        * Moved ``get_hyperparameter_ranges`` to ``PipelineBase`` class from automl/utils module :pr:`2546`
        * Renamed ``ComponentGraph``'s ``get_parents`` to ``get_inputs`` :pr:`2540`
        * Removed ``ComponentGraph.linearized_component_graph`` and ``ComponentGraph.from_list`` :pr:`2556`
        * Updated ``ComponentGraph`` to enforce requiring `.x` and `.y` inputs for each component in the graph :pr:`2563`


**v0.29.0 Jul. 21, 2021**
    * Enhancements
        * Updated 1-way partial dependence support for datetime features :pr:`2454`
        * Added details on how to fix error caused by broken ww schema :pr:`2466`
        * Added ability to use built-in pickle for saving AutoMLSearch :pr:`2463`
        * Updated our components and component graphs to use latest features of ww 0.4.1, e.g. ``concat_columns`` and drop in-place. :pr:`2465`
        * Added new, concurrent.futures based engine for parallel AutoML :pr:`2506`
        * Added support for new Woodwork ``Unknown`` type in AutoMLSearch :pr:`2477`
        * Updated our components with an attribute that describes if they modify features or targets and can be used in list API for pipeline initialization :pr:`2504`
        * Updated ``ComponentGraph`` to accept X and y as inputs :pr:`2507`
        * Removed unused ``TARGET_BINARY_INVALID_VALUES`` from ``DataCheckMessageCode`` enum and fixed formatting of objective documentation :pr:`2520`
        * Added ``EvalMLAlgorithm`` :pr:`2525`
        * Added support for `NaN` values in ``TextFeaturizer`` :pr:`2532`
    * Fixes
        * Fixed ``FraudCost`` objective and reverted threshold optimization method for binary classification to ``Golden`` :pr:`2450`
        * Added custom exception message for partial dependence on features with scales that are too small :pr:`2455`
        * Ensures the typing for Ordinal and Datetime ltypes are passed through _retain_custom_types_and_initalize_woodwork :pr:`2461`
        * Updated to work with Pandas 1.3.0 :pr:`2442`
        * Updated to work with sktime 0.7.0 :pr:`2499`
    * Changes
        * Updated XGBoost dependency to ``>=1.4.2`` :pr:`2484`, :pr:`2498`
        * Added a ``DeprecationWarning`` about deprecating the list API for ``ComponentGraph`` :pr:`2488`
        * Updated ``make_pipeline`` for AutoML to create dictionaries, not lists, to initialize pipelines :pr:`2504`
        * No longer installing graphviz on windows in our CI pipelines because release 0.17 breaks windows 3.7 :pr:`2516`
    * Documentation Changes
        * Moved docstrings from ``__init__`` to class pages, added missing docstrings for missing classes, and updated missing default values :pr:`2452`
        * Build documentation with sphinx-autoapi :pr:`2458`
        * Change ``autoapi_ignore`` to only ignore files in ``evalml/tests/*`` :pr:`2530` 
    * Testing Changes
        * Fixed flaky dask tests :pr:`2471`
        * Removed shellcheck action from ``build_conda_pkg`` action :pr:`2514`
        * Added a tmp_dir fixture that deletes its contents after tests run :pr:`2505`
        * Added a test that makes sure all pipelines in ``AutoMLSearch`` get the same data splits :pr:`2513`
        * Condensed warning output in test logs :pr:`2521`

.. warning::

    **Breaking Changes**
        * `NaN` values in the `Natural Language` type are no longer supported by the Imputer with the pandas upgrade. :pr:`2477`

**v0.28.0 Jul. 2, 2021**
    * Enhancements
        * Added support for showing a Individual Conditional Expectations plot when graphing Partial Dependence :pr:`2386`
        * Exposed ``thread_count`` for Catboost estimators as ``n_jobs`` parameter :pr:`2410`
        * Updated Objectives API to allow for sample weighting :pr:`2433`
    * Fixes
        * Deleted unreachable line from ``IterativeAlgorithm`` :pr:`2464`
    * Changes
        * Pinned Woodwork version between 0.4.1 and 0.4.2 :pr:`2460`
        * Updated psutils minimum version in requirements :pr:`2438`
        * Updated ``log_error_callback`` to not include filepath in logged message :pr:`2429`
    * Documentation Changes
        * Sped up docs :pr:`2430`
        * Removed mentions of ``DataTable`` and ``DataColumn`` from the docs :pr:`2445`
    * Testing Changes
        * Added slack integration for nightlies tests :pr:`2436`
        * Changed ``build_conda_pkg`` CI job to run only when dependencies are updates :pr:`2446`
        * Updated workflows to store pytest runtimes as test artifacts :pr:`2448`
        * Added ``AutoMLTestEnv`` test fixture for making it easy to mock automl tests :pr:`2406`

**v0.27.0 Jun. 22, 2021**
    * Enhancements
        * Adds force plots for prediction explanations :pr:`2157`
        * Removed self-reference from ``AutoMLSearch`` :pr:`2304`
        * Added support for nonlinear pipelines for ``generate_pipeline_code`` :pr:`2332`
        * Added ``inverse_transform`` method to pipelines :pr:`2256`
        * Add optional automatic update checker :pr:`2350`
        * Added ``search_order`` to ``AutoMLSearch``'s ``rankings`` and ``full_rankings`` tables :pr:`2345`
        * Updated threshold optimization method for binary classification :pr:`2315`
        * Updated demos to pull data from S3 instead of including demo data in package :pr:`2387`
        * Upgrade woodwork version to v0.4.1 :pr:`2379`
    * Fixes
        * Preserve user-specified woodwork types throughout pipeline fit/predict :pr:`2297`
        * Fixed ``ComponentGraph`` appending target to ``final_component_features`` if there is a component that returns both X and y :pr:`2358`
        * Fixed partial dependence graph method failing on multiclass problems when the class labels are numeric :pr:`2372`
        * Added ``thresholding_objective`` argument to ``AutoMLSearch`` for binary classification problems :pr:`2320`
        * Added change for ``k_neighbors`` parameter in SMOTE Oversamplers to automatically handle small samples :pr:`2375`
        * Changed naming for ``Logistic Regression Classifier`` file :pr:`2399`
        * Pinned pytest-timeout to fix minimum dependence checker :pr:`2425`
        * Replaced ``Elastic Net Classifier`` base class with ``Logistsic Regression`` to avoid ``NaN`` outputs :pr:`2420`
    * Changes
        * Cleaned up ``PipelineBase``'s ``component_graph`` and ``_component_graph`` attributes. Updated ``PipelineBase`` ``__repr__`` and added ``__eq__`` for ``ComponentGraph`` :pr:`2332`
        * Added and applied  ``black`` linting package to the EvalML repo in place of ``autopep8`` :pr:`2306`
        * Separated `custom_hyperparameters` from pipelines and added them as an argument to ``AutoMLSearch`` :pr:`2317`
        * Replaced `allowed_pipelines` with `allowed_component_graphs` :pr:`2364`
        * Removed private method ``_compute_features_during_fit`` from ``PipelineBase`` :pr:`2359`
        * Updated ``compute_order`` in ``ComponentGraph`` to be a read-only property :pr:`2408`
        * Unpinned PyZMQ version in requirements.txt :pr:`2389` 
        * Uncapping LightGBM version in requirements.txt :pr:`2405`
        * Updated minimum version of plotly :pr:`2415`
        * Removed ``SensitivityLowAlert`` objective from core objectives :pr:`2418`
    * Documentation Changes
        * Fixed lead scoring weights in the demos documentation :pr:`2315`
        * Fixed start page code and description dataset naming discrepancy :pr:`2370`
    * Testing Changes
        * Update minimum unit tests to run on all pull requests :pr:`2314`
        * Pass token to authorize uploading of codecov reports :pr:`2344`
        * Add ``pytest-timeout``. All tests that run longer than 6 minutes will fail. :pr:`2374`
        * Separated the dask tests out into separate github action jobs to isolate dask failures. :pr:`2376`
        * Refactored dask tests :pr:`2377`
        * Added the combined dask/non-dask unit tests back and renamed the dask only unit tests. :pr:`2382`
        * Sped up unit tests and split into separate jobs :pr:`2365`
        * Change CI job names, run lint for python 3.9, run nightlies on python 3.8 at 3am EST :pr:`2395` :pr:`2398`
        * Set fail-fast to false for CI jobs that run for PRs :pr:`2402`

.. warning::

    **Breaking Changes**
        * `AutoMLSearch` will accept `allowed_component_graphs` instead of `allowed_pipelines` :pr:`2364`
        * Removed ``PipelineBase``'s ``_component_graph`` attribute. Updated ``PipelineBase`` ``__repr__`` and added ``__eq__`` for ``ComponentGraph`` :pr:`2332`
        * `pipeline_parameters` will no longer accept `skopt.space` variables since hyperparameter ranges will now be specified through `custom_hyperparameters` :pr:`2317`

**v0.25.0 Jun. 01, 2021**
    * Enhancements
        * Upgraded minimum woodwork to version 0.3.1. Previous versions will not be supported :pr:`2181`
        * Added a new callback parameter for ``explain_predictions_best_worst`` :pr:`2308`
    * Fixes
    * Changes
        * Deleted the ``return_pandas`` flag from our demo data loaders :pr:`2181`
        * Moved ``default_parameters`` to ``ComponentGraph`` from ``PipelineBase`` :pr:`2307`
    * Documentation Changes
        * Updated the release procedure documentation :pr:`2230`
    * Testing Changes
        * Ignoring ``test_saving_png_file`` while building conda package :pr:`2323`

.. warning::

    **Breaking Changes**
        * Deleted the ``return_pandas`` flag from our demo data loaders :pr:`2181`
        * Upgraded minimum woodwork to version 0.3.1. Previous versions will not be supported :pr:`2181`
        * Due to the weak-ref in woodwork, set the result of ``infer_feature_types`` to a variable before accessing woodwork :pr:`2181`

**v0.24.2 May. 24, 2021**
    * Enhancements
        * Added oversamplers to AutoMLSearch :pr:`2213` :pr:`2286`
        * Added dictionary input functionality for ``Undersampler`` component :pr:`2271`
        * Changed the default parameter values for ``Elastic Net Classifier`` and ``Elastic Net Regressor`` :pr:`2269`
        * Added dictionary input functionality for the Oversampler components :pr:`2288`
    * Fixes
        * Set default `n_jobs` to 1 for `StackedEnsembleClassifier` and `StackedEnsembleRegressor` until fix for text-based parallelism in sklearn stacking can be found :pr:`2295`
    * Changes
        * Updated ``start_iteration_callback`` to accept a pipeline instance instead of a pipeline class and no longer accept pipeline parameters as a parameter :pr:`2290`
        * Refactored ``calculate_permutation_importance`` method and add per-column permutation importance method :pr:`2302`
        * Updated logging information in ``AutoMLSearch.__init__`` to clarify pipeline generation :pr:`2263`
    * Documentation Changes
        * Minor changes to the release procedure :pr:`2230`
    * Testing Changes
        * Use codecov action to update coverage reports :pr:`2238`
        * Removed MarkupSafe dependency version pin from requirements.txt and moved instead into RTD docs build CI :pr:`2261`

.. warning::

    **Breaking Changes**
        * Updated ``start_iteration_callback`` to accept a pipeline instance instead of a pipeline class and no longer accept pipeline parameters as a parameter :pr:`2290`
        * Moved ``default_parameters`` to ``ComponentGraph`` from ``PipelineBase``. A pipeline's ``default_parameters`` is now accessible via ``pipeline.component_graph.default_parameters`` :pr:`2307`


**v0.24.1 May. 16, 2021**
    * Enhancements
        * Integrated ``ARIMARegressor`` into AutoML :pr:`2009`
        * Updated ``HighlyNullDataCheck`` to also perform a null row check :pr:`2222`
        * Set ``max_depth`` to 1 in calls to featuretools dfs :pr:`2231`
    * Fixes
        * Removed data splitter sampler calls during training :pr:`2253`
        * Set minimum required version for for pyzmq, colorama, and docutils :pr:`2254`
        * Changed BaseSampler to return None instead of y :pr:`2272`
    * Changes
        * Removed ensemble split and indices in ``AutoMLSearch`` :pr:`2260`
        * Updated pipeline ``repr()`` and ``generate_pipeline_code`` to return pipeline instances without generating custom pipeline class :pr:`2227`
    * Documentation Changes
        * Capped Sphinx version under 4.0.0 :pr:`2244`
    * Testing Changes
        * Change number of cores for pytest from 4 to 2 :pr:`2266`
        * Add minimum dependency checker to generate minimum requirement files :pr:`2267`
        * Add unit tests with minimum dependencies  :pr:`2277`


**v0.24.0 May. 04, 2021**
    * Enhancements
        * Added `date_index` as a required parameter for TimeSeries problems :pr:`2217`
        * Have the ``OneHotEncoder`` return the transformed columns as booleans rather than floats :pr:`2170`
        * Added Oversampler transformer component to EvalML :pr:`2079`
        * Added Undersampler to AutoMLSearch, as well as arguments ``_sampler_method`` and ``sampler_balanced_ratio`` :pr:`2128`
        * Updated prediction explanations functions to allow pipelines with XGBoost estimators :pr:`2162`
        * Added partial dependence for datetime columns :pr:`2180`
        * Update precision-recall curve with positive label index argument, and fix for 2d predicted probabilities :pr:`2090`
        * Add pct_null_rows to ``HighlyNullDataCheck`` :pr:`2211`
        * Added a standalone AutoML `search` method for convenience, which runs data checks and then runs automl :pr:`2152`
        * Make the first batch of AutoML have a predefined order, with linear models first and complex models last :pr:`2223` :pr:`2225`
        * Added sampling dictionary support to ``BalancedClassficationSampler`` :pr:`2235`
    * Fixes
        * Fixed partial dependence not respecting grid resolution parameter for numerical features :pr:`2180`
        * Enable prediction explanations for catboost for multiclass problems :pr:`2224`
    * Changes
        * Deleted baseline pipeline classes :pr:`2202`
        * Reverting user specified date feature PR :pr:`2155` until `pmdarima` installation fix is found :pr:`2214`
        * Updated pipeline API to accept component graph and other class attributes as instance parameters. Old pipeline API still works but will not be supported long-term. :pr:`2091`
        * Removed all old datasplitters from EvalML :pr:`2193`
        * Deleted ``make_pipeline_from_components`` :pr:`2218`
    * Documentation Changes
        * Renamed dataset to clarify that its gzipped but not a tarball :pr:`2183`
        * Updated documentation to use pipeline instances instead of pipeline subclasses :pr:`2195`
        * Updated contributing guide with a note about GitHub Actions permissions :pr:`2090`
        * Updated automl and model understanding user guides :pr:`2090`
    * Testing Changes
        * Use machineFL user token for dependency update bot, and add more reviewers :pr:`2189`


.. warning::

    **Breaking Changes**
        * All baseline pipeline classes (``BaselineBinaryPipeline``, ``BaselineMulticlassPipeline``, ``BaselineRegressionPipeline``, etc.) have been deleted :pr:`2202`
        * Updated pipeline API to accept component graph and other class attributes as instance parameters. Old pipeline API still works but will not be supported long-term. Pipelines can now be initialized by specifying the component graph as the first parameter, and then passing in optional arguments such as ``custom_name``, ``parameters``, etc. For example, ``BinaryClassificationPipeline(["Random Forest Classifier"], parameters={})``.  :pr:`2091`
        * Removed all old datasplitters from EvalML :pr:`2193`
        * Deleted utility method ``make_pipeline_from_components`` :pr:`2218`


**v0.23.0 Apr. 20, 2021**
    * Enhancements
        * Refactored ``EngineBase`` and ``SequentialEngine`` api. Adding ``DaskEngine`` :pr:`1975`.
        * Added optional ``engine`` argument to ``AutoMLSearch`` :pr:`1975`
        * Added a warning about how time series support is still in beta when a user passes in a time series problem to ``AutoMLSearch`` :pr:`2118`
        * Added ``NaturalLanguageNaNDataCheck`` data check :pr:`2122`
        * Added ValueError to ``partial_dependence`` to prevent users from computing partial dependence on columns with all NaNs :pr:`2120`
        * Added standard deviation of cv scores to rankings table :pr:`2154`
    * Fixes
        * Fixed ``BalancedClassificationDataCVSplit``, ``BalancedClassificationDataTVSplit``, and ``BalancedClassificationSampler`` to use ``minority:majority`` ratio instead of ``majority:minority`` :pr:`2077`
        * Fixed bug where two-way partial dependence plots with categorical variables were not working correctly :pr:`2117`
        * Fixed bug where ``hyperparameters`` were not displaying properly for pipelines with a list ``component_graph`` and duplicate components :pr:`2133`
        * Fixed bug where ``pipeline_parameters`` argument in ``AutoMLSearch`` was not applied to pipelines passed in as ``allowed_pipelines`` :pr:`2133`
        * Fixed bug where ``AutoMLSearch`` was not applying custom hyperparameters to pipelines with a list ``component_graph`` and duplicate components :pr:`2133`
    * Changes
        * Removed ``hyperparameter_ranges`` from Undersampler and renamed ``balanced_ratio`` to ``sampling_ratio`` for samplers :pr:`2113`
        * Renamed ``TARGET_BINARY_NOT_TWO_EXAMPLES_PER_CLASS`` data check message code to ``TARGET_MULTICLASS_NOT_TWO_EXAMPLES_PER_CLASS`` :pr:`2126`
        * Modified one-way partial dependence plots of categorical features to display data with a bar plot :pr:`2117`
        * Renamed ``score`` column for ``automl.rankings`` as ``mean_cv_score`` :pr:`2135`
        * Remove 'warning' from docs tool output :pr:`2031`
    * Documentation Changes
        * Fixed ``conf.py`` file :pr:`2112`
        * Added a sentence to the automl user guide stating that our support for time series problems is still in beta. :pr:`2118`
        * Fixed documentation demos :pr:`2139`
        * Update test badge in README to use GitHub Actions :pr:`2150`
    * Testing Changes
        * Fixed ``test_describe_pipeline`` for ``pandas`` ``v1.2.4`` :pr:`2129`
        * Added a GitHub Action for building the conda package :pr:`1870` :pr:`2148`


.. warning::

    **Breaking Changes**
        * Renamed ``balanced_ratio`` to ``sampling_ratio`` for the ``BalancedClassificationDataCVSplit``, ``BalancedClassificationDataTVSplit``, ``BalancedClassficationSampler``, and Undersampler :pr:`2113`
        * Deleted the "errors" key from automl results :pr:`1975`
        * Deleted the ``raise_and_save_error_callback`` and the ``log_and_save_error_callback`` :pr:`1975`
        * Fixed ``BalancedClassificationDataCVSplit``, ``BalancedClassificationDataTVSplit``, and ``BalancedClassificationSampler`` to use minority:majority ratio instead of majority:minority :pr:`2077`


**v0.22.0 Apr. 06, 2021**
    * Enhancements
        * Added a GitHub Action for ``linux_unit_tests``:pr:`2013`
        * Added recommended actions for ``InvalidTargetDataCheck``, updated ``_make_component_list_from_actions`` to address new action, and added ``TargetImputer`` component :pr:`1989`
        * Updated ``AutoMLSearch._check_for_high_variance`` to not emit ``RuntimeWarning`` :pr:`2024`
        * Added exception when pipeline passed to ``explain_predictions`` is a ``Stacked Ensemble`` pipeline :pr:`2033`
        * Added sensitivity at low alert rates as an objective :pr:`2001`
        * Added ``Undersampler`` transformer component :pr:`2030`
    * Fixes
        * Updated Engine's ``train_batch`` to apply undersampling :pr:`2038`
        * Fixed bug in where Time Series Classification pipelines were not encoding targets in ``predict`` and ``predict_proba`` :pr:`2040`
        * Fixed data splitting errors if target is float for classification problems :pr:`2050`
        * Pinned ``docutils`` to <0.17 to fix ReadtheDocs warning issues :pr:`2088`
    * Changes
        * Removed lists as acceptable hyperparameter ranges in ``AutoMLSearch`` :pr:`2028`
        * Renamed "details" to "metadata" for data check actions :pr:`2008`
    * Documentation Changes
        * Catch and suppress warnings in documentation :pr:`1991` :pr:`2097`
        * Change spacing in ``start.ipynb`` to provide clarity for ``AutoMLSearch`` :pr:`2078`
        * Fixed start code on README :pr:`2108`
    * Testing Changes


**v0.21.0 Mar. 24, 2021**
    * Enhancements
        * Changed ``AutoMLSearch`` to default ``optimize_thresholds`` to True :pr:`1943`
        * Added multiple oversampling and undersampling sampling methods as data splitters for imbalanced classification :pr:`1775`
        * Added params to balanced classification data splitters for visibility :pr:`1966`
        * Updated ``make_pipeline`` to not add ``Imputer`` if input data does not have numeric or categorical columns :pr:`1967`
        * Updated ``ClassImbalanceDataCheck`` to better handle multiclass imbalances :pr:`1986`
        * Added recommended actions for the output of data check's ``validate`` method :pr:`1968`
        * Added error message for ``partial_dependence`` when features are mostly the same value :pr:`1994`
        * Updated ``OneHotEncoder`` to drop one redundant feature by default for features with two categories :pr:`1997`
        * Added a ``PolynomialDetrender`` component :pr:`1992`
        * Added ``DateTimeNaNDataCheck`` data check :pr:`2039`
    * Fixes
        * Changed best pipeline to train on the entire dataset rather than just ensemble indices for ensemble problems :pr:`2037`
        * Updated binary classification pipelines to use objective decision function during scoring of custom objectives :pr:`1934`
    * Changes
        * Removed ``data_checks`` parameter, ``data_check_results`` and data checks logic from ``AutoMLSearch`` :pr:`1935`
        * Deleted ``random_state`` argument :pr:`1985`
        * Updated Woodwork version requirement to ``v0.0.11`` :pr:`1996`
    * Documentation Changes
    * Testing Changes
        * Removed ``build_docs`` CI job in favor of RTD GH builder :pr:`1974`
        * Added tests to confirm support for Python 3.9 :pr:`1724`
        * Added tests to support Dask AutoML/Engine :pr:`1990`
        * Changed ``build_conda_pkg`` job to use ``latest_release_changes`` branch in the feedstock. :pr:`1979`

.. warning::

    **Breaking Changes**
        * Changed ``AutoMLSearch`` to default ``optimize_thresholds`` to True :pr:`1943`
        * Removed ``data_checks`` parameter, ``data_check_results`` and data checks logic from ``AutoMLSearch``. To run the data checks which were previously run by default in ``AutoMLSearch``, please call ``DefaultDataChecks().validate(X_train, y_train)`` or take a look at our documentation for more examples. :pr:`1935`
        * Deleted ``random_state`` argument :pr:`1985`

**v0.20.0 Mar. 10, 2021**
    * Enhancements
        * Added a GitHub Action for Detecting dependency changes :pr:`1933`
        * Create a separate CV split to train stacked ensembler on for AutoMLSearch :pr:`1814`
        * Added a GitHub Action for Linux unit tests :pr:`1846`
        * Added ``ARIMARegressor`` estimator :pr:`1894`
        * Added ``DataCheckAction`` class and ``DataCheckActionCode`` enum :pr:`1896`
        * Updated ``Woodwork`` requirement to ``v0.0.10`` :pr:`1900`
        * Added ``BalancedClassificationDataCVSplit`` and ``BalancedClassificationDataTVSplit`` to AutoMLSearch :pr:`1875`
        * Update default classification data splitter to use downsampling for highly imbalanced data :pr:`1875`
        * Updated ``describe_pipeline`` to return more information, including ``id`` of pipelines used for ensemble models :pr:`1909`
        * Added utility method to create list of components from a list of ``DataCheckAction`` :pr:`1907`
        * Updated ``validate`` method to include a ``action`` key in returned dictionary for all ``DataCheck``and ``DataChecks`` :pr:`1916`
        * Aggregating the shap values for predictions that we know the provenance of, e.g. OHE, text, and date-time. :pr:`1901`
        * Improved error message when custom objective is passed as a string in ``pipeline.score`` :pr:`1941`
        * Added ``score_pipelines`` and ``train_pipelines`` methods to ``AutoMLSearch`` :pr:`1913`
        * Added support for ``pandas`` version 1.2.0 :pr:`1708`
        * Added ``score_batch`` and ``train_batch`` abstact methods to ``EngineBase`` and implementations in ``SequentialEngine`` :pr:`1913`
        * Added ability to handle index columns in ``AutoMLSearch`` and ``DataChecks`` :pr:`2138`
    * Fixes
        * Removed CI check for ``check_dependencies_updated_linux`` :pr:`1950`
        * Added metaclass for time series pipelines and fix binary classification pipeline ``predict`` not using objective if it is passed as a named argument :pr:`1874`
        * Fixed stack trace in prediction explanation functions caused by mixed string/numeric pandas column names :pr:`1871`
        * Fixed stack trace caused by passing pipelines with duplicate names to ``AutoMLSearch`` :pr:`1932`
        * Fixed ``AutoMLSearch.get_pipelines`` returning pipelines with the same attributes :pr:`1958`
    * Changes
        * Reversed GitHub Action for Linux unit tests until a fix for report generation is found :pr:`1920`
        * Updated ``add_results`` in ``AutoMLAlgorithm`` to take in entire pipeline results dictionary from ``AutoMLSearch`` :pr:`1891`
        * Updated ``ClassImbalanceDataCheck`` to look for severe class imbalance scenarios :pr:`1905`
        * Deleted the ``explain_prediction`` function :pr:`1915`
        * Removed ``HighVarianceCVDataCheck`` and convered it to an ``AutoMLSearch`` method instead :pr:`1928`
        * Removed warning in ``InvalidTargetDataCheck`` returned when numeric binary classification targets are not (0, 1) :pr:`1959`
    * Documentation Changes
        * Updated ``model_understanding.ipynb`` to demo the two-way partial dependence capability :pr:`1919`
    * Testing Changes

.. warning::

    **Breaking Changes**
        * Deleted the ``explain_prediction`` function :pr:`1915`
        * Removed ``HighVarianceCVDataCheck`` and convered it to an ``AutoMLSearch`` method instead :pr:`1928`
        * Added ``score_batch`` and ``train_batch`` abstact methods to ``EngineBase``. These need to be implemented in Engine subclasses :pr:`1913`


**v0.19.0 Feb. 23, 2021**
    * Enhancements
        * Added a GitHub Action for Python windows unit tests :pr:`1844`
        * Added a GitHub Action for checking updated release notes :pr:`1849`
        * Added a GitHub Action for Python lint checks :pr:`1837`
        * Adjusted ``explain_prediction``, ``explain_predictions`` and ``explain_predictions_best_worst`` to handle timeseries problems. :pr:`1818`
        * Updated ``InvalidTargetDataCheck`` to check for mismatched indices in target and features :pr:`1816`
        * Updated ``Woodwork`` structures returned from components to support ``Woodwork`` logical type overrides set by the user :pr:`1784`
        * Updated estimators to keep track of input feature names during ``fit()`` :pr:`1794`
        * Updated ``visualize_decision_tree`` to include feature names in output :pr:`1813`
        * Added ``is_bounded_like_percentage`` property for objectives. If true, the ``calculate_percent_difference`` method will return the absolute difference rather than relative difference :pr:`1809`
        * Added full error traceback to AutoMLSearch logger file :pr:`1840`
        * Changed ``TargetEncoder`` to preserve custom indices in the data :pr:`1836`
        * Refactored ``explain_predictions`` and ``explain_predictions_best_worst`` to only compute features once for all rows that need to be explained :pr:`1843`
        * Added custom random undersampler data splitter for classification :pr:`1857`
        * Updated ``OutliersDataCheck`` implementation to calculate the probability of having no outliers :pr:`1855`
        * Added ``Engines`` pipeline processing API :pr:`1838`
    * Fixes
        * Changed EngineBase random_state arg to random_seed and same for user guide docs :pr:`1889`
    * Changes
        * Modified ``calculate_percent_difference`` so that division by 0 is now inf rather than nan :pr:`1809`
        * Removed ``text_columns`` parameter from ``LSA`` and ``TextFeaturizer`` components :pr:`1652`
        * Added ``random_seed`` as an argument to our automl/pipeline/component API. Using ``random_state`` will raise a warning :pr:`1798`
        * Added ``DataCheckError`` message in ``InvalidTargetDataCheck`` if input target is None and removed exception raised :pr:`1866`
    * Documentation Changes
    * Testing Changes
        * Added back coverage for ``_get_feature_provenance`` in ``TextFeaturizer`` after ``text_columns`` was removed :pr:`1842`
        * Pin graphviz version for windows builds :pr:`1847`
        * Unpin graphviz version for windows builds :pr:`1851`

.. warning::

    **Breaking Changes**
        * Added a deprecation warning to ``explain_prediction``. It will be deleted in the next release. :pr:`1860`


**v0.18.2 Feb. 10, 2021**
    * Enhancements
        * Added uniqueness score data check :pr:`1785`
        * Added "dataframe" output format for prediction explanations :pr:`1781`
        * Updated LightGBM estimators to handle ``pandas.MultiIndex`` :pr:`1770`
        * Sped up permutation importance for some pipelines :pr:`1762`
        * Added sparsity data check :pr:`1797`
        * Confirmed support for threshold tuning for binary time series classification problems :pr:`1803`
    * Fixes
    * Changes
    * Documentation Changes
        * Added section on conda to the contributing guide :pr:`1771`
        * Updated release process to reflect freezing `main` before perf tests :pr:`1787`
        * Moving some prs to the right section of the release notes :pr:`1789`
        * Tweak README.md. :pr:`1800`
        * Fixed back arrow on install page docs :pr:`1795`
        * Fixed docstring for `ClassImbalanceDataCheck.validate()` :pr:`1817`
    * Testing Changes

**v0.18.1 Feb. 1, 2021**
    * Enhancements
        * Added ``graph_t_sne`` as a visualization tool for high dimensional data :pr:`1731`
        * Added the ability to see the linear coefficients of features in linear models terms :pr:`1738`
        * Added support for ``scikit-learn`` ``v0.24.0`` :pr:`1733`
        * Added support for ``scipy`` ``v1.6.0`` :pr:`1752`
        * Added SVM Classifier and Regressor to estimators :pr:`1714` :pr:`1761`
    * Fixes
        * Addressed bug with ``partial_dependence`` and categorical data with more categories than grid resolution :pr:`1748`
        * Removed ``random_state`` arg from ``get_pipelines`` in ``AutoMLSearch`` :pr:`1719`
        * Pinned pyzmq at less than 22.0.0 till we add support :pr:`1756`
    * Changes
        * Updated components and pipelines to return ``Woodwork`` data structures :pr:`1668`
        * Updated ``clone()`` for pipelines and components to copy over random state automatically :pr:`1753`
        * Dropped support for Python version 3.6 :pr:`1751`
        * Removed deprecated ``verbose`` flag from ``AutoMLSearch`` parameters :pr:`1772`
    * Documentation Changes
        * Add Twitter and Github link to documentation toolbar :pr:`1754`
        * Added Open Graph info to documentation :pr:`1758`
    * Testing Changes

.. warning::

    **Breaking Changes**
        * Components and pipelines return ``Woodwork`` data structures instead of ``pandas`` data structures :pr:`1668`
        * Python 3.6 will not be actively supported due to discontinued support from EvalML dependencies.
        * Deprecated ``verbose`` flag is removed for ``AutoMLSearch`` :pr:`1772`


**v0.18.0 Jan. 26, 2021**
    * Enhancements
        * Added RMSLE, MSLE, and MAPE to core objectives while checking for negative target values in ``invalid_targets_data_check`` :pr:`1574`
        * Added validation checks for binary problems with regression-like datasets and multiclass problems without true multiclass targets in ``invalid_targets_data_check`` :pr:`1665`
        * Added time series support for ``make_pipeline`` :pr:`1566`
        * Added target name for output of pipeline ``predict`` method :pr:`1578`
        * Added multiclass check to ``InvalidTargetDataCheck`` for two examples per class :pr:`1596`
        * Added support for ``graphviz`` ``v0.16`` :pr:`1657`
        * Enhanced time series pipelines to accept empty features :pr:`1651`
        * Added KNN Classifier to estimators. :pr:`1650`
        * Added support for list inputs for objectives :pr:`1663`
        * Added support for ``AutoMLSearch`` to handle time series classification pipelines :pr:`1666`
        * Enhanced ``DelayedFeaturesTransformer`` to encode categorical features and targets before delaying them :pr:`1691`
        * Added 2-way dependence plots. :pr:`1690`
        * Added ability to directly iterate through components within Pipelines :pr:`1583`
    * Fixes
        * Fixed inconsistent attributes and added Exceptions to docs :pr:`1673`
        * Fixed ``TargetLeakageDataCheck`` to use Woodwork ``mutual_information`` rather than using Pandas' Pearson Correlation :pr:`1616`
        * Fixed thresholding for pipelines in ``AutoMLSearch`` to only threshold binary classification pipelines :pr:`1622` :pr:`1626`
        * Updated ``load_data`` to return Woodwork structures and update default parameter value for ``index`` to ``None`` :pr:`1610`
        * Pinned scipy at < 1.6.0 while we work on adding support :pr:`1629`
        * Fixed data check message formatting in ``AutoMLSearch`` :pr:`1633`
        * Addressed stacked ensemble component for ``scikit-learn`` v0.24 support by setting ``shuffle=True`` for default CV :pr:`1613`
        * Fixed bug where ``Imputer`` reset the index on ``X`` :pr:`1590`
        * Fixed ``AutoMLSearch`` stacktrace when a cutom objective was passed in as a primary objective or additional objective :pr:`1575`
        * Fixed custom index bug for ``MAPE`` objective :pr:`1641`
        * Fixed index bug for ``TextFeaturizer`` and ``LSA`` components :pr:`1644`
        * Limited ``load_fraud`` dataset loaded into ``automl.ipynb`` :pr:`1646`
        * ``add_to_rankings`` updates ``AutoMLSearch.best_pipeline`` when necessary :pr:`1647`
        * Fixed bug where time series baseline estimators were not receiving ``gap`` and ``max_delay`` in ``AutoMLSearch`` :pr:`1645`
        * Fixed jupyter notebooks to help the RTD buildtime :pr:`1654`
        * Added ``positive_only`` objectives to ``non_core_objectives`` :pr:`1661`
        * Fixed stacking argument ``n_jobs`` for IterativeAlgorithm :pr:`1706`
        * Updated CatBoost estimators to return self in ``.fit()`` rather than the underlying model for consistency :pr:`1701`
        * Added ability to initialize pipeline parameters in ``AutoMLSearch`` constructor :pr:`1676`
    * Changes
        * Added labeling to ``graph_confusion_matrix`` :pr:`1632`
        * Rerunning search for ``AutoMLSearch`` results in a message thrown rather than failing the search, and removed ``has_searched`` property :pr:`1647`
        * Changed tuner class to allow and ignore single parameter values as input :pr:`1686`
        * Capped LightGBM version limit to remove bug in docs :pr:`1711`
        * Removed support for `np.random.RandomState` in EvalML :pr:`1727`
    * Documentation Changes
        * Update Model Understanding in the user guide to include ``visualize_decision_tree`` :pr:`1678`
        * Updated docs to include information about ``AutoMLSearch`` callback parameters and methods :pr:`1577`
        * Updated docs to prompt users to install graphiz on Mac :pr:`1656`
        * Added ``infer_feature_types`` to the ``start.ipynb`` guide :pr:`1700`
        * Added multicollinearity data check to API reference and docs :pr:`1707`
    * Testing Changes

.. warning::

    **Breaking Changes**
        * Removed ``has_searched`` property from ``AutoMLSearch`` :pr:`1647`
        * Components and pipelines return ``Woodwork`` data structures instead of ``pandas`` data structures :pr:`1668`
        * Removed support for `np.random.RandomState` in EvalML. Rather than passing ``np.random.RandomState`` as component and pipeline random_state values, we use int random_seed :pr:`1727`


**v0.17.0 Dec. 29, 2020**
    * Enhancements
        * Added ``save_plot`` that allows for saving figures from different backends :pr:`1588`
        * Added ``LightGBM Regressor`` to regression components :pr:`1459`
        * Added ``visualize_decision_tree`` for tree visualization with ``decision_tree_data_from_estimator`` and ``decision_tree_data_from_pipeline`` to reformat tree structure output :pr:`1511`
        * Added `DFS Transformer` component into transformer components :pr:`1454`
        * Added ``MAPE`` to the standard metrics for time series problems and update objectives :pr:`1510`
        * Added ``graph_prediction_vs_actual_over_time`` and ``get_prediction_vs_actual_over_time_data`` to the model understanding module for time series problems :pr:`1483`
        * Added a ``ComponentGraph`` class that will support future pipelines as directed acyclic graphs :pr:`1415`
        * Updated data checks to accept ``Woodwork`` data structures :pr:`1481`
        * Added parameter to ``InvalidTargetDataCheck`` to show only top unique values rather than all unique values :pr:`1485`
        * Added multicollinearity data check :pr:`1515`
        * Added baseline pipeline and components for time series regression problems :pr:`1496`
        * Added more information to users about ensembling behavior in ``AutoMLSearch`` :pr:`1527`
        * Add woodwork support for more utility and graph methods :pr:`1544`
        * Changed ``DateTimeFeaturizer`` to encode features as int :pr:`1479`
        * Return trained pipelines from ``AutoMLSearch.best_pipeline`` :pr:`1547`
        * Added utility method so that users can set feature types without having to learn about Woodwork directly :pr:`1555`
        * Added Linear Discriminant Analysis transformer for dimensionality reduction :pr:`1331`
        * Added multiclass support for ``partial_dependence`` and ``graph_partial_dependence`` :pr:`1554`
        * Added ``TimeSeriesBinaryClassificationPipeline`` and ``TimeSeriesMulticlassClassificationPipeline`` classes :pr:`1528`
        * Added ``make_data_splitter`` method for easier automl data split customization :pr:`1568`
        * Integrated ``ComponentGraph`` class into Pipelines for full non-linear pipeline support :pr:`1543`
        * Update ``AutoMLSearch`` constructor to take training data instead of ``search`` and ``add_to_leaderboard`` :pr:`1597`
        * Update ``split_data`` helper args :pr:`1597`
        * Add problem type utils ``is_regression``, ``is_classification``, ``is_timeseries`` :pr:`1597`
        * Rename ``AutoMLSearch`` ``data_split`` arg to ``data_splitter`` :pr:`1569`
    * Fixes
        * Fix AutoML not passing CV folds to ``DefaultDataChecks`` for usage by ``ClassImbalanceDataCheck`` :pr:`1619`
        * Fix Windows CI jobs: install ``numba`` via conda, required for ``shap`` :pr:`1490`
        * Added custom-index support for `reset-index-get_prediction_vs_actual_over_time_data` :pr:`1494`
        * Fix ``generate_pipeline_code`` to account for boolean and None differences between Python and JSON :pr:`1524` :pr:`1531`
        * Set max value for plotly and xgboost versions while we debug CI failures with newer versions :pr:`1532`
        * Undo version pinning for plotly :pr:`1533`
        * Fix ReadTheDocs build by updating the version of ``setuptools`` :pr:`1561`
        * Set ``random_state`` of data splitter in AutoMLSearch to take int to keep consistency in the resulting splits :pr:`1579`
        * Pin sklearn version while we work on adding support :pr:`1594`
        * Pin pandas at <1.2.0 while we work on adding support :pr:`1609`
        * Pin graphviz at < 0.16 while we work on adding support :pr:`1609`
    * Changes
        * Reverting ``save_graph`` :pr:`1550` to resolve kaleido build issues :pr:`1585`
        * Update circleci badge to apply to ``main`` :pr:`1489`
        * Added script to generate github markdown for releases :pr:`1487`
        * Updated selection using pandas ``dtypes`` to selecting using Woodwork logical types :pr:`1551`
        * Updated dependencies to fix ``ImportError: cannot import name 'MaskedArray' from 'sklearn.utils.fixes'`` error and to address Woodwork and Featuretool dependencies :pr:`1540`
        * Made ``get_prediction_vs_actual_data()`` a public method :pr:`1553`
        * Updated ``Woodwork`` version requirement to v0.0.7 :pr:`1560`
        * Move data splitters from ``evalml.automl.data_splitters`` to ``evalml.preprocessing.data_splitters`` :pr:`1597`
        * Rename "# Testing" in automl log output to "# Validation" :pr:`1597`
    * Documentation Changes
        * Added partial dependence methods to API reference :pr:`1537`
        * Updated documentation for confusion matrix methods :pr:`1611`
    * Testing Changes
        * Set ``n_jobs=1`` in most unit tests to reduce memory :pr:`1505`

.. warning::

    **Breaking Changes**
        * Updated minimal dependencies: ``numpy>=1.19.1``, ``pandas>=1.1.0``, ``scikit-learn>=0.23.1``, ``scikit-optimize>=0.8.1``
        * Updated ``AutoMLSearch.best_pipeline`` to return a trained pipeline. Pass in ``train_best_pipeline=False`` to AutoMLSearch in order to return an untrained pipeline.
        * Pipeline component instances can no longer be iterated through using ``Pipeline.component_graph`` :pr:`1543`
        * Update ``AutoMLSearch`` constructor to take training data instead of ``search`` and ``add_to_leaderboard`` :pr:`1597`
        * Update ``split_data`` helper args :pr:`1597`
        * Move data splitters from ``evalml.automl.data_splitters`` to ``evalml.preprocessing.data_splitters`` :pr:`1597`
        * Rename ``AutoMLSearch`` ``data_split`` arg to ``data_splitter`` :pr:`1569`



**v0.16.1 Dec. 1, 2020**
    * Enhancements
        * Pin woodwork version to v0.0.6 to avoid breaking changes :pr:`1484`
        * Updated ``Woodwork`` to >=0.0.5 in ``core-requirements.txt`` :pr:`1473`
        * Removed ``copy_dataframe`` parameter for ``Woodwork``, updated ``Woodwork`` to >=0.0.6 in ``core-requirements.txt`` :pr:`1478`
        * Updated ``detect_problem_type`` to use ``pandas.api.is_numeric_dtype`` :pr:`1476`
    * Changes
        * Changed ``make clean`` to delete coverage reports as a convenience for developers :pr:`1464`
        * Set ``n_jobs=-1`` by default for stacked ensemble components :pr:`1472`
    * Documentation Changes
        * Updated pipeline and component documentation and demos to use ``Woodwork`` :pr:`1466`
    * Testing Changes
        * Update dependency update checker to use everything from core and optional dependencies :pr:`1480`


**v0.16.0 Nov. 24, 2020**
    * Enhancements
        * Updated pipelines and ``make_pipeline`` to accept ``Woodwork`` inputs :pr:`1393`
        * Updated components to accept ``Woodwork`` inputs :pr:`1423`
        * Added ability to freeze hyperparameters for ``AutoMLSearch`` :pr:`1284`
        * Added ``Target Encoder`` into transformer components :pr:`1401`
        * Added callback for error handling in ``AutoMLSearch`` :pr:`1403`
        * Added the index id to the ``explain_predictions_best_worst`` output to help users identify which rows in their data are included :pr:`1365`
        * The top_k features displayed in ``explain_predictions_*`` functions are now determined by the magnitude of shap values as opposed to the ``top_k`` largest and smallest shap values. :pr:`1374`
        * Added a problem type for time series regression :pr:`1386`
        * Added a ``is_defined_for_problem_type`` method to ``ObjectiveBase`` :pr:`1386`
        * Added a ``random_state`` parameter to ``make_pipeline_from_components`` function :pr:`1411`
        * Added ``DelayedFeaturesTransformer`` :pr:`1396`
        * Added a ``TimeSeriesRegressionPipeline`` class :pr:`1418`
        * Removed ``core-requirements.txt`` from the package distribution :pr:`1429`
        * Updated data check messages to include a `"code"` and `"details"` fields :pr:`1451`, :pr:`1462`
        * Added a ``TimeSeriesSplit`` data splitter for time series problems :pr:`1441`
        * Added a ``problem_configuration`` parameter to AutoMLSearch :pr:`1457`
    * Fixes
        * Fixed ``IndexError`` raised in ``AutoMLSearch`` when ``ensembling = True`` but only one pipeline to iterate over :pr:`1397`
        * Fixed stacked ensemble input bug and LightGBM warning and bug in ``AutoMLSearch`` :pr:`1388`
        * Updated enum classes to show possible enum values as attributes :pr:`1391`
        * Updated calls to ``Woodwork``'s ``to_pandas()`` to ``to_series()`` and ``to_dataframe()`` :pr:`1428`
        * Fixed bug in OHE where column names were not guaranteed to be unique :pr:`1349`
        * Fixed bug with percent improvement of ``ExpVariance`` objective on data with highly skewed target :pr:`1467`
        * Fix SimpleImputer error which occurs when all features are bool type :pr:`1215`
    * Changes
        * Changed ``OutliersDataCheck`` to return the list of columns, rather than rows, that contain outliers :pr:`1377`
        * Simplified and cleaned output for Code Generation :pr:`1371`
        * Reverted changes from :pr:`1337` :pr:`1409`
        * Updated data checks to return dictionary of warnings and errors instead of a list :pr:`1448`
        * Updated ``AutoMLSearch`` to pass ``Woodwork`` data structures to every pipeline (instead of pandas DataFrames) :pr:`1450`
        * Update ``AutoMLSearch`` to default to ``max_batches=1`` instead of ``max_iterations=5`` :pr:`1452`
        * Updated _evaluate_pipelines to consolidate side effects :pr:`1410`
    * Documentation Changes
        * Added description of CLA to contributing guide, updated description of draft PRs :pr:`1402`
        * Updated documentation to include all data checks, ``DataChecks``, and usage of data checks in AutoML :pr:`1412`
        * Updated docstrings from ``np.array`` to ``np.ndarray`` :pr:`1417`
        * Added section on stacking ensembles in AutoMLSearch documentation :pr:`1425`
    * Testing Changes
        * Removed ``category_encoders`` from test-requirements.txt :pr:`1373`
        * Tweak codecov.io settings again to avoid flakes :pr:`1413`
        * Modified ``make lint`` to check notebook versions in the docs :pr:`1431`
        * Modified ``make lint-fix`` to standardize notebook versions in the docs :pr:`1431`
        * Use new version of pull request Github Action for dependency check (:pr:`1443`)
        * Reduced number of workers for tests to 4 :pr:`1447`

.. warning::

    **Breaking Changes**
        * The ``top_k`` and ``top_k_features`` parameters in ``explain_predictions_*`` functions now return ``k`` features as opposed to ``2 * k`` features :pr:`1374`
        * Renamed ``problem_type`` to ``problem_types`` in ``RegressionObjective``, ``BinaryClassificationObjective``, and ``MulticlassClassificationObjective`` :pr:`1319`
        * Data checks now return a dictionary of warnings and errors instead of a list :pr:`1448`



**v0.15.0 Oct. 29, 2020**
    * Enhancements
        * Added stacked ensemble component classes (``StackedEnsembleClassifier``, ``StackedEnsembleRegressor``) :pr:`1134`
        * Added stacked ensemble components to ``AutoMLSearch`` :pr:`1253`
        * Added ``DecisionTreeClassifier`` and ``DecisionTreeRegressor`` to AutoML :pr:`1255`
        * Added ``graph_prediction_vs_actual`` in ``model_understanding`` for regression problems :pr:`1252`
        * Added parameter to ``OneHotEncoder`` to enable filtering for features to encode for :pr:`1249`
        * Added percent-better-than-baseline for all objectives to automl.results :pr:`1244`
        * Added ``HighVarianceCVDataCheck`` and replaced synonymous warning in ``AutoMLSearch`` :pr:`1254`
        * Added `PCA Transformer` component for dimensionality reduction :pr:`1270`
        * Added ``generate_pipeline_code`` and ``generate_component_code`` to allow for code generation given a pipeline or component instance :pr:`1306`
        * Added ``PCA Transformer`` component for dimensionality reduction :pr:`1270`
        * Updated ``AutoMLSearch`` to support ``Woodwork`` data structures :pr:`1299`
        * Added cv_folds to ``ClassImbalanceDataCheck`` and added this check to ``DefaultDataChecks`` :pr:`1333`
        * Make ``max_batches`` argument to ``AutoMLSearch.search`` public :pr:`1320`
        * Added text support to automl search :pr:`1062`
        * Added ``_pipelines_per_batch`` as a private argument to ``AutoMLSearch`` :pr:`1355`
    * Fixes
        * Fixed ML performance issue with ordered datasets: always shuffle data in automl's default CV splits :pr:`1265`
        * Fixed broken ``evalml info`` CLI command :pr:`1293`
        * Fixed ``boosting type='rf'`` for LightGBM Classifier, as well as ``num_leaves`` error :pr:`1302`
        * Fixed bug in ``explain_predictions_best_worst`` where a custom index in the target variable would cause a ``ValueError`` :pr:`1318`
        * Added stacked ensemble estimators to to ``evalml.pipelines.__init__`` file :pr:`1326`
        * Fixed bug in OHE where calls to transform were not deterministic if ``top_n`` was less than the number of categories in a column :pr:`1324`
        * Fixed LightGBM warning messages during AutoMLSearch :pr:`1342`
        * Fix warnings thrown during AutoMLSearch in ``HighVarianceCVDataCheck`` :pr:`1346`
        * Fixed bug where TrainingValidationSplit would return invalid location indices for dataframes with a custom index :pr:`1348`
        * Fixed bug where the AutoMLSearch ``random_state`` was not being passed to the created pipelines :pr:`1321`
    * Changes
        * Allow ``add_to_rankings`` to be called before AutoMLSearch is called :pr:`1250`
        * Removed Graphviz from test-requirements to add to requirements.txt :pr:`1327`
        * Removed ``max_pipelines`` parameter from ``AutoMLSearch`` :pr:`1264`
        * Include editable installs in all install make targets :pr:`1335`
        * Made pip dependencies `featuretools` and `nlp_primitives` core dependencies :pr:`1062`
        * Removed `PartOfSpeechCount` from `TextFeaturizer` transform primitives :pr:`1062`
        * Added warning for ``partial_dependency`` when the feature includes null values :pr:`1352`
    * Documentation Changes
        * Fixed and updated code blocks in Release Notes :pr:`1243`
        * Added DecisionTree estimators to API Reference :pr:`1246`
        * Changed class inheritance display to flow vertically :pr:`1248`
        * Updated cost-benefit tutorial to use a holdout/test set :pr:`1159`
        * Added ``evalml info`` command to documentation :pr:`1293`
        * Miscellaneous doc updates :pr:`1269`
        * Removed conda pre-release testing from the release process document :pr:`1282`
        * Updates to contributing guide :pr:`1310`
        * Added Alteryx footer to docs with Twitter and Github link :pr:`1312`
        * Added documentation for evalml installation for Python 3.6 :pr:`1322`
        * Added documentation changes to make the API Docs easier to understand :pr:`1323`
        * Fixed documentation for ``feature_importance`` :pr:`1353`
        * Added tutorial for running `AutoML` with text data :pr:`1357`
        * Added documentation for woodwork integration with automl search :pr:`1361`
    * Testing Changes
        * Added tests for ``jupyter_check`` to handle IPython :pr:`1256`
        * Cleaned up ``make_pipeline`` tests to test for all estimators :pr:`1257`
        * Added a test to check conda build after merge to main :pr:`1247`
        * Removed code that was lacking codecov for ``__main__.py`` and unnecessary :pr:`1293`
        * Codecov: round coverage up instead of down :pr:`1334`
        * Add DockerHub credentials to CI testing environment :pr:`1356`
        * Add DockerHub credentials to conda testing environment :pr:`1363`

.. warning::

    **Breaking Changes**
        * Renamed ``LabelLeakageDataCheck`` to ``TargetLeakageDataCheck`` :pr:`1319`
        * ``max_pipelines`` parameter has been removed from ``AutoMLSearch``. Please use ``max_iterations`` instead. :pr:`1264`
        * ``AutoMLSearch.search()`` will now log a warning if the input is not a ``Woodwork`` data structure (``pandas``, ``numpy``) :pr:`1299`
        * Make ``max_batches`` argument to ``AutoMLSearch.search`` public :pr:`1320`
        * Removed unused argument `feature_types` from AutoMLSearch.search :pr:`1062`

**v0.14.1 Sep. 29, 2020**
    * Enhancements
        * Updated partial dependence methods to support calculating numeric columns in a dataset with non-numeric columns :pr:`1150`
        * Added ``get_feature_names`` on ``OneHotEncoder`` :pr:`1193`
        * Added ``detect_problem_type`` to ``problem_type/utils.py`` to automatically detect the problem type given targets :pr:`1194`
        * Added LightGBM to ``AutoMLSearch`` :pr:`1199`
        * Updated ``scikit-learn`` and ``scikit-optimize`` to use latest versions - 0.23.2 and 0.8.1 respectively :pr:`1141`
        * Added ``__str__`` and ``__repr__`` for pipelines and components :pr:`1218`
        * Included internal target check for both training and validation data in ``AutoMLSearch`` :pr:`1226`
        * Added ``ProblemTypes.all_problem_types`` helper to get list of supported problem types :pr:`1219`
        * Added ``DecisionTreeClassifier`` and ``DecisionTreeRegressor`` classes :pr:`1223`
        * Added ``ProblemTypes.all_problem_types`` helper to get list of supported problem types :pr:`1219`
        * ``DataChecks`` can now be parametrized by passing a list of ``DataCheck`` classes and a parameter dictionary :pr:`1167`
        * Added first CV fold score as validation score in ``AutoMLSearch.rankings`` :pr:`1221`
        * Updated ``flake8`` configuration to enable linting on ``__init__.py`` files :pr:`1234`
        * Refined ``make_pipeline_from_components`` implementation :pr:`1204`
    * Fixes
        * Updated GitHub URL after migration to Alteryx GitHub org :pr:`1207`
        * Changed Problem Type enum to be more similar to the string name :pr:`1208`
        * Wrapped call to scikit-learn's partial dependence method in a ``try``/``finally`` block :pr:`1232`
    * Changes
        * Added ``allow_writing_files`` as a named argument to CatBoost estimators. :pr:`1202`
        * Added ``solver`` and ``multi_class`` as named arguments to ``LogisticRegressionClassifier`` :pr:`1202`
        * Replaced pipeline's ``._transform`` method to evaluate all the preprocessing steps of a pipeline with ``.compute_estimator_features`` :pr:`1231`
        * Changed default large dataset train/test splitting behavior :pr:`1205`
    * Documentation Changes
        * Included description of how to access the component instances and features for pipeline user guide :pr:`1163`
        * Updated API docs to refer to target as "target" instead of "labels" for non-classification tasks and minor docs cleanup :pr:`1160`
        * Added Class Imbalance Data Check to ``api_reference.rst`` :pr:`1190` :pr:`1200`
        * Added pipeline properties to API reference :pr:`1209`
        * Clarified what the objective parameter in AutoML is used for in AutoML API reference and AutoML user guide :pr:`1222`
        * Updated API docs to include ``skopt.space.Categorical`` option for component hyperparameter range definition :pr:`1228`
        * Added install documentation for ``libomp`` in order to use LightGBM on Mac :pr:`1233`
        * Improved description of ``max_iterations`` in documentation :pr:`1212`
        * Removed unused code from sphinx conf :pr:`1235`
    * Testing Changes

.. warning::

    **Breaking Changes**
        * ``DefaultDataChecks`` now accepts a ``problem_type`` parameter that must be specified :pr:`1167`
        * Pipeline's ``._transform`` method to evaluate all the preprocessing steps of a pipeline has been replaced with ``.compute_estimator_features`` :pr:`1231`
        * ``get_objectives`` has been renamed to ``get_core_objectives``. This function will now return a list of valid objective instances :pr:`1230`


**v0.13.2 Sep. 17, 2020**
    * Enhancements
        * Added ``output_format`` field to explain predictions functions :pr:`1107`
        * Modified ``get_objective`` and ``get_objectives`` to be able to return any objective in ``evalml.objectives`` :pr:`1132`
        * Added a ``return_instance`` boolean parameter to ``get_objective`` :pr:`1132`
        * Added ``ClassImbalanceDataCheck`` to determine whether target imbalance falls below a given threshold :pr:`1135`
        * Added label encoder to LightGBM for binary classification :pr:`1152`
        * Added labels for the row index of confusion matrix :pr:`1154`
        * Added ``AutoMLSearch`` object as another parameter in search callbacks :pr:`1156`
        * Added the corresponding probability threshold for each point displayed in ``graph_roc_curve`` :pr:`1161`
        * Added ``__eq__`` for ``ComponentBase`` and ``PipelineBase`` :pr:`1178`
        * Added support for multiclass classification for ``roc_curve`` :pr:`1164`
        * Added ``categories`` accessor to ``OneHotEncoder`` for listing the categories associated with a feature :pr:`1182`
        * Added utility function to create pipeline instances from a list of component instances :pr:`1176`
    * Fixes
        * Fixed XGBoost column names for partial dependence methods :pr:`1104`
        * Removed dead code validating column type from ``TextFeaturizer`` :pr:`1122`
        * Fixed issue where ``Imputer`` cannot fit when there is None in a categorical or boolean column :pr:`1144`
        * ``OneHotEncoder`` preserves the custom index in the input data :pr:`1146`
        * Fixed representation for ``ModelFamily`` :pr:`1165`
        * Removed duplicate ``nbsphinx`` dependency in ``dev-requirements.txt`` :pr:`1168`
        * Users can now pass in any valid kwargs to all estimators :pr:`1157`
        * Remove broken accessor ``OneHotEncoder.get_feature_names`` and unneeded base class :pr:`1179`
        * Removed LightGBM Estimator from AutoML models :pr:`1186`
    * Changes
        * Pinned ``scikit-optimize`` version to 0.7.4 :pr:`1136`
        * Removed ``tqdm`` as a dependency :pr:`1177`
        * Added lightgbm version 3.0.0 to ``latest_dependency_versions.txt`` :pr:`1185`
        * Rename ``max_pipelines`` to ``max_iterations`` :pr:`1169`
    * Documentation Changes
        * Fixed API docs for ``AutoMLSearch`` ``add_result_callback`` :pr:`1113`
        * Added a step to our release process for pushing our latest version to conda-forge :pr:`1118`
        * Added warning for missing ipywidgets dependency for using ``PipelineSearchPlots`` on Jupyterlab :pr:`1145`
        * Updated ``README.md`` example to load demo dataset :pr:`1151`
        * Swapped mapping of breast cancer targets in ``model_understanding.ipynb`` :pr:`1170`
    * Testing Changes
        * Added test confirming ``TextFeaturizer`` never outputs null values :pr:`1122`
        * Changed Python version of ``Update Dependencies`` action to 3.8.x :pr:`1137`
        * Fixed release notes check-in test for ``Update Dependencies`` actions :pr:`1172`

.. warning::

    **Breaking Changes**
        * ``get_objective`` will now return a class definition rather than an instance by default :pr:`1132`
        * Deleted ``OPTIONS`` dictionary in ``evalml.objectives.utils.py`` :pr:`1132`
        * If specifying an objective by string, the string must now match the objective's name field, case-insensitive :pr:`1132`
        * Passing "Cost Benefit Matrix", "Fraud Cost", "Lead Scoring", "Mean Squared Log Error",
            "Recall", "Recall Macro", "Recall Micro", "Recall Weighted", or "Root Mean Squared Log Error" to ``AutoMLSearch`` will now result in a ``ValueError``
            rather than an ``ObjectiveNotFoundError`` :pr:`1132`
        * Search callbacks ``start_iteration_callback`` and ``add_results_callback`` have changed to include a copy of the AutoMLSearch object as a third parameter :pr:`1156`
        * Deleted ``OneHotEncoder.get_feature_names`` method which had been broken for a while, in favor of pipelines' ``input_feature_names`` :pr:`1179`
        * Deleted empty base class ``CategoricalEncoder`` which ``OneHotEncoder`` component was inheriting from :pr:`1176`
        * Results from ``roc_curve`` will now return as a list of dictionaries with each dictionary representing a class :pr:`1164`
        * ``max_pipelines`` now raises a ``DeprecationWarning`` and will be removed in the next release. ``max_iterations`` should be used instead. :pr:`1169`


**v0.13.1 Aug. 25, 2020**
    * Enhancements
        * Added Cost-Benefit Matrix objective for binary classification :pr:`1038`
        * Split ``fill_value`` into ``categorical_fill_value`` and ``numeric_fill_value`` for Imputer :pr:`1019`
        * Added ``explain_predictions`` and ``explain_predictions_best_worst`` for explaining multiple predictions with SHAP :pr:`1016`
        * Added new LSA component for text featurization :pr:`1022`
        * Added guide on installing with conda :pr:`1041`
        * Added a “cost-benefit curve” util method to graph cost-benefit matrix scores vs. binary classification thresholds :pr:`1081`
        * Standardized error when calling transform/predict before fit for pipelines :pr:`1048`
        * Added ``percent_better_than_baseline`` to AutoML search rankings and full rankings table :pr:`1050`
        * Added one-way partial dependence and partial dependence plots :pr:`1079`
        * Added "Feature Value" column to prediction explanation reports. :pr:`1064`
        * Added LightGBM classification estimator :pr:`1082`, :pr:`1114`
        * Added ``max_batches`` parameter to ``AutoMLSearch`` :pr:`1087`
    * Fixes
        * Updated ``TextFeaturizer`` component to no longer require an internet connection to run :pr:`1022`
        * Fixed non-deterministic element of ``TextFeaturizer`` transformations :pr:`1022`
        * Added a StandardScaler to all ElasticNet pipelines :pr:`1065`
        * Updated cost-benefit matrix to normalize score :pr:`1099`
        * Fixed logic in ``calculate_percent_difference`` so that it can handle negative values :pr:`1100`
    * Changes
        * Added ``needs_fitting`` property to ``ComponentBase`` :pr:`1044`
        * Updated references to data types to use datatype lists defined in ``evalml.utils.gen_utils`` :pr:`1039`
        * Remove maximum version limit for SciPy dependency :pr:`1051`
        * Moved ``all_components`` and other component importers into runtime methods :pr:`1045`
        * Consolidated graphing utility methods under ``evalml.utils.graph_utils`` :pr:`1060`
        * Made slight tweaks to how ``TextFeaturizer`` uses ``featuretools``, and did some refactoring of that and of LSA :pr:`1090`
        * Changed ``show_all_features`` parameter into ``importance_threshold``, which allows for thresholding feature importance :pr:`1097`, :pr:`1103`
    * Documentation Changes
        * Update ``setup.py`` URL to point to the github repo :pr:`1037`
        * Added tutorial for using the cost-benefit matrix objective :pr:`1088`
        * Updated ``model_understanding.ipynb`` to include documentation for using plotly on Jupyter Lab :pr:`1108`
    * Testing Changes
        * Refactor CircleCI tests to use matrix jobs (:pr:`1043`)
        * Added a test to check that all test directories are included in evalml package :pr:`1054`


.. warning::

    **Breaking Changes**
        * ``confusion_matrix`` and ``normalize_confusion_matrix`` have been moved to ``evalml.utils`` :pr:`1038`
        * All graph utility methods previously under ``evalml.pipelines.graph_utils`` have been moved to ``evalml.utils.graph_utils`` :pr:`1060`


**v0.12.2 Aug. 6, 2020**
    * Enhancements
        * Add save/load method to components :pr:`1023`
        * Expose pickle ``protocol`` as optional arg to save/load :pr:`1023`
        * Updated estimators used in AutoML to include ExtraTrees and ElasticNet estimators :pr:`1030`
    * Fixes
    * Changes
        * Removed ``DeprecationWarning`` for ``SimpleImputer`` :pr:`1018`
    * Documentation Changes
        * Add note about version numbers to release process docs :pr:`1034`
    * Testing Changes
        * Test files are now included in the evalml package :pr:`1029`


**v0.12.0 Aug. 3, 2020**
    * Enhancements
        * Added string and categorical targets support for binary and multiclass pipelines and check for numeric targets for ``DetectLabelLeakage`` data check :pr:`932`
        * Added clear exception for regression pipelines if target datatype is string or categorical :pr:`960`
        * Added target column names and class labels in ``predict`` and ``predict_proba`` output for pipelines :pr:`951`
        * Added ``_compute_shap_values`` and ``normalize_values`` to ``pipelines/explanations`` module :pr:`958`
        * Added ``explain_prediction`` feature which explains single predictions with SHAP :pr:`974`
        * Added Imputer to allow different imputation strategies for numerical and categorical dtypes :pr:`991`
        * Added support for configuring logfile path using env var, and don't create logger if there are filesystem errors :pr:`975`
        * Updated catboost estimators' default parameters and automl hyperparameter ranges to speed up fit time :pr:`998`
    * Fixes
        * Fixed ReadtheDocs warning failure regarding embedded gif :pr:`943`
        * Removed incorrect parameter passed to pipeline classes in ``_add_baseline_pipelines`` :pr:`941`
        * Added universal error for calling ``predict``, ``predict_proba``, ``transform``, and ``feature_importances`` before fitting :pr:`969`, :pr:`994`
        * Made ``TextFeaturizer`` component and pip dependencies ``featuretools`` and ``nlp_primitives`` optional :pr:`976`
        * Updated imputation strategy in automl to no longer limit impute strategy to ``most_frequent`` for all features if there are any categorical columns :pr:`991`
        * Fixed ``UnboundLocalError`` for ``cv_pipeline`` when automl search errors :pr:`996`
        * Fixed ``Imputer`` to reset dataframe index to preserve behavior expected from  ``SimpleImputer`` :pr:`1009`
    * Changes
        * Moved ``get_estimators`` to ``evalml.pipelines.components.utils`` :pr:`934`
        * Modified Pipelines to raise ``PipelineScoreError`` when they encounter an error during scoring :pr:`936`
        * Moved ``evalml.model_families.list_model_families`` to ``evalml.pipelines.components.allowed_model_families`` :pr:`959`
        * Renamed ``DateTimeFeaturization`` to ``DateTimeFeaturizer`` :pr:`977`
        * Added check to stop search and raise an error if all pipelines in a batch return NaN scores :pr:`1015`
    * Documentation Changes
        * Updated ``README.md`` :pr:`963`
        * Reworded message when errors are returned from data checks in search :pr:`982`
        * Added section on understanding model predictions with ``explain_prediction`` to User Guide :pr:`981`
        * Added a section to the user guide and api reference about how XGBoost and CatBoost are not fully supported. :pr:`992`
        * Added custom components section in user guide :pr:`993`
        * Updated FAQ section formatting :pr:`997`
        * Updated release process documentation :pr:`1003`
    * Testing Changes
        * Moved ``predict_proba`` and ``predict`` tests regarding string / categorical targets to ``test_pipelines.py`` :pr:`972`
        * Fixed dependency update bot by updating python version to 3.7 to avoid frequent github version updates :pr:`1002`


.. warning::

    **Breaking Changes**
        * ``get_estimators`` has been moved to ``evalml.pipelines.components.utils`` (previously was under ``evalml.pipelines.utils``) :pr:`934`
        * Removed the ``raise_errors`` flag in AutoML search. All errors during pipeline evaluation will be caught and logged. :pr:`936`
        * ``evalml.model_families.list_model_families`` has been moved to ``evalml.pipelines.components.allowed_model_families`` :pr:`959`
        * ``TextFeaturizer``: the ``featuretools`` and ``nlp_primitives`` packages must be installed after installing evalml in order to use this component :pr:`976`
        * Renamed ``DateTimeFeaturization`` to ``DateTimeFeaturizer`` :pr:`977`


**v0.11.2 July 16, 2020**
    * Enhancements
        * Added ``NoVarianceDataCheck`` to ``DefaultDataChecks`` :pr:`893`
        * Added text processing and featurization component ``TextFeaturizer`` :pr:`913`, :pr:`924`
        * Added additional checks to ``InvalidTargetDataCheck`` to handle invalid target data types :pr:`929`
        * ``AutoMLSearch`` will now handle ``KeyboardInterrupt`` and prompt user for confirmation :pr:`915`
    * Fixes
        * Makes automl results a read-only property :pr:`919`
    * Changes
        * Deleted static pipelines and refactored tests involving static pipelines, removed ``all_pipelines()`` and ``get_pipelines()`` :pr:`904`
        * Moved ``list_model_families`` to ``evalml.model_family.utils`` :pr:`903`
        * Updated ``all_pipelines``, ``all_estimators``, ``all_components`` to use the same mechanism for dynamically generating their elements :pr:`898`
        * Rename ``master`` branch to ``main`` :pr:`918`
        * Add pypi release github action :pr:`923`
        * Updated ``AutoMLSearch.search`` stdout output and logging and removed tqdm progress bar :pr:`921`
        * Moved automl config checks previously in ``search()`` to init :pr:`933`
    * Documentation Changes
        * Reorganized and rewrote documentation :pr:`937`
        * Updated to use pydata sphinx theme :pr:`937`
        * Updated docs to use ``release_notes`` instead of ``changelog`` :pr:`942`
    * Testing Changes
        * Cleaned up fixture names and usages in tests :pr:`895`


.. warning::

    **Breaking Changes**
        * ``list_model_families`` has been moved to ``evalml.model_family.utils`` (previously was under ``evalml.pipelines.utils``) :pr:`903`
        * ``get_estimators`` has been moved to ``evalml.pipelines.components.utils`` (previously was under ``evalml.pipelines.utils``) :pr:`934`
        * Static pipeline definitions have been removed, but similar pipelines can still be constructed via creating an instance of ``PipelineBase`` :pr:`904`
        * ``all_pipelines()`` and ``get_pipelines()`` utility methods have been removed :pr:`904`


**v0.11.0 June 30, 2020**
    * Enhancements
        * Added multiclass support for ROC curve graphing :pr:`832`
        * Added preprocessing component to drop features whose percentage of NaN values exceeds a specified threshold :pr:`834`
        * Added data check to check for problematic target labels :pr:`814`
        * Added PerColumnImputer that allows imputation strategies per column :pr:`824`
        * Added transformer to drop specific columns :pr:`827`
        * Added support for ``categories``, ``handle_error``, and ``drop`` parameters in ``OneHotEncoder`` :pr:`830` :pr:`897`
        * Added preprocessing component to handle DateTime columns featurization :pr:`838`
        * Added ability to clone pipelines and components :pr:`842`
        * Define getter method for component ``parameters`` :pr:`847`
        * Added utility methods to calculate and graph permutation importances :pr:`860`, :pr:`880`
        * Added new utility functions necessary for generating dynamic preprocessing pipelines :pr:`852`
        * Added kwargs to all components :pr:`863`
        * Updated ``AutoSearchBase`` to use dynamically generated preprocessing pipelines :pr:`870`
        * Added SelectColumns transformer :pr:`873`
        * Added ability to evaluate additional pipelines for automl search :pr:`874`
        * Added ``default_parameters`` class property to components and pipelines :pr:`879`
        * Added better support for disabling data checks in automl search :pr:`892`
        * Added ability to save and load AutoML objects to file :pr:`888`
        * Updated ``AutoSearchBase.get_pipelines`` to return an untrained pipeline instance :pr:`876`
        * Saved learned binary classification thresholds in automl results cv data dict :pr:`876`
    * Fixes
        * Fixed bug where SimpleImputer cannot handle dropped columns :pr:`846`
        * Fixed bug where PerColumnImputer cannot handle dropped columns :pr:`855`
        * Enforce requirement that builtin components save all inputted values in their parameters dict :pr:`847`
        * Don't list base classes in ``all_components`` output :pr:`847`
        * Standardize all components to output pandas data structures, and accept either pandas or numpy :pr:`853`
        * Fixed rankings and full_rankings error when search has not been run :pr:`894`
    * Changes
        * Update ``all_pipelines`` and ``all_components`` to try initializing pipelines/components, and on failure exclude them :pr:`849`
        * Refactor ``handle_components`` to ``handle_components_class``, standardize to ``ComponentBase`` subclass instead of instance :pr:`850`
        * Refactor "blacklist"/"whitelist" to "allow"/"exclude" lists :pr:`854`
        * Replaced ``AutoClassificationSearch`` and ``AutoRegressionSearch`` with ``AutoMLSearch`` :pr:`871`
        * Renamed feature_importances and permutation_importances methods to use singular names (feature_importance and permutation_importance) :pr:`883`
        * Updated ``automl`` default data splitter to train/validation split for large datasets :pr:`877`
        * Added open source license, update some repo metadata :pr:`887`
        * Removed dead code in ``_get_preprocessing_components`` :pr:`896`
    * Documentation Changes
        * Fix some typos and update the EvalML logo :pr:`872`
    * Testing Changes
        * Update the changelog check job to expect the new branching pattern for the deps update bot :pr:`836`
        * Check that all components output pandas datastructures, and can accept either pandas or numpy :pr:`853`
        * Replaced ``AutoClassificationSearch`` and ``AutoRegressionSearch`` with ``AutoMLSearch`` :pr:`871`


.. warning::

    **Breaking Changes**
        * Pipelines' static ``component_graph`` field must contain either ``ComponentBase`` subclasses or ``str``, instead of ``ComponentBase`` subclass instances :pr:`850`
        * Rename ``handle_component`` to ``handle_component_class``. Now standardizes to ``ComponentBase`` subclasses instead of ``ComponentBase`` subclass instances :pr:`850`
        * Renamed automl's ``cv`` argument to ``data_split`` :pr:`877`
        * Pipelines' and classifiers' ``feature_importances`` is renamed ``feature_importance``, ``graph_feature_importances`` is renamed ``graph_feature_importance`` :pr:`883`
        * Passing ``data_checks=None`` to automl search will not perform any data checks as opposed to default checks. :pr:`892`
        * Pipelines to search for in AutoML are now determined automatically, rather than using the statically-defined pipeline classes. :pr:`870`
        * Updated ``AutoSearchBase.get_pipelines`` to return an untrained pipeline instance, instead of one which happened to be trained on the final cross-validation fold :pr:`876`


**v0.10.0 May 29, 2020**
    * Enhancements
        * Added baseline models for classification and regression, add functionality to calculate baseline models before searching in AutoML :pr:`746`
        * Port over highly-null guardrail as a data check and define ``DefaultDataChecks`` and ``DisableDataChecks`` classes :pr:`745`
        * Update ``Tuner`` classes to work directly with pipeline parameters dicts instead of flat parameter lists :pr:`779`
        * Add Elastic Net as a pipeline option :pr:`812`
        * Added new Pipeline option ``ExtraTrees`` :pr:`790`
        * Added precicion-recall curve metrics and plot for binary classification problems in ``evalml.pipeline.graph_utils`` :pr:`794`
        * Update the default automl algorithm to search in batches, starting with default parameters for each pipeline and iterating from there :pr:`793`
        * Added ``AutoMLAlgorithm`` class and ``IterativeAlgorithm`` impl, separated from ``AutoSearchBase`` :pr:`793`
    * Fixes
        * Update pipeline ``score`` to return ``nan`` score for any objective which throws an exception during scoring :pr:`787`
        * Fixed bug introduced in :pr:`787` where binary classification metrics requiring predicted probabilities error in scoring :pr:`798`
        * CatBoost and XGBoost classifiers and regressors can no longer have a learning rate of 0 :pr:`795`
    * Changes
        * Cleanup pipeline ``score`` code, and cleanup codecov :pr:`711`
        * Remove ``pass`` for abstract methods for codecov :pr:`730`
        * Added __str__ for AutoSearch object :pr:`675`
        * Add util methods to graph ROC and confusion matrix :pr:`720`
        * Refactor ``AutoBase`` to ``AutoSearchBase`` :pr:`758`
        * Updated AutoBase with ``data_checks`` parameter, removed previous ``detect_label_leakage`` parameter, and added functionality to run data checks before search in AutoML :pr:`765`
        * Updated our logger to use Python's logging utils :pr:`763`
        * Refactor most of ``AutoSearchBase._do_iteration`` impl into ``AutoSearchBase._evaluate`` :pr:`762`
        * Port over all guardrails to use the new DataCheck API :pr:`789`
        * Expanded ``import_or_raise`` to catch all exceptions :pr:`759`
        * Adds RMSE, MSLE, RMSLE as standard metrics :pr:`788`
        * Don't allow ``Recall`` to be used as an objective for AutoML :pr:`784`
        * Removed feature selection from pipelines :pr:`819`
        * Update default estimator parameters to make automl search faster and more accurate :pr:`793`
    * Documentation Changes
        * Add instructions to freeze ``master`` on ``release.md`` :pr:`726`
        * Update release instructions with more details :pr:`727` :pr:`733`
        * Add objective base classes to API reference :pr:`736`
        * Fix components API to match other modules :pr:`747`
    * Testing Changes
        * Delete codecov yml, use codecov.io's default :pr:`732`
        * Added unit tests for fraud cost, lead scoring, and standard metric objectives :pr:`741`
        * Update codecov client :pr:`782`
        * Updated AutoBase __str__ test to include no parameters case :pr:`783`
        * Added unit tests for ``ExtraTrees`` pipeline :pr:`790`
        * If codecov fails to upload, fail build :pr:`810`
        * Updated Python version of dependency action :pr:`816`
        * Update the dependency update bot to use a suffix when creating branches :pr:`817`

.. warning::

    **Breaking Changes**
        * The ``detect_label_leakage`` parameter for AutoML classes has been removed and replaced by a ``data_checks`` parameter :pr:`765`
        * Moved ROC and confusion matrix methods from ``evalml.pipeline.plot_utils`` to ``evalml.pipeline.graph_utils`` :pr:`720`
        * ``Tuner`` classes require a pipeline hyperparameter range dict as an init arg instead of a space definition :pr:`779`
        * ``Tuner.propose`` and ``Tuner.add`` work directly with pipeline parameters dicts instead of flat parameter lists :pr:`779`
        * ``PipelineBase.hyperparameters`` and ``custom_hyperparameters`` use pipeline parameters dict format instead of being represented as a flat list :pr:`779`
        * All guardrail functions previously under ``evalml.guardrails.utils`` will be removed and replaced by data checks :pr:`789`
        * ``Recall`` disallowed as an objective for AutoML :pr:`784`
        * ``AutoSearchBase`` parameter ``tuner`` has been renamed to ``tuner_class`` :pr:`793`
        * ``AutoSearchBase`` parameter ``possible_pipelines`` and ``possible_model_families`` have been renamed to ``allowed_pipelines`` and ``allowed_model_families`` :pr:`793`


**v0.9.0 Apr. 27, 2020**
    * Enhancements
        * Added ``Accuracy`` as an standard objective :pr:`624`
        * Added verbose parameter to load_fraud :pr:`560`
        * Added Balanced Accuracy metric for binary, multiclass :pr:`612` :pr:`661`
        * Added XGBoost regressor and XGBoost regression pipeline :pr:`666`
        * Added ``Accuracy`` metric for multiclass :pr:`672`
        * Added objective name in ``AutoBase.describe_pipeline`` :pr:`686`
        * Added ``DataCheck`` and ``DataChecks``, ``Message`` classes and relevant subclasses :pr:`739`
    * Fixes
        * Removed direct access to ``cls.component_graph`` :pr:`595`
        * Add testing files to .gitignore :pr:`625`
        * Remove circular dependencies from ``Makefile`` :pr:`637`
        * Add error case for ``normalize_confusion_matrix()`` :pr:`640`
        * Fixed ``XGBoostClassifier`` and ``XGBoostRegressor`` bug with feature names that contain [, ], or < :pr:`659`
        * Update ``make_pipeline_graph`` to not accidentally create empty file when testing if path is valid :pr:`649`
        * Fix pip installation warning about docsutils version, from boto dependency :pr:`664`
        * Removed zero division warning for F1/precision/recall metrics :pr:`671`
        * Fixed ``summary`` for pipelines without estimators :pr:`707`
    * Changes
        * Updated default objective for binary/multiclass classification to log loss :pr:`613`
        * Created classification and regression pipeline subclasses and removed objective as an attribute of pipeline classes :pr:`405`
        * Changed the output of ``score`` to return one dictionary :pr:`429`
        * Created binary and multiclass objective subclasses :pr:`504`
        * Updated objectives API :pr:`445`
        * Removed call to ``get_plot_data`` from AutoML :pr:`615`
        * Set ``raise_error`` to default to True for AutoML classes :pr:`638`
        * Remove unnecessary "u" prefixes on some unicode strings :pr:`641`
        * Changed one-hot encoder to return uint8 dtypes instead of ints :pr:`653`
        * Pipeline ``_name`` field changed to ``custom_name`` :pr:`650`
        * Removed ``graphs.py`` and moved methods into ``PipelineBase`` :pr:`657`, :pr:`665`
        * Remove s3fs as a dev dependency :pr:`664`
        * Changed requirements-parser to be a core dependency :pr:`673`
        * Replace ``supported_problem_types`` field on pipelines with ``problem_type`` attribute on base classes :pr:`678`
        * Changed AutoML to only show best results for a given pipeline template in ``rankings``, added ``full_rankings`` property to show all :pr:`682`
        * Update ``ModelFamily`` values: don't list xgboost/catboost as classifiers now that we have regression pipelines for them :pr:`677`
        * Changed AutoML's ``describe_pipeline`` to get problem type from pipeline instead :pr:`685`
        * Standardize ``import_or_raise`` error messages :pr:`683`
        * Updated argument order of objectives to align with sklearn's :pr:`698`
        * Renamed ``pipeline.feature_importance_graph`` to ``pipeline.graph_feature_importances`` :pr:`700`
        * Moved ROC and confusion matrix methods to ``evalml.pipelines.plot_utils`` :pr:`704`
        * Renamed ``MultiClassificationObjective`` to ``MulticlassClassificationObjective``, to align with pipeline naming scheme :pr:`715`
    * Documentation Changes
        * Fixed some sphinx warnings :pr:`593`
        * Fixed docstring for ``AutoClassificationSearch`` with correct command :pr:`599`
        * Limit readthedocs formats to pdf, not htmlzip and epub :pr:`594` :pr:`600`
        * Clean up objectives API documentation :pr:`605`
        * Fixed function on Exploring search results page :pr:`604`
        * Update release process doc :pr:`567`
        * ``AutoClassificationSearch`` and ``AutoRegressionSearch`` show inherited methods in API reference :pr:`651`
        * Fixed improperly formatted code in breaking changes for changelog :pr:`655`
        * Added configuration to treat Sphinx warnings as errors :pr:`660`
        * Removed separate plotting section for pipelines in API reference :pr:`657`, :pr:`665`
        * Have leads example notebook load S3 files using https, so we can delete s3fs dev dependency :pr:`664`
        * Categorized components in API reference and added descriptions for each category :pr:`663`
        * Fixed Sphinx warnings about ``BalancedAccuracy`` objective :pr:`669`
        * Updated API reference to include missing components and clean up pipeline docstrings :pr:`689`
        * Reorganize API ref, and clarify pipeline sub-titles :pr:`688`
        * Add and update preprocessing utils in API reference :pr:`687`
        * Added inheritance diagrams to API reference :pr:`695`
        * Documented which default objective AutoML optimizes for :pr:`699`
        * Create seperate install page :pr:`701`
        * Include more utils in API ref, like ``import_or_raise`` :pr:`704`
        * Add more color to pipeline documentation :pr:`705`
    * Testing Changes
        * Matched install commands of ``check_latest_dependencies`` test and it's GitHub action :pr:`578`
        * Added Github app to auto assign PR author as assignee :pr:`477`
        * Removed unneeded conda installation of xgboost in windows checkin tests :pr:`618`
        * Update graph tests to always use tmpfile dir :pr:`649`
        * Changelog checkin test workaround for release PRs: If 'future release' section is empty of PR refs, pass check :pr:`658`
        * Add changelog checkin test exception for ``dep-update`` branch :pr:`723`

.. warning::

    **Breaking Changes**

    * Pipelines will now no longer take an objective parameter during instantiation, and will no longer have an objective attribute.
    * ``fit()`` and ``predict()`` now use an optional ``objective`` parameter, which is only used in binary classification pipelines to fit for a specific objective.
    * ``score()`` will now use a required ``objectives`` parameter that is used to determine all the objectives to score on. This differs from the previous behavior, where the pipeline's objective was scored on regardless.
    * ``score()`` will now return one dictionary of all objective scores.
    * ``ROC`` and ``ConfusionMatrix`` plot methods via ``Auto(*).plot`` have been removed by :pr:`615` and are replaced by ``roc_curve`` and ``confusion_matrix`` in ``evamlm.pipelines.plot_utils`` in :pr:`704`
    * ``normalize_confusion_matrix`` has been moved to ``evalml.pipelines.plot_utils`` :pr:`704`
    * Pipelines ``_name`` field changed to ``custom_name``
    * Pipelines ``supported_problem_types`` field is removed because it is no longer necessary :pr:`678`
    * Updated argument order of objectives' ``objective_function`` to align with sklearn :pr:`698`
    * ``pipeline.feature_importance_graph`` has been renamed to ``pipeline.graph_feature_importances`` in :pr:`700`
    * Removed unsupported ``MSLE`` objective :pr:`704`


**v0.8.0 Apr. 1, 2020**
    * Enhancements
        * Add normalization option and information to confusion matrix :pr:`484`
        * Add util function to drop rows with NaN values :pr:`487`
        * Renamed ``PipelineBase.name`` as ``PipelineBase.summary`` and redefined ``PipelineBase.name`` as class property :pr:`491`
        * Added access to parameters in Pipelines with ``PipelineBase.parameters`` (used to be return of ``PipelineBase.describe``) :pr:`501`
        * Added ``fill_value`` parameter for ``SimpleImputer`` :pr:`509`
        * Added functionality to override component hyperparameters and made pipelines take hyperparemeters from components :pr:`516`
        * Allow ``numpy.random.RandomState`` for random_state parameters :pr:`556`
    * Fixes
        * Removed unused dependency ``matplotlib``, and move ``category_encoders`` to test reqs :pr:`572`
    * Changes
        * Undo version cap in XGBoost placed in :pr:`402` and allowed all released of XGBoost :pr:`407`
        * Support pandas 1.0.0 :pr:`486`
        * Made all references to the logger static :pr:`503`
        * Refactored ``model_type`` parameter for components and pipelines to ``model_family`` :pr:`507`
        * Refactored ``problem_types`` for pipelines and components into ``supported_problem_types`` :pr:`515`
        * Moved ``pipelines/utils.save_pipeline`` and ``pipelines/utils.load_pipeline`` to ``PipelineBase.save`` and ``PipelineBase.load`` :pr:`526`
        * Limit number of categories encoded by ``OneHotEncoder`` :pr:`517`
    * Documentation Changes
        * Updated API reference to remove ``PipelinePlot`` and added moved ``PipelineBase`` plotting methods :pr:`483`
        * Add code style and github issue guides :pr:`463` :pr:`512`
        * Updated API reference for to surface class variables for pipelines and components :pr:`537`
        * Fixed README documentation link :pr:`535`
        * Unhid PR references in changelog :pr:`656`
    * Testing Changes
        * Added automated dependency check PR :pr:`482`, :pr:`505`
        * Updated automated dependency check comment :pr:`497`
        * Have build_docs job use python executor, so that env vars are set properly :pr:`547`
        * Added simple test to make sure ``OneHotEncoder``'s top_n works with large number of categories :pr:`552`
        * Run windows unit tests on PRs :pr:`557`


.. warning::

    **Breaking Changes**

    * ``AutoClassificationSearch`` and ``AutoRegressionSearch``'s ``model_types`` parameter has been refactored into ``allowed_model_families``
    * ``ModelTypes`` enum has been changed to ``ModelFamily``
    * Components and Pipelines now have a ``model_family`` field instead of ``model_type``
    * ``get_pipelines`` utility function now accepts ``model_families`` as an argument instead of ``model_types``
    * ``PipelineBase.name`` no longer returns structure of pipeline and has been replaced by ``PipelineBase.summary``
    * ``PipelineBase.problem_types`` and ``Estimator.problem_types`` has been renamed to ``supported_problem_types``
    * ``pipelines/utils.save_pipeline`` and ``pipelines/utils.load_pipeline`` moved to ``PipelineBase.save`` and ``PipelineBase.load``


**v0.7.0 Mar. 9, 2020**
    * Enhancements
        * Added emacs buffers to .gitignore :pr:`350`
        * Add CatBoost (gradient-boosted trees) classification and regression components and pipelines :pr:`247`
        * Added Tuner abstract base class :pr:`351`
        * Added ``n_jobs`` as parameter for ``AutoClassificationSearch`` and ``AutoRegressionSearch`` :pr:`403`
        * Changed colors of confusion matrix to shades of blue and updated axis order to match scikit-learn's :pr:`426`
        * Added ``PipelineBase`` ``.graph`` and ``.feature_importance_graph`` methods, moved from previous location :pr:`423`
        * Added support for python 3.8 :pr:`462`
    * Fixes
        * Fixed ROC and confusion matrix plots not being calculated if user passed own additional_objectives :pr:`276`
        * Fixed ReadtheDocs ``FileNotFoundError`` exception for fraud dataset :pr:`439`
    * Changes
        * Added ``n_estimators`` as a tunable parameter for XGBoost :pr:`307`
        * Remove unused parameter ``ObjectiveBase.fit_needs_proba`` :pr:`320`
        * Remove extraneous parameter ``component_type`` from all components :pr:`361`
        * Remove unused ``rankings.csv`` file :pr:`397`
        * Downloaded demo and test datasets so unit tests can run offline :pr:`408`
        * Remove ``_needs_fitting`` attribute from Components :pr:`398`
        * Changed plot.feature_importance to show only non-zero feature importances by default, added optional parameter to show all :pr:`413`
        * Refactored ``PipelineBase`` to take in parameter dictionary and moved pipeline metadata to class attribute :pr:`421`
        * Dropped support for Python 3.5 :pr:`438`
        * Removed unused ``apply.py`` file :pr:`449`
        * Clean up ``requirements.txt`` to remove unused deps :pr:`451`
        * Support installation without all required dependencies :pr:`459`
    * Documentation Changes
        * Update release.md with instructions to release to internal license key :pr:`354`
    * Testing Changes
        * Added tests for utils (and moved current utils to gen_utils) :pr:`297`
        * Moved XGBoost install into it's own separate step on Windows using Conda :pr:`313`
        * Rewind pandas version to before 1.0.0, to diagnose test failures for that version :pr:`325`
        * Added dependency update checkin test :pr:`324`
        * Rewind XGBoost version to before 1.0.0 to diagnose test failures for that version :pr:`402`
        * Update dependency check to use a whitelist :pr:`417`
        * Update unit test jobs to not install dev deps :pr:`455`

.. warning::

    **Breaking Changes**

    * Python 3.5 will not be actively supported.

**v0.6.0 Dec. 16, 2019**
    * Enhancements
        * Added ability to create a plot of feature importances :pr:`133`
        * Add early stopping to AutoML using patience and tolerance parameters :pr:`241`
        * Added ROC and confusion matrix metrics and plot for classification problems and introduce PipelineSearchPlots class :pr:`242`
        * Enhanced AutoML results with search order :pr:`260`
        * Added utility function to show system and environment information :pr:`300`
    * Fixes
        * Lower botocore requirement :pr:`235`
        * Fixed decision_function calculation for ``FraudCost`` objective :pr:`254`
        * Fixed return value of ``Recall`` metrics :pr:`264`
        * Components return ``self`` on fit :pr:`289`
    * Changes
        * Renamed automl classes to ``AutoRegressionSearch`` and ``AutoClassificationSearch`` :pr:`287`
        * Updating demo datasets to retain column names :pr:`223`
        * Moving pipeline visualization to ``PipelinePlot`` class :pr:`228`
        * Standarizing inputs as ``pd.Dataframe`` / ``pd.Series`` :pr:`130`
        * Enforcing that pipelines must have an estimator as last component :pr:`277`
        * Added ``ipywidgets`` as a dependency in ``requirements.txt`` :pr:`278`
        * Added Random and Grid Search Tuners :pr:`240`
    * Documentation Changes
        * Adding class properties to API reference :pr:`244`
        * Fix and filter FutureWarnings from scikit-learn :pr:`249`, :pr:`257`
        * Adding Linear Regression to API reference and cleaning up some Sphinx warnings :pr:`227`
    * Testing Changes
        * Added support for testing on Windows with CircleCI :pr:`226`
        * Added support for doctests :pr:`233`

.. warning::

    **Breaking Changes**

    * The ``fit()`` method for ``AutoClassifier`` and ``AutoRegressor`` has been renamed to ``search()``.
    * ``AutoClassifier`` has been renamed to ``AutoClassificationSearch``
    * ``AutoRegressor`` has been renamed to ``AutoRegressionSearch``
    * ``AutoClassificationSearch.results`` and ``AutoRegressionSearch.results`` now is a dictionary with ``pipeline_results`` and ``search_order`` keys. ``pipeline_results`` can be used to access a dictionary that is identical to the old ``.results`` dictionary. Whereas, ``search_order`` returns a list of the search order in terms of ``pipeline_id``.
    * Pipelines now require an estimator as the last component in ``component_list``. Slicing pipelines now throws an ``NotImplementedError`` to avoid returning pipelines without an estimator.

**v0.5.2 Nov. 18, 2019**
    * Enhancements
        * Adding basic pipeline structure visualization :pr:`211`
    * Documentation Changes
        * Added notebooks to build process :pr:`212`

**v0.5.1 Nov. 15, 2019**
    * Enhancements
        * Added basic outlier detection guardrail :pr:`151`
        * Added basic ID column guardrail :pr:`135`
        * Added support for unlimited pipelines with a ``max_time`` limit :pr:`70`
        * Updated .readthedocs.yaml to successfully build :pr:`188`
    * Fixes
        * Removed MSLE from default additional objectives :pr:`203`
        * Fixed ``random_state`` passed in pipelines :pr:`204`
        * Fixed slow down in RFRegressor :pr:`206`
    * Changes
        * Pulled information for describe_pipeline from pipeline's new describe method :pr:`190`
        * Refactored pipelines :pr:`108`
        * Removed guardrails from Auto(*) :pr:`202`, :pr:`208`
    * Documentation Changes
        * Updated documentation to show ``max_time`` enhancements :pr:`189`
        * Updated release instructions for RTD :pr:`193`
        * Added notebooks to build process :pr:`212`
        * Added contributing instructions :pr:`213`
        * Added new content :pr:`222`

**v0.5.0 Oct. 29, 2019**
    * Enhancements
        * Added basic one hot encoding :pr:`73`
        * Use enums for model_type :pr:`110`
        * Support for splitting regression datasets :pr:`112`
        * Auto-infer multiclass classification :pr:`99`
        * Added support for other units in ``max_time`` :pr:`125`
        * Detect highly null columns :pr:`121`
        * Added additional regression objectives :pr:`100`
        * Show an interactive iteration vs. score plot when using fit() :pr:`134`
    * Fixes
        * Reordered ``describe_pipeline`` :pr:`94`
        * Added type check for ``model_type`` :pr:`109`
        * Fixed ``s`` units when setting string ``max_time`` :pr:`132`
        * Fix objectives not appearing in API documentation :pr:`150`
    * Changes
        * Reorganized tests :pr:`93`
        * Moved logging to its own module :pr:`119`
        * Show progress bar history :pr:`111`
        * Using ``cloudpickle`` instead of pickle to allow unloading of custom objectives :pr:`113`
        * Removed render.py :pr:`154`
    * Documentation Changes
        * Update release instructions :pr:`140`
        * Include additional_objectives parameter :pr:`124`
        * Added Changelog :pr:`136`
    * Testing Changes
        * Code coverage :pr:`90`
        * Added CircleCI tests for other Python versions :pr:`104`
        * Added doc notebooks as tests :pr:`139`
        * Test metadata for CircleCI and 2 core parallelism :pr:`137`

**v0.4.1 Sep. 16, 2019**
    * Enhancements
        * Added AutoML for classification and regressor using Autobase and Skopt :pr:`7` :pr:`9`
        * Implemented standard classification and regression metrics :pr:`7`
        * Added logistic regression, random forest, and XGBoost pipelines :pr:`7`
        * Implemented support for custom objectives :pr:`15`
        * Feature importance for pipelines :pr:`18`
        * Serialization for pipelines :pr:`19`
        * Allow fitting on objectives for optimal threshold :pr:`27`
        * Added detect label leakage :pr:`31`
        * Implemented callbacks :pr:`42`
        * Allow for multiclass classification :pr:`21`
        * Added support for additional objectives :pr:`79`
    * Fixes
        * Fixed feature selection in pipelines :pr:`13`
        * Made ``random_seed`` usage consistent :pr:`45`
    * Documentation Changes
        * Documentation Changes
        * Added docstrings :pr:`6`
        * Created notebooks for docs :pr:`6`
        * Initialized readthedocs EvalML :pr:`6`
        * Added favicon :pr:`38`
    * Testing Changes
        * Added testing for loading data :pr:`39`

**v0.2.0 Aug. 13, 2019**
    * Enhancements
        * Created fraud detection objective :pr:`4`

**v0.1.0 July. 31, 2019**
    * *First Release*
    * Enhancements
        * Added lead scoring objecitve :pr:`1`
        * Added basic classifier :pr:`1`
    * Documentation Changes
        * Initialized Sphinx for docs :pr:`1`<|MERGE_RESOLUTION|>--- conflicted
+++ resolved
@@ -10,11 +10,8 @@
         * Fixed bug where ``Imputer.transform`` would erase ww typing information prior to handing data to the ``SimpleImputer`` :pr:`2752`
         * Fixed bug where ``Oversampler`` could not be copied :pr:`2755`
     * Changes
-<<<<<<< HEAD
         * Deleted ``drop_nan_target_rows`` utility method :pr:`2737`
-=======
         * Removed default logging setup and debugging log file :pr:`2645`
->>>>>>> adb844b9
     * Documentation Changes
         * Specified installation steps for Prophet :pr:`2713`
         * Added documentation for data exploration on data check actions :pr:`2696` 
