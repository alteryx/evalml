Release Notes
-------------

**Future Releases**
    * Enhancements
        * Added ability to freeze hyperparameters for AutoMLSearch :pr:`1284`
<<<<<<< HEAD
        * Updated pipelines and ``make_pipeline`` to accept Woodwork DataTables :pr:`1393`
=======
        * Added the index id to the ``explain_predictions_best_worst`` output to help users identify which rows in their data are included :pr:`1365`
>>>>>>> 86a39b00
    * Fixes
        * Updated enum classes to show possible enum values as attributes :pr:`1391`
    * Changes
    * Documentation Changes
        * Added description of CLA to contributing guide, updated description of draft PRs :pr:`1402`
    * Testing Changes
        * Removed ``category_encoders`` from test-requirements.txt :pr:`1373`

**v0.15.0 Oct. 29, 2020**
    * Enhancements
        * Added stacked ensemble component classes (``StackedEnsembleClassifier``, ``StackedEnsembleRegressor``) :pr:`1134`
        * Added stacked ensemble components to ``AutoMLSearch`` :pr:`1253`
        * Added ``DecisionTreeClassifier`` and ``DecisionTreeRegressor`` to AutoML :pr:`1255`
        * Added ``graph_prediction_vs_actual`` in ``model_understanding`` for regression problems :pr:`1252`
        * Added parameter to ``OneHotEncoder`` to enable filtering for features to encode for :pr:`1249`
        * Added percent-better-than-baseline for all objectives to automl.results :pr:`1244`
        * Added ``HighVarianceCVDataCheck`` and replaced synonymous warning in ``AutoMLSearch`` :pr:`1254`
        * Added `PCA Transformer` component for dimensionality reduction :pr:`1270`
        * Added ``generate_pipeline_code`` and ``generate_component_code`` to allow for code generation given a pipeline or component instance :pr:`1306`
        * Added ``PCA Transformer`` component for dimensionality reduction :pr:`1270`
        * Updated ``AutoMLSearch`` to support ``Woodwork`` data structures :pr:`1299`
        * Added cv_folds to ``ClassImbalanceDataCheck`` and added this check to ``DefaultDataChecks`` :pr:`1333`
        * Make ``max_batches`` argument to ``AutoMLSearch.search`` public :pr:`1320`
        * Added text support to automl search :pr:`1062`
        * Added ``_pipelines_per_batch`` as a private argument to ``AutoMLSearch`` :pr:`1355`
    * Fixes
        * Fixed ML performance issue with ordered datasets: always shuffle data in automl's default CV splits :pr:`1265`
        * Fixed broken ``evalml info`` CLI command :pr:`1293`
        * Fixed ``boosting type='rf'`` for LightGBM Classifier, as well as ``num_leaves`` error :pr:`1302`
        * Fixed bug in ``explain_predictions_best_worst`` where a custom index in the target variable would cause a ``ValueError`` :pr:`1318`
        * Added stacked ensemble estimators to to ``evalml.pipelines.__init__`` file :pr:`1326`
        * Fixed bug in OHE where calls to transform were not deterministic if ``top_n`` was less than the number of categories in a column :pr:`1324`
        * Fixed LightGBM warning messages during AutoMLSearch :pr:`1342`
        * Fix warnings thrown during AutoMLSearch in ``HighVarianceCVDataCheck`` :pr:`1346`
        * Fixed bug where TrainingValidationSplit would return invalid location indices for dataframes with a custom index :pr:`1348`
        * Fixed bug where the AutoMLSearch ``random_state`` was not being passed to the created pipelines :pr:`1321`
    * Changes
        * Allow ``add_to_rankings`` to be called before AutoMLSearch is called :pr:`1250`
        * Removed Graphviz from test-requirements to add to requirements.txt :pr:`1327`
        * Removed ``max_pipelines`` parameter from ``AutoMLSearch`` :pr:`1264`
        * Include editable installs in all install make targets :pr:`1335`
        * Made pip dependencies `featuretools` and `nlp_primitives` core dependencies :pr:`1062`
        * Removed `PartOfSpeechCount` from `TextFeaturizer` transform primitives :pr:`1062`
        * Added warning for ``partial_dependency`` when the feature includes null values :pr:`1352`
    * Documentation Changes
        * Fixed and updated code blocks in Release Notes :pr:`1243`
        * Added DecisionTree estimators to API Reference :pr:`1246`
        * Changed class inheritance display to flow vertically :pr:`1248`
        * Updated cost-benefit tutorial to use a holdout/test set :pr:`1159`
        * Added ``evalml info`` command to documentation :pr:`1293`
        * Miscellaneous doc updates :pr:`1269`
        * Removed conda pre-release testing from the release process document :pr:`1282`
        * Updates to contributing guide :pr:`1310`
        * Added Alteryx footer to docs with Twitter and Github link :pr:`1312`
        * Added documentation for evalml installation for Python 3.6 :pr:`1322`
        * Added documentation changes to make the API Docs easier to understand :pr:`1323`
        * Fixed documentation for ``feature_importance`` :pr:`1353`
        * Added tutorial for running `AutoML` with text data :pr:`1357`
        * Added documentation for woodwork integration with automl search :pr:`1361`
    * Testing Changes
        * Added tests for ``jupyter_check`` to handle IPython :pr:`1256`
        * Cleaned up ``make_pipeline`` tests to test for all estimators :pr:`1257`
        * Added a test to check conda build after merge to main :pr:`1247`
        * Removed code that was lacking codecov for ``__main__.py`` and unnecessary :pr:`1293`
        * Codecov: round coverage up instead of down :pr:`1334`
        * Add DockerHub credentials to CI testing environment :pr:`1356`
        * Add DockerHub credentials to conda testing environment :pr:`1363`

.. warning::

    **Breaking Changes**
        * Renamed ``LabelLeakageDataCheck`` to ``TargetLeakageDataCheck`` :pr:`1319`
        * ``max_pipelines`` parameter has been removed from ``AutoMLSearch``. Please use ``max_iterations`` instead. :pr:`1264`
        * ``AutoMLSearch.search()`` will now log a warning if the input is not a ``Woodwork`` data structure (``pandas``, ``numpy``) :pr:`1299`
        * Make ``max_batches`` argument to ``AutoMLSearch.search`` public :pr:`1320`
        * Removed unused argument `feature_types` from AutoMLSearch.search :pr:`1062`

**v0.14.1 Sep. 29, 2020**
    * Enhancements
        * Updated partial dependence methods to support calculating numeric columns in a dataset with non-numeric columns :pr:`1150`
        * Added ``get_feature_names`` on ``OneHotEncoder`` :pr:`1193`
        * Added ``detect_problem_type`` to ``problem_type/utils.py`` to automatically detect the problem type given targets :pr:`1194`
        * Added LightGBM to ``AutoMLSearch`` :pr:`1199`
        * Updated ``scikit-learn`` and ``scikit-optimize`` to use latest versions - 0.23.2 and 0.8.1 respectively :pr:`1141`
        * Added ``__str__`` and ``__repr__`` for pipelines and components :pr:`1218`
        * Included internal target check for both training and validation data in ``AutoMLSearch`` :pr:`1226`
        * Added ``ProblemTypes.all_problem_types`` helper to get list of supported problem types :pr:`1219`
        * Added ``DecisionTreeClassifier`` and ``DecisionTreeRegressor`` classes :pr:`1223`
        * Added ``ProblemTypes.all_problem_types`` helper to get list of supported problem types :pr:`1219`
        * ``DataChecks`` can now be parametrized by passing a list of ``DataCheck`` classes and a parameter dictionary :pr:`1167`
        * Added first CV fold score as validation score in ``AutoMLSearch.rankings`` :pr:`1221`
        * Updated ``flake8`` configuration to enable linting on ``__init__.py`` files :pr:`1234`
        * Refined ``make_pipeline_from_components`` implementation :pr:`1204`
    * Fixes
        * Updated GitHub URL after migration to Alteryx GitHub org :pr:`1207`
        * Changed Problem Type enum to be more similar to the string name :pr:`1208`
        * Wrapped call to scikit-learn's partial dependence method in a ``try``/``finally`` block :pr:`1232`
    * Changes
        * Added ``allow_writing_files`` as a named argument to CatBoost estimators. :pr:`1202`
        * Added ``solver`` and ``multi_class`` as named arguments to ``LogisticRegressionClassifier`` :pr:`1202`
        * Replaced pipeline's ``._transform`` method to evaluate all the preprocessing steps of a pipeline with ``.compute_estimator_features`` :pr:`1231`
        * Changed default large dataset train/test splitting behavior :pr:`1205`
    * Documentation Changes
        * Included description of how to access the component instances and features for pipeline user guide :pr:`1163`
        * Updated API docs to refer to target as "target" instead of "labels" for non-classification tasks and minor docs cleanup :pr:`1160`
        * Added Class Imbalance Data Check to ``api_reference.rst`` :pr:`1190` :pr:`1200`
        * Added pipeline properties to API reference :pr:`1209`
        * Clarified what the objective parameter in AutoML is used for in AutoML API reference and AutoML user guide :pr:`1222`
        * Updated API docs to include ``skopt.space.Categorical`` option for component hyperparameter range definition :pr:`1228`
        * Added install documentation for ``libomp`` in order to use LightGBM on Mac :pr:`1233`
        * Improved description of ``max_iterations`` in documentation :pr:`1212`
        * Removed unused code from sphinx conf :pr:`1235`
    * Testing Changes

.. warning::

    **Breaking Changes**
        * ``DefaultDataChecks`` now accepts a ``problem_type`` parameter that must be specified :pr:`1167`
        * Pipeline's ``._transform`` method to evaluate all the preprocessing steps of a pipeline has been replaced with ``.compute_estimator_features`` :pr:`1231`
        * ``get_objectives`` has been renamed to ``get_core_objectives``. This function will now return a list of valid objective instances :pr:`1230`


**v0.13.2 Sep. 17, 2020**
    * Enhancements
        * Added ``output_format`` field to explain predictions functions :pr:`1107`
        * Modified ``get_objective`` and ``get_objectives`` to be able to return any objective in ``evalml.objectives`` :pr:`1132`
        * Added a ``return_instance`` boolean parameter to ``get_objective`` :pr:`1132`
        * Added ``ClassImbalanceDataCheck`` to determine whether target imbalance falls below a given threshold :pr:`1135`
        * Added label encoder to LightGBM for binary classification :pr:`1152`
        * Added labels for the row index of confusion matrix :pr:`1154`
        * Added ``AutoMLSearch`` object as another parameter in search callbacks :pr:`1156`
        * Added the corresponding probability threshold for each point displayed in ``graph_roc_curve`` :pr:`1161`
        * Added ``__eq__`` for ``ComponentBase`` and ``PipelineBase`` :pr:`1178`
        * Added support for multiclass classification for ``roc_curve`` :pr:`1164`
        * Added ``categories`` accessor to ``OneHotEncoder`` for listing the categories associated with a feature :pr:`1182`
        * Added utility function to create pipeline instances from a list of component instances :pr:`1176`
    * Fixes
        * Fixed XGBoost column names for partial dependence methods :pr:`1104`
        * Removed dead code validating column type from ``TextFeaturizer`` :pr:`1122`
        * Fixed issue where ``Imputer`` cannot fit when there is None in a categorical or boolean column :pr:`1144`
        * ``OneHotEncoder`` preserves the custom index in the input data :pr:`1146`
        * Fixed representation for ``ModelFamily`` :pr:`1165`
        * Removed duplicate ``nbsphinx`` dependency in ``dev-requirements.txt`` :pr:`1168`
        * Users can now pass in any valid kwargs to all estimators :pr:`1157`
        * Remove broken accessor ``OneHotEncoder.get_feature_names`` and unneeded base class :pr:`1179`
        * Removed LightGBM Estimator from AutoML models :pr:`1186`
    * Changes
        * Pinned ``scikit-optimize`` version to 0.7.4 :pr:`1136`
        * Removed ``tqdm`` as a dependency :pr:`1177`
        * Added lightgbm version 3.0.0 to ``latest_dependency_versions.txt`` :pr:`1185`
        * Rename ``max_pipelines`` to ``max_iterations`` :pr:`1169`
    * Documentation Changes
        * Fixed API docs for ``AutoMLSearch`` ``add_result_callback`` :pr:`1113`
        * Added a step to our release process for pushing our latest version to conda-forge :pr:`1118`
        * Added warning for missing ipywidgets dependency for using ``PipelineSearchPlots`` on Jupyterlab :pr:`1145`
        * Updated ``README.md`` example to load demo dataset :pr:`1151`
        * Swapped mapping of breast cancer targets in ``model_understanding.ipynb`` :pr:`1170`
    * Testing Changes
        * Added test confirming ``TextFeaturizer`` never outputs null values :pr:`1122`
        * Changed Python version of ``Update Dependencies`` action to 3.8.x :pr:`1137`
        * Fixed release notes check-in test for ``Update Dependencies`` actions :pr:`1172`

.. warning::

    **Breaking Changes**
        * ``get_objective`` will now return a class definition rather than an instance by default :pr:`1132`
        * Deleted ``OPTIONS`` dictionary in ``evalml.objectives.utils.py`` :pr:`1132`
        * If specifying an objective by string, the string must now match the objective's name field, case-insensitive :pr:`1132`
        * Passing "Cost Benefit Matrix", "Fraud Cost", "Lead Scoring", "Mean Squared Log Error",
            "Recall", "Recall Macro", "Recall Micro", "Recall Weighted", or "Root Mean Squared Log Error" to ``AutoMLSearch`` will now result in a ``ValueError``
            rather than an ``ObjectiveNotFoundError`` :pr:`1132`
        * Search callbacks ``start_iteration_callback`` and ``add_results_callback`` have changed to include a copy of the AutoMLSearch object as a third parameter :pr:`1156`
        * Deleted ``OneHotEncoder.get_feature_names`` method which had been broken for a while, in favor of pipelines' ``input_feature_names`` :pr:`1179`
        * Deleted empty base class ``CategoricalEncoder`` which ``OneHotEncoder`` component was inheriting from :pr:`1176`
        * Results from ``roc_curve`` will now return as a list of dictionaries with each dictionary representing a class :pr:`1164`
        * ``max_pipelines`` now raises a ``DeprecationWarning`` and will be removed in the next release. ``max_iterations`` should be used instead. :pr:`1169`


**v0.13.1 Aug. 25, 2020**
    * Enhancements
        * Added Cost-Benefit Matrix objective for binary classification :pr:`1038`
        * Split ``fill_value`` into ``categorical_fill_value`` and ``numeric_fill_value`` for Imputer :pr:`1019`
        * Added ``explain_predictions`` and ``explain_predictions_best_worst`` for explaining multiple predictions with SHAP :pr:`1016`
        * Added new LSA component for text featurization :pr:`1022`
        * Added guide on installing with conda :pr:`1041`
        * Added a “cost-benefit curve” util method to graph cost-benefit matrix scores vs. binary classification thresholds :pr:`1081`
        * Standardized error when calling transform/predict before fit for pipelines :pr:`1048`
        * Added ``percent_better_than_baseline`` to AutoML search rankings and full rankings table :pr:`1050`
        * Added one-way partial dependence and partial dependence plots :pr:`1079`
        * Added "Feature Value" column to prediction explanation reports. :pr:`1064`
        * Added LightGBM classification estimator :pr:`1082`, :pr:`1114`
        * Added ``max_batches`` parameter to ``AutoMLSearch`` :pr:`1087`
    * Fixes
        * Updated ``TextFeaturizer`` component to no longer require an internet connection to run :pr:`1022`
        * Fixed non-deterministic element of ``TextFeaturizer`` transformations :pr:`1022`
        * Added a StandardScaler to all ElasticNet pipelines :pr:`1065`
        * Updated cost-benefit matrix to normalize score :pr:`1099`
        * Fixed logic in ``calculate_percent_difference`` so that it can handle negative values :pr:`1100`
    * Changes
        * Added ``needs_fitting`` property to ``ComponentBase`` :pr:`1044`
        * Updated references to data types to use datatype lists defined in ``evalml.utils.gen_utils`` :pr:`1039`
        * Remove maximum version limit for SciPy dependency :pr:`1051`
        * Moved ``all_components`` and other component importers into runtime methods :pr:`1045`
        * Consolidated graphing utility methods under ``evalml.utils.graph_utils`` :pr:`1060`
        * Made slight tweaks to how ``TextFeaturizer`` uses ``featuretools``, and did some refactoring of that and of LSA :pr:`1090`
        * Changed ``show_all_features`` parameter into ``importance_threshold``, which allows for thresholding feature importance :pr:`1097`, :pr:`1103`
    * Documentation Changes
        * Update ``setup.py`` URL to point to the github repo :pr:`1037`
        * Added tutorial for using the cost-benefit matrix objective :pr:`1088`
        * Updated ``model_understanding.ipynb`` to include documentation for using plotly on Jupyter Lab :pr:`1108`
    * Testing Changes
        * Refactor CircleCI tests to use matrix jobs (:pr:`1043`)
        * Added a test to check that all test directories are included in evalml package :pr:`1054`


.. warning::

    **Breaking Changes**
        * ``confusion_matrix`` and ``normalize_confusion_matrix`` have been moved to ``evalml.utils`` :pr:`1038`
        * All graph utility methods previously under ``evalml.pipelines.graph_utils`` have been moved to ``evalml.utils.graph_utils`` :pr:`1060`


**v0.12.2 Aug. 6, 2020**
    * Enhancements
        * Add save/load method to components :pr:`1023`
        * Expose pickle ``protocol`` as optional arg to save/load :pr:`1023`
        * Updated estimators used in AutoML to include ExtraTrees and ElasticNet estimators :pr:`1030`
    * Fixes
    * Changes
        * Removed ``DeprecationWarning`` for ``SimpleImputer`` :pr:`1018`
    * Documentation Changes
        * Add note about version numbers to release process docs :pr:`1034`
    * Testing Changes
        * Test files are now included in the evalml package :pr:`1029`


**v0.12.0 Aug. 3, 2020**
    * Enhancements
        * Added string and categorical targets support for binary and multiclass pipelines and check for numeric targets for ``DetectLabelLeakage`` data check :pr:`932`
        * Added clear exception for regression pipelines if target datatype is string or categorical :pr:`960`
        * Added target column names and class labels in ``predict`` and ``predict_proba`` output for pipelines :pr:`951`
        * Added ``_compute_shap_values`` and ``normalize_values`` to ``pipelines/explanations`` module :pr:`958`
        * Added ``explain_prediction`` feature which explains single predictions with SHAP :pr:`974`
        * Added Imputer to allow different imputation strategies for numerical and categorical dtypes :pr:`991`
        * Added support for configuring logfile path using env var, and don't create logger if there are filesystem errors :pr:`975`
        * Updated catboost estimators' default parameters and automl hyperparameter ranges to speed up fit time :pr:`998`
    * Fixes
        * Fixed ReadtheDocs warning failure regarding embedded gif :pr:`943`
        * Removed incorrect parameter passed to pipeline classes in ``_add_baseline_pipelines`` :pr:`941`
        * Added universal error for calling ``predict``, ``predict_proba``, ``transform``, and ``feature_importances`` before fitting :pr:`969`, :pr:`994`
        * Made ``TextFeaturizer`` component and pip dependencies ``featuretools`` and ``nlp_primitives`` optional :pr:`976`
        * Updated imputation strategy in automl to no longer limit impute strategy to ``most_frequent`` for all features if there are any categorical columns :pr:`991`
        * Fixed ``UnboundLocalError`` for ``cv_pipeline`` when automl search errors :pr:`996`
        * Fixed ``Imputer`` to reset dataframe index to preserve behavior expected from  ``SimpleImputer`` :pr:`1009`
    * Changes
        * Moved ``get_estimators`` to ``evalml.pipelines.components.utils`` :pr:`934`
        * Modified Pipelines to raise ``PipelineScoreError`` when they encounter an error during scoring :pr:`936`
        * Moved ``evalml.model_families.list_model_families`` to ``evalml.pipelines.components.allowed_model_families`` :pr:`959`
        * Renamed ``DateTimeFeaturization`` to ``DateTimeFeaturizer`` :pr:`977`
        * Added check to stop search and raise an error if all pipelines in a batch return NaN scores :pr:`1015`
    * Documentation Changes
        * Updated ``README.md`` :pr:`963`
        * Reworded message when errors are returned from data checks in search :pr:`982`
        * Added section on understanding model predictions with ``explain_prediction`` to User Guide :pr:`981`
        * Added a section to the user guide and api reference about how XGBoost and CatBoost are not fully supported. :pr:`992`
        * Added custom components section in user guide :pr:`993`
        * Updated FAQ section formatting :pr:`997`
        * Updated release process documentation :pr:`1003`
    * Testing Changes
        * Moved ``predict_proba`` and ``predict`` tests regarding string / categorical targets to ``test_pipelines.py`` :pr:`972`
        * Fixed dependency update bot by updating python version to 3.7 to avoid frequent github version updates :pr:`1002`


.. warning::

    **Breaking Changes**
        * ``get_estimators`` has been moved to ``evalml.pipelines.components.utils`` (previously was under ``evalml.pipelines.utils``) :pr:`934`
        * Removed the ``raise_errors`` flag in AutoML search. All errors during pipeline evaluation will be caught and logged. :pr:`936`
        * ``evalml.model_families.list_model_families`` has been moved to ``evalml.pipelines.components.allowed_model_families`` :pr:`959`
        * ``TextFeaturizer``: the ``featuretools`` and ``nlp_primitives`` packages must be installed after installing evalml in order to use this component :pr:`976`
        * Renamed ``DateTimeFeaturization`` to ``DateTimeFeaturizer`` :pr:`977`


**v0.11.2 July 16, 2020**
    * Enhancements
        * Added ``NoVarianceDataCheck`` to ``DefaultDataChecks`` :pr:`893`
        * Added text processing and featurization component ``TextFeaturizer`` :pr:`913`, :pr:`924`
        * Added additional checks to ``InvalidTargetDataCheck`` to handle invalid target data types :pr:`929`
        * ``AutoMLSearch`` will now handle ``KeyboardInterrupt`` and prompt user for confirmation :pr:`915`
    * Fixes
        * Makes automl results a read-only property :pr:`919`
    * Changes
        * Deleted static pipelines and refactored tests involving static pipelines, removed ``all_pipelines()`` and ``get_pipelines()`` :pr:`904`
        * Moved ``list_model_families`` to ``evalml.model_family.utils`` :pr:`903`
        * Updated ``all_pipelines``, ``all_estimators``, ``all_components`` to use the same mechanism for dynamically generating their elements :pr:`898`
        * Rename ``master`` branch to ``main`` :pr:`918`
        * Add pypi release github action :pr:`923`
        * Updated ``AutoMLSearch.search`` stdout output and logging and removed tqdm progress bar :pr:`921`
        * Moved automl config checks previously in ``search()`` to init :pr:`933`
    * Documentation Changes
        * Reorganized and rewrote documentation :pr:`937`
        * Updated to use pydata sphinx theme :pr:`937`
        * Updated docs to use ``release_notes`` instead of ``changelog`` :pr:`942`
    * Testing Changes
        * Cleaned up fixture names and usages in tests :pr:`895`


.. warning::

    **Breaking Changes**
        * ``list_model_families`` has been moved to ``evalml.model_family.utils`` (previously was under ``evalml.pipelines.utils``) :pr:`903`
        * ``get_estimators`` has been moved to ``evalml.pipelines.components.utils`` (previously was under ``evalml.pipelines.utils``) :pr:`934`
        * Static pipeline definitions have been removed, but similar pipelines can still be constructed via creating an instance of ``PipelineBase`` :pr:`904`
        * ``all_pipelines()`` and ``get_pipelines()`` utility methods have been removed :pr:`904`


**v0.11.0 June 30, 2020**
    * Enhancements
        * Added multiclass support for ROC curve graphing :pr:`832`
        * Added preprocessing component to drop features whose percentage of NaN values exceeds a specified threshold :pr:`834`
        * Added data check to check for problematic target labels :pr:`814`
        * Added PerColumnImputer that allows imputation strategies per column :pr:`824`
        * Added transformer to drop specific columns :pr:`827`
        * Added support for ``categories``, ``handle_error``, and ``drop`` parameters in ``OneHotEncoder`` :pr:`830` :pr:`897`
        * Added preprocessing component to handle DateTime columns featurization :pr:`838`
        * Added ability to clone pipelines and components :pr:`842`
        * Define getter method for component ``parameters`` :pr:`847`
        * Added utility methods to calculate and graph permutation importances :pr:`860`, :pr:`880`
        * Added new utility functions necessary for generating dynamic preprocessing pipelines :pr:`852`
        * Added kwargs to all components :pr:`863`
        * Updated ``AutoSearchBase`` to use dynamically generated preprocessing pipelines :pr:`870`
        * Added SelectColumns transformer :pr:`873`
        * Added ability to evaluate additional pipelines for automl search :pr:`874`
        * Added ``default_parameters`` class property to components and pipelines :pr:`879`
        * Added better support for disabling data checks in automl search :pr:`892`
        * Added ability to save and load AutoML objects to file :pr:`888`
        * Updated ``AutoSearchBase.get_pipelines`` to return an untrained pipeline instance :pr:`876`
        * Saved learned binary classification thresholds in automl results cv data dict :pr:`876`
    * Fixes
        * Fixed bug where SimpleImputer cannot handle dropped columns :pr:`846`
        * Fixed bug where PerColumnImputer cannot handle dropped columns :pr:`855`
        * Enforce requirement that builtin components save all inputted values in their parameters dict :pr:`847`
        * Don't list base classes in ``all_components`` output :pr:`847`
        * Standardize all components to output pandas data structures, and accept either pandas or numpy :pr:`853`
        * Fixed rankings and full_rankings error when search has not been run :pr:`894`
    * Changes
        * Update ``all_pipelines`` and ``all_components`` to try initializing pipelines/components, and on failure exclude them :pr:`849`
        * Refactor ``handle_components`` to ``handle_components_class``, standardize to ``ComponentBase`` subclass instead of instance :pr:`850`
        * Refactor "blacklist"/"whitelist" to "allow"/"exclude" lists :pr:`854`
        * Replaced ``AutoClassificationSearch`` and ``AutoRegressionSearch`` with ``AutoMLSearch`` :pr:`871`
        * Renamed feature_importances and permutation_importances methods to use singular names (feature_importance and permutation_importance) :pr:`883`
        * Updated ``automl`` default data splitter to train/validation split for large datasets :pr:`877`
        * Added open source license, update some repo metadata :pr:`887`
        * Removed dead code in ``_get_preprocessing_components`` :pr:`896`
    * Documentation Changes
        * Fix some typos and update the EvalML logo :pr:`872`
    * Testing Changes
        * Update the changelog check job to expect the new branching pattern for the deps update bot :pr:`836`
        * Check that all components output pandas datastructures, and can accept either pandas or numpy :pr:`853`
        * Replaced ``AutoClassificationSearch`` and ``AutoRegressionSearch`` with ``AutoMLSearch`` :pr:`871`


.. warning::

    **Breaking Changes**
        * Pipelines' static ``component_graph`` field must contain either ``ComponentBase`` subclasses or ``str``, instead of ``ComponentBase`` subclass instances :pr:`850`
        * Rename ``handle_component`` to ``handle_component_class``. Now standardizes to ``ComponentBase`` subclasses instead of ``ComponentBase`` subclass instances :pr:`850`
        * Renamed automl's ``cv`` argument to ``data_split`` :pr:`877`
        * Pipelines' and classifiers' ``feature_importances`` is renamed ``feature_importance``, ``graph_feature_importances`` is renamed ``graph_feature_importance`` :pr:`883`
        * Passing ``data_checks=None`` to automl search will not perform any data checks as opposed to default checks. :pr:`892`
        * Pipelines to search for in AutoML are now determined automatically, rather than using the statically-defined pipeline classes. :pr:`870`
        * Updated ``AutoSearchBase.get_pipelines`` to return an untrained pipeline instance, instead of one which happened to be trained on the final cross-validation fold :pr:`876`


**v0.10.0 May 29, 2020**
    * Enhancements
        * Added baseline models for classification and regression, add functionality to calculate baseline models before searching in AutoML :pr:`746`
        * Port over highly-null guardrail as a data check and define ``DefaultDataChecks`` and ``DisableDataChecks`` classes :pr:`745`
        * Update ``Tuner`` classes to work directly with pipeline parameters dicts instead of flat parameter lists :pr:`779`
        * Add Elastic Net as a pipeline option :pr:`812`
        * Added new Pipeline option ``ExtraTrees`` :pr:`790`
        * Added precicion-recall curve metrics and plot for binary classification problems in ``evalml.pipeline.graph_utils`` :pr:`794`
        * Update the default automl algorithm to search in batches, starting with default parameters for each pipeline and iterating from there :pr:`793`
        * Added ``AutoMLAlgorithm`` class and ``IterativeAlgorithm`` impl, separated from ``AutoSearchBase`` :pr:`793`
    * Fixes
        * Update pipeline ``score`` to return ``nan`` score for any objective which throws an exception during scoring :pr:`787`
        * Fixed bug introduced in :pr:`787` where binary classification metrics requiring predicted probabilities error in scoring :pr:`798`
        * CatBoost and XGBoost classifiers and regressors can no longer have a learning rate of 0 :pr:`795`
    * Changes
        * Cleanup pipeline ``score`` code, and cleanup codecov :pr:`711`
        * Remove ``pass`` for abstract methods for codecov :pr:`730`
        * Added __str__ for AutoSearch object :pr:`675`
        * Add util methods to graph ROC and confusion matrix :pr:`720`
        * Refactor ``AutoBase`` to ``AutoSearchBase`` :pr:`758`
        * Updated AutoBase with ``data_checks`` parameter, removed previous ``detect_label_leakage`` parameter, and added functionality to run data checks before search in AutoML :pr:`765`
        * Updated our logger to use Python's logging utils :pr:`763`
        * Refactor most of ``AutoSearchBase._do_iteration`` impl into ``AutoSearchBase._evaluate`` :pr:`762`
        * Port over all guardrails to use the new DataCheck API :pr:`789`
        * Expanded ``import_or_raise`` to catch all exceptions :pr:`759`
        * Adds RMSE, MSLE, RMSLE as standard metrics :pr:`788`
        * Don't allow ``Recall`` to be used as an objective for AutoML :pr:`784`
        * Removed feature selection from pipelines :pr:`819`
        * Update default estimator parameters to make automl search faster and more accurate :pr:`793`
    * Documentation Changes
        * Add instructions to freeze ``master`` on ``release.md`` :pr:`726`
        * Update release instructions with more details :pr:`727` :pr:`733`
        * Add objective base classes to API reference :pr:`736`
        * Fix components API to match other modules :pr:`747`
    * Testing Changes
        * Delete codecov yml, use codecov.io's default :pr:`732`
        * Added unit tests for fraud cost, lead scoring, and standard metric objectives :pr:`741`
        * Update codecov client :pr:`782`
        * Updated AutoBase __str__ test to include no parameters case :pr:`783`
        * Added unit tests for ``ExtraTrees`` pipeline :pr:`790`
        * If codecov fails to upload, fail build :pr:`810`
        * Updated Python version of dependency action :pr:`816`
        * Update the dependency update bot to use a suffix when creating branches :pr:`817`

.. warning::

    **Breaking Changes**
        * The ``detect_label_leakage`` parameter for AutoML classes has been removed and replaced by a ``data_checks`` parameter :pr:`765`
        * Moved ROC and confusion matrix methods from ``evalml.pipeline.plot_utils`` to ``evalml.pipeline.graph_utils`` :pr:`720`
        * ``Tuner`` classes require a pipeline hyperparameter range dict as an init arg instead of a space definition :pr:`779`
        * ``Tuner.propose`` and ``Tuner.add`` work directly with pipeline parameters dicts instead of flat parameter lists :pr:`779`
        * ``PipelineBase.hyperparameters`` and ``custom_hyperparameters`` use pipeline parameters dict format instead of being represented as a flat list :pr:`779`
        * All guardrail functions previously under ``evalml.guardrails.utils`` will be removed and replaced by data checks :pr:`789`
        * ``Recall`` disallowed as an objective for AutoML :pr:`784`
        * ``AutoSearchBase`` parameter ``tuner`` has been renamed to ``tuner_class`` :pr:`793`
        * ``AutoSearchBase`` parameter ``possible_pipelines`` and ``possible_model_families`` have been renamed to ``allowed_pipelines`` and ``allowed_model_families`` :pr:`793`


**v0.9.0 Apr. 27, 2020**
    * Enhancements
        * Added ``Accuracy`` as an standard objective :pr:`624`
        * Added verbose parameter to load_fraud :pr:`560`
        * Added Balanced Accuracy metric for binary, multiclass :pr:`612` :pr:`661`
        * Added XGBoost regressor and XGBoost regression pipeline :pr:`666`
        * Added ``Accuracy`` metric for multiclass :pr:`672`
        * Added objective name in ``AutoBase.describe_pipeline`` :pr:`686`
        * Added ``DataCheck`` and ``DataChecks``, ``Message`` classes and relevant subclasses :pr:`739`
    * Fixes
        * Removed direct access to ``cls.component_graph`` :pr:`595`
        * Add testing files to .gitignore :pr:`625`
        * Remove circular dependencies from ``Makefile`` :pr:`637`
        * Add error case for ``normalize_confusion_matrix()`` :pr:`640`
        * Fixed ``XGBoostClassifier`` and ``XGBoostRegressor`` bug with feature names that contain [, ], or < :pr:`659`
        * Update ``make_pipeline_graph`` to not accidentally create empty file when testing if path is valid :pr:`649`
        * Fix pip installation warning about docsutils version, from boto dependency :pr:`664`
        * Removed zero division warning for F1/precision/recall metrics :pr:`671`
        * Fixed ``summary`` for pipelines without estimators :pr:`707`
    * Changes
        * Updated default objective for binary/multiclass classification to log loss :pr:`613`
        * Created classification and regression pipeline subclasses and removed objective as an attribute of pipeline classes :pr:`405`
        * Changed the output of ``score`` to return one dictionary :pr:`429`
        * Created binary and multiclass objective subclasses :pr:`504`
        * Updated objectives API :pr:`445`
        * Removed call to ``get_plot_data`` from AutoML :pr:`615`
        * Set ``raise_error`` to default to True for AutoML classes :pr:`638`
        * Remove unnecessary "u" prefixes on some unicode strings :pr:`641`
        * Changed one-hot encoder to return uint8 dtypes instead of ints :pr:`653`
        * Pipeline ``_name`` field changed to ``custom_name`` :pr:`650`
        * Removed ``graphs.py`` and moved methods into ``PipelineBase`` :pr:`657`, :pr:`665`
        * Remove s3fs as a dev dependency :pr:`664`
        * Changed requirements-parser to be a core dependency :pr:`673`
        * Replace ``supported_problem_types`` field on pipelines with ``problem_type`` attribute on base classes :pr:`678`
        * Changed AutoML to only show best results for a given pipeline template in ``rankings``, added ``full_rankings`` property to show all :pr:`682`
        * Update ``ModelFamily`` values: don't list xgboost/catboost as classifiers now that we have regression pipelines for them :pr:`677`
        * Changed AutoML's ``describe_pipeline`` to get problem type from pipeline instead :pr:`685`
        * Standardize ``import_or_raise`` error messages :pr:`683`
        * Updated argument order of objectives to align with sklearn's :pr:`698`
        * Renamed ``pipeline.feature_importance_graph`` to ``pipeline.graph_feature_importances`` :pr:`700`
        * Moved ROC and confusion matrix methods to ``evalml.pipelines.plot_utils`` :pr:`704`
        * Renamed ``MultiClassificationObjective`` to ``MulticlassClassificationObjective``, to align with pipeline naming scheme :pr:`715`
    * Documentation Changes
        * Fixed some sphinx warnings :pr:`593`
        * Fixed docstring for ``AutoClassificationSearch`` with correct command :pr:`599`
        * Limit readthedocs formats to pdf, not htmlzip and epub :pr:`594` :pr:`600`
        * Clean up objectives API documentation :pr:`605`
        * Fixed function on Exploring search results page :pr:`604`
        * Update release process doc :pr:`567`
        * ``AutoClassificationSearch`` and ``AutoRegressionSearch`` show inherited methods in API reference :pr:`651`
        * Fixed improperly formatted code in breaking changes for changelog :pr:`655`
        * Added configuration to treat Sphinx warnings as errors :pr:`660`
        * Removed separate plotting section for pipelines in API reference :pr:`657`, :pr:`665`
        * Have leads example notebook load S3 files using https, so we can delete s3fs dev dependency :pr:`664`
        * Categorized components in API reference and added descriptions for each category :pr:`663`
        * Fixed Sphinx warnings about ``BalancedAccuracy`` objective :pr:`669`
        * Updated API reference to include missing components and clean up pipeline docstrings :pr:`689`
        * Reorganize API ref, and clarify pipeline sub-titles :pr:`688`
        * Add and update preprocessing utils in API reference :pr:`687`
        * Added inheritance diagrams to API reference :pr:`695`
        * Documented which default objective AutoML optimizes for :pr:`699`
        * Create seperate install page :pr:`701`
        * Include more utils in API ref, like ``import_or_raise`` :pr:`704`
        * Add more color to pipeline documentation :pr:`705`
    * Testing Changes
        * Matched install commands of ``check_latest_dependencies`` test and it's GitHub action :pr:`578`
        * Added Github app to auto assign PR author as assignee :pr:`477`
        * Removed unneeded conda installation of xgboost in windows checkin tests :pr:`618`
        * Update graph tests to always use tmpfile dir :pr:`649`
        * Changelog checkin test workaround for release PRs: If 'future release' section is empty of PR refs, pass check :pr:`658`
        * Add changelog checkin test exception for ``dep-update`` branch :pr:`723`

.. warning::

    **Breaking Changes**

    * Pipelines will now no longer take an objective parameter during instantiation, and will no longer have an objective attribute.
    * ``fit()`` and ``predict()`` now use an optional ``objective`` parameter, which is only used in binary classification pipelines to fit for a specific objective.
    * ``score()`` will now use a required ``objectives`` parameter that is used to determine all the objectives to score on. This differs from the previous behavior, where the pipeline's objective was scored on regardless.
    * ``score()`` will now return one dictionary of all objective scores.
    * ``ROC`` and ``ConfusionMatrix`` plot methods via ``Auto(*).plot`` have been removed by :pr:`615` and are replaced by ``roc_curve`` and ``confusion_matrix`` in ``evamlm.pipelines.plot_utils`` in :pr:`704`
    * ``normalize_confusion_matrix`` has been moved to ``evalml.pipelines.plot_utils`` :pr:`704`
    * Pipelines ``_name`` field changed to ``custom_name``
    * Pipelines ``supported_problem_types`` field is removed because it is no longer necessary :pr:`678`
    * Updated argument order of objectives' ``objective_function`` to align with sklearn :pr:`698`
    * ``pipeline.feature_importance_graph`` has been renamed to ``pipeline.graph_feature_importances`` in :pr:`700`
    * Removed unsupported ``MSLE`` objective :pr:`704`


**v0.8.0 Apr. 1, 2020**
    * Enhancements
        * Add normalization option and information to confusion matrix :pr:`484`
        * Add util function to drop rows with NaN values :pr:`487`
        * Renamed ``PipelineBase.name`` as ``PipelineBase.summary`` and redefined ``PipelineBase.name`` as class property :pr:`491`
        * Added access to parameters in Pipelines with ``PipelineBase.parameters`` (used to be return of ``PipelineBase.describe``) :pr:`501`
        * Added ``fill_value`` parameter for ``SimpleImputer`` :pr:`509`
        * Added functionality to override component hyperparameters and made pipelines take hyperparemeters from components :pr:`516`
        * Allow ``numpy.random.RandomState`` for random_state parameters :pr:`556`
    * Fixes
        * Removed unused dependency ``matplotlib``, and move ``category_encoders`` to test reqs :pr:`572`
    * Changes
        * Undo version cap in XGBoost placed in :pr:`402` and allowed all released of XGBoost :pr:`407`
        * Support pandas 1.0.0 :pr:`486`
        * Made all references to the logger static :pr:`503`
        * Refactored ``model_type`` parameter for components and pipelines to ``model_family`` :pr:`507`
        * Refactored ``problem_types`` for pipelines and components into ``supported_problem_types`` :pr:`515`
        * Moved ``pipelines/utils.save_pipeline`` and ``pipelines/utils.load_pipeline`` to ``PipelineBase.save`` and ``PipelineBase.load`` :pr:`526`
        * Limit number of categories encoded by ``OneHotEncoder`` :pr:`517`
    * Documentation Changes
        * Updated API reference to remove ``PipelinePlot`` and added moved ``PipelineBase`` plotting methods :pr:`483`
        * Add code style and github issue guides :pr:`463` :pr:`512`
        * Updated API reference for to surface class variables for pipelines and components :pr:`537`
        * Fixed README documentation link :pr:`535`
        * Unhid PR references in changelog :pr:`656`
    * Testing Changes
        * Added automated dependency check PR :pr:`482`, :pr:`505`
        * Updated automated dependency check comment :pr:`497`
        * Have build_docs job use python executor, so that env vars are set properly :pr:`547`
        * Added simple test to make sure ``OneHotEncoder``'s top_n works with large number of categories :pr:`552`
        * Run windows unit tests on PRs :pr:`557`


.. warning::

    **Breaking Changes**

    * ``AutoClassificationSearch`` and ``AutoRegressionSearch``'s ``model_types`` parameter has been refactored into ``allowed_model_families``
    * ``ModelTypes`` enum has been changed to ``ModelFamily``
    * Components and Pipelines now have a ``model_family`` field instead of ``model_type``
    * ``get_pipelines`` utility function now accepts ``model_families`` as an argument instead of ``model_types``
    * ``PipelineBase.name`` no longer returns structure of pipeline and has been replaced by ``PipelineBase.summary``
    * ``PipelineBase.problem_types`` and ``Estimator.problem_types`` has been renamed to ``supported_problem_types``
    * ``pipelines/utils.save_pipeline`` and ``pipelines/utils.load_pipeline`` moved to ``PipelineBase.save`` and ``PipelineBase.load``


**v0.7.0 Mar. 9, 2020**
    * Enhancements
        * Added emacs buffers to .gitignore :pr:`350`
        * Add CatBoost (gradient-boosted trees) classification and regression components and pipelines :pr:`247`
        * Added Tuner abstract base class :pr:`351`
        * Added ``n_jobs`` as parameter for ``AutoClassificationSearch`` and ``AutoRegressionSearch`` :pr:`403`
        * Changed colors of confusion matrix to shades of blue and updated axis order to match scikit-learn's :pr:`426`
        * Added ``PipelineBase`` ``.graph`` and ``.feature_importance_graph`` methods, moved from previous location :pr:`423`
        * Added support for python 3.8 :pr:`462`
    * Fixes
        * Fixed ROC and confusion matrix plots not being calculated if user passed own additional_objectives :pr:`276`
        * Fixed ReadtheDocs ``FileNotFoundError`` exception for fraud dataset :pr:`439`
    * Changes
        * Added ``n_estimators`` as a tunable parameter for XGBoost :pr:`307`
        * Remove unused parameter ``ObjectiveBase.fit_needs_proba`` :pr:`320`
        * Remove extraneous parameter ``component_type`` from all components :pr:`361`
        * Remove unused ``rankings.csv`` file :pr:`397`
        * Downloaded demo and test datasets so unit tests can run offline :pr:`408`
        * Remove ``_needs_fitting`` attribute from Components :pr:`398`
        * Changed plot.feature_importance to show only non-zero feature importances by default, added optional parameter to show all :pr:`413`
        * Refactored ``PipelineBase`` to take in parameter dictionary and moved pipeline metadata to class attribute :pr:`421`
        * Dropped support for Python 3.5 :pr:`438`
        * Removed unused ``apply.py`` file :pr:`449`
        * Clean up ``requirements.txt`` to remove unused deps :pr:`451`
        * Support installation without all required dependencies :pr:`459`
    * Documentation Changes
        * Update release.md with instructions to release to internal license key :pr:`354`
    * Testing Changes
        * Added tests for utils (and moved current utils to gen_utils) :pr:`297`
        * Moved XGBoost install into it's own separate step on Windows using Conda :pr:`313`
        * Rewind pandas version to before 1.0.0, to diagnose test failures for that version :pr:`325`
        * Added dependency update checkin test :pr:`324`
        * Rewind XGBoost version to before 1.0.0 to diagnose test failures for that version :pr:`402`
        * Update dependency check to use a whitelist :pr:`417`
        * Update unit test jobs to not install dev deps :pr:`455`

.. warning::

    **Breaking Changes**

    * Python 3.5 will not be actively supported.

**v0.6.0 Dec. 16, 2019**
    * Enhancements
        * Added ability to create a plot of feature importances :pr:`133`
        * Add early stopping to AutoML using patience and tolerance parameters :pr:`241`
        * Added ROC and confusion matrix metrics and plot for classification problems and introduce PipelineSearchPlots class :pr:`242`
        * Enhanced AutoML results with search order :pr:`260`
        * Added utility function to show system and environment information :pr:`300`
    * Fixes
        * Lower botocore requirement :pr:`235`
        * Fixed decision_function calculation for ``FraudCost`` objective :pr:`254`
        * Fixed return value of ``Recall`` metrics :pr:`264`
        * Components return ``self`` on fit :pr:`289`
    * Changes
        * Renamed automl classes to ``AutoRegressionSearch`` and ``AutoClassificationSearch`` :pr:`287`
        * Updating demo datasets to retain column names :pr:`223`
        * Moving pipeline visualization to ``PipelinePlot`` class :pr:`228`
        * Standarizing inputs as ``pd.Dataframe`` / ``pd.Series`` :pr:`130`
        * Enforcing that pipelines must have an estimator as last component :pr:`277`
        * Added ``ipywidgets`` as a dependency in ``requirements.txt`` :pr:`278`
        * Added Random and Grid Search Tuners :pr:`240`
    * Documentation Changes
        * Adding class properties to API reference :pr:`244`
        * Fix and filter FutureWarnings from scikit-learn :pr:`249`, :pr:`257`
        * Adding Linear Regression to API reference and cleaning up some Sphinx warnings :pr:`227`
    * Testing Changes
        * Added support for testing on Windows with CircleCI :pr:`226`
        * Added support for doctests :pr:`233`

.. warning::

    **Breaking Changes**

    * The ``fit()`` method for ``AutoClassifier`` and ``AutoRegressor`` has been renamed to ``search()``.
    * ``AutoClassifier`` has been renamed to ``AutoClassificationSearch``
    * ``AutoRegressor`` has been renamed to ``AutoRegressionSearch``
    * ``AutoClassificationSearch.results`` and ``AutoRegressionSearch.results`` now is a dictionary with ``pipeline_results`` and ``search_order`` keys. ``pipeline_results`` can be used to access a dictionary that is identical to the old ``.results`` dictionary. Whereas, ``search_order`` returns a list of the search order in terms of ``pipeline_id``.
    * Pipelines now require an estimator as the last component in ``component_list``. Slicing pipelines now throws an ``NotImplementedError`` to avoid returning pipelines without an estimator.

**v0.5.2 Nov. 18, 2019**
    * Enhancements
        * Adding basic pipeline structure visualization :pr:`211`
    * Documentation Changes
        * Added notebooks to build process :pr:`212`

**v0.5.1 Nov. 15, 2019**
    * Enhancements
        * Added basic outlier detection guardrail :pr:`151`
        * Added basic ID column guardrail :pr:`135`
        * Added support for unlimited pipelines with a ``max_time`` limit :pr:`70`
        * Updated .readthedocs.yaml to successfully build :pr:`188`
    * Fixes
        * Removed MSLE from default additional objectives :pr:`203`
        * Fixed ``random_state`` passed in pipelines :pr:`204`
        * Fixed slow down in RFRegressor :pr:`206`
    * Changes
        * Pulled information for describe_pipeline from pipeline's new describe method :pr:`190`
        * Refactored pipelines :pr:`108`
        * Removed guardrails from Auto(*) :pr:`202`, :pr:`208`
    * Documentation Changes
        * Updated documentation to show ``max_time`` enhancements :pr:`189`
        * Updated release instructions for RTD :pr:`193`
        * Added notebooks to build process :pr:`212`
        * Added contributing instructions :pr:`213`
        * Added new content :pr:`222`

**v0.5.0 Oct. 29, 2019**
    * Enhancements
        * Added basic one hot encoding :pr:`73`
        * Use enums for model_type :pr:`110`
        * Support for splitting regression datasets :pr:`112`
        * Auto-infer multiclass classification :pr:`99`
        * Added support for other units in ``max_time`` :pr:`125`
        * Detect highly null columns :pr:`121`
        * Added additional regression objectives :pr:`100`
        * Show an interactive iteration vs. score plot when using fit() :pr:`134`
    * Fixes
        * Reordered ``describe_pipeline`` :pr:`94`
        * Added type check for ``model_type`` :pr:`109`
        * Fixed ``s`` units when setting string ``max_time`` :pr:`132`
        * Fix objectives not appearing in API documentation :pr:`150`
    * Changes
        * Reorganized tests :pr:`93`
        * Moved logging to its own module :pr:`119`
        * Show progress bar history :pr:`111`
        * Using ``cloudpickle`` instead of pickle to allow unloading of custom objectives :pr:`113`
        * Removed render.py :pr:`154`
    * Documentation Changes
        * Update release instructions :pr:`140`
        * Include additional_objectives parameter :pr:`124`
        * Added Changelog :pr:`136`
    * Testing Changes
        * Code coverage :pr:`90`
        * Added CircleCI tests for other Python versions :pr:`104`
        * Added doc notebooks as tests :pr:`139`
        * Test metadata for CircleCI and 2 core parallelism :pr:`137`

**v0.4.1 Sep. 16, 2019**
    * Enhancements
        * Added AutoML for classification and regressor using Autobase and Skopt :pr:`7` :pr:`9`
        * Implemented standard classification and regression metrics :pr:`7`
        * Added logistic regression, random forest, and XGBoost pipelines :pr:`7`
        * Implemented support for custom objectives :pr:`15`
        * Feature importance for pipelines :pr:`18`
        * Serialization for pipelines :pr:`19`
        * Allow fitting on objectives for optimal threshold :pr:`27`
        * Added detect label leakage :pr:`31`
        * Implemented callbacks :pr:`42`
        * Allow for multiclass classification :pr:`21`
        * Added support for additional objectives :pr:`79`
    * Fixes
        * Fixed feature selection in pipelines :pr:`13`
        * Made ``random_seed`` usage consistent :pr:`45`
    * Documentation Changes
        * Documentation Changes
        * Added docstrings :pr:`6`
        * Created notebooks for docs :pr:`6`
        * Initialized readthedocs EvalML :pr:`6`
        * Added favicon :pr:`38`
    * Testing Changes
        * Added testing for loading data :pr:`39`

**v0.2.0 Aug. 13, 2019**
    * Enhancements
        * Created fraud detection objective :pr:`4`

**v0.1.0 July. 31, 2019**
    * *First Release*
    * Enhancements
        * Added lead scoring objecitve :pr:`1`
        * Added basic classifier :pr:`1`
    * Documentation Changes
        * Initialized Sphinx for docs :pr:`1`<|MERGE_RESOLUTION|>--- conflicted
+++ resolved
@@ -4,11 +4,8 @@
 **Future Releases**
     * Enhancements
         * Added ability to freeze hyperparameters for AutoMLSearch :pr:`1284`
-<<<<<<< HEAD
         * Updated pipelines and ``make_pipeline`` to accept Woodwork DataTables :pr:`1393`
-=======
         * Added the index id to the ``explain_predictions_best_worst`` output to help users identify which rows in their data are included :pr:`1365`
->>>>>>> 86a39b00
     * Fixes
         * Updated enum classes to show possible enum values as attributes :pr:`1391`
     * Changes
