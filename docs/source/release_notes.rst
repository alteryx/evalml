Release Notes
-------------
**Future Releases**
    * Enhancements
    * Fixes
<<<<<<< HEAD
        * Fully split numeric and categorical data for split pipelines in ``DefaultAlgorithm`` :pr:`3209`
=======
        * Standardized names of featurization components :pr:`3192`
>>>>>>> b3f3d487
    * Changes
        * Changed the default objective to ``MedianAE`` from ``R2`` for time series regression :pr:`3205`
    * Documentation Changes
    * Testing Changes

.. warning::

    **Breaking Changes**
        * Renamed ``DateTime Featurizer Component`` to ``DateTime Featurizer`` and ``Natural Language Featurization Component`` to ``Natural Language Featurizer`` :pr:`3192`


**v0.41.0 Jan. 06, 2022**
    * Enhancements
        * Added string support for DataCheckActionCode :pr:`3167`
        * Added ``DataCheckActionOption`` class :pr:`3134`
        * Add issue templates for bugs, feature requests and documentation improvements for GitHub :pr:`3199`
    * Fixes
        * Fix bug where prediction explanations ``class_name`` was shown as float for boolean targets :pr:`3179`
        * Fixed bug in nightly linux tests :pr:`3189`
    * Changes
        * Removed usage of scikit-learn's ``LabelEncoder`` in favor of ours :pr:`3161`
        * Removed nullable types checking from ``infer_feature_types`` :pr:`3156`
        * Fixed ``mean_cv_data`` and ``validation_score`` values in AutoMLSearch.rankings to reflect cv score or ``NaN`` when appropriate :pr:`3162`
    * Documentation Changes
    * Testing Changes
        * Updated tests to use new pipeline API instead of defining custom pipeline classes :pr:`3172`
        * Add workflow to auto-merge dependency PRs if status checks pass :pr:`3184`

**v0.40.0 Dec. 22, 2021**
    * Enhancements
        * Added ``TimeSeriesSplittingDataCheck`` to ``DefaultDataChecks`` to verify adequate class representation in time series classification problems :pr:`3141`
        * Added the ability to accept serialized features and skip computation in ``DFSTransformer`` :pr:`3106`
        * Added support for known-in-advance features :pr:`3149`
        * Added Holt-Winters ``ExponentialSmoothingRegressor`` for time series regression problems :pr:`3157`
        * Required the separation of training and test data by ``gap`` + 1 units to be verified by ``time_index`` for time series problems :pr:`3160`
    * Fixes
        * Fixed error caused when tuning threshold for time series binary classification :pr:`3140`
    * Changes
        * ``TimeSeriesParametersDataCheck`` was added to ``DefaultDataChecks`` for time series problems :pr:`3139`
        * Renamed ``date_index`` to ``time_index`` in ``problem_configuration`` for time series problems :pr:`3137`
        * Updated ``nlp-primitives`` minimum version to 2.1.0 :pr:`3166`
        * Updated minimum version of ``woodwork`` to v0.11.0 :pr:`3171`
        * Revert `3160` until uninferrable frequency can be addressed earlier in the process :pr:`3198`
    * Documentation Changes
        * Added comments to provide clarity on doctests :pr:`3155`
    * Testing Changes
        * Parameterized tests in ``test_datasets.py`` :pr:`3145`

.. warning::

    **Breaking Changes**
        * Renamed ``date_index`` to ``time_index`` in ``problem_configuration`` for time series problems :pr:`3137`


**v0.39.0 Dec. 9, 2021**
    * Enhancements
        * Renamed ``DelayedFeatureTransformer`` to ``TimeSeriesFeaturizer`` and enhanced it to compute rolling features :pr:`3028`
        * Added ability to impute only specific columns in ``PerColumnImputer`` :pr:`3123`
        * Added ``TimeSeriesParametersDataCheck`` to verify the time series parameters are valid given the number of splits in cross validation :pr:`3111`
    * Fixes
        * Default parameters for ``RFRegressorSelectFromModel`` and ``RFClassifierSelectFromModel`` has been fixed to avoid selecting all features :pr:`3110`
    * Changes
        * Removed reliance on a datetime index for ``ARIMARegressor`` and ``ProphetRegressor`` :pr:`3104`
        * Included target leakage check when fitting ``ARIMARegressor`` to account for the lack of ``TimeSeriesFeaturizer`` in ``ARIMARegressor`` based pipelines :pr:`3104`
        * Cleaned up and refactored ``InvalidTargetDataCheck`` implementation and docstring :pr:`3122`
        * Removed indices information from the output of ``HighlyNullDataCheck``'s ``validate()`` method :pr:`3092`
        * Added ``ReplaceNullableTypes`` component to prepare for handling pandas nullable types. :pr:`3090`
        * Updated ``make_pipeline`` for handling pandas nullable types in preprocessing pipeline. :pr:`3129`
        * Removed unused ``EnsembleMissingPipelinesError`` exception definition :pr:`3131`
    * Documentation Changes
    * Testing Changes
        * Refactored tests to avoid using ``importorskip`` :pr:`3126`
        * Added ``skip_during_conda`` test marker to skip tests that are not supposed to run during conda build :pr:`3127`
        * Added ``skip_if_39`` test marker to skip tests that are not supposed to run during python 3.9 :pr:`3133`

.. warning::

    **Breaking Changes**
        * Renamed ``DelayedFeatureTransformer`` to ``TimeSeriesFeaturizer`` :pr:`3028`
        * ``ProphetRegressor`` now requires a datetime column in ``X`` represented by the ``date_index`` parameter :pr:`3104`
        * Renamed module ``evalml.data_checks.invalid_target_data_check`` to ``evalml.data_checks.invalid_targets_data_check`` :pr:`3122`
        * Removed unused ``EnsembleMissingPipelinesError`` exception definition :pr:`3131`


**v0.38.0 Nov. 27, 2021**
    * Enhancements
        * Added ``data_check_name`` attribute to the data check action class :pr:`3034`
        * Added ``NumWords`` and ``NumCharacters`` primitives to ``TextFeaturizer`` and renamed ``TextFeaturizer` to ``NaturalLanguageFeaturizer`` :pr:`3030`
        * Added support for ``scikit-learn > 1.0.0`` :pr:`3051`
        * Required the ``date_index`` parameter to be specified for time series problems  in ``AutoMLSearch`` :pr:`3041`
        * Allowed time series pipelines to predict on test datasets whose length is less than or equal to the ``forecast_horizon``. Also allowed the test set index to start at 0. :pr:`3071`
        * Enabled time series pipeline to predict on data with features that are not known-in-advanced :pr:`3094`
    * Fixes
        * Added in error message when fit and predict/predict_proba data types are different :pr:`3036`
        * Fixed bug where ensembling components could not get converted to JSON format :pr:`3049`
        * Fixed bug where components with tuned integer hyperparameters could not get converted to JSON format :pr:`3049`
        * Fixed bug where force plots were not displaying correct feature values :pr:`3044`
        * Included confusion matrix at the pipeline threshold for ``find_confusion_matrix_per_threshold`` :pr:`3080`
        * Fixed bug where One Hot Encoder would error out if a non-categorical feature had a missing value :pr:`3083`
        * Fixed bug where features created from categorical columns by ``Delayed Feature Transformer`` would be inferred as categorical :pr:`3083`
    * Changes
        * Delete ``predict_uses_y`` estimator attribute :pr:`3069`
        * Change ``DateTimeFeaturizer`` to use corresponding Featuretools primitives :pr:`3081`
        * Updated ``TargetDistributionDataCheck`` to return metadata details as floats rather strings :pr:`3085`
        * Removed dependency on ``psutil`` package :pr:`3093`
    * Documentation Changes
        * Updated docs to use data check action methods rather than manually cleaning data :pr:`3050`
    * Testing Changes
        * Updated integration tests to use ``make_pipeline_from_actions`` instead of private method :pr:`3047`


.. warning::

    **Breaking Changes**
        * Added ``data_check_name`` attribute to the data check action class :pr:`3034`
        * Renamed ``TextFeaturizer` to ``NaturalLanguageFeaturizer`` :pr:`3030`
        * Updated the ``Pipeline.graph_json`` function to return a dictionary of "from" and "to" edges instead of tuples :pr:`3049`
        * Delete ``predict_uses_y`` estimator attribute :pr:`3069`
        * Changed time series problems in ``AutoMLSearch`` to need a not-``None`` ``date_index`` :pr:`3041`
        * Changed the ``DelayedFeatureTransformer`` to throw a ``ValueError`` during fit if the ``date_index`` is ``None`` :pr:`3041`
        * Passing ``X=None`` to ``DelayedFeatureTransformer`` is deprecated :pr:`3041`


**v0.37.0 Nov. 9, 2021**
    * Enhancements
        * Added ``find_confusion_matrix_per_threshold`` to Model Understanding :pr:`2972`
        * Limit computationally-intensive models during ``AutoMLSearch`` for certain multiclass problems, allow for opt-in with parameter ``allow_long_running_models`` :pr:`2982`
        * Added support for stacked ensemble pipelines to prediction explanations module :pr:`2971`
        * Added integration tests for data checks and data checks actions workflow :pr:`2883`
        * Added a change in pipeline structure to handle categorical columns separately for pipelines in ``DefaultAlgorithm`` :pr:`2986`
        * Added an algorithm to ``DelayedFeatureTransformer`` to select better lags :pr:`3005`
        * Added test to ensure pickling pipelines preserves thresholds :pr:`3027`
        * Added AutoML function to access ensemble pipeline's input pipelines IDs :pr:`3011`
        * Added ability to define which class is "positive" for label encoder in binary classification case :pr:`3033`
    * Fixes
        * Fixed bug where ``Oversampler`` didn't consider boolean columns to be categorical :pr:`2980`
        * Fixed permutation importance failing when target is categorical :pr:`3017`
        * Updated estimator and pipelines' ``predict``, ``predict_proba``, ``transform``, ``inverse_transform`` methods to preserve input indices :pr:`2979`
        * Updated demo dataset link for daily min temperatures :pr:`3023`
    * Changes
        * Updated ``OutliersDataCheck`` and ``UniquenessDataCheck`` and allow for the suspension of the Nullable types error :pr:`3018`
    * Documentation Changes
        * Fixed cost benefit matrix demo formatting :pr:`2990`
        * Update ReadMe.md with new badge links and updated installation instructions for conda :pr:`2998`
        * Added more comprehensive doctests :pr:`3002`


**v0.36.0 Oct. 27, 2021**
    * Enhancements
        * Added LIME as an algorithm option for ``explain_predictions`` and ``explain_predictions_best_worst`` :pr:`2905`
        * Standardized data check messages and added default "rows" and "columns" to data check message details dictionary :pr:`2869`
        * Added ``rows_of_interest`` to pipeline utils :pr:`2908`
        * Added support for woodwork version ``0.8.2`` :pr:`2909`
        * Enhanced the ``DateTimeFeaturizer`` to handle ``NaNs`` in date features :pr:`2909`
        * Added support for woodwork logical types ``PostalCode``, ``SubRegionCode``, and ``CountryCode`` in model understanding tools :pr:`2946`
        * Added Vowpal Wabbit regressor and classifiers :pr:`2846`
        * Added `NoSplit` data splitter for future unsupervised learning searches :pr:`2958`
        * Added method to convert actions into a preprocessing pipeline :pr:`2968`
    * Fixes
        * Fixed bug where partial dependence was not respecting the ww schema :pr:`2929`
        * Fixed ``calculate_permutation_importance`` for datetimes on ``StandardScaler`` :pr:`2938`
        * Fixed ``SelectColumns`` to only select available features for feature selection in ``DefaultAlgorithm`` :pr:`2944`
        * Fixed ``DropColumns`` component not receiving parameters in ``DefaultAlgorithm`` :pr:`2945`
        * Fixed bug where trained binary thresholds were not being returned by ``get_pipeline`` or ``clone`` :pr:`2948`
        * Fixed bug where ``Oversampler`` selected ww logical categorical instead of ww semantic category :pr:`2946`
    * Changes
        * Changed ``make_pipeline`` function to place the ``DateTimeFeaturizer`` prior to the ``Imputer`` so that ``NaN`` dates can be imputed :pr:`2909`
        * Refactored ``OutliersDataCheck`` and ``HighlyNullDataCheck`` to add more descriptive metadata :pr:`2907`
        * Bumped minimum version of ``dask`` from 2021.2.0 to 2021.10.0 :pr:`2978`
    * Documentation Changes
        * Added back Future Release section to release notes :pr:`2927`
        * Updated CI to run doctest (docstring tests) and apply necessary fixes to docstrings :pr:`2933`
        * Added documentation for ``BinaryClassificationPipeline`` thresholding :pr:`2937`
    * Testing Changes
        * Fixed dependency checker to catch full names of packages :pr:`2930`
        * Refactored ``build_conda_pkg`` to work from a local recipe :pr:`2925`
        * Refactored component test for different environments :pr:`2957`

.. warning::

    **Breaking Changes**
        * Standardized data check messages and added default "rows" and "columns" to data check message details dictionary. This may change the number of messages returned from a data check. :pr:`2869`


**v0.35.0 Oct. 14, 2021**
    * Enhancements
        * Added human-readable pipeline explanations to model understanding :pr:`2861`
        * Updated to support Featuretools 1.0.0 and nlp-primitives 2.0.0 :pr:`2848`
    * Fixes
        * Fixed bug where ``long`` mode for the top level search method was not respected :pr:`2875`
        * Pinned ``cmdstan`` to ``0.28.0`` in ``cmdstan-builder`` to prevent future breaking of support for Prophet :pr:`2880`
        * Added ``Jarque-Bera`` to the ``TargetDistributionDataCheck`` :pr:`2891`
    * Changes
        * Updated pipelines to use a label encoder component instead of doing encoding on the pipeline level :pr:`2821`
        * Deleted scikit-learn ensembler :pr:`2819`
        * Refactored pipeline building logic out of ``AutoMLSearch`` and into ``IterativeAlgorithm`` :pr:`2854`
        * Refactored names for methods in ``ComponentGraph`` and ``PipelineBase`` :pr:`2902`
    * Documentation Changes
        * Updated ``install.ipynb`` to reflect flexibility for ``cmdstan`` version installation :pr:`2880`
        * Updated the conda section of our contributing guide :pr:`2899`
    * Testing Changes
        * Updated ``test_all_estimators`` to account for Prophet being allowed for Python 3.9 :pr:`2892`
        * Updated linux tests to use ``cmdstan-builder==0.0.8`` :pr:`2880`

.. warning::

    **Breaking Changes**
        * Updated pipelines to use a label encoder component instead of doing encoding on the pipeline level. This means that pipelines will no longer automatically encode non-numerical targets. Please use a label encoder if working with classification problems and non-numeric targets. :pr:`2821`
        * Deleted scikit-learn ensembler :pr:`2819`
        * ``IterativeAlgorithm`` now requires X, y, problem_type as required arguments as well as sampler_name, allowed_model_families, allowed_component_graphs, max_batches, and verbose as optional arguments :pr:`2854`
        * Changed method names of ``fit_features`` and ``compute_final_component_features`` to ``fit_and_transform_all_but_final`` and ``transform_all_but_final`` in ``ComponentGraph``, and ``compute_estimator_features`` to ``transform_all_but_final`` in pipeline classes :pr:`2902`

**v0.34.0 Sep. 30, 2021**
    * Enhancements
        * Updated to work with Woodwork 0.8.1 :pr:`2783`
        * Added validation that ``training_data`` and ``training_target`` are not ``None`` in prediction explanations :pr:`2787`
        * Added support for training-only components in pipelines and component graphs :pr:`2776`
        * Added default argument for the parameters value for ``ComponentGraph.instantiate`` :pr:`2796`
        * Added ``TIME_SERIES_REGRESSION`` to ``LightGBMRegressor's`` supported problem types :pr:`2793`
        * Provided a JSON representation of a pipeline's DAG structure :pr:`2812`
        * Added validation to holdout data passed to ``predict`` and ``predict_proba`` for time series :pr:`2804`
        * Added information about which row indices are outliers in ``OutliersDataCheck`` :pr:`2818`
        * Added verbose flag to top level ``search()`` method :pr:`2813`
        * Added support for linting jupyter notebooks and clearing the executed cells and empty cells :pr:`2829` :pr:`2837`
        * Added "DROP_ROWS" action to output of ``OutliersDataCheck.validate()`` :pr:`2820`
        * Added the ability of ``AutoMLSearch`` to accept a ``SequentialEngine`` instance as engine input :pr:`2838`
        * Added new label encoder component to EvalML :pr:`2853`
        * Added our own partial dependence implementation :pr:`2834`
    * Fixes
        * Fixed bug where ``calculate_permutation_importance`` was not calculating the right value for pipelines with target transformers :pr:`2782`
        * Fixed bug where transformed target values were not used in ``fit`` for time series pipelines :pr:`2780`
        * Fixed bug where ``score_pipelines`` method of ``AutoMLSearch`` would not work for time series problems :pr:`2786`
        * Removed ``TargetTransformer`` class :pr:`2833`
        * Added tests to verify ``ComponentGraph`` support by pipelines :pr:`2830`
        * Fixed incorrect parameter for baseline regression pipeline in ``AutoMLSearch`` :pr:`2847`
        * Fixed bug where the desired estimator family order was not respected in ``IterativeAlgorithm`` :pr:`2850`
    * Changes
        * Changed woodwork initialization to use partial schemas :pr:`2774`
        * Made ``Transformer.transform()`` an abstract method :pr:`2744`
        * Deleted ``EmptyDataChecks`` class :pr:`2794`
        * Removed data check for checking log distributions in ``make_pipeline`` :pr:`2806`
        * Changed the minimum ``woodwork`` version to 0.8.0 :pr:`2783`
        * Pinned ``woodwork`` version to 0.8.0 :pr:`2832`
        * Removed ``model_family`` attribute from ``ComponentBase`` and transformers :pr:`2828`
        * Limited ``scikit-learn`` until new features and errors can be addressed :pr:`2842`
        * Show DeprecationWarning when Sklearn Ensemblers are called :pr:`2859`
    * Testing Changes
        * Updated matched assertion message regarding monotonic indices in polynomial detrender tests :pr:`2811`
        * Added a test to make sure pip versions match conda versions :pr:`2851`

.. warning::

    **Breaking Changes**
        * Made ``Transformer.transform()`` an abstract method :pr:`2744`
        * Deleted ``EmptyDataChecks`` class :pr:`2794`
        * Removed data check for checking log distributions in ``make_pipeline`` :pr:`2806`


**v0.33.0 Sep. 15, 2021**
    * Enhancements
    * Fixes
        * Fixed bug where warnings during ``make_pipeline`` were not being raised to the user :pr:`2765`
    * Changes
        * Refactored and removed ``SamplerBase`` class :pr:`2775`
    * Documentation Changes
        * Added docstring linting packages ``pydocstyle`` and ``darglint`` to `make-lint` command :pr:`2670`
    * Testing Changes

.. warning::

    **Breaking Changes**


**v0.32.1 Sep. 10, 2021**
    * Enhancements
        * Added ``verbose`` flag to ``AutoMLSearch`` to run search in silent mode by default :pr:`2645`
        * Added label encoder to ``XGBoostClassifier`` to remove the warning :pr:`2701`
        * Set ``eval_metric`` to ``logloss`` for ``XGBoostClassifier`` :pr:`2741`
        * Added support for ``woodwork`` versions ``0.7.0`` and ``0.7.1`` :pr:`2743`
        * Changed ``explain_predictions`` functions to display original feature values :pr:`2759`
        * Added ``X_train`` and ``y_train`` to ``graph_prediction_vs_actual_over_time`` and ``get_prediction_vs_actual_over_time_data`` :pr:`2762`
        * Added ``forecast_horizon`` as a required parameter to time series pipelines and ``AutoMLSearch`` :pr:`2697`
        * Added ``predict_in_sample`` and ``predict_proba_in_sample`` methods to time series pipelines to predict on data where the target is known, e.g. cross-validation :pr:`2697`
    * Fixes
        * Fixed bug where ``_catch_warnings`` assumed all warnings were ``PipelineNotUsed`` :pr:`2753`
        * Fixed bug where ``Imputer.transform`` would erase ww typing information prior to handing data to the ``SimpleImputer`` :pr:`2752`
        * Fixed bug where ``Oversampler`` could not be copied :pr:`2755`
    * Changes
        * Deleted ``drop_nan_target_rows`` utility method :pr:`2737`
        * Removed default logging setup and debugging log file :pr:`2645`
        * Changed the default n_jobs value for ``XGBoostClassifier`` and ``XGBoostRegressor`` to 12 :pr:`2757`
        * Changed ``TimeSeriesBaselineEstimator`` to only work on a time series pipeline with a ``DelayedFeaturesTransformer`` :pr:`2697`
        * Added ``X_train`` and ``y_train`` as optional parameters to pipeline ``predict``, ``predict_proba``. Only used for time series pipelines :pr:`2697`
        * Added ``training_data`` and ``training_target`` as optional parameters to ``explain_predictions`` and ``explain_predictions_best_worst`` to support time series pipelines :pr:`2697`
        * Changed time series pipeline predictions to no longer output series/dataframes padded with NaNs. A prediction will be returned for every row in the `X` input :pr:`2697`
    * Documentation Changes
        * Specified installation steps for Prophet :pr:`2713`
        * Added documentation for data exploration on data check actions :pr:`2696`
        * Added a user guide entry for time series modelling :pr:`2697`
    * Testing Changes
        * Fixed flaky ``TargetDistributionDataCheck`` test for very_lognormal distribution :pr:`2748`

.. warning::

    **Breaking Changes**
        * Removed default logging setup and debugging log file :pr:`2645`
        * Added ``X_train`` and ``y_train`` to ``graph_prediction_vs_actual_over_time`` and ``get_prediction_vs_actual_over_time_data`` :pr:`2762`
        * Added ``forecast_horizon`` as a required parameter to time series pipelines and ``AutoMLSearch`` :pr:`2697`
        * Changed ``TimeSeriesBaselineEstimator`` to only work on a time series pipeline with a ``DelayedFeaturesTransformer`` :pr:`2697`
        * Added ``X_train`` and ``y_train`` as required parameters for ``predict`` and ``predict_proba`` in time series pipelines :pr:`2697`
        * Added ``training_data`` and ``training_target`` as required parameters to ``explain_predictions`` and ``explain_predictions_best_worst`` for time series pipelines :pr:`2697`

**v0.32.0 Aug. 31, 2021**
    * Enhancements
        * Allow string for ``engine`` parameter for ``AutoMLSearch``:pr:`2667`
        * Add ``ProphetRegressor`` to AutoML :pr:`2619`
        * Integrated ``DefaultAlgorithm`` into ``AutoMLSearch`` :pr:`2634`
        * Removed SVM "linear" and "precomputed" kernel hyperparameter options, and improved default parameters :pr:`2651`
        * Updated ``ComponentGraph`` initalization to raise ``ValueError`` when user attempts to use ``.y`` for a component that does not produce a tuple output :pr:`2662`
        * Updated to support Woodwork 0.6.0 :pr:`2690`
        * Updated pipeline ``graph()`` to distingush X and y edges :pr:`2654`
        * Added ``DropRowsTransformer`` component :pr:`2692`
        * Added ``DROP_ROWS`` to ``_make_component_list_from_actions`` and clean up metadata :pr:`2694`
        * Add new ensembler component :pr:`2653`
    * Fixes
        * Updated Oversampler logic to select best SMOTE based on component input instead of pipeline input :pr:`2695`
        * Added ability to explicitly close DaskEngine resources to improve runtime and reduce Dask warnings :pr:`2667`
        * Fixed partial dependence bug for ensemble pipelines :pr:`2714`
        * Updated ``TargetLeakageDataCheck`` to maintain user-selected logical types :pr:`2711`
    * Changes
        * Replaced ``SMOTEOversampler``, ``SMOTENOversampler`` and ``SMOTENCOversampler`` with consolidated ``Oversampler`` component :pr:`2695`
        * Removed ``LinearRegressor`` from the list of default ``AutoMLSearch`` estimators due to poor performance :pr:`2660`
    * Documentation Changes
        * Added user guide documentation for using ``ComponentGraph`` and added ``ComponentGraph`` to API reference :pr:`2673`
        * Updated documentation to make parallelization of AutoML clearer :pr:`2667`
    * Testing Changes
        * Removes the process-level parallelism from the ``test_cancel_job`` test :pr:`2666`
        * Installed numba 0.53 in windows CI to prevent problems installing version 0.54 :pr:`2710`

.. warning::

    **Breaking Changes**
        * Renamed the current top level ``search`` method to ``search_iterative`` and defined a new ``search`` method for the ``DefaultAlgorithm`` :pr:`2634`
        * Replaced ``SMOTEOversampler``, ``SMOTENOversampler`` and ``SMOTENCOversampler`` with consolidated ``Oversampler`` component :pr:`2695`
        * Removed ``LinearRegressor`` from the list of default ``AutoMLSearch`` estimators due to poor performance :pr:`2660`

**v0.31.0 Aug. 19, 2021**
    * Enhancements
        * Updated the high variance check in AutoMLSearch to be robust to a variety of objectives and cv scores :pr:`2622`
        * Use Woodwork's outlier detection for the ``OutliersDataCheck`` :pr:`2637`
        * Added ability to utilize instantiated components when creating a pipeline :pr:`2643`
        * Sped up the all Nan and unknown check in ``infer_feature_types`` :pr:`2661`
    * Fixes
    * Changes
        * Deleted ``_put_into_original_order`` helper function :pr:`2639`
        * Refactored time series pipeline code using a time series pipeline base class :pr:`2649`
        * Renamed ``dask_tests`` to ``parallel_tests`` :pr:`2657`
        * Removed commented out code in ``pipeline_meta.py`` :pr:`2659`
    * Documentation Changes
        * Add complete install command to README and Install section :pr:`2627`
        * Cleaned up documentation for ``MulticollinearityDataCheck`` :pr:`2664`
    * Testing Changes
        * Speed up CI by splitting Prophet tests into a separate workflow in GitHub :pr:`2644`

.. warning::

    **Breaking Changes**
        * ``TimeSeriesRegressionPipeline`` no longer inherits from ``TimeSeriesRegressionPipeline`` :pr:`2649`


**v0.30.2 Aug. 16, 2021**
    * Fixes
        * Updated changelog and version numbers to match the release.  Release 0.30.1 was release erroneously without a change to the version numbers.  0.30.2 replaces it.

**v0.30.1 Aug. 12, 2021**
    * Enhancements
        * Added ``DatetimeFormatDataCheck`` for time series problems :pr:`2603`
        * Added ``ProphetRegressor`` to estimators :pr:`2242`
        * Updated ``ComponentGraph`` to handle not calling samplers' transform during predict, and updated samplers' transform methods s.t. ``fit_transform`` is equivalent to ``fit(X, y).transform(X, y)`` :pr:`2583`
        * Updated ``ComponentGraph`` ``_validate_component_dict`` logic to be stricter about input values :pr:`2599`
        * Patched bug in ``xgboost`` estimators where predicting on a feature matrix of only booleans would throw an exception. :pr:`2602`
        * Updated ``ARIMARegressor`` to use relative forecasting to predict values :pr:`2613`
        * Added support for creating pipelines without an estimator as the final component and added ``transform(X, y)`` method to pipelines and component graphs :pr:`2625`
        * Updated to support Woodwork 0.5.1 :pr:`2610`
    * Fixes
        * Updated ``AutoMLSearch`` to drop ``ARIMARegressor`` from ``allowed_estimators`` if an incompatible frequency is detected :pr:`2632`
        * Updated ``get_best_sampler_for_data`` to consider all non-numeric datatypes as categorical for SMOTE :pr:`2590`
        * Fixed inconsistent test results from `TargetDistributionDataCheck` :pr:`2608`
        * Adopted vectorized pd.NA checking for Woodwork 0.5.1 support :pr:`2626`
        * Pinned upper version of astroid to 2.6.6 to keep ReadTheDocs working. :pr:`2638`
    * Changes
        * Renamed SMOTE samplers to SMOTE oversampler :pr:`2595`
        * Changed ``partial_dependence`` and ``graph_partial_dependence`` to raise a ``PartialDependenceError`` instead of ``ValueError``. This is not a breaking change because ``PartialDependenceError`` is a subclass of ``ValueError`` :pr:`2604`
        * Cleaned up code duplication in ``ComponentGraph`` :pr:`2612`
        * Stored predict_proba results in .x for intermediate estimators in ComponentGraph :pr:`2629`
    * Documentation Changes
        * To avoid local docs build error, only add warning disable and download headers on ReadTheDocs builds, not locally :pr:`2617`
    * Testing Changes
        * Updated partial_dependence tests to change the element-wise comparison per the Plotly 5.2.1 upgrade :pr:`2638`
        * Changed the lint CI job to only check against python 3.9 via the `-t` flag :pr:`2586`
        * Installed Prophet in linux nightlies test and fixed ``test_all_components`` :pr:`2598`
        * Refactored and fixed all ``make_pipeline`` tests to assert correct order and address new Woodwork Unknown type inference :pr:`2572`
        * Removed ``component_graphs`` as a global variable in ``test_component_graphs.py`` :pr:`2609`

.. warning::

    **Breaking Changes**
        * Renamed SMOTE samplers to SMOTE oversampler. Please use ``SMOTEOversampler``, ``SMOTENCOversampler``, ``SMOTENOversampler`` instead of ``SMOTESampler``, ``SMOTENCSampler``, and ``SMOTENSampler`` :pr:`2595`


**v0.30.0 Aug. 3, 2021**
    * Enhancements
        * Added ``LogTransformer`` and ``TargetDistributionDataCheck`` :pr:`2487`
        * Issue a warning to users when a pipeline parameter passed in isn't used in the pipeline :pr:`2564`
        * Added Gini coefficient as an objective :pr:`2544`
        * Added ``repr`` to ``ComponentGraph`` :pr:`2565`
        * Added components to extract features from ``URL`` and ``EmailAddress`` Logical Types :pr:`2550`
        * Added support for `NaN` values in ``TextFeaturizer`` :pr:`2532`
        * Added ``SelectByType`` transformer :pr:`2531`
        * Added separate thresholds for percent null rows and columns in ``HighlyNullDataCheck`` :pr:`2562`
        * Added support for `NaN` natural language values :pr:`2577`
    * Fixes
        * Raised error message for types ``URL``, ``NaturalLanguage``, and ``EmailAddress`` in ``partial_dependence`` :pr:`2573`
    * Changes
        * Updated ``PipelineBase`` implementation for creating pipelines from a list of components :pr:`2549`
        * Moved ``get_hyperparameter_ranges`` to ``PipelineBase`` class from automl/utils module :pr:`2546`
        * Renamed ``ComponentGraph``'s ``get_parents`` to ``get_inputs`` :pr:`2540`
        * Removed ``ComponentGraph.linearized_component_graph`` and ``ComponentGraph.from_list`` :pr:`2556`
        * Updated ``ComponentGraph`` to enforce requiring `.x` and `.y` inputs for each component in the graph :pr:`2563`
        * Renamed existing ensembler implementation from ``StackedEnsemblers`` to ``SklearnStackedEnsemblers`` :pr:`2578`
    * Documentation Changes
        * Added documentation for ``DaskEngine`` and ``CFEngine`` parallel engines :pr:`2560`
        * Improved detail of ``TextFeaturizer`` docstring and tutorial :pr:`2568`
    * Testing Changes
        * Added test that makes sure ``split_data`` does not shuffle for time series problems :pr:`2552`

.. warning::

    **Breaking Changes**
        * Moved ``get_hyperparameter_ranges`` to ``PipelineBase`` class from automl/utils module :pr:`2546`
        * Renamed ``ComponentGraph``'s ``get_parents`` to ``get_inputs`` :pr:`2540`
        * Removed ``ComponentGraph.linearized_component_graph`` and ``ComponentGraph.from_list`` :pr:`2556`
        * Updated ``ComponentGraph`` to enforce requiring `.x` and `.y` inputs for each component in the graph :pr:`2563`


**v0.29.0 Jul. 21, 2021**
    * Enhancements
        * Updated 1-way partial dependence support for datetime features :pr:`2454`
        * Added details on how to fix error caused by broken ww schema :pr:`2466`
        * Added ability to use built-in pickle for saving AutoMLSearch :pr:`2463`
        * Updated our components and component graphs to use latest features of ww 0.4.1, e.g. ``concat_columns`` and drop in-place. :pr:`2465`
        * Added new, concurrent.futures based engine for parallel AutoML :pr:`2506`
        * Added support for new Woodwork ``Unknown`` type in AutoMLSearch :pr:`2477`
        * Updated our components with an attribute that describes if they modify features or targets and can be used in list API for pipeline initialization :pr:`2504`
        * Updated ``ComponentGraph`` to accept X and y as inputs :pr:`2507`
        * Removed unused ``TARGET_BINARY_INVALID_VALUES`` from ``DataCheckMessageCode`` enum and fixed formatting of objective documentation :pr:`2520`
        * Added ``EvalMLAlgorithm`` :pr:`2525`
        * Added support for `NaN` values in ``TextFeaturizer`` :pr:`2532`
    * Fixes
        * Fixed ``FraudCost`` objective and reverted threshold optimization method for binary classification to ``Golden`` :pr:`2450`
        * Added custom exception message for partial dependence on features with scales that are too small :pr:`2455`
        * Ensures the typing for Ordinal and Datetime ltypes are passed through _retain_custom_types_and_initalize_woodwork :pr:`2461`
        * Updated to work with Pandas 1.3.0 :pr:`2442`
        * Updated to work with sktime 0.7.0 :pr:`2499`
    * Changes
        * Updated XGBoost dependency to ``>=1.4.2`` :pr:`2484`, :pr:`2498`
        * Added a ``DeprecationWarning`` about deprecating the list API for ``ComponentGraph`` :pr:`2488`
        * Updated ``make_pipeline`` for AutoML to create dictionaries, not lists, to initialize pipelines :pr:`2504`
        * No longer installing graphviz on windows in our CI pipelines because release 0.17 breaks windows 3.7 :pr:`2516`
    * Documentation Changes
        * Moved docstrings from ``__init__`` to class pages, added missing docstrings for missing classes, and updated missing default values :pr:`2452`
        * Build documentation with sphinx-autoapi :pr:`2458`
        * Change ``autoapi_ignore`` to only ignore files in ``evalml/tests/*`` :pr:`2530` 
    * Testing Changes
        * Fixed flaky dask tests :pr:`2471`
        * Removed shellcheck action from ``build_conda_pkg`` action :pr:`2514`
        * Added a tmp_dir fixture that deletes its contents after tests run :pr:`2505`
        * Added a test that makes sure all pipelines in ``AutoMLSearch`` get the same data splits :pr:`2513`
        * Condensed warning output in test logs :pr:`2521`

.. warning::

    **Breaking Changes**
        * `NaN` values in the `Natural Language` type are no longer supported by the Imputer with the pandas upgrade. :pr:`2477`

**v0.28.0 Jul. 2, 2021**
    * Enhancements
        * Added support for showing a Individual Conditional Expectations plot when graphing Partial Dependence :pr:`2386`
        * Exposed ``thread_count`` for Catboost estimators as ``n_jobs`` parameter :pr:`2410`
        * Updated Objectives API to allow for sample weighting :pr:`2433`
    * Fixes
        * Deleted unreachable line from ``IterativeAlgorithm`` :pr:`2464`
    * Changes
        * Pinned Woodwork version between 0.4.1 and 0.4.2 :pr:`2460`
        * Updated psutils minimum version in requirements :pr:`2438`
        * Updated ``log_error_callback`` to not include filepath in logged message :pr:`2429`
    * Documentation Changes
        * Sped up docs :pr:`2430`
        * Removed mentions of ``DataTable`` and ``DataColumn`` from the docs :pr:`2445`
    * Testing Changes
        * Added slack integration for nightlies tests :pr:`2436`
        * Changed ``build_conda_pkg`` CI job to run only when dependencies are updates :pr:`2446`
        * Updated workflows to store pytest runtimes as test artifacts :pr:`2448`
        * Added ``AutoMLTestEnv`` test fixture for making it easy to mock automl tests :pr:`2406`

**v0.27.0 Jun. 22, 2021**
    * Enhancements
        * Adds force plots for prediction explanations :pr:`2157`
        * Removed self-reference from ``AutoMLSearch`` :pr:`2304`
        * Added support for nonlinear pipelines for ``generate_pipeline_code`` :pr:`2332`
        * Added ``inverse_transform`` method to pipelines :pr:`2256`
        * Add optional automatic update checker :pr:`2350`
        * Added ``search_order`` to ``AutoMLSearch``'s ``rankings`` and ``full_rankings`` tables :pr:`2345`
        * Updated threshold optimization method for binary classification :pr:`2315`
        * Updated demos to pull data from S3 instead of including demo data in package :pr:`2387`
        * Upgrade woodwork version to v0.4.1 :pr:`2379`
    * Fixes
        * Preserve user-specified woodwork types throughout pipeline fit/predict :pr:`2297`
        * Fixed ``ComponentGraph`` appending target to ``final_component_features`` if there is a component that returns both X and y :pr:`2358`
        * Fixed partial dependence graph method failing on multiclass problems when the class labels are numeric :pr:`2372`
        * Added ``thresholding_objective`` argument to ``AutoMLSearch`` for binary classification problems :pr:`2320`
        * Added change for ``k_neighbors`` parameter in SMOTE Oversamplers to automatically handle small samples :pr:`2375`
        * Changed naming for ``Logistic Regression Classifier`` file :pr:`2399`
        * Pinned pytest-timeout to fix minimum dependence checker :pr:`2425`
        * Replaced ``Elastic Net Classifier`` base class with ``Logistsic Regression`` to avoid ``NaN`` outputs :pr:`2420`
    * Changes
        * Cleaned up ``PipelineBase``'s ``component_graph`` and ``_component_graph`` attributes. Updated ``PipelineBase`` ``__repr__`` and added ``__eq__`` for ``ComponentGraph`` :pr:`2332`
        * Added and applied  ``black`` linting package to the EvalML repo in place of ``autopep8`` :pr:`2306`
        * Separated `custom_hyperparameters` from pipelines and added them as an argument to ``AutoMLSearch`` :pr:`2317`
        * Replaced `allowed_pipelines` with `allowed_component_graphs` :pr:`2364`
        * Removed private method ``_compute_features_during_fit`` from ``PipelineBase`` :pr:`2359`
        * Updated ``compute_order`` in ``ComponentGraph`` to be a read-only property :pr:`2408`
        * Unpinned PyZMQ version in requirements.txt :pr:`2389` 
        * Uncapping LightGBM version in requirements.txt :pr:`2405`
        * Updated minimum version of plotly :pr:`2415`
        * Removed ``SensitivityLowAlert`` objective from core objectives :pr:`2418`
    * Documentation Changes
        * Fixed lead scoring weights in the demos documentation :pr:`2315`
        * Fixed start page code and description dataset naming discrepancy :pr:`2370`
    * Testing Changes
        * Update minimum unit tests to run on all pull requests :pr:`2314`
        * Pass token to authorize uploading of codecov reports :pr:`2344`
        * Add ``pytest-timeout``. All tests that run longer than 6 minutes will fail. :pr:`2374`
        * Separated the dask tests out into separate github action jobs to isolate dask failures. :pr:`2376`
        * Refactored dask tests :pr:`2377`
        * Added the combined dask/non-dask unit tests back and renamed the dask only unit tests. :pr:`2382`
        * Sped up unit tests and split into separate jobs :pr:`2365`
        * Change CI job names, run lint for python 3.9, run nightlies on python 3.8 at 3am EST :pr:`2395` :pr:`2398`
        * Set fail-fast to false for CI jobs that run for PRs :pr:`2402`

.. warning::

    **Breaking Changes**
        * `AutoMLSearch` will accept `allowed_component_graphs` instead of `allowed_pipelines` :pr:`2364`
        * Removed ``PipelineBase``'s ``_component_graph`` attribute. Updated ``PipelineBase`` ``__repr__`` and added ``__eq__`` for ``ComponentGraph`` :pr:`2332`
        * `pipeline_parameters` will no longer accept `skopt.space` variables since hyperparameter ranges will now be specified through `custom_hyperparameters` :pr:`2317`

**v0.25.0 Jun. 01, 2021**
    * Enhancements
        * Upgraded minimum woodwork to version 0.3.1. Previous versions will not be supported :pr:`2181`
        * Added a new callback parameter for ``explain_predictions_best_worst`` :pr:`2308`
    * Fixes
    * Changes
        * Deleted the ``return_pandas`` flag from our demo data loaders :pr:`2181`
        * Moved ``default_parameters`` to ``ComponentGraph`` from ``PipelineBase`` :pr:`2307`
    * Documentation Changes
        * Updated the release procedure documentation :pr:`2230`
    * Testing Changes
        * Ignoring ``test_saving_png_file`` while building conda package :pr:`2323`

.. warning::

    **Breaking Changes**
        * Deleted the ``return_pandas`` flag from our demo data loaders :pr:`2181`
        * Upgraded minimum woodwork to version 0.3.1. Previous versions will not be supported :pr:`2181`
        * Due to the weak-ref in woodwork, set the result of ``infer_feature_types`` to a variable before accessing woodwork :pr:`2181`

**v0.24.2 May. 24, 2021**
    * Enhancements
        * Added oversamplers to AutoMLSearch :pr:`2213` :pr:`2286`
        * Added dictionary input functionality for ``Undersampler`` component :pr:`2271`
        * Changed the default parameter values for ``Elastic Net Classifier`` and ``Elastic Net Regressor`` :pr:`2269`
        * Added dictionary input functionality for the Oversampler components :pr:`2288`
    * Fixes
        * Set default `n_jobs` to 1 for `StackedEnsembleClassifier` and `StackedEnsembleRegressor` until fix for text-based parallelism in sklearn stacking can be found :pr:`2295`
    * Changes
        * Updated ``start_iteration_callback`` to accept a pipeline instance instead of a pipeline class and no longer accept pipeline parameters as a parameter :pr:`2290`
        * Refactored ``calculate_permutation_importance`` method and add per-column permutation importance method :pr:`2302`
        * Updated logging information in ``AutoMLSearch.__init__`` to clarify pipeline generation :pr:`2263`
    * Documentation Changes
        * Minor changes to the release procedure :pr:`2230`
    * Testing Changes
        * Use codecov action to update coverage reports :pr:`2238`
        * Removed MarkupSafe dependency version pin from requirements.txt and moved instead into RTD docs build CI :pr:`2261`

.. warning::

    **Breaking Changes**
        * Updated ``start_iteration_callback`` to accept a pipeline instance instead of a pipeline class and no longer accept pipeline parameters as a parameter :pr:`2290`
        * Moved ``default_parameters`` to ``ComponentGraph`` from ``PipelineBase``. A pipeline's ``default_parameters`` is now accessible via ``pipeline.component_graph.default_parameters`` :pr:`2307`


**v0.24.1 May. 16, 2021**
    * Enhancements
        * Integrated ``ARIMARegressor`` into AutoML :pr:`2009`
        * Updated ``HighlyNullDataCheck`` to also perform a null row check :pr:`2222`
        * Set ``max_depth`` to 1 in calls to featuretools dfs :pr:`2231`
    * Fixes
        * Removed data splitter sampler calls during training :pr:`2253`
        * Set minimum required version for for pyzmq, colorama, and docutils :pr:`2254`
        * Changed BaseSampler to return None instead of y :pr:`2272`
    * Changes
        * Removed ensemble split and indices in ``AutoMLSearch`` :pr:`2260`
        * Updated pipeline ``repr()`` and ``generate_pipeline_code`` to return pipeline instances without generating custom pipeline class :pr:`2227`
    * Documentation Changes
        * Capped Sphinx version under 4.0.0 :pr:`2244`
    * Testing Changes
        * Change number of cores for pytest from 4 to 2 :pr:`2266`
        * Add minimum dependency checker to generate minimum requirement files :pr:`2267`
        * Add unit tests with minimum dependencies  :pr:`2277`


**v0.24.0 May. 04, 2021**
    * Enhancements
        * Added `date_index` as a required parameter for TimeSeries problems :pr:`2217`
        * Have the ``OneHotEncoder`` return the transformed columns as booleans rather than floats :pr:`2170`
        * Added Oversampler transformer component to EvalML :pr:`2079`
        * Added Undersampler to AutoMLSearch, as well as arguments ``_sampler_method`` and ``sampler_balanced_ratio`` :pr:`2128`
        * Updated prediction explanations functions to allow pipelines with XGBoost estimators :pr:`2162`
        * Added partial dependence for datetime columns :pr:`2180`
        * Update precision-recall curve with positive label index argument, and fix for 2d predicted probabilities :pr:`2090`
        * Add pct_null_rows to ``HighlyNullDataCheck`` :pr:`2211`
        * Added a standalone AutoML `search` method for convenience, which runs data checks and then runs automl :pr:`2152`
        * Make the first batch of AutoML have a predefined order, with linear models first and complex models last :pr:`2223` :pr:`2225`
        * Added sampling dictionary support to ``BalancedClassficationSampler`` :pr:`2235`
    * Fixes
        * Fixed partial dependence not respecting grid resolution parameter for numerical features :pr:`2180`
        * Enable prediction explanations for catboost for multiclass problems :pr:`2224`
    * Changes
        * Deleted baseline pipeline classes :pr:`2202`
        * Reverting user specified date feature PR :pr:`2155` until `pmdarima` installation fix is found :pr:`2214`
        * Updated pipeline API to accept component graph and other class attributes as instance parameters. Old pipeline API still works but will not be supported long-term. :pr:`2091`
        * Removed all old datasplitters from EvalML :pr:`2193`
        * Deleted ``make_pipeline_from_components`` :pr:`2218`
    * Documentation Changes
        * Renamed dataset to clarify that its gzipped but not a tarball :pr:`2183`
        * Updated documentation to use pipeline instances instead of pipeline subclasses :pr:`2195`
        * Updated contributing guide with a note about GitHub Actions permissions :pr:`2090`
        * Updated automl and model understanding user guides :pr:`2090`
    * Testing Changes
        * Use machineFL user token for dependency update bot, and add more reviewers :pr:`2189`


.. warning::

    **Breaking Changes**
        * All baseline pipeline classes (``BaselineBinaryPipeline``, ``BaselineMulticlassPipeline``, ``BaselineRegressionPipeline``, etc.) have been deleted :pr:`2202`
        * Updated pipeline API to accept component graph and other class attributes as instance parameters. Old pipeline API still works but will not be supported long-term. Pipelines can now be initialized by specifying the component graph as the first parameter, and then passing in optional arguments such as ``custom_name``, ``parameters``, etc. For example, ``BinaryClassificationPipeline(["Random Forest Classifier"], parameters={})``.  :pr:`2091`
        * Removed all old datasplitters from EvalML :pr:`2193`
        * Deleted utility method ``make_pipeline_from_components`` :pr:`2218`


**v0.23.0 Apr. 20, 2021**
    * Enhancements
        * Refactored ``EngineBase`` and ``SequentialEngine`` api. Adding ``DaskEngine`` :pr:`1975`.
        * Added optional ``engine`` argument to ``AutoMLSearch`` :pr:`1975`
        * Added a warning about how time series support is still in beta when a user passes in a time series problem to ``AutoMLSearch`` :pr:`2118`
        * Added ``NaturalLanguageNaNDataCheck`` data check :pr:`2122`
        * Added ValueError to ``partial_dependence`` to prevent users from computing partial dependence on columns with all NaNs :pr:`2120`
        * Added standard deviation of cv scores to rankings table :pr:`2154`
    * Fixes
        * Fixed ``BalancedClassificationDataCVSplit``, ``BalancedClassificationDataTVSplit``, and ``BalancedClassificationSampler`` to use ``minority:majority`` ratio instead of ``majority:minority`` :pr:`2077`
        * Fixed bug where two-way partial dependence plots with categorical variables were not working correctly :pr:`2117`
        * Fixed bug where ``hyperparameters`` were not displaying properly for pipelines with a list ``component_graph`` and duplicate components :pr:`2133`
        * Fixed bug where ``pipeline_parameters`` argument in ``AutoMLSearch`` was not applied to pipelines passed in as ``allowed_pipelines`` :pr:`2133`
        * Fixed bug where ``AutoMLSearch`` was not applying custom hyperparameters to pipelines with a list ``component_graph`` and duplicate components :pr:`2133`
    * Changes
        * Removed ``hyperparameter_ranges`` from Undersampler and renamed ``balanced_ratio`` to ``sampling_ratio`` for samplers :pr:`2113`
        * Renamed ``TARGET_BINARY_NOT_TWO_EXAMPLES_PER_CLASS`` data check message code to ``TARGET_MULTICLASS_NOT_TWO_EXAMPLES_PER_CLASS`` :pr:`2126`
        * Modified one-way partial dependence plots of categorical features to display data with a bar plot :pr:`2117`
        * Renamed ``score`` column for ``automl.rankings`` as ``mean_cv_score`` :pr:`2135`
        * Remove 'warning' from docs tool output :pr:`2031`
    * Documentation Changes
        * Fixed ``conf.py`` file :pr:`2112`
        * Added a sentence to the automl user guide stating that our support for time series problems is still in beta. :pr:`2118`
        * Fixed documentation demos :pr:`2139`
        * Update test badge in README to use GitHub Actions :pr:`2150`
    * Testing Changes
        * Fixed ``test_describe_pipeline`` for ``pandas`` ``v1.2.4`` :pr:`2129`
        * Added a GitHub Action for building the conda package :pr:`1870` :pr:`2148`


.. warning::

    **Breaking Changes**
        * Renamed ``balanced_ratio`` to ``sampling_ratio`` for the ``BalancedClassificationDataCVSplit``, ``BalancedClassificationDataTVSplit``, ``BalancedClassficationSampler``, and Undersampler :pr:`2113`
        * Deleted the "errors" key from automl results :pr:`1975`
        * Deleted the ``raise_and_save_error_callback`` and the ``log_and_save_error_callback`` :pr:`1975`
        * Fixed ``BalancedClassificationDataCVSplit``, ``BalancedClassificationDataTVSplit``, and ``BalancedClassificationSampler`` to use minority:majority ratio instead of majority:minority :pr:`2077`


**v0.22.0 Apr. 06, 2021**
    * Enhancements
        * Added a GitHub Action for ``linux_unit_tests``:pr:`2013`
        * Added recommended actions for ``InvalidTargetDataCheck``, updated ``_make_component_list_from_actions`` to address new action, and added ``TargetImputer`` component :pr:`1989`
        * Updated ``AutoMLSearch._check_for_high_variance`` to not emit ``RuntimeWarning`` :pr:`2024`
        * Added exception when pipeline passed to ``explain_predictions`` is a ``Stacked Ensemble`` pipeline :pr:`2033`
        * Added sensitivity at low alert rates as an objective :pr:`2001`
        * Added ``Undersampler`` transformer component :pr:`2030`
    * Fixes
        * Updated Engine's ``train_batch`` to apply undersampling :pr:`2038`
        * Fixed bug in where Time Series Classification pipelines were not encoding targets in ``predict`` and ``predict_proba`` :pr:`2040`
        * Fixed data splitting errors if target is float for classification problems :pr:`2050`
        * Pinned ``docutils`` to <0.17 to fix ReadtheDocs warning issues :pr:`2088`
    * Changes
        * Removed lists as acceptable hyperparameter ranges in ``AutoMLSearch`` :pr:`2028`
        * Renamed "details" to "metadata" for data check actions :pr:`2008`
    * Documentation Changes
        * Catch and suppress warnings in documentation :pr:`1991` :pr:`2097`
        * Change spacing in ``start.ipynb`` to provide clarity for ``AutoMLSearch`` :pr:`2078`
        * Fixed start code on README :pr:`2108`
    * Testing Changes


**v0.21.0 Mar. 24, 2021**
    * Enhancements
        * Changed ``AutoMLSearch`` to default ``optimize_thresholds`` to True :pr:`1943`
        * Added multiple oversampling and undersampling sampling methods as data splitters for imbalanced classification :pr:`1775`
        * Added params to balanced classification data splitters for visibility :pr:`1966`
        * Updated ``make_pipeline`` to not add ``Imputer`` if input data does not have numeric or categorical columns :pr:`1967`
        * Updated ``ClassImbalanceDataCheck`` to better handle multiclass imbalances :pr:`1986`
        * Added recommended actions for the output of data check's ``validate`` method :pr:`1968`
        * Added error message for ``partial_dependence`` when features are mostly the same value :pr:`1994`
        * Updated ``OneHotEncoder`` to drop one redundant feature by default for features with two categories :pr:`1997`
        * Added a ``PolynomialDetrender`` component :pr:`1992`
        * Added ``DateTimeNaNDataCheck`` data check :pr:`2039`
    * Fixes
        * Changed best pipeline to train on the entire dataset rather than just ensemble indices for ensemble problems :pr:`2037`
        * Updated binary classification pipelines to use objective decision function during scoring of custom objectives :pr:`1934`
    * Changes
        * Removed ``data_checks`` parameter, ``data_check_results`` and data checks logic from ``AutoMLSearch`` :pr:`1935`
        * Deleted ``random_state`` argument :pr:`1985`
        * Updated Woodwork version requirement to ``v0.0.11`` :pr:`1996`
    * Documentation Changes
    * Testing Changes
        * Removed ``build_docs`` CI job in favor of RTD GH builder :pr:`1974`
        * Added tests to confirm support for Python 3.9 :pr:`1724`
        * Added tests to support Dask AutoML/Engine :pr:`1990`
        * Changed ``build_conda_pkg`` job to use ``latest_release_changes`` branch in the feedstock. :pr:`1979`

.. warning::

    **Breaking Changes**
        * Changed ``AutoMLSearch`` to default ``optimize_thresholds`` to True :pr:`1943`
        * Removed ``data_checks`` parameter, ``data_check_results`` and data checks logic from ``AutoMLSearch``. To run the data checks which were previously run by default in ``AutoMLSearch``, please call ``DefaultDataChecks().validate(X_train, y_train)`` or take a look at our documentation for more examples. :pr:`1935`
        * Deleted ``random_state`` argument :pr:`1985`

**v0.20.0 Mar. 10, 2021**
    * Enhancements
        * Added a GitHub Action for Detecting dependency changes :pr:`1933`
        * Create a separate CV split to train stacked ensembler on for AutoMLSearch :pr:`1814`
        * Added a GitHub Action for Linux unit tests :pr:`1846`
        * Added ``ARIMARegressor`` estimator :pr:`1894`
        * Added ``DataCheckAction`` class and ``DataCheckActionCode`` enum :pr:`1896`
        * Updated ``Woodwork`` requirement to ``v0.0.10`` :pr:`1900`
        * Added ``BalancedClassificationDataCVSplit`` and ``BalancedClassificationDataTVSplit`` to AutoMLSearch :pr:`1875`
        * Update default classification data splitter to use downsampling for highly imbalanced data :pr:`1875`
        * Updated ``describe_pipeline`` to return more information, including ``id`` of pipelines used for ensemble models :pr:`1909`
        * Added utility method to create list of components from a list of ``DataCheckAction`` :pr:`1907`
        * Updated ``validate`` method to include a ``action`` key in returned dictionary for all ``DataCheck``and ``DataChecks`` :pr:`1916`
        * Aggregating the shap values for predictions that we know the provenance of, e.g. OHE, text, and date-time. :pr:`1901`
        * Improved error message when custom objective is passed as a string in ``pipeline.score`` :pr:`1941`
        * Added ``score_pipelines`` and ``train_pipelines`` methods to ``AutoMLSearch`` :pr:`1913`
        * Added support for ``pandas`` version 1.2.0 :pr:`1708`
        * Added ``score_batch`` and ``train_batch`` abstact methods to ``EngineBase`` and implementations in ``SequentialEngine`` :pr:`1913`
        * Added ability to handle index columns in ``AutoMLSearch`` and ``DataChecks`` :pr:`2138`
    * Fixes
        * Removed CI check for ``check_dependencies_updated_linux`` :pr:`1950`
        * Added metaclass for time series pipelines and fix binary classification pipeline ``predict`` not using objective if it is passed as a named argument :pr:`1874`
        * Fixed stack trace in prediction explanation functions caused by mixed string/numeric pandas column names :pr:`1871`
        * Fixed stack trace caused by passing pipelines with duplicate names to ``AutoMLSearch`` :pr:`1932`
        * Fixed ``AutoMLSearch.get_pipelines`` returning pipelines with the same attributes :pr:`1958`
    * Changes
        * Reversed GitHub Action for Linux unit tests until a fix for report generation is found :pr:`1920`
        * Updated ``add_results`` in ``AutoMLAlgorithm`` to take in entire pipeline results dictionary from ``AutoMLSearch`` :pr:`1891`
        * Updated ``ClassImbalanceDataCheck`` to look for severe class imbalance scenarios :pr:`1905`
        * Deleted the ``explain_prediction`` function :pr:`1915`
        * Removed ``HighVarianceCVDataCheck`` and convered it to an ``AutoMLSearch`` method instead :pr:`1928`
        * Removed warning in ``InvalidTargetDataCheck`` returned when numeric binary classification targets are not (0, 1) :pr:`1959`
    * Documentation Changes
        * Updated ``model_understanding.ipynb`` to demo the two-way partial dependence capability :pr:`1919`
    * Testing Changes

.. warning::

    **Breaking Changes**
        * Deleted the ``explain_prediction`` function :pr:`1915`
        * Removed ``HighVarianceCVDataCheck`` and convered it to an ``AutoMLSearch`` method instead :pr:`1928`
        * Added ``score_batch`` and ``train_batch`` abstact methods to ``EngineBase``. These need to be implemented in Engine subclasses :pr:`1913`


**v0.19.0 Feb. 23, 2021**
    * Enhancements
        * Added a GitHub Action for Python windows unit tests :pr:`1844`
        * Added a GitHub Action for checking updated release notes :pr:`1849`
        * Added a GitHub Action for Python lint checks :pr:`1837`
        * Adjusted ``explain_prediction``, ``explain_predictions`` and ``explain_predictions_best_worst`` to handle timeseries problems. :pr:`1818`
        * Updated ``InvalidTargetDataCheck`` to check for mismatched indices in target and features :pr:`1816`
        * Updated ``Woodwork`` structures returned from components to support ``Woodwork`` logical type overrides set by the user :pr:`1784`
        * Updated estimators to keep track of input feature names during ``fit()`` :pr:`1794`
        * Updated ``visualize_decision_tree`` to include feature names in output :pr:`1813`
        * Added ``is_bounded_like_percentage`` property for objectives. If true, the ``calculate_percent_difference`` method will return the absolute difference rather than relative difference :pr:`1809`
        * Added full error traceback to AutoMLSearch logger file :pr:`1840`
        * Changed ``TargetEncoder`` to preserve custom indices in the data :pr:`1836`
        * Refactored ``explain_predictions`` and ``explain_predictions_best_worst`` to only compute features once for all rows that need to be explained :pr:`1843`
        * Added custom random undersampler data splitter for classification :pr:`1857`
        * Updated ``OutliersDataCheck`` implementation to calculate the probability of having no outliers :pr:`1855`
        * Added ``Engines`` pipeline processing API :pr:`1838`
    * Fixes
        * Changed EngineBase random_state arg to random_seed and same for user guide docs :pr:`1889`
    * Changes
        * Modified ``calculate_percent_difference`` so that division by 0 is now inf rather than nan :pr:`1809`
        * Removed ``text_columns`` parameter from ``LSA`` and ``TextFeaturizer`` components :pr:`1652`
        * Added ``random_seed`` as an argument to our automl/pipeline/component API. Using ``random_state`` will raise a warning :pr:`1798`
        * Added ``DataCheckError`` message in ``InvalidTargetDataCheck`` if input target is None and removed exception raised :pr:`1866`
    * Documentation Changes
    * Testing Changes
        * Added back coverage for ``_get_feature_provenance`` in ``TextFeaturizer`` after ``text_columns`` was removed :pr:`1842`
        * Pin graphviz version for windows builds :pr:`1847`
        * Unpin graphviz version for windows builds :pr:`1851`

.. warning::

    **Breaking Changes**
        * Added a deprecation warning to ``explain_prediction``. It will be deleted in the next release. :pr:`1860`


**v0.18.2 Feb. 10, 2021**
    * Enhancements
        * Added uniqueness score data check :pr:`1785`
        * Added "dataframe" output format for prediction explanations :pr:`1781`
        * Updated LightGBM estimators to handle ``pandas.MultiIndex`` :pr:`1770`
        * Sped up permutation importance for some pipelines :pr:`1762`
        * Added sparsity data check :pr:`1797`
        * Confirmed support for threshold tuning for binary time series classification problems :pr:`1803`
    * Fixes
    * Changes
    * Documentation Changes
        * Added section on conda to the contributing guide :pr:`1771`
        * Updated release process to reflect freezing `main` before perf tests :pr:`1787`
        * Moving some prs to the right section of the release notes :pr:`1789`
        * Tweak README.md. :pr:`1800`
        * Fixed back arrow on install page docs :pr:`1795`
        * Fixed docstring for `ClassImbalanceDataCheck.validate()` :pr:`1817`
    * Testing Changes

**v0.18.1 Feb. 1, 2021**
    * Enhancements
        * Added ``graph_t_sne`` as a visualization tool for high dimensional data :pr:`1731`
        * Added the ability to see the linear coefficients of features in linear models terms :pr:`1738`
        * Added support for ``scikit-learn`` ``v0.24.0`` :pr:`1733`
        * Added support for ``scipy`` ``v1.6.0`` :pr:`1752`
        * Added SVM Classifier and Regressor to estimators :pr:`1714` :pr:`1761`
    * Fixes
        * Addressed bug with ``partial_dependence`` and categorical data with more categories than grid resolution :pr:`1748`
        * Removed ``random_state`` arg from ``get_pipelines`` in ``AutoMLSearch`` :pr:`1719`
        * Pinned pyzmq at less than 22.0.0 till we add support :pr:`1756`
    * Changes
        * Updated components and pipelines to return ``Woodwork`` data structures :pr:`1668`
        * Updated ``clone()`` for pipelines and components to copy over random state automatically :pr:`1753`
        * Dropped support for Python version 3.6 :pr:`1751`
        * Removed deprecated ``verbose`` flag from ``AutoMLSearch`` parameters :pr:`1772`
    * Documentation Changes
        * Add Twitter and Github link to documentation toolbar :pr:`1754`
        * Added Open Graph info to documentation :pr:`1758`
    * Testing Changes

.. warning::

    **Breaking Changes**
        * Components and pipelines return ``Woodwork`` data structures instead of ``pandas`` data structures :pr:`1668`
        * Python 3.6 will not be actively supported due to discontinued support from EvalML dependencies.
        * Deprecated ``verbose`` flag is removed for ``AutoMLSearch`` :pr:`1772`


**v0.18.0 Jan. 26, 2021**
    * Enhancements
        * Added RMSLE, MSLE, and MAPE to core objectives while checking for negative target values in ``invalid_targets_data_check`` :pr:`1574`
        * Added validation checks for binary problems with regression-like datasets and multiclass problems without true multiclass targets in ``invalid_targets_data_check`` :pr:`1665`
        * Added time series support for ``make_pipeline`` :pr:`1566`
        * Added target name for output of pipeline ``predict`` method :pr:`1578`
        * Added multiclass check to ``InvalidTargetDataCheck`` for two examples per class :pr:`1596`
        * Added support for ``graphviz`` ``v0.16`` :pr:`1657`
        * Enhanced time series pipelines to accept empty features :pr:`1651`
        * Added KNN Classifier to estimators. :pr:`1650`
        * Added support for list inputs for objectives :pr:`1663`
        * Added support for ``AutoMLSearch`` to handle time series classification pipelines :pr:`1666`
        * Enhanced ``DelayedFeaturesTransformer`` to encode categorical features and targets before delaying them :pr:`1691`
        * Added 2-way dependence plots. :pr:`1690`
        * Added ability to directly iterate through components within Pipelines :pr:`1583`
    * Fixes
        * Fixed inconsistent attributes and added Exceptions to docs :pr:`1673`
        * Fixed ``TargetLeakageDataCheck`` to use Woodwork ``mutual_information`` rather than using Pandas' Pearson Correlation :pr:`1616`
        * Fixed thresholding for pipelines in ``AutoMLSearch`` to only threshold binary classification pipelines :pr:`1622` :pr:`1626`
        * Updated ``load_data`` to return Woodwork structures and update default parameter value for ``index`` to ``None`` :pr:`1610`
        * Pinned scipy at < 1.6.0 while we work on adding support :pr:`1629`
        * Fixed data check message formatting in ``AutoMLSearch`` :pr:`1633`
        * Addressed stacked ensemble component for ``scikit-learn`` v0.24 support by setting ``shuffle=True`` for default CV :pr:`1613`
        * Fixed bug where ``Imputer`` reset the index on ``X`` :pr:`1590`
        * Fixed ``AutoMLSearch`` stacktrace when a cutom objective was passed in as a primary objective or additional objective :pr:`1575`
        * Fixed custom index bug for ``MAPE`` objective :pr:`1641`
        * Fixed index bug for ``TextFeaturizer`` and ``LSA`` components :pr:`1644`
        * Limited ``load_fraud`` dataset loaded into ``automl.ipynb`` :pr:`1646`
        * ``add_to_rankings`` updates ``AutoMLSearch.best_pipeline`` when necessary :pr:`1647`
        * Fixed bug where time series baseline estimators were not receiving ``gap`` and ``max_delay`` in ``AutoMLSearch`` :pr:`1645`
        * Fixed jupyter notebooks to help the RTD buildtime :pr:`1654`
        * Added ``positive_only`` objectives to ``non_core_objectives`` :pr:`1661`
        * Fixed stacking argument ``n_jobs`` for IterativeAlgorithm :pr:`1706`
        * Updated CatBoost estimators to return self in ``.fit()`` rather than the underlying model for consistency :pr:`1701`
        * Added ability to initialize pipeline parameters in ``AutoMLSearch`` constructor :pr:`1676`
    * Changes
        * Added labeling to ``graph_confusion_matrix`` :pr:`1632`
        * Rerunning search for ``AutoMLSearch`` results in a message thrown rather than failing the search, and removed ``has_searched`` property :pr:`1647`
        * Changed tuner class to allow and ignore single parameter values as input :pr:`1686`
        * Capped LightGBM version limit to remove bug in docs :pr:`1711`
        * Removed support for `np.random.RandomState` in EvalML :pr:`1727`
    * Documentation Changes
        * Update Model Understanding in the user guide to include ``visualize_decision_tree`` :pr:`1678`
        * Updated docs to include information about ``AutoMLSearch`` callback parameters and methods :pr:`1577`
        * Updated docs to prompt users to install graphiz on Mac :pr:`1656`
        * Added ``infer_feature_types`` to the ``start.ipynb`` guide :pr:`1700`
        * Added multicollinearity data check to API reference and docs :pr:`1707`
    * Testing Changes

.. warning::

    **Breaking Changes**
        * Removed ``has_searched`` property from ``AutoMLSearch`` :pr:`1647`
        * Components and pipelines return ``Woodwork`` data structures instead of ``pandas`` data structures :pr:`1668`
        * Removed support for `np.random.RandomState` in EvalML. Rather than passing ``np.random.RandomState`` as component and pipeline random_state values, we use int random_seed :pr:`1727`


**v0.17.0 Dec. 29, 2020**
    * Enhancements
        * Added ``save_plot`` that allows for saving figures from different backends :pr:`1588`
        * Added ``LightGBM Regressor`` to regression components :pr:`1459`
        * Added ``visualize_decision_tree`` for tree visualization with ``decision_tree_data_from_estimator`` and ``decision_tree_data_from_pipeline`` to reformat tree structure output :pr:`1511`
        * Added `DFS Transformer` component into transformer components :pr:`1454`
        * Added ``MAPE`` to the standard metrics for time series problems and update objectives :pr:`1510`
        * Added ``graph_prediction_vs_actual_over_time`` and ``get_prediction_vs_actual_over_time_data`` to the model understanding module for time series problems :pr:`1483`
        * Added a ``ComponentGraph`` class that will support future pipelines as directed acyclic graphs :pr:`1415`
        * Updated data checks to accept ``Woodwork`` data structures :pr:`1481`
        * Added parameter to ``InvalidTargetDataCheck`` to show only top unique values rather than all unique values :pr:`1485`
        * Added multicollinearity data check :pr:`1515`
        * Added baseline pipeline and components for time series regression problems :pr:`1496`
        * Added more information to users about ensembling behavior in ``AutoMLSearch`` :pr:`1527`
        * Add woodwork support for more utility and graph methods :pr:`1544`
        * Changed ``DateTimeFeaturizer`` to encode features as int :pr:`1479`
        * Return trained pipelines from ``AutoMLSearch.best_pipeline`` :pr:`1547`
        * Added utility method so that users can set feature types without having to learn about Woodwork directly :pr:`1555`
        * Added Linear Discriminant Analysis transformer for dimensionality reduction :pr:`1331`
        * Added multiclass support for ``partial_dependence`` and ``graph_partial_dependence`` :pr:`1554`
        * Added ``TimeSeriesBinaryClassificationPipeline`` and ``TimeSeriesMulticlassClassificationPipeline`` classes :pr:`1528`
        * Added ``make_data_splitter`` method for easier automl data split customization :pr:`1568`
        * Integrated ``ComponentGraph`` class into Pipelines for full non-linear pipeline support :pr:`1543`
        * Update ``AutoMLSearch`` constructor to take training data instead of ``search`` and ``add_to_leaderboard`` :pr:`1597`
        * Update ``split_data`` helper args :pr:`1597`
        * Add problem type utils ``is_regression``, ``is_classification``, ``is_timeseries`` :pr:`1597`
        * Rename ``AutoMLSearch`` ``data_split`` arg to ``data_splitter`` :pr:`1569`
    * Fixes
        * Fix AutoML not passing CV folds to ``DefaultDataChecks`` for usage by ``ClassImbalanceDataCheck`` :pr:`1619`
        * Fix Windows CI jobs: install ``numba`` via conda, required for ``shap`` :pr:`1490`
        * Added custom-index support for `reset-index-get_prediction_vs_actual_over_time_data` :pr:`1494`
        * Fix ``generate_pipeline_code`` to account for boolean and None differences between Python and JSON :pr:`1524` :pr:`1531`
        * Set max value for plotly and xgboost versions while we debug CI failures with newer versions :pr:`1532`
        * Undo version pinning for plotly :pr:`1533`
        * Fix ReadTheDocs build by updating the version of ``setuptools`` :pr:`1561`
        * Set ``random_state`` of data splitter in AutoMLSearch to take int to keep consistency in the resulting splits :pr:`1579`
        * Pin sklearn version while we work on adding support :pr:`1594`
        * Pin pandas at <1.2.0 while we work on adding support :pr:`1609`
        * Pin graphviz at < 0.16 while we work on adding support :pr:`1609`
    * Changes
        * Reverting ``save_graph`` :pr:`1550` to resolve kaleido build issues :pr:`1585`
        * Update circleci badge to apply to ``main`` :pr:`1489`
        * Added script to generate github markdown for releases :pr:`1487`
        * Updated selection using pandas ``dtypes`` to selecting using Woodwork logical types :pr:`1551`
        * Updated dependencies to fix ``ImportError: cannot import name 'MaskedArray' from 'sklearn.utils.fixes'`` error and to address Woodwork and Featuretool dependencies :pr:`1540`
        * Made ``get_prediction_vs_actual_data()`` a public method :pr:`1553`
        * Updated ``Woodwork`` version requirement to v0.0.7 :pr:`1560`
        * Move data splitters from ``evalml.automl.data_splitters`` to ``evalml.preprocessing.data_splitters`` :pr:`1597`
        * Rename "# Testing" in automl log output to "# Validation" :pr:`1597`
    * Documentation Changes
        * Added partial dependence methods to API reference :pr:`1537`
        * Updated documentation for confusion matrix methods :pr:`1611`
    * Testing Changes
        * Set ``n_jobs=1`` in most unit tests to reduce memory :pr:`1505`

.. warning::

    **Breaking Changes**
        * Updated minimal dependencies: ``numpy>=1.19.1``, ``pandas>=1.1.0``, ``scikit-learn>=0.23.1``, ``scikit-optimize>=0.8.1``
        * Updated ``AutoMLSearch.best_pipeline`` to return a trained pipeline. Pass in ``train_best_pipeline=False`` to AutoMLSearch in order to return an untrained pipeline.
        * Pipeline component instances can no longer be iterated through using ``Pipeline.component_graph`` :pr:`1543`
        * Update ``AutoMLSearch`` constructor to take training data instead of ``search`` and ``add_to_leaderboard`` :pr:`1597`
        * Update ``split_data`` helper args :pr:`1597`
        * Move data splitters from ``evalml.automl.data_splitters`` to ``evalml.preprocessing.data_splitters`` :pr:`1597`
        * Rename ``AutoMLSearch`` ``data_split`` arg to ``data_splitter`` :pr:`1569`



**v0.16.1 Dec. 1, 2020**
    * Enhancements
        * Pin woodwork version to v0.0.6 to avoid breaking changes :pr:`1484`
        * Updated ``Woodwork`` to >=0.0.5 in ``core-requirements.txt`` :pr:`1473`
        * Removed ``copy_dataframe`` parameter for ``Woodwork``, updated ``Woodwork`` to >=0.0.6 in ``core-requirements.txt`` :pr:`1478`
        * Updated ``detect_problem_type`` to use ``pandas.api.is_numeric_dtype`` :pr:`1476`
    * Changes
        * Changed ``make clean`` to delete coverage reports as a convenience for developers :pr:`1464`
        * Set ``n_jobs=-1`` by default for stacked ensemble components :pr:`1472`
    * Documentation Changes
        * Updated pipeline and component documentation and demos to use ``Woodwork`` :pr:`1466`
    * Testing Changes
        * Update dependency update checker to use everything from core and optional dependencies :pr:`1480`


**v0.16.0 Nov. 24, 2020**
    * Enhancements
        * Updated pipelines and ``make_pipeline`` to accept ``Woodwork`` inputs :pr:`1393`
        * Updated components to accept ``Woodwork`` inputs :pr:`1423`
        * Added ability to freeze hyperparameters for ``AutoMLSearch`` :pr:`1284`
        * Added ``Target Encoder`` into transformer components :pr:`1401`
        * Added callback for error handling in ``AutoMLSearch`` :pr:`1403`
        * Added the index id to the ``explain_predictions_best_worst`` output to help users identify which rows in their data are included :pr:`1365`
        * The top_k features displayed in ``explain_predictions_*`` functions are now determined by the magnitude of shap values as opposed to the ``top_k`` largest and smallest shap values. :pr:`1374`
        * Added a problem type for time series regression :pr:`1386`
        * Added a ``is_defined_for_problem_type`` method to ``ObjectiveBase`` :pr:`1386`
        * Added a ``random_state`` parameter to ``make_pipeline_from_components`` function :pr:`1411`
        * Added ``DelayedFeaturesTransformer`` :pr:`1396`
        * Added a ``TimeSeriesRegressionPipeline`` class :pr:`1418`
        * Removed ``core-requirements.txt`` from the package distribution :pr:`1429`
        * Updated data check messages to include a `"code"` and `"details"` fields :pr:`1451`, :pr:`1462`
        * Added a ``TimeSeriesSplit`` data splitter for time series problems :pr:`1441`
        * Added a ``problem_configuration`` parameter to AutoMLSearch :pr:`1457`
    * Fixes
        * Fixed ``IndexError`` raised in ``AutoMLSearch`` when ``ensembling = True`` but only one pipeline to iterate over :pr:`1397`
        * Fixed stacked ensemble input bug and LightGBM warning and bug in ``AutoMLSearch`` :pr:`1388`
        * Updated enum classes to show possible enum values as attributes :pr:`1391`
        * Updated calls to ``Woodwork``'s ``to_pandas()`` to ``to_series()`` and ``to_dataframe()`` :pr:`1428`
        * Fixed bug in OHE where column names were not guaranteed to be unique :pr:`1349`
        * Fixed bug with percent improvement of ``ExpVariance`` objective on data with highly skewed target :pr:`1467`
        * Fix SimpleImputer error which occurs when all features are bool type :pr:`1215`
    * Changes
        * Changed ``OutliersDataCheck`` to return the list of columns, rather than rows, that contain outliers :pr:`1377`
        * Simplified and cleaned output for Code Generation :pr:`1371`
        * Reverted changes from :pr:`1337` :pr:`1409`
        * Updated data checks to return dictionary of warnings and errors instead of a list :pr:`1448`
        * Updated ``AutoMLSearch`` to pass ``Woodwork`` data structures to every pipeline (instead of pandas DataFrames) :pr:`1450`
        * Update ``AutoMLSearch`` to default to ``max_batches=1`` instead of ``max_iterations=5`` :pr:`1452`
        * Updated _evaluate_pipelines to consolidate side effects :pr:`1410`
    * Documentation Changes
        * Added description of CLA to contributing guide, updated description of draft PRs :pr:`1402`
        * Updated documentation to include all data checks, ``DataChecks``, and usage of data checks in AutoML :pr:`1412`
        * Updated docstrings from ``np.array`` to ``np.ndarray`` :pr:`1417`
        * Added section on stacking ensembles in AutoMLSearch documentation :pr:`1425`
    * Testing Changes
        * Removed ``category_encoders`` from test-requirements.txt :pr:`1373`
        * Tweak codecov.io settings again to avoid flakes :pr:`1413`
        * Modified ``make lint`` to check notebook versions in the docs :pr:`1431`
        * Modified ``make lint-fix`` to standardize notebook versions in the docs :pr:`1431`
        * Use new version of pull request Github Action for dependency check (:pr:`1443`)
        * Reduced number of workers for tests to 4 :pr:`1447`

.. warning::

    **Breaking Changes**
        * The ``top_k`` and ``top_k_features`` parameters in ``explain_predictions_*`` functions now return ``k`` features as opposed to ``2 * k`` features :pr:`1374`
        * Renamed ``problem_type`` to ``problem_types`` in ``RegressionObjective``, ``BinaryClassificationObjective``, and ``MulticlassClassificationObjective`` :pr:`1319`
        * Data checks now return a dictionary of warnings and errors instead of a list :pr:`1448`



**v0.15.0 Oct. 29, 2020**
    * Enhancements
        * Added stacked ensemble component classes (``StackedEnsembleClassifier``, ``StackedEnsembleRegressor``) :pr:`1134`
        * Added stacked ensemble components to ``AutoMLSearch`` :pr:`1253`
        * Added ``DecisionTreeClassifier`` and ``DecisionTreeRegressor`` to AutoML :pr:`1255`
        * Added ``graph_prediction_vs_actual`` in ``model_understanding`` for regression problems :pr:`1252`
        * Added parameter to ``OneHotEncoder`` to enable filtering for features to encode for :pr:`1249`
        * Added percent-better-than-baseline for all objectives to automl.results :pr:`1244`
        * Added ``HighVarianceCVDataCheck`` and replaced synonymous warning in ``AutoMLSearch`` :pr:`1254`
        * Added `PCA Transformer` component for dimensionality reduction :pr:`1270`
        * Added ``generate_pipeline_code`` and ``generate_component_code`` to allow for code generation given a pipeline or component instance :pr:`1306`
        * Added ``PCA Transformer`` component for dimensionality reduction :pr:`1270`
        * Updated ``AutoMLSearch`` to support ``Woodwork`` data structures :pr:`1299`
        * Added cv_folds to ``ClassImbalanceDataCheck`` and added this check to ``DefaultDataChecks`` :pr:`1333`
        * Make ``max_batches`` argument to ``AutoMLSearch.search`` public :pr:`1320`
        * Added text support to automl search :pr:`1062`
        * Added ``_pipelines_per_batch`` as a private argument to ``AutoMLSearch`` :pr:`1355`
    * Fixes
        * Fixed ML performance issue with ordered datasets: always shuffle data in automl's default CV splits :pr:`1265`
        * Fixed broken ``evalml info`` CLI command :pr:`1293`
        * Fixed ``boosting type='rf'`` for LightGBM Classifier, as well as ``num_leaves`` error :pr:`1302`
        * Fixed bug in ``explain_predictions_best_worst`` where a custom index in the target variable would cause a ``ValueError`` :pr:`1318`
        * Added stacked ensemble estimators to to ``evalml.pipelines.__init__`` file :pr:`1326`
        * Fixed bug in OHE where calls to transform were not deterministic if ``top_n`` was less than the number of categories in a column :pr:`1324`
        * Fixed LightGBM warning messages during AutoMLSearch :pr:`1342`
        * Fix warnings thrown during AutoMLSearch in ``HighVarianceCVDataCheck`` :pr:`1346`
        * Fixed bug where TrainingValidationSplit would return invalid location indices for dataframes with a custom index :pr:`1348`
        * Fixed bug where the AutoMLSearch ``random_state`` was not being passed to the created pipelines :pr:`1321`
    * Changes
        * Allow ``add_to_rankings`` to be called before AutoMLSearch is called :pr:`1250`
        * Removed Graphviz from test-requirements to add to requirements.txt :pr:`1327`
        * Removed ``max_pipelines`` parameter from ``AutoMLSearch`` :pr:`1264`
        * Include editable installs in all install make targets :pr:`1335`
        * Made pip dependencies `featuretools` and `nlp_primitives` core dependencies :pr:`1062`
        * Removed `PartOfSpeechCount` from `TextFeaturizer` transform primitives :pr:`1062`
        * Added warning for ``partial_dependency`` when the feature includes null values :pr:`1352`
    * Documentation Changes
        * Fixed and updated code blocks in Release Notes :pr:`1243`
        * Added DecisionTree estimators to API Reference :pr:`1246`
        * Changed class inheritance display to flow vertically :pr:`1248`
        * Updated cost-benefit tutorial to use a holdout/test set :pr:`1159`
        * Added ``evalml info`` command to documentation :pr:`1293`
        * Miscellaneous doc updates :pr:`1269`
        * Removed conda pre-release testing from the release process document :pr:`1282`
        * Updates to contributing guide :pr:`1310`
        * Added Alteryx footer to docs with Twitter and Github link :pr:`1312`
        * Added documentation for evalml installation for Python 3.6 :pr:`1322`
        * Added documentation changes to make the API Docs easier to understand :pr:`1323`
        * Fixed documentation for ``feature_importance`` :pr:`1353`
        * Added tutorial for running `AutoML` with text data :pr:`1357`
        * Added documentation for woodwork integration with automl search :pr:`1361`
    * Testing Changes
        * Added tests for ``jupyter_check`` to handle IPython :pr:`1256`
        * Cleaned up ``make_pipeline`` tests to test for all estimators :pr:`1257`
        * Added a test to check conda build after merge to main :pr:`1247`
        * Removed code that was lacking codecov for ``__main__.py`` and unnecessary :pr:`1293`
        * Codecov: round coverage up instead of down :pr:`1334`
        * Add DockerHub credentials to CI testing environment :pr:`1356`
        * Add DockerHub credentials to conda testing environment :pr:`1363`

.. warning::

    **Breaking Changes**
        * Renamed ``LabelLeakageDataCheck`` to ``TargetLeakageDataCheck`` :pr:`1319`
        * ``max_pipelines`` parameter has been removed from ``AutoMLSearch``. Please use ``max_iterations`` instead. :pr:`1264`
        * ``AutoMLSearch.search()`` will now log a warning if the input is not a ``Woodwork`` data structure (``pandas``, ``numpy``) :pr:`1299`
        * Make ``max_batches`` argument to ``AutoMLSearch.search`` public :pr:`1320`
        * Removed unused argument `feature_types` from AutoMLSearch.search :pr:`1062`

**v0.14.1 Sep. 29, 2020**
    * Enhancements
        * Updated partial dependence methods to support calculating numeric columns in a dataset with non-numeric columns :pr:`1150`
        * Added ``get_feature_names`` on ``OneHotEncoder`` :pr:`1193`
        * Added ``detect_problem_type`` to ``problem_type/utils.py`` to automatically detect the problem type given targets :pr:`1194`
        * Added LightGBM to ``AutoMLSearch`` :pr:`1199`
        * Updated ``scikit-learn`` and ``scikit-optimize`` to use latest versions - 0.23.2 and 0.8.1 respectively :pr:`1141`
        * Added ``__str__`` and ``__repr__`` for pipelines and components :pr:`1218`
        * Included internal target check for both training and validation data in ``AutoMLSearch`` :pr:`1226`
        * Added ``ProblemTypes.all_problem_types`` helper to get list of supported problem types :pr:`1219`
        * Added ``DecisionTreeClassifier`` and ``DecisionTreeRegressor`` classes :pr:`1223`
        * Added ``ProblemTypes.all_problem_types`` helper to get list of supported problem types :pr:`1219`
        * ``DataChecks`` can now be parametrized by passing a list of ``DataCheck`` classes and a parameter dictionary :pr:`1167`
        * Added first CV fold score as validation score in ``AutoMLSearch.rankings`` :pr:`1221`
        * Updated ``flake8`` configuration to enable linting on ``__init__.py`` files :pr:`1234`
        * Refined ``make_pipeline_from_components`` implementation :pr:`1204`
    * Fixes
        * Updated GitHub URL after migration to Alteryx GitHub org :pr:`1207`
        * Changed Problem Type enum to be more similar to the string name :pr:`1208`
        * Wrapped call to scikit-learn's partial dependence method in a ``try``/``finally`` block :pr:`1232`
    * Changes
        * Added ``allow_writing_files`` as a named argument to CatBoost estimators. :pr:`1202`
        * Added ``solver`` and ``multi_class`` as named arguments to ``LogisticRegressionClassifier`` :pr:`1202`
        * Replaced pipeline's ``._transform`` method to evaluate all the preprocessing steps of a pipeline with ``.compute_estimator_features`` :pr:`1231`
        * Changed default large dataset train/test splitting behavior :pr:`1205`
    * Documentation Changes
        * Included description of how to access the component instances and features for pipeline user guide :pr:`1163`
        * Updated API docs to refer to target as "target" instead of "labels" for non-classification tasks and minor docs cleanup :pr:`1160`
        * Added Class Imbalance Data Check to ``api_reference.rst`` :pr:`1190` :pr:`1200`
        * Added pipeline properties to API reference :pr:`1209`
        * Clarified what the objective parameter in AutoML is used for in AutoML API reference and AutoML user guide :pr:`1222`
        * Updated API docs to include ``skopt.space.Categorical`` option for component hyperparameter range definition :pr:`1228`
        * Added install documentation for ``libomp`` in order to use LightGBM on Mac :pr:`1233`
        * Improved description of ``max_iterations`` in documentation :pr:`1212`
        * Removed unused code from sphinx conf :pr:`1235`
    * Testing Changes

.. warning::

    **Breaking Changes**
        * ``DefaultDataChecks`` now accepts a ``problem_type`` parameter that must be specified :pr:`1167`
        * Pipeline's ``._transform`` method to evaluate all the preprocessing steps of a pipeline has been replaced with ``.compute_estimator_features`` :pr:`1231`
        * ``get_objectives`` has been renamed to ``get_core_objectives``. This function will now return a list of valid objective instances :pr:`1230`


**v0.13.2 Sep. 17, 2020**
    * Enhancements
        * Added ``output_format`` field to explain predictions functions :pr:`1107`
        * Modified ``get_objective`` and ``get_objectives`` to be able to return any objective in ``evalml.objectives`` :pr:`1132`
        * Added a ``return_instance`` boolean parameter to ``get_objective`` :pr:`1132`
        * Added ``ClassImbalanceDataCheck`` to determine whether target imbalance falls below a given threshold :pr:`1135`
        * Added label encoder to LightGBM for binary classification :pr:`1152`
        * Added labels for the row index of confusion matrix :pr:`1154`
        * Added ``AutoMLSearch`` object as another parameter in search callbacks :pr:`1156`
        * Added the corresponding probability threshold for each point displayed in ``graph_roc_curve`` :pr:`1161`
        * Added ``__eq__`` for ``ComponentBase`` and ``PipelineBase`` :pr:`1178`
        * Added support for multiclass classification for ``roc_curve`` :pr:`1164`
        * Added ``categories`` accessor to ``OneHotEncoder`` for listing the categories associated with a feature :pr:`1182`
        * Added utility function to create pipeline instances from a list of component instances :pr:`1176`
    * Fixes
        * Fixed XGBoost column names for partial dependence methods :pr:`1104`
        * Removed dead code validating column type from ``TextFeaturizer`` :pr:`1122`
        * Fixed issue where ``Imputer`` cannot fit when there is None in a categorical or boolean column :pr:`1144`
        * ``OneHotEncoder`` preserves the custom index in the input data :pr:`1146`
        * Fixed representation for ``ModelFamily`` :pr:`1165`
        * Removed duplicate ``nbsphinx`` dependency in ``dev-requirements.txt`` :pr:`1168`
        * Users can now pass in any valid kwargs to all estimators :pr:`1157`
        * Remove broken accessor ``OneHotEncoder.get_feature_names`` and unneeded base class :pr:`1179`
        * Removed LightGBM Estimator from AutoML models :pr:`1186`
    * Changes
        * Pinned ``scikit-optimize`` version to 0.7.4 :pr:`1136`
        * Removed ``tqdm`` as a dependency :pr:`1177`
        * Added lightgbm version 3.0.0 to ``latest_dependency_versions.txt`` :pr:`1185`
        * Rename ``max_pipelines`` to ``max_iterations`` :pr:`1169`
    * Documentation Changes
        * Fixed API docs for ``AutoMLSearch`` ``add_result_callback`` :pr:`1113`
        * Added a step to our release process for pushing our latest version to conda-forge :pr:`1118`
        * Added warning for missing ipywidgets dependency for using ``PipelineSearchPlots`` on Jupyterlab :pr:`1145`
        * Updated ``README.md`` example to load demo dataset :pr:`1151`
        * Swapped mapping of breast cancer targets in ``model_understanding.ipynb`` :pr:`1170`
    * Testing Changes
        * Added test confirming ``TextFeaturizer`` never outputs null values :pr:`1122`
        * Changed Python version of ``Update Dependencies`` action to 3.8.x :pr:`1137`
        * Fixed release notes check-in test for ``Update Dependencies`` actions :pr:`1172`

.. warning::

    **Breaking Changes**
        * ``get_objective`` will now return a class definition rather than an instance by default :pr:`1132`
        * Deleted ``OPTIONS`` dictionary in ``evalml.objectives.utils.py`` :pr:`1132`
        * If specifying an objective by string, the string must now match the objective's name field, case-insensitive :pr:`1132`
        * Passing "Cost Benefit Matrix", "Fraud Cost", "Lead Scoring", "Mean Squared Log Error",
            "Recall", "Recall Macro", "Recall Micro", "Recall Weighted", or "Root Mean Squared Log Error" to ``AutoMLSearch`` will now result in a ``ValueError``
            rather than an ``ObjectiveNotFoundError`` :pr:`1132`
        * Search callbacks ``start_iteration_callback`` and ``add_results_callback`` have changed to include a copy of the AutoMLSearch object as a third parameter :pr:`1156`
        * Deleted ``OneHotEncoder.get_feature_names`` method which had been broken for a while, in favor of pipelines' ``input_feature_names`` :pr:`1179`
        * Deleted empty base class ``CategoricalEncoder`` which ``OneHotEncoder`` component was inheriting from :pr:`1176`
        * Results from ``roc_curve`` will now return as a list of dictionaries with each dictionary representing a class :pr:`1164`
        * ``max_pipelines`` now raises a ``DeprecationWarning`` and will be removed in the next release. ``max_iterations`` should be used instead. :pr:`1169`


**v0.13.1 Aug. 25, 2020**
    * Enhancements
        * Added Cost-Benefit Matrix objective for binary classification :pr:`1038`
        * Split ``fill_value`` into ``categorical_fill_value`` and ``numeric_fill_value`` for Imputer :pr:`1019`
        * Added ``explain_predictions`` and ``explain_predictions_best_worst`` for explaining multiple predictions with SHAP :pr:`1016`
        * Added new LSA component for text featurization :pr:`1022`
        * Added guide on installing with conda :pr:`1041`
        * Added a “cost-benefit curve” util method to graph cost-benefit matrix scores vs. binary classification thresholds :pr:`1081`
        * Standardized error when calling transform/predict before fit for pipelines :pr:`1048`
        * Added ``percent_better_than_baseline`` to AutoML search rankings and full rankings table :pr:`1050`
        * Added one-way partial dependence and partial dependence plots :pr:`1079`
        * Added "Feature Value" column to prediction explanation reports. :pr:`1064`
        * Added LightGBM classification estimator :pr:`1082`, :pr:`1114`
        * Added ``max_batches`` parameter to ``AutoMLSearch`` :pr:`1087`
    * Fixes
        * Updated ``TextFeaturizer`` component to no longer require an internet connection to run :pr:`1022`
        * Fixed non-deterministic element of ``TextFeaturizer`` transformations :pr:`1022`
        * Added a StandardScaler to all ElasticNet pipelines :pr:`1065`
        * Updated cost-benefit matrix to normalize score :pr:`1099`
        * Fixed logic in ``calculate_percent_difference`` so that it can handle negative values :pr:`1100`
    * Changes
        * Added ``needs_fitting`` property to ``ComponentBase`` :pr:`1044`
        * Updated references to data types to use datatype lists defined in ``evalml.utils.gen_utils`` :pr:`1039`
        * Remove maximum version limit for SciPy dependency :pr:`1051`
        * Moved ``all_components`` and other component importers into runtime methods :pr:`1045`
        * Consolidated graphing utility methods under ``evalml.utils.graph_utils`` :pr:`1060`
        * Made slight tweaks to how ``TextFeaturizer`` uses ``featuretools``, and did some refactoring of that and of LSA :pr:`1090`
        * Changed ``show_all_features`` parameter into ``importance_threshold``, which allows for thresholding feature importance :pr:`1097`, :pr:`1103`
    * Documentation Changes
        * Update ``setup.py`` URL to point to the github repo :pr:`1037`
        * Added tutorial for using the cost-benefit matrix objective :pr:`1088`
        * Updated ``model_understanding.ipynb`` to include documentation for using plotly on Jupyter Lab :pr:`1108`
    * Testing Changes
        * Refactor CircleCI tests to use matrix jobs (:pr:`1043`)
        * Added a test to check that all test directories are included in evalml package :pr:`1054`


.. warning::

    **Breaking Changes**
        * ``confusion_matrix`` and ``normalize_confusion_matrix`` have been moved to ``evalml.utils`` :pr:`1038`
        * All graph utility methods previously under ``evalml.pipelines.graph_utils`` have been moved to ``evalml.utils.graph_utils`` :pr:`1060`


**v0.12.2 Aug. 6, 2020**
    * Enhancements
        * Add save/load method to components :pr:`1023`
        * Expose pickle ``protocol`` as optional arg to save/load :pr:`1023`
        * Updated estimators used in AutoML to include ExtraTrees and ElasticNet estimators :pr:`1030`
    * Fixes
    * Changes
        * Removed ``DeprecationWarning`` for ``SimpleImputer`` :pr:`1018`
    * Documentation Changes
        * Add note about version numbers to release process docs :pr:`1034`
    * Testing Changes
        * Test files are now included in the evalml package :pr:`1029`


**v0.12.0 Aug. 3, 2020**
    * Enhancements
        * Added string and categorical targets support for binary and multiclass pipelines and check for numeric targets for ``DetectLabelLeakage`` data check :pr:`932`
        * Added clear exception for regression pipelines if target datatype is string or categorical :pr:`960`
        * Added target column names and class labels in ``predict`` and ``predict_proba`` output for pipelines :pr:`951`
        * Added ``_compute_shap_values`` and ``normalize_values`` to ``pipelines/explanations`` module :pr:`958`
        * Added ``explain_prediction`` feature which explains single predictions with SHAP :pr:`974`
        * Added Imputer to allow different imputation strategies for numerical and categorical dtypes :pr:`991`
        * Added support for configuring logfile path using env var, and don't create logger if there are filesystem errors :pr:`975`
        * Updated catboost estimators' default parameters and automl hyperparameter ranges to speed up fit time :pr:`998`
    * Fixes
        * Fixed ReadtheDocs warning failure regarding embedded gif :pr:`943`
        * Removed incorrect parameter passed to pipeline classes in ``_add_baseline_pipelines`` :pr:`941`
        * Added universal error for calling ``predict``, ``predict_proba``, ``transform``, and ``feature_importances`` before fitting :pr:`969`, :pr:`994`
        * Made ``TextFeaturizer`` component and pip dependencies ``featuretools`` and ``nlp_primitives`` optional :pr:`976`
        * Updated imputation strategy in automl to no longer limit impute strategy to ``most_frequent`` for all features if there are any categorical columns :pr:`991`
        * Fixed ``UnboundLocalError`` for ``cv_pipeline`` when automl search errors :pr:`996`
        * Fixed ``Imputer`` to reset dataframe index to preserve behavior expected from  ``SimpleImputer`` :pr:`1009`
    * Changes
        * Moved ``get_estimators`` to ``evalml.pipelines.components.utils`` :pr:`934`
        * Modified Pipelines to raise ``PipelineScoreError`` when they encounter an error during scoring :pr:`936`
        * Moved ``evalml.model_families.list_model_families`` to ``evalml.pipelines.components.allowed_model_families`` :pr:`959`
        * Renamed ``DateTimeFeaturization`` to ``DateTimeFeaturizer`` :pr:`977`
        * Added check to stop search and raise an error if all pipelines in a batch return NaN scores :pr:`1015`
    * Documentation Changes
        * Updated ``README.md`` :pr:`963`
        * Reworded message when errors are returned from data checks in search :pr:`982`
        * Added section on understanding model predictions with ``explain_prediction`` to User Guide :pr:`981`
        * Added a section to the user guide and api reference about how XGBoost and CatBoost are not fully supported. :pr:`992`
        * Added custom components section in user guide :pr:`993`
        * Updated FAQ section formatting :pr:`997`
        * Updated release process documentation :pr:`1003`
    * Testing Changes
        * Moved ``predict_proba`` and ``predict`` tests regarding string / categorical targets to ``test_pipelines.py`` :pr:`972`
        * Fixed dependency update bot by updating python version to 3.7 to avoid frequent github version updates :pr:`1002`


.. warning::

    **Breaking Changes**
        * ``get_estimators`` has been moved to ``evalml.pipelines.components.utils`` (previously was under ``evalml.pipelines.utils``) :pr:`934`
        * Removed the ``raise_errors`` flag in AutoML search. All errors during pipeline evaluation will be caught and logged. :pr:`936`
        * ``evalml.model_families.list_model_families`` has been moved to ``evalml.pipelines.components.allowed_model_families`` :pr:`959`
        * ``TextFeaturizer``: the ``featuretools`` and ``nlp_primitives`` packages must be installed after installing evalml in order to use this component :pr:`976`
        * Renamed ``DateTimeFeaturization`` to ``DateTimeFeaturizer`` :pr:`977`


**v0.11.2 July 16, 2020**
    * Enhancements
        * Added ``NoVarianceDataCheck`` to ``DefaultDataChecks`` :pr:`893`
        * Added text processing and featurization component ``TextFeaturizer`` :pr:`913`, :pr:`924`
        * Added additional checks to ``InvalidTargetDataCheck`` to handle invalid target data types :pr:`929`
        * ``AutoMLSearch`` will now handle ``KeyboardInterrupt`` and prompt user for confirmation :pr:`915`
    * Fixes
        * Makes automl results a read-only property :pr:`919`
    * Changes
        * Deleted static pipelines and refactored tests involving static pipelines, removed ``all_pipelines()`` and ``get_pipelines()`` :pr:`904`
        * Moved ``list_model_families`` to ``evalml.model_family.utils`` :pr:`903`
        * Updated ``all_pipelines``, ``all_estimators``, ``all_components`` to use the same mechanism for dynamically generating their elements :pr:`898`
        * Rename ``master`` branch to ``main`` :pr:`918`
        * Add pypi release github action :pr:`923`
        * Updated ``AutoMLSearch.search`` stdout output and logging and removed tqdm progress bar :pr:`921`
        * Moved automl config checks previously in ``search()`` to init :pr:`933`
    * Documentation Changes
        * Reorganized and rewrote documentation :pr:`937`
        * Updated to use pydata sphinx theme :pr:`937`
        * Updated docs to use ``release_notes`` instead of ``changelog`` :pr:`942`
    * Testing Changes
        * Cleaned up fixture names and usages in tests :pr:`895`


.. warning::

    **Breaking Changes**
        * ``list_model_families`` has been moved to ``evalml.model_family.utils`` (previously was under ``evalml.pipelines.utils``) :pr:`903`
        * ``get_estimators`` has been moved to ``evalml.pipelines.components.utils`` (previously was under ``evalml.pipelines.utils``) :pr:`934`
        * Static pipeline definitions have been removed, but similar pipelines can still be constructed via creating an instance of ``PipelineBase`` :pr:`904`
        * ``all_pipelines()`` and ``get_pipelines()`` utility methods have been removed :pr:`904`


**v0.11.0 June 30, 2020**
    * Enhancements
        * Added multiclass support for ROC curve graphing :pr:`832`
        * Added preprocessing component to drop features whose percentage of NaN values exceeds a specified threshold :pr:`834`
        * Added data check to check for problematic target labels :pr:`814`
        * Added PerColumnImputer that allows imputation strategies per column :pr:`824`
        * Added transformer to drop specific columns :pr:`827`
        * Added support for ``categories``, ``handle_error``, and ``drop`` parameters in ``OneHotEncoder`` :pr:`830` :pr:`897`
        * Added preprocessing component to handle DateTime columns featurization :pr:`838`
        * Added ability to clone pipelines and components :pr:`842`
        * Define getter method for component ``parameters`` :pr:`847`
        * Added utility methods to calculate and graph permutation importances :pr:`860`, :pr:`880`
        * Added new utility functions necessary for generating dynamic preprocessing pipelines :pr:`852`
        * Added kwargs to all components :pr:`863`
        * Updated ``AutoSearchBase`` to use dynamically generated preprocessing pipelines :pr:`870`
        * Added SelectColumns transformer :pr:`873`
        * Added ability to evaluate additional pipelines for automl search :pr:`874`
        * Added ``default_parameters`` class property to components and pipelines :pr:`879`
        * Added better support for disabling data checks in automl search :pr:`892`
        * Added ability to save and load AutoML objects to file :pr:`888`
        * Updated ``AutoSearchBase.get_pipelines`` to return an untrained pipeline instance :pr:`876`
        * Saved learned binary classification thresholds in automl results cv data dict :pr:`876`
    * Fixes
        * Fixed bug where SimpleImputer cannot handle dropped columns :pr:`846`
        * Fixed bug where PerColumnImputer cannot handle dropped columns :pr:`855`
        * Enforce requirement that builtin components save all inputted values in their parameters dict :pr:`847`
        * Don't list base classes in ``all_components`` output :pr:`847`
        * Standardize all components to output pandas data structures, and accept either pandas or numpy :pr:`853`
        * Fixed rankings and full_rankings error when search has not been run :pr:`894`
    * Changes
        * Update ``all_pipelines`` and ``all_components`` to try initializing pipelines/components, and on failure exclude them :pr:`849`
        * Refactor ``handle_components`` to ``handle_components_class``, standardize to ``ComponentBase`` subclass instead of instance :pr:`850`
        * Refactor "blacklist"/"whitelist" to "allow"/"exclude" lists :pr:`854`
        * Replaced ``AutoClassificationSearch`` and ``AutoRegressionSearch`` with ``AutoMLSearch`` :pr:`871`
        * Renamed feature_importances and permutation_importances methods to use singular names (feature_importance and permutation_importance) :pr:`883`
        * Updated ``automl`` default data splitter to train/validation split for large datasets :pr:`877`
        * Added open source license, update some repo metadata :pr:`887`
        * Removed dead code in ``_get_preprocessing_components`` :pr:`896`
    * Documentation Changes
        * Fix some typos and update the EvalML logo :pr:`872`
    * Testing Changes
        * Update the changelog check job to expect the new branching pattern for the deps update bot :pr:`836`
        * Check that all components output pandas datastructures, and can accept either pandas or numpy :pr:`853`
        * Replaced ``AutoClassificationSearch`` and ``AutoRegressionSearch`` with ``AutoMLSearch`` :pr:`871`


.. warning::

    **Breaking Changes**
        * Pipelines' static ``component_graph`` field must contain either ``ComponentBase`` subclasses or ``str``, instead of ``ComponentBase`` subclass instances :pr:`850`
        * Rename ``handle_component`` to ``handle_component_class``. Now standardizes to ``ComponentBase`` subclasses instead of ``ComponentBase`` subclass instances :pr:`850`
        * Renamed automl's ``cv`` argument to ``data_split`` :pr:`877`
        * Pipelines' and classifiers' ``feature_importances`` is renamed ``feature_importance``, ``graph_feature_importances`` is renamed ``graph_feature_importance`` :pr:`883`
        * Passing ``data_checks=None`` to automl search will not perform any data checks as opposed to default checks. :pr:`892`
        * Pipelines to search for in AutoML are now determined automatically, rather than using the statically-defined pipeline classes. :pr:`870`
        * Updated ``AutoSearchBase.get_pipelines`` to return an untrained pipeline instance, instead of one which happened to be trained on the final cross-validation fold :pr:`876`


**v0.10.0 May 29, 2020**
    * Enhancements
        * Added baseline models for classification and regression, add functionality to calculate baseline models before searching in AutoML :pr:`746`
        * Port over highly-null guardrail as a data check and define ``DefaultDataChecks`` and ``DisableDataChecks`` classes :pr:`745`
        * Update ``Tuner`` classes to work directly with pipeline parameters dicts instead of flat parameter lists :pr:`779`
        * Add Elastic Net as a pipeline option :pr:`812`
        * Added new Pipeline option ``ExtraTrees`` :pr:`790`
        * Added precicion-recall curve metrics and plot for binary classification problems in ``evalml.pipeline.graph_utils`` :pr:`794`
        * Update the default automl algorithm to search in batches, starting with default parameters for each pipeline and iterating from there :pr:`793`
        * Added ``AutoMLAlgorithm`` class and ``IterativeAlgorithm`` impl, separated from ``AutoSearchBase`` :pr:`793`
    * Fixes
        * Update pipeline ``score`` to return ``nan`` score for any objective which throws an exception during scoring :pr:`787`
        * Fixed bug introduced in :pr:`787` where binary classification metrics requiring predicted probabilities error in scoring :pr:`798`
        * CatBoost and XGBoost classifiers and regressors can no longer have a learning rate of 0 :pr:`795`
    * Changes
        * Cleanup pipeline ``score`` code, and cleanup codecov :pr:`711`
        * Remove ``pass`` for abstract methods for codecov :pr:`730`
        * Added __str__ for AutoSearch object :pr:`675`
        * Add util methods to graph ROC and confusion matrix :pr:`720`
        * Refactor ``AutoBase`` to ``AutoSearchBase`` :pr:`758`
        * Updated AutoBase with ``data_checks`` parameter, removed previous ``detect_label_leakage`` parameter, and added functionality to run data checks before search in AutoML :pr:`765`
        * Updated our logger to use Python's logging utils :pr:`763`
        * Refactor most of ``AutoSearchBase._do_iteration`` impl into ``AutoSearchBase._evaluate`` :pr:`762`
        * Port over all guardrails to use the new DataCheck API :pr:`789`
        * Expanded ``import_or_raise`` to catch all exceptions :pr:`759`
        * Adds RMSE, MSLE, RMSLE as standard metrics :pr:`788`
        * Don't allow ``Recall`` to be used as an objective for AutoML :pr:`784`
        * Removed feature selection from pipelines :pr:`819`
        * Update default estimator parameters to make automl search faster and more accurate :pr:`793`
    * Documentation Changes
        * Add instructions to freeze ``master`` on ``release.md`` :pr:`726`
        * Update release instructions with more details :pr:`727` :pr:`733`
        * Add objective base classes to API reference :pr:`736`
        * Fix components API to match other modules :pr:`747`
    * Testing Changes
        * Delete codecov yml, use codecov.io's default :pr:`732`
        * Added unit tests for fraud cost, lead scoring, and standard metric objectives :pr:`741`
        * Update codecov client :pr:`782`
        * Updated AutoBase __str__ test to include no parameters case :pr:`783`
        * Added unit tests for ``ExtraTrees`` pipeline :pr:`790`
        * If codecov fails to upload, fail build :pr:`810`
        * Updated Python version of dependency action :pr:`816`
        * Update the dependency update bot to use a suffix when creating branches :pr:`817`

.. warning::

    **Breaking Changes**
        * The ``detect_label_leakage`` parameter for AutoML classes has been removed and replaced by a ``data_checks`` parameter :pr:`765`
        * Moved ROC and confusion matrix methods from ``evalml.pipeline.plot_utils`` to ``evalml.pipeline.graph_utils`` :pr:`720`
        * ``Tuner`` classes require a pipeline hyperparameter range dict as an init arg instead of a space definition :pr:`779`
        * ``Tuner.propose`` and ``Tuner.add`` work directly with pipeline parameters dicts instead of flat parameter lists :pr:`779`
        * ``PipelineBase.hyperparameters`` and ``custom_hyperparameters`` use pipeline parameters dict format instead of being represented as a flat list :pr:`779`
        * All guardrail functions previously under ``evalml.guardrails.utils`` will be removed and replaced by data checks :pr:`789`
        * ``Recall`` disallowed as an objective for AutoML :pr:`784`
        * ``AutoSearchBase`` parameter ``tuner`` has been renamed to ``tuner_class`` :pr:`793`
        * ``AutoSearchBase`` parameter ``possible_pipelines`` and ``possible_model_families`` have been renamed to ``allowed_pipelines`` and ``allowed_model_families`` :pr:`793`


**v0.9.0 Apr. 27, 2020**
    * Enhancements
        * Added ``Accuracy`` as an standard objective :pr:`624`
        * Added verbose parameter to load_fraud :pr:`560`
        * Added Balanced Accuracy metric for binary, multiclass :pr:`612` :pr:`661`
        * Added XGBoost regressor and XGBoost regression pipeline :pr:`666`
        * Added ``Accuracy`` metric for multiclass :pr:`672`
        * Added objective name in ``AutoBase.describe_pipeline`` :pr:`686`
        * Added ``DataCheck`` and ``DataChecks``, ``Message`` classes and relevant subclasses :pr:`739`
    * Fixes
        * Removed direct access to ``cls.component_graph`` :pr:`595`
        * Add testing files to .gitignore :pr:`625`
        * Remove circular dependencies from ``Makefile`` :pr:`637`
        * Add error case for ``normalize_confusion_matrix()`` :pr:`640`
        * Fixed ``XGBoostClassifier`` and ``XGBoostRegressor`` bug with feature names that contain [, ], or < :pr:`659`
        * Update ``make_pipeline_graph`` to not accidentally create empty file when testing if path is valid :pr:`649`
        * Fix pip installation warning about docsutils version, from boto dependency :pr:`664`
        * Removed zero division warning for F1/precision/recall metrics :pr:`671`
        * Fixed ``summary`` for pipelines without estimators :pr:`707`
    * Changes
        * Updated default objective for binary/multiclass classification to log loss :pr:`613`
        * Created classification and regression pipeline subclasses and removed objective as an attribute of pipeline classes :pr:`405`
        * Changed the output of ``score`` to return one dictionary :pr:`429`
        * Created binary and multiclass objective subclasses :pr:`504`
        * Updated objectives API :pr:`445`
        * Removed call to ``get_plot_data`` from AutoML :pr:`615`
        * Set ``raise_error`` to default to True for AutoML classes :pr:`638`
        * Remove unnecessary "u" prefixes on some unicode strings :pr:`641`
        * Changed one-hot encoder to return uint8 dtypes instead of ints :pr:`653`
        * Pipeline ``_name`` field changed to ``custom_name`` :pr:`650`
        * Removed ``graphs.py`` and moved methods into ``PipelineBase`` :pr:`657`, :pr:`665`
        * Remove s3fs as a dev dependency :pr:`664`
        * Changed requirements-parser to be a core dependency :pr:`673`
        * Replace ``supported_problem_types`` field on pipelines with ``problem_type`` attribute on base classes :pr:`678`
        * Changed AutoML to only show best results for a given pipeline template in ``rankings``, added ``full_rankings`` property to show all :pr:`682`
        * Update ``ModelFamily`` values: don't list xgboost/catboost as classifiers now that we have regression pipelines for them :pr:`677`
        * Changed AutoML's ``describe_pipeline`` to get problem type from pipeline instead :pr:`685`
        * Standardize ``import_or_raise`` error messages :pr:`683`
        * Updated argument order of objectives to align with sklearn's :pr:`698`
        * Renamed ``pipeline.feature_importance_graph`` to ``pipeline.graph_feature_importances`` :pr:`700`
        * Moved ROC and confusion matrix methods to ``evalml.pipelines.plot_utils`` :pr:`704`
        * Renamed ``MultiClassificationObjective`` to ``MulticlassClassificationObjective``, to align with pipeline naming scheme :pr:`715`
    * Documentation Changes
        * Fixed some sphinx warnings :pr:`593`
        * Fixed docstring for ``AutoClassificationSearch`` with correct command :pr:`599`
        * Limit readthedocs formats to pdf, not htmlzip and epub :pr:`594` :pr:`600`
        * Clean up objectives API documentation :pr:`605`
        * Fixed function on Exploring search results page :pr:`604`
        * Update release process doc :pr:`567`
        * ``AutoClassificationSearch`` and ``AutoRegressionSearch`` show inherited methods in API reference :pr:`651`
        * Fixed improperly formatted code in breaking changes for changelog :pr:`655`
        * Added configuration to treat Sphinx warnings as errors :pr:`660`
        * Removed separate plotting section for pipelines in API reference :pr:`657`, :pr:`665`
        * Have leads example notebook load S3 files using https, so we can delete s3fs dev dependency :pr:`664`
        * Categorized components in API reference and added descriptions for each category :pr:`663`
        * Fixed Sphinx warnings about ``BalancedAccuracy`` objective :pr:`669`
        * Updated API reference to include missing components and clean up pipeline docstrings :pr:`689`
        * Reorganize API ref, and clarify pipeline sub-titles :pr:`688`
        * Add and update preprocessing utils in API reference :pr:`687`
        * Added inheritance diagrams to API reference :pr:`695`
        * Documented which default objective AutoML optimizes for :pr:`699`
        * Create seperate install page :pr:`701`
        * Include more utils in API ref, like ``import_or_raise`` :pr:`704`
        * Add more color to pipeline documentation :pr:`705`
    * Testing Changes
        * Matched install commands of ``check_latest_dependencies`` test and it's GitHub action :pr:`578`
        * Added Github app to auto assign PR author as assignee :pr:`477`
        * Removed unneeded conda installation of xgboost in windows checkin tests :pr:`618`
        * Update graph tests to always use tmpfile dir :pr:`649`
        * Changelog checkin test workaround for release PRs: If 'future release' section is empty of PR refs, pass check :pr:`658`
        * Add changelog checkin test exception for ``dep-update`` branch :pr:`723`

.. warning::

    **Breaking Changes**

    * Pipelines will now no longer take an objective parameter during instantiation, and will no longer have an objective attribute.
    * ``fit()`` and ``predict()`` now use an optional ``objective`` parameter, which is only used in binary classification pipelines to fit for a specific objective.
    * ``score()`` will now use a required ``objectives`` parameter that is used to determine all the objectives to score on. This differs from the previous behavior, where the pipeline's objective was scored on regardless.
    * ``score()`` will now return one dictionary of all objective scores.
    * ``ROC`` and ``ConfusionMatrix`` plot methods via ``Auto(*).plot`` have been removed by :pr:`615` and are replaced by ``roc_curve`` and ``confusion_matrix`` in ``evamlm.pipelines.plot_utils`` in :pr:`704`
    * ``normalize_confusion_matrix`` has been moved to ``evalml.pipelines.plot_utils`` :pr:`704`
    * Pipelines ``_name`` field changed to ``custom_name``
    * Pipelines ``supported_problem_types`` field is removed because it is no longer necessary :pr:`678`
    * Updated argument order of objectives' ``objective_function`` to align with sklearn :pr:`698`
    * ``pipeline.feature_importance_graph`` has been renamed to ``pipeline.graph_feature_importances`` in :pr:`700`
    * Removed unsupported ``MSLE`` objective :pr:`704`


**v0.8.0 Apr. 1, 2020**
    * Enhancements
        * Add normalization option and information to confusion matrix :pr:`484`
        * Add util function to drop rows with NaN values :pr:`487`
        * Renamed ``PipelineBase.name`` as ``PipelineBase.summary`` and redefined ``PipelineBase.name`` as class property :pr:`491`
        * Added access to parameters in Pipelines with ``PipelineBase.parameters`` (used to be return of ``PipelineBase.describe``) :pr:`501`
        * Added ``fill_value`` parameter for ``SimpleImputer`` :pr:`509`
        * Added functionality to override component hyperparameters and made pipelines take hyperparemeters from components :pr:`516`
        * Allow ``numpy.random.RandomState`` for random_state parameters :pr:`556`
    * Fixes
        * Removed unused dependency ``matplotlib``, and move ``category_encoders`` to test reqs :pr:`572`
    * Changes
        * Undo version cap in XGBoost placed in :pr:`402` and allowed all released of XGBoost :pr:`407`
        * Support pandas 1.0.0 :pr:`486`
        * Made all references to the logger static :pr:`503`
        * Refactored ``model_type`` parameter for components and pipelines to ``model_family`` :pr:`507`
        * Refactored ``problem_types`` for pipelines and components into ``supported_problem_types`` :pr:`515`
        * Moved ``pipelines/utils.save_pipeline`` and ``pipelines/utils.load_pipeline`` to ``PipelineBase.save`` and ``PipelineBase.load`` :pr:`526`
        * Limit number of categories encoded by ``OneHotEncoder`` :pr:`517`
    * Documentation Changes
        * Updated API reference to remove ``PipelinePlot`` and added moved ``PipelineBase`` plotting methods :pr:`483`
        * Add code style and github issue guides :pr:`463` :pr:`512`
        * Updated API reference for to surface class variables for pipelines and components :pr:`537`
        * Fixed README documentation link :pr:`535`
        * Unhid PR references in changelog :pr:`656`
    * Testing Changes
        * Added automated dependency check PR :pr:`482`, :pr:`505`
        * Updated automated dependency check comment :pr:`497`
        * Have build_docs job use python executor, so that env vars are set properly :pr:`547`
        * Added simple test to make sure ``OneHotEncoder``'s top_n works with large number of categories :pr:`552`
        * Run windows unit tests on PRs :pr:`557`


.. warning::

    **Breaking Changes**

    * ``AutoClassificationSearch`` and ``AutoRegressionSearch``'s ``model_types`` parameter has been refactored into ``allowed_model_families``
    * ``ModelTypes`` enum has been changed to ``ModelFamily``
    * Components and Pipelines now have a ``model_family`` field instead of ``model_type``
    * ``get_pipelines`` utility function now accepts ``model_families`` as an argument instead of ``model_types``
    * ``PipelineBase.name`` no longer returns structure of pipeline and has been replaced by ``PipelineBase.summary``
    * ``PipelineBase.problem_types`` and ``Estimator.problem_types`` has been renamed to ``supported_problem_types``
    * ``pipelines/utils.save_pipeline`` and ``pipelines/utils.load_pipeline`` moved to ``PipelineBase.save`` and ``PipelineBase.load``


**v0.7.0 Mar. 9, 2020**
    * Enhancements
        * Added emacs buffers to .gitignore :pr:`350`
        * Add CatBoost (gradient-boosted trees) classification and regression components and pipelines :pr:`247`
        * Added Tuner abstract base class :pr:`351`
        * Added ``n_jobs`` as parameter for ``AutoClassificationSearch`` and ``AutoRegressionSearch`` :pr:`403`
        * Changed colors of confusion matrix to shades of blue and updated axis order to match scikit-learn's :pr:`426`
        * Added ``PipelineBase`` ``.graph`` and ``.feature_importance_graph`` methods, moved from previous location :pr:`423`
        * Added support for python 3.8 :pr:`462`
    * Fixes
        * Fixed ROC and confusion matrix plots not being calculated if user passed own additional_objectives :pr:`276`
        * Fixed ReadtheDocs ``FileNotFoundError`` exception for fraud dataset :pr:`439`
    * Changes
        * Added ``n_estimators`` as a tunable parameter for XGBoost :pr:`307`
        * Remove unused parameter ``ObjectiveBase.fit_needs_proba`` :pr:`320`
        * Remove extraneous parameter ``component_type`` from all components :pr:`361`
        * Remove unused ``rankings.csv`` file :pr:`397`
        * Downloaded demo and test datasets so unit tests can run offline :pr:`408`
        * Remove ``_needs_fitting`` attribute from Components :pr:`398`
        * Changed plot.feature_importance to show only non-zero feature importances by default, added optional parameter to show all :pr:`413`
        * Refactored ``PipelineBase`` to take in parameter dictionary and moved pipeline metadata to class attribute :pr:`421`
        * Dropped support for Python 3.5 :pr:`438`
        * Removed unused ``apply.py`` file :pr:`449`
        * Clean up ``requirements.txt`` to remove unused deps :pr:`451`
        * Support installation without all required dependencies :pr:`459`
    * Documentation Changes
        * Update release.md with instructions to release to internal license key :pr:`354`
    * Testing Changes
        * Added tests for utils (and moved current utils to gen_utils) :pr:`297`
        * Moved XGBoost install into it's own separate step on Windows using Conda :pr:`313`
        * Rewind pandas version to before 1.0.0, to diagnose test failures for that version :pr:`325`
        * Added dependency update checkin test :pr:`324`
        * Rewind XGBoost version to before 1.0.0 to diagnose test failures for that version :pr:`402`
        * Update dependency check to use a whitelist :pr:`417`
        * Update unit test jobs to not install dev deps :pr:`455`

.. warning::

    **Breaking Changes**

    * Python 3.5 will not be actively supported.

**v0.6.0 Dec. 16, 2019**
    * Enhancements
        * Added ability to create a plot of feature importances :pr:`133`
        * Add early stopping to AutoML using patience and tolerance parameters :pr:`241`
        * Added ROC and confusion matrix metrics and plot for classification problems and introduce PipelineSearchPlots class :pr:`242`
        * Enhanced AutoML results with search order :pr:`260`
        * Added utility function to show system and environment information :pr:`300`
    * Fixes
        * Lower botocore requirement :pr:`235`
        * Fixed decision_function calculation for ``FraudCost`` objective :pr:`254`
        * Fixed return value of ``Recall`` metrics :pr:`264`
        * Components return ``self`` on fit :pr:`289`
    * Changes
        * Renamed automl classes to ``AutoRegressionSearch`` and ``AutoClassificationSearch`` :pr:`287`
        * Updating demo datasets to retain column names :pr:`223`
        * Moving pipeline visualization to ``PipelinePlot`` class :pr:`228`
        * Standarizing inputs as ``pd.Dataframe`` / ``pd.Series`` :pr:`130`
        * Enforcing that pipelines must have an estimator as last component :pr:`277`
        * Added ``ipywidgets`` as a dependency in ``requirements.txt`` :pr:`278`
        * Added Random and Grid Search Tuners :pr:`240`
    * Documentation Changes
        * Adding class properties to API reference :pr:`244`
        * Fix and filter FutureWarnings from scikit-learn :pr:`249`, :pr:`257`
        * Adding Linear Regression to API reference and cleaning up some Sphinx warnings :pr:`227`
    * Testing Changes
        * Added support for testing on Windows with CircleCI :pr:`226`
        * Added support for doctests :pr:`233`

.. warning::

    **Breaking Changes**

    * The ``fit()`` method for ``AutoClassifier`` and ``AutoRegressor`` has been renamed to ``search()``.
    * ``AutoClassifier`` has been renamed to ``AutoClassificationSearch``
    * ``AutoRegressor`` has been renamed to ``AutoRegressionSearch``
    * ``AutoClassificationSearch.results`` and ``AutoRegressionSearch.results`` now is a dictionary with ``pipeline_results`` and ``search_order`` keys. ``pipeline_results`` can be used to access a dictionary that is identical to the old ``.results`` dictionary. Whereas, ``search_order`` returns a list of the search order in terms of ``pipeline_id``.
    * Pipelines now require an estimator as the last component in ``component_list``. Slicing pipelines now throws an ``NotImplementedError`` to avoid returning pipelines without an estimator.

**v0.5.2 Nov. 18, 2019**
    * Enhancements
        * Adding basic pipeline structure visualization :pr:`211`
    * Documentation Changes
        * Added notebooks to build process :pr:`212`

**v0.5.1 Nov. 15, 2019**
    * Enhancements
        * Added basic outlier detection guardrail :pr:`151`
        * Added basic ID column guardrail :pr:`135`
        * Added support for unlimited pipelines with a ``max_time`` limit :pr:`70`
        * Updated .readthedocs.yaml to successfully build :pr:`188`
    * Fixes
        * Removed MSLE from default additional objectives :pr:`203`
        * Fixed ``random_state`` passed in pipelines :pr:`204`
        * Fixed slow down in RFRegressor :pr:`206`
    * Changes
        * Pulled information for describe_pipeline from pipeline's new describe method :pr:`190`
        * Refactored pipelines :pr:`108`
        * Removed guardrails from Auto(*) :pr:`202`, :pr:`208`
    * Documentation Changes
        * Updated documentation to show ``max_time`` enhancements :pr:`189`
        * Updated release instructions for RTD :pr:`193`
        * Added notebooks to build process :pr:`212`
        * Added contributing instructions :pr:`213`
        * Added new content :pr:`222`

**v0.5.0 Oct. 29, 2019**
    * Enhancements
        * Added basic one hot encoding :pr:`73`
        * Use enums for model_type :pr:`110`
        * Support for splitting regression datasets :pr:`112`
        * Auto-infer multiclass classification :pr:`99`
        * Added support for other units in ``max_time`` :pr:`125`
        * Detect highly null columns :pr:`121`
        * Added additional regression objectives :pr:`100`
        * Show an interactive iteration vs. score plot when using fit() :pr:`134`
    * Fixes
        * Reordered ``describe_pipeline`` :pr:`94`
        * Added type check for ``model_type`` :pr:`109`
        * Fixed ``s`` units when setting string ``max_time`` :pr:`132`
        * Fix objectives not appearing in API documentation :pr:`150`
    * Changes
        * Reorganized tests :pr:`93`
        * Moved logging to its own module :pr:`119`
        * Show progress bar history :pr:`111`
        * Using ``cloudpickle`` instead of pickle to allow unloading of custom objectives :pr:`113`
        * Removed render.py :pr:`154`
    * Documentation Changes
        * Update release instructions :pr:`140`
        * Include additional_objectives parameter :pr:`124`
        * Added Changelog :pr:`136`
    * Testing Changes
        * Code coverage :pr:`90`
        * Added CircleCI tests for other Python versions :pr:`104`
        * Added doc notebooks as tests :pr:`139`
        * Test metadata for CircleCI and 2 core parallelism :pr:`137`

**v0.4.1 Sep. 16, 2019**
    * Enhancements
        * Added AutoML for classification and regressor using Autobase and Skopt :pr:`7` :pr:`9`
        * Implemented standard classification and regression metrics :pr:`7`
        * Added logistic regression, random forest, and XGBoost pipelines :pr:`7`
        * Implemented support for custom objectives :pr:`15`
        * Feature importance for pipelines :pr:`18`
        * Serialization for pipelines :pr:`19`
        * Allow fitting on objectives for optimal threshold :pr:`27`
        * Added detect label leakage :pr:`31`
        * Implemented callbacks :pr:`42`
        * Allow for multiclass classification :pr:`21`
        * Added support for additional objectives :pr:`79`
    * Fixes
        * Fixed feature selection in pipelines :pr:`13`
        * Made ``random_seed`` usage consistent :pr:`45`
    * Documentation Changes
        * Documentation Changes
        * Added docstrings :pr:`6`
        * Created notebooks for docs :pr:`6`
        * Initialized readthedocs EvalML :pr:`6`
        * Added favicon :pr:`38`
    * Testing Changes
        * Added testing for loading data :pr:`39`

**v0.2.0 Aug. 13, 2019**
    * Enhancements
        * Created fraud detection objective :pr:`4`

**v0.1.0 July. 31, 2019**
    * *First Release*
    * Enhancements
        * Added lead scoring objecitve :pr:`1`
        * Added basic classifier :pr:`1`
    * Documentation Changes
        * Initialized Sphinx for docs :pr:`1`<|MERGE_RESOLUTION|>--- conflicted
+++ resolved
@@ -3,11 +3,8 @@
 **Future Releases**
     * Enhancements
     * Fixes
-<<<<<<< HEAD
+        * Standardized names of featurization components :pr:`3192`
         * Fully split numeric and categorical data for split pipelines in ``DefaultAlgorithm`` :pr:`3209`
-=======
-        * Standardized names of featurization components :pr:`3192`
->>>>>>> b3f3d487
     * Changes
         * Changed the default objective to ``MedianAE`` from ``R2`` for time series regression :pr:`3205`
     * Documentation Changes
