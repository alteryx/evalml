Release Notes
-------------
**Future Releases**
    * Enhancements
        * Add ``exclude_featurizers`` parameter to ``AutoMLSearch`` to specify featurizers that should be excluded from all pipelines :pr:`3631`
<<<<<<< HEAD
        * Added ``Progress`` abstraction to handle stopping criteria logic and return search progress information :pr:`3632`
=======
        * Add ``fit_transform`` method to pipelines and component graphs :pr:`3640`
>>>>>>> 62291d01
    * Fixes
        * Reverted the Woodwork 0.17.x compatibility work due to performance regression :pr:`3664`
    * Changes
        * Disable holdout set in AutoML search by default :pr:`3659`
        * Pinned ``sktime`` at >=0.7.0,<0.13.1 due to slowdowns with time series modeling :pr:`3658`
    * Documentation Changes
        * Updated broken link checker to exclude stackoverflow domain :pr:`3633`
        * Add instructions to add new users to evalml-core-feedstock :pr:`3636`
    * Testing Changes

.. warning::

    **Breaking Changes**


**v0.55.0 July. 24, 2022**
    * Enhancements
        * Increased the amount of logical type information passed to Woodwork when calling ``ww.init()`` in transformers :pr:`3604`
        * Added ability to log how long each batch and pipeline take in ``automl.search()`` :pr:`3577`
        * Added the option to set the ``sp`` parameter for ARIMA models :pr:`3597`
        * Updated the CV split size of time series problems to match forecast horizon for improved performance :pr:`3616`
        * Added holdout set evaluation as part of AutoML search and pipeline ranking :pr:`3499`
    * Fixes
        * Fixed iterative graphs not appearing in documentation :pr:`3592`
        * Updated the ``load_diabetes()`` method to account for scikit-learn 1.1.1 changes to the dataset :pr:`3591`
        * Capped woodwork version at < 0.17.0 :pr:`3612`
        * Bump minimum scikit-optimize version to 0.9.0 `:pr:`3614`
        * Invalid target data checks involving regression and unsupported data types now produce a different ``DataCheckMessageCode`` :pr:`3630`
    * Changes
        * Add pre-commit hooks for linting :pr:`3608`
        * Implemented a lower threshold and window size for the ``TimeSeriesRegularizer`` and ``DatetimeFormatDataCheck`` :pr:`3627`
        * Updated ``IDColumnsDataCheck`` to return an action to set the first column as the primary key if it is identified as an ID column :pr:`3634`
    * Documentation Changes
    * Testing Changes
        * Pinned GraphViz version for Windows CI Test :pr:`3596`
        * Removed ``pytest.mark.skip_if_39`` pytest marker :pr:`3602` :pr:`3607`
        * Refactored test cases that iterate over all components to use ``pytest.mark.parametrise`` and changed the corresponding ``if...continue`` blocks to ``pytest.mark.xfail`` :pr:`3622`


**v0.54.0 June. 23, 2022**
    * Fixes
        * Updated the Imputer and SimpleImputer to work with scikit-learn 1.1.1. :pr:`3525`
        * Bumped the minimum versions of scikit-learn to 1.1.1 and imbalanced-learn to 0.9.1. :pr:`3525`
        * Added a clearer error message when ``describe`` is called on an un-instantiated ComponentGraph :pr:`3569`
        * Added a clearer error message when time series' ``predict`` is called with its X_train or y_train parameter set as None :pr:`3579`
    * Changes
        * Don't pass ``time_index`` as kwargs to sktime ARIMA implementation for compatibility with latest version :pr:`3564`
        * Remove incompatible ``nlp-primitives`` version 2.6.0 from accepted dependency versions :pr:`3572`, :pr:`3574`
        * Updated evalml authors :pr:`3581`
    * Documentation Changes
        * Fix typo in ``long_description`` field in ``setup.cfg`` :pr:`3553`
        * Update install page to remove Python 3.7 mention :pr:`3567`


**v0.53.1 June. 9, 2022**
    * Changes
        * Set the development status to ``4 - Beta`` in ``setup.cfg`` :pr:`3550`


**v0.53.0 June. 9, 2022**
    * Enhancements
        * Pass ``n_jobs`` to default algorithm :pr:`3548`
    * Fixes
        * Fixed github workflows for featuretools and woodwork to test their main branch against evalml. :pr:`3517`
        * Supress warnings in ``TargetEncoder`` raised by a coming change to default parameters :pr:`3540`
        * Fixed bug where schema was not being preserved in column renaming for XGBoost and LightGBM models :pr:`3496`
    * Changes
        * Transitioned to use pyproject.toml and setup.cfg away from setup.py :pr:`3494`, :pr:`3536`
    * Documentation Changes
        * Updated the Time Series User Guide page to include known-in-advance features and fix typos :pr:`3521`
        * Add slack and stackoverflow icon to footer :pr:`3528`
        * Add install instructions for M1 Mac :pr:`3543`
    * Testing Changes
        * Rename yml to yaml for GitHub Actions :pr:`3522`
        * Remove ``noncore_dependency`` pytest marker :pr:`3541`
        * Changed ``test_smotenc_category_features`` to use valid postal code values in response to new woodwork type validation :pr:`3544`


**v0.52.0 May. 12, 2022**
    * Changes
        * Added github workflows for featuretools and woodwork to test their main branch against evalml. :pr:`3504`
        * Added pmdarima to conda recipe. :pr:`3505`
        * Added a threshold for ``NullDataCheck`` before a warning is issued for null values :pr:`3507`
        * Changed ``NoVarianceDataCheck`` to only output warnings :pr:`3506`
        * Reverted XGBoost Classifier/Regressor patch for all boolean columns needing to be converted to int. :pr:`3503`
        * Updated ``roc_curve()`` and ``conf_matrix()`` to work with IntegerNullable and BooleanNullable types. :pr:`3465`
        * Changed ``ComponentGraph._transform_features`` to raise a ``PipelineError`` instead of a ``ValueError``. This is not a breaking change because ``PipelineError`` is a subclass of ``ValueError``. :pr:`3497`
        * Capped ``sklearn`` at version 1.1.0 :pr:`3518`
    * Documentation Changes
        * Updated to install prophet extras in Read the Docs. :pr:`3509`
    * Testing Changes
        * Moved vowpal wabbit in test recipe to ``evalml`` package from ``evalml-core`` :pr:`3502`


**v0.51.0 Apr. 28, 2022**
    * Enhancements
        * Updated ``make_pipeline_from_data_check_output`` to work with time series problems. :pr:`3454`
    * Fixes
        * Changed ``PipelineBase.graph_json()`` to return a python dictionary and renamed as ``graph_dict()``:pr:`3463`
    * Changes
        * Added ``vowpalwabbit`` to local recipe and remove ``is_using_conda`` pytest skip markers from relevant tests :pr:`3481`
    * Documentation Changes
        * Fixed broken link in contributing guide :pr:`3464`
        * Improved development instructions :pr:`3468`
        * Added the ``TimeSeriesRegularizer`` and ``TimeSeriesImputer`` to the timeseries section of the User Guide :pr:`3473`
        * Updated OSS slack link :pr:`3487`
        * Fix rendering of model understanding plotly charts in docs :pr:`3460`
    * Testing Changes
        * Updated unit tests to support woodwork 0.16.2 :pr:`3482`
        * Fix some unit tests after vowpal wabbit got added to conda recipe :pr:`3486`

.. warning::

    **Breaking Changes**
        * Renamed ``PipelineBase.graph_json()`` to ``PipelineBase.graph_dict()`` :pr:`3463`
        * Minimum supported woodwork version is now 0.16.2 :pr:`3482`

**v0.50.0 Apr. 12, 2022**
    * Enhancements
        * Added ``TimeSeriesImputer`` component :pr:`3374`
        * Replaced ``pipeline_parameters`` and ``custom_hyperparameters`` with ``search_parameters`` in ``AutoMLSearch`` :pr:`3373`, :pr:`3427`
        * Added ``TimeSeriesRegularizer`` to smooth uninferrable date ranges for time series problems :pr:`3376`
        * Enabled ensembling as a parameter for ``DefaultAlgorithm`` :pr:`3435`, :pr:`3444`
    * Fixes
        * Fix ``DefaultAlgorithm`` not handling Email and URL features :pr:`3419`
        * Added test to ensure ``LabelEncoder`` parameters preserved during ``AutoMLSearch`` :pr:`3326`
    * Changes
        * Updated ``DateTimeFormatDataCheck`` to use woodwork's ``infer_frequency`` function :pr:`3425`
        * Renamed ``graphs.py`` to ``visualizations.py`` :pr:`3439`
    * Documentation Changes
        * Updated the model understanding section of the user guide to include missing functions :pr:`3446`
        * Rearranged the user guide model understanding page for easier navigation :pr:`3457`
        * Update README text to Alteryx :pr:`3462`

.. warning::

    **Breaking Changes**
        * Renamed ``graphs.py`` to ``visualizations.py`` :pr:`3439`
        * Replaced ``pipeline_parameters`` and ``custom_hyperparameters`` with ``search_parameters`` in ``AutoMLSearch`` :pr:`3373`

**v0.49.0 Mar. 31, 2022**
    * Enhancements
        * Added ``use_covariates`` parameter to ``ARIMARegressor`` :pr:`3407`
        * ``AutoMLSearch`` will set ``use_covariates`` to ``False`` for ARIMA when dataset is large :pr:`3407`
        * Add ability to retrieve logical types to a component in the graph via ``get_component_input_logical_types`` :pr:`3428`
        * Add ability to get logical types passed to the last component via ``last_component_input_logical_types`` :pr:`3428`
    * Fixes
        * Fix conda build after PR `3407` :pr:`3429`
    * Changes
        * Moved model understanding metrics from ``graph.py`` into a separate file :pr:`3417`
        * Unpin ``click`` dependency :pr:`3420`
        * For ``IterativeAlgorithm``, put time series algorithms first :pr:`3407`
        * Use ``prophet-prebuilt`` to install prophet in extras :pr:`3407`

.. warning::

    **Breaking Changes**
        * Moved model understanding metrics from ``graph.py`` to ``metrics.py`` :pr:`3417`


**v0.48.0 Mar. 25, 2022**
    * Enhancements
        * Add support for oversampling in time series classification problems :pr:`3387`
    * Fixes
        * Fixed ``TimeSeriesFeaturizer`` to make it deterministic when creating and choosing columns :pr:`3384`
        * Fixed bug where Email/URL features with missing values would cause the imputer to error out :pr:`3388`
    * Changes
        * Update maintainers to add Frank :pr:`3382`
        * Allow woodwork version 0.14.0 to be installed :pr:`3381`
        * Moved partial dependence functions from ``graph.py`` to a separate file :pr:`3404`
        * Pin ``click`` at ``8.0.4`` due to incompatibility with ``black`` :pr:`3413`
    * Documentation Changes
        * Added automl user guide section covering search algorithms :pr:`3394`
        * Updated broken links and automated broken link detection :pr:`3398`
        * Upgraded nbconvert :pr:`3402`, :pr:`3411`
    * Testing Changes
        * Updated scheduled workflows to only run on Alteryx owned repos (:pr:`3395`)
        * Exclude documentation versions other than latest from broken link check :pr:`3401`

.. warning::

    **Breaking Changes**
        * Moved partial dependence functions from ``graph.py`` to ``partial_dependence.py`` :pr:`3404`


**v0.47.0 Mar. 16, 2022**
    * Enhancements
        * Added ``TimeSeriesFeaturizer`` into ARIMA-based pipelines :pr:`3313`
        * Added caching capability for ensemble training during ``AutoMLSearch`` :pr:`3257`
        * Added new error code for zero unique values in ``NoVarianceDataCheck`` :pr:`3372`
    * Fixes
        * Fixed ``get_pipelines`` to reset pipeline threshold for binary cases :pr:`3360`
    * Changes
        * Update maintainers :pr:`3365`
        * Revert pandas 1.3.0 compatibility patch :pr:`3378`
    * Documentation Changes
        * Fixed documentation links to point to correct pages :pr:`3358`
    * Testing Changes
        * Checkout main branch in build_conda_pkg job :pr:`3375`

**v0.46.0 Mar. 03, 2022**
    * Enhancements
        * Added ``test_size`` parameter to ``ClassImbalanceDataCheck`` :pr:`3341`
        * Make target optional for ``NoVarianceDataCheck`` :pr:`3339`
    * Changes
        * Removed ``python_version<3.9`` environment marker from sktime dependency :pr:`3332`
        * Updated ``DatetimeFormatDataCheck`` to return all messages and not return early if NaNs are detected :pr:`3354`
    * Documentation Changes
        * Added in-line tabs and copy-paste functionality to documentation, overhauled Install page :pr:`3353`

**v0.45.0 Feb. 17, 2022**
    * Enhancements
        * Added support for pandas >= 1.4.0 :pr:`3324`
        * Standardized feature importance for estimators :pr:`3305`
        * Replaced usage of private method with Woodwork's public ``get_subset_schema`` method :pr:`3325`
    * Changes
        * Added an ``is_cv`` property to the datasplitters used :pr:`3297`
        * Changed SimpleImputer to ignore Natural Language columns :pr:`3324`
        * Added drop NaN component to some time series pipelines :pr:`3310`
    * Documentation Changes
        * Update README.md with Alteryx link (:pr:`3319`)
        * Added formatting to the AutoML user guide to shorten result outputs :pr:`3328`
    * Testing Changes
        * Add auto approve dependency workflow schedule for every 30 mins :pr:`3312`

**v0.44.0 Feb. 04, 2022**
    * Enhancements
        * Updated ``DefaultAlgorithm`` to also limit estimator usage for long-running multiclass problems :pr:`3099`
        * Added ``make_pipeline_from_data_check_output()`` utility method :pr:`3277`
        * Updated ``AutoMLSearch`` to use ``DefaultAlgorithm`` as the default automl algorithm :pr:`3261`, :pr:`3304`
        * Added more specific data check errors to ``DatetimeFormatDataCheck`` :pr:`3288`
        * Added ``features`` as a parameter for ``AutoMLSearch`` and add ``DFSTransformer`` to pipelines when ``features`` are present :pr:`3309`
    * Fixes
        * Updated the binary classification pipeline's ``optimize_thresholds`` method to use Nelder-Mead :pr:`3280`
        * Fixed bug where feature importance on time series pipelines only showed 0 for time index :pr:`3285`
    * Changes
        * Removed ``DateTimeNaNDataCheck`` and ``NaturalLanguageNaNDataCheck`` in favor of ``NullDataCheck`` :pr:`3260`
        * Drop support for Python 3.7 :pr:`3291`
        * Updated minimum version of ``woodwork`` to ``v0.12.0`` :pr:`3290`
    * Documentation Changes
        * Update documentation and docstring for `validate_holdout_datasets` for time series problems :pr:`3278`
        * Fixed mistake in documentation where wrong objective was used for calculating percent-better-than-baseline :pr:`3285`


.. warning::

    **Breaking Changes**
        * Removed ``DateTimeNaNDataCheck`` and ``NaturalLanguageNaNDataCheck`` in favor of ``NullDataCheck`` :pr:`3260`
        * Dropped support for Python 3.7 :pr:`3291`


**v0.43.0 Jan. 25, 2022**
    * Enhancements
        * Updated new ``NullDataCheck`` to return a warning and suggest an action to impute columns with null values :pr:`3197`
        * Updated ``make_pipeline_from_actions`` to handle null column imputation :pr:`3237`
        * Updated data check actions API to return options instead of actions and add functionality to suggest and take action on columns with null values :pr:`3182`
    * Fixes
        * Fixed categorical data leaking into non-categorical sub-pipelines in ``DefaultAlgorithm`` :pr:`3209`
        * Fixed Python 3.9 installation for prophet by updating ``pmdarima`` version in requirements :pr:`3268`
        * Allowed DateTime columns to pass through PerColumnImputer without breaking :pr:`3267`
    * Changes
        * Updated ``DataCheck`` ``validate()`` output to return a dictionary instead of list for actions :pr:`3142`
        * Updated ``DataCheck`` ``validate()`` API to use the new ``DataCheckActionOption`` class instead of ``DataCheckAction`` :pr:`3152`
        * Uncapped numba version and removed it from requirements :pr:`3263`
        * Renamed ``HighlyNullDataCheck`` to ``NullDataCheck`` :pr:`3197`
        * Updated data check ``validate()`` output to return a list of warnings and errors instead of a dictionary :pr:`3244`
        * Capped ``pandas`` at < 1.4.0 :pr:`3274`
    * Testing Changes
        * Bumped minimum ``IPython`` version to 7.16.3 in ``test-requirements.txt`` based on dependabot feedback :pr:`3269`

.. warning::

    **Breaking Changes**
        * Renamed ``HighlyNullDataCheck`` to ``NullDataCheck`` :pr:`3197`
        * Updated data check ``validate()`` output to return a list of warnings and errors instead of a dictionary. See the Data Check or Data Check Actions pages (under User Guide) for examples. :pr:`3244`
        * Removed ``impute_all`` and ``default_impute_strategy`` parameters from the ``PerColumnImputer`` :pr:`3267`
        * Updated ``PerColumnImputer`` such that columns not specified in ``impute_strategies`` dict will not be imputed anymore :pr:`3267`


**v0.42.0 Jan. 18, 2022**
    * Enhancements
        * Required the separation of training and test data by ``gap`` + 1 units to be verified by ``time_index`` for time series problems :pr:`3208`
        * Added support for boolean features for ``ARIMARegressor`` :pr:`3187`
        * Updated dependency bot workflow to remove outdated description and add new configuration to delete branches automatically :pr:`3212`
        * Added ``n_obs`` and ``n_splits`` to ``TimeSeriesParametersDataCheck`` error details :pr:`3246`
    * Fixes
        * Fixed classification pipelines to only accept target data with the appropriate number of classes :pr:`3185`
        * Added support for time series in ``DefaultAlgorithm`` :pr:`3177`
        * Standardized names of featurization components :pr:`3192`
        * Removed empty cell in text_input.ipynb :pr:`3234`
        * Removed potential prediction explanations failure when pipelines predicted a class with probability 1 :pr:`3221`
        * Dropped NaNs before partial dependence grid generation :pr:`3235`
        * Allowed prediction explanations to be json-serializable :pr:`3262`
        * Fixed bug where ``InvalidTargetDataCheck`` would not check time series regression targets :pr:`3251`
        * Fixed bug in ``are_datasets_separated_by_gap_time_index`` :pr:`3256`
    * Changes
        * Raised lowest compatible numpy version to 1.21.0 to address security concerns :pr:`3207`
        * Changed the default objective to ``MedianAE`` from ``R2`` for time series regression :pr:`3205`
        * Removed all-nan Unknown to Double logical conversion in ``infer_feature_types`` :pr:`3196`
        * Checking the validity of holdout data for time series problems can be performed by calling ``pipelines.utils.validate_holdout_datasets`` prior to calling ``predict`` :pr:`3208`
    * Testing Changes
        * Update auto approve workflow trigger and delete branch after merge :pr:`3265`

.. warning::

    **Breaking Changes**
        * Renamed ``DateTime Featurizer Component`` to ``DateTime Featurizer`` and ``Natural Language Featurization Component`` to ``Natural Language Featurizer`` :pr:`3192`



**v0.41.0 Jan. 06, 2022**
    * Enhancements
        * Added string support for DataCheckActionCode :pr:`3167`
        * Added ``DataCheckActionOption`` class :pr:`3134`
        * Add issue templates for bugs, feature requests and documentation improvements for GitHub :pr:`3199`
    * Fixes
        * Fix bug where prediction explanations ``class_name`` was shown as float for boolean targets :pr:`3179`
        * Fixed bug in nightly linux tests :pr:`3189`
    * Changes
        * Removed usage of scikit-learn's ``LabelEncoder`` in favor of ours :pr:`3161`
        * Removed nullable types checking from ``infer_feature_types`` :pr:`3156`
        * Fixed ``mean_cv_data`` and ``validation_score`` values in AutoMLSearch.rankings to reflect cv score or ``NaN`` when appropriate :pr:`3162`
    * Testing Changes
        * Updated tests to use new pipeline API instead of defining custom pipeline classes :pr:`3172`
        * Add workflow to auto-merge dependency PRs if status checks pass :pr:`3184`

**v0.40.0 Dec. 22, 2021**
    * Enhancements
        * Added ``TimeSeriesSplittingDataCheck`` to ``DefaultDataChecks`` to verify adequate class representation in time series classification problems :pr:`3141`
        * Added the ability to accept serialized features and skip computation in ``DFSTransformer`` :pr:`3106`
        * Added support for known-in-advance features :pr:`3149`
        * Added Holt-Winters ``ExponentialSmoothingRegressor`` for time series regression problems :pr:`3157`
        * Required the separation of training and test data by ``gap`` + 1 units to be verified by ``time_index`` for time series problems :pr:`3160`
    * Fixes
        * Fixed error caused when tuning threshold for time series binary classification :pr:`3140`
    * Changes
        * ``TimeSeriesParametersDataCheck`` was added to ``DefaultDataChecks`` for time series problems :pr:`3139`
        * Renamed ``date_index`` to ``time_index`` in ``problem_configuration`` for time series problems :pr:`3137`
        * Updated ``nlp-primitives`` minimum version to 2.1.0 :pr:`3166`
        * Updated minimum version of ``woodwork`` to v0.11.0 :pr:`3171`
        * Revert `3160` until uninferrable frequency can be addressed earlier in the process :pr:`3198`
    * Documentation Changes
        * Added comments to provide clarity on doctests :pr:`3155`
    * Testing Changes
        * Parameterized tests in ``test_datasets.py`` :pr:`3145`

.. warning::

    **Breaking Changes**
        * Renamed ``date_index`` to ``time_index`` in ``problem_configuration`` for time series problems :pr:`3137`


**v0.39.0 Dec. 9, 2021**
    * Enhancements
        * Renamed ``DelayedFeatureTransformer`` to ``TimeSeriesFeaturizer`` and enhanced it to compute rolling features :pr:`3028`
        * Added ability to impute only specific columns in ``PerColumnImputer`` :pr:`3123`
        * Added ``TimeSeriesParametersDataCheck`` to verify the time series parameters are valid given the number of splits in cross validation :pr:`3111`
    * Fixes
        * Default parameters for ``RFRegressorSelectFromModel`` and ``RFClassifierSelectFromModel`` has been fixed to avoid selecting all features :pr:`3110`
    * Changes
        * Removed reliance on a datetime index for ``ARIMARegressor`` and ``ProphetRegressor`` :pr:`3104`
        * Included target leakage check when fitting ``ARIMARegressor`` to account for the lack of ``TimeSeriesFeaturizer`` in ``ARIMARegressor`` based pipelines :pr:`3104`
        * Cleaned up and refactored ``InvalidTargetDataCheck`` implementation and docstring :pr:`3122`
        * Removed indices information from the output of ``HighlyNullDataCheck``'s ``validate()`` method :pr:`3092`
        * Added ``ReplaceNullableTypes`` component to prepare for handling pandas nullable types. :pr:`3090`
        * Updated ``make_pipeline`` for handling pandas nullable types in preprocessing pipeline. :pr:`3129`
        * Removed unused ``EnsembleMissingPipelinesError`` exception definition :pr:`3131`
    * Testing Changes
        * Refactored tests to avoid using ``importorskip`` :pr:`3126`
        * Added ``skip_during_conda`` test marker to skip tests that are not supposed to run during conda build :pr:`3127`
        * Added ``skip_if_39`` test marker to skip tests that are not supposed to run during python 3.9 :pr:`3133`

.. warning::

    **Breaking Changes**
        * Renamed ``DelayedFeatureTransformer`` to ``TimeSeriesFeaturizer`` :pr:`3028`
        * ``ProphetRegressor`` now requires a datetime column in ``X`` represented by the ``date_index`` parameter :pr:`3104`
        * Renamed module ``evalml.data_checks.invalid_target_data_check`` to ``evalml.data_checks.invalid_targets_data_check`` :pr:`3122`
        * Removed unused ``EnsembleMissingPipelinesError`` exception definition :pr:`3131`


**v0.38.0 Nov. 27, 2021**
    * Enhancements
        * Added ``data_check_name`` attribute to the data check action class :pr:`3034`
        * Added ``NumWords`` and ``NumCharacters`` primitives to ``TextFeaturizer`` and renamed ``TextFeaturizer` to ``NaturalLanguageFeaturizer`` :pr:`3030`
        * Added support for ``scikit-learn > 1.0.0`` :pr:`3051`
        * Required the ``date_index`` parameter to be specified for time series problems  in ``AutoMLSearch`` :pr:`3041`
        * Allowed time series pipelines to predict on test datasets whose length is less than or equal to the ``forecast_horizon``. Also allowed the test set index to start at 0. :pr:`3071`
        * Enabled time series pipeline to predict on data with features that are not known-in-advanced :pr:`3094`
    * Fixes
        * Added in error message when fit and predict/predict_proba data types are different :pr:`3036`
        * Fixed bug where ensembling components could not get converted to JSON format :pr:`3049`
        * Fixed bug where components with tuned integer hyperparameters could not get converted to JSON format :pr:`3049`
        * Fixed bug where force plots were not displaying correct feature values :pr:`3044`
        * Included confusion matrix at the pipeline threshold for ``find_confusion_matrix_per_threshold`` :pr:`3080`
        * Fixed bug where One Hot Encoder would error out if a non-categorical feature had a missing value :pr:`3083`
        * Fixed bug where features created from categorical columns by ``Delayed Feature Transformer`` would be inferred as categorical :pr:`3083`
    * Changes
        * Delete ``predict_uses_y`` estimator attribute :pr:`3069`
        * Change ``DateTimeFeaturizer`` to use corresponding Featuretools primitives :pr:`3081`
        * Updated ``TargetDistributionDataCheck`` to return metadata details as floats rather strings :pr:`3085`
        * Removed dependency on ``psutil`` package :pr:`3093`
    * Documentation Changes
        * Updated docs to use data check action methods rather than manually cleaning data :pr:`3050`
    * Testing Changes
        * Updated integration tests to use ``make_pipeline_from_actions`` instead of private method :pr:`3047`


.. warning::

    **Breaking Changes**
        * Added ``data_check_name`` attribute to the data check action class :pr:`3034`
        * Renamed ``TextFeaturizer` to ``NaturalLanguageFeaturizer`` :pr:`3030`
        * Updated the ``Pipeline.graph_json`` function to return a dictionary of "from" and "to" edges instead of tuples :pr:`3049`
        * Delete ``predict_uses_y`` estimator attribute :pr:`3069`
        * Changed time series problems in ``AutoMLSearch`` to need a not-``None`` ``date_index`` :pr:`3041`
        * Changed the ``DelayedFeatureTransformer`` to throw a ``ValueError`` during fit if the ``date_index`` is ``None`` :pr:`3041`
        * Passing ``X=None`` to ``DelayedFeatureTransformer`` is deprecated :pr:`3041`


**v0.37.0 Nov. 9, 2021**
    * Enhancements
        * Added ``find_confusion_matrix_per_threshold`` to Model Understanding :pr:`2972`
        * Limit computationally-intensive models during ``AutoMLSearch`` for certain multiclass problems, allow for opt-in with parameter ``allow_long_running_models`` :pr:`2982`
        * Added support for stacked ensemble pipelines to prediction explanations module :pr:`2971`
        * Added integration tests for data checks and data checks actions workflow :pr:`2883`
        * Added a change in pipeline structure to handle categorical columns separately for pipelines in ``DefaultAlgorithm`` :pr:`2986`
        * Added an algorithm to ``DelayedFeatureTransformer`` to select better lags :pr:`3005`
        * Added test to ensure pickling pipelines preserves thresholds :pr:`3027`
        * Added AutoML function to access ensemble pipeline's input pipelines IDs :pr:`3011`
        * Added ability to define which class is "positive" for label encoder in binary classification case :pr:`3033`
    * Fixes
        * Fixed bug where ``Oversampler`` didn't consider boolean columns to be categorical :pr:`2980`
        * Fixed permutation importance failing when target is categorical :pr:`3017`
        * Updated estimator and pipelines' ``predict``, ``predict_proba``, ``transform``, ``inverse_transform`` methods to preserve input indices :pr:`2979`
        * Updated demo dataset link for daily min temperatures :pr:`3023`
    * Changes
        * Updated ``OutliersDataCheck`` and ``UniquenessDataCheck`` and allow for the suspension of the Nullable types error :pr:`3018`
    * Documentation Changes
        * Fixed cost benefit matrix demo formatting :pr:`2990`
        * Update ReadMe.md with new badge links and updated installation instructions for conda :pr:`2998`
        * Added more comprehensive doctests :pr:`3002`


**v0.36.0 Oct. 27, 2021**
    * Enhancements
        * Added LIME as an algorithm option for ``explain_predictions`` and ``explain_predictions_best_worst`` :pr:`2905`
        * Standardized data check messages and added default "rows" and "columns" to data check message details dictionary :pr:`2869`
        * Added ``rows_of_interest`` to pipeline utils :pr:`2908`
        * Added support for woodwork version ``0.8.2`` :pr:`2909`
        * Enhanced the ``DateTimeFeaturizer`` to handle ``NaNs`` in date features :pr:`2909`
        * Added support for woodwork logical types ``PostalCode``, ``SubRegionCode``, and ``CountryCode`` in model understanding tools :pr:`2946`
        * Added Vowpal Wabbit regressor and classifiers :pr:`2846`
        * Added `NoSplit` data splitter for future unsupervised learning searches :pr:`2958`
        * Added method to convert actions into a preprocessing pipeline :pr:`2968`
    * Fixes
        * Fixed bug where partial dependence was not respecting the ww schema :pr:`2929`
        * Fixed ``calculate_permutation_importance`` for datetimes on ``StandardScaler`` :pr:`2938`
        * Fixed ``SelectColumns`` to only select available features for feature selection in ``DefaultAlgorithm`` :pr:`2944`
        * Fixed ``DropColumns`` component not receiving parameters in ``DefaultAlgorithm`` :pr:`2945`
        * Fixed bug where trained binary thresholds were not being returned by ``get_pipeline`` or ``clone`` :pr:`2948`
        * Fixed bug where ``Oversampler`` selected ww logical categorical instead of ww semantic category :pr:`2946`
    * Changes
        * Changed ``make_pipeline`` function to place the ``DateTimeFeaturizer`` prior to the ``Imputer`` so that ``NaN`` dates can be imputed :pr:`2909`
        * Refactored ``OutliersDataCheck`` and ``HighlyNullDataCheck`` to add more descriptive metadata :pr:`2907`
        * Bumped minimum version of ``dask`` from 2021.2.0 to 2021.10.0 :pr:`2978`
    * Documentation Changes
        * Added back Future Release section to release notes :pr:`2927`
        * Updated CI to run doctest (docstring tests) and apply necessary fixes to docstrings :pr:`2933`
        * Added documentation for ``BinaryClassificationPipeline`` thresholding :pr:`2937`
    * Testing Changes
        * Fixed dependency checker to catch full names of packages :pr:`2930`
        * Refactored ``build_conda_pkg`` to work from a local recipe :pr:`2925`
        * Refactored component test for different environments :pr:`2957`

.. warning::

    **Breaking Changes**
        * Standardized data check messages and added default "rows" and "columns" to data check message details dictionary. This may change the number of messages returned from a data check. :pr:`2869`


**v0.35.0 Oct. 14, 2021**
    * Enhancements
        * Added human-readable pipeline explanations to model understanding :pr:`2861`
        * Updated to support Featuretools 1.0.0 and nlp-primitives 2.0.0 :pr:`2848`
    * Fixes
        * Fixed bug where ``long`` mode for the top level search method was not respected :pr:`2875`
        * Pinned ``cmdstan`` to ``0.28.0`` in ``cmdstan-builder`` to prevent future breaking of support for Prophet :pr:`2880`
        * Added ``Jarque-Bera`` to the ``TargetDistributionDataCheck`` :pr:`2891`
    * Changes
        * Updated pipelines to use a label encoder component instead of doing encoding on the pipeline level :pr:`2821`
        * Deleted scikit-learn ensembler :pr:`2819`
        * Refactored pipeline building logic out of ``AutoMLSearch`` and into ``IterativeAlgorithm`` :pr:`2854`
        * Refactored names for methods in ``ComponentGraph`` and ``PipelineBase`` :pr:`2902`
    * Documentation Changes
        * Updated ``install.ipynb`` to reflect flexibility for ``cmdstan`` version installation :pr:`2880`
        * Updated the conda section of our contributing guide :pr:`2899`
    * Testing Changes
        * Updated ``test_all_estimators`` to account for Prophet being allowed for Python 3.9 :pr:`2892`
        * Updated linux tests to use ``cmdstan-builder==0.0.8`` :pr:`2880`

.. warning::

    **Breaking Changes**
        * Updated pipelines to use a label encoder component instead of doing encoding on the pipeline level. This means that pipelines will no longer automatically encode non-numerical targets. Please use a label encoder if working with classification problems and non-numeric targets. :pr:`2821`
        * Deleted scikit-learn ensembler :pr:`2819`
        * ``IterativeAlgorithm`` now requires X, y, problem_type as required arguments as well as sampler_name, allowed_model_families, allowed_component_graphs, max_batches, and verbose as optional arguments :pr:`2854`
        * Changed method names of ``fit_features`` and ``compute_final_component_features`` to ``fit_and_transform_all_but_final`` and ``transform_all_but_final`` in ``ComponentGraph``, and ``compute_estimator_features`` to ``transform_all_but_final`` in pipeline classes :pr:`2902`

**v0.34.0 Sep. 30, 2021**
    * Enhancements
        * Updated to work with Woodwork 0.8.1 :pr:`2783`
        * Added validation that ``training_data`` and ``training_target`` are not ``None`` in prediction explanations :pr:`2787`
        * Added support for training-only components in pipelines and component graphs :pr:`2776`
        * Added default argument for the parameters value for ``ComponentGraph.instantiate`` :pr:`2796`
        * Added ``TIME_SERIES_REGRESSION`` to ``LightGBMRegressor's`` supported problem types :pr:`2793`
        * Provided a JSON representation of a pipeline's DAG structure :pr:`2812`
        * Added validation to holdout data passed to ``predict`` and ``predict_proba`` for time series :pr:`2804`
        * Added information about which row indices are outliers in ``OutliersDataCheck`` :pr:`2818`
        * Added verbose flag to top level ``search()`` method :pr:`2813`
        * Added support for linting jupyter notebooks and clearing the executed cells and empty cells :pr:`2829` :pr:`2837`
        * Added "DROP_ROWS" action to output of ``OutliersDataCheck.validate()`` :pr:`2820`
        * Added the ability of ``AutoMLSearch`` to accept a ``SequentialEngine`` instance as engine input :pr:`2838`
        * Added new label encoder component to EvalML :pr:`2853`
        * Added our own partial dependence implementation :pr:`2834`
    * Fixes
        * Fixed bug where ``calculate_permutation_importance`` was not calculating the right value for pipelines with target transformers :pr:`2782`
        * Fixed bug where transformed target values were not used in ``fit`` for time series pipelines :pr:`2780`
        * Fixed bug where ``score_pipelines`` method of ``AutoMLSearch`` would not work for time series problems :pr:`2786`
        * Removed ``TargetTransformer`` class :pr:`2833`
        * Added tests to verify ``ComponentGraph`` support by pipelines :pr:`2830`
        * Fixed incorrect parameter for baseline regression pipeline in ``AutoMLSearch`` :pr:`2847`
        * Fixed bug where the desired estimator family order was not respected in ``IterativeAlgorithm`` :pr:`2850`
    * Changes
        * Changed woodwork initialization to use partial schemas :pr:`2774`
        * Made ``Transformer.transform()`` an abstract method :pr:`2744`
        * Deleted ``EmptyDataChecks`` class :pr:`2794`
        * Removed data check for checking log distributions in ``make_pipeline`` :pr:`2806`
        * Changed the minimum ``woodwork`` version to 0.8.0 :pr:`2783`
        * Pinned ``woodwork`` version to 0.8.0 :pr:`2832`
        * Removed ``model_family`` attribute from ``ComponentBase`` and transformers :pr:`2828`
        * Limited ``scikit-learn`` until new features and errors can be addressed :pr:`2842`
        * Show DeprecationWarning when Sklearn Ensemblers are called :pr:`2859`
    * Testing Changes
        * Updated matched assertion message regarding monotonic indices in polynomial detrender tests :pr:`2811`
        * Added a test to make sure pip versions match conda versions :pr:`2851`

.. warning::

    **Breaking Changes**
        * Made ``Transformer.transform()`` an abstract method :pr:`2744`
        * Deleted ``EmptyDataChecks`` class :pr:`2794`
        * Removed data check for checking log distributions in ``make_pipeline`` :pr:`2806`


**v0.33.0 Sep. 15, 2021**
    * Fixes
        * Fixed bug where warnings during ``make_pipeline`` were not being raised to the user :pr:`2765`
    * Changes
        * Refactored and removed ``SamplerBase`` class :pr:`2775`
    * Documentation Changes
        * Added docstring linting packages ``pydocstyle`` and ``darglint`` to `make-lint` command :pr:`2670`


**v0.32.1 Sep. 10, 2021**
    * Enhancements
        * Added ``verbose`` flag to ``AutoMLSearch`` to run search in silent mode by default :pr:`2645`
        * Added label encoder to ``XGBoostClassifier`` to remove the warning :pr:`2701`
        * Set ``eval_metric`` to ``logloss`` for ``XGBoostClassifier`` :pr:`2741`
        * Added support for ``woodwork`` versions ``0.7.0`` and ``0.7.1`` :pr:`2743`
        * Changed ``explain_predictions`` functions to display original feature values :pr:`2759`
        * Added ``X_train`` and ``y_train`` to ``graph_prediction_vs_actual_over_time`` and ``get_prediction_vs_actual_over_time_data`` :pr:`2762`
        * Added ``forecast_horizon`` as a required parameter to time series pipelines and ``AutoMLSearch`` :pr:`2697`
        * Added ``predict_in_sample`` and ``predict_proba_in_sample`` methods to time series pipelines to predict on data where the target is known, e.g. cross-validation :pr:`2697`
    * Fixes
        * Fixed bug where ``_catch_warnings`` assumed all warnings were ``PipelineNotUsed`` :pr:`2753`
        * Fixed bug where ``Imputer.transform`` would erase ww typing information prior to handing data to the ``SimpleImputer`` :pr:`2752`
        * Fixed bug where ``Oversampler`` could not be copied :pr:`2755`
    * Changes
        * Deleted ``drop_nan_target_rows`` utility method :pr:`2737`
        * Removed default logging setup and debugging log file :pr:`2645`
        * Changed the default n_jobs value for ``XGBoostClassifier`` and ``XGBoostRegressor`` to 12 :pr:`2757`
        * Changed ``TimeSeriesBaselineEstimator`` to only work on a time series pipeline with a ``DelayedFeaturesTransformer`` :pr:`2697`
        * Added ``X_train`` and ``y_train`` as optional parameters to pipeline ``predict``, ``predict_proba``. Only used for time series pipelines :pr:`2697`
        * Added ``training_data`` and ``training_target`` as optional parameters to ``explain_predictions`` and ``explain_predictions_best_worst`` to support time series pipelines :pr:`2697`
        * Changed time series pipeline predictions to no longer output series/dataframes padded with NaNs. A prediction will be returned for every row in the `X` input :pr:`2697`
    * Documentation Changes
        * Specified installation steps for Prophet :pr:`2713`
        * Added documentation for data exploration on data check actions :pr:`2696`
        * Added a user guide entry for time series modelling :pr:`2697`
    * Testing Changes
        * Fixed flaky ``TargetDistributionDataCheck`` test for very_lognormal distribution :pr:`2748`

.. warning::

    **Breaking Changes**
        * Removed default logging setup and debugging log file :pr:`2645`
        * Added ``X_train`` and ``y_train`` to ``graph_prediction_vs_actual_over_time`` and ``get_prediction_vs_actual_over_time_data`` :pr:`2762`
        * Added ``forecast_horizon`` as a required parameter to time series pipelines and ``AutoMLSearch`` :pr:`2697`
        * Changed ``TimeSeriesBaselineEstimator`` to only work on a time series pipeline with a ``DelayedFeaturesTransformer`` :pr:`2697`
        * Added ``X_train`` and ``y_train`` as required parameters for ``predict`` and ``predict_proba`` in time series pipelines :pr:`2697`
        * Added ``training_data`` and ``training_target`` as required parameters to ``explain_predictions`` and ``explain_predictions_best_worst`` for time series pipelines :pr:`2697`

**v0.32.0 Aug. 31, 2021**
    * Enhancements
        * Allow string for ``engine`` parameter for ``AutoMLSearch``:pr:`2667`
        * Add ``ProphetRegressor`` to AutoML :pr:`2619`
        * Integrated ``DefaultAlgorithm`` into ``AutoMLSearch`` :pr:`2634`
        * Removed SVM "linear" and "precomputed" kernel hyperparameter options, and improved default parameters :pr:`2651`
        * Updated ``ComponentGraph`` initalization to raise ``ValueError`` when user attempts to use ``.y`` for a component that does not produce a tuple output :pr:`2662`
        * Updated to support Woodwork 0.6.0 :pr:`2690`
        * Updated pipeline ``graph()`` to distingush X and y edges :pr:`2654`
        * Added ``DropRowsTransformer`` component :pr:`2692`
        * Added ``DROP_ROWS`` to ``_make_component_list_from_actions`` and clean up metadata :pr:`2694`
        * Add new ensembler component :pr:`2653`
    * Fixes
        * Updated Oversampler logic to select best SMOTE based on component input instead of pipeline input :pr:`2695`
        * Added ability to explicitly close DaskEngine resources to improve runtime and reduce Dask warnings :pr:`2667`
        * Fixed partial dependence bug for ensemble pipelines :pr:`2714`
        * Updated ``TargetLeakageDataCheck`` to maintain user-selected logical types :pr:`2711`
    * Changes
        * Replaced ``SMOTEOversampler``, ``SMOTENOversampler`` and ``SMOTENCOversampler`` with consolidated ``Oversampler`` component :pr:`2695`
        * Removed ``LinearRegressor`` from the list of default ``AutoMLSearch`` estimators due to poor performance :pr:`2660`
    * Documentation Changes
        * Added user guide documentation for using ``ComponentGraph`` and added ``ComponentGraph`` to API reference :pr:`2673`
        * Updated documentation to make parallelization of AutoML clearer :pr:`2667`
    * Testing Changes
        * Removes the process-level parallelism from the ``test_cancel_job`` test :pr:`2666`
        * Installed numba 0.53 in windows CI to prevent problems installing version 0.54 :pr:`2710`

.. warning::

    **Breaking Changes**
        * Renamed the current top level ``search`` method to ``search_iterative`` and defined a new ``search`` method for the ``DefaultAlgorithm`` :pr:`2634`
        * Replaced ``SMOTEOversampler``, ``SMOTENOversampler`` and ``SMOTENCOversampler`` with consolidated ``Oversampler`` component :pr:`2695`
        * Removed ``LinearRegressor`` from the list of default ``AutoMLSearch`` estimators due to poor performance :pr:`2660`

**v0.31.0 Aug. 19, 2021**
    * Enhancements
        * Updated the high variance check in AutoMLSearch to be robust to a variety of objectives and cv scores :pr:`2622`
        * Use Woodwork's outlier detection for the ``OutliersDataCheck`` :pr:`2637`
        * Added ability to utilize instantiated components when creating a pipeline :pr:`2643`
        * Sped up the all Nan and unknown check in ``infer_feature_types`` :pr:`2661`
    * Fixes
    * Changes
        * Deleted ``_put_into_original_order`` helper function :pr:`2639`
        * Refactored time series pipeline code using a time series pipeline base class :pr:`2649`
        * Renamed ``dask_tests`` to ``parallel_tests`` :pr:`2657`
        * Removed commented out code in ``pipeline_meta.py`` :pr:`2659`
    * Documentation Changes
        * Add complete install command to README and Install section :pr:`2627`
        * Cleaned up documentation for ``MulticollinearityDataCheck`` :pr:`2664`
    * Testing Changes
        * Speed up CI by splitting Prophet tests into a separate workflow in GitHub :pr:`2644`

.. warning::

    **Breaking Changes**
        * ``TimeSeriesRegressionPipeline`` no longer inherits from ``TimeSeriesRegressionPipeline`` :pr:`2649`


**v0.30.2 Aug. 16, 2021**
    * Fixes
        * Updated changelog and version numbers to match the release.  Release 0.30.1 was release erroneously without a change to the version numbers.  0.30.2 replaces it.

**v0.30.1 Aug. 12, 2021**
    * Enhancements
        * Added ``DatetimeFormatDataCheck`` for time series problems :pr:`2603`
        * Added ``ProphetRegressor`` to estimators :pr:`2242`
        * Updated ``ComponentGraph`` to handle not calling samplers' transform during predict, and updated samplers' transform methods s.t. ``fit_transform`` is equivalent to ``fit(X, y).transform(X, y)`` :pr:`2583`
        * Updated ``ComponentGraph`` ``_validate_component_dict`` logic to be stricter about input values :pr:`2599`
        * Patched bug in ``xgboost`` estimators where predicting on a feature matrix of only booleans would throw an exception. :pr:`2602`
        * Updated ``ARIMARegressor`` to use relative forecasting to predict values :pr:`2613`
        * Added support for creating pipelines without an estimator as the final component and added ``transform(X, y)`` method to pipelines and component graphs :pr:`2625`
        * Updated to support Woodwork 0.5.1 :pr:`2610`
    * Fixes
        * Updated ``AutoMLSearch`` to drop ``ARIMARegressor`` from ``allowed_estimators`` if an incompatible frequency is detected :pr:`2632`
        * Updated ``get_best_sampler_for_data`` to consider all non-numeric datatypes as categorical for SMOTE :pr:`2590`
        * Fixed inconsistent test results from `TargetDistributionDataCheck` :pr:`2608`
        * Adopted vectorized pd.NA checking for Woodwork 0.5.1 support :pr:`2626`
        * Pinned upper version of astroid to 2.6.6 to keep ReadTheDocs working. :pr:`2638`
    * Changes
        * Renamed SMOTE samplers to SMOTE oversampler :pr:`2595`
        * Changed ``partial_dependence`` and ``graph_partial_dependence`` to raise a ``PartialDependenceError`` instead of ``ValueError``. This is not a breaking change because ``PartialDependenceError`` is a subclass of ``ValueError`` :pr:`2604`
        * Cleaned up code duplication in ``ComponentGraph`` :pr:`2612`
        * Stored predict_proba results in .x for intermediate estimators in ComponentGraph :pr:`2629`
    * Documentation Changes
        * To avoid local docs build error, only add warning disable and download headers on ReadTheDocs builds, not locally :pr:`2617`
    * Testing Changes
        * Updated partial_dependence tests to change the element-wise comparison per the Plotly 5.2.1 upgrade :pr:`2638`
        * Changed the lint CI job to only check against python 3.9 via the `-t` flag :pr:`2586`
        * Installed Prophet in linux nightlies test and fixed ``test_all_components`` :pr:`2598`
        * Refactored and fixed all ``make_pipeline`` tests to assert correct order and address new Woodwork Unknown type inference :pr:`2572`
        * Removed ``component_graphs`` as a global variable in ``test_component_graphs.py`` :pr:`2609`

.. warning::

    **Breaking Changes**
        * Renamed SMOTE samplers to SMOTE oversampler. Please use ``SMOTEOversampler``, ``SMOTENCOversampler``, ``SMOTENOversampler`` instead of ``SMOTESampler``, ``SMOTENCSampler``, and ``SMOTENSampler`` :pr:`2595`


**v0.30.0 Aug. 3, 2021**
    * Enhancements
        * Added ``LogTransformer`` and ``TargetDistributionDataCheck`` :pr:`2487`
        * Issue a warning to users when a pipeline parameter passed in isn't used in the pipeline :pr:`2564`
        * Added Gini coefficient as an objective :pr:`2544`
        * Added ``repr`` to ``ComponentGraph`` :pr:`2565`
        * Added components to extract features from ``URL`` and ``EmailAddress`` Logical Types :pr:`2550`
        * Added support for `NaN` values in ``TextFeaturizer`` :pr:`2532`
        * Added ``SelectByType`` transformer :pr:`2531`
        * Added separate thresholds for percent null rows and columns in ``HighlyNullDataCheck`` :pr:`2562`
        * Added support for `NaN` natural language values :pr:`2577`
    * Fixes
        * Raised error message for types ``URL``, ``NaturalLanguage``, and ``EmailAddress`` in ``partial_dependence`` :pr:`2573`
    * Changes
        * Updated ``PipelineBase`` implementation for creating pipelines from a list of components :pr:`2549`
        * Moved ``get_hyperparameter_ranges`` to ``PipelineBase`` class from automl/utils module :pr:`2546`
        * Renamed ``ComponentGraph``'s ``get_parents`` to ``get_inputs`` :pr:`2540`
        * Removed ``ComponentGraph.linearized_component_graph`` and ``ComponentGraph.from_list`` :pr:`2556`
        * Updated ``ComponentGraph`` to enforce requiring `.x` and `.y` inputs for each component in the graph :pr:`2563`
        * Renamed existing ensembler implementation from ``StackedEnsemblers`` to ``SklearnStackedEnsemblers`` :pr:`2578`
    * Documentation Changes
        * Added documentation for ``DaskEngine`` and ``CFEngine`` parallel engines :pr:`2560`
        * Improved detail of ``TextFeaturizer`` docstring and tutorial :pr:`2568`
    * Testing Changes
        * Added test that makes sure ``split_data`` does not shuffle for time series problems :pr:`2552`

.. warning::

    **Breaking Changes**
        * Moved ``get_hyperparameter_ranges`` to ``PipelineBase`` class from automl/utils module :pr:`2546`
        * Renamed ``ComponentGraph``'s ``get_parents`` to ``get_inputs`` :pr:`2540`
        * Removed ``ComponentGraph.linearized_component_graph`` and ``ComponentGraph.from_list`` :pr:`2556`
        * Updated ``ComponentGraph`` to enforce requiring `.x` and `.y` inputs for each component in the graph :pr:`2563`


**v0.29.0 Jul. 21, 2021**
    * Enhancements
        * Updated 1-way partial dependence support for datetime features :pr:`2454`
        * Added details on how to fix error caused by broken ww schema :pr:`2466`
        * Added ability to use built-in pickle for saving AutoMLSearch :pr:`2463`
        * Updated our components and component graphs to use latest features of ww 0.4.1, e.g. ``concat_columns`` and drop in-place. :pr:`2465`
        * Added new, concurrent.futures based engine for parallel AutoML :pr:`2506`
        * Added support for new Woodwork ``Unknown`` type in AutoMLSearch :pr:`2477`
        * Updated our components with an attribute that describes if they modify features or targets and can be used in list API for pipeline initialization :pr:`2504`
        * Updated ``ComponentGraph`` to accept X and y as inputs :pr:`2507`
        * Removed unused ``TARGET_BINARY_INVALID_VALUES`` from ``DataCheckMessageCode`` enum and fixed formatting of objective documentation :pr:`2520`
        * Added ``EvalMLAlgorithm`` :pr:`2525`
        * Added support for `NaN` values in ``TextFeaturizer`` :pr:`2532`
    * Fixes
        * Fixed ``FraudCost`` objective and reverted threshold optimization method for binary classification to ``Golden`` :pr:`2450`
        * Added custom exception message for partial dependence on features with scales that are too small :pr:`2455`
        * Ensures the typing for Ordinal and Datetime ltypes are passed through _retain_custom_types_and_initalize_woodwork :pr:`2461`
        * Updated to work with Pandas 1.3.0 :pr:`2442`
        * Updated to work with sktime 0.7.0 :pr:`2499`
    * Changes
        * Updated XGBoost dependency to ``>=1.4.2`` :pr:`2484`, :pr:`2498`
        * Added a ``DeprecationWarning`` about deprecating the list API for ``ComponentGraph`` :pr:`2488`
        * Updated ``make_pipeline`` for AutoML to create dictionaries, not lists, to initialize pipelines :pr:`2504`
        * No longer installing graphviz on windows in our CI pipelines because release 0.17 breaks windows 3.7 :pr:`2516`
    * Documentation Changes
        * Moved docstrings from ``__init__`` to class pages, added missing docstrings for missing classes, and updated missing default values :pr:`2452`
        * Build documentation with sphinx-autoapi :pr:`2458`
        * Change ``autoapi_ignore`` to only ignore files in ``evalml/tests/*`` :pr:`2530`
    * Testing Changes
        * Fixed flaky dask tests :pr:`2471`
        * Removed shellcheck action from ``build_conda_pkg`` action :pr:`2514`
        * Added a tmp_dir fixture that deletes its contents after tests run :pr:`2505`
        * Added a test that makes sure all pipelines in ``AutoMLSearch`` get the same data splits :pr:`2513`
        * Condensed warning output in test logs :pr:`2521`

.. warning::

    **Breaking Changes**
        * `NaN` values in the `Natural Language` type are no longer supported by the Imputer with the pandas upgrade. :pr:`2477`

**v0.28.0 Jul. 2, 2021**
    * Enhancements
        * Added support for showing a Individual Conditional Expectations plot when graphing Partial Dependence :pr:`2386`
        * Exposed ``thread_count`` for Catboost estimators as ``n_jobs`` parameter :pr:`2410`
        * Updated Objectives API to allow for sample weighting :pr:`2433`
    * Fixes
        * Deleted unreachable line from ``IterativeAlgorithm`` :pr:`2464`
    * Changes
        * Pinned Woodwork version between 0.4.1 and 0.4.2 :pr:`2460`
        * Updated psutils minimum version in requirements :pr:`2438`
        * Updated ``log_error_callback`` to not include filepath in logged message :pr:`2429`
    * Documentation Changes
        * Sped up docs :pr:`2430`
        * Removed mentions of ``DataTable`` and ``DataColumn`` from the docs :pr:`2445`
    * Testing Changes
        * Added slack integration for nightlies tests :pr:`2436`
        * Changed ``build_conda_pkg`` CI job to run only when dependencies are updates :pr:`2446`
        * Updated workflows to store pytest runtimes as test artifacts :pr:`2448`
        * Added ``AutoMLTestEnv`` test fixture for making it easy to mock automl tests :pr:`2406`

**v0.27.0 Jun. 22, 2021**
    * Enhancements
        * Adds force plots for prediction explanations :pr:`2157`
        * Removed self-reference from ``AutoMLSearch`` :pr:`2304`
        * Added support for nonlinear pipelines for ``generate_pipeline_code`` :pr:`2332`
        * Added ``inverse_transform`` method to pipelines :pr:`2256`
        * Add optional automatic update checker :pr:`2350`
        * Added ``search_order`` to ``AutoMLSearch``'s ``rankings`` and ``full_rankings`` tables :pr:`2345`
        * Updated threshold optimization method for binary classification :pr:`2315`
        * Updated demos to pull data from S3 instead of including demo data in package :pr:`2387`
        * Upgrade woodwork version to v0.4.1 :pr:`2379`
    * Fixes
        * Preserve user-specified woodwork types throughout pipeline fit/predict :pr:`2297`
        * Fixed ``ComponentGraph`` appending target to ``final_component_features`` if there is a component that returns both X and y :pr:`2358`
        * Fixed partial dependence graph method failing on multiclass problems when the class labels are numeric :pr:`2372`
        * Added ``thresholding_objective`` argument to ``AutoMLSearch`` for binary classification problems :pr:`2320`
        * Added change for ``k_neighbors`` parameter in SMOTE Oversamplers to automatically handle small samples :pr:`2375`
        * Changed naming for ``Logistic Regression Classifier`` file :pr:`2399`
        * Pinned pytest-timeout to fix minimum dependence checker :pr:`2425`
        * Replaced ``Elastic Net Classifier`` base class with ``Logistsic Regression`` to avoid ``NaN`` outputs :pr:`2420`
    * Changes
        * Cleaned up ``PipelineBase``'s ``component_graph`` and ``_component_graph`` attributes. Updated ``PipelineBase`` ``__repr__`` and added ``__eq__`` for ``ComponentGraph`` :pr:`2332`
        * Added and applied  ``black`` linting package to the EvalML repo in place of ``autopep8`` :pr:`2306`
        * Separated `custom_hyperparameters` from pipelines and added them as an argument to ``AutoMLSearch`` :pr:`2317`
        * Replaced `allowed_pipelines` with `allowed_component_graphs` :pr:`2364`
        * Removed private method ``_compute_features_during_fit`` from ``PipelineBase`` :pr:`2359`
        * Updated ``compute_order`` in ``ComponentGraph`` to be a read-only property :pr:`2408`
        * Unpinned PyZMQ version in requirements.txt :pr:`2389`
        * Uncapping LightGBM version in requirements.txt :pr:`2405`
        * Updated minimum version of plotly :pr:`2415`
        * Removed ``SensitivityLowAlert`` objective from core objectives :pr:`2418`
    * Documentation Changes
        * Fixed lead scoring weights in the demos documentation :pr:`2315`
        * Fixed start page code and description dataset naming discrepancy :pr:`2370`
    * Testing Changes
        * Update minimum unit tests to run on all pull requests :pr:`2314`
        * Pass token to authorize uploading of codecov reports :pr:`2344`
        * Add ``pytest-timeout``. All tests that run longer than 6 minutes will fail. :pr:`2374`
        * Separated the dask tests out into separate github action jobs to isolate dask failures. :pr:`2376`
        * Refactored dask tests :pr:`2377`
        * Added the combined dask/non-dask unit tests back and renamed the dask only unit tests. :pr:`2382`
        * Sped up unit tests and split into separate jobs :pr:`2365`
        * Change CI job names, run lint for python 3.9, run nightlies on python 3.8 at 3am EST :pr:`2395` :pr:`2398`
        * Set fail-fast to false for CI jobs that run for PRs :pr:`2402`

.. warning::

    **Breaking Changes**
        * `AutoMLSearch` will accept `allowed_component_graphs` instead of `allowed_pipelines` :pr:`2364`
        * Removed ``PipelineBase``'s ``_component_graph`` attribute. Updated ``PipelineBase`` ``__repr__`` and added ``__eq__`` for ``ComponentGraph`` :pr:`2332`
        * `pipeline_parameters` will no longer accept `skopt.space` variables since hyperparameter ranges will now be specified through `custom_hyperparameters` :pr:`2317`

**v0.25.0 Jun. 01, 2021**
    * Enhancements
        * Upgraded minimum woodwork to version 0.3.1. Previous versions will not be supported :pr:`2181`
        * Added a new callback parameter for ``explain_predictions_best_worst`` :pr:`2308`
    * Fixes
    * Changes
        * Deleted the ``return_pandas`` flag from our demo data loaders :pr:`2181`
        * Moved ``default_parameters`` to ``ComponentGraph`` from ``PipelineBase`` :pr:`2307`
    * Documentation Changes
        * Updated the release procedure documentation :pr:`2230`
    * Testing Changes
        * Ignoring ``test_saving_png_file`` while building conda package :pr:`2323`

.. warning::

    **Breaking Changes**
        * Deleted the ``return_pandas`` flag from our demo data loaders :pr:`2181`
        * Upgraded minimum woodwork to version 0.3.1. Previous versions will not be supported :pr:`2181`
        * Due to the weak-ref in woodwork, set the result of ``infer_feature_types`` to a variable before accessing woodwork :pr:`2181`

**v0.24.2 May. 24, 2021**
    * Enhancements
        * Added oversamplers to AutoMLSearch :pr:`2213` :pr:`2286`
        * Added dictionary input functionality for ``Undersampler`` component :pr:`2271`
        * Changed the default parameter values for ``Elastic Net Classifier`` and ``Elastic Net Regressor`` :pr:`2269`
        * Added dictionary input functionality for the Oversampler components :pr:`2288`
    * Fixes
        * Set default `n_jobs` to 1 for `StackedEnsembleClassifier` and `StackedEnsembleRegressor` until fix for text-based parallelism in sklearn stacking can be found :pr:`2295`
    * Changes
        * Updated ``start_iteration_callback`` to accept a pipeline instance instead of a pipeline class and no longer accept pipeline parameters as a parameter :pr:`2290`
        * Refactored ``calculate_permutation_importance`` method and add per-column permutation importance method :pr:`2302`
        * Updated logging information in ``AutoMLSearch.__init__`` to clarify pipeline generation :pr:`2263`
    * Documentation Changes
        * Minor changes to the release procedure :pr:`2230`
    * Testing Changes
        * Use codecov action to update coverage reports :pr:`2238`
        * Removed MarkupSafe dependency version pin from requirements.txt and moved instead into RTD docs build CI :pr:`2261`

.. warning::

    **Breaking Changes**
        * Updated ``start_iteration_callback`` to accept a pipeline instance instead of a pipeline class and no longer accept pipeline parameters as a parameter :pr:`2290`
        * Moved ``default_parameters`` to ``ComponentGraph`` from ``PipelineBase``. A pipeline's ``default_parameters`` is now accessible via ``pipeline.component_graph.default_parameters`` :pr:`2307`


**v0.24.1 May. 16, 2021**
    * Enhancements
        * Integrated ``ARIMARegressor`` into AutoML :pr:`2009`
        * Updated ``HighlyNullDataCheck`` to also perform a null row check :pr:`2222`
        * Set ``max_depth`` to 1 in calls to featuretools dfs :pr:`2231`
    * Fixes
        * Removed data splitter sampler calls during training :pr:`2253`
        * Set minimum required version for for pyzmq, colorama, and docutils :pr:`2254`
        * Changed BaseSampler to return None instead of y :pr:`2272`
    * Changes
        * Removed ensemble split and indices in ``AutoMLSearch`` :pr:`2260`
        * Updated pipeline ``repr()`` and ``generate_pipeline_code`` to return pipeline instances without generating custom pipeline class :pr:`2227`
    * Documentation Changes
        * Capped Sphinx version under 4.0.0 :pr:`2244`
    * Testing Changes
        * Change number of cores for pytest from 4 to 2 :pr:`2266`
        * Add minimum dependency checker to generate minimum requirement files :pr:`2267`
        * Add unit tests with minimum dependencies  :pr:`2277`


**v0.24.0 May. 04, 2021**
    * Enhancements
        * Added `date_index` as a required parameter for TimeSeries problems :pr:`2217`
        * Have the ``OneHotEncoder`` return the transformed columns as booleans rather than floats :pr:`2170`
        * Added Oversampler transformer component to EvalML :pr:`2079`
        * Added Undersampler to AutoMLSearch, as well as arguments ``_sampler_method`` and ``sampler_balanced_ratio`` :pr:`2128`
        * Updated prediction explanations functions to allow pipelines with XGBoost estimators :pr:`2162`
        * Added partial dependence for datetime columns :pr:`2180`
        * Update precision-recall curve with positive label index argument, and fix for 2d predicted probabilities :pr:`2090`
        * Add pct_null_rows to ``HighlyNullDataCheck`` :pr:`2211`
        * Added a standalone AutoML `search` method for convenience, which runs data checks and then runs automl :pr:`2152`
        * Make the first batch of AutoML have a predefined order, with linear models first and complex models last :pr:`2223` :pr:`2225`
        * Added sampling dictionary support to ``BalancedClassficationSampler`` :pr:`2235`
    * Fixes
        * Fixed partial dependence not respecting grid resolution parameter for numerical features :pr:`2180`
        * Enable prediction explanations for catboost for multiclass problems :pr:`2224`
    * Changes
        * Deleted baseline pipeline classes :pr:`2202`
        * Reverting user specified date feature PR :pr:`2155` until `pmdarima` installation fix is found :pr:`2214`
        * Updated pipeline API to accept component graph and other class attributes as instance parameters. Old pipeline API still works but will not be supported long-term. :pr:`2091`
        * Removed all old datasplitters from EvalML :pr:`2193`
        * Deleted ``make_pipeline_from_components`` :pr:`2218`
    * Documentation Changes
        * Renamed dataset to clarify that its gzipped but not a tarball :pr:`2183`
        * Updated documentation to use pipeline instances instead of pipeline subclasses :pr:`2195`
        * Updated contributing guide with a note about GitHub Actions permissions :pr:`2090`
        * Updated automl and model understanding user guides :pr:`2090`
    * Testing Changes
        * Use machineFL user token for dependency update bot, and add more reviewers :pr:`2189`


.. warning::

    **Breaking Changes**
        * All baseline pipeline classes (``BaselineBinaryPipeline``, ``BaselineMulticlassPipeline``, ``BaselineRegressionPipeline``, etc.) have been deleted :pr:`2202`
        * Updated pipeline API to accept component graph and other class attributes as instance parameters. Old pipeline API still works but will not be supported long-term. Pipelines can now be initialized by specifying the component graph as the first parameter, and then passing in optional arguments such as ``custom_name``, ``parameters``, etc. For example, ``BinaryClassificationPipeline(["Random Forest Classifier"], parameters={})``.  :pr:`2091`
        * Removed all old datasplitters from EvalML :pr:`2193`
        * Deleted utility method ``make_pipeline_from_components`` :pr:`2218`


**v0.23.0 Apr. 20, 2021**
    * Enhancements
        * Refactored ``EngineBase`` and ``SequentialEngine`` api. Adding ``DaskEngine`` :pr:`1975`.
        * Added optional ``engine`` argument to ``AutoMLSearch`` :pr:`1975`
        * Added a warning about how time series support is still in beta when a user passes in a time series problem to ``AutoMLSearch`` :pr:`2118`
        * Added ``NaturalLanguageNaNDataCheck`` data check :pr:`2122`
        * Added ValueError to ``partial_dependence`` to prevent users from computing partial dependence on columns with all NaNs :pr:`2120`
        * Added standard deviation of cv scores to rankings table :pr:`2154`
    * Fixes
        * Fixed ``BalancedClassificationDataCVSplit``, ``BalancedClassificationDataTVSplit``, and ``BalancedClassificationSampler`` to use ``minority:majority`` ratio instead of ``majority:minority`` :pr:`2077`
        * Fixed bug where two-way partial dependence plots with categorical variables were not working correctly :pr:`2117`
        * Fixed bug where ``hyperparameters`` were not displaying properly for pipelines with a list ``component_graph`` and duplicate components :pr:`2133`
        * Fixed bug where ``pipeline_parameters`` argument in ``AutoMLSearch`` was not applied to pipelines passed in as ``allowed_pipelines`` :pr:`2133`
        * Fixed bug where ``AutoMLSearch`` was not applying custom hyperparameters to pipelines with a list ``component_graph`` and duplicate components :pr:`2133`
    * Changes
        * Removed ``hyperparameter_ranges`` from Undersampler and renamed ``balanced_ratio`` to ``sampling_ratio`` for samplers :pr:`2113`
        * Renamed ``TARGET_BINARY_NOT_TWO_EXAMPLES_PER_CLASS`` data check message code to ``TARGET_MULTICLASS_NOT_TWO_EXAMPLES_PER_CLASS`` :pr:`2126`
        * Modified one-way partial dependence plots of categorical features to display data with a bar plot :pr:`2117`
        * Renamed ``score`` column for ``automl.rankings`` as ``mean_cv_score`` :pr:`2135`
        * Remove 'warning' from docs tool output :pr:`2031`
    * Documentation Changes
        * Fixed ``conf.py`` file :pr:`2112`
        * Added a sentence to the automl user guide stating that our support for time series problems is still in beta. :pr:`2118`
        * Fixed documentation demos :pr:`2139`
        * Update test badge in README to use GitHub Actions :pr:`2150`
    * Testing Changes
        * Fixed ``test_describe_pipeline`` for ``pandas`` ``v1.2.4`` :pr:`2129`
        * Added a GitHub Action for building the conda package :pr:`1870` :pr:`2148`


.. warning::

    **Breaking Changes**
        * Renamed ``balanced_ratio`` to ``sampling_ratio`` for the ``BalancedClassificationDataCVSplit``, ``BalancedClassificationDataTVSplit``, ``BalancedClassficationSampler``, and Undersampler :pr:`2113`
        * Deleted the "errors" key from automl results :pr:`1975`
        * Deleted the ``raise_and_save_error_callback`` and the ``log_and_save_error_callback`` :pr:`1975`
        * Fixed ``BalancedClassificationDataCVSplit``, ``BalancedClassificationDataTVSplit``, and ``BalancedClassificationSampler`` to use minority:majority ratio instead of majority:minority :pr:`2077`


**v0.22.0 Apr. 06, 2021**
    * Enhancements
        * Added a GitHub Action for ``linux_unit_tests``:pr:`2013`
        * Added recommended actions for ``InvalidTargetDataCheck``, updated ``_make_component_list_from_actions`` to address new action, and added ``TargetImputer`` component :pr:`1989`
        * Updated ``AutoMLSearch._check_for_high_variance`` to not emit ``RuntimeWarning`` :pr:`2024`
        * Added exception when pipeline passed to ``explain_predictions`` is a ``Stacked Ensemble`` pipeline :pr:`2033`
        * Added sensitivity at low alert rates as an objective :pr:`2001`
        * Added ``Undersampler`` transformer component :pr:`2030`
    * Fixes
        * Updated Engine's ``train_batch`` to apply undersampling :pr:`2038`
        * Fixed bug in where Time Series Classification pipelines were not encoding targets in ``predict`` and ``predict_proba`` :pr:`2040`
        * Fixed data splitting errors if target is float for classification problems :pr:`2050`
        * Pinned ``docutils`` to <0.17 to fix ReadtheDocs warning issues :pr:`2088`
    * Changes
        * Removed lists as acceptable hyperparameter ranges in ``AutoMLSearch`` :pr:`2028`
        * Renamed "details" to "metadata" for data check actions :pr:`2008`
    * Documentation Changes
        * Catch and suppress warnings in documentation :pr:`1991` :pr:`2097`
        * Change spacing in ``start.ipynb`` to provide clarity for ``AutoMLSearch`` :pr:`2078`
        * Fixed start code on README :pr:`2108`
    * Testing Changes


**v0.21.0 Mar. 24, 2021**
    * Enhancements
        * Changed ``AutoMLSearch`` to default ``optimize_thresholds`` to True :pr:`1943`
        * Added multiple oversampling and undersampling sampling methods as data splitters for imbalanced classification :pr:`1775`
        * Added params to balanced classification data splitters for visibility :pr:`1966`
        * Updated ``make_pipeline`` to not add ``Imputer`` if input data does not have numeric or categorical columns :pr:`1967`
        * Updated ``ClassImbalanceDataCheck`` to better handle multiclass imbalances :pr:`1986`
        * Added recommended actions for the output of data check's ``validate`` method :pr:`1968`
        * Added error message for ``partial_dependence`` when features are mostly the same value :pr:`1994`
        * Updated ``OneHotEncoder`` to drop one redundant feature by default for features with two categories :pr:`1997`
        * Added a ``PolynomialDetrender`` component :pr:`1992`
        * Added ``DateTimeNaNDataCheck`` data check :pr:`2039`
    * Fixes
        * Changed best pipeline to train on the entire dataset rather than just ensemble indices for ensemble problems :pr:`2037`
        * Updated binary classification pipelines to use objective decision function during scoring of custom objectives :pr:`1934`
    * Changes
        * Removed ``data_checks`` parameter, ``data_check_results`` and data checks logic from ``AutoMLSearch`` :pr:`1935`
        * Deleted ``random_state`` argument :pr:`1985`
        * Updated Woodwork version requirement to ``v0.0.11`` :pr:`1996`
    * Documentation Changes
    * Testing Changes
        * Removed ``build_docs`` CI job in favor of RTD GH builder :pr:`1974`
        * Added tests to confirm support for Python 3.9 :pr:`1724`
        * Added tests to support Dask AutoML/Engine :pr:`1990`
        * Changed ``build_conda_pkg`` job to use ``latest_release_changes`` branch in the feedstock. :pr:`1979`

.. warning::

    **Breaking Changes**
        * Changed ``AutoMLSearch`` to default ``optimize_thresholds`` to True :pr:`1943`
        * Removed ``data_checks`` parameter, ``data_check_results`` and data checks logic from ``AutoMLSearch``. To run the data checks which were previously run by default in ``AutoMLSearch``, please call ``DefaultDataChecks().validate(X_train, y_train)`` or take a look at our documentation for more examples. :pr:`1935`
        * Deleted ``random_state`` argument :pr:`1985`

**v0.20.0 Mar. 10, 2021**
    * Enhancements
        * Added a GitHub Action for Detecting dependency changes :pr:`1933`
        * Create a separate CV split to train stacked ensembler on for AutoMLSearch :pr:`1814`
        * Added a GitHub Action for Linux unit tests :pr:`1846`
        * Added ``ARIMARegressor`` estimator :pr:`1894`
        * Added ``DataCheckAction`` class and ``DataCheckActionCode`` enum :pr:`1896`
        * Updated ``Woodwork`` requirement to ``v0.0.10`` :pr:`1900`
        * Added ``BalancedClassificationDataCVSplit`` and ``BalancedClassificationDataTVSplit`` to AutoMLSearch :pr:`1875`
        * Update default classification data splitter to use downsampling for highly imbalanced data :pr:`1875`
        * Updated ``describe_pipeline`` to return more information, including ``id`` of pipelines used for ensemble models :pr:`1909`
        * Added utility method to create list of components from a list of ``DataCheckAction`` :pr:`1907`
        * Updated ``validate`` method to include a ``action`` key in returned dictionary for all ``DataCheck``and ``DataChecks`` :pr:`1916`
        * Aggregating the shap values for predictions that we know the provenance of, e.g. OHE, text, and date-time. :pr:`1901`
        * Improved error message when custom objective is passed as a string in ``pipeline.score`` :pr:`1941`
        * Added ``score_pipelines`` and ``train_pipelines`` methods to ``AutoMLSearch`` :pr:`1913`
        * Added support for ``pandas`` version 1.2.0 :pr:`1708`
        * Added ``score_batch`` and ``train_batch`` abstact methods to ``EngineBase`` and implementations in ``SequentialEngine`` :pr:`1913`
        * Added ability to handle index columns in ``AutoMLSearch`` and ``DataChecks`` :pr:`2138`
    * Fixes
        * Removed CI check for ``check_dependencies_updated_linux`` :pr:`1950`
        * Added metaclass for time series pipelines and fix binary classification pipeline ``predict`` not using objective if it is passed as a named argument :pr:`1874`
        * Fixed stack trace in prediction explanation functions caused by mixed string/numeric pandas column names :pr:`1871`
        * Fixed stack trace caused by passing pipelines with duplicate names to ``AutoMLSearch`` :pr:`1932`
        * Fixed ``AutoMLSearch.get_pipelines`` returning pipelines with the same attributes :pr:`1958`
    * Changes
        * Reversed GitHub Action for Linux unit tests until a fix for report generation is found :pr:`1920`
        * Updated ``add_results`` in ``AutoMLAlgorithm`` to take in entire pipeline results dictionary from ``AutoMLSearch`` :pr:`1891`
        * Updated ``ClassImbalanceDataCheck`` to look for severe class imbalance scenarios :pr:`1905`
        * Deleted the ``explain_prediction`` function :pr:`1915`
        * Removed ``HighVarianceCVDataCheck`` and convered it to an ``AutoMLSearch`` method instead :pr:`1928`
        * Removed warning in ``InvalidTargetDataCheck`` returned when numeric binary classification targets are not (0, 1) :pr:`1959`
    * Documentation Changes
        * Updated ``model_understanding.ipynb`` to demo the two-way partial dependence capability :pr:`1919`
    * Testing Changes

.. warning::

    **Breaking Changes**
        * Deleted the ``explain_prediction`` function :pr:`1915`
        * Removed ``HighVarianceCVDataCheck`` and convered it to an ``AutoMLSearch`` method instead :pr:`1928`
        * Added ``score_batch`` and ``train_batch`` abstact methods to ``EngineBase``. These need to be implemented in Engine subclasses :pr:`1913`


**v0.19.0 Feb. 23, 2021**
    * Enhancements
        * Added a GitHub Action for Python windows unit tests :pr:`1844`
        * Added a GitHub Action for checking updated release notes :pr:`1849`
        * Added a GitHub Action for Python lint checks :pr:`1837`
        * Adjusted ``explain_prediction``, ``explain_predictions`` and ``explain_predictions_best_worst`` to handle timeseries problems. :pr:`1818`
        * Updated ``InvalidTargetDataCheck`` to check for mismatched indices in target and features :pr:`1816`
        * Updated ``Woodwork`` structures returned from components to support ``Woodwork`` logical type overrides set by the user :pr:`1784`
        * Updated estimators to keep track of input feature names during ``fit()`` :pr:`1794`
        * Updated ``visualize_decision_tree`` to include feature names in output :pr:`1813`
        * Added ``is_bounded_like_percentage`` property for objectives. If true, the ``calculate_percent_difference`` method will return the absolute difference rather than relative difference :pr:`1809`
        * Added full error traceback to AutoMLSearch logger file :pr:`1840`
        * Changed ``TargetEncoder`` to preserve custom indices in the data :pr:`1836`
        * Refactored ``explain_predictions`` and ``explain_predictions_best_worst`` to only compute features once for all rows that need to be explained :pr:`1843`
        * Added custom random undersampler data splitter for classification :pr:`1857`
        * Updated ``OutliersDataCheck`` implementation to calculate the probability of having no outliers :pr:`1855`
        * Added ``Engines`` pipeline processing API :pr:`1838`
    * Fixes
        * Changed EngineBase random_state arg to random_seed and same for user guide docs :pr:`1889`
    * Changes
        * Modified ``calculate_percent_difference`` so that division by 0 is now inf rather than nan :pr:`1809`
        * Removed ``text_columns`` parameter from ``LSA`` and ``TextFeaturizer`` components :pr:`1652`
        * Added ``random_seed`` as an argument to our automl/pipeline/component API. Using ``random_state`` will raise a warning :pr:`1798`
        * Added ``DataCheckError`` message in ``InvalidTargetDataCheck`` if input target is None and removed exception raised :pr:`1866`
    * Documentation Changes
    * Testing Changes
        * Added back coverage for ``_get_feature_provenance`` in ``TextFeaturizer`` after ``text_columns`` was removed :pr:`1842`
        * Pin graphviz version for windows builds :pr:`1847`
        * Unpin graphviz version for windows builds :pr:`1851`

.. warning::

    **Breaking Changes**
        * Added a deprecation warning to ``explain_prediction``. It will be deleted in the next release. :pr:`1860`


**v0.18.2 Feb. 10, 2021**
    * Enhancements
        * Added uniqueness score data check :pr:`1785`
        * Added "dataframe" output format for prediction explanations :pr:`1781`
        * Updated LightGBM estimators to handle ``pandas.MultiIndex`` :pr:`1770`
        * Sped up permutation importance for some pipelines :pr:`1762`
        * Added sparsity data check :pr:`1797`
        * Confirmed support for threshold tuning for binary time series classification problems :pr:`1803`
    * Fixes
    * Changes
    * Documentation Changes
        * Added section on conda to the contributing guide :pr:`1771`
        * Updated release process to reflect freezing `main` before perf tests :pr:`1787`
        * Moving some prs to the right section of the release notes :pr:`1789`
        * Tweak README.md. :pr:`1800`
        * Fixed back arrow on install page docs :pr:`1795`
        * Fixed docstring for `ClassImbalanceDataCheck.validate()` :pr:`1817`
    * Testing Changes

**v0.18.1 Feb. 1, 2021**
    * Enhancements
        * Added ``graph_t_sne`` as a visualization tool for high dimensional data :pr:`1731`
        * Added the ability to see the linear coefficients of features in linear models terms :pr:`1738`
        * Added support for ``scikit-learn`` ``v0.24.0`` :pr:`1733`
        * Added support for ``scipy`` ``v1.6.0`` :pr:`1752`
        * Added SVM Classifier and Regressor to estimators :pr:`1714` :pr:`1761`
    * Fixes
        * Addressed bug with ``partial_dependence`` and categorical data with more categories than grid resolution :pr:`1748`
        * Removed ``random_state`` arg from ``get_pipelines`` in ``AutoMLSearch`` :pr:`1719`
        * Pinned pyzmq at less than 22.0.0 till we add support :pr:`1756`
    * Changes
        * Updated components and pipelines to return ``Woodwork`` data structures :pr:`1668`
        * Updated ``clone()`` for pipelines and components to copy over random state automatically :pr:`1753`
        * Dropped support for Python version 3.6 :pr:`1751`
        * Removed deprecated ``verbose`` flag from ``AutoMLSearch`` parameters :pr:`1772`
    * Documentation Changes
        * Add Twitter and Github link to documentation toolbar :pr:`1754`
        * Added Open Graph info to documentation :pr:`1758`
    * Testing Changes

.. warning::

    **Breaking Changes**
        * Components and pipelines return ``Woodwork`` data structures instead of ``pandas`` data structures :pr:`1668`
        * Python 3.6 will not be actively supported due to discontinued support from EvalML dependencies.
        * Deprecated ``verbose`` flag is removed for ``AutoMLSearch`` :pr:`1772`


**v0.18.0 Jan. 26, 2021**
    * Enhancements
        * Added RMSLE, MSLE, and MAPE to core objectives while checking for negative target values in ``invalid_targets_data_check`` :pr:`1574`
        * Added validation checks for binary problems with regression-like datasets and multiclass problems without true multiclass targets in ``invalid_targets_data_check`` :pr:`1665`
        * Added time series support for ``make_pipeline`` :pr:`1566`
        * Added target name for output of pipeline ``predict`` method :pr:`1578`
        * Added multiclass check to ``InvalidTargetDataCheck`` for two examples per class :pr:`1596`
        * Added support for ``graphviz`` ``v0.16`` :pr:`1657`
        * Enhanced time series pipelines to accept empty features :pr:`1651`
        * Added KNN Classifier to estimators. :pr:`1650`
        * Added support for list inputs for objectives :pr:`1663`
        * Added support for ``AutoMLSearch`` to handle time series classification pipelines :pr:`1666`
        * Enhanced ``DelayedFeaturesTransformer`` to encode categorical features and targets before delaying them :pr:`1691`
        * Added 2-way dependence plots. :pr:`1690`
        * Added ability to directly iterate through components within Pipelines :pr:`1583`
    * Fixes
        * Fixed inconsistent attributes and added Exceptions to docs :pr:`1673`
        * Fixed ``TargetLeakageDataCheck`` to use Woodwork ``mutual_information`` rather than using Pandas' Pearson Correlation :pr:`1616`
        * Fixed thresholding for pipelines in ``AutoMLSearch`` to only threshold binary classification pipelines :pr:`1622` :pr:`1626`
        * Updated ``load_data`` to return Woodwork structures and update default parameter value for ``index`` to ``None`` :pr:`1610`
        * Pinned scipy at < 1.6.0 while we work on adding support :pr:`1629`
        * Fixed data check message formatting in ``AutoMLSearch`` :pr:`1633`
        * Addressed stacked ensemble component for ``scikit-learn`` v0.24 support by setting ``shuffle=True`` for default CV :pr:`1613`
        * Fixed bug where ``Imputer`` reset the index on ``X`` :pr:`1590`
        * Fixed ``AutoMLSearch`` stacktrace when a cutom objective was passed in as a primary objective or additional objective :pr:`1575`
        * Fixed custom index bug for ``MAPE`` objective :pr:`1641`
        * Fixed index bug for ``TextFeaturizer`` and ``LSA`` components :pr:`1644`
        * Limited ``load_fraud`` dataset loaded into ``automl.ipynb`` :pr:`1646`
        * ``add_to_rankings`` updates ``AutoMLSearch.best_pipeline`` when necessary :pr:`1647`
        * Fixed bug where time series baseline estimators were not receiving ``gap`` and ``max_delay`` in ``AutoMLSearch`` :pr:`1645`
        * Fixed jupyter notebooks to help the RTD buildtime :pr:`1654`
        * Added ``positive_only`` objectives to ``non_core_objectives`` :pr:`1661`
        * Fixed stacking argument ``n_jobs`` for IterativeAlgorithm :pr:`1706`
        * Updated CatBoost estimators to return self in ``.fit()`` rather than the underlying model for consistency :pr:`1701`
        * Added ability to initialize pipeline parameters in ``AutoMLSearch`` constructor :pr:`1676`
    * Changes
        * Added labeling to ``graph_confusion_matrix`` :pr:`1632`
        * Rerunning search for ``AutoMLSearch`` results in a message thrown rather than failing the search, and removed ``has_searched`` property :pr:`1647`
        * Changed tuner class to allow and ignore single parameter values as input :pr:`1686`
        * Capped LightGBM version limit to remove bug in docs :pr:`1711`
        * Removed support for `np.random.RandomState` in EvalML :pr:`1727`
    * Documentation Changes
        * Update Model Understanding in the user guide to include ``visualize_decision_tree`` :pr:`1678`
        * Updated docs to include information about ``AutoMLSearch`` callback parameters and methods :pr:`1577`
        * Updated docs to prompt users to install graphiz on Mac :pr:`1656`
        * Added ``infer_feature_types`` to the ``start.ipynb`` guide :pr:`1700`
        * Added multicollinearity data check to API reference and docs :pr:`1707`
    * Testing Changes

.. warning::

    **Breaking Changes**
        * Removed ``has_searched`` property from ``AutoMLSearch`` :pr:`1647`
        * Components and pipelines return ``Woodwork`` data structures instead of ``pandas`` data structures :pr:`1668`
        * Removed support for `np.random.RandomState` in EvalML. Rather than passing ``np.random.RandomState`` as component and pipeline random_state values, we use int random_seed :pr:`1727`


**v0.17.0 Dec. 29, 2020**
    * Enhancements
        * Added ``save_plot`` that allows for saving figures from different backends :pr:`1588`
        * Added ``LightGBM Regressor`` to regression components :pr:`1459`
        * Added ``visualize_decision_tree`` for tree visualization with ``decision_tree_data_from_estimator`` and ``decision_tree_data_from_pipeline`` to reformat tree structure output :pr:`1511`
        * Added `DFS Transformer` component into transformer components :pr:`1454`
        * Added ``MAPE`` to the standard metrics for time series problems and update objectives :pr:`1510`
        * Added ``graph_prediction_vs_actual_over_time`` and ``get_prediction_vs_actual_over_time_data`` to the model understanding module for time series problems :pr:`1483`
        * Added a ``ComponentGraph`` class that will support future pipelines as directed acyclic graphs :pr:`1415`
        * Updated data checks to accept ``Woodwork`` data structures :pr:`1481`
        * Added parameter to ``InvalidTargetDataCheck`` to show only top unique values rather than all unique values :pr:`1485`
        * Added multicollinearity data check :pr:`1515`
        * Added baseline pipeline and components for time series regression problems :pr:`1496`
        * Added more information to users about ensembling behavior in ``AutoMLSearch`` :pr:`1527`
        * Add woodwork support for more utility and graph methods :pr:`1544`
        * Changed ``DateTimeFeaturizer`` to encode features as int :pr:`1479`
        * Return trained pipelines from ``AutoMLSearch.best_pipeline`` :pr:`1547`
        * Added utility method so that users can set feature types without having to learn about Woodwork directly :pr:`1555`
        * Added Linear Discriminant Analysis transformer for dimensionality reduction :pr:`1331`
        * Added multiclass support for ``partial_dependence`` and ``graph_partial_dependence`` :pr:`1554`
        * Added ``TimeSeriesBinaryClassificationPipeline`` and ``TimeSeriesMulticlassClassificationPipeline`` classes :pr:`1528`
        * Added ``make_data_splitter`` method for easier automl data split customization :pr:`1568`
        * Integrated ``ComponentGraph`` class into Pipelines for full non-linear pipeline support :pr:`1543`
        * Update ``AutoMLSearch`` constructor to take training data instead of ``search`` and ``add_to_leaderboard`` :pr:`1597`
        * Update ``split_data`` helper args :pr:`1597`
        * Add problem type utils ``is_regression``, ``is_classification``, ``is_timeseries`` :pr:`1597`
        * Rename ``AutoMLSearch`` ``data_split`` arg to ``data_splitter`` :pr:`1569`
    * Fixes
        * Fix AutoML not passing CV folds to ``DefaultDataChecks`` for usage by ``ClassImbalanceDataCheck`` :pr:`1619`
        * Fix Windows CI jobs: install ``numba`` via conda, required for ``shap`` :pr:`1490`
        * Added custom-index support for `reset-index-get_prediction_vs_actual_over_time_data` :pr:`1494`
        * Fix ``generate_pipeline_code`` to account for boolean and None differences between Python and JSON :pr:`1524` :pr:`1531`
        * Set max value for plotly and xgboost versions while we debug CI failures with newer versions :pr:`1532`
        * Undo version pinning for plotly :pr:`1533`
        * Fix ReadTheDocs build by updating the version of ``setuptools`` :pr:`1561`
        * Set ``random_state`` of data splitter in AutoMLSearch to take int to keep consistency in the resulting splits :pr:`1579`
        * Pin sklearn version while we work on adding support :pr:`1594`
        * Pin pandas at <1.2.0 while we work on adding support :pr:`1609`
        * Pin graphviz at < 0.16 while we work on adding support :pr:`1609`
    * Changes
        * Reverting ``save_graph`` :pr:`1550` to resolve kaleido build issues :pr:`1585`
        * Update circleci badge to apply to ``main`` :pr:`1489`
        * Added script to generate github markdown for releases :pr:`1487`
        * Updated selection using pandas ``dtypes`` to selecting using Woodwork logical types :pr:`1551`
        * Updated dependencies to fix ``ImportError: cannot import name 'MaskedArray' from 'sklearn.utils.fixes'`` error and to address Woodwork and Featuretool dependencies :pr:`1540`
        * Made ``get_prediction_vs_actual_data()`` a public method :pr:`1553`
        * Updated ``Woodwork`` version requirement to v0.0.7 :pr:`1560`
        * Move data splitters from ``evalml.automl.data_splitters`` to ``evalml.preprocessing.data_splitters`` :pr:`1597`
        * Rename "# Testing" in automl log output to "# Validation" :pr:`1597`
    * Documentation Changes
        * Added partial dependence methods to API reference :pr:`1537`
        * Updated documentation for confusion matrix methods :pr:`1611`
    * Testing Changes
        * Set ``n_jobs=1`` in most unit tests to reduce memory :pr:`1505`

.. warning::

    **Breaking Changes**
        * Updated minimal dependencies: ``numpy>=1.19.1``, ``pandas>=1.1.0``, ``scikit-learn>=0.23.1``, ``scikit-optimize>=0.8.1``
        * Updated ``AutoMLSearch.best_pipeline`` to return a trained pipeline. Pass in ``train_best_pipeline=False`` to AutoMLSearch in order to return an untrained pipeline.
        * Pipeline component instances can no longer be iterated through using ``Pipeline.component_graph`` :pr:`1543`
        * Update ``AutoMLSearch`` constructor to take training data instead of ``search`` and ``add_to_leaderboard`` :pr:`1597`
        * Update ``split_data`` helper args :pr:`1597`
        * Move data splitters from ``evalml.automl.data_splitters`` to ``evalml.preprocessing.data_splitters`` :pr:`1597`
        * Rename ``AutoMLSearch`` ``data_split`` arg to ``data_splitter`` :pr:`1569`



**v0.16.1 Dec. 1, 2020**
    * Enhancements
        * Pin woodwork version to v0.0.6 to avoid breaking changes :pr:`1484`
        * Updated ``Woodwork`` to >=0.0.5 in ``core-requirements.txt`` :pr:`1473`
        * Removed ``copy_dataframe`` parameter for ``Woodwork``, updated ``Woodwork`` to >=0.0.6 in ``core-requirements.txt`` :pr:`1478`
        * Updated ``detect_problem_type`` to use ``pandas.api.is_numeric_dtype`` :pr:`1476`
    * Changes
        * Changed ``make clean`` to delete coverage reports as a convenience for developers :pr:`1464`
        * Set ``n_jobs=-1`` by default for stacked ensemble components :pr:`1472`
    * Documentation Changes
        * Updated pipeline and component documentation and demos to use ``Woodwork`` :pr:`1466`
    * Testing Changes
        * Update dependency update checker to use everything from core and optional dependencies :pr:`1480`


**v0.16.0 Nov. 24, 2020**
    * Enhancements
        * Updated pipelines and ``make_pipeline`` to accept ``Woodwork`` inputs :pr:`1393`
        * Updated components to accept ``Woodwork`` inputs :pr:`1423`
        * Added ability to freeze hyperparameters for ``AutoMLSearch`` :pr:`1284`
        * Added ``Target Encoder`` into transformer components :pr:`1401`
        * Added callback for error handling in ``AutoMLSearch`` :pr:`1403`
        * Added the index id to the ``explain_predictions_best_worst`` output to help users identify which rows in their data are included :pr:`1365`
        * The top_k features displayed in ``explain_predictions_*`` functions are now determined by the magnitude of shap values as opposed to the ``top_k`` largest and smallest shap values. :pr:`1374`
        * Added a problem type for time series regression :pr:`1386`
        * Added a ``is_defined_for_problem_type`` method to ``ObjectiveBase`` :pr:`1386`
        * Added a ``random_state`` parameter to ``make_pipeline_from_components`` function :pr:`1411`
        * Added ``DelayedFeaturesTransformer`` :pr:`1396`
        * Added a ``TimeSeriesRegressionPipeline`` class :pr:`1418`
        * Removed ``core-requirements.txt`` from the package distribution :pr:`1429`
        * Updated data check messages to include a `"code"` and `"details"` fields :pr:`1451`, :pr:`1462`
        * Added a ``TimeSeriesSplit`` data splitter for time series problems :pr:`1441`
        * Added a ``problem_configuration`` parameter to AutoMLSearch :pr:`1457`
    * Fixes
        * Fixed ``IndexError`` raised in ``AutoMLSearch`` when ``ensembling = True`` but only one pipeline to iterate over :pr:`1397`
        * Fixed stacked ensemble input bug and LightGBM warning and bug in ``AutoMLSearch`` :pr:`1388`
        * Updated enum classes to show possible enum values as attributes :pr:`1391`
        * Updated calls to ``Woodwork``'s ``to_pandas()`` to ``to_series()`` and ``to_dataframe()`` :pr:`1428`
        * Fixed bug in OHE where column names were not guaranteed to be unique :pr:`1349`
        * Fixed bug with percent improvement of ``ExpVariance`` objective on data with highly skewed target :pr:`1467`
        * Fix SimpleImputer error which occurs when all features are bool type :pr:`1215`
    * Changes
        * Changed ``OutliersDataCheck`` to return the list of columns, rather than rows, that contain outliers :pr:`1377`
        * Simplified and cleaned output for Code Generation :pr:`1371`
        * Reverted changes from :pr:`1337` :pr:`1409`
        * Updated data checks to return dictionary of warnings and errors instead of a list :pr:`1448`
        * Updated ``AutoMLSearch`` to pass ``Woodwork`` data structures to every pipeline (instead of pandas DataFrames) :pr:`1450`
        * Update ``AutoMLSearch`` to default to ``max_batches=1`` instead of ``max_iterations=5`` :pr:`1452`
        * Updated _evaluate_pipelines to consolidate side effects :pr:`1410`
    * Documentation Changes
        * Added description of CLA to contributing guide, updated description of draft PRs :pr:`1402`
        * Updated documentation to include all data checks, ``DataChecks``, and usage of data checks in AutoML :pr:`1412`
        * Updated docstrings from ``np.array`` to ``np.ndarray`` :pr:`1417`
        * Added section on stacking ensembles in AutoMLSearch documentation :pr:`1425`
    * Testing Changes
        * Removed ``category_encoders`` from test-requirements.txt :pr:`1373`
        * Tweak codecov.io settings again to avoid flakes :pr:`1413`
        * Modified ``make lint`` to check notebook versions in the docs :pr:`1431`
        * Modified ``make lint-fix`` to standardize notebook versions in the docs :pr:`1431`
        * Use new version of pull request Github Action for dependency check (:pr:`1443`)
        * Reduced number of workers for tests to 4 :pr:`1447`

.. warning::

    **Breaking Changes**
        * The ``top_k`` and ``top_k_features`` parameters in ``explain_predictions_*`` functions now return ``k`` features as opposed to ``2 * k`` features :pr:`1374`
        * Renamed ``problem_type`` to ``problem_types`` in ``RegressionObjective``, ``BinaryClassificationObjective``, and ``MulticlassClassificationObjective`` :pr:`1319`
        * Data checks now return a dictionary of warnings and errors instead of a list :pr:`1448`



**v0.15.0 Oct. 29, 2020**
    * Enhancements
        * Added stacked ensemble component classes (``StackedEnsembleClassifier``, ``StackedEnsembleRegressor``) :pr:`1134`
        * Added stacked ensemble components to ``AutoMLSearch`` :pr:`1253`
        * Added ``DecisionTreeClassifier`` and ``DecisionTreeRegressor`` to AutoML :pr:`1255`
        * Added ``graph_prediction_vs_actual`` in ``model_understanding`` for regression problems :pr:`1252`
        * Added parameter to ``OneHotEncoder`` to enable filtering for features to encode for :pr:`1249`
        * Added percent-better-than-baseline for all objectives to automl.results :pr:`1244`
        * Added ``HighVarianceCVDataCheck`` and replaced synonymous warning in ``AutoMLSearch`` :pr:`1254`
        * Added `PCA Transformer` component for dimensionality reduction :pr:`1270`
        * Added ``generate_pipeline_code`` and ``generate_component_code`` to allow for code generation given a pipeline or component instance :pr:`1306`
        * Added ``PCA Transformer`` component for dimensionality reduction :pr:`1270`
        * Updated ``AutoMLSearch`` to support ``Woodwork`` data structures :pr:`1299`
        * Added cv_folds to ``ClassImbalanceDataCheck`` and added this check to ``DefaultDataChecks`` :pr:`1333`
        * Make ``max_batches`` argument to ``AutoMLSearch.search`` public :pr:`1320`
        * Added text support to automl search :pr:`1062`
        * Added ``_pipelines_per_batch`` as a private argument to ``AutoMLSearch`` :pr:`1355`
    * Fixes
        * Fixed ML performance issue with ordered datasets: always shuffle data in automl's default CV splits :pr:`1265`
        * Fixed broken ``evalml info`` CLI command :pr:`1293`
        * Fixed ``boosting type='rf'`` for LightGBM Classifier, as well as ``num_leaves`` error :pr:`1302`
        * Fixed bug in ``explain_predictions_best_worst`` where a custom index in the target variable would cause a ``ValueError`` :pr:`1318`
        * Added stacked ensemble estimators to to ``evalml.pipelines.__init__`` file :pr:`1326`
        * Fixed bug in OHE where calls to transform were not deterministic if ``top_n`` was less than the number of categories in a column :pr:`1324`
        * Fixed LightGBM warning messages during AutoMLSearch :pr:`1342`
        * Fix warnings thrown during AutoMLSearch in ``HighVarianceCVDataCheck`` :pr:`1346`
        * Fixed bug where TrainingValidationSplit would return invalid location indices for dataframes with a custom index :pr:`1348`
        * Fixed bug where the AutoMLSearch ``random_state`` was not being passed to the created pipelines :pr:`1321`
    * Changes
        * Allow ``add_to_rankings`` to be called before AutoMLSearch is called :pr:`1250`
        * Removed Graphviz from test-requirements to add to requirements.txt :pr:`1327`
        * Removed ``max_pipelines`` parameter from ``AutoMLSearch`` :pr:`1264`
        * Include editable installs in all install make targets :pr:`1335`
        * Made pip dependencies `featuretools` and `nlp_primitives` core dependencies :pr:`1062`
        * Removed `PartOfSpeechCount` from `TextFeaturizer` transform primitives :pr:`1062`
        * Added warning for ``partial_dependency`` when the feature includes null values :pr:`1352`
    * Documentation Changes
        * Fixed and updated code blocks in Release Notes :pr:`1243`
        * Added DecisionTree estimators to API Reference :pr:`1246`
        * Changed class inheritance display to flow vertically :pr:`1248`
        * Updated cost-benefit tutorial to use a holdout/test set :pr:`1159`
        * Added ``evalml info`` command to documentation :pr:`1293`
        * Miscellaneous doc updates :pr:`1269`
        * Removed conda pre-release testing from the release process document :pr:`1282`
        * Updates to contributing guide :pr:`1310`
        * Added Alteryx footer to docs with Twitter and Github link :pr:`1312`
        * Added documentation for evalml installation for Python 3.6 :pr:`1322`
        * Added documentation changes to make the API Docs easier to understand :pr:`1323`
        * Fixed documentation for ``feature_importance`` :pr:`1353`
        * Added tutorial for running `AutoML` with text data :pr:`1357`
        * Added documentation for woodwork integration with automl search :pr:`1361`
    * Testing Changes
        * Added tests for ``jupyter_check`` to handle IPython :pr:`1256`
        * Cleaned up ``make_pipeline`` tests to test for all estimators :pr:`1257`
        * Added a test to check conda build after merge to main :pr:`1247`
        * Removed code that was lacking codecov for ``__main__.py`` and unnecessary :pr:`1293`
        * Codecov: round coverage up instead of down :pr:`1334`
        * Add DockerHub credentials to CI testing environment :pr:`1356`
        * Add DockerHub credentials to conda testing environment :pr:`1363`

.. warning::

    **Breaking Changes**
        * Renamed ``LabelLeakageDataCheck`` to ``TargetLeakageDataCheck`` :pr:`1319`
        * ``max_pipelines`` parameter has been removed from ``AutoMLSearch``. Please use ``max_iterations`` instead. :pr:`1264`
        * ``AutoMLSearch.search()`` will now log a warning if the input is not a ``Woodwork`` data structure (``pandas``, ``numpy``) :pr:`1299`
        * Make ``max_batches`` argument to ``AutoMLSearch.search`` public :pr:`1320`
        * Removed unused argument `feature_types` from AutoMLSearch.search :pr:`1062`

**v0.14.1 Sep. 29, 2020**
    * Enhancements
        * Updated partial dependence methods to support calculating numeric columns in a dataset with non-numeric columns :pr:`1150`
        * Added ``get_feature_names`` on ``OneHotEncoder`` :pr:`1193`
        * Added ``detect_problem_type`` to ``problem_type/utils.py`` to automatically detect the problem type given targets :pr:`1194`
        * Added LightGBM to ``AutoMLSearch`` :pr:`1199`
        * Updated ``scikit-learn`` and ``scikit-optimize`` to use latest versions - 0.23.2 and 0.8.1 respectively :pr:`1141`
        * Added ``__str__`` and ``__repr__`` for pipelines and components :pr:`1218`
        * Included internal target check for both training and validation data in ``AutoMLSearch`` :pr:`1226`
        * Added ``ProblemTypes.all_problem_types`` helper to get list of supported problem types :pr:`1219`
        * Added ``DecisionTreeClassifier`` and ``DecisionTreeRegressor`` classes :pr:`1223`
        * Added ``ProblemTypes.all_problem_types`` helper to get list of supported problem types :pr:`1219`
        * ``DataChecks`` can now be parametrized by passing a list of ``DataCheck`` classes and a parameter dictionary :pr:`1167`
        * Added first CV fold score as validation score in ``AutoMLSearch.rankings`` :pr:`1221`
        * Updated ``flake8`` configuration to enable linting on ``__init__.py`` files :pr:`1234`
        * Refined ``make_pipeline_from_components`` implementation :pr:`1204`
    * Fixes
        * Updated GitHub URL after migration to Alteryx GitHub org :pr:`1207`
        * Changed Problem Type enum to be more similar to the string name :pr:`1208`
        * Wrapped call to scikit-learn's partial dependence method in a ``try``/``finally`` block :pr:`1232`
    * Changes
        * Added ``allow_writing_files`` as a named argument to CatBoost estimators. :pr:`1202`
        * Added ``solver`` and ``multi_class`` as named arguments to ``LogisticRegressionClassifier`` :pr:`1202`
        * Replaced pipeline's ``._transform`` method to evaluate all the preprocessing steps of a pipeline with ``.compute_estimator_features`` :pr:`1231`
        * Changed default large dataset train/test splitting behavior :pr:`1205`
    * Documentation Changes
        * Included description of how to access the component instances and features for pipeline user guide :pr:`1163`
        * Updated API docs to refer to target as "target" instead of "labels" for non-classification tasks and minor docs cleanup :pr:`1160`
        * Added Class Imbalance Data Check to ``api_reference.rst`` :pr:`1190` :pr:`1200`
        * Added pipeline properties to API reference :pr:`1209`
        * Clarified what the objective parameter in AutoML is used for in AutoML API reference and AutoML user guide :pr:`1222`
        * Updated API docs to include ``skopt.space.Categorical`` option for component hyperparameter range definition :pr:`1228`
        * Added install documentation for ``libomp`` in order to use LightGBM on Mac :pr:`1233`
        * Improved description of ``max_iterations`` in documentation :pr:`1212`
        * Removed unused code from sphinx conf :pr:`1235`
    * Testing Changes

.. warning::

    **Breaking Changes**
        * ``DefaultDataChecks`` now accepts a ``problem_type`` parameter that must be specified :pr:`1167`
        * Pipeline's ``._transform`` method to evaluate all the preprocessing steps of a pipeline has been replaced with ``.compute_estimator_features`` :pr:`1231`
        * ``get_objectives`` has been renamed to ``get_core_objectives``. This function will now return a list of valid objective instances :pr:`1230`


**v0.13.2 Sep. 17, 2020**
    * Enhancements
        * Added ``output_format`` field to explain predictions functions :pr:`1107`
        * Modified ``get_objective`` and ``get_objectives`` to be able to return any objective in ``evalml.objectives`` :pr:`1132`
        * Added a ``return_instance`` boolean parameter to ``get_objective`` :pr:`1132`
        * Added ``ClassImbalanceDataCheck`` to determine whether target imbalance falls below a given threshold :pr:`1135`
        * Added label encoder to LightGBM for binary classification :pr:`1152`
        * Added labels for the row index of confusion matrix :pr:`1154`
        * Added ``AutoMLSearch`` object as another parameter in search callbacks :pr:`1156`
        * Added the corresponding probability threshold for each point displayed in ``graph_roc_curve`` :pr:`1161`
        * Added ``__eq__`` for ``ComponentBase`` and ``PipelineBase`` :pr:`1178`
        * Added support for multiclass classification for ``roc_curve`` :pr:`1164`
        * Added ``categories`` accessor to ``OneHotEncoder`` for listing the categories associated with a feature :pr:`1182`
        * Added utility function to create pipeline instances from a list of component instances :pr:`1176`
    * Fixes
        * Fixed XGBoost column names for partial dependence methods :pr:`1104`
        * Removed dead code validating column type from ``TextFeaturizer`` :pr:`1122`
        * Fixed issue where ``Imputer`` cannot fit when there is None in a categorical or boolean column :pr:`1144`
        * ``OneHotEncoder`` preserves the custom index in the input data :pr:`1146`
        * Fixed representation for ``ModelFamily`` :pr:`1165`
        * Removed duplicate ``nbsphinx`` dependency in ``dev-requirements.txt`` :pr:`1168`
        * Users can now pass in any valid kwargs to all estimators :pr:`1157`
        * Remove broken accessor ``OneHotEncoder.get_feature_names`` and unneeded base class :pr:`1179`
        * Removed LightGBM Estimator from AutoML models :pr:`1186`
    * Changes
        * Pinned ``scikit-optimize`` version to 0.7.4 :pr:`1136`
        * Removed ``tqdm`` as a dependency :pr:`1177`
        * Added lightgbm version 3.0.0 to ``latest_dependency_versions.txt`` :pr:`1185`
        * Rename ``max_pipelines`` to ``max_iterations`` :pr:`1169`
    * Documentation Changes
        * Fixed API docs for ``AutoMLSearch`` ``add_result_callback`` :pr:`1113`
        * Added a step to our release process for pushing our latest version to conda-forge :pr:`1118`
        * Added warning for missing ipywidgets dependency for using ``PipelineSearchPlots`` on Jupyterlab :pr:`1145`
        * Updated ``README.md`` example to load demo dataset :pr:`1151`
        * Swapped mapping of breast cancer targets in ``model_understanding.ipynb`` :pr:`1170`
    * Testing Changes
        * Added test confirming ``TextFeaturizer`` never outputs null values :pr:`1122`
        * Changed Python version of ``Update Dependencies`` action to 3.8.x :pr:`1137`
        * Fixed release notes check-in test for ``Update Dependencies`` actions :pr:`1172`

.. warning::

    **Breaking Changes**
        * ``get_objective`` will now return a class definition rather than an instance by default :pr:`1132`
        * Deleted ``OPTIONS`` dictionary in ``evalml.objectives.utils.py`` :pr:`1132`
        * If specifying an objective by string, the string must now match the objective's name field, case-insensitive :pr:`1132`
        * Passing "Cost Benefit Matrix", "Fraud Cost", "Lead Scoring", "Mean Squared Log Error",
            "Recall", "Recall Macro", "Recall Micro", "Recall Weighted", or "Root Mean Squared Log Error" to ``AutoMLSearch`` will now result in a ``ValueError``
            rather than an ``ObjectiveNotFoundError`` :pr:`1132`
        * Search callbacks ``start_iteration_callback`` and ``add_results_callback`` have changed to include a copy of the AutoMLSearch object as a third parameter :pr:`1156`
        * Deleted ``OneHotEncoder.get_feature_names`` method which had been broken for a while, in favor of pipelines' ``input_feature_names`` :pr:`1179`
        * Deleted empty base class ``CategoricalEncoder`` which ``OneHotEncoder`` component was inheriting from :pr:`1176`
        * Results from ``roc_curve`` will now return as a list of dictionaries with each dictionary representing a class :pr:`1164`
        * ``max_pipelines`` now raises a ``DeprecationWarning`` and will be removed in the next release. ``max_iterations`` should be used instead. :pr:`1169`


**v0.13.1 Aug. 25, 2020**
    * Enhancements
        * Added Cost-Benefit Matrix objective for binary classification :pr:`1038`
        * Split ``fill_value`` into ``categorical_fill_value`` and ``numeric_fill_value`` for Imputer :pr:`1019`
        * Added ``explain_predictions`` and ``explain_predictions_best_worst`` for explaining multiple predictions with SHAP :pr:`1016`
        * Added new LSA component for text featurization :pr:`1022`
        * Added guide on installing with conda :pr:`1041`
        * Added a “cost-benefit curve” util method to graph cost-benefit matrix scores vs. binary classification thresholds :pr:`1081`
        * Standardized error when calling transform/predict before fit for pipelines :pr:`1048`
        * Added ``percent_better_than_baseline`` to AutoML search rankings and full rankings table :pr:`1050`
        * Added one-way partial dependence and partial dependence plots :pr:`1079`
        * Added "Feature Value" column to prediction explanation reports. :pr:`1064`
        * Added LightGBM classification estimator :pr:`1082`, :pr:`1114`
        * Added ``max_batches`` parameter to ``AutoMLSearch`` :pr:`1087`
    * Fixes
        * Updated ``TextFeaturizer`` component to no longer require an internet connection to run :pr:`1022`
        * Fixed non-deterministic element of ``TextFeaturizer`` transformations :pr:`1022`
        * Added a StandardScaler to all ElasticNet pipelines :pr:`1065`
        * Updated cost-benefit matrix to normalize score :pr:`1099`
        * Fixed logic in ``calculate_percent_difference`` so that it can handle negative values :pr:`1100`
    * Changes
        * Added ``needs_fitting`` property to ``ComponentBase`` :pr:`1044`
        * Updated references to data types to use datatype lists defined in ``evalml.utils.gen_utils`` :pr:`1039`
        * Remove maximum version limit for SciPy dependency :pr:`1051`
        * Moved ``all_components`` and other component importers into runtime methods :pr:`1045`
        * Consolidated graphing utility methods under ``evalml.utils.graph_utils`` :pr:`1060`
        * Made slight tweaks to how ``TextFeaturizer`` uses ``featuretools``, and did some refactoring of that and of LSA :pr:`1090`
        * Changed ``show_all_features`` parameter into ``importance_threshold``, which allows for thresholding feature importance :pr:`1097`, :pr:`1103`
    * Documentation Changes
        * Update ``setup.py`` URL to point to the github repo :pr:`1037`
        * Added tutorial for using the cost-benefit matrix objective :pr:`1088`
        * Updated ``model_understanding.ipynb`` to include documentation for using plotly on Jupyter Lab :pr:`1108`
    * Testing Changes
        * Refactor CircleCI tests to use matrix jobs (:pr:`1043`)
        * Added a test to check that all test directories are included in evalml package :pr:`1054`


.. warning::

    **Breaking Changes**
        * ``confusion_matrix`` and ``normalize_confusion_matrix`` have been moved to ``evalml.utils`` :pr:`1038`
        * All graph utility methods previously under ``evalml.pipelines.graph_utils`` have been moved to ``evalml.utils.graph_utils`` :pr:`1060`


**v0.12.2 Aug. 6, 2020**
    * Enhancements
        * Add save/load method to components :pr:`1023`
        * Expose pickle ``protocol`` as optional arg to save/load :pr:`1023`
        * Updated estimators used in AutoML to include ExtraTrees and ElasticNet estimators :pr:`1030`
    * Fixes
    * Changes
        * Removed ``DeprecationWarning`` for ``SimpleImputer`` :pr:`1018`
    * Documentation Changes
        * Add note about version numbers to release process docs :pr:`1034`
    * Testing Changes
        * Test files are now included in the evalml package :pr:`1029`


**v0.12.0 Aug. 3, 2020**
    * Enhancements
        * Added string and categorical targets support for binary and multiclass pipelines and check for numeric targets for ``DetectLabelLeakage`` data check :pr:`932`
        * Added clear exception for regression pipelines if target datatype is string or categorical :pr:`960`
        * Added target column names and class labels in ``predict`` and ``predict_proba`` output for pipelines :pr:`951`
        * Added ``_compute_shap_values`` and ``normalize_values`` to ``pipelines/explanations`` module :pr:`958`
        * Added ``explain_prediction`` feature which explains single predictions with SHAP :pr:`974`
        * Added Imputer to allow different imputation strategies for numerical and categorical dtypes :pr:`991`
        * Added support for configuring logfile path using env var, and don't create logger if there are filesystem errors :pr:`975`
        * Updated catboost estimators' default parameters and automl hyperparameter ranges to speed up fit time :pr:`998`
    * Fixes
        * Fixed ReadtheDocs warning failure regarding embedded gif :pr:`943`
        * Removed incorrect parameter passed to pipeline classes in ``_add_baseline_pipelines`` :pr:`941`
        * Added universal error for calling ``predict``, ``predict_proba``, ``transform``, and ``feature_importances`` before fitting :pr:`969`, :pr:`994`
        * Made ``TextFeaturizer`` component and pip dependencies ``featuretools`` and ``nlp_primitives`` optional :pr:`976`
        * Updated imputation strategy in automl to no longer limit impute strategy to ``most_frequent`` for all features if there are any categorical columns :pr:`991`
        * Fixed ``UnboundLocalError`` for ``cv_pipeline`` when automl search errors :pr:`996`
        * Fixed ``Imputer`` to reset dataframe index to preserve behavior expected from  ``SimpleImputer`` :pr:`1009`
    * Changes
        * Moved ``get_estimators`` to ``evalml.pipelines.components.utils`` :pr:`934`
        * Modified Pipelines to raise ``PipelineScoreError`` when they encounter an error during scoring :pr:`936`
        * Moved ``evalml.model_families.list_model_families`` to ``evalml.pipelines.components.allowed_model_families`` :pr:`959`
        * Renamed ``DateTimeFeaturization`` to ``DateTimeFeaturizer`` :pr:`977`
        * Added check to stop search and raise an error if all pipelines in a batch return NaN scores :pr:`1015`
    * Documentation Changes
        * Updated ``README.md`` :pr:`963`
        * Reworded message when errors are returned from data checks in search :pr:`982`
        * Added section on understanding model predictions with ``explain_prediction`` to User Guide :pr:`981`
        * Added a section to the user guide and api reference about how XGBoost and CatBoost are not fully supported. :pr:`992`
        * Added custom components section in user guide :pr:`993`
        * Updated FAQ section formatting :pr:`997`
        * Updated release process documentation :pr:`1003`
    * Testing Changes
        * Moved ``predict_proba`` and ``predict`` tests regarding string / categorical targets to ``test_pipelines.py`` :pr:`972`
        * Fixed dependency update bot by updating python version to 3.7 to avoid frequent github version updates :pr:`1002`


.. warning::

    **Breaking Changes**
        * ``get_estimators`` has been moved to ``evalml.pipelines.components.utils`` (previously was under ``evalml.pipelines.utils``) :pr:`934`
        * Removed the ``raise_errors`` flag in AutoML search. All errors during pipeline evaluation will be caught and logged. :pr:`936`
        * ``evalml.model_families.list_model_families`` has been moved to ``evalml.pipelines.components.allowed_model_families`` :pr:`959`
        * ``TextFeaturizer``: the ``featuretools`` and ``nlp_primitives`` packages must be installed after installing evalml in order to use this component :pr:`976`
        * Renamed ``DateTimeFeaturization`` to ``DateTimeFeaturizer`` :pr:`977`


**v0.11.2 July 16, 2020**
    * Enhancements
        * Added ``NoVarianceDataCheck`` to ``DefaultDataChecks`` :pr:`893`
        * Added text processing and featurization component ``TextFeaturizer`` :pr:`913`, :pr:`924`
        * Added additional checks to ``InvalidTargetDataCheck`` to handle invalid target data types :pr:`929`
        * ``AutoMLSearch`` will now handle ``KeyboardInterrupt`` and prompt user for confirmation :pr:`915`
    * Fixes
        * Makes automl results a read-only property :pr:`919`
    * Changes
        * Deleted static pipelines and refactored tests involving static pipelines, removed ``all_pipelines()`` and ``get_pipelines()`` :pr:`904`
        * Moved ``list_model_families`` to ``evalml.model_family.utils`` :pr:`903`
        * Updated ``all_pipelines``, ``all_estimators``, ``all_components`` to use the same mechanism for dynamically generating their elements :pr:`898`
        * Rename ``master`` branch to ``main`` :pr:`918`
        * Add pypi release github action :pr:`923`
        * Updated ``AutoMLSearch.search`` stdout output and logging and removed tqdm progress bar :pr:`921`
        * Moved automl config checks previously in ``search()`` to init :pr:`933`
    * Documentation Changes
        * Reorganized and rewrote documentation :pr:`937`
        * Updated to use pydata sphinx theme :pr:`937`
        * Updated docs to use ``release_notes`` instead of ``changelog`` :pr:`942`
    * Testing Changes
        * Cleaned up fixture names and usages in tests :pr:`895`


.. warning::

    **Breaking Changes**
        * ``list_model_families`` has been moved to ``evalml.model_family.utils`` (previously was under ``evalml.pipelines.utils``) :pr:`903`
        * ``get_estimators`` has been moved to ``evalml.pipelines.components.utils`` (previously was under ``evalml.pipelines.utils``) :pr:`934`
        * Static pipeline definitions have been removed, but similar pipelines can still be constructed via creating an instance of ``PipelineBase`` :pr:`904`
        * ``all_pipelines()`` and ``get_pipelines()`` utility methods have been removed :pr:`904`


**v0.11.0 June 30, 2020**
    * Enhancements
        * Added multiclass support for ROC curve graphing :pr:`832`
        * Added preprocessing component to drop features whose percentage of NaN values exceeds a specified threshold :pr:`834`
        * Added data check to check for problematic target labels :pr:`814`
        * Added PerColumnImputer that allows imputation strategies per column :pr:`824`
        * Added transformer to drop specific columns :pr:`827`
        * Added support for ``categories``, ``handle_error``, and ``drop`` parameters in ``OneHotEncoder`` :pr:`830` :pr:`897`
        * Added preprocessing component to handle DateTime columns featurization :pr:`838`
        * Added ability to clone pipelines and components :pr:`842`
        * Define getter method for component ``parameters`` :pr:`847`
        * Added utility methods to calculate and graph permutation importances :pr:`860`, :pr:`880`
        * Added new utility functions necessary for generating dynamic preprocessing pipelines :pr:`852`
        * Added kwargs to all components :pr:`863`
        * Updated ``AutoSearchBase`` to use dynamically generated preprocessing pipelines :pr:`870`
        * Added SelectColumns transformer :pr:`873`
        * Added ability to evaluate additional pipelines for automl search :pr:`874`
        * Added ``default_parameters`` class property to components and pipelines :pr:`879`
        * Added better support for disabling data checks in automl search :pr:`892`
        * Added ability to save and load AutoML objects to file :pr:`888`
        * Updated ``AutoSearchBase.get_pipelines`` to return an untrained pipeline instance :pr:`876`
        * Saved learned binary classification thresholds in automl results cv data dict :pr:`876`
    * Fixes
        * Fixed bug where SimpleImputer cannot handle dropped columns :pr:`846`
        * Fixed bug where PerColumnImputer cannot handle dropped columns :pr:`855`
        * Enforce requirement that builtin components save all inputted values in their parameters dict :pr:`847`
        * Don't list base classes in ``all_components`` output :pr:`847`
        * Standardize all components to output pandas data structures, and accept either pandas or numpy :pr:`853`
        * Fixed rankings and full_rankings error when search has not been run :pr:`894`
    * Changes
        * Update ``all_pipelines`` and ``all_components`` to try initializing pipelines/components, and on failure exclude them :pr:`849`
        * Refactor ``handle_components`` to ``handle_components_class``, standardize to ``ComponentBase`` subclass instead of instance :pr:`850`
        * Refactor "blacklist"/"whitelist" to "allow"/"exclude" lists :pr:`854`
        * Replaced ``AutoClassificationSearch`` and ``AutoRegressionSearch`` with ``AutoMLSearch`` :pr:`871`
        * Renamed feature_importances and permutation_importances methods to use singular names (feature_importance and permutation_importance) :pr:`883`
        * Updated ``automl`` default data splitter to train/validation split for large datasets :pr:`877`
        * Added open source license, update some repo metadata :pr:`887`
        * Removed dead code in ``_get_preprocessing_components`` :pr:`896`
    * Documentation Changes
        * Fix some typos and update the EvalML logo :pr:`872`
    * Testing Changes
        * Update the changelog check job to expect the new branching pattern for the deps update bot :pr:`836`
        * Check that all components output pandas datastructures, and can accept either pandas or numpy :pr:`853`
        * Replaced ``AutoClassificationSearch`` and ``AutoRegressionSearch`` with ``AutoMLSearch`` :pr:`871`


.. warning::

    **Breaking Changes**
        * Pipelines' static ``component_graph`` field must contain either ``ComponentBase`` subclasses or ``str``, instead of ``ComponentBase`` subclass instances :pr:`850`
        * Rename ``handle_component`` to ``handle_component_class``. Now standardizes to ``ComponentBase`` subclasses instead of ``ComponentBase`` subclass instances :pr:`850`
        * Renamed automl's ``cv`` argument to ``data_split`` :pr:`877`
        * Pipelines' and classifiers' ``feature_importances`` is renamed ``feature_importance``, ``graph_feature_importances`` is renamed ``graph_feature_importance`` :pr:`883`
        * Passing ``data_checks=None`` to automl search will not perform any data checks as opposed to default checks. :pr:`892`
        * Pipelines to search for in AutoML are now determined automatically, rather than using the statically-defined pipeline classes. :pr:`870`
        * Updated ``AutoSearchBase.get_pipelines`` to return an untrained pipeline instance, instead of one which happened to be trained on the final cross-validation fold :pr:`876`


**v0.10.0 May 29, 2020**
    * Enhancements
        * Added baseline models for classification and regression, add functionality to calculate baseline models before searching in AutoML :pr:`746`
        * Port over highly-null guardrail as a data check and define ``DefaultDataChecks`` and ``DisableDataChecks`` classes :pr:`745`
        * Update ``Tuner`` classes to work directly with pipeline parameters dicts instead of flat parameter lists :pr:`779`
        * Add Elastic Net as a pipeline option :pr:`812`
        * Added new Pipeline option ``ExtraTrees`` :pr:`790`
        * Added precicion-recall curve metrics and plot for binary classification problems in ``evalml.pipeline.graph_utils`` :pr:`794`
        * Update the default automl algorithm to search in batches, starting with default parameters for each pipeline and iterating from there :pr:`793`
        * Added ``AutoMLAlgorithm`` class and ``IterativeAlgorithm`` impl, separated from ``AutoSearchBase`` :pr:`793`
    * Fixes
        * Update pipeline ``score`` to return ``nan`` score for any objective which throws an exception during scoring :pr:`787`
        * Fixed bug introduced in :pr:`787` where binary classification metrics requiring predicted probabilities error in scoring :pr:`798`
        * CatBoost and XGBoost classifiers and regressors can no longer have a learning rate of 0 :pr:`795`
    * Changes
        * Cleanup pipeline ``score`` code, and cleanup codecov :pr:`711`
        * Remove ``pass`` for abstract methods for codecov :pr:`730`
        * Added __str__ for AutoSearch object :pr:`675`
        * Add util methods to graph ROC and confusion matrix :pr:`720`
        * Refactor ``AutoBase`` to ``AutoSearchBase`` :pr:`758`
        * Updated AutoBase with ``data_checks`` parameter, removed previous ``detect_label_leakage`` parameter, and added functionality to run data checks before search in AutoML :pr:`765`
        * Updated our logger to use Python's logging utils :pr:`763`
        * Refactor most of ``AutoSearchBase._do_iteration`` impl into ``AutoSearchBase._evaluate`` :pr:`762`
        * Port over all guardrails to use the new DataCheck API :pr:`789`
        * Expanded ``import_or_raise`` to catch all exceptions :pr:`759`
        * Adds RMSE, MSLE, RMSLE as standard metrics :pr:`788`
        * Don't allow ``Recall`` to be used as an objective for AutoML :pr:`784`
        * Removed feature selection from pipelines :pr:`819`
        * Update default estimator parameters to make automl search faster and more accurate :pr:`793`
    * Documentation Changes
        * Add instructions to freeze ``master`` on ``release.md`` :pr:`726`
        * Update release instructions with more details :pr:`727` :pr:`733`
        * Add objective base classes to API reference :pr:`736`
        * Fix components API to match other modules :pr:`747`
    * Testing Changes
        * Delete codecov yml, use codecov.io's default :pr:`732`
        * Added unit tests for fraud cost, lead scoring, and standard metric objectives :pr:`741`
        * Update codecov client :pr:`782`
        * Updated AutoBase __str__ test to include no parameters case :pr:`783`
        * Added unit tests for ``ExtraTrees`` pipeline :pr:`790`
        * If codecov fails to upload, fail build :pr:`810`
        * Updated Python version of dependency action :pr:`816`
        * Update the dependency update bot to use a suffix when creating branches :pr:`817`

.. warning::

    **Breaking Changes**
        * The ``detect_label_leakage`` parameter for AutoML classes has been removed and replaced by a ``data_checks`` parameter :pr:`765`
        * Moved ROC and confusion matrix methods from ``evalml.pipeline.plot_utils`` to ``evalml.pipeline.graph_utils`` :pr:`720`
        * ``Tuner`` classes require a pipeline hyperparameter range dict as an init arg instead of a space definition :pr:`779`
        * ``Tuner.propose`` and ``Tuner.add`` work directly with pipeline parameters dicts instead of flat parameter lists :pr:`779`
        * ``PipelineBase.hyperparameters`` and ``custom_hyperparameters`` use pipeline parameters dict format instead of being represented as a flat list :pr:`779`
        * All guardrail functions previously under ``evalml.guardrails.utils`` will be removed and replaced by data checks :pr:`789`
        * ``Recall`` disallowed as an objective for AutoML :pr:`784`
        * ``AutoSearchBase`` parameter ``tuner`` has been renamed to ``tuner_class`` :pr:`793`
        * ``AutoSearchBase`` parameter ``possible_pipelines`` and ``possible_model_families`` have been renamed to ``allowed_pipelines`` and ``allowed_model_families`` :pr:`793`


**v0.9.0 Apr. 27, 2020**
    * Enhancements
        * Added ``Accuracy`` as an standard objective :pr:`624`
        * Added verbose parameter to load_fraud :pr:`560`
        * Added Balanced Accuracy metric for binary, multiclass :pr:`612` :pr:`661`
        * Added XGBoost regressor and XGBoost regression pipeline :pr:`666`
        * Added ``Accuracy`` metric for multiclass :pr:`672`
        * Added objective name in ``AutoBase.describe_pipeline`` :pr:`686`
        * Added ``DataCheck`` and ``DataChecks``, ``Message`` classes and relevant subclasses :pr:`739`
    * Fixes
        * Removed direct access to ``cls.component_graph`` :pr:`595`
        * Add testing files to .gitignore :pr:`625`
        * Remove circular dependencies from ``Makefile`` :pr:`637`
        * Add error case for ``normalize_confusion_matrix()`` :pr:`640`
        * Fixed ``XGBoostClassifier`` and ``XGBoostRegressor`` bug with feature names that contain [, ], or < :pr:`659`
        * Update ``make_pipeline_graph`` to not accidentally create empty file when testing if path is valid :pr:`649`
        * Fix pip installation warning about docsutils version, from boto dependency :pr:`664`
        * Removed zero division warning for F1/precision/recall metrics :pr:`671`
        * Fixed ``summary`` for pipelines without estimators :pr:`707`
    * Changes
        * Updated default objective for binary/multiclass classification to log loss :pr:`613`
        * Created classification and regression pipeline subclasses and removed objective as an attribute of pipeline classes :pr:`405`
        * Changed the output of ``score`` to return one dictionary :pr:`429`
        * Created binary and multiclass objective subclasses :pr:`504`
        * Updated objectives API :pr:`445`
        * Removed call to ``get_plot_data`` from AutoML :pr:`615`
        * Set ``raise_error`` to default to True for AutoML classes :pr:`638`
        * Remove unnecessary "u" prefixes on some unicode strings :pr:`641`
        * Changed one-hot encoder to return uint8 dtypes instead of ints :pr:`653`
        * Pipeline ``_name`` field changed to ``custom_name`` :pr:`650`
        * Removed ``graphs.py`` and moved methods into ``PipelineBase`` :pr:`657`, :pr:`665`
        * Remove s3fs as a dev dependency :pr:`664`
        * Changed requirements-parser to be a core dependency :pr:`673`
        * Replace ``supported_problem_types`` field on pipelines with ``problem_type`` attribute on base classes :pr:`678`
        * Changed AutoML to only show best results for a given pipeline template in ``rankings``, added ``full_rankings`` property to show all :pr:`682`
        * Update ``ModelFamily`` values: don't list xgboost/catboost as classifiers now that we have regression pipelines for them :pr:`677`
        * Changed AutoML's ``describe_pipeline`` to get problem type from pipeline instead :pr:`685`
        * Standardize ``import_or_raise`` error messages :pr:`683`
        * Updated argument order of objectives to align with sklearn's :pr:`698`
        * Renamed ``pipeline.feature_importance_graph`` to ``pipeline.graph_feature_importances`` :pr:`700`
        * Moved ROC and confusion matrix methods to ``evalml.pipelines.plot_utils`` :pr:`704`
        * Renamed ``MultiClassificationObjective`` to ``MulticlassClassificationObjective``, to align with pipeline naming scheme :pr:`715`
    * Documentation Changes
        * Fixed some sphinx warnings :pr:`593`
        * Fixed docstring for ``AutoClassificationSearch`` with correct command :pr:`599`
        * Limit readthedocs formats to pdf, not htmlzip and epub :pr:`594` :pr:`600`
        * Clean up objectives API documentation :pr:`605`
        * Fixed function on Exploring search results page :pr:`604`
        * Update release process doc :pr:`567`
        * ``AutoClassificationSearch`` and ``AutoRegressionSearch`` show inherited methods in API reference :pr:`651`
        * Fixed improperly formatted code in breaking changes for changelog :pr:`655`
        * Added configuration to treat Sphinx warnings as errors :pr:`660`
        * Removed separate plotting section for pipelines in API reference :pr:`657`, :pr:`665`
        * Have leads example notebook load S3 files using https, so we can delete s3fs dev dependency :pr:`664`
        * Categorized components in API reference and added descriptions for each category :pr:`663`
        * Fixed Sphinx warnings about ``BalancedAccuracy`` objective :pr:`669`
        * Updated API reference to include missing components and clean up pipeline docstrings :pr:`689`
        * Reorganize API ref, and clarify pipeline sub-titles :pr:`688`
        * Add and update preprocessing utils in API reference :pr:`687`
        * Added inheritance diagrams to API reference :pr:`695`
        * Documented which default objective AutoML optimizes for :pr:`699`
        * Create seperate install page :pr:`701`
        * Include more utils in API ref, like ``import_or_raise`` :pr:`704`
        * Add more color to pipeline documentation :pr:`705`
    * Testing Changes
        * Matched install commands of ``check_latest_dependencies`` test and it's GitHub action :pr:`578`
        * Added Github app to auto assign PR author as assignee :pr:`477`
        * Removed unneeded conda installation of xgboost in windows checkin tests :pr:`618`
        * Update graph tests to always use tmpfile dir :pr:`649`
        * Changelog checkin test workaround for release PRs: If 'future release' section is empty of PR refs, pass check :pr:`658`
        * Add changelog checkin test exception for ``dep-update`` branch :pr:`723`

.. warning::

    **Breaking Changes**

    * Pipelines will now no longer take an objective parameter during instantiation, and will no longer have an objective attribute.
    * ``fit()`` and ``predict()`` now use an optional ``objective`` parameter, which is only used in binary classification pipelines to fit for a specific objective.
    * ``score()`` will now use a required ``objectives`` parameter that is used to determine all the objectives to score on. This differs from the previous behavior, where the pipeline's objective was scored on regardless.
    * ``score()`` will now return one dictionary of all objective scores.
    * ``ROC`` and ``ConfusionMatrix`` plot methods via ``Auto(*).plot`` have been removed by :pr:`615` and are replaced by ``roc_curve`` and ``confusion_matrix`` in ``evamlm.pipelines.plot_utils`` in :pr:`704`
    * ``normalize_confusion_matrix`` has been moved to ``evalml.pipelines.plot_utils`` :pr:`704`
    * Pipelines ``_name`` field changed to ``custom_name``
    * Pipelines ``supported_problem_types`` field is removed because it is no longer necessary :pr:`678`
    * Updated argument order of objectives' ``objective_function`` to align with sklearn :pr:`698`
    * ``pipeline.feature_importance_graph`` has been renamed to ``pipeline.graph_feature_importances`` in :pr:`700`
    * Removed unsupported ``MSLE`` objective :pr:`704`


**v0.8.0 Apr. 1, 2020**
    * Enhancements
        * Add normalization option and information to confusion matrix :pr:`484`
        * Add util function to drop rows with NaN values :pr:`487`
        * Renamed ``PipelineBase.name`` as ``PipelineBase.summary`` and redefined ``PipelineBase.name`` as class property :pr:`491`
        * Added access to parameters in Pipelines with ``PipelineBase.parameters`` (used to be return of ``PipelineBase.describe``) :pr:`501`
        * Added ``fill_value`` parameter for ``SimpleImputer`` :pr:`509`
        * Added functionality to override component hyperparameters and made pipelines take hyperparemeters from components :pr:`516`
        * Allow ``numpy.random.RandomState`` for random_state parameters :pr:`556`
    * Fixes
        * Removed unused dependency ``matplotlib``, and move ``category_encoders`` to test reqs :pr:`572`
    * Changes
        * Undo version cap in XGBoost placed in :pr:`402` and allowed all released of XGBoost :pr:`407`
        * Support pandas 1.0.0 :pr:`486`
        * Made all references to the logger static :pr:`503`
        * Refactored ``model_type`` parameter for components and pipelines to ``model_family`` :pr:`507`
        * Refactored ``problem_types`` for pipelines and components into ``supported_problem_types`` :pr:`515`
        * Moved ``pipelines/utils.save_pipeline`` and ``pipelines/utils.load_pipeline`` to ``PipelineBase.save`` and ``PipelineBase.load`` :pr:`526`
        * Limit number of categories encoded by ``OneHotEncoder`` :pr:`517`
    * Documentation Changes
        * Updated API reference to remove ``PipelinePlot`` and added moved ``PipelineBase`` plotting methods :pr:`483`
        * Add code style and github issue guides :pr:`463` :pr:`512`
        * Updated API reference for to surface class variables for pipelines and components :pr:`537`
        * Fixed README documentation link :pr:`535`
        * Unhid PR references in changelog :pr:`656`
    * Testing Changes
        * Added automated dependency check PR :pr:`482`, :pr:`505`
        * Updated automated dependency check comment :pr:`497`
        * Have build_docs job use python executor, so that env vars are set properly :pr:`547`
        * Added simple test to make sure ``OneHotEncoder``'s top_n works with large number of categories :pr:`552`
        * Run windows unit tests on PRs :pr:`557`


.. warning::

    **Breaking Changes**

    * ``AutoClassificationSearch`` and ``AutoRegressionSearch``'s ``model_types`` parameter has been refactored into ``allowed_model_families``
    * ``ModelTypes`` enum has been changed to ``ModelFamily``
    * Components and Pipelines now have a ``model_family`` field instead of ``model_type``
    * ``get_pipelines`` utility function now accepts ``model_families`` as an argument instead of ``model_types``
    * ``PipelineBase.name`` no longer returns structure of pipeline and has been replaced by ``PipelineBase.summary``
    * ``PipelineBase.problem_types`` and ``Estimator.problem_types`` has been renamed to ``supported_problem_types``
    * ``pipelines/utils.save_pipeline`` and ``pipelines/utils.load_pipeline`` moved to ``PipelineBase.save`` and ``PipelineBase.load``


**v0.7.0 Mar. 9, 2020**
    * Enhancements
        * Added emacs buffers to .gitignore :pr:`350`
        * Add CatBoost (gradient-boosted trees) classification and regression components and pipelines :pr:`247`
        * Added Tuner abstract base class :pr:`351`
        * Added ``n_jobs`` as parameter for ``AutoClassificationSearch`` and ``AutoRegressionSearch`` :pr:`403`
        * Changed colors of confusion matrix to shades of blue and updated axis order to match scikit-learn's :pr:`426`
        * Added ``PipelineBase`` ``.graph`` and ``.feature_importance_graph`` methods, moved from previous location :pr:`423`
        * Added support for python 3.8 :pr:`462`
    * Fixes
        * Fixed ROC and confusion matrix plots not being calculated if user passed own additional_objectives :pr:`276`
        * Fixed ReadtheDocs ``FileNotFoundError`` exception for fraud dataset :pr:`439`
    * Changes
        * Added ``n_estimators`` as a tunable parameter for XGBoost :pr:`307`
        * Remove unused parameter ``ObjectiveBase.fit_needs_proba`` :pr:`320`
        * Remove extraneous parameter ``component_type`` from all components :pr:`361`
        * Remove unused ``rankings.csv`` file :pr:`397`
        * Downloaded demo and test datasets so unit tests can run offline :pr:`408`
        * Remove ``_needs_fitting`` attribute from Components :pr:`398`
        * Changed plot.feature_importance to show only non-zero feature importances by default, added optional parameter to show all :pr:`413`
        * Refactored ``PipelineBase`` to take in parameter dictionary and moved pipeline metadata to class attribute :pr:`421`
        * Dropped support for Python 3.5 :pr:`438`
        * Removed unused ``apply.py`` file :pr:`449`
        * Clean up ``requirements.txt`` to remove unused deps :pr:`451`
        * Support installation without all required dependencies :pr:`459`
    * Documentation Changes
        * Update release.md with instructions to release to internal license key :pr:`354`
    * Testing Changes
        * Added tests for utils (and moved current utils to gen_utils) :pr:`297`
        * Moved XGBoost install into it's own separate step on Windows using Conda :pr:`313`
        * Rewind pandas version to before 1.0.0, to diagnose test failures for that version :pr:`325`
        * Added dependency update checkin test :pr:`324`
        * Rewind XGBoost version to before 1.0.0 to diagnose test failures for that version :pr:`402`
        * Update dependency check to use a whitelist :pr:`417`
        * Update unit test jobs to not install dev deps :pr:`455`

.. warning::

    **Breaking Changes**

    * Python 3.5 will not be actively supported.

**v0.6.0 Dec. 16, 2019**
    * Enhancements
        * Added ability to create a plot of feature importances :pr:`133`
        * Add early stopping to AutoML using patience and tolerance parameters :pr:`241`
        * Added ROC and confusion matrix metrics and plot for classification problems and introduce PipelineSearchPlots class :pr:`242`
        * Enhanced AutoML results with search order :pr:`260`
        * Added utility function to show system and environment information :pr:`300`
    * Fixes
        * Lower botocore requirement :pr:`235`
        * Fixed decision_function calculation for ``FraudCost`` objective :pr:`254`
        * Fixed return value of ``Recall`` metrics :pr:`264`
        * Components return ``self`` on fit :pr:`289`
    * Changes
        * Renamed automl classes to ``AutoRegressionSearch`` and ``AutoClassificationSearch`` :pr:`287`
        * Updating demo datasets to retain column names :pr:`223`
        * Moving pipeline visualization to ``PipelinePlot`` class :pr:`228`
        * Standarizing inputs as ``pd.Dataframe`` / ``pd.Series`` :pr:`130`
        * Enforcing that pipelines must have an estimator as last component :pr:`277`
        * Added ``ipywidgets`` as a dependency in ``requirements.txt`` :pr:`278`
        * Added Random and Grid Search Tuners :pr:`240`
    * Documentation Changes
        * Adding class properties to API reference :pr:`244`
        * Fix and filter FutureWarnings from scikit-learn :pr:`249`, :pr:`257`
        * Adding Linear Regression to API reference and cleaning up some Sphinx warnings :pr:`227`
    * Testing Changes
        * Added support for testing on Windows with CircleCI :pr:`226`
        * Added support for doctests :pr:`233`

.. warning::

    **Breaking Changes**

    * The ``fit()`` method for ``AutoClassifier`` and ``AutoRegressor`` has been renamed to ``search()``.
    * ``AutoClassifier`` has been renamed to ``AutoClassificationSearch``
    * ``AutoRegressor`` has been renamed to ``AutoRegressionSearch``
    * ``AutoClassificationSearch.results`` and ``AutoRegressionSearch.results`` now is a dictionary with ``pipeline_results`` and ``search_order`` keys. ``pipeline_results`` can be used to access a dictionary that is identical to the old ``.results`` dictionary. Whereas, ``search_order`` returns a list of the search order in terms of ``pipeline_id``.
    * Pipelines now require an estimator as the last component in ``component_list``. Slicing pipelines now throws an ``NotImplementedError`` to avoid returning pipelines without an estimator.

**v0.5.2 Nov. 18, 2019**
    * Enhancements
        * Adding basic pipeline structure visualization :pr:`211`
    * Documentation Changes
        * Added notebooks to build process :pr:`212`

**v0.5.1 Nov. 15, 2019**
    * Enhancements
        * Added basic outlier detection guardrail :pr:`151`
        * Added basic ID column guardrail :pr:`135`
        * Added support for unlimited pipelines with a ``max_time`` limit :pr:`70`
        * Updated .readthedocs.yaml to successfully build :pr:`188`
    * Fixes
        * Removed MSLE from default additional objectives :pr:`203`
        * Fixed ``random_state`` passed in pipelines :pr:`204`
        * Fixed slow down in RFRegressor :pr:`206`
    * Changes
        * Pulled information for describe_pipeline from pipeline's new describe method :pr:`190`
        * Refactored pipelines :pr:`108`
        * Removed guardrails from Auto(*) :pr:`202`, :pr:`208`
    * Documentation Changes
        * Updated documentation to show ``max_time`` enhancements :pr:`189`
        * Updated release instructions for RTD :pr:`193`
        * Added notebooks to build process :pr:`212`
        * Added contributing instructions :pr:`213`
        * Added new content :pr:`222`

**v0.5.0 Oct. 29, 2019**
    * Enhancements
        * Added basic one hot encoding :pr:`73`
        * Use enums for model_type :pr:`110`
        * Support for splitting regression datasets :pr:`112`
        * Auto-infer multiclass classification :pr:`99`
        * Added support for other units in ``max_time`` :pr:`125`
        * Detect highly null columns :pr:`121`
        * Added additional regression objectives :pr:`100`
        * Show an interactive iteration vs. score plot when using fit() :pr:`134`
    * Fixes
        * Reordered ``describe_pipeline`` :pr:`94`
        * Added type check for ``model_type`` :pr:`109`
        * Fixed ``s`` units when setting string ``max_time`` :pr:`132`
        * Fix objectives not appearing in API documentation :pr:`150`
    * Changes
        * Reorganized tests :pr:`93`
        * Moved logging to its own module :pr:`119`
        * Show progress bar history :pr:`111`
        * Using ``cloudpickle`` instead of pickle to allow unloading of custom objectives :pr:`113`
        * Removed render.py :pr:`154`
    * Documentation Changes
        * Update release instructions :pr:`140`
        * Include additional_objectives parameter :pr:`124`
        * Added Changelog :pr:`136`
    * Testing Changes
        * Code coverage :pr:`90`
        * Added CircleCI tests for other Python versions :pr:`104`
        * Added doc notebooks as tests :pr:`139`
        * Test metadata for CircleCI and 2 core parallelism :pr:`137`

**v0.4.1 Sep. 16, 2019**
    * Enhancements
        * Added AutoML for classification and regressor using Autobase and Skopt :pr:`7` :pr:`9`
        * Implemented standard classification and regression metrics :pr:`7`
        * Added logistic regression, random forest, and XGBoost pipelines :pr:`7`
        * Implemented support for custom objectives :pr:`15`
        * Feature importance for pipelines :pr:`18`
        * Serialization for pipelines :pr:`19`
        * Allow fitting on objectives for optimal threshold :pr:`27`
        * Added detect label leakage :pr:`31`
        * Implemented callbacks :pr:`42`
        * Allow for multiclass classification :pr:`21`
        * Added support for additional objectives :pr:`79`
    * Fixes
        * Fixed feature selection in pipelines :pr:`13`
        * Made ``random_seed`` usage consistent :pr:`45`
    * Documentation Changes
        * Documentation Changes
        * Added docstrings :pr:`6`
        * Created notebooks for docs :pr:`6`
        * Initialized readthedocs EvalML :pr:`6`
        * Added favicon :pr:`38`
    * Testing Changes
        * Added testing for loading data :pr:`39`

**v0.2.0 Aug. 13, 2019**
    * Enhancements
        * Created fraud detection objective :pr:`4`

**v0.1.0 July. 31, 2019**
    * *First Release*
    * Enhancements
        * Added lead scoring objecitve :pr:`1`
        * Added basic classifier :pr:`1`
    * Documentation Changes
        * Initialized Sphinx for docs :pr:`1`<|MERGE_RESOLUTION|>--- conflicted
+++ resolved
@@ -3,11 +3,8 @@
 **Future Releases**
     * Enhancements
         * Add ``exclude_featurizers`` parameter to ``AutoMLSearch`` to specify featurizers that should be excluded from all pipelines :pr:`3631`
-<<<<<<< HEAD
         * Added ``Progress`` abstraction to handle stopping criteria logic and return search progress information :pr:`3632`
-=======
         * Add ``fit_transform`` method to pipelines and component graphs :pr:`3640`
->>>>>>> 62291d01
     * Fixes
         * Reverted the Woodwork 0.17.x compatibility work due to performance regression :pr:`3664`
     * Changes
