Release Notes
-------------
**Future Releases**
    * Enhancements
        * Added LIME as an algorithm option for ``explain_predictions`` and ``explain_predictions_best_worst`` :pr:`2905`
        * Standardized data check messages and added default "rows" and "columns" to data check message details dictionary :pr:`2869`
        * Added ``rows_of_interest`` to pipeline utils :pr:`2908`
        * Added support for woodwork version ``0.8.2`` :pr:`2909`
        * Enhanced the ``DateTimeFeaturizer`` to handle ``NaNs`` in date features :pr:`2909`
<<<<<<< HEAD
        * Added support for woodwork logical types ``PostalCode``, ``SubRegionCode``, and ``CountryCode`` in model understanding tools :pr:`2946`
=======
        * Added Vowpal Wabbit regressor and classifiers :pr:`2846`
>>>>>>> c11809ca
    * Fixes
        * Fixed bug where partial dependence was not respecting the ww schema :pr:`2929`
        * Fixed ``calculate_permutation_importance`` for datetimes on ``StandardScaler`` :pr:`2938`
        * Fixed ``SelectColumns`` to only select available features for feature selection in ``DefaultAlgorithm`` :pr:`2944`
        * Fixed bug where ``Oversampler`` selected ww logical categorical instead of ww semantic category :pr:`2946`
    * Changes
        * Changed ``make_pipeline`` function to place the ``DateTimeFeaturizer`` prior to the ``Imputer`` so that ``NaN`` dates can be imputed :pr:`2909`
        * Refactored ``OutliersDataCheck`` and ``HighlyNullDataCheck`` to add more descriptive metadata :pr:`2907`
    * Documentation Changes
        * Added back Future Release section to release notes :pr:`2927`
        * Updated CI to run doctest (docstring tests) and apply necessary fixes to docstrings :pr:`2933`
        * Added documentation for ``BinaryClassificationPipeline`` thresholding :pr:`2937`
    * Testing Changes
        * Fixed dependency checker to catch full names of packages :pr:`2930`
        * Refactored ``build_conda_pkg`` to work from a local recipe :pr:`2925`

.. warning::

    **Breaking Changes**
        * Standardized data check messages and added default "rows" and "columns" to data check message details dictionary. This may change the number of messages returned from a data check. :pr:`2869`



**v0.35.0 Oct. 14, 2021**
    * Enhancements
        * Added human-readable pipeline explanations to model understanding :pr:`2861`
        * Updated to support Featuretools 1.0.0 and nlp-primitives 2.0.0 :pr:`2848`
    * Fixes
        * Fixed bug where ``long`` mode for the top level search method was not respected :pr:`2875`
        * Pinned ``cmdstan`` to ``0.28.0`` in ``cmdstan-builder`` to prevent future breaking of support for Prophet :pr:`2880`
        * Added ``Jarque-Bera`` to the ``TargetDistributionDataCheck`` :pr:`2891`
    * Changes
        * Updated pipelines to use a label encoder component instead of doing encoding on the pipeline level :pr:`2821`
        * Deleted scikit-learn ensembler :pr:`2819`
        * Refactored pipeline building logic out of ``AutoMLSearch`` and into ``IterativeAlgorithm`` :pr:`2854`
        * Refactored names for methods in ``ComponentGraph`` and ``PipelineBase`` :pr:`2902`
    * Documentation Changes
        * Updated ``install.ipynb`` to reflect flexibility for ``cmdstan`` version installation :pr:`2880`
        * Updated the conda section of our contributing guide :pr:`2899`
    * Testing Changes
        * Updated ``test_all_estimators`` to account for Prophet being allowed for Python 3.9 :pr:`2892`
        * Updated linux tests to use ``cmdstan-builder==0.0.8`` :pr:`2880`

.. warning::

    **Breaking Changes**
        * Updated pipelines to use a label encoder component instead of doing encoding on the pipeline level. This means that pipelines will no longer automatically encode non-numerical targets. Please use a label encoder if working with classification problems and non-numeric targets. :pr:`2821`
        * Deleted scikit-learn ensembler :pr:`2819`
        * ``IterativeAlgorithm`` now requires X, y, problem_type as required arguments as well as sampler_name, allowed_model_families, allowed_component_graphs, max_batches, and verbose as optional arguments :pr:`2854`
        * Changed method names of ``fit_features`` and ``compute_final_component_features`` to ``fit_and_transform_all_but_final`` and ``transform_all_but_final`` in ``ComponentGraph``, and ``compute_estimator_features`` to ``transform_all_but_final`` in pipeline classes :pr:`2902`

**v0.34.0 Sep. 30, 2021**
    * Enhancements
        * Updated to work with Woodwork 0.8.1 :pr:`2783`
        * Added validation that ``training_data`` and ``training_target`` are not ``None`` in prediction explanations :pr:`2787`
        * Added support for training-only components in pipelines and component graphs :pr:`2776`
        * Added default argument for the parameters value for ``ComponentGraph.instantiate`` :pr:`2796`
        * Added ``TIME_SERIES_REGRESSION`` to ``LightGBMRegressor's`` supported problem types :pr:`2793`
        * Provided a JSON representation of a pipeline's DAG structure :pr:`2812`
        * Added validation to holdout data passed to ``predict`` and ``predict_proba`` for time series :pr:`2804`
        * Added information about which row indices are outliers in ``OutliersDataCheck`` :pr:`2818`
        * Added verbose flag to top level ``search()`` method :pr:`2813`
        * Added support for linting jupyter notebooks and clearing the executed cells and empty cells :pr:`2829` :pr:`2837`
        * Added "DROP_ROWS" action to output of ``OutliersDataCheck.validate()`` :pr:`2820`
        * Added the ability of ``AutoMLSearch`` to accept a ``SequentialEngine`` instance as engine input :pr:`2838`
        * Added new label encoder component to EvalML :pr:`2853`
        * Added our own partial dependence implementation :pr:`2834`
    * Fixes
        * Fixed bug where ``calculate_permutation_importance`` was not calculating the right value for pipelines with target transformers :pr:`2782`
        * Fixed bug where transformed target values were not used in ``fit`` for time series pipelines :pr:`2780`
        * Fixed bug where ``score_pipelines`` method of ``AutoMLSearch`` would not work for time series problems :pr:`2786`
        * Removed ``TargetTransformer`` class :pr:`2833`
        * Added tests to verify ``ComponentGraph`` support by pipelines :pr:`2830`
        * Fixed incorrect parameter for baseline regression pipeline in ``AutoMLSearch`` :pr:`2847`
        * Fixed bug where the desired estimator family order was not respected in ``IterativeAlgorithm`` :pr:`2850`
    * Changes
        * Changed woodwork initialization to use partial schemas :pr:`2774`
        * Made ``Transformer.transform()`` an abstract method :pr:`2744`
        * Deleted ``EmptyDataChecks`` class :pr:`2794`
        * Removed data check for checking log distributions in ``make_pipeline`` :pr:`2806`
        * Changed the minimum ``woodwork`` version to 0.8.0 :pr:`2783`
        * Pinned ``woodwork`` version to 0.8.0 :pr:`2832`
        * Removed ``model_family`` attribute from ``ComponentBase`` and transformers :pr:`2828`
        * Limited ``scikit-learn`` until new features and errors can be addressed :pr:`2842`
        * Show DeprecationWarning when Sklearn Ensemblers are called :pr:`2859`
    * Testing Changes
        * Updated matched assertion message regarding monotonic indices in polynomial detrender tests :pr:`2811`
        * Added a test to make sure pip versions match conda versions :pr:`2851`

.. warning::

    **Breaking Changes**
        * Made ``Transformer.transform()`` an abstract method :pr:`2744`
        * Deleted ``EmptyDataChecks`` class :pr:`2794`
        * Removed data check for checking log distributions in ``make_pipeline`` :pr:`2806`


**v0.33.0 Sep. 15, 2021**
    * Enhancements
    * Fixes
        * Fixed bug where warnings during ``make_pipeline`` were not being raised to the user :pr:`2765`
    * Changes
        * Refactored and removed ``SamplerBase`` class :pr:`2775`
    * Documentation Changes
        * Added docstring linting packages ``pydocstyle`` and ``darglint`` to `make-lint` command :pr:`2670`
    * Testing Changes

.. warning::

    **Breaking Changes**


**v0.32.1 Sep. 10, 2021**
    * Enhancements
        * Added ``verbose`` flag to ``AutoMLSearch`` to run search in silent mode by default :pr:`2645`
        * Added label encoder to ``XGBoostClassifier`` to remove the warning :pr:`2701`
        * Set ``eval_metric`` to ``logloss`` for ``XGBoostClassifier`` :pr:`2741`
        * Added support for ``woodwork`` versions ``0.7.0`` and ``0.7.1`` :pr:`2743`
        * Changed ``explain_predictions`` functions to display original feature values :pr:`2759`
        * Added ``X_train`` and ``y_train`` to ``graph_prediction_vs_actual_over_time`` and ``get_prediction_vs_actual_over_time_data`` :pr:`2762`
        * Added ``forecast_horizon`` as a required parameter to time series pipelines and ``AutoMLSearch`` :pr:`2697`
        * Added ``predict_in_sample`` and ``predict_proba_in_sample`` methods to time series pipelines to predict on data where the target is known, e.g. cross-validation :pr:`2697`
    * Fixes
        * Fixed bug where ``_catch_warnings`` assumed all warnings were ``PipelineNotUsed`` :pr:`2753`
        * Fixed bug where ``Imputer.transform`` would erase ww typing information prior to handing data to the ``SimpleImputer`` :pr:`2752`
        * Fixed bug where ``Oversampler`` could not be copied :pr:`2755`
    * Changes
        * Deleted ``drop_nan_target_rows`` utility method :pr:`2737`
        * Removed default logging setup and debugging log file :pr:`2645`
        * Changed the default n_jobs value for ``XGBoostClassifier`` and ``XGBoostRegressor`` to 12 :pr:`2757`
        * Changed ``TimeSeriesBaselineEstimator`` to only work on a time series pipeline with a ``DelayedFeaturesTransformer`` :pr:`2697`
        * Added ``X_train`` and ``y_train`` as optional parameters to pipeline ``predict``, ``predict_proba``. Only used for time series pipelines :pr:`2697`
        * Added ``training_data`` and ``training_target`` as optional parameters to ``explain_predictions`` and ``explain_predictions_best_worst`` to support time series pipelines :pr:`2697`
        * Changed time series pipeline predictions to no longer output series/dataframes padded with NaNs. A prediction will be returned for every row in the `X` input :pr:`2697`
    * Documentation Changes
        * Specified installation steps for Prophet :pr:`2713`
        * Added documentation for data exploration on data check actions :pr:`2696`
        * Added a user guide entry for time series modelling :pr:`2697`
    * Testing Changes
        * Fixed flaky ``TargetDistributionDataCheck`` test for very_lognormal distribution :pr:`2748`

.. warning::

    **Breaking Changes**
        * Removed default logging setup and debugging log file :pr:`2645`
        * Added ``X_train`` and ``y_train`` to ``graph_prediction_vs_actual_over_time`` and ``get_prediction_vs_actual_over_time_data`` :pr:`2762`
        * Added ``forecast_horizon`` as a required parameter to time series pipelines and ``AutoMLSearch`` :pr:`2697`
        * Changed ``TimeSeriesBaselineEstimator`` to only work on a time series pipeline with a ``DelayedFeaturesTransformer`` :pr:`2697`
        * Added ``X_train`` and ``y_train`` as required parameters for ``predict`` and ``predict_proba`` in time series pipelines :pr:`2697`
        * Added ``training_data`` and ``training_target`` as required parameters to ``explain_predictions`` and ``explain_predictions_best_worst`` for time series pipelines :pr:`2697`

**v0.32.0 Aug. 31, 2021**
    * Enhancements
        * Allow string for ``engine`` parameter for ``AutoMLSearch``:pr:`2667`
        * Add ``ProphetRegressor`` to AutoML :pr:`2619`
        * Integrated ``DefaultAlgorithm`` into ``AutoMLSearch`` :pr:`2634`
        * Removed SVM "linear" and "precomputed" kernel hyperparameter options, and improved default parameters :pr:`2651`
        * Updated ``ComponentGraph`` initalization to raise ``ValueError`` when user attempts to use ``.y`` for a component that does not produce a tuple output :pr:`2662`
        * Updated to support Woodwork 0.6.0 :pr:`2690`
        * Updated pipeline ``graph()`` to distingush X and y edges :pr:`2654`
        * Added ``DropRowsTransformer`` component :pr:`2692`
        * Added ``DROP_ROWS`` to ``_make_component_list_from_actions`` and clean up metadata :pr:`2694`
        * Add new ensembler component :pr:`2653`
    * Fixes
        * Updated Oversampler logic to select best SMOTE based on component input instead of pipeline input :pr:`2695`
        * Added ability to explicitly close DaskEngine resources to improve runtime and reduce Dask warnings :pr:`2667`
        * Fixed partial dependence bug for ensemble pipelines :pr:`2714`
        * Updated ``TargetLeakageDataCheck`` to maintain user-selected logical types :pr:`2711`
    * Changes
        * Replaced ``SMOTEOversampler``, ``SMOTENOversampler`` and ``SMOTENCOversampler`` with consolidated ``Oversampler`` component :pr:`2695`
        * Removed ``LinearRegressor`` from the list of default ``AutoMLSearch`` estimators due to poor performance :pr:`2660`
    * Documentation Changes
        * Added user guide documentation for using ``ComponentGraph`` and added ``ComponentGraph`` to API reference :pr:`2673`
        * Updated documentation to make parallelization of AutoML clearer :pr:`2667`
    * Testing Changes
        * Removes the process-level parallelism from the ``test_cancel_job`` test :pr:`2666`
        * Installed numba 0.53 in windows CI to prevent problems installing version 0.54 :pr:`2710`

.. warning::

    **Breaking Changes**
        * Renamed the current top level ``search`` method to ``search_iterative`` and defined a new ``search`` method for the ``DefaultAlgorithm`` :pr:`2634`
        * Replaced ``SMOTEOversampler``, ``SMOTENOversampler`` and ``SMOTENCOversampler`` with consolidated ``Oversampler`` component :pr:`2695`
        * Removed ``LinearRegressor`` from the list of default ``AutoMLSearch`` estimators due to poor performance :pr:`2660`

**v0.31.0 Aug. 19, 2021**
    * Enhancements
        * Updated the high variance check in AutoMLSearch to be robust to a variety of objectives and cv scores :pr:`2622`
        * Use Woodwork's outlier detection for the ``OutliersDataCheck`` :pr:`2637`
        * Added ability to utilize instantiated components when creating a pipeline :pr:`2643`
        * Sped up the all Nan and unknown check in ``infer_feature_types`` :pr:`2661`
    * Fixes
    * Changes
        * Deleted ``_put_into_original_order`` helper function :pr:`2639`
        * Refactored time series pipeline code using a time series pipeline base class :pr:`2649`
        * Renamed ``dask_tests`` to ``parallel_tests`` :pr:`2657`
        * Removed commented out code in ``pipeline_meta.py`` :pr:`2659`
    * Documentation Changes
        * Add complete install command to README and Install section :pr:`2627`
        * Cleaned up documentation for ``MulticollinearityDataCheck`` :pr:`2664`
    * Testing Changes
        * Speed up CI by splitting Prophet tests into a separate workflow in GitHub :pr:`2644`

.. warning::

    **Breaking Changes**
        * ``TimeSeriesRegressionPipeline`` no longer inherits from ``TimeSeriesRegressionPipeline`` :pr:`2649`


**v0.30.2 Aug. 16, 2021**
    * Fixes
        * Updated changelog and version numbers to match the release.  Release 0.30.1 was release erroneously without a change to the version numbers.  0.30.2 replaces it.

**v0.30.1 Aug. 12, 2021**
    * Enhancements
        * Added ``DatetimeFormatDataCheck`` for time series problems :pr:`2603`
        * Added ``ProphetRegressor`` to estimators :pr:`2242`
        * Updated ``ComponentGraph`` to handle not calling samplers' transform during predict, and updated samplers' transform methods s.t. ``fit_transform`` is equivalent to ``fit(X, y).transform(X, y)`` :pr:`2583`
        * Updated ``ComponentGraph`` ``_validate_component_dict`` logic to be stricter about input values :pr:`2599`
        * Patched bug in ``xgboost`` estimators where predicting on a feature matrix of only booleans would throw an exception. :pr:`2602`
        * Updated ``ARIMARegressor`` to use relative forecasting to predict values :pr:`2613`
        * Added support for creating pipelines without an estimator as the final component and added ``transform(X, y)`` method to pipelines and component graphs :pr:`2625`
        * Updated to support Woodwork 0.5.1 :pr:`2610`
    * Fixes
        * Updated ``AutoMLSearch`` to drop ``ARIMARegressor`` from ``allowed_estimators`` if an incompatible frequency is detected :pr:`2632`
        * Updated ``get_best_sampler_for_data`` to consider all non-numeric datatypes as categorical for SMOTE :pr:`2590`
        * Fixed inconsistent test results from `TargetDistributionDataCheck` :pr:`2608`
        * Adopted vectorized pd.NA checking for Woodwork 0.5.1 support :pr:`2626`
        * Pinned upper version of astroid to 2.6.6 to keep ReadTheDocs working. :pr:`2638`
    * Changes
        * Renamed SMOTE samplers to SMOTE oversampler :pr:`2595`
        * Changed ``partial_dependence`` and ``graph_partial_dependence`` to raise a ``PartialDependenceError`` instead of ``ValueError``. This is not a breaking change because ``PartialDependenceError`` is a subclass of ``ValueError`` :pr:`2604`
        * Cleaned up code duplication in ``ComponentGraph`` :pr:`2612`
        * Stored predict_proba results in .x for intermediate estimators in ComponentGraph :pr:`2629`
    * Documentation Changes
        * To avoid local docs build error, only add warning disable and download headers on ReadTheDocs builds, not locally :pr:`2617`
    * Testing Changes
        * Updated partial_dependence tests to change the element-wise comparison per the Plotly 5.2.1 upgrade :pr:`2638`
        * Changed the lint CI job to only check against python 3.9 via the `-t` flag :pr:`2586`
        * Installed Prophet in linux nightlies test and fixed ``test_all_components`` :pr:`2598`
        * Refactored and fixed all ``make_pipeline`` tests to assert correct order and address new Woodwork Unknown type inference :pr:`2572`
        * Removed ``component_graphs`` as a global variable in ``test_component_graphs.py`` :pr:`2609`

.. warning::

    **Breaking Changes**
        * Renamed SMOTE samplers to SMOTE oversampler. Please use ``SMOTEOversampler``, ``SMOTENCOversampler``, ``SMOTENOversampler`` instead of ``SMOTESampler``, ``SMOTENCSampler``, and ``SMOTENSampler`` :pr:`2595`


**v0.30.0 Aug. 3, 2021**
    * Enhancements
        * Added ``LogTransformer`` and ``TargetDistributionDataCheck`` :pr:`2487`
        * Issue a warning to users when a pipeline parameter passed in isn't used in the pipeline :pr:`2564`
        * Added Gini coefficient as an objective :pr:`2544`
        * Added ``repr`` to ``ComponentGraph`` :pr:`2565`
        * Added components to extract features from ``URL`` and ``EmailAddress`` Logical Types :pr:`2550`
        * Added support for `NaN` values in ``TextFeaturizer`` :pr:`2532`
        * Added ``SelectByType`` transformer :pr:`2531`
        * Added separate thresholds for percent null rows and columns in ``HighlyNullDataCheck`` :pr:`2562`
        * Added support for `NaN` natural language values :pr:`2577`
    * Fixes
        * Raised error message for types ``URL``, ``NaturalLanguage``, and ``EmailAddress`` in ``partial_dependence`` :pr:`2573`
    * Changes
        * Updated ``PipelineBase`` implementation for creating pipelines from a list of components :pr:`2549`
        * Moved ``get_hyperparameter_ranges`` to ``PipelineBase`` class from automl/utils module :pr:`2546`
        * Renamed ``ComponentGraph``'s ``get_parents`` to ``get_inputs`` :pr:`2540`
        * Removed ``ComponentGraph.linearized_component_graph`` and ``ComponentGraph.from_list`` :pr:`2556`
        * Updated ``ComponentGraph`` to enforce requiring `.x` and `.y` inputs for each component in the graph :pr:`2563`
        * Renamed existing ensembler implementation from ``StackedEnsemblers`` to ``SklearnStackedEnsemblers`` :pr:`2578`
    * Documentation Changes
        * Added documentation for ``DaskEngine`` and ``CFEngine`` parallel engines :pr:`2560`
        * Improved detail of ``TextFeaturizer`` docstring and tutorial :pr:`2568`
    * Testing Changes
        * Added test that makes sure ``split_data`` does not shuffle for time series problems :pr:`2552`

.. warning::

    **Breaking Changes**
        * Moved ``get_hyperparameter_ranges`` to ``PipelineBase`` class from automl/utils module :pr:`2546`
        * Renamed ``ComponentGraph``'s ``get_parents`` to ``get_inputs`` :pr:`2540`
        * Removed ``ComponentGraph.linearized_component_graph`` and ``ComponentGraph.from_list`` :pr:`2556`
        * Updated ``ComponentGraph`` to enforce requiring `.x` and `.y` inputs for each component in the graph :pr:`2563`


**v0.29.0 Jul. 21, 2021**
    * Enhancements
        * Updated 1-way partial dependence support for datetime features :pr:`2454`
        * Added details on how to fix error caused by broken ww schema :pr:`2466`
        * Added ability to use built-in pickle for saving AutoMLSearch :pr:`2463`
        * Updated our components and component graphs to use latest features of ww 0.4.1, e.g. ``concat_columns`` and drop in-place. :pr:`2465`
        * Added new, concurrent.futures based engine for parallel AutoML :pr:`2506`
        * Added support for new Woodwork ``Unknown`` type in AutoMLSearch :pr:`2477`
        * Updated our components with an attribute that describes if they modify features or targets and can be used in list API for pipeline initialization :pr:`2504`
        * Updated ``ComponentGraph`` to accept X and y as inputs :pr:`2507`
        * Removed unused ``TARGET_BINARY_INVALID_VALUES`` from ``DataCheckMessageCode`` enum and fixed formatting of objective documentation :pr:`2520`
        * Added ``EvalMLAlgorithm`` :pr:`2525`
        * Added support for `NaN` values in ``TextFeaturizer`` :pr:`2532`
    * Fixes
        * Fixed ``FraudCost`` objective and reverted threshold optimization method for binary classification to ``Golden`` :pr:`2450`
        * Added custom exception message for partial dependence on features with scales that are too small :pr:`2455`
        * Ensures the typing for Ordinal and Datetime ltypes are passed through _retain_custom_types_and_initalize_woodwork :pr:`2461`
        * Updated to work with Pandas 1.3.0 :pr:`2442`
        * Updated to work with sktime 0.7.0 :pr:`2499`
    * Changes
        * Updated XGBoost dependency to ``>=1.4.2`` :pr:`2484`, :pr:`2498`
        * Added a ``DeprecationWarning`` about deprecating the list API for ``ComponentGraph`` :pr:`2488`
        * Updated ``make_pipeline`` for AutoML to create dictionaries, not lists, to initialize pipelines :pr:`2504`
        * No longer installing graphviz on windows in our CI pipelines because release 0.17 breaks windows 3.7 :pr:`2516`
    * Documentation Changes
        * Moved docstrings from ``__init__`` to class pages, added missing docstrings for missing classes, and updated missing default values :pr:`2452`
        * Build documentation with sphinx-autoapi :pr:`2458`
        * Change ``autoapi_ignore`` to only ignore files in ``evalml/tests/*`` :pr:`2530` 
    * Testing Changes
        * Fixed flaky dask tests :pr:`2471`
        * Removed shellcheck action from ``build_conda_pkg`` action :pr:`2514`
        * Added a tmp_dir fixture that deletes its contents after tests run :pr:`2505`
        * Added a test that makes sure all pipelines in ``AutoMLSearch`` get the same data splits :pr:`2513`
        * Condensed warning output in test logs :pr:`2521`

.. warning::

    **Breaking Changes**
        * `NaN` values in the `Natural Language` type are no longer supported by the Imputer with the pandas upgrade. :pr:`2477`

**v0.28.0 Jul. 2, 2021**
    * Enhancements
        * Added support for showing a Individual Conditional Expectations plot when graphing Partial Dependence :pr:`2386`
        * Exposed ``thread_count`` for Catboost estimators as ``n_jobs`` parameter :pr:`2410`
        * Updated Objectives API to allow for sample weighting :pr:`2433`
    * Fixes
        * Deleted unreachable line from ``IterativeAlgorithm`` :pr:`2464`
    * Changes
        * Pinned Woodwork version between 0.4.1 and 0.4.2 :pr:`2460`
        * Updated psutils minimum version in requirements :pr:`2438`
        * Updated ``log_error_callback`` to not include filepath in logged message :pr:`2429`
    * Documentation Changes
        * Sped up docs :pr:`2430`
        * Removed mentions of ``DataTable`` and ``DataColumn`` from the docs :pr:`2445`
    * Testing Changes
        * Added slack integration for nightlies tests :pr:`2436`
        * Changed ``build_conda_pkg`` CI job to run only when dependencies are updates :pr:`2446`
        * Updated workflows to store pytest runtimes as test artifacts :pr:`2448`
        * Added ``AutoMLTestEnv`` test fixture for making it easy to mock automl tests :pr:`2406`

**v0.27.0 Jun. 22, 2021**
    * Enhancements
        * Adds force plots for prediction explanations :pr:`2157`
        * Removed self-reference from ``AutoMLSearch`` :pr:`2304`
        * Added support for nonlinear pipelines for ``generate_pipeline_code`` :pr:`2332`
        * Added ``inverse_transform`` method to pipelines :pr:`2256`
        * Add optional automatic update checker :pr:`2350`
        * Added ``search_order`` to ``AutoMLSearch``'s ``rankings`` and ``full_rankings`` tables :pr:`2345`
        * Updated threshold optimization method for binary classification :pr:`2315`
        * Updated demos to pull data from S3 instead of including demo data in package :pr:`2387`
        * Upgrade woodwork version to v0.4.1 :pr:`2379`
    * Fixes
        * Preserve user-specified woodwork types throughout pipeline fit/predict :pr:`2297`
        * Fixed ``ComponentGraph`` appending target to ``final_component_features`` if there is a component that returns both X and y :pr:`2358`
        * Fixed partial dependence graph method failing on multiclass problems when the class labels are numeric :pr:`2372`
        * Added ``thresholding_objective`` argument to ``AutoMLSearch`` for binary classification problems :pr:`2320`
        * Added change for ``k_neighbors`` parameter in SMOTE Oversamplers to automatically handle small samples :pr:`2375`
        * Changed naming for ``Logistic Regression Classifier`` file :pr:`2399`
        * Pinned pytest-timeout to fix minimum dependence checker :pr:`2425`
        * Replaced ``Elastic Net Classifier`` base class with ``Logistsic Regression`` to avoid ``NaN`` outputs :pr:`2420`
    * Changes
        * Cleaned up ``PipelineBase``'s ``component_graph`` and ``_component_graph`` attributes. Updated ``PipelineBase`` ``__repr__`` and added ``__eq__`` for ``ComponentGraph`` :pr:`2332`
        * Added and applied  ``black`` linting package to the EvalML repo in place of ``autopep8`` :pr:`2306`
        * Separated `custom_hyperparameters` from pipelines and added them as an argument to ``AutoMLSearch`` :pr:`2317`
        * Replaced `allowed_pipelines` with `allowed_component_graphs` :pr:`2364`
        * Removed private method ``_compute_features_during_fit`` from ``PipelineBase`` :pr:`2359`
        * Updated ``compute_order`` in ``ComponentGraph`` to be a read-only property :pr:`2408`
        * Unpinned PyZMQ version in requirements.txt :pr:`2389` 
        * Uncapping LightGBM version in requirements.txt :pr:`2405`
        * Updated minimum version of plotly :pr:`2415`
        * Removed ``SensitivityLowAlert`` objective from core objectives :pr:`2418`
    * Documentation Changes
        * Fixed lead scoring weights in the demos documentation :pr:`2315`
        * Fixed start page code and description dataset naming discrepancy :pr:`2370`
    * Testing Changes
        * Update minimum unit tests to run on all pull requests :pr:`2314`
        * Pass token to authorize uploading of codecov reports :pr:`2344`
        * Add ``pytest-timeout``. All tests that run longer than 6 minutes will fail. :pr:`2374`
        * Separated the dask tests out into separate github action jobs to isolate dask failures. :pr:`2376`
        * Refactored dask tests :pr:`2377`
        * Added the combined dask/non-dask unit tests back and renamed the dask only unit tests. :pr:`2382`
        * Sped up unit tests and split into separate jobs :pr:`2365`
        * Change CI job names, run lint for python 3.9, run nightlies on python 3.8 at 3am EST :pr:`2395` :pr:`2398`
        * Set fail-fast to false for CI jobs that run for PRs :pr:`2402`

.. warning::

    **Breaking Changes**
        * `AutoMLSearch` will accept `allowed_component_graphs` instead of `allowed_pipelines` :pr:`2364`
        * Removed ``PipelineBase``'s ``_component_graph`` attribute. Updated ``PipelineBase`` ``__repr__`` and added ``__eq__`` for ``ComponentGraph`` :pr:`2332`
        * `pipeline_parameters` will no longer accept `skopt.space` variables since hyperparameter ranges will now be specified through `custom_hyperparameters` :pr:`2317`

**v0.25.0 Jun. 01, 2021**
    * Enhancements
        * Upgraded minimum woodwork to version 0.3.1. Previous versions will not be supported :pr:`2181`
        * Added a new callback parameter for ``explain_predictions_best_worst`` :pr:`2308`
    * Fixes
    * Changes
        * Deleted the ``return_pandas`` flag from our demo data loaders :pr:`2181`
        * Moved ``default_parameters`` to ``ComponentGraph`` from ``PipelineBase`` :pr:`2307`
    * Documentation Changes
        * Updated the release procedure documentation :pr:`2230`
    * Testing Changes
        * Ignoring ``test_saving_png_file`` while building conda package :pr:`2323`

.. warning::

    **Breaking Changes**
        * Deleted the ``return_pandas`` flag from our demo data loaders :pr:`2181`
        * Upgraded minimum woodwork to version 0.3.1. Previous versions will not be supported :pr:`2181`
        * Due to the weak-ref in woodwork, set the result of ``infer_feature_types`` to a variable before accessing woodwork :pr:`2181`

**v0.24.2 May. 24, 2021**
    * Enhancements
        * Added oversamplers to AutoMLSearch :pr:`2213` :pr:`2286`
        * Added dictionary input functionality for ``Undersampler`` component :pr:`2271`
        * Changed the default parameter values for ``Elastic Net Classifier`` and ``Elastic Net Regressor`` :pr:`2269`
        * Added dictionary input functionality for the Oversampler components :pr:`2288`
    * Fixes
        * Set default `n_jobs` to 1 for `StackedEnsembleClassifier` and `StackedEnsembleRegressor` until fix for text-based parallelism in sklearn stacking can be found :pr:`2295`
    * Changes
        * Updated ``start_iteration_callback`` to accept a pipeline instance instead of a pipeline class and no longer accept pipeline parameters as a parameter :pr:`2290`
        * Refactored ``calculate_permutation_importance`` method and add per-column permutation importance method :pr:`2302`
        * Updated logging information in ``AutoMLSearch.__init__`` to clarify pipeline generation :pr:`2263`
    * Documentation Changes
        * Minor changes to the release procedure :pr:`2230`
    * Testing Changes
        * Use codecov action to update coverage reports :pr:`2238`
        * Removed MarkupSafe dependency version pin from requirements.txt and moved instead into RTD docs build CI :pr:`2261`

.. warning::

    **Breaking Changes**
        * Updated ``start_iteration_callback`` to accept a pipeline instance instead of a pipeline class and no longer accept pipeline parameters as a parameter :pr:`2290`
        * Moved ``default_parameters`` to ``ComponentGraph`` from ``PipelineBase``. A pipeline's ``default_parameters`` is now accessible via ``pipeline.component_graph.default_parameters`` :pr:`2307`


**v0.24.1 May. 16, 2021**
    * Enhancements
        * Integrated ``ARIMARegressor`` into AutoML :pr:`2009`
        * Updated ``HighlyNullDataCheck`` to also perform a null row check :pr:`2222`
        * Set ``max_depth`` to 1 in calls to featuretools dfs :pr:`2231`
    * Fixes
        * Removed data splitter sampler calls during training :pr:`2253`
        * Set minimum required version for for pyzmq, colorama, and docutils :pr:`2254`
        * Changed BaseSampler to return None instead of y :pr:`2272`
    * Changes
        * Removed ensemble split and indices in ``AutoMLSearch`` :pr:`2260`
        * Updated pipeline ``repr()`` and ``generate_pipeline_code`` to return pipeline instances without generating custom pipeline class :pr:`2227`
    * Documentation Changes
        * Capped Sphinx version under 4.0.0 :pr:`2244`
    * Testing Changes
        * Change number of cores for pytest from 4 to 2 :pr:`2266`
        * Add minimum dependency checker to generate minimum requirement files :pr:`2267`
        * Add unit tests with minimum dependencies  :pr:`2277`


**v0.24.0 May. 04, 2021**
    * Enhancements
        * Added `date_index` as a required parameter for TimeSeries problems :pr:`2217`
        * Have the ``OneHotEncoder`` return the transformed columns as booleans rather than floats :pr:`2170`
        * Added Oversampler transformer component to EvalML :pr:`2079`
        * Added Undersampler to AutoMLSearch, as well as arguments ``_sampler_method`` and ``sampler_balanced_ratio`` :pr:`2128`
        * Updated prediction explanations functions to allow pipelines with XGBoost estimators :pr:`2162`
        * Added partial dependence for datetime columns :pr:`2180`
        * Update precision-recall curve with positive label index argument, and fix for 2d predicted probabilities :pr:`2090`
        * Add pct_null_rows to ``HighlyNullDataCheck`` :pr:`2211`
        * Added a standalone AutoML `search` method for convenience, which runs data checks and then runs automl :pr:`2152`
        * Make the first batch of AutoML have a predefined order, with linear models first and complex models last :pr:`2223` :pr:`2225`
        * Added sampling dictionary support to ``BalancedClassficationSampler`` :pr:`2235`
    * Fixes
        * Fixed partial dependence not respecting grid resolution parameter for numerical features :pr:`2180`
        * Enable prediction explanations for catboost for multiclass problems :pr:`2224`
    * Changes
        * Deleted baseline pipeline classes :pr:`2202`
        * Reverting user specified date feature PR :pr:`2155` until `pmdarima` installation fix is found :pr:`2214`
        * Updated pipeline API to accept component graph and other class attributes as instance parameters. Old pipeline API still works but will not be supported long-term. :pr:`2091`
        * Removed all old datasplitters from EvalML :pr:`2193`
        * Deleted ``make_pipeline_from_components`` :pr:`2218`
    * Documentation Changes
        * Renamed dataset to clarify that its gzipped but not a tarball :pr:`2183`
        * Updated documentation to use pipeline instances instead of pipeline subclasses :pr:`2195`
        * Updated contributing guide with a note about GitHub Actions permissions :pr:`2090`
        * Updated automl and model understanding user guides :pr:`2090`
    * Testing Changes
        * Use machineFL user token for dependency update bot, and add more reviewers :pr:`2189`


.. warning::

    **Breaking Changes**
        * All baseline pipeline classes (``BaselineBinaryPipeline``, ``BaselineMulticlassPipeline``, ``BaselineRegressionPipeline``, etc.) have been deleted :pr:`2202`
        * Updated pipeline API to accept component graph and other class attributes as instance parameters. Old pipeline API still works but will not be supported long-term. Pipelines can now be initialized by specifying the component graph as the first parameter, and then passing in optional arguments such as ``custom_name``, ``parameters``, etc. For example, ``BinaryClassificationPipeline(["Random Forest Classifier"], parameters={})``.  :pr:`2091`
        * Removed all old datasplitters from EvalML :pr:`2193`
        * Deleted utility method ``make_pipeline_from_components`` :pr:`2218`


**v0.23.0 Apr. 20, 2021**
    * Enhancements
        * Refactored ``EngineBase`` and ``SequentialEngine`` api. Adding ``DaskEngine`` :pr:`1975`.
        * Added optional ``engine`` argument to ``AutoMLSearch`` :pr:`1975`
        * Added a warning about how time series support is still in beta when a user passes in a time series problem to ``AutoMLSearch`` :pr:`2118`
        * Added ``NaturalLanguageNaNDataCheck`` data check :pr:`2122`
        * Added ValueError to ``partial_dependence`` to prevent users from computing partial dependence on columns with all NaNs :pr:`2120`
        * Added standard deviation of cv scores to rankings table :pr:`2154`
    * Fixes
        * Fixed ``BalancedClassificationDataCVSplit``, ``BalancedClassificationDataTVSplit``, and ``BalancedClassificationSampler`` to use ``minority:majority`` ratio instead of ``majority:minority`` :pr:`2077`
        * Fixed bug where two-way partial dependence plots with categorical variables were not working correctly :pr:`2117`
        * Fixed bug where ``hyperparameters`` were not displaying properly for pipelines with a list ``component_graph`` and duplicate components :pr:`2133`
        * Fixed bug where ``pipeline_parameters`` argument in ``AutoMLSearch`` was not applied to pipelines passed in as ``allowed_pipelines`` :pr:`2133`
        * Fixed bug where ``AutoMLSearch`` was not applying custom hyperparameters to pipelines with a list ``component_graph`` and duplicate components :pr:`2133`
    * Changes
        * Removed ``hyperparameter_ranges`` from Undersampler and renamed ``balanced_ratio`` to ``sampling_ratio`` for samplers :pr:`2113`
        * Renamed ``TARGET_BINARY_NOT_TWO_EXAMPLES_PER_CLASS`` data check message code to ``TARGET_MULTICLASS_NOT_TWO_EXAMPLES_PER_CLASS`` :pr:`2126`
        * Modified one-way partial dependence plots of categorical features to display data with a bar plot :pr:`2117`
        * Renamed ``score`` column for ``automl.rankings`` as ``mean_cv_score`` :pr:`2135`
        * Remove 'warning' from docs tool output :pr:`2031`
    * Documentation Changes
        * Fixed ``conf.py`` file :pr:`2112`
        * Added a sentence to the automl user guide stating that our support for time series problems is still in beta. :pr:`2118`
        * Fixed documentation demos :pr:`2139`
        * Update test badge in README to use GitHub Actions :pr:`2150`
    * Testing Changes
        * Fixed ``test_describe_pipeline`` for ``pandas`` ``v1.2.4`` :pr:`2129`
        * Added a GitHub Action for building the conda package :pr:`1870` :pr:`2148`


.. warning::

    **Breaking Changes**
        * Renamed ``balanced_ratio`` to ``sampling_ratio`` for the ``BalancedClassificationDataCVSplit``, ``BalancedClassificationDataTVSplit``, ``BalancedClassficationSampler``, and Undersampler :pr:`2113`
        * Deleted the "errors" key from automl results :pr:`1975`
        * Deleted the ``raise_and_save_error_callback`` and the ``log_and_save_error_callback`` :pr:`1975`
        * Fixed ``BalancedClassificationDataCVSplit``, ``BalancedClassificationDataTVSplit``, and ``BalancedClassificationSampler`` to use minority:majority ratio instead of majority:minority :pr:`2077`


**v0.22.0 Apr. 06, 2021**
    * Enhancements
        * Added a GitHub Action for ``linux_unit_tests``:pr:`2013`
        * Added recommended actions for ``InvalidTargetDataCheck``, updated ``_make_component_list_from_actions`` to address new action, and added ``TargetImputer`` component :pr:`1989`
        * Updated ``AutoMLSearch._check_for_high_variance`` to not emit ``RuntimeWarning`` :pr:`2024`
        * Added exception when pipeline passed to ``explain_predictions`` is a ``Stacked Ensemble`` pipeline :pr:`2033`
        * Added sensitivity at low alert rates as an objective :pr:`2001`
        * Added ``Undersampler`` transformer component :pr:`2030`
    * Fixes
        * Updated Engine's ``train_batch`` to apply undersampling :pr:`2038`
        * Fixed bug in where Time Series Classification pipelines were not encoding targets in ``predict`` and ``predict_proba`` :pr:`2040`
        * Fixed data splitting errors if target is float for classification problems :pr:`2050`
        * Pinned ``docutils`` to <0.17 to fix ReadtheDocs warning issues :pr:`2088`
    * Changes
        * Removed lists as acceptable hyperparameter ranges in ``AutoMLSearch`` :pr:`2028`
        * Renamed "details" to "metadata" for data check actions :pr:`2008`
    * Documentation Changes
        * Catch and suppress warnings in documentation :pr:`1991` :pr:`2097`
        * Change spacing in ``start.ipynb`` to provide clarity for ``AutoMLSearch`` :pr:`2078`
        * Fixed start code on README :pr:`2108`
    * Testing Changes


**v0.21.0 Mar. 24, 2021**
    * Enhancements
        * Changed ``AutoMLSearch`` to default ``optimize_thresholds`` to True :pr:`1943`
        * Added multiple oversampling and undersampling sampling methods as data splitters for imbalanced classification :pr:`1775`
        * Added params to balanced classification data splitters for visibility :pr:`1966`
        * Updated ``make_pipeline`` to not add ``Imputer`` if input data does not have numeric or categorical columns :pr:`1967`
        * Updated ``ClassImbalanceDataCheck`` to better handle multiclass imbalances :pr:`1986`
        * Added recommended actions for the output of data check's ``validate`` method :pr:`1968`
        * Added error message for ``partial_dependence`` when features are mostly the same value :pr:`1994`
        * Updated ``OneHotEncoder`` to drop one redundant feature by default for features with two categories :pr:`1997`
        * Added a ``PolynomialDetrender`` component :pr:`1992`
        * Added ``DateTimeNaNDataCheck`` data check :pr:`2039`
    * Fixes
        * Changed best pipeline to train on the entire dataset rather than just ensemble indices for ensemble problems :pr:`2037`
        * Updated binary classification pipelines to use objective decision function during scoring of custom objectives :pr:`1934`
    * Changes
        * Removed ``data_checks`` parameter, ``data_check_results`` and data checks logic from ``AutoMLSearch`` :pr:`1935`
        * Deleted ``random_state`` argument :pr:`1985`
        * Updated Woodwork version requirement to ``v0.0.11`` :pr:`1996`
    * Documentation Changes
    * Testing Changes
        * Removed ``build_docs`` CI job in favor of RTD GH builder :pr:`1974`
        * Added tests to confirm support for Python 3.9 :pr:`1724`
        * Added tests to support Dask AutoML/Engine :pr:`1990`
        * Changed ``build_conda_pkg`` job to use ``latest_release_changes`` branch in the feedstock. :pr:`1979`

.. warning::

    **Breaking Changes**
        * Changed ``AutoMLSearch`` to default ``optimize_thresholds`` to True :pr:`1943`
        * Removed ``data_checks`` parameter, ``data_check_results`` and data checks logic from ``AutoMLSearch``. To run the data checks which were previously run by default in ``AutoMLSearch``, please call ``DefaultDataChecks().validate(X_train, y_train)`` or take a look at our documentation for more examples. :pr:`1935`
        * Deleted ``random_state`` argument :pr:`1985`

**v0.20.0 Mar. 10, 2021**
    * Enhancements
        * Added a GitHub Action for Detecting dependency changes :pr:`1933`
        * Create a separate CV split to train stacked ensembler on for AutoMLSearch :pr:`1814`
        * Added a GitHub Action for Linux unit tests :pr:`1846`
        * Added ``ARIMARegressor`` estimator :pr:`1894`
        * Added ``DataCheckAction`` class and ``DataCheckActionCode`` enum :pr:`1896`
        * Updated ``Woodwork`` requirement to ``v0.0.10`` :pr:`1900`
        * Added ``BalancedClassificationDataCVSplit`` and ``BalancedClassificationDataTVSplit`` to AutoMLSearch :pr:`1875`
        * Update default classification data splitter to use downsampling for highly imbalanced data :pr:`1875`
        * Updated ``describe_pipeline`` to return more information, including ``id`` of pipelines used for ensemble models :pr:`1909`
        * Added utility method to create list of components from a list of ``DataCheckAction`` :pr:`1907`
        * Updated ``validate`` method to include a ``action`` key in returned dictionary for all ``DataCheck``and ``DataChecks`` :pr:`1916`
        * Aggregating the shap values for predictions that we know the provenance of, e.g. OHE, text, and date-time. :pr:`1901`
        * Improved error message when custom objective is passed as a string in ``pipeline.score`` :pr:`1941`
        * Added ``score_pipelines`` and ``train_pipelines`` methods to ``AutoMLSearch`` :pr:`1913`
        * Added support for ``pandas`` version 1.2.0 :pr:`1708`
        * Added ``score_batch`` and ``train_batch`` abstact methods to ``EngineBase`` and implementations in ``SequentialEngine`` :pr:`1913`
        * Added ability to handle index columns in ``AutoMLSearch`` and ``DataChecks`` :pr:`2138`
    * Fixes
        * Removed CI check for ``check_dependencies_updated_linux`` :pr:`1950`
        * Added metaclass for time series pipelines and fix binary classification pipeline ``predict`` not using objective if it is passed as a named argument :pr:`1874`
        * Fixed stack trace in prediction explanation functions caused by mixed string/numeric pandas column names :pr:`1871`
        * Fixed stack trace caused by passing pipelines with duplicate names to ``AutoMLSearch`` :pr:`1932`
        * Fixed ``AutoMLSearch.get_pipelines`` returning pipelines with the same attributes :pr:`1958`
    * Changes
        * Reversed GitHub Action for Linux unit tests until a fix for report generation is found :pr:`1920`
        * Updated ``add_results`` in ``AutoMLAlgorithm`` to take in entire pipeline results dictionary from ``AutoMLSearch`` :pr:`1891`
        * Updated ``ClassImbalanceDataCheck`` to look for severe class imbalance scenarios :pr:`1905`
        * Deleted the ``explain_prediction`` function :pr:`1915`
        * Removed ``HighVarianceCVDataCheck`` and convered it to an ``AutoMLSearch`` method instead :pr:`1928`
        * Removed warning in ``InvalidTargetDataCheck`` returned when numeric binary classification targets are not (0, 1) :pr:`1959`
    * Documentation Changes
        * Updated ``model_understanding.ipynb`` to demo the two-way partial dependence capability :pr:`1919`
    * Testing Changes

.. warning::

    **Breaking Changes**
        * Deleted the ``explain_prediction`` function :pr:`1915`
        * Removed ``HighVarianceCVDataCheck`` and convered it to an ``AutoMLSearch`` method instead :pr:`1928`
        * Added ``score_batch`` and ``train_batch`` abstact methods to ``EngineBase``. These need to be implemented in Engine subclasses :pr:`1913`


**v0.19.0 Feb. 23, 2021**
    * Enhancements
        * Added a GitHub Action for Python windows unit tests :pr:`1844`
        * Added a GitHub Action for checking updated release notes :pr:`1849`
        * Added a GitHub Action for Python lint checks :pr:`1837`
        * Adjusted ``explain_prediction``, ``explain_predictions`` and ``explain_predictions_best_worst`` to handle timeseries problems. :pr:`1818`
        * Updated ``InvalidTargetDataCheck`` to check for mismatched indices in target and features :pr:`1816`
        * Updated ``Woodwork`` structures returned from components to support ``Woodwork`` logical type overrides set by the user :pr:`1784`
        * Updated estimators to keep track of input feature names during ``fit()`` :pr:`1794`
        * Updated ``visualize_decision_tree`` to include feature names in output :pr:`1813`
        * Added ``is_bounded_like_percentage`` property for objectives. If true, the ``calculate_percent_difference`` method will return the absolute difference rather than relative difference :pr:`1809`
        * Added full error traceback to AutoMLSearch logger file :pr:`1840`
        * Changed ``TargetEncoder`` to preserve custom indices in the data :pr:`1836`
        * Refactored ``explain_predictions`` and ``explain_predictions_best_worst`` to only compute features once for all rows that need to be explained :pr:`1843`
        * Added custom random undersampler data splitter for classification :pr:`1857`
        * Updated ``OutliersDataCheck`` implementation to calculate the probability of having no outliers :pr:`1855`
        * Added ``Engines`` pipeline processing API :pr:`1838`
    * Fixes
        * Changed EngineBase random_state arg to random_seed and same for user guide docs :pr:`1889`
    * Changes
        * Modified ``calculate_percent_difference`` so that division by 0 is now inf rather than nan :pr:`1809`
        * Removed ``text_columns`` parameter from ``LSA`` and ``TextFeaturizer`` components :pr:`1652`
        * Added ``random_seed`` as an argument to our automl/pipeline/component API. Using ``random_state`` will raise a warning :pr:`1798`
        * Added ``DataCheckError`` message in ``InvalidTargetDataCheck`` if input target is None and removed exception raised :pr:`1866`
    * Documentation Changes
    * Testing Changes
        * Added back coverage for ``_get_feature_provenance`` in ``TextFeaturizer`` after ``text_columns`` was removed :pr:`1842`
        * Pin graphviz version for windows builds :pr:`1847`
        * Unpin graphviz version for windows builds :pr:`1851`

.. warning::

    **Breaking Changes**
        * Added a deprecation warning to ``explain_prediction``. It will be deleted in the next release. :pr:`1860`


**v0.18.2 Feb. 10, 2021**
    * Enhancements
        * Added uniqueness score data check :pr:`1785`
        * Added "dataframe" output format for prediction explanations :pr:`1781`
        * Updated LightGBM estimators to handle ``pandas.MultiIndex`` :pr:`1770`
        * Sped up permutation importance for some pipelines :pr:`1762`
        * Added sparsity data check :pr:`1797`
        * Confirmed support for threshold tuning for binary time series classification problems :pr:`1803`
    * Fixes
    * Changes
    * Documentation Changes
        * Added section on conda to the contributing guide :pr:`1771`
        * Updated release process to reflect freezing `main` before perf tests :pr:`1787`
        * Moving some prs to the right section of the release notes :pr:`1789`
        * Tweak README.md. :pr:`1800`
        * Fixed back arrow on install page docs :pr:`1795`
        * Fixed docstring for `ClassImbalanceDataCheck.validate()` :pr:`1817`
    * Testing Changes

**v0.18.1 Feb. 1, 2021**
    * Enhancements
        * Added ``graph_t_sne`` as a visualization tool for high dimensional data :pr:`1731`
        * Added the ability to see the linear coefficients of features in linear models terms :pr:`1738`
        * Added support for ``scikit-learn`` ``v0.24.0`` :pr:`1733`
        * Added support for ``scipy`` ``v1.6.0`` :pr:`1752`
        * Added SVM Classifier and Regressor to estimators :pr:`1714` :pr:`1761`
    * Fixes
        * Addressed bug with ``partial_dependence`` and categorical data with more categories than grid resolution :pr:`1748`
        * Removed ``random_state`` arg from ``get_pipelines`` in ``AutoMLSearch`` :pr:`1719`
        * Pinned pyzmq at less than 22.0.0 till we add support :pr:`1756`
    * Changes
        * Updated components and pipelines to return ``Woodwork`` data structures :pr:`1668`
        * Updated ``clone()`` for pipelines and components to copy over random state automatically :pr:`1753`
        * Dropped support for Python version 3.6 :pr:`1751`
        * Removed deprecated ``verbose`` flag from ``AutoMLSearch`` parameters :pr:`1772`
    * Documentation Changes
        * Add Twitter and Github link to documentation toolbar :pr:`1754`
        * Added Open Graph info to documentation :pr:`1758`
    * Testing Changes

.. warning::

    **Breaking Changes**
        * Components and pipelines return ``Woodwork`` data structures instead of ``pandas`` data structures :pr:`1668`
        * Python 3.6 will not be actively supported due to discontinued support from EvalML dependencies.
        * Deprecated ``verbose`` flag is removed for ``AutoMLSearch`` :pr:`1772`


**v0.18.0 Jan. 26, 2021**
    * Enhancements
        * Added RMSLE, MSLE, and MAPE to core objectives while checking for negative target values in ``invalid_targets_data_check`` :pr:`1574`
        * Added validation checks for binary problems with regression-like datasets and multiclass problems without true multiclass targets in ``invalid_targets_data_check`` :pr:`1665`
        * Added time series support for ``make_pipeline`` :pr:`1566`
        * Added target name for output of pipeline ``predict`` method :pr:`1578`
        * Added multiclass check to ``InvalidTargetDataCheck`` for two examples per class :pr:`1596`
        * Added support for ``graphviz`` ``v0.16`` :pr:`1657`
        * Enhanced time series pipelines to accept empty features :pr:`1651`
        * Added KNN Classifier to estimators. :pr:`1650`
        * Added support for list inputs for objectives :pr:`1663`
        * Added support for ``AutoMLSearch`` to handle time series classification pipelines :pr:`1666`
        * Enhanced ``DelayedFeaturesTransformer`` to encode categorical features and targets before delaying them :pr:`1691`
        * Added 2-way dependence plots. :pr:`1690`
        * Added ability to directly iterate through components within Pipelines :pr:`1583`
    * Fixes
        * Fixed inconsistent attributes and added Exceptions to docs :pr:`1673`
        * Fixed ``TargetLeakageDataCheck`` to use Woodwork ``mutual_information`` rather than using Pandas' Pearson Correlation :pr:`1616`
        * Fixed thresholding for pipelines in ``AutoMLSearch`` to only threshold binary classification pipelines :pr:`1622` :pr:`1626`
        * Updated ``load_data`` to return Woodwork structures and update default parameter value for ``index`` to ``None`` :pr:`1610`
        * Pinned scipy at < 1.6.0 while we work on adding support :pr:`1629`
        * Fixed data check message formatting in ``AutoMLSearch`` :pr:`1633`
        * Addressed stacked ensemble component for ``scikit-learn`` v0.24 support by setting ``shuffle=True`` for default CV :pr:`1613`
        * Fixed bug where ``Imputer`` reset the index on ``X`` :pr:`1590`
        * Fixed ``AutoMLSearch`` stacktrace when a cutom objective was passed in as a primary objective or additional objective :pr:`1575`
        * Fixed custom index bug for ``MAPE`` objective :pr:`1641`
        * Fixed index bug for ``TextFeaturizer`` and ``LSA`` components :pr:`1644`
        * Limited ``load_fraud`` dataset loaded into ``automl.ipynb`` :pr:`1646`
        * ``add_to_rankings`` updates ``AutoMLSearch.best_pipeline`` when necessary :pr:`1647`
        * Fixed bug where time series baseline estimators were not receiving ``gap`` and ``max_delay`` in ``AutoMLSearch`` :pr:`1645`
        * Fixed jupyter notebooks to help the RTD buildtime :pr:`1654`
        * Added ``positive_only`` objectives to ``non_core_objectives`` :pr:`1661`
        * Fixed stacking argument ``n_jobs`` for IterativeAlgorithm :pr:`1706`
        * Updated CatBoost estimators to return self in ``.fit()`` rather than the underlying model for consistency :pr:`1701`
        * Added ability to initialize pipeline parameters in ``AutoMLSearch`` constructor :pr:`1676`
    * Changes
        * Added labeling to ``graph_confusion_matrix`` :pr:`1632`
        * Rerunning search for ``AutoMLSearch`` results in a message thrown rather than failing the search, and removed ``has_searched`` property :pr:`1647`
        * Changed tuner class to allow and ignore single parameter values as input :pr:`1686`
        * Capped LightGBM version limit to remove bug in docs :pr:`1711`
        * Removed support for `np.random.RandomState` in EvalML :pr:`1727`
    * Documentation Changes
        * Update Model Understanding in the user guide to include ``visualize_decision_tree`` :pr:`1678`
        * Updated docs to include information about ``AutoMLSearch`` callback parameters and methods :pr:`1577`
        * Updated docs to prompt users to install graphiz on Mac :pr:`1656`
        * Added ``infer_feature_types`` to the ``start.ipynb`` guide :pr:`1700`
        * Added multicollinearity data check to API reference and docs :pr:`1707`
    * Testing Changes

.. warning::

    **Breaking Changes**
        * Removed ``has_searched`` property from ``AutoMLSearch`` :pr:`1647`
        * Components and pipelines return ``Woodwork`` data structures instead of ``pandas`` data structures :pr:`1668`
        * Removed support for `np.random.RandomState` in EvalML. Rather than passing ``np.random.RandomState`` as component and pipeline random_state values, we use int random_seed :pr:`1727`


**v0.17.0 Dec. 29, 2020**
    * Enhancements
        * Added ``save_plot`` that allows for saving figures from different backends :pr:`1588`
        * Added ``LightGBM Regressor`` to regression components :pr:`1459`
        * Added ``visualize_decision_tree`` for tree visualization with ``decision_tree_data_from_estimator`` and ``decision_tree_data_from_pipeline`` to reformat tree structure output :pr:`1511`
        * Added `DFS Transformer` component into transformer components :pr:`1454`
        * Added ``MAPE`` to the standard metrics for time series problems and update objectives :pr:`1510`
        * Added ``graph_prediction_vs_actual_over_time`` and ``get_prediction_vs_actual_over_time_data`` to the model understanding module for time series problems :pr:`1483`
        * Added a ``ComponentGraph`` class that will support future pipelines as directed acyclic graphs :pr:`1415`
        * Updated data checks to accept ``Woodwork`` data structures :pr:`1481`
        * Added parameter to ``InvalidTargetDataCheck`` to show only top unique values rather than all unique values :pr:`1485`
        * Added multicollinearity data check :pr:`1515`
        * Added baseline pipeline and components for time series regression problems :pr:`1496`
        * Added more information to users about ensembling behavior in ``AutoMLSearch`` :pr:`1527`
        * Add woodwork support for more utility and graph methods :pr:`1544`
        * Changed ``DateTimeFeaturizer`` to encode features as int :pr:`1479`
        * Return trained pipelines from ``AutoMLSearch.best_pipeline`` :pr:`1547`
        * Added utility method so that users can set feature types without having to learn about Woodwork directly :pr:`1555`
        * Added Linear Discriminant Analysis transformer for dimensionality reduction :pr:`1331`
        * Added multiclass support for ``partial_dependence`` and ``graph_partial_dependence`` :pr:`1554`
        * Added ``TimeSeriesBinaryClassificationPipeline`` and ``TimeSeriesMulticlassClassificationPipeline`` classes :pr:`1528`
        * Added ``make_data_splitter`` method for easier automl data split customization :pr:`1568`
        * Integrated ``ComponentGraph`` class into Pipelines for full non-linear pipeline support :pr:`1543`
        * Update ``AutoMLSearch`` constructor to take training data instead of ``search`` and ``add_to_leaderboard`` :pr:`1597`
        * Update ``split_data`` helper args :pr:`1597`
        * Add problem type utils ``is_regression``, ``is_classification``, ``is_timeseries`` :pr:`1597`
        * Rename ``AutoMLSearch`` ``data_split`` arg to ``data_splitter`` :pr:`1569`
    * Fixes
        * Fix AutoML not passing CV folds to ``DefaultDataChecks`` for usage by ``ClassImbalanceDataCheck`` :pr:`1619`
        * Fix Windows CI jobs: install ``numba`` via conda, required for ``shap`` :pr:`1490`
        * Added custom-index support for `reset-index-get_prediction_vs_actual_over_time_data` :pr:`1494`
        * Fix ``generate_pipeline_code`` to account for boolean and None differences between Python and JSON :pr:`1524` :pr:`1531`
        * Set max value for plotly and xgboost versions while we debug CI failures with newer versions :pr:`1532`
        * Undo version pinning for plotly :pr:`1533`
        * Fix ReadTheDocs build by updating the version of ``setuptools`` :pr:`1561`
        * Set ``random_state`` of data splitter in AutoMLSearch to take int to keep consistency in the resulting splits :pr:`1579`
        * Pin sklearn version while we work on adding support :pr:`1594`
        * Pin pandas at <1.2.0 while we work on adding support :pr:`1609`
        * Pin graphviz at < 0.16 while we work on adding support :pr:`1609`
    * Changes
        * Reverting ``save_graph`` :pr:`1550` to resolve kaleido build issues :pr:`1585`
        * Update circleci badge to apply to ``main`` :pr:`1489`
        * Added script to generate github markdown for releases :pr:`1487`
        * Updated selection using pandas ``dtypes`` to selecting using Woodwork logical types :pr:`1551`
        * Updated dependencies to fix ``ImportError: cannot import name 'MaskedArray' from 'sklearn.utils.fixes'`` error and to address Woodwork and Featuretool dependencies :pr:`1540`
        * Made ``get_prediction_vs_actual_data()`` a public method :pr:`1553`
        * Updated ``Woodwork`` version requirement to v0.0.7 :pr:`1560`
        * Move data splitters from ``evalml.automl.data_splitters`` to ``evalml.preprocessing.data_splitters`` :pr:`1597`
        * Rename "# Testing" in automl log output to "# Validation" :pr:`1597`
    * Documentation Changes
        * Added partial dependence methods to API reference :pr:`1537`
        * Updated documentation for confusion matrix methods :pr:`1611`
    * Testing Changes
        * Set ``n_jobs=1`` in most unit tests to reduce memory :pr:`1505`

.. warning::

    **Breaking Changes**
        * Updated minimal dependencies: ``numpy>=1.19.1``, ``pandas>=1.1.0``, ``scikit-learn>=0.23.1``, ``scikit-optimize>=0.8.1``
        * Updated ``AutoMLSearch.best_pipeline`` to return a trained pipeline. Pass in ``train_best_pipeline=False`` to AutoMLSearch in order to return an untrained pipeline.
        * Pipeline component instances can no longer be iterated through using ``Pipeline.component_graph`` :pr:`1543`
        * Update ``AutoMLSearch`` constructor to take training data instead of ``search`` and ``add_to_leaderboard`` :pr:`1597`
        * Update ``split_data`` helper args :pr:`1597`
        * Move data splitters from ``evalml.automl.data_splitters`` to ``evalml.preprocessing.data_splitters`` :pr:`1597`
        * Rename ``AutoMLSearch`` ``data_split`` arg to ``data_splitter`` :pr:`1569`



**v0.16.1 Dec. 1, 2020**
    * Enhancements
        * Pin woodwork version to v0.0.6 to avoid breaking changes :pr:`1484`
        * Updated ``Woodwork`` to >=0.0.5 in ``core-requirements.txt`` :pr:`1473`
        * Removed ``copy_dataframe`` parameter for ``Woodwork``, updated ``Woodwork`` to >=0.0.6 in ``core-requirements.txt`` :pr:`1478`
        * Updated ``detect_problem_type`` to use ``pandas.api.is_numeric_dtype`` :pr:`1476`
    * Changes
        * Changed ``make clean`` to delete coverage reports as a convenience for developers :pr:`1464`
        * Set ``n_jobs=-1`` by default for stacked ensemble components :pr:`1472`
    * Documentation Changes
        * Updated pipeline and component documentation and demos to use ``Woodwork`` :pr:`1466`
    * Testing Changes
        * Update dependency update checker to use everything from core and optional dependencies :pr:`1480`


**v0.16.0 Nov. 24, 2020**
    * Enhancements
        * Updated pipelines and ``make_pipeline`` to accept ``Woodwork`` inputs :pr:`1393`
        * Updated components to accept ``Woodwork`` inputs :pr:`1423`
        * Added ability to freeze hyperparameters for ``AutoMLSearch`` :pr:`1284`
        * Added ``Target Encoder`` into transformer components :pr:`1401`
        * Added callback for error handling in ``AutoMLSearch`` :pr:`1403`
        * Added the index id to the ``explain_predictions_best_worst`` output to help users identify which rows in their data are included :pr:`1365`
        * The top_k features displayed in ``explain_predictions_*`` functions are now determined by the magnitude of shap values as opposed to the ``top_k`` largest and smallest shap values. :pr:`1374`
        * Added a problem type for time series regression :pr:`1386`
        * Added a ``is_defined_for_problem_type`` method to ``ObjectiveBase`` :pr:`1386`
        * Added a ``random_state`` parameter to ``make_pipeline_from_components`` function :pr:`1411`
        * Added ``DelayedFeaturesTransformer`` :pr:`1396`
        * Added a ``TimeSeriesRegressionPipeline`` class :pr:`1418`
        * Removed ``core-requirements.txt`` from the package distribution :pr:`1429`
        * Updated data check messages to include a `"code"` and `"details"` fields :pr:`1451`, :pr:`1462`
        * Added a ``TimeSeriesSplit`` data splitter for time series problems :pr:`1441`
        * Added a ``problem_configuration`` parameter to AutoMLSearch :pr:`1457`
    * Fixes
        * Fixed ``IndexError`` raised in ``AutoMLSearch`` when ``ensembling = True`` but only one pipeline to iterate over :pr:`1397`
        * Fixed stacked ensemble input bug and LightGBM warning and bug in ``AutoMLSearch`` :pr:`1388`
        * Updated enum classes to show possible enum values as attributes :pr:`1391`
        * Updated calls to ``Woodwork``'s ``to_pandas()`` to ``to_series()`` and ``to_dataframe()`` :pr:`1428`
        * Fixed bug in OHE where column names were not guaranteed to be unique :pr:`1349`
        * Fixed bug with percent improvement of ``ExpVariance`` objective on data with highly skewed target :pr:`1467`
        * Fix SimpleImputer error which occurs when all features are bool type :pr:`1215`
    * Changes
        * Changed ``OutliersDataCheck`` to return the list of columns, rather than rows, that contain outliers :pr:`1377`
        * Simplified and cleaned output for Code Generation :pr:`1371`
        * Reverted changes from :pr:`1337` :pr:`1409`
        * Updated data checks to return dictionary of warnings and errors instead of a list :pr:`1448`
        * Updated ``AutoMLSearch`` to pass ``Woodwork`` data structures to every pipeline (instead of pandas DataFrames) :pr:`1450`
        * Update ``AutoMLSearch`` to default to ``max_batches=1`` instead of ``max_iterations=5`` :pr:`1452`
        * Updated _evaluate_pipelines to consolidate side effects :pr:`1410`
    * Documentation Changes
        * Added description of CLA to contributing guide, updated description of draft PRs :pr:`1402`
        * Updated documentation to include all data checks, ``DataChecks``, and usage of data checks in AutoML :pr:`1412`
        * Updated docstrings from ``np.array`` to ``np.ndarray`` :pr:`1417`
        * Added section on stacking ensembles in AutoMLSearch documentation :pr:`1425`
    * Testing Changes
        * Removed ``category_encoders`` from test-requirements.txt :pr:`1373`
        * Tweak codecov.io settings again to avoid flakes :pr:`1413`
        * Modified ``make lint`` to check notebook versions in the docs :pr:`1431`
        * Modified ``make lint-fix`` to standardize notebook versions in the docs :pr:`1431`
        * Use new version of pull request Github Action for dependency check (:pr:`1443`)
        * Reduced number of workers for tests to 4 :pr:`1447`

.. warning::

    **Breaking Changes**
        * The ``top_k`` and ``top_k_features`` parameters in ``explain_predictions_*`` functions now return ``k`` features as opposed to ``2 * k`` features :pr:`1374`
        * Renamed ``problem_type`` to ``problem_types`` in ``RegressionObjective``, ``BinaryClassificationObjective``, and ``MulticlassClassificationObjective`` :pr:`1319`
        * Data checks now return a dictionary of warnings and errors instead of a list :pr:`1448`



**v0.15.0 Oct. 29, 2020**
    * Enhancements
        * Added stacked ensemble component classes (``StackedEnsembleClassifier``, ``StackedEnsembleRegressor``) :pr:`1134`
        * Added stacked ensemble components to ``AutoMLSearch`` :pr:`1253`
        * Added ``DecisionTreeClassifier`` and ``DecisionTreeRegressor`` to AutoML :pr:`1255`
        * Added ``graph_prediction_vs_actual`` in ``model_understanding`` for regression problems :pr:`1252`
        * Added parameter to ``OneHotEncoder`` to enable filtering for features to encode for :pr:`1249`
        * Added percent-better-than-baseline for all objectives to automl.results :pr:`1244`
        * Added ``HighVarianceCVDataCheck`` and replaced synonymous warning in ``AutoMLSearch`` :pr:`1254`
        * Added `PCA Transformer` component for dimensionality reduction :pr:`1270`
        * Added ``generate_pipeline_code`` and ``generate_component_code`` to allow for code generation given a pipeline or component instance :pr:`1306`
        * Added ``PCA Transformer`` component for dimensionality reduction :pr:`1270`
        * Updated ``AutoMLSearch`` to support ``Woodwork`` data structures :pr:`1299`
        * Added cv_folds to ``ClassImbalanceDataCheck`` and added this check to ``DefaultDataChecks`` :pr:`1333`
        * Make ``max_batches`` argument to ``AutoMLSearch.search`` public :pr:`1320`
        * Added text support to automl search :pr:`1062`
        * Added ``_pipelines_per_batch`` as a private argument to ``AutoMLSearch`` :pr:`1355`
    * Fixes
        * Fixed ML performance issue with ordered datasets: always shuffle data in automl's default CV splits :pr:`1265`
        * Fixed broken ``evalml info`` CLI command :pr:`1293`
        * Fixed ``boosting type='rf'`` for LightGBM Classifier, as well as ``num_leaves`` error :pr:`1302`
        * Fixed bug in ``explain_predictions_best_worst`` where a custom index in the target variable would cause a ``ValueError`` :pr:`1318`
        * Added stacked ensemble estimators to to ``evalml.pipelines.__init__`` file :pr:`1326`
        * Fixed bug in OHE where calls to transform were not deterministic if ``top_n`` was less than the number of categories in a column :pr:`1324`
        * Fixed LightGBM warning messages during AutoMLSearch :pr:`1342`
        * Fix warnings thrown during AutoMLSearch in ``HighVarianceCVDataCheck`` :pr:`1346`
        * Fixed bug where TrainingValidationSplit would return invalid location indices for dataframes with a custom index :pr:`1348`
        * Fixed bug where the AutoMLSearch ``random_state`` was not being passed to the created pipelines :pr:`1321`
    * Changes
        * Allow ``add_to_rankings`` to be called before AutoMLSearch is called :pr:`1250`
        * Removed Graphviz from test-requirements to add to requirements.txt :pr:`1327`
        * Removed ``max_pipelines`` parameter from ``AutoMLSearch`` :pr:`1264`
        * Include editable installs in all install make targets :pr:`1335`
        * Made pip dependencies `featuretools` and `nlp_primitives` core dependencies :pr:`1062`
        * Removed `PartOfSpeechCount` from `TextFeaturizer` transform primitives :pr:`1062`
        * Added warning for ``partial_dependency`` when the feature includes null values :pr:`1352`
    * Documentation Changes
        * Fixed and updated code blocks in Release Notes :pr:`1243`
        * Added DecisionTree estimators to API Reference :pr:`1246`
        * Changed class inheritance display to flow vertically :pr:`1248`
        * Updated cost-benefit tutorial to use a holdout/test set :pr:`1159`
        * Added ``evalml info`` command to documentation :pr:`1293`
        * Miscellaneous doc updates :pr:`1269`
        * Removed conda pre-release testing from the release process document :pr:`1282`
        * Updates to contributing guide :pr:`1310`
        * Added Alteryx footer to docs with Twitter and Github link :pr:`1312`
        * Added documentation for evalml installation for Python 3.6 :pr:`1322`
        * Added documentation changes to make the API Docs easier to understand :pr:`1323`
        * Fixed documentation for ``feature_importance`` :pr:`1353`
        * Added tutorial for running `AutoML` with text data :pr:`1357`
        * Added documentation for woodwork integration with automl search :pr:`1361`
    * Testing Changes
        * Added tests for ``jupyter_check`` to handle IPython :pr:`1256`
        * Cleaned up ``make_pipeline`` tests to test for all estimators :pr:`1257`
        * Added a test to check conda build after merge to main :pr:`1247`
        * Removed code that was lacking codecov for ``__main__.py`` and unnecessary :pr:`1293`
        * Codecov: round coverage up instead of down :pr:`1334`
        * Add DockerHub credentials to CI testing environment :pr:`1356`
        * Add DockerHub credentials to conda testing environment :pr:`1363`

.. warning::

    **Breaking Changes**
        * Renamed ``LabelLeakageDataCheck`` to ``TargetLeakageDataCheck`` :pr:`1319`
        * ``max_pipelines`` parameter has been removed from ``AutoMLSearch``. Please use ``max_iterations`` instead. :pr:`1264`
        * ``AutoMLSearch.search()`` will now log a warning if the input is not a ``Woodwork`` data structure (``pandas``, ``numpy``) :pr:`1299`
        * Make ``max_batches`` argument to ``AutoMLSearch.search`` public :pr:`1320`
        * Removed unused argument `feature_types` from AutoMLSearch.search :pr:`1062`

**v0.14.1 Sep. 29, 2020**
    * Enhancements
        * Updated partial dependence methods to support calculating numeric columns in a dataset with non-numeric columns :pr:`1150`
        * Added ``get_feature_names`` on ``OneHotEncoder`` :pr:`1193`
        * Added ``detect_problem_type`` to ``problem_type/utils.py`` to automatically detect the problem type given targets :pr:`1194`
        * Added LightGBM to ``AutoMLSearch`` :pr:`1199`
        * Updated ``scikit-learn`` and ``scikit-optimize`` to use latest versions - 0.23.2 and 0.8.1 respectively :pr:`1141`
        * Added ``__str__`` and ``__repr__`` for pipelines and components :pr:`1218`
        * Included internal target check for both training and validation data in ``AutoMLSearch`` :pr:`1226`
        * Added ``ProblemTypes.all_problem_types`` helper to get list of supported problem types :pr:`1219`
        * Added ``DecisionTreeClassifier`` and ``DecisionTreeRegressor`` classes :pr:`1223`
        * Added ``ProblemTypes.all_problem_types`` helper to get list of supported problem types :pr:`1219`
        * ``DataChecks`` can now be parametrized by passing a list of ``DataCheck`` classes and a parameter dictionary :pr:`1167`
        * Added first CV fold score as validation score in ``AutoMLSearch.rankings`` :pr:`1221`
        * Updated ``flake8`` configuration to enable linting on ``__init__.py`` files :pr:`1234`
        * Refined ``make_pipeline_from_components`` implementation :pr:`1204`
    * Fixes
        * Updated GitHub URL after migration to Alteryx GitHub org :pr:`1207`
        * Changed Problem Type enum to be more similar to the string name :pr:`1208`
        * Wrapped call to scikit-learn's partial dependence method in a ``try``/``finally`` block :pr:`1232`
    * Changes
        * Added ``allow_writing_files`` as a named argument to CatBoost estimators. :pr:`1202`
        * Added ``solver`` and ``multi_class`` as named arguments to ``LogisticRegressionClassifier`` :pr:`1202`
        * Replaced pipeline's ``._transform`` method to evaluate all the preprocessing steps of a pipeline with ``.compute_estimator_features`` :pr:`1231`
        * Changed default large dataset train/test splitting behavior :pr:`1205`
    * Documentation Changes
        * Included description of how to access the component instances and features for pipeline user guide :pr:`1163`
        * Updated API docs to refer to target as "target" instead of "labels" for non-classification tasks and minor docs cleanup :pr:`1160`
        * Added Class Imbalance Data Check to ``api_reference.rst`` :pr:`1190` :pr:`1200`
        * Added pipeline properties to API reference :pr:`1209`
        * Clarified what the objective parameter in AutoML is used for in AutoML API reference and AutoML user guide :pr:`1222`
        * Updated API docs to include ``skopt.space.Categorical`` option for component hyperparameter range definition :pr:`1228`
        * Added install documentation for ``libomp`` in order to use LightGBM on Mac :pr:`1233`
        * Improved description of ``max_iterations`` in documentation :pr:`1212`
        * Removed unused code from sphinx conf :pr:`1235`
    * Testing Changes

.. warning::

    **Breaking Changes**
        * ``DefaultDataChecks`` now accepts a ``problem_type`` parameter that must be specified :pr:`1167`
        * Pipeline's ``._transform`` method to evaluate all the preprocessing steps of a pipeline has been replaced with ``.compute_estimator_features`` :pr:`1231`
        * ``get_objectives`` has been renamed to ``get_core_objectives``. This function will now return a list of valid objective instances :pr:`1230`


**v0.13.2 Sep. 17, 2020**
    * Enhancements
        * Added ``output_format`` field to explain predictions functions :pr:`1107`
        * Modified ``get_objective`` and ``get_objectives`` to be able to return any objective in ``evalml.objectives`` :pr:`1132`
        * Added a ``return_instance`` boolean parameter to ``get_objective`` :pr:`1132`
        * Added ``ClassImbalanceDataCheck`` to determine whether target imbalance falls below a given threshold :pr:`1135`
        * Added label encoder to LightGBM for binary classification :pr:`1152`
        * Added labels for the row index of confusion matrix :pr:`1154`
        * Added ``AutoMLSearch`` object as another parameter in search callbacks :pr:`1156`
        * Added the corresponding probability threshold for each point displayed in ``graph_roc_curve`` :pr:`1161`
        * Added ``__eq__`` for ``ComponentBase`` and ``PipelineBase`` :pr:`1178`
        * Added support for multiclass classification for ``roc_curve`` :pr:`1164`
        * Added ``categories`` accessor to ``OneHotEncoder`` for listing the categories associated with a feature :pr:`1182`
        * Added utility function to create pipeline instances from a list of component instances :pr:`1176`
    * Fixes
        * Fixed XGBoost column names for partial dependence methods :pr:`1104`
        * Removed dead code validating column type from ``TextFeaturizer`` :pr:`1122`
        * Fixed issue where ``Imputer`` cannot fit when there is None in a categorical or boolean column :pr:`1144`
        * ``OneHotEncoder`` preserves the custom index in the input data :pr:`1146`
        * Fixed representation for ``ModelFamily`` :pr:`1165`
        * Removed duplicate ``nbsphinx`` dependency in ``dev-requirements.txt`` :pr:`1168`
        * Users can now pass in any valid kwargs to all estimators :pr:`1157`
        * Remove broken accessor ``OneHotEncoder.get_feature_names`` and unneeded base class :pr:`1179`
        * Removed LightGBM Estimator from AutoML models :pr:`1186`
    * Changes
        * Pinned ``scikit-optimize`` version to 0.7.4 :pr:`1136`
        * Removed ``tqdm`` as a dependency :pr:`1177`
        * Added lightgbm version 3.0.0 to ``latest_dependency_versions.txt`` :pr:`1185`
        * Rename ``max_pipelines`` to ``max_iterations`` :pr:`1169`
    * Documentation Changes
        * Fixed API docs for ``AutoMLSearch`` ``add_result_callback`` :pr:`1113`
        * Added a step to our release process for pushing our latest version to conda-forge :pr:`1118`
        * Added warning for missing ipywidgets dependency for using ``PipelineSearchPlots`` on Jupyterlab :pr:`1145`
        * Updated ``README.md`` example to load demo dataset :pr:`1151`
        * Swapped mapping of breast cancer targets in ``model_understanding.ipynb`` :pr:`1170`
    * Testing Changes
        * Added test confirming ``TextFeaturizer`` never outputs null values :pr:`1122`
        * Changed Python version of ``Update Dependencies`` action to 3.8.x :pr:`1137`
        * Fixed release notes check-in test for ``Update Dependencies`` actions :pr:`1172`

.. warning::

    **Breaking Changes**
        * ``get_objective`` will now return a class definition rather than an instance by default :pr:`1132`
        * Deleted ``OPTIONS`` dictionary in ``evalml.objectives.utils.py`` :pr:`1132`
        * If specifying an objective by string, the string must now match the objective's name field, case-insensitive :pr:`1132`
        * Passing "Cost Benefit Matrix", "Fraud Cost", "Lead Scoring", "Mean Squared Log Error",
            "Recall", "Recall Macro", "Recall Micro", "Recall Weighted", or "Root Mean Squared Log Error" to ``AutoMLSearch`` will now result in a ``ValueError``
            rather than an ``ObjectiveNotFoundError`` :pr:`1132`
        * Search callbacks ``start_iteration_callback`` and ``add_results_callback`` have changed to include a copy of the AutoMLSearch object as a third parameter :pr:`1156`
        * Deleted ``OneHotEncoder.get_feature_names`` method which had been broken for a while, in favor of pipelines' ``input_feature_names`` :pr:`1179`
        * Deleted empty base class ``CategoricalEncoder`` which ``OneHotEncoder`` component was inheriting from :pr:`1176`
        * Results from ``roc_curve`` will now return as a list of dictionaries with each dictionary representing a class :pr:`1164`
        * ``max_pipelines`` now raises a ``DeprecationWarning`` and will be removed in the next release. ``max_iterations`` should be used instead. :pr:`1169`


**v0.13.1 Aug. 25, 2020**
    * Enhancements
        * Added Cost-Benefit Matrix objective for binary classification :pr:`1038`
        * Split ``fill_value`` into ``categorical_fill_value`` and ``numeric_fill_value`` for Imputer :pr:`1019`
        * Added ``explain_predictions`` and ``explain_predictions_best_worst`` for explaining multiple predictions with SHAP :pr:`1016`
        * Added new LSA component for text featurization :pr:`1022`
        * Added guide on installing with conda :pr:`1041`
        * Added a “cost-benefit curve” util method to graph cost-benefit matrix scores vs. binary classification thresholds :pr:`1081`
        * Standardized error when calling transform/predict before fit for pipelines :pr:`1048`
        * Added ``percent_better_than_baseline`` to AutoML search rankings and full rankings table :pr:`1050`
        * Added one-way partial dependence and partial dependence plots :pr:`1079`
        * Added "Feature Value" column to prediction explanation reports. :pr:`1064`
        * Added LightGBM classification estimator :pr:`1082`, :pr:`1114`
        * Added ``max_batches`` parameter to ``AutoMLSearch`` :pr:`1087`
    * Fixes
        * Updated ``TextFeaturizer`` component to no longer require an internet connection to run :pr:`1022`
        * Fixed non-deterministic element of ``TextFeaturizer`` transformations :pr:`1022`
        * Added a StandardScaler to all ElasticNet pipelines :pr:`1065`
        * Updated cost-benefit matrix to normalize score :pr:`1099`
        * Fixed logic in ``calculate_percent_difference`` so that it can handle negative values :pr:`1100`
    * Changes
        * Added ``needs_fitting`` property to ``ComponentBase`` :pr:`1044`
        * Updated references to data types to use datatype lists defined in ``evalml.utils.gen_utils`` :pr:`1039`
        * Remove maximum version limit for SciPy dependency :pr:`1051`
        * Moved ``all_components`` and other component importers into runtime methods :pr:`1045`
        * Consolidated graphing utility methods under ``evalml.utils.graph_utils`` :pr:`1060`
        * Made slight tweaks to how ``TextFeaturizer`` uses ``featuretools``, and did some refactoring of that and of LSA :pr:`1090`
        * Changed ``show_all_features`` parameter into ``importance_threshold``, which allows for thresholding feature importance :pr:`1097`, :pr:`1103`
    * Documentation Changes
        * Update ``setup.py`` URL to point to the github repo :pr:`1037`
        * Added tutorial for using the cost-benefit matrix objective :pr:`1088`
        * Updated ``model_understanding.ipynb`` to include documentation for using plotly on Jupyter Lab :pr:`1108`
    * Testing Changes
        * Refactor CircleCI tests to use matrix jobs (:pr:`1043`)
        * Added a test to check that all test directories are included in evalml package :pr:`1054`


.. warning::

    **Breaking Changes**
        * ``confusion_matrix`` and ``normalize_confusion_matrix`` have been moved to ``evalml.utils`` :pr:`1038`
        * All graph utility methods previously under ``evalml.pipelines.graph_utils`` have been moved to ``evalml.utils.graph_utils`` :pr:`1060`


**v0.12.2 Aug. 6, 2020**
    * Enhancements
        * Add save/load method to components :pr:`1023`
        * Expose pickle ``protocol`` as optional arg to save/load :pr:`1023`
        * Updated estimators used in AutoML to include ExtraTrees and ElasticNet estimators :pr:`1030`
    * Fixes
    * Changes
        * Removed ``DeprecationWarning`` for ``SimpleImputer`` :pr:`1018`
    * Documentation Changes
        * Add note about version numbers to release process docs :pr:`1034`
    * Testing Changes
        * Test files are now included in the evalml package :pr:`1029`


**v0.12.0 Aug. 3, 2020**
    * Enhancements
        * Added string and categorical targets support for binary and multiclass pipelines and check for numeric targets for ``DetectLabelLeakage`` data check :pr:`932`
        * Added clear exception for regression pipelines if target datatype is string or categorical :pr:`960`
        * Added target column names and class labels in ``predict`` and ``predict_proba`` output for pipelines :pr:`951`
        * Added ``_compute_shap_values`` and ``normalize_values`` to ``pipelines/explanations`` module :pr:`958`
        * Added ``explain_prediction`` feature which explains single predictions with SHAP :pr:`974`
        * Added Imputer to allow different imputation strategies for numerical and categorical dtypes :pr:`991`
        * Added support for configuring logfile path using env var, and don't create logger if there are filesystem errors :pr:`975`
        * Updated catboost estimators' default parameters and automl hyperparameter ranges to speed up fit time :pr:`998`
    * Fixes
        * Fixed ReadtheDocs warning failure regarding embedded gif :pr:`943`
        * Removed incorrect parameter passed to pipeline classes in ``_add_baseline_pipelines`` :pr:`941`
        * Added universal error for calling ``predict``, ``predict_proba``, ``transform``, and ``feature_importances`` before fitting :pr:`969`, :pr:`994`
        * Made ``TextFeaturizer`` component and pip dependencies ``featuretools`` and ``nlp_primitives`` optional :pr:`976`
        * Updated imputation strategy in automl to no longer limit impute strategy to ``most_frequent`` for all features if there are any categorical columns :pr:`991`
        * Fixed ``UnboundLocalError`` for ``cv_pipeline`` when automl search errors :pr:`996`
        * Fixed ``Imputer`` to reset dataframe index to preserve behavior expected from  ``SimpleImputer`` :pr:`1009`
    * Changes
        * Moved ``get_estimators`` to ``evalml.pipelines.components.utils`` :pr:`934`
        * Modified Pipelines to raise ``PipelineScoreError`` when they encounter an error during scoring :pr:`936`
        * Moved ``evalml.model_families.list_model_families`` to ``evalml.pipelines.components.allowed_model_families`` :pr:`959`
        * Renamed ``DateTimeFeaturization`` to ``DateTimeFeaturizer`` :pr:`977`
        * Added check to stop search and raise an error if all pipelines in a batch return NaN scores :pr:`1015`
    * Documentation Changes
        * Updated ``README.md`` :pr:`963`
        * Reworded message when errors are returned from data checks in search :pr:`982`
        * Added section on understanding model predictions with ``explain_prediction`` to User Guide :pr:`981`
        * Added a section to the user guide and api reference about how XGBoost and CatBoost are not fully supported. :pr:`992`
        * Added custom components section in user guide :pr:`993`
        * Updated FAQ section formatting :pr:`997`
        * Updated release process documentation :pr:`1003`
    * Testing Changes
        * Moved ``predict_proba`` and ``predict`` tests regarding string / categorical targets to ``test_pipelines.py`` :pr:`972`
        * Fixed dependency update bot by updating python version to 3.7 to avoid frequent github version updates :pr:`1002`


.. warning::

    **Breaking Changes**
        * ``get_estimators`` has been moved to ``evalml.pipelines.components.utils`` (previously was under ``evalml.pipelines.utils``) :pr:`934`
        * Removed the ``raise_errors`` flag in AutoML search. All errors during pipeline evaluation will be caught and logged. :pr:`936`
        * ``evalml.model_families.list_model_families`` has been moved to ``evalml.pipelines.components.allowed_model_families`` :pr:`959`
        * ``TextFeaturizer``: the ``featuretools`` and ``nlp_primitives`` packages must be installed after installing evalml in order to use this component :pr:`976`
        * Renamed ``DateTimeFeaturization`` to ``DateTimeFeaturizer`` :pr:`977`


**v0.11.2 July 16, 2020**
    * Enhancements
        * Added ``NoVarianceDataCheck`` to ``DefaultDataChecks`` :pr:`893`
        * Added text processing and featurization component ``TextFeaturizer`` :pr:`913`, :pr:`924`
        * Added additional checks to ``InvalidTargetDataCheck`` to handle invalid target data types :pr:`929`
        * ``AutoMLSearch`` will now handle ``KeyboardInterrupt`` and prompt user for confirmation :pr:`915`
    * Fixes
        * Makes automl results a read-only property :pr:`919`
    * Changes
        * Deleted static pipelines and refactored tests involving static pipelines, removed ``all_pipelines()`` and ``get_pipelines()`` :pr:`904`
        * Moved ``list_model_families`` to ``evalml.model_family.utils`` :pr:`903`
        * Updated ``all_pipelines``, ``all_estimators``, ``all_components`` to use the same mechanism for dynamically generating their elements :pr:`898`
        * Rename ``master`` branch to ``main`` :pr:`918`
        * Add pypi release github action :pr:`923`
        * Updated ``AutoMLSearch.search`` stdout output and logging and removed tqdm progress bar :pr:`921`
        * Moved automl config checks previously in ``search()`` to init :pr:`933`
    * Documentation Changes
        * Reorganized and rewrote documentation :pr:`937`
        * Updated to use pydata sphinx theme :pr:`937`
        * Updated docs to use ``release_notes`` instead of ``changelog`` :pr:`942`
    * Testing Changes
        * Cleaned up fixture names and usages in tests :pr:`895`


.. warning::

    **Breaking Changes**
        * ``list_model_families`` has been moved to ``evalml.model_family.utils`` (previously was under ``evalml.pipelines.utils``) :pr:`903`
        * ``get_estimators`` has been moved to ``evalml.pipelines.components.utils`` (previously was under ``evalml.pipelines.utils``) :pr:`934`
        * Static pipeline definitions have been removed, but similar pipelines can still be constructed via creating an instance of ``PipelineBase`` :pr:`904`
        * ``all_pipelines()`` and ``get_pipelines()`` utility methods have been removed :pr:`904`


**v0.11.0 June 30, 2020**
    * Enhancements
        * Added multiclass support for ROC curve graphing :pr:`832`
        * Added preprocessing component to drop features whose percentage of NaN values exceeds a specified threshold :pr:`834`
        * Added data check to check for problematic target labels :pr:`814`
        * Added PerColumnImputer that allows imputation strategies per column :pr:`824`
        * Added transformer to drop specific columns :pr:`827`
        * Added support for ``categories``, ``handle_error``, and ``drop`` parameters in ``OneHotEncoder`` :pr:`830` :pr:`897`
        * Added preprocessing component to handle DateTime columns featurization :pr:`838`
        * Added ability to clone pipelines and components :pr:`842`
        * Define getter method for component ``parameters`` :pr:`847`
        * Added utility methods to calculate and graph permutation importances :pr:`860`, :pr:`880`
        * Added new utility functions necessary for generating dynamic preprocessing pipelines :pr:`852`
        * Added kwargs to all components :pr:`863`
        * Updated ``AutoSearchBase`` to use dynamically generated preprocessing pipelines :pr:`870`
        * Added SelectColumns transformer :pr:`873`
        * Added ability to evaluate additional pipelines for automl search :pr:`874`
        * Added ``default_parameters`` class property to components and pipelines :pr:`879`
        * Added better support for disabling data checks in automl search :pr:`892`
        * Added ability to save and load AutoML objects to file :pr:`888`
        * Updated ``AutoSearchBase.get_pipelines`` to return an untrained pipeline instance :pr:`876`
        * Saved learned binary classification thresholds in automl results cv data dict :pr:`876`
    * Fixes
        * Fixed bug where SimpleImputer cannot handle dropped columns :pr:`846`
        * Fixed bug where PerColumnImputer cannot handle dropped columns :pr:`855`
        * Enforce requirement that builtin components save all inputted values in their parameters dict :pr:`847`
        * Don't list base classes in ``all_components`` output :pr:`847`
        * Standardize all components to output pandas data structures, and accept either pandas or numpy :pr:`853`
        * Fixed rankings and full_rankings error when search has not been run :pr:`894`
    * Changes
        * Update ``all_pipelines`` and ``all_components`` to try initializing pipelines/components, and on failure exclude them :pr:`849`
        * Refactor ``handle_components`` to ``handle_components_class``, standardize to ``ComponentBase`` subclass instead of instance :pr:`850`
        * Refactor "blacklist"/"whitelist" to "allow"/"exclude" lists :pr:`854`
        * Replaced ``AutoClassificationSearch`` and ``AutoRegressionSearch`` with ``AutoMLSearch`` :pr:`871`
        * Renamed feature_importances and permutation_importances methods to use singular names (feature_importance and permutation_importance) :pr:`883`
        * Updated ``automl`` default data splitter to train/validation split for large datasets :pr:`877`
        * Added open source license, update some repo metadata :pr:`887`
        * Removed dead code in ``_get_preprocessing_components`` :pr:`896`
    * Documentation Changes
        * Fix some typos and update the EvalML logo :pr:`872`
    * Testing Changes
        * Update the changelog check job to expect the new branching pattern for the deps update bot :pr:`836`
        * Check that all components output pandas datastructures, and can accept either pandas or numpy :pr:`853`
        * Replaced ``AutoClassificationSearch`` and ``AutoRegressionSearch`` with ``AutoMLSearch`` :pr:`871`


.. warning::

    **Breaking Changes**
        * Pipelines' static ``component_graph`` field must contain either ``ComponentBase`` subclasses or ``str``, instead of ``ComponentBase`` subclass instances :pr:`850`
        * Rename ``handle_component`` to ``handle_component_class``. Now standardizes to ``ComponentBase`` subclasses instead of ``ComponentBase`` subclass instances :pr:`850`
        * Renamed automl's ``cv`` argument to ``data_split`` :pr:`877`
        * Pipelines' and classifiers' ``feature_importances`` is renamed ``feature_importance``, ``graph_feature_importances`` is renamed ``graph_feature_importance`` :pr:`883`
        * Passing ``data_checks=None`` to automl search will not perform any data checks as opposed to default checks. :pr:`892`
        * Pipelines to search for in AutoML are now determined automatically, rather than using the statically-defined pipeline classes. :pr:`870`
        * Updated ``AutoSearchBase.get_pipelines`` to return an untrained pipeline instance, instead of one which happened to be trained on the final cross-validation fold :pr:`876`


**v0.10.0 May 29, 2020**
    * Enhancements
        * Added baseline models for classification and regression, add functionality to calculate baseline models before searching in AutoML :pr:`746`
        * Port over highly-null guardrail as a data check and define ``DefaultDataChecks`` and ``DisableDataChecks`` classes :pr:`745`
        * Update ``Tuner`` classes to work directly with pipeline parameters dicts instead of flat parameter lists :pr:`779`
        * Add Elastic Net as a pipeline option :pr:`812`
        * Added new Pipeline option ``ExtraTrees`` :pr:`790`
        * Added precicion-recall curve metrics and plot for binary classification problems in ``evalml.pipeline.graph_utils`` :pr:`794`
        * Update the default automl algorithm to search in batches, starting with default parameters for each pipeline and iterating from there :pr:`793`
        * Added ``AutoMLAlgorithm`` class and ``IterativeAlgorithm`` impl, separated from ``AutoSearchBase`` :pr:`793`
    * Fixes
        * Update pipeline ``score`` to return ``nan`` score for any objective which throws an exception during scoring :pr:`787`
        * Fixed bug introduced in :pr:`787` where binary classification metrics requiring predicted probabilities error in scoring :pr:`798`
        * CatBoost and XGBoost classifiers and regressors can no longer have a learning rate of 0 :pr:`795`
    * Changes
        * Cleanup pipeline ``score`` code, and cleanup codecov :pr:`711`
        * Remove ``pass`` for abstract methods for codecov :pr:`730`
        * Added __str__ for AutoSearch object :pr:`675`
        * Add util methods to graph ROC and confusion matrix :pr:`720`
        * Refactor ``AutoBase`` to ``AutoSearchBase`` :pr:`758`
        * Updated AutoBase with ``data_checks`` parameter, removed previous ``detect_label_leakage`` parameter, and added functionality to run data checks before search in AutoML :pr:`765`
        * Updated our logger to use Python's logging utils :pr:`763`
        * Refactor most of ``AutoSearchBase._do_iteration`` impl into ``AutoSearchBase._evaluate`` :pr:`762`
        * Port over all guardrails to use the new DataCheck API :pr:`789`
        * Expanded ``import_or_raise`` to catch all exceptions :pr:`759`
        * Adds RMSE, MSLE, RMSLE as standard metrics :pr:`788`
        * Don't allow ``Recall`` to be used as an objective for AutoML :pr:`784`
        * Removed feature selection from pipelines :pr:`819`
        * Update default estimator parameters to make automl search faster and more accurate :pr:`793`
    * Documentation Changes
        * Add instructions to freeze ``master`` on ``release.md`` :pr:`726`
        * Update release instructions with more details :pr:`727` :pr:`733`
        * Add objective base classes to API reference :pr:`736`
        * Fix components API to match other modules :pr:`747`
    * Testing Changes
        * Delete codecov yml, use codecov.io's default :pr:`732`
        * Added unit tests for fraud cost, lead scoring, and standard metric objectives :pr:`741`
        * Update codecov client :pr:`782`
        * Updated AutoBase __str__ test to include no parameters case :pr:`783`
        * Added unit tests for ``ExtraTrees`` pipeline :pr:`790`
        * If codecov fails to upload, fail build :pr:`810`
        * Updated Python version of dependency action :pr:`816`
        * Update the dependency update bot to use a suffix when creating branches :pr:`817`

.. warning::

    **Breaking Changes**
        * The ``detect_label_leakage`` parameter for AutoML classes has been removed and replaced by a ``data_checks`` parameter :pr:`765`
        * Moved ROC and confusion matrix methods from ``evalml.pipeline.plot_utils`` to ``evalml.pipeline.graph_utils`` :pr:`720`
        * ``Tuner`` classes require a pipeline hyperparameter range dict as an init arg instead of a space definition :pr:`779`
        * ``Tuner.propose`` and ``Tuner.add`` work directly with pipeline parameters dicts instead of flat parameter lists :pr:`779`
        * ``PipelineBase.hyperparameters`` and ``custom_hyperparameters`` use pipeline parameters dict format instead of being represented as a flat list :pr:`779`
        * All guardrail functions previously under ``evalml.guardrails.utils`` will be removed and replaced by data checks :pr:`789`
        * ``Recall`` disallowed as an objective for AutoML :pr:`784`
        * ``AutoSearchBase`` parameter ``tuner`` has been renamed to ``tuner_class`` :pr:`793`
        * ``AutoSearchBase`` parameter ``possible_pipelines`` and ``possible_model_families`` have been renamed to ``allowed_pipelines`` and ``allowed_model_families`` :pr:`793`


**v0.9.0 Apr. 27, 2020**
    * Enhancements
        * Added ``Accuracy`` as an standard objective :pr:`624`
        * Added verbose parameter to load_fraud :pr:`560`
        * Added Balanced Accuracy metric for binary, multiclass :pr:`612` :pr:`661`
        * Added XGBoost regressor and XGBoost regression pipeline :pr:`666`
        * Added ``Accuracy`` metric for multiclass :pr:`672`
        * Added objective name in ``AutoBase.describe_pipeline`` :pr:`686`
        * Added ``DataCheck`` and ``DataChecks``, ``Message`` classes and relevant subclasses :pr:`739`
    * Fixes
        * Removed direct access to ``cls.component_graph`` :pr:`595`
        * Add testing files to .gitignore :pr:`625`
        * Remove circular dependencies from ``Makefile`` :pr:`637`
        * Add error case for ``normalize_confusion_matrix()`` :pr:`640`
        * Fixed ``XGBoostClassifier`` and ``XGBoostRegressor`` bug with feature names that contain [, ], or < :pr:`659`
        * Update ``make_pipeline_graph`` to not accidentally create empty file when testing if path is valid :pr:`649`
        * Fix pip installation warning about docsutils version, from boto dependency :pr:`664`
        * Removed zero division warning for F1/precision/recall metrics :pr:`671`
        * Fixed ``summary`` for pipelines without estimators :pr:`707`
    * Changes
        * Updated default objective for binary/multiclass classification to log loss :pr:`613`
        * Created classification and regression pipeline subclasses and removed objective as an attribute of pipeline classes :pr:`405`
        * Changed the output of ``score`` to return one dictionary :pr:`429`
        * Created binary and multiclass objective subclasses :pr:`504`
        * Updated objectives API :pr:`445`
        * Removed call to ``get_plot_data`` from AutoML :pr:`615`
        * Set ``raise_error`` to default to True for AutoML classes :pr:`638`
        * Remove unnecessary "u" prefixes on some unicode strings :pr:`641`
        * Changed one-hot encoder to return uint8 dtypes instead of ints :pr:`653`
        * Pipeline ``_name`` field changed to ``custom_name`` :pr:`650`
        * Removed ``graphs.py`` and moved methods into ``PipelineBase`` :pr:`657`, :pr:`665`
        * Remove s3fs as a dev dependency :pr:`664`
        * Changed requirements-parser to be a core dependency :pr:`673`
        * Replace ``supported_problem_types`` field on pipelines with ``problem_type`` attribute on base classes :pr:`678`
        * Changed AutoML to only show best results for a given pipeline template in ``rankings``, added ``full_rankings`` property to show all :pr:`682`
        * Update ``ModelFamily`` values: don't list xgboost/catboost as classifiers now that we have regression pipelines for them :pr:`677`
        * Changed AutoML's ``describe_pipeline`` to get problem type from pipeline instead :pr:`685`
        * Standardize ``import_or_raise`` error messages :pr:`683`
        * Updated argument order of objectives to align with sklearn's :pr:`698`
        * Renamed ``pipeline.feature_importance_graph`` to ``pipeline.graph_feature_importances`` :pr:`700`
        * Moved ROC and confusion matrix methods to ``evalml.pipelines.plot_utils`` :pr:`704`
        * Renamed ``MultiClassificationObjective`` to ``MulticlassClassificationObjective``, to align with pipeline naming scheme :pr:`715`
    * Documentation Changes
        * Fixed some sphinx warnings :pr:`593`
        * Fixed docstring for ``AutoClassificationSearch`` with correct command :pr:`599`
        * Limit readthedocs formats to pdf, not htmlzip and epub :pr:`594` :pr:`600`
        * Clean up objectives API documentation :pr:`605`
        * Fixed function on Exploring search results page :pr:`604`
        * Update release process doc :pr:`567`
        * ``AutoClassificationSearch`` and ``AutoRegressionSearch`` show inherited methods in API reference :pr:`651`
        * Fixed improperly formatted code in breaking changes for changelog :pr:`655`
        * Added configuration to treat Sphinx warnings as errors :pr:`660`
        * Removed separate plotting section for pipelines in API reference :pr:`657`, :pr:`665`
        * Have leads example notebook load S3 files using https, so we can delete s3fs dev dependency :pr:`664`
        * Categorized components in API reference and added descriptions for each category :pr:`663`
        * Fixed Sphinx warnings about ``BalancedAccuracy`` objective :pr:`669`
        * Updated API reference to include missing components and clean up pipeline docstrings :pr:`689`
        * Reorganize API ref, and clarify pipeline sub-titles :pr:`688`
        * Add and update preprocessing utils in API reference :pr:`687`
        * Added inheritance diagrams to API reference :pr:`695`
        * Documented which default objective AutoML optimizes for :pr:`699`
        * Create seperate install page :pr:`701`
        * Include more utils in API ref, like ``import_or_raise`` :pr:`704`
        * Add more color to pipeline documentation :pr:`705`
    * Testing Changes
        * Matched install commands of ``check_latest_dependencies`` test and it's GitHub action :pr:`578`
        * Added Github app to auto assign PR author as assignee :pr:`477`
        * Removed unneeded conda installation of xgboost in windows checkin tests :pr:`618`
        * Update graph tests to always use tmpfile dir :pr:`649`
        * Changelog checkin test workaround for release PRs: If 'future release' section is empty of PR refs, pass check :pr:`658`
        * Add changelog checkin test exception for ``dep-update`` branch :pr:`723`

.. warning::

    **Breaking Changes**

    * Pipelines will now no longer take an objective parameter during instantiation, and will no longer have an objective attribute.
    * ``fit()`` and ``predict()`` now use an optional ``objective`` parameter, which is only used in binary classification pipelines to fit for a specific objective.
    * ``score()`` will now use a required ``objectives`` parameter that is used to determine all the objectives to score on. This differs from the previous behavior, where the pipeline's objective was scored on regardless.
    * ``score()`` will now return one dictionary of all objective scores.
    * ``ROC`` and ``ConfusionMatrix`` plot methods via ``Auto(*).plot`` have been removed by :pr:`615` and are replaced by ``roc_curve`` and ``confusion_matrix`` in ``evamlm.pipelines.plot_utils`` in :pr:`704`
    * ``normalize_confusion_matrix`` has been moved to ``evalml.pipelines.plot_utils`` :pr:`704`
    * Pipelines ``_name`` field changed to ``custom_name``
    * Pipelines ``supported_problem_types`` field is removed because it is no longer necessary :pr:`678`
    * Updated argument order of objectives' ``objective_function`` to align with sklearn :pr:`698`
    * ``pipeline.feature_importance_graph`` has been renamed to ``pipeline.graph_feature_importances`` in :pr:`700`
    * Removed unsupported ``MSLE`` objective :pr:`704`


**v0.8.0 Apr. 1, 2020**
    * Enhancements
        * Add normalization option and information to confusion matrix :pr:`484`
        * Add util function to drop rows with NaN values :pr:`487`
        * Renamed ``PipelineBase.name`` as ``PipelineBase.summary`` and redefined ``PipelineBase.name`` as class property :pr:`491`
        * Added access to parameters in Pipelines with ``PipelineBase.parameters`` (used to be return of ``PipelineBase.describe``) :pr:`501`
        * Added ``fill_value`` parameter for ``SimpleImputer`` :pr:`509`
        * Added functionality to override component hyperparameters and made pipelines take hyperparemeters from components :pr:`516`
        * Allow ``numpy.random.RandomState`` for random_state parameters :pr:`556`
    * Fixes
        * Removed unused dependency ``matplotlib``, and move ``category_encoders`` to test reqs :pr:`572`
    * Changes
        * Undo version cap in XGBoost placed in :pr:`402` and allowed all released of XGBoost :pr:`407`
        * Support pandas 1.0.0 :pr:`486`
        * Made all references to the logger static :pr:`503`
        * Refactored ``model_type`` parameter for components and pipelines to ``model_family`` :pr:`507`
        * Refactored ``problem_types`` for pipelines and components into ``supported_problem_types`` :pr:`515`
        * Moved ``pipelines/utils.save_pipeline`` and ``pipelines/utils.load_pipeline`` to ``PipelineBase.save`` and ``PipelineBase.load`` :pr:`526`
        * Limit number of categories encoded by ``OneHotEncoder`` :pr:`517`
    * Documentation Changes
        * Updated API reference to remove ``PipelinePlot`` and added moved ``PipelineBase`` plotting methods :pr:`483`
        * Add code style and github issue guides :pr:`463` :pr:`512`
        * Updated API reference for to surface class variables for pipelines and components :pr:`537`
        * Fixed README documentation link :pr:`535`
        * Unhid PR references in changelog :pr:`656`
    * Testing Changes
        * Added automated dependency check PR :pr:`482`, :pr:`505`
        * Updated automated dependency check comment :pr:`497`
        * Have build_docs job use python executor, so that env vars are set properly :pr:`547`
        * Added simple test to make sure ``OneHotEncoder``'s top_n works with large number of categories :pr:`552`
        * Run windows unit tests on PRs :pr:`557`


.. warning::

    **Breaking Changes**

    * ``AutoClassificationSearch`` and ``AutoRegressionSearch``'s ``model_types`` parameter has been refactored into ``allowed_model_families``
    * ``ModelTypes`` enum has been changed to ``ModelFamily``
    * Components and Pipelines now have a ``model_family`` field instead of ``model_type``
    * ``get_pipelines`` utility function now accepts ``model_families`` as an argument instead of ``model_types``
    * ``PipelineBase.name`` no longer returns structure of pipeline and has been replaced by ``PipelineBase.summary``
    * ``PipelineBase.problem_types`` and ``Estimator.problem_types`` has been renamed to ``supported_problem_types``
    * ``pipelines/utils.save_pipeline`` and ``pipelines/utils.load_pipeline`` moved to ``PipelineBase.save`` and ``PipelineBase.load``


**v0.7.0 Mar. 9, 2020**
    * Enhancements
        * Added emacs buffers to .gitignore :pr:`350`
        * Add CatBoost (gradient-boosted trees) classification and regression components and pipelines :pr:`247`
        * Added Tuner abstract base class :pr:`351`
        * Added ``n_jobs`` as parameter for ``AutoClassificationSearch`` and ``AutoRegressionSearch`` :pr:`403`
        * Changed colors of confusion matrix to shades of blue and updated axis order to match scikit-learn's :pr:`426`
        * Added ``PipelineBase`` ``.graph`` and ``.feature_importance_graph`` methods, moved from previous location :pr:`423`
        * Added support for python 3.8 :pr:`462`
    * Fixes
        * Fixed ROC and confusion matrix plots not being calculated if user passed own additional_objectives :pr:`276`
        * Fixed ReadtheDocs ``FileNotFoundError`` exception for fraud dataset :pr:`439`
    * Changes
        * Added ``n_estimators`` as a tunable parameter for XGBoost :pr:`307`
        * Remove unused parameter ``ObjectiveBase.fit_needs_proba`` :pr:`320`
        * Remove extraneous parameter ``component_type`` from all components :pr:`361`
        * Remove unused ``rankings.csv`` file :pr:`397`
        * Downloaded demo and test datasets so unit tests can run offline :pr:`408`
        * Remove ``_needs_fitting`` attribute from Components :pr:`398`
        * Changed plot.feature_importance to show only non-zero feature importances by default, added optional parameter to show all :pr:`413`
        * Refactored ``PipelineBase`` to take in parameter dictionary and moved pipeline metadata to class attribute :pr:`421`
        * Dropped support for Python 3.5 :pr:`438`
        * Removed unused ``apply.py`` file :pr:`449`
        * Clean up ``requirements.txt`` to remove unused deps :pr:`451`
        * Support installation without all required dependencies :pr:`459`
    * Documentation Changes
        * Update release.md with instructions to release to internal license key :pr:`354`
    * Testing Changes
        * Added tests for utils (and moved current utils to gen_utils) :pr:`297`
        * Moved XGBoost install into it's own separate step on Windows using Conda :pr:`313`
        * Rewind pandas version to before 1.0.0, to diagnose test failures for that version :pr:`325`
        * Added dependency update checkin test :pr:`324`
        * Rewind XGBoost version to before 1.0.0 to diagnose test failures for that version :pr:`402`
        * Update dependency check to use a whitelist :pr:`417`
        * Update unit test jobs to not install dev deps :pr:`455`

.. warning::

    **Breaking Changes**

    * Python 3.5 will not be actively supported.

**v0.6.0 Dec. 16, 2019**
    * Enhancements
        * Added ability to create a plot of feature importances :pr:`133`
        * Add early stopping to AutoML using patience and tolerance parameters :pr:`241`
        * Added ROC and confusion matrix metrics and plot for classification problems and introduce PipelineSearchPlots class :pr:`242`
        * Enhanced AutoML results with search order :pr:`260`
        * Added utility function to show system and environment information :pr:`300`
    * Fixes
        * Lower botocore requirement :pr:`235`
        * Fixed decision_function calculation for ``FraudCost`` objective :pr:`254`
        * Fixed return value of ``Recall`` metrics :pr:`264`
        * Components return ``self`` on fit :pr:`289`
    * Changes
        * Renamed automl classes to ``AutoRegressionSearch`` and ``AutoClassificationSearch`` :pr:`287`
        * Updating demo datasets to retain column names :pr:`223`
        * Moving pipeline visualization to ``PipelinePlot`` class :pr:`228`
        * Standarizing inputs as ``pd.Dataframe`` / ``pd.Series`` :pr:`130`
        * Enforcing that pipelines must have an estimator as last component :pr:`277`
        * Added ``ipywidgets`` as a dependency in ``requirements.txt`` :pr:`278`
        * Added Random and Grid Search Tuners :pr:`240`
    * Documentation Changes
        * Adding class properties to API reference :pr:`244`
        * Fix and filter FutureWarnings from scikit-learn :pr:`249`, :pr:`257`
        * Adding Linear Regression to API reference and cleaning up some Sphinx warnings :pr:`227`
    * Testing Changes
        * Added support for testing on Windows with CircleCI :pr:`226`
        * Added support for doctests :pr:`233`

.. warning::

    **Breaking Changes**

    * The ``fit()`` method for ``AutoClassifier`` and ``AutoRegressor`` has been renamed to ``search()``.
    * ``AutoClassifier`` has been renamed to ``AutoClassificationSearch``
    * ``AutoRegressor`` has been renamed to ``AutoRegressionSearch``
    * ``AutoClassificationSearch.results`` and ``AutoRegressionSearch.results`` now is a dictionary with ``pipeline_results`` and ``search_order`` keys. ``pipeline_results`` can be used to access a dictionary that is identical to the old ``.results`` dictionary. Whereas, ``search_order`` returns a list of the search order in terms of ``pipeline_id``.
    * Pipelines now require an estimator as the last component in ``component_list``. Slicing pipelines now throws an ``NotImplementedError`` to avoid returning pipelines without an estimator.

**v0.5.2 Nov. 18, 2019**
    * Enhancements
        * Adding basic pipeline structure visualization :pr:`211`
    * Documentation Changes
        * Added notebooks to build process :pr:`212`

**v0.5.1 Nov. 15, 2019**
    * Enhancements
        * Added basic outlier detection guardrail :pr:`151`
        * Added basic ID column guardrail :pr:`135`
        * Added support for unlimited pipelines with a ``max_time`` limit :pr:`70`
        * Updated .readthedocs.yaml to successfully build :pr:`188`
    * Fixes
        * Removed MSLE from default additional objectives :pr:`203`
        * Fixed ``random_state`` passed in pipelines :pr:`204`
        * Fixed slow down in RFRegressor :pr:`206`
    * Changes
        * Pulled information for describe_pipeline from pipeline's new describe method :pr:`190`
        * Refactored pipelines :pr:`108`
        * Removed guardrails from Auto(*) :pr:`202`, :pr:`208`
    * Documentation Changes
        * Updated documentation to show ``max_time`` enhancements :pr:`189`
        * Updated release instructions for RTD :pr:`193`
        * Added notebooks to build process :pr:`212`
        * Added contributing instructions :pr:`213`
        * Added new content :pr:`222`

**v0.5.0 Oct. 29, 2019**
    * Enhancements
        * Added basic one hot encoding :pr:`73`
        * Use enums for model_type :pr:`110`
        * Support for splitting regression datasets :pr:`112`
        * Auto-infer multiclass classification :pr:`99`
        * Added support for other units in ``max_time`` :pr:`125`
        * Detect highly null columns :pr:`121`
        * Added additional regression objectives :pr:`100`
        * Show an interactive iteration vs. score plot when using fit() :pr:`134`
    * Fixes
        * Reordered ``describe_pipeline`` :pr:`94`
        * Added type check for ``model_type`` :pr:`109`
        * Fixed ``s`` units when setting string ``max_time`` :pr:`132`
        * Fix objectives not appearing in API documentation :pr:`150`
    * Changes
        * Reorganized tests :pr:`93`
        * Moved logging to its own module :pr:`119`
        * Show progress bar history :pr:`111`
        * Using ``cloudpickle`` instead of pickle to allow unloading of custom objectives :pr:`113`
        * Removed render.py :pr:`154`
    * Documentation Changes
        * Update release instructions :pr:`140`
        * Include additional_objectives parameter :pr:`124`
        * Added Changelog :pr:`136`
    * Testing Changes
        * Code coverage :pr:`90`
        * Added CircleCI tests for other Python versions :pr:`104`
        * Added doc notebooks as tests :pr:`139`
        * Test metadata for CircleCI and 2 core parallelism :pr:`137`

**v0.4.1 Sep. 16, 2019**
    * Enhancements
        * Added AutoML for classification and regressor using Autobase and Skopt :pr:`7` :pr:`9`
        * Implemented standard classification and regression metrics :pr:`7`
        * Added logistic regression, random forest, and XGBoost pipelines :pr:`7`
        * Implemented support for custom objectives :pr:`15`
        * Feature importance for pipelines :pr:`18`
        * Serialization for pipelines :pr:`19`
        * Allow fitting on objectives for optimal threshold :pr:`27`
        * Added detect label leakage :pr:`31`
        * Implemented callbacks :pr:`42`
        * Allow for multiclass classification :pr:`21`
        * Added support for additional objectives :pr:`79`
    * Fixes
        * Fixed feature selection in pipelines :pr:`13`
        * Made ``random_seed`` usage consistent :pr:`45`
    * Documentation Changes
        * Documentation Changes
        * Added docstrings :pr:`6`
        * Created notebooks for docs :pr:`6`
        * Initialized readthedocs EvalML :pr:`6`
        * Added favicon :pr:`38`
    * Testing Changes
        * Added testing for loading data :pr:`39`

**v0.2.0 Aug. 13, 2019**
    * Enhancements
        * Created fraud detection objective :pr:`4`

**v0.1.0 July. 31, 2019**
    * *First Release*
    * Enhancements
        * Added lead scoring objecitve :pr:`1`
        * Added basic classifier :pr:`1`
    * Documentation Changes
        * Initialized Sphinx for docs :pr:`1`<|MERGE_RESOLUTION|>--- conflicted
+++ resolved
@@ -7,11 +7,8 @@
         * Added ``rows_of_interest`` to pipeline utils :pr:`2908`
         * Added support for woodwork version ``0.8.2`` :pr:`2909`
         * Enhanced the ``DateTimeFeaturizer`` to handle ``NaNs`` in date features :pr:`2909`
-<<<<<<< HEAD
         * Added support for woodwork logical types ``PostalCode``, ``SubRegionCode``, and ``CountryCode`` in model understanding tools :pr:`2946`
-=======
         * Added Vowpal Wabbit regressor and classifiers :pr:`2846`
->>>>>>> c11809ca
     * Fixes
         * Fixed bug where partial dependence was not respecting the ww schema :pr:`2929`
         * Fixed ``calculate_permutation_importance`` for datetimes on ``StandardScaler`` :pr:`2938`
