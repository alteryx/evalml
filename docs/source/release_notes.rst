--- conflicted
+++ resolved
@@ -3,9 +3,7 @@
 
 **Future Releases**
     * Enhancements
-<<<<<<< HEAD
         * Added ``TimeSeriesImputer`` component :pr:`3374`
-=======
     * Fixes
     * Changes
     * Documentation Changes
@@ -17,7 +15,6 @@
 
 **v0.49.0 Mar. 31, 2022**
     * Enhancements
->>>>>>> bc500dc1
         * Added ``use_covariates`` parameter to ``ARIMARegressor`` :pr:`3407`
         * ``AutoMLSearch`` will set ``use_covariates`` to ``False`` for ARIMA when dataset is large :pr:`3407`
         * Add ability to retrieve logical types to a component in the graph via ``get_component_input_logical_types`` :pr:`3428`
