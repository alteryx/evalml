Release Notes
-------------
**Future Releases**
    * Enhancements
<<<<<<< HEAD
        * Added ability to log how long each batch and pipeline take in ``automl.search()`` :pr:`3577`
=======
        * Added the option to set the ``sp`` parameter for ARIMA models :pr:`3597`
>>>>>>> a303470e
    * Fixes
        * Fixed iterative graphs not appearing in documentation :pr:`3592`
        * Updated the ``load_diabetes()`` method to account for scikit-learn 1.1.1 changes to the dataset :pr:`3591`
    * Changes
    * Documentation Changes
    * Testing Changes
        * Pinned GraphViz version for Windows CI Test :pr:`3596`

.. warning::

    **Breaking Changes**


**v0.54.0 June. 23, 2022**
    * Fixes
        * Updated the Imputer and SimpleImputer to work with scikit-learn 1.1.1. :pr:`3525`
        * Bumped the minimum versions of scikit-learn to 1.1.1 and imbalanced-learn to 0.9.1. :pr:`3525`
        * Added a clearer error message when ``describe`` is called on an un-instantiated ComponentGraph :pr:`3569`
        * Added a clearer error message when time series' ``predict`` is called with its X_train or y_train parameter set as None :pr:`3579`
    * Changes
        * Don't pass ``time_index`` as kwargs to sktime ARIMA implementation for compatibility with latest version :pr:`3564`
        * Remove incompatible ``nlp-primitives`` version 2.6.0 from accepted dependency versions :pr:`3572`, :pr:`3574`
        * Updated evalml authors :pr:`3581`
    * Documentation Changes
        * Fix typo in ``long_description`` field in ``setup.cfg`` :pr:`3553`
        * Update install page to remove Python 3.7 mention :pr:`3567`


**v0.53.1 June. 9, 2022**
    * Changes
        * Set the development status to ``4 - Beta`` in ``setup.cfg`` :pr:`3550`


**v0.53.0 June. 9, 2022**
    * Enhancements
        * Pass ``n_jobs`` to default algorithm :pr:`3548`
    * Fixes
        * Fixed github workflows for featuretools and woodwork to test their main branch against evalml. :pr:`3517`
        * Supress warnings in ``TargetEncoder`` raised by a coming change to default parameters :pr:`3540`
        * Fixed bug where schema was not being preserved in column renaming for XGBoost and LightGBM models :pr:`3496`
    * Changes
        * Transitioned to use pyproject.toml and setup.cfg away from setup.py :pr:`3494`, :pr:`3536`
    * Documentation Changes
        * Updated the Time Series User Guide page to include known-in-advance features and fix typos :pr:`3521`
        * Add slack and stackoverflow icon to footer :pr:`3528`
        * Add install instructions for M1 Mac :pr:`3543`
    * Testing Changes
        * Rename yml to yaml for GitHub Actions :pr:`3522`
        * Remove ``noncore_dependency`` pytest marker :pr:`3541`
        * Changed ``test_smotenc_category_features`` to use valid postal code values in response to new woodwork type validation :pr:`3544`


**v0.52.0 May. 12, 2022**
    * Changes
        * Added github workflows for featuretools and woodwork to test their main branch against evalml. :pr:`3504`
        * Added pmdarima to conda recipe. :pr:`3505`
        * Added a threshold for ``NullDataCheck`` before a warning is issued for null values :pr:`3507`
        * Changed ``NoVarianceDataCheck`` to only output warnings :pr:`3506`
        * Reverted XGBoost Classifier/Regressor patch for all boolean columns needing to be converted to int. :pr:`3503`
        * Updated ``roc_curve()`` and ``conf_matrix()`` to work with IntegerNullable and BooleanNullable types. :pr:`3465`
        * Changed ``ComponentGraph._transform_features`` to raise a ``PipelineError`` instead of a ``ValueError``. This is not a breaking change because ``PipelineError`` is a subclass of ``ValueError``. :pr:`3497`
        * Capped ``sklearn`` at version 1.1.0 :pr:`3518`
    * Documentation Changes
        * Updated to install prophet extras in Read the Docs. :pr:`3509`
    * Testing Changes
        * Moved vowpal wabbit in test recipe to ``evalml`` package from ``evalml-core`` :pr:`3502`


**v0.51.0 Apr. 28, 2022**
    * Enhancements
        * Updated ``make_pipeline_from_data_check_output`` to work with time series problems. :pr:`3454`
    * Fixes
        * Changed ``PipelineBase.graph_json()`` to return a python dictionary and renamed as ``graph_dict()``:pr:`3463`
    * Changes
        * Added ``vowpalwabbit`` to local recipe and remove ``is_using_conda`` pytest skip markers from relevant tests :pr:`3481`
    * Documentation Changes
        * Fixed broken link in contributing guide :pr:`3464`
        * Improved development instructions :pr:`3468`
        * Added the ``TimeSeriesRegularizer`` and ``TimeSeriesImputer`` to the timeseries section of the User Guide :pr:`3473`
        * Updated OSS slack link :pr:`3487`
        * Fix rendering of model understanding plotly charts in docs :pr:`3460`
    * Testing Changes
        * Updated unit tests to support woodwork 0.16.2 :pr:`3482`
        * Fix some unit tests after vowpal wabbit got added to conda recipe :pr:`3486`

.. warning::

    **Breaking Changes**
        * Renamed ``PipelineBase.graph_json()`` to ``PipelineBase.graph_dict()`` :pr:`3463`
        * Minimum supported woodwork version is now 0.16.2 :pr:`3482`

**v0.50.0 Apr. 12, 2022**
    * Enhancements
        * Added ``TimeSeriesImputer`` component :pr:`3374`
        * Replaced ``pipeline_parameters`` and ``custom_hyperparameters`` with ``search_parameters`` in ``AutoMLSearch`` :pr:`3373`, :pr:`3427`
        * Added ``TimeSeriesRegularizer`` to smooth uninferrable date ranges for time series problems :pr:`3376`
        * Enabled ensembling as a parameter for ``DefaultAlgorithm`` :pr:`3435`, :pr:`3444`
    * Fixes
        * Fix ``DefaultAlgorithm`` not handling Email and URL features :pr:`3419`
        * Added test to ensure ``LabelEncoder`` parameters preserved during ``AutoMLSearch`` :pr:`3326`
    * Changes
        * Updated ``DateTimeFormatDataCheck`` to use woodwork's ``infer_frequency`` function :pr:`3425`
        * Renamed ``graphs.py`` to ``visualizations.py`` :pr:`3439`
    * Documentation Changes
        * Updated the model understanding section of the user guide to include missing functions :pr:`3446`
        * Rearranged the user guide model understanding page for easier navigation :pr:`3457`
        * Update README text to Alteryx :pr:`3462`

.. warning::

    **Breaking Changes**
        * Renamed ``graphs.py`` to ``visualizations.py`` :pr:`3439`
        * Replaced ``pipeline_parameters`` and ``custom_hyperparameters`` with ``search_parameters`` in ``AutoMLSearch`` :pr:`3373`

**v0.49.0 Mar. 31, 2022**
    * Enhancements
        * Added ``use_covariates`` parameter to ``ARIMARegressor`` :pr:`3407`
        * ``AutoMLSearch`` will set ``use_covariates`` to ``False`` for ARIMA when dataset is large :pr:`3407`
        * Add ability to retrieve logical types to a component in the graph via ``get_component_input_logical_types`` :pr:`3428`
        * Add ability to get logical types passed to the last component via ``last_component_input_logical_types`` :pr:`3428`
    * Fixes
        * Fix conda build after PR `3407` :pr:`3429`
    * Changes
        * Moved model understanding metrics from ``graph.py`` into a separate file :pr:`3417`
        * Unpin ``click`` dependency :pr:`3420`
        * For ``IterativeAlgorithm``, put time series algorithms first :pr:`3407`
        * Use ``prophet-prebuilt`` to install prophet in extras :pr:`3407`

.. warning::

    **Breaking Changes**
        * Moved model understanding metrics from ``graph.py`` to ``metrics.py`` :pr:`3417`


**v0.48.0 Mar. 25, 2022**
    * Enhancements
        * Add support for oversampling in time series classification problems :pr:`3387`
    * Fixes
        * Fixed ``TimeSeriesFeaturizer`` to make it deterministic when creating and choosing columns :pr:`3384`
        * Fixed bug where Email/URL features with missing values would cause the imputer to error out :pr:`3388`
    * Changes
        * Update maintainers to add Frank :pr:`3382`
        * Allow woodwork version 0.14.0 to be installed :pr:`3381`
        * Moved partial dependence functions from ``graph.py`` to a separate file :pr:`3404`
        * Pin ``click`` at ``8.0.4`` due to incompatibility with ``black`` :pr:`3413`
    * Documentation Changes
        * Added automl user guide section covering search algorithms :pr:`3394`
        * Updated broken links and automated broken link detection :pr:`3398`
        * Upgraded nbconvert :pr:`3402`, :pr:`3411`
    * Testing Changes
        * Updated scheduled workflows to only run on Alteryx owned repos (:pr:`3395`)
        * Exclude documentation versions other than latest from broken link check :pr:`3401`

.. warning::

    **Breaking Changes**
        * Moved partial dependence functions from ``graph.py`` to ``partial_dependence.py`` :pr:`3404`


**v0.47.0 Mar. 16, 2022**
    * Enhancements
        * Added ``TimeSeriesFeaturizer`` into ARIMA-based pipelines :pr:`3313`
        * Added caching capability for ensemble training during ``AutoMLSearch`` :pr:`3257`
        * Added new error code for zero unique values in ``NoVarianceDataCheck`` :pr:`3372`
    * Fixes
        * Fixed ``get_pipelines`` to reset pipeline threshold for binary cases :pr:`3360`
    * Changes
        * Update maintainers :pr:`3365`
        * Revert pandas 1.3.0 compatibility patch :pr:`3378`
    * Documentation Changes
        * Fixed documentation links to point to correct pages :pr:`3358`
    * Testing Changes
        * Checkout main branch in build_conda_pkg job :pr:`3375`

**v0.46.0 Mar. 03, 2022**
    * Enhancements
        * Added ``test_size`` parameter to ``ClassImbalanceDataCheck`` :pr:`3341`
        * Make target optional for ``NoVarianceDataCheck`` :pr:`3339`
    * Changes
        * Removed ``python_version<3.9`` environment marker from sktime dependency :pr:`3332`
        * Updated ``DatetimeFormatDataCheck`` to return all messages and not return early if NaNs are detected :pr:`3354`
    * Documentation Changes
        * Added in-line tabs and copy-paste functionality to documentation, overhauled Install page :pr:`3353`

**v0.45.0 Feb. 17, 2022**
    * Enhancements
        * Added support for pandas >= 1.4.0 :pr:`3324`
        * Standardized feature importance for estimators :pr:`3305`
        * Replaced usage of private method with Woodwork's public ``get_subset_schema`` method :pr:`3325`
    * Changes
        * Added an ``is_cv`` property to the datasplitters used :pr:`3297`
        * Changed SimpleImputer to ignore Natural Language columns :pr:`3324`
        * Added drop NaN component to some time series pipelines :pr:`3310`
    * Documentation Changes
        * Update README.md with Alteryx link (:pr:`3319`)
        * Added formatting to the AutoML user guide to shorten result outputs :pr:`3328`
    * Testing Changes
        * Add auto approve dependency workflow schedule for every 30 mins :pr:`3312`

**v0.44.0 Feb. 04, 2022**
    * Enhancements
        * Updated ``DefaultAlgorithm`` to also limit estimator usage for long-running multiclass problems :pr:`3099`
        * Added ``make_pipeline_from_data_check_output()`` utility method :pr:`3277`
        * Updated ``AutoMLSearch`` to use ``DefaultAlgorithm`` as the default automl algorithm :pr:`3261`, :pr:`3304`
        * Added more specific data check errors to ``DatetimeFormatDataCheck`` :pr:`3288`
        * Added ``features`` as a parameter for ``AutoMLSearch`` and add ``DFSTransformer`` to pipelines when ``features`` are present :pr:`3309`
    * Fixes
        * Updated the binary classification pipeline's ``optimize_thresholds`` method to use Nelder-Mead :pr:`3280`
        * Fixed bug where feature importance on time series pipelines only showed 0 for time index :pr:`3285`
    * Changes
        * Removed ``DateTimeNaNDataCheck`` and ``NaturalLanguageNaNDataCheck`` in favor of ``NullDataCheck`` :pr:`3260`
        * Drop support for Python 3.7 :pr:`3291`
        * Updated minimum version of ``woodwork`` to ``v0.12.0`` :pr:`3290`
    * Documentation Changes
        * Update documentation and docstring for `validate_holdout_datasets` for time series problems :pr:`3278`
        * Fixed mistake in documentation where wrong objective was used for calculating percent-better-than-baseline :pr:`3285`


.. warning::

    **Breaking Changes**
        * Removed ``DateTimeNaNDataCheck`` and ``NaturalLanguageNaNDataCheck`` in favor of ``NullDataCheck`` :pr:`3260`
        * Dropped support for Python 3.7 :pr:`3291`


**v0.43.0 Jan. 25, 2022**
    * Enhancements
        * Updated new ``NullDataCheck`` to return a warning and suggest an action to impute columns with null values :pr:`3197`
        * Updated ``make_pipeline_from_actions`` to handle null column imputation :pr:`3237`
        * Updated data check actions API to return options instead of actions and add functionality to suggest and take action on columns with null values :pr:`3182`
    * Fixes
        * Fixed categorical data leaking into non-categorical sub-pipelines in ``DefaultAlgorithm`` :pr:`3209`
        * Fixed Python 3.9 installation for prophet by updating ``pmdarima`` version in requirements :pr:`3268`
        * Allowed DateTime columns to pass through PerColumnImputer without breaking :pr:`3267`
    * Changes
        * Updated ``DataCheck`` ``validate()`` output to return a dictionary instead of list for actions :pr:`3142`
        * Updated ``DataCheck`` ``validate()`` API to use the new ``DataCheckActionOption`` class instead of ``DataCheckAction`` :pr:`3152`
        * Uncapped numba version and removed it from requirements :pr:`3263`
        * Renamed ``HighlyNullDataCheck`` to ``NullDataCheck`` :pr:`3197`
        * Updated data check ``validate()`` output to return a list of warnings and errors instead of a dictionary :pr:`3244`
        * Capped ``pandas`` at < 1.4.0 :pr:`3274`
    * Testing Changes
        * Bumped minimum ``IPython`` version to 7.16.3 in ``test-requirements.txt`` based on dependabot feedback :pr:`3269`

.. warning::

    **Breaking Changes**
        * Renamed ``HighlyNullDataCheck`` to ``NullDataCheck`` :pr:`3197`
        * Updated data check ``validate()`` output to return a list of warnings and errors instead of a dictionary. See the Data Check or Data Check Actions pages (under User Guide) for examples. :pr:`3244`
        * Removed ``impute_all`` and ``default_impute_strategy`` parameters from the ``PerColumnImputer`` :pr:`3267`
        * Updated ``PerColumnImputer`` such that columns not specified in ``impute_strategies`` dict will not be imputed anymore :pr:`3267`


**v0.42.0 Jan. 18, 2022**
    * Enhancements
        * Required the separation of training and test data by ``gap`` + 1 units to be verified by ``time_index`` for time series problems :pr:`3208`
        * Added support for boolean features for ``ARIMARegressor`` :pr:`3187`
        * Updated dependency bot workflow to remove outdated description and add new configuration to delete branches automatically :pr:`3212`
        * Added ``n_obs`` and ``n_splits`` to ``TimeSeriesParametersDataCheck`` error details :pr:`3246`
    * Fixes
        * Fixed classification pipelines to only accept target data with the appropriate number of classes :pr:`3185`
        * Added support for time series in ``DefaultAlgorithm`` :pr:`3177`
        * Standardized names of featurization components :pr:`3192`
        * Removed empty cell in text_input.ipynb :pr:`3234`
        * Removed potential prediction explanations failure when pipelines predicted a class with probability 1 :pr:`3221`
        * Dropped NaNs before partial dependence grid generation :pr:`3235`
        * Allowed prediction explanations to be json-serializable :pr:`3262`
        * Fixed bug where ``InvalidTargetDataCheck`` would not check time series regression targets :pr:`3251`
        * Fixed bug in ``are_datasets_separated_by_gap_time_index`` :pr:`3256`
    * Changes
        * Raised lowest compatible numpy version to 1.21.0 to address security concerns :pr:`3207`
        * Changed the default objective to ``MedianAE`` from ``R2`` for time series regression :pr:`3205`
        * Removed all-nan Unknown to Double logical conversion in ``infer_feature_types`` :pr:`3196`
        * Checking the validity of holdout data for time series problems can be performed by calling ``pipelines.utils.validate_holdout_datasets`` prior to calling ``predict`` :pr:`3208`
    * Testing Changes
        * Update auto approve workflow trigger and delete branch after merge :pr:`3265`

.. warning::

    **Breaking Changes**
        * Renamed ``DateTime Featurizer Component`` to ``DateTime Featurizer`` and ``Natural Language Featurization Component`` to ``Natural Language Featurizer`` :pr:`3192`



**v0.41.0 Jan. 06, 2022**
    * Enhancements
        * Added string support for DataCheckActionCode :pr:`3167`
        * Added ``DataCheckActionOption`` class :pr:`3134`
        * Add issue templates for bugs, feature requests and documentation improvements for GitHub :pr:`3199`
    * Fixes
        * Fix bug where prediction explanations ``class_name`` was shown as float for boolean targets :pr:`3179`
        * Fixed bug in nightly linux tests :pr:`3189`
    * Changes
        * Removed usage of scikit-learn's ``LabelEncoder`` in favor of ours :pr:`3161`
        * Removed nullable types checking from ``infer_feature_types`` :pr:`3156`
        * Fixed ``mean_cv_data`` and ``validation_score`` values in AutoMLSearch.rankings to reflect cv score or ``NaN`` when appropriate :pr:`3162`
    * Testing Changes
        * Updated tests to use new pipeline API instead of defining custom pipeline classes :pr:`3172`
        * Add workflow to auto-merge dependency PRs if status checks pass :pr:`3184`

**v0.40.0 Dec. 22, 2021**
    * Enhancements
        * Added ``TimeSeriesSplittingDataCheck`` to ``DefaultDataChecks`` to verify adequate class representation in time series classification problems :pr:`3141`
        * Added the ability to accept serialized features and skip computation in ``DFSTransformer`` :pr:`3106`
        * Added support for known-in-advance features :pr:`3149`
        * Added Holt-Winters ``ExponentialSmoothingRegressor`` for time series regression problems :pr:`3157`
        * Required the separation of training and test data by ``gap`` + 1 units to be verified by ``time_index`` for time series problems :pr:`3160`
    * Fixes
        * Fixed error caused when tuning threshold for time series binary classification :pr:`3140`
    * Changes
        * ``TimeSeriesParametersDataCheck`` was added to ``DefaultDataChecks`` for time series problems :pr:`3139`
        * Renamed ``date_index`` to ``time_index`` in ``problem_configuration`` for time series problems :pr:`3137`
        * Updated ``nlp-primitives`` minimum version to 2.1.0 :pr:`3166`
        * Updated minimum version of ``woodwork`` to v0.11.0 :pr:`3171`
        * Revert `3160` until uninferrable frequency can be addressed earlier in the process :pr:`3198`
    * Documentation Changes
        * Added comments to provide clarity on doctests :pr:`3155`
    * Testing Changes
        * Parameterized tests in ``test_datasets.py`` :pr:`3145`

.. warning::

    **Breaking Changes**
        * Renamed ``date_index`` to ``time_index`` in ``problem_configuration`` for time series problems :pr:`3137`


**v0.39.0 Dec. 9, 2021**
    * Enhancements
        * Renamed ``DelayedFeatureTransformer`` to ``TimeSeriesFeaturizer`` and enhanced it to compute rolling features :pr:`3028`
        * Added ability to impute only specific columns in ``PerColumnImputer`` :pr:`3123`
        * Added ``TimeSeriesParametersDataCheck`` to verify the time series parameters are valid given the number of splits in cross validation :pr:`3111`
    * Fixes
        * Default parameters for ``RFRegressorSelectFromModel`` and ``RFClassifierSelectFromModel`` has been fixed to avoid selecting all features :pr:`3110`
    * Changes
        * Removed reliance on a datetime index for ``ARIMARegressor`` and ``ProphetRegressor`` :pr:`3104`
        * Included target leakage check when fitting ``ARIMARegressor`` to account for the lack of ``TimeSeriesFeaturizer`` in ``ARIMARegressor`` based pipelines :pr:`3104`
        * Cleaned up and refactored ``InvalidTargetDataCheck`` implementation and docstring :pr:`3122`
        * Removed indices information from the output of ``HighlyNullDataCheck``'s ``validate()`` method :pr:`3092`
        * Added ``ReplaceNullableTypes`` component to prepare for handling pandas nullable types. :pr:`3090`
        * Updated ``make_pipeline`` for handling pandas nullable types in preprocessing pipeline. :pr:`3129`
        * Removed unused ``EnsembleMissingPipelinesError`` exception definition :pr:`3131`
    * Testing Changes
        * Refactored tests to avoid using ``importorskip`` :pr:`3126`
        * Added ``skip_during_conda`` test marker to skip tests that are not supposed to run during conda build :pr:`3127`
        * Added ``skip_if_39`` test marker to skip tests that are not supposed to run during python 3.9 :pr:`3133`

.. warning::

    **Breaking Changes**
        * Renamed ``DelayedFeatureTransformer`` to ``TimeSeriesFeaturizer`` :pr:`3028`
        * ``ProphetRegressor`` now requires a datetime column in ``X`` represented by the ``date_index`` parameter :pr:`3104`
        * Renamed module ``evalml.data_checks.invalid_target_data_check`` to ``evalml.data_checks.invalid_targets_data_check`` :pr:`3122`
        * Removed unused ``EnsembleMissingPipelinesError`` exception definition :pr:`3131`


**v0.38.0 Nov. 27, 2021**
    * Enhancements
        * Added ``data_check_name`` attribute to the data check action class :pr:`3034`
        * Added ``NumWords`` and ``NumCharacters`` primitives to ``TextFeaturizer`` and renamed ``TextFeaturizer` to ``NaturalLanguageFeaturizer`` :pr:`3030`
        * Added support for ``scikit-learn > 1.0.0`` :pr:`3051`
        * Required the ``date_index`` parameter to be specified for time series problems  in ``AutoMLSearch`` :pr:`3041`
        * Allowed time series pipelines to predict on test datasets whose length is less than or equal to the ``forecast_horizon``. Also allowed the test set index to start at 0. :pr:`3071`
        * Enabled time series pipeline to predict on data with features that are not known-in-advanced :pr:`3094`
    * Fixes
        * Added in error message when fit and predict/predict_proba data types are different :pr:`3036`
        * Fixed bug where ensembling components could not get converted to JSON format :pr:`3049`
        * Fixed bug where components with tuned integer hyperparameters could not get converted to JSON format :pr:`3049`
        * Fixed bug where force plots were not displaying correct feature values :pr:`3044`
        * Included confusion matrix at the pipeline threshold for ``find_confusion_matrix_per_threshold`` :pr:`3080`
        * Fixed bug where One Hot Encoder would error out if a non-categorical feature had a missing value :pr:`3083`
        * Fixed bug where features created from categorical columns by ``Delayed Feature Transformer`` would be inferred as categorical :pr:`3083`
    * Changes
        * Delete ``predict_uses_y`` estimator attribute :pr:`3069`
        * Change ``DateTimeFeaturizer`` to use corresponding Featuretools primitives :pr:`3081`
        * Updated ``TargetDistributionDataCheck`` to return metadata details as floats rather strings :pr:`3085`
        * Removed dependency on ``psutil`` package :pr:`3093`
    * Documentation Changes
        * Updated docs to use data check action methods rather than manually cleaning data :pr:`3050`
    * Testing Changes
        * Updated integration tests to use ``make_pipeline_from_actions`` instead of private method :pr:`3047`


.. warning::

    **Breaking Changes**
        * Added ``data_check_name`` attribute to the data check action class :pr:`3034`
        * Renamed ``TextFeaturizer` to ``NaturalLanguageFeaturizer`` :pr:`3030`
        * Updated the ``Pipeline.graph_json`` function to return a dictionary of "from" and "to" edges instead of tuples :pr:`3049`
        * Delete ``predict_uses_y`` estimator attribute :pr:`3069`
        * Changed time series problems in ``AutoMLSearch`` to need a not-``None`` ``date_index`` :pr:`3041`
        * Changed the ``DelayedFeatureTransformer`` to throw a ``ValueError`` during fit if the ``date_index`` is ``None`` :pr:`3041`
        * Passing ``X=None`` to ``DelayedFeatureTransformer`` is deprecated :pr:`3041`


**v0.37.0 Nov. 9, 2021**
    * Enhancements
        * Added ``find_confusion_matrix_per_threshold`` to Model Understanding :pr:`2972`
        * Limit computationally-intensive models during ``AutoMLSearch`` for certain multiclass problems, allow for opt-in with parameter ``allow_long_running_models`` :pr:`2982`
        * Added support for stacked ensemble pipelines to prediction explanations module :pr:`2971`
        * Added integration tests for data checks and data checks actions workflow :pr:`2883`
        * Added a change in pipeline structure to handle categorical columns separately for pipelines in ``DefaultAlgorithm`` :pr:`2986`
        * Added an algorithm to ``DelayedFeatureTransformer`` to select better lags :pr:`3005`
        * Added test to ensure pickling pipelines preserves thresholds :pr:`3027`
        * Added AutoML function to access ensemble pipeline's input pipelines IDs :pr:`3011`
        * Added ability to define which class is "positive" for label encoder in binary classification case :pr:`3033`
    * Fixes
        * Fixed bug where ``Oversampler`` didn't consider boolean columns to be categorical :pr:`2980`
        * Fixed permutation importance failing when target is categorical :pr:`3017`
        * Updated estimator and pipelines' ``predict``, ``predict_proba``, ``transform``, ``inverse_transform`` methods to preserve input indices :pr:`2979`
        * Updated demo dataset link for daily min temperatures :pr:`3023`
    * Changes
        * Updated ``OutliersDataCheck`` and ``UniquenessDataCheck`` and allow for the suspension of the Nullable types error :pr:`3018`
    * Documentation Changes
        * Fixed cost benefit matrix demo formatting :pr:`2990`
        * Update ReadMe.md with new badge links and updated installation instructions for conda :pr:`2998`
        * Added more comprehensive doctests :pr:`3002`


**v0.36.0 Oct. 27, 2021**
    * Enhancements
        * Added LIME as an algorithm option for ``explain_predictions`` and ``explain_predictions_best_worst`` :pr:`2905`
        * Standardized data check messages and added default "rows" and "columns" to data check message details dictionary :pr:`2869`
        * Added ``rows_of_interest`` to pipeline utils :pr:`2908`
        * Added support for woodwork version ``0.8.2`` :pr:`2909`
        * Enhanced the ``DateTimeFeaturizer`` to handle ``NaNs`` in date features :pr:`2909`
        * Added support for woodwork logical types ``PostalCode``, ``SubRegionCode``, and ``CountryCode`` in model understanding tools :pr:`2946`
        * Added Vowpal Wabbit regressor and classifiers :pr:`2846`
        * Added `NoSplit` data splitter for future unsupervised learning searches :pr:`2958`
        * Added method to convert actions into a preprocessing pipeline :pr:`2968`
    * Fixes
        * Fixed bug where partial dependence was not respecting the ww schema :pr:`2929`
        * Fixed ``calculate_permutation_importance`` for datetimes on ``StandardScaler`` :pr:`2938`
        * Fixed ``SelectColumns`` to only select available features for feature selection in ``DefaultAlgorithm`` :pr:`2944`
        * Fixed ``DropColumns`` component not receiving parameters in ``DefaultAlgorithm`` :pr:`2945`
        * Fixed bug where trained binary thresholds were not being returned by ``get_pipeline`` or ``clone`` :pr:`2948`
        * Fixed bug where ``Oversampler`` selected ww logical categorical instead of ww semantic category :pr:`2946`
    * Changes
        * Changed ``make_pipeline`` function to place the ``DateTimeFeaturizer`` prior to the ``Imputer`` so that ``NaN`` dates can be imputed :pr:`2909`
        * Refactored ``OutliersDataCheck`` and ``HighlyNullDataCheck`` to add more descriptive metadata :pr:`2907`
        * Bumped minimum version of ``dask`` from 2021.2.0 to 2021.10.0 :pr:`2978`
    * Documentation Changes
        * Added back Future Release section to release notes :pr:`2927`
        * Updated CI to run doctest (docstring tests) and apply necessary fixes to docstrings :pr:`2933`
        * Added documentation for ``BinaryClassificationPipeline`` thresholding :pr:`2937`
    * Testing Changes
        * Fixed dependency checker to catch full names of packages :pr:`2930`
        * Refactored ``build_conda_pkg`` to work from a local recipe :pr:`2925`
        * Refactored component test for different environments :pr:`2957`

.. warning::

    **Breaking Changes**
        * Standardized data check messages and added default "rows" and "columns" to data check message details dictionary. This may change the number of messages returned from a data check. :pr:`2869`


**v0.35.0 Oct. 14, 2021**
    * Enhancements
        * Added human-readable pipeline explanations to model understanding :pr:`2861`
        * Updated to support Featuretools 1.0.0 and nlp-primitives 2.0.0 :pr:`2848`
    * Fixes
        * Fixed bug where ``long`` mode for the top level search method was not respected :pr:`2875`
        * Pinned ``cmdstan`` to ``0.28.0`` in ``cmdstan-builder`` to prevent future breaking of support for Prophet :pr:`2880`
        * Added ``Jarque-Bera`` to the ``TargetDistributionDataCheck`` :pr:`2891`
    * Changes
        * Updated pipelines to use a label encoder component instead of doing encoding on the pipeline level :pr:`2821`
        * Deleted scikit-learn ensembler :pr:`2819`
        * Refactored pipeline building logic out of ``AutoMLSearch`` and into ``IterativeAlgorithm`` :pr:`2854`
        * Refactored names for methods in ``ComponentGraph`` and ``PipelineBase`` :pr:`2902`
    * Documentation Changes
        * Updated ``install.ipynb`` to reflect flexibility for ``cmdstan`` version installation :pr:`2880`
        * Updated the conda section of our contributing guide :pr:`2899`
    * Testing Changes
        * Updated ``test_all_estimators`` to account for Prophet being allowed for Python 3.9 :pr:`2892`
        * Updated linux tests to use ``cmdstan-builder==0.0.8`` :pr:`2880`

.. warning::

    **Breaking Changes**
        * Updated pipelines to use a label encoder component instead of doing encoding on the pipeline level. This means that pipelines will no longer automatically encode non-numerical targets. Please use a label encoder if working with classification problems and non-numeric targets. :pr:`2821`
        * Deleted scikit-learn ensembler :pr:`2819`
        * ``IterativeAlgorithm`` now requires X, y, problem_type as required arguments as well as sampler_name, allowed_model_families, allowed_component_graphs, max_batches, and verbose as optional arguments :pr:`2854`
        * Changed method names of ``fit_features`` and ``compute_final_component_features`` to ``fit_and_transform_all_but_final`` and ``transform_all_but_final`` in ``ComponentGraph``, and ``compute_estimator_features`` to ``transform_all_but_final`` in pipeline classes :pr:`2902`

**v0.34.0 Sep. 30, 2021**
    * Enhancements
        * Updated to work with Woodwork 0.8.1 :pr:`2783`
        * Added validation that ``training_data`` and ``training_target`` are not ``None`` in prediction explanations :pr:`2787`
        * Added support for training-only components in pipelines and component graphs :pr:`2776`
        * Added default argument for the parameters value for ``ComponentGraph.instantiate`` :pr:`2796`
        * Added ``TIME_SERIES_REGRESSION`` to ``LightGBMRegressor's`` supported problem types :pr:`2793`
        * Provided a JSON representation of a pipeline's DAG structure :pr:`2812`
        * Added validation to holdout data passed to ``predict`` and ``predict_proba`` for time series :pr:`2804`
        * Added information about which row indices are outliers in ``OutliersDataCheck`` :pr:`2818`
        * Added verbose flag to top level ``search()`` method :pr:`2813`
        * Added support for linting jupyter notebooks and clearing the executed cells and empty cells :pr:`2829` :pr:`2837`
        * Added "DROP_ROWS" action to output of ``OutliersDataCheck.validate()`` :pr:`2820`
        * Added the ability of ``AutoMLSearch`` to accept a ``SequentialEngine`` instance as engine input :pr:`2838`
        * Added new label encoder component to EvalML :pr:`2853`
        * Added our own partial dependence implementation :pr:`2834`
    * Fixes
        * Fixed bug where ``calculate_permutation_importance`` was not calculating the right value for pipelines with target transformers :pr:`2782`
        * Fixed bug where transformed target values were not used in ``fit`` for time series pipelines :pr:`2780`
        * Fixed bug where ``score_pipelines`` method of ``AutoMLSearch`` would not work for time series problems :pr:`2786`
        * Removed ``TargetTransformer`` class :pr:`2833`
        * Added tests to verify ``ComponentGraph`` support by pipelines :pr:`2830`
        * Fixed incorrect parameter for baseline regression pipeline in ``AutoMLSearch`` :pr:`2847`
        * Fixed bug where the desired estimator family order was not respected in ``IterativeAlgorithm`` :pr:`2850`
    * Changes
        * Changed woodwork initialization to use partial schemas :pr:`2774`
        * Made ``Transformer.transform()`` an abstract method :pr:`2744`
        * Deleted ``EmptyDataChecks`` class :pr:`2794`
        * Removed data check for checking log distributions in ``make_pipeline`` :pr:`2806`
        * Changed the minimum ``woodwork`` version to 0.8.0 :pr:`2783`
        * Pinned ``woodwork`` version to 0.8.0 :pr:`2832`
        * Removed ``model_family`` attribute from ``ComponentBase`` and transformers :pr:`2828`
        * Limited ``scikit-learn`` until new features and errors can be addressed :pr:`2842`
        * Show DeprecationWarning when Sklearn Ensemblers are called :pr:`2859`
    * Testing Changes
        * Updated matched assertion message regarding monotonic indices in polynomial detrender tests :pr:`2811`
        * Added a test to make sure pip versions match conda versions :pr:`2851`

.. warning::

    **Breaking Changes**
        * Made ``Transformer.transform()`` an abstract method :pr:`2744`
        * Deleted ``EmptyDataChecks`` class :pr:`2794`
        * Removed data check for checking log distributions in ``make_pipeline`` :pr:`2806`


**v0.33.0 Sep. 15, 2021**
    * Fixes
        * Fixed bug where warnings during ``make_pipeline`` were not being raised to the user :pr:`2765`
    * Changes
        * Refactored and removed ``SamplerBase`` class :pr:`2775`
    * Documentation Changes
        * Added docstring linting packages ``pydocstyle`` and ``darglint`` to `make-lint` command :pr:`2670`


**v0.32.1 Sep. 10, 2021**
    * Enhancements
        * Added ``verbose`` flag to ``AutoMLSearch`` to run search in silent mode by default :pr:`2645`
        * Added label encoder to ``XGBoostClassifier`` to remove the warning :pr:`2701`
        * Set ``eval_metric`` to ``logloss`` for ``XGBoostClassifier`` :pr:`2741`
        * Added support for ``woodwork`` versions ``0.7.0`` and ``0.7.1`` :pr:`2743`
        * Changed ``explain_predictions`` functions to display original feature values :pr:`2759`
        * Added ``X_train`` and ``y_train`` to ``graph_prediction_vs_actual_over_time`` and ``get_prediction_vs_actual_over_time_data`` :pr:`2762`
        * Added ``forecast_horizon`` as a required parameter to time series pipelines and ``AutoMLSearch`` :pr:`2697`
        * Added ``predict_in_sample`` and ``predict_proba_in_sample`` methods to time series pipelines to predict on data where the target is known, e.g. cross-validation :pr:`2697`
    * Fixes
        * Fixed bug where ``_catch_warnings`` assumed all warnings were ``PipelineNotUsed`` :pr:`2753`
        * Fixed bug where ``Imputer.transform`` would erase ww typing information prior to handing data to the ``SimpleImputer`` :pr:`2752`
        * Fixed bug where ``Oversampler`` could not be copied :pr:`2755`
    * Changes
        * Deleted ``drop_nan_target_rows`` utility method :pr:`2737`
        * Removed default logging setup and debugging log file :pr:`2645`
        * Changed the default n_jobs value for ``XGBoostClassifier`` and ``XGBoostRegressor`` to 12 :pr:`2757`
        * Changed ``TimeSeriesBaselineEstimator`` to only work on a time series pipeline with a ``DelayedFeaturesTransformer`` :pr:`2697`
        * Added ``X_train`` and ``y_train`` as optional parameters to pipeline ``predict``, ``predict_proba``. Only used for time series pipelines :pr:`2697`
        * Added ``training_data`` and ``training_target`` as optional parameters to ``explain_predictions`` and ``explain_predictions_best_worst`` to support time series pipelines :pr:`2697`
        * Changed time series pipeline predictions to no longer output series/dataframes padded with NaNs. A prediction will be returned for every row in the `X` input :pr:`2697`
    * Documentation Changes
        * Specified installation steps for Prophet :pr:`2713`
        * Added documentation for data exploration on data check actions :pr:`2696`
        * Added a user guide entry for time series modelling :pr:`2697`
    * Testing Changes
        * Fixed flaky ``TargetDistributionDataCheck`` test for very_lognormal distribution :pr:`2748`

.. warning::

    **Breaking Changes**
        * Removed default logging setup and debugging log file :pr:`2645`
        * Added ``X_train`` and ``y_train`` to ``graph_prediction_vs_actual_over_time`` and ``get_prediction_vs_actual_over_time_data`` :pr:`2762`
        * Added ``forecast_horizon`` as a required parameter to time series pipelines and ``AutoMLSearch`` :pr:`2697`
        * Changed ``TimeSeriesBaselineEstimator`` to only work on a time series pipeline with a ``DelayedFeaturesTransformer`` :pr:`2697`
        * Added ``X_train`` and ``y_train`` as required parameters for ``predict`` and ``predict_proba`` in time series pipelines :pr:`2697`
        * Added ``training_data`` and ``training_target`` as required parameters to ``explain_predictions`` and ``explain_predictions_best_worst`` for time series pipelines :pr:`2697`

**v0.32.0 Aug. 31, 2021**
    * Enhancements
        * Allow string for ``engine`` parameter for ``AutoMLSearch``:pr:`2667`
        * Add ``ProphetRegressor`` to AutoML :pr:`2619`
        * Integrated ``DefaultAlgorithm`` into ``AutoMLSearch`` :pr:`2634`
        * Removed SVM "linear" and "precomputed" kernel hyperparameter options, and improved default parameters :pr:`2651`
        * Updated ``ComponentGraph`` initalization to raise ``ValueError`` when user attempts to use ``.y`` for a component that does not produce a tuple output :pr:`2662`
        * Updated to support Woodwork 0.6.0 :pr:`2690`
        * Updated pipeline ``graph()`` to distingush X and y edges :pr:`2654`
        * Added ``DropRowsTransformer`` component :pr:`2692`
        * Added ``DROP_ROWS`` to ``_make_component_list_from_actions`` and clean up metadata :pr:`2694`
        * Add new ensembler component :pr:`2653`
    * Fixes
        * Updated Oversampler logic to select best SMOTE based on component input instead of pipeline input :pr:`2695`
        * Added ability to explicitly close DaskEngine resources to improve runtime and reduce Dask warnings :pr:`2667`
        * Fixed partial dependence bug for ensemble pipelines :pr:`2714`
        * Updated ``TargetLeakageDataCheck`` to maintain user-selected logical types :pr:`2711`
    * Changes
        * Replaced ``SMOTEOversampler``, ``SMOTENOversampler`` and ``SMOTENCOversampler`` with consolidated ``Oversampler`` component :pr:`2695`
        * Removed ``LinearRegressor`` from the list of default ``AutoMLSearch`` estimators due to poor performance :pr:`2660`
    * Documentation Changes
        * Added user guide documentation for using ``ComponentGraph`` and added ``ComponentGraph`` to API reference :pr:`2673`
        * Updated documentation to make parallelization of AutoML clearer :pr:`2667`
    * Testing Changes
        * Removes the process-level parallelism from the ``test_cancel_job`` test :pr:`2666`
        * Installed numba 0.53 in windows CI to prevent problems installing version 0.54 :pr:`2710`

.. warning::

    **Breaking Changes**
        * Renamed the current top level ``search`` method to ``search_iterative`` and defined a new ``search`` method for the ``DefaultAlgorithm`` :pr:`2634`
        * Replaced ``SMOTEOversampler``, ``SMOTENOversampler`` and ``SMOTENCOversampler`` with consolidated ``Oversampler`` component :pr:`2695`
        * Removed ``LinearRegressor`` from the list of default ``AutoMLSearch`` estimators due to poor performance :pr:`2660`

**v0.31.0 Aug. 19, 2021**
    * Enhancements
        * Updated the high variance check in AutoMLSearch to be robust to a variety of objectives and cv scores :pr:`2622`
        * Use Woodwork's outlier detection for the ``OutliersDataCheck`` :pr:`2637`
        * Added ability to utilize instantiated components when creating a pipeline :pr:`2643`
        * Sped up the all Nan and unknown check in ``infer_feature_types`` :pr:`2661`
    * Fixes
    * Changes
        * Deleted ``_put_into_original_order`` helper function :pr:`2639`
        * Refactored time series pipeline code using a time series pipeline base class :pr:`2649`
        * Renamed ``dask_tests`` to ``parallel_tests`` :pr:`2657`
        * Removed commented out code in ``pipeline_meta.py`` :pr:`2659`
    * Documentation Changes
        * Add complete install command to README and Install section :pr:`2627`
        * Cleaned up documentation for ``MulticollinearityDataCheck`` :pr:`2664`
    * Testing Changes
        * Speed up CI by splitting Prophet tests into a separate workflow in GitHub :pr:`2644`

.. warning::

    **Breaking Changes**
        * ``TimeSeriesRegressionPipeline`` no longer inherits from ``TimeSeriesRegressionPipeline`` :pr:`2649`


**v0.30.2 Aug. 16, 2021**
    * Fixes
        * Updated changelog and version numbers to match the release.  Release 0.30.1 was release erroneously without a change to the version numbers.  0.30.2 replaces it.

**v0.30.1 Aug. 12, 2021**
    * Enhancements
        * Added ``DatetimeFormatDataCheck`` for time series problems :pr:`2603`
        * Added ``ProphetRegressor`` to estimators :pr:`2242`
        * Updated ``ComponentGraph`` to handle not calling samplers' transform during predict, and updated samplers' transform methods s.t. ``fit_transform`` is equivalent to ``fit(X, y).transform(X, y)`` :pr:`2583`
        * Updated ``ComponentGraph`` ``_validate_component_dict`` logic to be stricter about input values :pr:`2599`
        * Patched bug in ``xgboost`` estimators where predicting on a feature matrix of only booleans would throw an exception. :pr:`2602`
        * Updated ``ARIMARegressor`` to use relative forecasting to predict values :pr:`2613`
        * Added support for creating pipelines without an estimator as the final component and added ``transform(X, y)`` method to pipelines and component graphs :pr:`2625`
        * Updated to support Woodwork 0.5.1 :pr:`2610`
    * Fixes
        * Updated ``AutoMLSearch`` to drop ``ARIMARegressor`` from ``allowed_estimators`` if an incompatible frequency is detected :pr:`2632`
        * Updated ``get_best_sampler_for_data`` to consider all non-numeric datatypes as categorical for SMOTE :pr:`2590`
        * Fixed inconsistent test results from `TargetDistributionDataCheck` :pr:`2608`
        * Adopted vectorized pd.NA checking for Woodwork 0.5.1 support :pr:`2626`
        * Pinned upper version of astroid to 2.6.6 to keep ReadTheDocs working. :pr:`2638`
    * Changes
        * Renamed SMOTE samplers to SMOTE oversampler :pr:`2595`
        * Changed ``partial_dependence`` and ``graph_partial_dependence`` to raise a ``PartialDependenceError`` instead of ``ValueError``. This is not a breaking change because ``PartialDependenceError`` is a subclass of ``ValueError`` :pr:`2604`
        * Cleaned up code duplication in ``ComponentGraph`` :pr:`2612`
        * Stored predict_proba results in .x for intermediate estimators in ComponentGraph :pr:`2629`
    * Documentation Changes
        * To avoid local docs build error, only add warning disable and download headers on ReadTheDocs builds, not locally :pr:`2617`
    * Testing Changes
        * Updated partial_dependence tests to change the element-wise comparison per the Plotly 5.2.1 upgrade :pr:`2638`
        * Changed the lint CI job to only check against python 3.9 via the `-t` flag :pr:`2586`
        * Installed Prophet in linux nightlies test and fixed ``test_all_components`` :pr:`2598`
        * Refactored and fixed all ``make_pipeline`` tests to assert correct order and address new Woodwork Unknown type inference :pr:`2572`
        * Removed ``component_graphs`` as a global variable in ``test_component_graphs.py`` :pr:`2609`

.. warning::

    **Breaking Changes**
        * Renamed SMOTE samplers to SMOTE oversampler. Please use ``SMOTEOversampler``, ``SMOTENCOversampler``, ``SMOTENOversampler`` instead of ``SMOTESampler``, ``SMOTENCSampler``, and ``SMOTENSampler`` :pr:`2595`


**v0.30.0 Aug. 3, 2021**
    * Enhancements
        * Added ``LogTransformer`` and ``TargetDistributionDataCheck`` :pr:`2487`
        * Issue a warning to users when a pipeline parameter passed in isn't used in the pipeline :pr:`2564`
        * Added Gini coefficient as an objective :pr:`2544`
        * Added ``repr`` to ``ComponentGraph`` :pr:`2565`
        * Added components to extract features from ``URL`` and ``EmailAddress`` Logical Types :pr:`2550`
        * Added support for `NaN` values in ``TextFeaturizer`` :pr:`2532`
        * Added ``SelectByType`` transformer :pr:`2531`
        * Added separate thresholds for percent null rows and columns in ``HighlyNullDataCheck`` :pr:`2562`
        * Added support for `NaN` natural language values :pr:`2577`
    * Fixes
        * Raised error message for types ``URL``, ``NaturalLanguage``, and ``EmailAddress`` in ``partial_dependence`` :pr:`2573`
    * Changes
        * Updated ``PipelineBase`` implementation for creating pipelines from a list of components :pr:`2549`
        * Moved ``get_hyperparameter_ranges`` to ``PipelineBase`` class from automl/utils module :pr:`2546`
        * Renamed ``ComponentGraph``'s ``get_parents`` to ``get_inputs`` :pr:`2540`
        * Removed ``ComponentGraph.linearized_component_graph`` and ``ComponentGraph.from_list`` :pr:`2556`
        * Updated ``ComponentGraph`` to enforce requiring `.x` and `.y` inputs for each component in the graph :pr:`2563`
        * Renamed existing ensembler implementation from ``StackedEnsemblers`` to ``SklearnStackedEnsemblers`` :pr:`2578`
    * Documentation Changes
        * Added documentation for ``DaskEngine`` and ``CFEngine`` parallel engines :pr:`2560`
        * Improved detail of ``TextFeaturizer`` docstring and tutorial :pr:`2568`
    * Testing Changes
        * Added test that makes sure ``split_data`` does not shuffle for time series problems :pr:`2552`

.. warning::

    **Breaking Changes**
        * Moved ``get_hyperparameter_ranges`` to ``PipelineBase`` class from automl/utils module :pr:`2546`
        * Renamed ``ComponentGraph``'s ``get_parents`` to ``get_inputs`` :pr:`2540`
        * Removed ``ComponentGraph.linearized_component_graph`` and ``ComponentGraph.from_list`` :pr:`2556`
        * Updated ``ComponentGraph`` to enforce requiring `.x` and `.y` inputs for each component in the graph :pr:`2563`


**v0.29.0 Jul. 21, 2021**
    * Enhancements
        * Updated 1-way partial dependence support for datetime features :pr:`2454`
        * Added details on how to fix error caused by broken ww schema :pr:`2466`
        * Added ability to use built-in pickle for saving AutoMLSearch :pr:`2463`
        * Updated our components and component graphs to use latest features of ww 0.4.1, e.g. ``concat_columns`` and drop in-place. :pr:`2465`
        * Added new, concurrent.futures based engine for parallel AutoML :pr:`2506`
        * Added support for new Woodwork ``Unknown`` type in AutoMLSearch :pr:`2477`
        * Updated our components with an attribute that describes if they modify features or targets and can be used in list API for pipeline initialization :pr:`2504`
        * Updated ``ComponentGraph`` to accept X and y as inputs :pr:`2507`
        * Removed unused ``TARGET_BINARY_INVALID_VALUES`` from ``DataCheckMessageCode`` enum and fixed formatting of objective documentation :pr:`2520`
        * Added ``EvalMLAlgorithm`` :pr:`2525`
        * Added support for `NaN` values in ``TextFeaturizer`` :pr:`2532`
    * Fixes
        * Fixed ``FraudCost`` objective and reverted threshold optimization method for binary classification to ``Golden`` :pr:`2450`
        * Added custom exception message for partial dependence on features with scales that are too small :pr:`2455`
        * Ensures the typing for Ordinal and Datetime ltypes are passed through _retain_custom_types_and_initalize_woodwork :pr:`2461`
        * Updated to work with Pandas 1.3.0 :pr:`2442`
        * Updated to work with sktime 0.7.0 :pr:`2499`
    * Changes
        * Updated XGBoost dependency to ``>=1.4.2`` :pr:`2484`, :pr:`2498`
        * Added a ``DeprecationWarning`` about deprecating the list API for ``ComponentGraph`` :pr:`2488`
        * Updated ``make_pipeline`` for AutoML to create dictionaries, not lists, to initialize pipelines :pr:`2504`
        * No longer installing graphviz on windows in our CI pipelines because release 0.17 breaks windows 3.7 :pr:`2516`
    * Documentation Changes
        * Moved docstrings from ``__init__`` to class pages, added missing docstrings for missing classes, and updated missing default values :pr:`2452`
        * Build documentation with sphinx-autoapi :pr:`2458`
        * Change ``autoapi_ignore`` to only ignore files in ``evalml/tests/*`` :pr:`2530`
    * Testing Changes
        * Fixed flaky dask tests :pr:`2471`
        * Removed shellcheck action from ``build_conda_pkg`` action :pr:`2514`
        * Added a tmp_dir fixture that deletes its contents after tests run :pr:`2505`
        * Added a test that makes sure all pipelines in ``AutoMLSearch`` get the same data splits :pr:`2513`
        * Condensed warning output in test logs :pr:`2521`

.. warning::

    **Breaking Changes**
        * `NaN` values in the `Natural Language` type are no longer supported by the Imputer with the pandas upgrade. :pr:`2477`

**v0.28.0 Jul. 2, 2021**
    * Enhancements
        * Added support for showing a Individual Conditional Expectations plot when graphing Partial Dependence :pr:`2386`
        * Exposed ``thread_count`` for Catboost estimators as ``n_jobs`` parameter :pr:`2410`
        * Updated Objectives API to allow for sample weighting :pr:`2433`
    * Fixes
        * Deleted unreachable line from ``IterativeAlgorithm`` :pr:`2464`
    * Changes
        * Pinned Woodwork version between 0.4.1 and 0.4.2 :pr:`2460`
        * Updated psutils minimum version in requirements :pr:`2438`
        * Updated ``log_error_callback`` to not include filepath in logged message :pr:`2429`
    * Documentation Changes
        * Sped up docs :pr:`2430`
        * Removed mentions of ``DataTable`` and ``DataColumn`` from the docs :pr:`2445`
    * Testing Changes
        * Added slack integration for nightlies tests :pr:`2436`
        * Changed ``build_conda_pkg`` CI job to run only when dependencies are updates :pr:`2446`
        * Updated workflows to store pytest runtimes as test artifacts :pr:`2448`
        * Added ``AutoMLTestEnv`` test fixture for making it easy to mock automl tests :pr:`2406`

**v0.27.0 Jun. 22, 2021**
    * Enhancements
        * Adds force plots for prediction explanations :pr:`2157`
        * Removed self-reference from ``AutoMLSearch`` :pr:`2304`
        * Added support for nonlinear pipelines for ``generate_pipeline_code`` :pr:`2332`
        * Added ``inverse_transform`` method to pipelines :pr:`2256`
        * Add optional automatic update checker :pr:`2350`
        * Added ``search_order`` to ``AutoMLSearch``'s ``rankings`` and ``full_rankings`` tables :pr:`2345`
        * Updated threshold optimization method for binary classification :pr:`2315`
        * Updated demos to pull data from S3 instead of including demo data in package :pr:`2387`
        * Upgrade woodwork version to v0.4.1 :pr:`2379`
    * Fixes
        * Preserve user-specified woodwork types throughout pipeline fit/predict :pr:`2297`
        * Fixed ``ComponentGraph`` appending target to ``final_component_features`` if there is a component that returns both X and y :pr:`2358`
        * Fixed partial dependence graph method failing on multiclass problems when the class labels are numeric :pr:`2372`
        * Added ``thresholding_objective`` argument to ``AutoMLSearch`` for binary classification problems :pr:`2320`
        * Added change for ``k_neighbors`` parameter in SMOTE Oversamplers to automatically handle small samples :pr:`2375`
        * Changed naming for ``Logistic Regression Classifier`` file :pr:`2399`
        * Pinned pytest-timeout to fix minimum dependence checker :pr:`2425`
        * Replaced ``Elastic Net Classifier`` base class with ``Logistsic Regression`` to avoid ``NaN`` outputs :pr:`2420`
    * Changes
        * Cleaned up ``PipelineBase``'s ``component_graph`` and ``_component_graph`` attributes. Updated ``PipelineBase`` ``__repr__`` and added ``__eq__`` for ``ComponentGraph`` :pr:`2332`
        * Added and applied  ``black`` linting package to the EvalML repo in place of ``autopep8`` :pr:`2306`
        * Separated `custom_hyperparameters` from pipelines and added them as an argument to ``AutoMLSearch`` :pr:`2317`
        * Replaced `allowed_pipelines` with `allowed_component_graphs` :pr:`2364`
        * Removed private method ``_compute_features_during_fit`` from ``PipelineBase`` :pr:`2359`
        * Updated ``compute_order`` in ``ComponentGraph`` to be a read-only property :pr:`2408`
        * Unpinned PyZMQ version in requirements.txt :pr:`2389`
        * Uncapping LightGBM version in requirements.txt :pr:`2405`
        * Updated minimum version of plotly :pr:`2415`
        * Removed ``SensitivityLowAlert`` objective from core objectives :pr:`2418`
    * Documentation Changes
        * Fixed lead scoring weights in the demos documentation :pr:`2315`
        * Fixed start page code and description dataset naming discrepancy :pr:`2370`
    * Testing Changes
        * Update minimum unit tests to run on all pull requests :pr:`2314`
        * Pass token to authorize uploading of codecov reports :pr:`2344`
        * Add ``pytest-timeout``. All tests that run longer than 6 minutes will fail. :pr:`2374`
        * Separated the dask tests out into separate github action jobs to isolate dask failures. :pr:`2376`
        * Refactored dask tests :pr:`2377`
        * Added the combined dask/non-dask unit tests back and renamed the dask only unit tests. :pr:`2382`
        * Sped up unit tests and split into separate jobs :pr:`2365`
        * Change CI job names, run lint for python 3.9, run nightlies on python 3.8 at 3am EST :pr:`2395` :pr:`2398`
        * Set fail-fast to false for CI jobs that run for PRs :pr:`2402`

.. warning::

    **Breaking Changes**
        * `AutoMLSearch` will accept `allowed_component_graphs` instead of `allowed_pipelines` :pr:`2364`
        * Removed ``PipelineBase``'s ``_component_graph`` attribute. Updated ``PipelineBase`` ``__repr__`` and added ``__eq__`` for ``ComponentGraph`` :pr:`2332`
        * `pipeline_parameters` will no longer accept `skopt.space` variables since hyperparameter ranges will now be specified through `custom_hyperparameters` :pr:`2317`

**v0.25.0 Jun. 01, 2021**
    * Enhancements
        * Upgraded minimum woodwork to version 0.3.1. Previous versions will not be supported :pr:`2181`
        * Added a new callback parameter for ``explain_predictions_best_worst`` :pr:`2308`
    * Fixes
    * Changes
        * Deleted the ``return_pandas`` flag from our demo data loaders :pr:`2181`
        * Moved ``default_parameters`` to ``ComponentGraph`` from ``PipelineBase`` :pr:`2307`
    * Documentation Changes
        * Updated the release procedure documentation :pr:`2230`
    * Testing Changes
        * Ignoring ``test_saving_png_file`` while building conda package :pr:`2323`

.. warning::

    **Breaking Changes**
        * Deleted the ``return_pandas`` flag from our demo data loaders :pr:`2181`
        * Upgraded minimum woodwork to version 0.3.1. Previous versions will not be supported :pr:`2181`
        * Due to the weak-ref in woodwork, set the result of ``infer_feature_types`` to a variable before accessing woodwork :pr:`2181`

**v0.24.2 May. 24, 2021**
    * Enhancements
        * Added oversamplers to AutoMLSearch :pr:`2213` :pr:`2286`
        * Added dictionary input functionality for ``Undersampler`` component :pr:`2271`
        * Changed the default parameter values for ``Elastic Net Classifier`` and ``Elastic Net Regressor`` :pr:`2269`
        * Added dictionary input functionality for the Oversampler components :pr:`2288`
    * Fixes
        * Set default `n_jobs` to 1 for `StackedEnsembleClassifier` and `StackedEnsembleRegressor` until fix for text-based parallelism in sklearn stacking can be found :pr:`2295`
    * Changes
        * Updated ``start_iteration_callback`` to accept a pipeline instance instead of a pipeline class and no longer accept pipeline parameters as a parameter :pr:`2290`
        * Refactored ``calculate_permutation_importance`` method and add per-column permutation importance method :pr:`2302`
        * Updated logging information in ``AutoMLSearch.__init__`` to clarify pipeline generation :pr:`2263`
    * Documentation Changes
        * Minor changes to the release procedure :pr:`2230`
    * Testing Changes
        * Use codecov action to update coverage reports :pr:`2238`
        * Removed MarkupSafe dependency version pin from requirements.txt and moved instead into RTD docs build CI :pr:`2261`

.. warning::

    **Breaking Changes**
        * Updated ``start_iteration_callback`` to accept a pipeline instance instead of a pipeline class and no longer accept pipeline parameters as a parameter :pr:`2290`
        * Moved ``default_parameters`` to ``ComponentGraph`` from ``PipelineBase``. A pipeline's ``default_parameters`` is now accessible via ``pipeline.component_graph.default_parameters`` :pr:`2307`


**v0.24.1 May. 16, 2021**
    * Enhancements
        * Integrated ``ARIMARegressor`` into AutoML :pr:`2009`
        * Updated ``HighlyNullDataCheck`` to also perform a null row check :pr:`2222`
        * Set ``max_depth`` to 1 in calls to featuretools dfs :pr:`2231`
    * Fixes
        * Removed data splitter sampler calls during training :pr:`2253`
        * Set minimum required version for for pyzmq, colorama, and docutils :pr:`2254`
        * Changed BaseSampler to return None instead of y :pr:`2272`
    * Changes
        * Removed ensemble split and indices in ``AutoMLSearch`` :pr:`2260`
        * Updated pipeline ``repr()`` and ``generate_pipeline_code`` to return pipeline instances without generating custom pipeline class :pr:`2227`
    * Documentation Changes
        * Capped Sphinx version under 4.0.0 :pr:`2244`
    * Testing Changes
        * Change number of cores for pytest from 4 to 2 :pr:`2266`
        * Add minimum dependency checker to generate minimum requirement files :pr:`2267`
        * Add unit tests with minimum dependencies  :pr:`2277`


**v0.24.0 May. 04, 2021**
    * Enhancements
        * Added `date_index` as a required parameter for TimeSeries problems :pr:`2217`
        * Have the ``OneHotEncoder`` return the transformed columns as booleans rather than floats :pr:`2170`
        * Added Oversampler transformer component to EvalML :pr:`2079`
        * Added Undersampler to AutoMLSearch, as well as arguments ``_sampler_method`` and ``sampler_balanced_ratio`` :pr:`2128`
        * Updated prediction explanations functions to allow pipelines with XGBoost estimators :pr:`2162`
        * Added partial dependence for datetime columns :pr:`2180`
        * Update precision-recall curve with positive label index argument, and fix for 2d predicted probabilities :pr:`2090`
        * Add pct_null_rows to ``HighlyNullDataCheck`` :pr:`2211`
        * Added a standalone AutoML `search` method for convenience, which runs data checks and then runs automl :pr:`2152`
        * Make the first batch of AutoML have a predefined order, with linear models first and complex models last :pr:`2223` :pr:`2225`
        * Added sampling dictionary support to ``BalancedClassficationSampler`` :pr:`2235`
    * Fixes
        * Fixed partial dependence not respecting grid resolution parameter for numerical features :pr:`2180`
        * Enable prediction explanations for catboost for multiclass problems :pr:`2224`
    * Changes
        * Deleted baseline pipeline classes :pr:`2202`
        * Reverting user specified date feature PR :pr:`2155` until `pmdarima` installation fix is found :pr:`2214`
        * Updated pipeline API to accept component graph and other class attributes as instance parameters. Old pipeline API still works but will not be supported long-term. :pr:`2091`
        * Removed all old datasplitters from EvalML :pr:`2193`
        * Deleted ``make_pipeline_from_components`` :pr:`2218`
    * Documentation Changes
        * Renamed dataset to clarify that its gzipped but not a tarball :pr:`2183`
        * Updated documentation to use pipeline instances instead of pipeline subclasses :pr:`2195`
        * Updated contributing guide with a note about GitHub Actions permissions :pr:`2090`
        * Updated automl and model understanding user guides :pr:`2090`
    * Testing Changes
        * Use machineFL user token for dependency update bot, and add more reviewers :pr:`2189`


.. warning::

    **Breaking Changes**
        * All baseline pipeline classes (``BaselineBinaryPipeline``, ``BaselineMulticlassPipeline``, ``BaselineRegressionPipeline``, etc.) have been deleted :pr:`2202`
        * Updated pipeline API to accept component graph and other class attributes as instance parameters. Old pipeline API still works but will not be supported long-term. Pipelines can now be initialized by specifying the component graph as the first parameter, and then passing in optional arguments such as ``custom_name``, ``parameters``, etc. For example, ``BinaryClassificationPipeline(["Random Forest Classifier"], parameters={})``.  :pr:`2091`
        * Removed all old datasplitters from EvalML :pr:`2193`
        * Deleted utility method ``make_pipeline_from_components`` :pr:`2218`


**v0.23.0 Apr. 20, 2021**
    * Enhancements
        * Refactored ``EngineBase`` and ``SequentialEngine`` api. Adding ``DaskEngine`` :pr:`1975`.
        * Added optional ``engine`` argument to ``AutoMLSearch`` :pr:`1975`
        * Added a warning about how time series support is still in beta when a user passes in a time series problem to ``AutoMLSearch`` :pr:`2118`
        * Added ``NaturalLanguageNaNDataCheck`` data check :pr:`2122`
        * Added ValueError to ``partial_dependence`` to prevent users from computing partial dependence on columns with all NaNs :pr:`2120`
        * Added standard deviation of cv scores to rankings table :pr:`2154`
    * Fixes
        * Fixed ``BalancedClassificationDataCVSplit``, ``BalancedClassificationDataTVSplit``, and ``BalancedClassificationSampler`` to use ``minority:majority`` ratio instead of ``majority:minority`` :pr:`2077`
        * Fixed bug where two-way partial dependence plots with categorical variables were not working correctly :pr:`2117`
        * Fixed bug where ``hyperparameters`` were not displaying properly for pipelines with a list ``component_graph`` and duplicate components :pr:`2133`
        * Fixed bug where ``pipeline_parameters`` argument in ``AutoMLSearch`` was not applied to pipelines passed in as ``allowed_pipelines`` :pr:`2133`
        * Fixed bug where ``AutoMLSearch`` was not applying custom hyperparameters to pipelines with a list ``component_graph`` and duplicate components :pr:`2133`
    * Changes
        * Removed ``hyperparameter_ranges`` from Undersampler and renamed ``balanced_ratio`` to ``sampling_ratio`` for samplers :pr:`2113`
        * Renamed ``TARGET_BINARY_NOT_TWO_EXAMPLES_PER_CLASS`` data check message code to ``TARGET_MULTICLASS_NOT_TWO_EXAMPLES_PER_CLASS`` :pr:`2126`
        * Modified one-way partial dependence plots of categorical features to display data with a bar plot :pr:`2117`
        * Renamed ``score`` column for ``automl.rankings`` as ``mean_cv_score`` :pr:`2135`
        * Remove 'warning' from docs tool output :pr:`2031`
    * Documentation Changes
        * Fixed ``conf.py`` file :pr:`2112`
        * Added a sentence to the automl user guide stating that our support for time series problems is still in beta. :pr:`2118`
        * Fixed documentation demos :pr:`2139`
        * Update test badge in README to use GitHub Actions :pr:`2150`
    * Testing Changes
        * Fixed ``test_describe_pipeline`` for ``pandas`` ``v1.2.4`` :pr:`2129`
        * Added a GitHub Action for building the conda package :pr:`1870` :pr:`2148`


.. warning::

    **Breaking Changes**
        * Renamed ``balanced_ratio`` to ``sampling_ratio`` for the ``BalancedClassificationDataCVSplit``, ``BalancedClassificationDataTVSplit``, ``BalancedClassficationSampler``, and Undersampler :pr:`2113`
        * Deleted the "errors" key from automl results :pr:`1975`
        * Deleted the ``raise_and_save_error_callback`` and the ``log_and_save_error_callback`` :pr:`1975`
        * Fixed ``BalancedClassificationDataCVSplit``, ``BalancedClassificationDataTVSplit``, and ``BalancedClassificationSampler`` to use minority:majority ratio instead of majority:minority :pr:`2077`


**v0.22.0 Apr. 06, 2021**
    * Enhancements
        * Added a GitHub Action for ``linux_unit_tests``:pr:`2013`
        * Added recommended actions for ``InvalidTargetDataCheck``, updated ``_make_component_list_from_actions`` to address new action, and added ``TargetImputer`` component :pr:`1989`
        * Updated ``AutoMLSearch._check_for_high_variance`` to not emit ``RuntimeWarning`` :pr:`2024`
        * Added exception when pipeline passed to ``explain_predictions`` is a ``Stacked Ensemble`` pipeline :pr:`2033`
        * Added sensitivity at low alert rates as an objective :pr:`2001`
        * Added ``Undersampler`` transformer component :pr:`2030`
    * Fixes
        * Updated Engine's ``train_batch`` to apply undersampling :pr:`2038`
        * Fixed bug in where Time Series Classification pipelines were not encoding targets in ``predict`` and ``predict_proba`` :pr:`2040`
        * Fixed data splitting errors if target is float for classification problems :pr:`2050`
        * Pinned ``docutils`` to <0.17 to fix ReadtheDocs warning issues :pr:`2088`
    * Changes
        * Removed lists as acceptable hyperparameter ranges in ``AutoMLSearch`` :pr:`2028`
        * Renamed "details" to "metadata" for data check actions :pr:`2008`
    * Documentation Changes
        * Catch and suppress warnings in documentation :pr:`1991` :pr:`2097`
        * Change spacing in ``start.ipynb`` to provide clarity for ``AutoMLSearch`` :pr:`2078`
        * Fixed start code on README :pr:`2108`
    * Testing Changes


**v0.21.0 Mar. 24, 2021**
    * Enhancements
        * Changed ``AutoMLSearch`` to default ``optimize_thresholds`` to True :pr:`1943`
        * Added multiple oversampling and undersampling sampling methods as data splitters for imbalanced classification :pr:`1775`
        * Added params to balanced classification data splitters for visibility :pr:`1966`
        * Updated ``make_pipeline`` to not add ``Imputer`` if input data does not have numeric or categorical columns :pr:`1967`
        * Updated ``ClassImbalanceDataCheck`` to better handle multiclass imbalances :pr:`1986`
        * Added recommended actions for the output of data check's ``validate`` method :pr:`1968`
        * Added error message for ``partial_dependence`` when features are mostly the same value :pr:`1994`
        * Updated ``OneHotEncoder`` to drop one redundant feature by default for features with two categories :pr:`1997`
        * Added a ``PolynomialDetrender`` component :pr:`1992`
        * Added ``DateTimeNaNDataCheck`` data check :pr:`2039`
    * Fixes
        * Changed best pipeline to train on the entire dataset rather than just ensemble indices for ensemble problems :pr:`2037`
        * Updated binary classification pipelines to use objective decision function during scoring of custom objectives :pr:`1934`
    * Changes
        * Removed ``data_checks`` parameter, ``data_check_results`` and data checks logic from ``AutoMLSearch`` :pr:`1935`
        * Deleted ``random_state`` argument :pr:`1985`
        * Updated Woodwork version requirement to ``v0.0.11`` :pr:`1996`
    * Documentation Changes
    * Testing Changes
        * Removed ``build_docs`` CI job in favor of RTD GH builder :pr:`1974`
        * Added tests to confirm support for Python 3.9 :pr:`1724`
        * Added tests to support Dask AutoML/Engine :pr:`1990`
        * Changed ``build_conda_pkg`` job to use ``latest_release_changes`` branch in the feedstock. :pr:`1979`

.. warning::

    **Breaking Changes**
        * Changed ``AutoMLSearch`` to default ``optimize_thresholds`` to True :pr:`1943`
        * Removed ``data_checks`` parameter, ``data_check_results`` and data checks logic from ``AutoMLSearch``. To run the data checks which were previously run by default in ``AutoMLSearch``, please call ``DefaultDataChecks().validate(X_train, y_train)`` or take a look at our documentation for more examples. :pr:`1935`
        * Deleted ``random_state`` argument :pr:`1985`

**v0.20.0 Mar. 10, 2021**
    * Enhancements
        * Added a GitHub Action for Detecting dependency changes :pr:`1933`
        * Create a separate CV split to train stacked ensembler on for AutoMLSearch :pr:`1814`
        * Added a GitHub Action for Linux unit tests :pr:`1846`
        * Added ``ARIMARegressor`` estimator :pr:`1894`
        * Added ``DataCheckAction`` class and ``DataCheckActionCode`` enum :pr:`1896`
        * Updated ``Woodwork`` requirement to ``v0.0.10`` :pr:`1900`
        * Added ``BalancedClassificationDataCVSplit`` and ``BalancedClassificationDataTVSplit`` to AutoMLSearch :pr:`1875`
        * Update default classification data splitter to use downsampling for highly imbalanced data :pr:`1875`
        * Updated ``describe_pipeline`` to return more information, including ``id`` of pipelines used for ensemble models :pr:`1909`
        * Added utility method to create list of components from a list of ``DataCheckAction`` :pr:`1907`
        * Updated ``validate`` method to include a ``action`` key in returned dictionary for all ``DataCheck``and ``DataChecks`` :pr:`1916`
        * Aggregating the shap values for predictions that we know the provenance of, e.g. OHE, text, and date-time. :pr:`1901`
        * Improved error message when custom objective is passed as a string in ``pipeline.score`` :pr:`1941`
        * Added ``score_pipelines`` and ``train_pipelines`` methods to ``AutoMLSearch`` :pr:`1913`
        * Added support for ``pandas`` version 1.2.0 :pr:`1708`
        * Added ``score_batch`` and ``train_batch`` abstact methods to ``EngineBase`` and implementations in ``SequentialEngine`` :pr:`1913`
        * Added ability to handle index columns in ``AutoMLSearch`` and ``DataChecks`` :pr:`2138`
    * Fixes
        * Removed CI check for ``check_dependencies_updated_linux`` :pr:`1950`
        * Added metaclass for time series pipelines and fix binary classification pipeline ``predict`` not using objective if it is passed as a named argument :pr:`1874`
        * Fixed stack trace in prediction explanation functions caused by mixed string/numeric pandas column names :pr:`1871`
        * Fixed stack trace caused by passing pipelines with duplicate names to ``AutoMLSearch`` :pr:`1932`
        * Fixed ``AutoMLSearch.get_pipelines`` returning pipelines with the same attributes :pr:`1958`
    * Changes
        * Reversed GitHub Action for Linux unit tests until a fix for report generation is found :pr:`1920`
        * Updated ``add_results`` in ``AutoMLAlgorithm`` to take in entire pipeline results dictionary from ``AutoMLSearch`` :pr:`1891`
        * Updated ``ClassImbalanceDataCheck`` to look for severe class imbalance scenarios :pr:`1905`
        * Deleted the ``explain_prediction`` function :pr:`1915`
        * Removed ``HighVarianceCVDataCheck`` and convered it to an ``AutoMLSearch`` method instead :pr:`1928`
        * Removed warning in ``InvalidTargetDataCheck`` returned when numeric binary classification targets are not (0, 1) :pr:`1959`
    * Documentation Changes
        * Updated ``model_understanding.ipynb`` to demo the two-way partial dependence capability :pr:`1919`
    * Testing Changes

.. warning::

    **Breaking Changes**
        * Deleted the ``explain_prediction`` function :pr:`1915`
        * Removed ``HighVarianceCVDataCheck`` and convered it to an ``AutoMLSearch`` method instead :pr:`1928`
        * Added ``score_batch`` and ``train_batch`` abstact methods to ``EngineBase``. These need to be implemented in Engine subclasses :pr:`1913`


**v0.19.0 Feb. 23, 2021**
    * Enhancements
        * Added a GitHub Action for Python windows unit tests :pr:`1844`
        * Added a GitHub Action for checking updated release notes :pr:`1849`
        * Added a GitHub Action for Python lint checks :pr:`1837`
        * Adjusted ``explain_prediction``, ``explain_predictions`` and ``explain_predictions_best_worst`` to handle timeseries problems. :pr:`1818`
        * Updated ``InvalidTargetDataCheck`` to check for mismatched indices in target and features :pr:`1816`
        * Updated ``Woodwork`` structures returned from components to support ``Woodwork`` logical type overrides set by the user :pr:`1784`
        * Updated estimators to keep track of input feature names during ``fit()`` :pr:`1794`
        * Updated ``visualize_decision_tree`` to include feature names in output :pr:`1813`
        * Added ``is_bounded_like_percentage`` property for objectives. If true, the ``calculate_percent_difference`` method will return the absolute difference rather than relative difference :pr:`1809`
        * Added full error traceback to AutoMLSearch logger file :pr:`1840`
        * Changed ``TargetEncoder`` to preserve custom indices in the data :pr:`1836`
        * Refactored ``explain_predictions`` and ``explain_predictions_best_worst`` to only compute features once for all rows that need to be explained :pr:`1843`
        * Added custom random undersampler data splitter for classification :pr:`1857`
        * Updated ``OutliersDataCheck`` implementation to calculate the probability of having no outliers :pr:`1855`
        * Added ``Engines`` pipeline processing API :pr:`1838`
    * Fixes
        * Changed EngineBase random_state arg to random_seed and same for user guide docs :pr:`1889`
    * Changes
        * Modified ``calculate_percent_difference`` so that division by 0 is now inf rather than nan :pr:`1809`
        * Removed ``text_columns`` parameter from ``LSA`` and ``TextFeaturizer`` components :pr:`1652`
        * Added ``random_seed`` as an argument to our automl/pipeline/component API. Using ``random_state`` will raise a warning :pr:`1798`
        * Added ``DataCheckError`` message in ``InvalidTargetDataCheck`` if input target is None and removed exception raised :pr:`1866`
    * Documentation Changes
    * Testing Changes
        * Added back coverage for ``_get_feature_provenance`` in ``TextFeaturizer`` after ``text_columns`` was removed :pr:`1842`
        * Pin graphviz version for windows builds :pr:`1847`
        * Unpin graphviz version for windows builds :pr:`1851`

.. warning::

    **Breaking Changes**
        * Added a deprecation warning to ``explain_prediction``. It will be deleted in the next release. :pr:`1860`


**v0.18.2 Feb. 10, 2021**
    * Enhancements
        * Added uniqueness score data check :pr:`1785`
        * Added "dataframe" output format for prediction explanations :pr:`1781`
        * Updated LightGBM estimators to handle ``pandas.MultiIndex`` :pr:`1770`
        * Sped up permutation importance for some pipelines :pr:`1762`
        * Added sparsity data check :pr:`1797`
        * Confirmed support for threshold tuning for binary time series classification problems :pr:`1803`
    * Fixes
    * Changes
    * Documentation Changes
        * Added section on conda to the contributing guide :pr:`1771`
        * Updated release process to reflect freezing `main` before perf tests :pr:`1787`
        * Moving some prs to the right section of the release notes :pr:`1789`
        * Tweak README.md. :pr:`1800`
        * Fixed back arrow on install page docs :pr:`1795`
        * Fixed docstring for `ClassImbalanceDataCheck.validate()` :pr:`1817`
    * Testing Changes

**v0.18.1 Feb. 1, 2021**
    * Enhancements
        * Added ``graph_t_sne`` as a visualization tool for high dimensional data :pr:`1731`
        * Added the ability to see the linear coefficients of features in linear models terms :pr:`1738`
        * Added support for ``scikit-learn`` ``v0.24.0`` :pr:`1733`
        * Added support for ``scipy`` ``v1.6.0`` :pr:`1752`
        * Added SVM Classifier and Regressor to estimators :pr:`1714` :pr:`1761`
    * Fixes
        * Addressed bug with ``partial_dependence`` and categorical data with more categories than grid resolution :pr:`1748`
        * Removed ``random_state`` arg from ``get_pipelines`` in ``AutoMLSearch`` :pr:`1719`
        * Pinned pyzmq at less than 22.0.0 till we add support :pr:`1756`
    * Changes
        * Updated components and pipelines to return ``Woodwork`` data structures :pr:`1668`
        * Updated ``clone()`` for pipelines and components to copy over random state automatically :pr:`1753`
        * Dropped support for Python version 3.6 :pr:`1751`
        * Removed deprecated ``verbose`` flag from ``AutoMLSearch`` parameters :pr:`1772`
    * Documentation Changes
        * Add Twitter and Github link to documentation toolbar :pr:`1754`
        * Added Open Graph info to documentation :pr:`1758`
    * Testing Changes

.. warning::

    **Breaking Changes**
        * Components and pipelines return ``Woodwork`` data structures instead of ``pandas`` data structures :pr:`1668`
        * Python 3.6 will not be actively supported due to discontinued support from EvalML dependencies.
        * Deprecated ``verbose`` flag is removed for ``AutoMLSearch`` :pr:`1772`


**v0.18.0 Jan. 26, 2021**
    * Enhancements
        * Added RMSLE, MSLE, and MAPE to core objectives while checking for negative target values in ``invalid_targets_data_check`` :pr:`1574`
        * Added validation checks for binary problems with regression-like datasets and multiclass problems without true multiclass targets in ``invalid_targets_data_check`` :pr:`1665`
        * Added time series support for ``make_pipeline`` :pr:`1566`
        * Added target name for output of pipeline ``predict`` method :pr:`1578`
        * Added multiclass check to ``InvalidTargetDataCheck`` for two examples per class :pr:`1596`
        * Added support for ``graphviz`` ``v0.16`` :pr:`1657`
        * Enhanced time series pipelines to accept empty features :pr:`1651`
        * Added KNN Classifier to estimators. :pr:`1650`
        * Added support for list inputs for objectives :pr:`1663`
        * Added support for ``AutoMLSearch`` to handle time series classification pipelines :pr:`1666`
        * Enhanced ``DelayedFeaturesTransformer`` to encode categorical features and targets before delaying them :pr:`1691`
        * Added 2-way dependence plots. :pr:`1690`
        * Added ability to directly iterate through components within Pipelines :pr:`1583`
    * Fixes
        * Fixed inconsistent attributes and added Exceptions to docs :pr:`1673`
        * Fixed ``TargetLeakageDataCheck`` to use Woodwork ``mutual_information`` rather than using Pandas' Pearson Correlation :pr:`1616`
        * Fixed thresholding for pipelines in ``AutoMLSearch`` to only threshold binary classification pipelines :pr:`1622` :pr:`1626`
        * Updated ``load_data`` to return Woodwork structures and update default parameter value for ``index`` to ``None`` :pr:`1610`
        * Pinned scipy at < 1.6.0 while we work on adding support :pr:`1629`
        * Fixed data check message formatting in ``AutoMLSearch`` :pr:`1633`
        * Addressed stacked ensemble component for ``scikit-learn`` v0.24 support by setting ``shuffle=True`` for default CV :pr:`1613`
        * Fixed bug where ``Imputer`` reset the index on ``X`` :pr:`1590`
        * Fixed ``AutoMLSearch`` stacktrace when a cutom objective was passed in as a primary objective or additional objective :pr:`1575`
        * Fixed custom index bug for ``MAPE`` objective :pr:`1641`
        * Fixed index bug for ``TextFeaturizer`` and ``LSA`` components :pr:`1644`
        * Limited ``load_fraud`` dataset loaded into ``automl.ipynb`` :pr:`1646`
        * ``add_to_rankings`` updates ``AutoMLSearch.best_pipeline`` when necessary :pr:`1647`
        * Fixed bug where time series baseline estimators were not receiving ``gap`` and ``max_delay`` in ``AutoMLSearch`` :pr:`1645`
        * Fixed jupyter notebooks to help the RTD buildtime :pr:`1654`
        * Added ``positive_only`` objectives to ``non_core_objectives`` :pr:`1661`
        * Fixed stacking argument ``n_jobs`` for IterativeAlgorithm :pr:`1706`
        * Updated CatBoost estimators to return self in ``.fit()`` rather than the underlying model for consistency :pr:`1701`
        * Added ability to initialize pipeline parameters in ``AutoMLSearch`` constructor :pr:`1676`
    * Changes
        * Added labeling to ``graph_confusion_matrix`` :pr:`1632`
        * Rerunning search for ``AutoMLSearch`` results in a message thrown rather than failing the search, and removed ``has_searched`` property :pr:`1647`
        * Changed tuner class to allow and ignore single parameter values as input :pr:`1686`
        * Capped LightGBM version limit to remove bug in docs :pr:`1711`
        * Removed support for `np.random.RandomState` in EvalML :pr:`1727`
    * Documentation Changes
        * Update Model Understanding in the user guide to include ``visualize_decision_tree`` :pr:`1678`
        * Updated docs to include information about ``AutoMLSearch`` callback parameters and methods :pr:`1577`
        * Updated docs to prompt users to install graphiz on Mac :pr:`1656`
        * Added ``infer_feature_types`` to the ``start.ipynb`` guide :pr:`1700`
        * Added multicollinearity data check to API reference and docs :pr:`1707`
    * Testing Changes

.. warning::

    **Breaking Changes**
        * Removed ``has_searched`` property from ``AutoMLSearch`` :pr:`1647`
        * Components and pipelines return ``Woodwork`` data structures instead of ``pandas`` data structures :pr:`1668`
        * Removed support for `np.random.RandomState` in EvalML. Rather than passing ``np.random.RandomState`` as component and pipeline random_state values, we use int random_seed :pr:`1727`


**v0.17.0 Dec. 29, 2020**
    * Enhancements
        * Added ``save_plot`` that allows for saving figures from different backends :pr:`1588`
        * Added ``LightGBM Regressor`` to regression components :pr:`1459`
        * Added ``visualize_decision_tree`` for tree visualization with ``decision_tree_data_from_estimator`` and ``decision_tree_data_from_pipeline`` to reformat tree structure output :pr:`1511`
        * Added `DFS Transformer` component into transformer components :pr:`1454`
        * Added ``MAPE`` to the standard metrics for time series problems and update objectives :pr:`1510`
        * Added ``graph_prediction_vs_actual_over_time`` and ``get_prediction_vs_actual_over_time_data`` to the model understanding module for time series problems :pr:`1483`
        * Added a ``ComponentGraph`` class that will support future pipelines as directed acyclic graphs :pr:`1415`
        * Updated data checks to accept ``Woodwork`` data structures :pr:`1481`
        * Added parameter to ``InvalidTargetDataCheck`` to show only top unique values rather than all unique values :pr:`1485`
        * Added multicollinearity data check :pr:`1515`
        * Added baseline pipeline and components for time series regression problems :pr:`1496`
        * Added more information to users about ensembling behavior in ``AutoMLSearch`` :pr:`1527`
        * Add woodwork support for more utility and graph methods :pr:`1544`
        * Changed ``DateTimeFeaturizer`` to encode features as int :pr:`1479`
        * Return trained pipelines from ``AutoMLSearch.best_pipeline`` :pr:`1547`
        * Added utility method so that users can set feature types without having to learn about Woodwork directly :pr:`1555`
        * Added Linear Discriminant Analysis transformer for dimensionality reduction :pr:`1331`
        * Added multiclass support for ``partial_dependence`` and ``graph_partial_dependence`` :pr:`1554`
        * Added ``TimeSeriesBinaryClassificationPipeline`` and ``TimeSeriesMulticlassClassificationPipeline`` classes :pr:`1528`
        * Added ``make_data_splitter`` method for easier automl data split customization :pr:`1568`
        * Integrated ``ComponentGraph`` class into Pipelines for full non-linear pipeline support :pr:`1543`
        * Update ``AutoMLSearch`` constructor to take training data instead of ``search`` and ``add_to_leaderboard`` :pr:`1597`
        * Update ``split_data`` helper args :pr:`1597`
        * Add problem type utils ``is_regression``, ``is_classification``, ``is_timeseries`` :pr:`1597`
        * Rename ``AutoMLSearch`` ``data_split`` arg to ``data_splitter`` :pr:`1569`
    * Fixes
        * Fix AutoML not passing CV folds to ``DefaultDataChecks`` for usage by ``ClassImbalanceDataCheck`` :pr:`1619`
        * Fix Windows CI jobs: install ``numba`` via conda, required for ``shap`` :pr:`1490`
        * Added custom-index support for `reset-index-get_prediction_vs_actual_over_time_data` :pr:`1494`
        * Fix ``generate_pipeline_code`` to account for boolean and None differences between Python and JSON :pr:`1524` :pr:`1531`
        * Set max value for plotly and xgboost versions while we debug CI failures with newer versions :pr:`1532`
        * Undo version pinning for plotly :pr:`1533`
        * Fix ReadTheDocs build by updating the version of ``setuptools`` :pr:`1561`
        * Set ``random_state`` of data splitter in AutoMLSearch to take int to keep consistency in the resulting splits :pr:`1579`
        * Pin sklearn version while we work on adding support :pr:`1594`
        * Pin pandas at <1.2.0 while we work on adding support :pr:`1609`
        * Pin graphviz at < 0.16 while we work on adding support :pr:`1609`
    * Changes
        * Reverting ``save_graph`` :pr:`1550` to resolve kaleido build issues :pr:`1585`
        * Update circleci badge to apply to ``main`` :pr:`1489`
        * Added script to generate github markdown for releases :pr:`1487`
        * Updated selection using pandas ``dtypes`` to selecting using Woodwork logical types :pr:`1551`
        * Updated dependencies to fix ``ImportError: cannot import name 'MaskedArray' from 'sklearn.utils.fixes'`` error and to address Woodwork and Featuretool dependencies :pr:`1540`
        * Made ``get_prediction_vs_actual_data()`` a public method :pr:`1553`
        * Updated ``Woodwork`` version requirement to v0.0.7 :pr:`1560`
        * Move data splitters from ``evalml.automl.data_splitters`` to ``evalml.preprocessing.data_splitters`` :pr:`1597`
        * Rename "# Testing" in automl log output to "# Validation" :pr:`1597`
    * Documentation Changes
        * Added partial dependence methods to API reference :pr:`1537`
        * Updated documentation for confusion matrix methods :pr:`1611`
    * Testing Changes
        * Set ``n_jobs=1`` in most unit tests to reduce memory :pr:`1505`

.. warning::

    **Breaking Changes**
        * Updated minimal dependencies: ``numpy>=1.19.1``, ``pandas>=1.1.0``, ``scikit-learn>=0.23.1``, ``scikit-optimize>=0.8.1``
        * Updated ``AutoMLSearch.best_pipeline`` to return a trained pipeline. Pass in ``train_best_pipeline=False`` to AutoMLSearch in order to return an untrained pipeline.
        * Pipeline component instances can no longer be iterated through using ``Pipeline.component_graph`` :pr:`1543`
        * Update ``AutoMLSearch`` constructor to take training data instead of ``search`` and ``add_to_leaderboard`` :pr:`1597`
        * Update ``split_data`` helper args :pr:`1597`
        * Move data splitters from ``evalml.automl.data_splitters`` to ``evalml.preprocessing.data_splitters`` :pr:`1597`
        * Rename ``AutoMLSearch`` ``data_split`` arg to ``data_splitter`` :pr:`1569`



**v0.16.1 Dec. 1, 2020**
    * Enhancements
        * Pin woodwork version to v0.0.6 to avoid breaking changes :pr:`1484`
        * Updated ``Woodwork`` to >=0.0.5 in ``core-requirements.txt`` :pr:`1473`
        * Removed ``copy_dataframe`` parameter for ``Woodwork``, updated ``Woodwork`` to >=0.0.6 in ``core-requirements.txt`` :pr:`1478`
        * Updated ``detect_problem_type`` to use ``pandas.api.is_numeric_dtype`` :pr:`1476`
    * Changes
        * Changed ``make clean`` to delete coverage reports as a convenience for developers :pr:`1464`
        * Set ``n_jobs=-1`` by default for stacked ensemble components :pr:`1472`
    * Documentation Changes
        * Updated pipeline and component documentation and demos to use ``Woodwork`` :pr:`1466`
    * Testing Changes
        * Update dependency update checker to use everything from core and optional dependencies :pr:`1480`


**v0.16.0 Nov. 24, 2020**
    * Enhancements
        * Updated pipelines and ``make_pipeline`` to accept ``Woodwork`` inputs :pr:`1393`
        * Updated components to accept ``Woodwork`` inputs :pr:`1423`
        * Added ability to freeze hyperparameters for ``AutoMLSearch`` :pr:`1284`
        * Added ``Target Encoder`` into transformer components :pr:`1401`
        * Added callback for error handling in ``AutoMLSearch`` :pr:`1403`
        * Added the index id to the ``explain_predictions_best_worst`` output to help users identify which rows in their data are included :pr:`1365`
        * The top_k features displayed in ``explain_predictions_*`` functions are now determined by the magnitude of shap values as opposed to the ``top_k`` largest and smallest shap values. :pr:`1374`
        * Added a problem type for time series regression :pr:`1386`
        * Added a ``is_defined_for_problem_type`` method to ``ObjectiveBase`` :pr:`1386`
        * Added a ``random_state`` parameter to ``make_pipeline_from_components`` function :pr:`1411`
        * Added ``DelayedFeaturesTransformer`` :pr:`1396`
        * Added a ``TimeSeriesRegressionPipeline`` class :pr:`1418`
        * Removed ``core-requirements.txt`` from the package distribution :pr:`1429`
        * Updated data check messages to include a `"code"` and `"details"` fields :pr:`1451`, :pr:`1462`
        * Added a ``TimeSeriesSplit`` data splitter for time series problems :pr:`1441`
        * Added a ``problem_configuration`` parameter to AutoMLSearch :pr:`1457`
    * Fixes
        * Fixed ``IndexError`` raised in ``AutoMLSearch`` when ``ensembling = True`` but only one pipeline to iterate over :pr:`1397`
        * Fixed stacked ensemble input bug and LightGBM warning and bug in ``AutoMLSearch`` :pr:`1388`
        * Updated enum classes to show possible enum values as attributes :pr:`1391`
        * Updated calls to ``Woodwork``'s ``to_pandas()`` to ``to_series()`` and ``to_dataframe()`` :pr:`1428`
        * Fixed bug in OHE where column names were not guaranteed to be unique :pr:`1349`
        * Fixed bug with percent improvement of ``ExpVariance`` objective on data with highly skewed target :pr:`1467`
        * Fix SimpleImputer error which occurs when all features are bool type :pr:`1215`
    * Changes
        * Changed ``OutliersDataCheck`` to return the list of columns, rather than rows, that contain outliers :pr:`1377`
        * Simplified and cleaned output for Code Generation :pr:`1371`
        * Reverted changes from :pr:`1337` :pr:`1409`
        * Updated data checks to return dictionary of warnings and errors instead of a list :pr:`1448`
        * Updated ``AutoMLSearch`` to pass ``Woodwork`` data structures to every pipeline (instead of pandas DataFrames) :pr:`1450`
        * Update ``AutoMLSearch`` to default to ``max_batches=1`` instead of ``max_iterations=5`` :pr:`1452`
        * Updated _evaluate_pipelines to consolidate side effects :pr:`1410`
    * Documentation Changes
        * Added description of CLA to contributing guide, updated description of draft PRs :pr:`1402`
        * Updated documentation to include all data checks, ``DataChecks``, and usage of data checks in AutoML :pr:`1412`
        * Updated docstrings from ``np.array`` to ``np.ndarray`` :pr:`1417`
        * Added section on stacking ensembles in AutoMLSearch documentation :pr:`1425`
    * Testing Changes
        * Removed ``category_encoders`` from test-requirements.txt :pr:`1373`
        * Tweak codecov.io settings again to avoid flakes :pr:`1413`
        * Modified ``make lint`` to check notebook versions in the docs :pr:`1431`
        * Modified ``make lint-fix`` to standardize notebook versions in the docs :pr:`1431`
        * Use new version of pull request Github Action for dependency check (:pr:`1443`)
        * Reduced number of workers for tests to 4 :pr:`1447`

.. warning::

    **Breaking Changes**
        * The ``top_k`` and ``top_k_features`` parameters in ``explain_predictions_*`` functions now return ``k`` features as opposed to ``2 * k`` features :pr:`1374`
        * Renamed ``problem_type`` to ``problem_types`` in ``RegressionObjective``, ``BinaryClassificationObjective``, and ``MulticlassClassificationObjective`` :pr:`1319`
        * Data checks now return a dictionary of warnings and errors instead of a list :pr:`1448`



**v0.15.0 Oct. 29, 2020**
    * Enhancements
        * Added stacked ensemble component classes (``StackedEnsembleClassifier``, ``StackedEnsembleRegressor``) :pr:`1134`
        * Added stacked ensemble components to ``AutoMLSearch`` :pr:`1253`
        * Added ``DecisionTreeClassifier`` and ``DecisionTreeRegressor`` to AutoML :pr:`1255`
        * Added ``graph_prediction_vs_actual`` in ``model_understanding`` for regression problems :pr:`1252`
        * Added parameter to ``OneHotEncoder`` to enable filtering for features to encode for :pr:`1249`
        * Added percent-better-than-baseline for all objectives to automl.results :pr:`1244`
        * Added ``HighVarianceCVDataCheck`` and replaced synonymous warning in ``AutoMLSearch`` :pr:`1254`
        * Added `PCA Transformer` component for dimensionality reduction :pr:`1270`
        * Added ``generate_pipeline_code`` and ``generate_component_code`` to allow for code generation given a pipeline or component instance :pr:`1306`
        * Added ``PCA Transformer`` component for dimensionality reduction :pr:`1270`
        * Updated ``AutoMLSearch`` to support ``Woodwork`` data structures :pr:`1299`
        * Added cv_folds to ``ClassImbalanceDataCheck`` and added this check to ``DefaultDataChecks`` :pr:`1333`
        * Make ``max_batches`` argument to ``AutoMLSearch.search`` public :pr:`1320`
        * Added text support to automl search :pr:`1062`
        * Added ``_pipelines_per_batch`` as a private argument to ``AutoMLSearch`` :pr:`1355`
    * Fixes
        * Fixed ML performance issue with ordered datasets: always shuffle data in automl's default CV splits :pr:`1265`
        * Fixed broken ``evalml info`` CLI command :pr:`1293`
        * Fixed ``boosting type='rf'`` for LightGBM Classifier, as well as ``num_leaves`` error :pr:`1302`
        * Fixed bug in ``explain_predictions_best_worst`` where a custom index in the target variable would cause a ``ValueError`` :pr:`1318`
        * Added stacked ensemble estimators to to ``evalml.pipelines.__init__`` file :pr:`1326`
        * Fixed bug in OHE where calls to transform were not deterministic if ``top_n`` was less than the number of categories in a column :pr:`1324`
        * Fixed LightGBM warning messages during AutoMLSearch :pr:`1342`
        * Fix warnings thrown during AutoMLSearch in ``HighVarianceCVDataCheck`` :pr:`1346`
        * Fixed bug where TrainingValidationSplit would return invalid location indices for dataframes with a custom index :pr:`1348`
        * Fixed bug where the AutoMLSearch ``random_state`` was not being passed to the created pipelines :pr:`1321`
    * Changes
        * Allow ``add_to_rankings`` to be called before AutoMLSearch is called :pr:`1250`
        * Removed Graphviz from test-requirements to add to requirements.txt :pr:`1327`
        * Removed ``max_pipelines`` parameter from ``AutoMLSearch`` :pr:`1264`
        * Include editable installs in all install make targets :pr:`1335`
        * Made pip dependencies `featuretools` and `nlp_primitives` core dependencies :pr:`1062`
        * Removed `PartOfSpeechCount` from `TextFeaturizer` transform primitives :pr:`1062`
        * Added warning for ``partial_dependency`` when the feature includes null values :pr:`1352`
    * Documentation Changes
        * Fixed and updated code blocks in Release Notes :pr:`1243`
        * Added DecisionTree estimators to API Reference :pr:`1246`
        * Changed class inheritance display to flow vertically :pr:`1248`
        * Updated cost-benefit tutorial to use a holdout/test set :pr:`1159`
        * Added ``evalml info`` command to documentation :pr:`1293`
        * Miscellaneous doc updates :pr:`1269`
        * Removed conda pre-release testing from the release process document :pr:`1282`
        * Updates to contributing guide :pr:`1310`
        * Added Alteryx footer to docs with Twitter and Github link :pr:`1312`
        * Added documentation for evalml installation for Python 3.6 :pr:`1322`
        * Added documentation changes to make the API Docs easier to understand :pr:`1323`
        * Fixed documentation for ``feature_importance`` :pr:`1353`
        * Added tutorial for running `AutoML` with text data :pr:`1357`
        * Added documentation for woodwork integration with automl search :pr:`1361`
    * Testing Changes
        * Added tests for ``jupyter_check`` to handle IPython :pr:`1256`
        * Cleaned up ``make_pipeline`` tests to test for all estimators :pr:`1257`
        * Added a test to check conda build after merge to main :pr:`1247`
        * Removed code that was lacking codecov for ``__main__.py`` and unnecessary :pr:`1293`
        * Codecov: round coverage up instead of down :pr:`1334`
        * Add DockerHub credentials to CI testing environment :pr:`1356`
        * Add DockerHub credentials to conda testing environment :pr:`1363`

.. warning::

    **Breaking Changes**
        * Renamed ``LabelLeakageDataCheck`` to ``TargetLeakageDataCheck`` :pr:`1319`
        * ``max_pipelines`` parameter has been removed from ``AutoMLSearch``. Please use ``max_iterations`` instead. :pr:`1264`
        * ``AutoMLSearch.search()`` will now log a warning if the input is not a ``Woodwork`` data structure (``pandas``, ``numpy``) :pr:`1299`
        * Make ``max_batches`` argument to ``AutoMLSearch.search`` public :pr:`1320`
        * Removed unused argument `feature_types` from AutoMLSearch.search :pr:`1062`

**v0.14.1 Sep. 29, 2020**
    * Enhancements
        * Updated partial dependence methods to support calculating numeric columns in a dataset with non-numeric columns :pr:`1150`
        * Added ``get_feature_names`` on ``OneHotEncoder`` :pr:`1193`
        * Added ``detect_problem_type`` to ``problem_type/utils.py`` to automatically detect the problem type given targets :pr:`1194`
        * Added LightGBM to ``AutoMLSearch`` :pr:`1199`
        * Updated ``scikit-learn`` and ``scikit-optimize`` to use latest versions - 0.23.2 and 0.8.1 respectively :pr:`1141`
        * Added ``__str__`` and ``__repr__`` for pipelines and components :pr:`1218`
        * Included internal target check for both training and validation data in ``AutoMLSearch`` :pr:`1226`
        * Added ``ProblemTypes.all_problem_types`` helper to get list of supported problem types :pr:`1219`
        * Added ``DecisionTreeClassifier`` and ``DecisionTreeRegressor`` classes :pr:`1223`
        * Added ``ProblemTypes.all_problem_types`` helper to get list of supported problem types :pr:`1219`
        * ``DataChecks`` can now be parametrized by passing a list of ``DataCheck`` classes and a parameter dictionary :pr:`1167`
        * Added first CV fold score as validation score in ``AutoMLSearch.rankings`` :pr:`1221`
        * Updated ``flake8`` configuration to enable linting on ``__init__.py`` files :pr:`1234`
        * Refined ``make_pipeline_from_components`` implementation :pr:`1204`
    * Fixes
        * Updated GitHub URL after migration to Alteryx GitHub org :pr:`1207`
        * Changed Problem Type enum to be more similar to the string name :pr:`1208`
        * Wrapped call to scikit-learn's partial dependence method in a ``try``/``finally`` block :pr:`1232`
    * Changes
        * Added ``allow_writing_files`` as a named argument to CatBoost estimators. :pr:`1202`
        * Added ``solver`` and ``multi_class`` as named arguments to ``LogisticRegressionClassifier`` :pr:`1202`
        * Replaced pipeline's ``._transform`` method to evaluate all the preprocessing steps of a pipeline with ``.compute_estimator_features`` :pr:`1231`
        * Changed default large dataset train/test splitting behavior :pr:`1205`
    * Documentation Changes
        * Included description of how to access the component instances and features for pipeline user guide :pr:`1163`
        * Updated API docs to refer to target as "target" instead of "labels" for non-classification tasks and minor docs cleanup :pr:`1160`
        * Added Class Imbalance Data Check to ``api_reference.rst`` :pr:`1190` :pr:`1200`
        * Added pipeline properties to API reference :pr:`1209`
        * Clarified what the objective parameter in AutoML is used for in AutoML API reference and AutoML user guide :pr:`1222`
        * Updated API docs to include ``skopt.space.Categorical`` option for component hyperparameter range definition :pr:`1228`
        * Added install documentation for ``libomp`` in order to use LightGBM on Mac :pr:`1233`
        * Improved description of ``max_iterations`` in documentation :pr:`1212`
        * Removed unused code from sphinx conf :pr:`1235`
    * Testing Changes

.. warning::

    **Breaking Changes**
        * ``DefaultDataChecks`` now accepts a ``problem_type`` parameter that must be specified :pr:`1167`
        * Pipeline's ``._transform`` method to evaluate all the preprocessing steps of a pipeline has been replaced with ``.compute_estimator_features`` :pr:`1231`
        * ``get_objectives`` has been renamed to ``get_core_objectives``. This function will now return a list of valid objective instances :pr:`1230`


**v0.13.2 Sep. 17, 2020**
    * Enhancements
        * Added ``output_format`` field to explain predictions functions :pr:`1107`
        * Modified ``get_objective`` and ``get_objectives`` to be able to return any objective in ``evalml.objectives`` :pr:`1132`
        * Added a ``return_instance`` boolean parameter to ``get_objective`` :pr:`1132`
        * Added ``ClassImbalanceDataCheck`` to determine whether target imbalance falls below a given threshold :pr:`1135`
        * Added label encoder to LightGBM for binary classification :pr:`1152`
        * Added labels for the row index of confusion matrix :pr:`1154`
        * Added ``AutoMLSearch`` object as another parameter in search callbacks :pr:`1156`
        * Added the corresponding probability threshold for each point displayed in ``graph_roc_curve`` :pr:`1161`
        * Added ``__eq__`` for ``ComponentBase`` and ``PipelineBase`` :pr:`1178`
        * Added support for multiclass classification for ``roc_curve`` :pr:`1164`
        * Added ``categories`` accessor to ``OneHotEncoder`` for listing the categories associated with a feature :pr:`1182`
        * Added utility function to create pipeline instances from a list of component instances :pr:`1176`
    * Fixes
        * Fixed XGBoost column names for partial dependence methods :pr:`1104`
        * Removed dead code validating column type from ``TextFeaturizer`` :pr:`1122`
        * Fixed issue where ``Imputer`` cannot fit when there is None in a categorical or boolean column :pr:`1144`
        * ``OneHotEncoder`` preserves the custom index in the input data :pr:`1146`
        * Fixed representation for ``ModelFamily`` :pr:`1165`
        * Removed duplicate ``nbsphinx`` dependency in ``dev-requirements.txt`` :pr:`1168`
        * Users can now pass in any valid kwargs to all estimators :pr:`1157`
        * Remove broken accessor ``OneHotEncoder.get_feature_names`` and unneeded base class :pr:`1179`
        * Removed LightGBM Estimator from AutoML models :pr:`1186`
    * Changes
        * Pinned ``scikit-optimize`` version to 0.7.4 :pr:`1136`
        * Removed ``tqdm`` as a dependency :pr:`1177`
        * Added lightgbm version 3.0.0 to ``latest_dependency_versions.txt`` :pr:`1185`
        * Rename ``max_pipelines`` to ``max_iterations`` :pr:`1169`
    * Documentation Changes
        * Fixed API docs for ``AutoMLSearch`` ``add_result_callback`` :pr:`1113`
        * Added a step to our release process for pushing our latest version to conda-forge :pr:`1118`
        * Added warning for missing ipywidgets dependency for using ``PipelineSearchPlots`` on Jupyterlab :pr:`1145`
        * Updated ``README.md`` example to load demo dataset :pr:`1151`
        * Swapped mapping of breast cancer targets in ``model_understanding.ipynb`` :pr:`1170`
    * Testing Changes
        * Added test confirming ``TextFeaturizer`` never outputs null values :pr:`1122`
        * Changed Python version of ``Update Dependencies`` action to 3.8.x :pr:`1137`
        * Fixed release notes check-in test for ``Update Dependencies`` actions :pr:`1172`

.. warning::

    **Breaking Changes**
        * ``get_objective`` will now return a class definition rather than an instance by default :pr:`1132`
        * Deleted ``OPTIONS`` dictionary in ``evalml.objectives.utils.py`` :pr:`1132`
        * If specifying an objective by string, the string must now match the objective's name field, case-insensitive :pr:`1132`
        * Passing "Cost Benefit Matrix", "Fraud Cost", "Lead Scoring", "Mean Squared Log Error",
            "Recall", "Recall Macro", "Recall Micro", "Recall Weighted", or "Root Mean Squared Log Error" to ``AutoMLSearch`` will now result in a ``ValueError``
            rather than an ``ObjectiveNotFoundError`` :pr:`1132`
        * Search callbacks ``start_iteration_callback`` and ``add_results_callback`` have changed to include a copy of the AutoMLSearch object as a third parameter :pr:`1156`
        * Deleted ``OneHotEncoder.get_feature_names`` method which had been broken for a while, in favor of pipelines' ``input_feature_names`` :pr:`1179`
        * Deleted empty base class ``CategoricalEncoder`` which ``OneHotEncoder`` component was inheriting from :pr:`1176`
        * Results from ``roc_curve`` will now return as a list of dictionaries with each dictionary representing a class :pr:`1164`
        * ``max_pipelines`` now raises a ``DeprecationWarning`` and will be removed in the next release. ``max_iterations`` should be used instead. :pr:`1169`


**v0.13.1 Aug. 25, 2020**
    * Enhancements
        * Added Cost-Benefit Matrix objective for binary classification :pr:`1038`
        * Split ``fill_value`` into ``categorical_fill_value`` and ``numeric_fill_value`` for Imputer :pr:`1019`
        * Added ``explain_predictions`` and ``explain_predictions_best_worst`` for explaining multiple predictions with SHAP :pr:`1016`
        * Added new LSA component for text featurization :pr:`1022`
        * Added guide on installing with conda :pr:`1041`
        * Added a “cost-benefit curve” util method to graph cost-benefit matrix scores vs. binary classification thresholds :pr:`1081`
        * Standardized error when calling transform/predict before fit for pipelines :pr:`1048`
        * Added ``percent_better_than_baseline`` to AutoML search rankings and full rankings table :pr:`1050`
        * Added one-way partial dependence and partial dependence plots :pr:`1079`
        * Added "Feature Value" column to prediction explanation reports. :pr:`1064`
        * Added LightGBM classification estimator :pr:`1082`, :pr:`1114`
        * Added ``max_batches`` parameter to ``AutoMLSearch`` :pr:`1087`
    * Fixes
        * Updated ``TextFeaturizer`` component to no longer require an internet connection to run :pr:`1022`
        * Fixed non-deterministic element of ``TextFeaturizer`` transformations :pr:`1022`
        * Added a StandardScaler to all ElasticNet pipelines :pr:`1065`
        * Updated cost-benefit matrix to normalize score :pr:`1099`
        * Fixed logic in ``calculate_percent_difference`` so that it can handle negative values :pr:`1100`
    * Changes
        * Added ``needs_fitting`` property to ``ComponentBase`` :pr:`1044`
        * Updated references to data types to use datatype lists defined in ``evalml.utils.gen_utils`` :pr:`1039`
        * Remove maximum version limit for SciPy dependency :pr:`1051`
        * Moved ``all_components`` and other component importers into runtime methods :pr:`1045`
        * Consolidated graphing utility methods under ``evalml.utils.graph_utils`` :pr:`1060`
        * Made slight tweaks to how ``TextFeaturizer`` uses ``featuretools``, and did some refactoring of that and of LSA :pr:`1090`
        * Changed ``show_all_features`` parameter into ``importance_threshold``, which allows for thresholding feature importance :pr:`1097`, :pr:`1103`
    * Documentation Changes
        * Update ``setup.py`` URL to point to the github repo :pr:`1037`
        * Added tutorial for using the cost-benefit matrix objective :pr:`1088`
        * Updated ``model_understanding.ipynb`` to include documentation for using plotly on Jupyter Lab :pr:`1108`
    * Testing Changes
        * Refactor CircleCI tests to use matrix jobs (:pr:`1043`)
        * Added a test to check that all test directories are included in evalml package :pr:`1054`


.. warning::

    **Breaking Changes**
        * ``confusion_matrix`` and ``normalize_confusion_matrix`` have been moved to ``evalml.utils`` :pr:`1038`
        * All graph utility methods previously under ``evalml.pipelines.graph_utils`` have been moved to ``evalml.utils.graph_utils`` :pr:`1060`


**v0.12.2 Aug. 6, 2020**
    * Enhancements
        * Add save/load method to components :pr:`1023`
        * Expose pickle ``protocol`` as optional arg to save/load :pr:`1023`
        * Updated estimators used in AutoML to include ExtraTrees and ElasticNet estimators :pr:`1030`
    * Fixes
    * Changes
        * Removed ``DeprecationWarning`` for ``SimpleImputer`` :pr:`1018`
    * Documentation Changes
        * Add note about version numbers to release process docs :pr:`1034`
    * Testing Changes
        * Test files are now included in the evalml package :pr:`1029`


**v0.12.0 Aug. 3, 2020**
    * Enhancements
        * Added string and categorical targets support for binary and multiclass pipelines and check for numeric targets for ``DetectLabelLeakage`` data check :pr:`932`
        * Added clear exception for regression pipelines if target datatype is string or categorical :pr:`960`
        * Added target column names and class labels in ``predict`` and ``predict_proba`` output for pipelines :pr:`951`
        * Added ``_compute_shap_values`` and ``normalize_values`` to ``pipelines/explanations`` module :pr:`958`
        * Added ``explain_prediction`` feature which explains single predictions with SHAP :pr:`974`
        * Added Imputer to allow different imputation strategies for numerical and categorical dtypes :pr:`991`
        * Added support for configuring logfile path using env var, and don't create logger if there are filesystem errors :pr:`975`
        * Updated catboost estimators' default parameters and automl hyperparameter ranges to speed up fit time :pr:`998`
    * Fixes
        * Fixed ReadtheDocs warning failure regarding embedded gif :pr:`943`
        * Removed incorrect parameter passed to pipeline classes in ``_add_baseline_pipelines`` :pr:`941`
        * Added universal error for calling ``predict``, ``predict_proba``, ``transform``, and ``feature_importances`` before fitting :pr:`969`, :pr:`994`
        * Made ``TextFeaturizer`` component and pip dependencies ``featuretools`` and ``nlp_primitives`` optional :pr:`976`
        * Updated imputation strategy in automl to no longer limit impute strategy to ``most_frequent`` for all features if there are any categorical columns :pr:`991`
        * Fixed ``UnboundLocalError`` for ``cv_pipeline`` when automl search errors :pr:`996`
        * Fixed ``Imputer`` to reset dataframe index to preserve behavior expected from  ``SimpleImputer`` :pr:`1009`
    * Changes
        * Moved ``get_estimators`` to ``evalml.pipelines.components.utils`` :pr:`934`
        * Modified Pipelines to raise ``PipelineScoreError`` when they encounter an error during scoring :pr:`936`
        * Moved ``evalml.model_families.list_model_families`` to ``evalml.pipelines.components.allowed_model_families`` :pr:`959`
        * Renamed ``DateTimeFeaturization`` to ``DateTimeFeaturizer`` :pr:`977`
        * Added check to stop search and raise an error if all pipelines in a batch return NaN scores :pr:`1015`
    * Documentation Changes
        * Updated ``README.md`` :pr:`963`
        * Reworded message when errors are returned from data checks in search :pr:`982`
        * Added section on understanding model predictions with ``explain_prediction`` to User Guide :pr:`981`
        * Added a section to the user guide and api reference about how XGBoost and CatBoost are not fully supported. :pr:`992`
        * Added custom components section in user guide :pr:`993`
        * Updated FAQ section formatting :pr:`997`
        * Updated release process documentation :pr:`1003`
    * Testing Changes
        * Moved ``predict_proba`` and ``predict`` tests regarding string / categorical targets to ``test_pipelines.py`` :pr:`972`
        * Fixed dependency update bot by updating python version to 3.7 to avoid frequent github version updates :pr:`1002`


.. warning::

    **Breaking Changes**
        * ``get_estimators`` has been moved to ``evalml.pipelines.components.utils`` (previously was under ``evalml.pipelines.utils``) :pr:`934`
        * Removed the ``raise_errors`` flag in AutoML search. All errors during pipeline evaluation will be caught and logged. :pr:`936`
        * ``evalml.model_families.list_model_families`` has been moved to ``evalml.pipelines.components.allowed_model_families`` :pr:`959`
        * ``TextFeaturizer``: the ``featuretools`` and ``nlp_primitives`` packages must be installed after installing evalml in order to use this component :pr:`976`
        * Renamed ``DateTimeFeaturization`` to ``DateTimeFeaturizer`` :pr:`977`


**v0.11.2 July 16, 2020**
    * Enhancements
        * Added ``NoVarianceDataCheck`` to ``DefaultDataChecks`` :pr:`893`
        * Added text processing and featurization component ``TextFeaturizer`` :pr:`913`, :pr:`924`
        * Added additional checks to ``InvalidTargetDataCheck`` to handle invalid target data types :pr:`929`
        * ``AutoMLSearch`` will now handle ``KeyboardInterrupt`` and prompt user for confirmation :pr:`915`
    * Fixes
        * Makes automl results a read-only property :pr:`919`
    * Changes
        * Deleted static pipelines and refactored tests involving static pipelines, removed ``all_pipelines()`` and ``get_pipelines()`` :pr:`904`
        * Moved ``list_model_families`` to ``evalml.model_family.utils`` :pr:`903`
        * Updated ``all_pipelines``, ``all_estimators``, ``all_components`` to use the same mechanism for dynamically generating their elements :pr:`898`
        * Rename ``master`` branch to ``main`` :pr:`918`
        * Add pypi release github action :pr:`923`
        * Updated ``AutoMLSearch.search`` stdout output and logging and removed tqdm progress bar :pr:`921`
        * Moved automl config checks previously in ``search()`` to init :pr:`933`
    * Documentation Changes
        * Reorganized and rewrote documentation :pr:`937`
        * Updated to use pydata sphinx theme :pr:`937`
        * Updated docs to use ``release_notes`` instead of ``changelog`` :pr:`942`
    * Testing Changes
        * Cleaned up fixture names and usages in tests :pr:`895`


.. warning::

    **Breaking Changes**
        * ``list_model_families`` has been moved to ``evalml.model_family.utils`` (previously was under ``evalml.pipelines.utils``) :pr:`903`
        * ``get_estimators`` has been moved to ``evalml.pipelines.components.utils`` (previously was under ``evalml.pipelines.utils``) :pr:`934`
        * Static pipeline definitions have been removed, but similar pipelines can still be constructed via creating an instance of ``PipelineBase`` :pr:`904`
        * ``all_pipelines()`` and ``get_pipelines()`` utility methods have been removed :pr:`904`


**v0.11.0 June 30, 2020**
    * Enhancements
        * Added multiclass support for ROC curve graphing :pr:`832`
        * Added preprocessing component to drop features whose percentage of NaN values exceeds a specified threshold :pr:`834`
        * Added data check to check for problematic target labels :pr:`814`
        * Added PerColumnImputer that allows imputation strategies per column :pr:`824`
        * Added transformer to drop specific columns :pr:`827`
        * Added support for ``categories``, ``handle_error``, and ``drop`` parameters in ``OneHotEncoder`` :pr:`830` :pr:`897`
        * Added preprocessing component to handle DateTime columns featurization :pr:`838`
        * Added ability to clone pipelines and components :pr:`842`
        * Define getter method for component ``parameters`` :pr:`847`
        * Added utility methods to calculate and graph permutation importances :pr:`860`, :pr:`880`
        * Added new utility functions necessary for generating dynamic preprocessing pipelines :pr:`852`
        * Added kwargs to all components :pr:`863`
        * Updated ``AutoSearchBase`` to use dynamically generated preprocessing pipelines :pr:`870`
        * Added SelectColumns transformer :pr:`873`
        * Added ability to evaluate additional pipelines for automl search :pr:`874`
        * Added ``default_parameters`` class property to components and pipelines :pr:`879`
        * Added better support for disabling data checks in automl search :pr:`892`
        * Added ability to save and load AutoML objects to file :pr:`888`
        * Updated ``AutoSearchBase.get_pipelines`` to return an untrained pipeline instance :pr:`876`
        * Saved learned binary classification thresholds in automl results cv data dict :pr:`876`
    * Fixes
        * Fixed bug where SimpleImputer cannot handle dropped columns :pr:`846`
        * Fixed bug where PerColumnImputer cannot handle dropped columns :pr:`855`
        * Enforce requirement that builtin components save all inputted values in their parameters dict :pr:`847`
        * Don't list base classes in ``all_components`` output :pr:`847`
        * Standardize all components to output pandas data structures, and accept either pandas or numpy :pr:`853`
        * Fixed rankings and full_rankings error when search has not been run :pr:`894`
    * Changes
        * Update ``all_pipelines`` and ``all_components`` to try initializing pipelines/components, and on failure exclude them :pr:`849`
        * Refactor ``handle_components`` to ``handle_components_class``, standardize to ``ComponentBase`` subclass instead of instance :pr:`850`
        * Refactor "blacklist"/"whitelist" to "allow"/"exclude" lists :pr:`854`
        * Replaced ``AutoClassificationSearch`` and ``AutoRegressionSearch`` with ``AutoMLSearch`` :pr:`871`
        * Renamed feature_importances and permutation_importances methods to use singular names (feature_importance and permutation_importance) :pr:`883`
        * Updated ``automl`` default data splitter to train/validation split for large datasets :pr:`877`
        * Added open source license, update some repo metadata :pr:`887`
        * Removed dead code in ``_get_preprocessing_components`` :pr:`896`
    * Documentation Changes
        * Fix some typos and update the EvalML logo :pr:`872`
    * Testing Changes
        * Update the changelog check job to expect the new branching pattern for the deps update bot :pr:`836`
        * Check that all components output pandas datastructures, and can accept either pandas or numpy :pr:`853`
        * Replaced ``AutoClassificationSearch`` and ``AutoRegressionSearch`` with ``AutoMLSearch`` :pr:`871`


.. warning::

    **Breaking Changes**
        * Pipelines' static ``component_graph`` field must contain either ``ComponentBase`` subclasses or ``str``, instead of ``ComponentBase`` subclass instances :pr:`850`
        * Rename ``handle_component`` to ``handle_component_class``. Now standardizes to ``ComponentBase`` subclasses instead of ``ComponentBase`` subclass instances :pr:`850`
        * Renamed automl's ``cv`` argument to ``data_split`` :pr:`877`
        * Pipelines' and classifiers' ``feature_importances`` is renamed ``feature_importance``, ``graph_feature_importances`` is renamed ``graph_feature_importance`` :pr:`883`
        * Passing ``data_checks=None`` to automl search will not perform any data checks as opposed to default checks. :pr:`892`
        * Pipelines to search for in AutoML are now determined automatically, rather than using the statically-defined pipeline classes. :pr:`870`
        * Updated ``AutoSearchBase.get_pipelines`` to return an untrained pipeline instance, instead of one which happened to be trained on the final cross-validation fold :pr:`876`


**v0.10.0 May 29, 2020**
    * Enhancements
        * Added baseline models for classification and regression, add functionality to calculate baseline models before searching in AutoML :pr:`746`
        * Port over highly-null guardrail as a data check and define ``DefaultDataChecks`` and ``DisableDataChecks`` classes :pr:`745`
        * Update ``Tuner`` classes to work directly with pipeline parameters dicts instead of flat parameter lists :pr:`779`
        * Add Elastic Net as a pipeline option :pr:`812`
        * Added new Pipeline option ``ExtraTrees`` :pr:`790`
        * Added precicion-recall curve metrics and plot for binary classification problems in ``evalml.pipeline.graph_utils`` :pr:`794`
        * Update the default automl algorithm to search in batches, starting with default parameters for each pipeline and iterating from there :pr:`793`
        * Added ``AutoMLAlgorithm`` class and ``IterativeAlgorithm`` impl, separated from ``AutoSearchBase`` :pr:`793`
    * Fixes
        * Update pipeline ``score`` to return ``nan`` score for any objective which throws an exception during scoring :pr:`787`
        * Fixed bug introduced in :pr:`787` where binary classification metrics requiring predicted probabilities error in scoring :pr:`798`
        * CatBoost and XGBoost classifiers and regressors can no longer have a learning rate of 0 :pr:`795`
    * Changes
        * Cleanup pipeline ``score`` code, and cleanup codecov :pr:`711`
        * Remove ``pass`` for abstract methods for codecov :pr:`730`
        * Added __str__ for AutoSearch object :pr:`675`
        * Add util methods to graph ROC and confusion matrix :pr:`720`
        * Refactor ``AutoBase`` to ``AutoSearchBase`` :pr:`758`
        * Updated AutoBase with ``data_checks`` parameter, removed previous ``detect_label_leakage`` parameter, and added functionality to run data checks before search in AutoML :pr:`765`
        * Updated our logger to use Python's logging utils :pr:`763`
        * Refactor most of ``AutoSearchBase._do_iteration`` impl into ``AutoSearchBase._evaluate`` :pr:`762`
        * Port over all guardrails to use the new DataCheck API :pr:`789`
        * Expanded ``import_or_raise`` to catch all exceptions :pr:`759`
        * Adds RMSE, MSLE, RMSLE as standard metrics :pr:`788`
        * Don't allow ``Recall`` to be used as an objective for AutoML :pr:`784`
        * Removed feature selection from pipelines :pr:`819`
        * Update default estimator parameters to make automl search faster and more accurate :pr:`793`
    * Documentation Changes
        * Add instructions to freeze ``master`` on ``release.md`` :pr:`726`
        * Update release instructions with more details :pr:`727` :pr:`733`
        * Add objective base classes to API reference :pr:`736`
        * Fix components API to match other modules :pr:`747`
    * Testing Changes
        * Delete codecov yml, use codecov.io's default :pr:`732`
        * Added unit tests for fraud cost, lead scoring, and standard metric objectives :pr:`741`
        * Update codecov client :pr:`782`
        * Updated AutoBase __str__ test to include no parameters case :pr:`783`
        * Added unit tests for ``ExtraTrees`` pipeline :pr:`790`
        * If codecov fails to upload, fail build :pr:`810`
        * Updated Python version of dependency action :pr:`816`
        * Update the dependency update bot to use a suffix when creating branches :pr:`817`

.. warning::

    **Breaking Changes**
        * The ``detect_label_leakage`` parameter for AutoML classes has been removed and replaced by a ``data_checks`` parameter :pr:`765`
        * Moved ROC and confusion matrix methods from ``evalml.pipeline.plot_utils`` to ``evalml.pipeline.graph_utils`` :pr:`720`
        * ``Tuner`` classes require a pipeline hyperparameter range dict as an init arg instead of a space definition :pr:`779`
        * ``Tuner.propose`` and ``Tuner.add`` work directly with pipeline parameters dicts instead of flat parameter lists :pr:`779`
        * ``PipelineBase.hyperparameters`` and ``custom_hyperparameters`` use pipeline parameters dict format instead of being represented as a flat list :pr:`779`
        * All guardrail functions previously under ``evalml.guardrails.utils`` will be removed and replaced by data checks :pr:`789`
        * ``Recall`` disallowed as an objective for AutoML :pr:`784`
        * ``AutoSearchBase`` parameter ``tuner`` has been renamed to ``tuner_class`` :pr:`793`
        * ``AutoSearchBase`` parameter ``possible_pipelines`` and ``possible_model_families`` have been renamed to ``allowed_pipelines`` and ``allowed_model_families`` :pr:`793`


**v0.9.0 Apr. 27, 2020**
    * Enhancements
        * Added ``Accuracy`` as an standard objective :pr:`624`
        * Added verbose parameter to load_fraud :pr:`560`
        * Added Balanced Accuracy metric for binary, multiclass :pr:`612` :pr:`661`
        * Added XGBoost regressor and XGBoost regression pipeline :pr:`666`
        * Added ``Accuracy`` metric for multiclass :pr:`672`
        * Added objective name in ``AutoBase.describe_pipeline`` :pr:`686`
        * Added ``DataCheck`` and ``DataChecks``, ``Message`` classes and relevant subclasses :pr:`739`
    * Fixes
        * Removed direct access to ``cls.component_graph`` :pr:`595`
        * Add testing files to .gitignore :pr:`625`
        * Remove circular dependencies from ``Makefile`` :pr:`637`
        * Add error case for ``normalize_confusion_matrix()`` :pr:`640`
        * Fixed ``XGBoostClassifier`` and ``XGBoostRegressor`` bug with feature names that contain [, ], or < :pr:`659`
        * Update ``make_pipeline_graph`` to not accidentally create empty file when testing if path is valid :pr:`649`
        * Fix pip installation warning about docsutils version, from boto dependency :pr:`664`
        * Removed zero division warning for F1/precision/recall metrics :pr:`671`
        * Fixed ``summary`` for pipelines without estimators :pr:`707`
    * Changes
        * Updated default objective for binary/multiclass classification to log loss :pr:`613`
        * Created classification and regression pipeline subclasses and removed objective as an attribute of pipeline classes :pr:`405`
        * Changed the output of ``score`` to return one dictionary :pr:`429`
        * Created binary and multiclass objective subclasses :pr:`504`
        * Updated objectives API :pr:`445`
        * Removed call to ``get_plot_data`` from AutoML :pr:`615`
        * Set ``raise_error`` to default to True for AutoML classes :pr:`638`
        * Remove unnecessary "u" prefixes on some unicode strings :pr:`641`
        * Changed one-hot encoder to return uint8 dtypes instead of ints :pr:`653`
        * Pipeline ``_name`` field changed to ``custom_name`` :pr:`650`
        * Removed ``graphs.py`` and moved methods into ``PipelineBase`` :pr:`657`, :pr:`665`
        * Remove s3fs as a dev dependency :pr:`664`
        * Changed requirements-parser to be a core dependency :pr:`673`
        * Replace ``supported_problem_types`` field on pipelines with ``problem_type`` attribute on base classes :pr:`678`
        * Changed AutoML to only show best results for a given pipeline template in ``rankings``, added ``full_rankings`` property to show all :pr:`682`
        * Update ``ModelFamily`` values: don't list xgboost/catboost as classifiers now that we have regression pipelines for them :pr:`677`
        * Changed AutoML's ``describe_pipeline`` to get problem type from pipeline instead :pr:`685`
        * Standardize ``import_or_raise`` error messages :pr:`683`
        * Updated argument order of objectives to align with sklearn's :pr:`698`
        * Renamed ``pipeline.feature_importance_graph`` to ``pipeline.graph_feature_importances`` :pr:`700`
        * Moved ROC and confusion matrix methods to ``evalml.pipelines.plot_utils`` :pr:`704`
        * Renamed ``MultiClassificationObjective`` to ``MulticlassClassificationObjective``, to align with pipeline naming scheme :pr:`715`
    * Documentation Changes
        * Fixed some sphinx warnings :pr:`593`
        * Fixed docstring for ``AutoClassificationSearch`` with correct command :pr:`599`
        * Limit readthedocs formats to pdf, not htmlzip and epub :pr:`594` :pr:`600`
        * Clean up objectives API documentation :pr:`605`
        * Fixed function on Exploring search results page :pr:`604`
        * Update release process doc :pr:`567`
        * ``AutoClassificationSearch`` and ``AutoRegressionSearch`` show inherited methods in API reference :pr:`651`
        * Fixed improperly formatted code in breaking changes for changelog :pr:`655`
        * Added configuration to treat Sphinx warnings as errors :pr:`660`
        * Removed separate plotting section for pipelines in API reference :pr:`657`, :pr:`665`
        * Have leads example notebook load S3 files using https, so we can delete s3fs dev dependency :pr:`664`
        * Categorized components in API reference and added descriptions for each category :pr:`663`
        * Fixed Sphinx warnings about ``BalancedAccuracy`` objective :pr:`669`
        * Updated API reference to include missing components and clean up pipeline docstrings :pr:`689`
        * Reorganize API ref, and clarify pipeline sub-titles :pr:`688`
        * Add and update preprocessing utils in API reference :pr:`687`
        * Added inheritance diagrams to API reference :pr:`695`
        * Documented which default objective AutoML optimizes for :pr:`699`
        * Create seperate install page :pr:`701`
        * Include more utils in API ref, like ``import_or_raise`` :pr:`704`
        * Add more color to pipeline documentation :pr:`705`
    * Testing Changes
        * Matched install commands of ``check_latest_dependencies`` test and it's GitHub action :pr:`578`
        * Added Github app to auto assign PR author as assignee :pr:`477`
        * Removed unneeded conda installation of xgboost in windows checkin tests :pr:`618`
        * Update graph tests to always use tmpfile dir :pr:`649`
        * Changelog checkin test workaround for release PRs: If 'future release' section is empty of PR refs, pass check :pr:`658`
        * Add changelog checkin test exception for ``dep-update`` branch :pr:`723`

.. warning::

    **Breaking Changes**

    * Pipelines will now no longer take an objective parameter during instantiation, and will no longer have an objective attribute.
    * ``fit()`` and ``predict()`` now use an optional ``objective`` parameter, which is only used in binary classification pipelines to fit for a specific objective.
    * ``score()`` will now use a required ``objectives`` parameter that is used to determine all the objectives to score on. This differs from the previous behavior, where the pipeline's objective was scored on regardless.
    * ``score()`` will now return one dictionary of all objective scores.
    * ``ROC`` and ``ConfusionMatrix`` plot methods via ``Auto(*).plot`` have been removed by :pr:`615` and are replaced by ``roc_curve`` and ``confusion_matrix`` in ``evamlm.pipelines.plot_utils`` in :pr:`704`
    * ``normalize_confusion_matrix`` has been moved to ``evalml.pipelines.plot_utils`` :pr:`704`
    * Pipelines ``_name`` field changed to ``custom_name``
    * Pipelines ``supported_problem_types`` field is removed because it is no longer necessary :pr:`678`
    * Updated argument order of objectives' ``objective_function`` to align with sklearn :pr:`698`
    * ``pipeline.feature_importance_graph`` has been renamed to ``pipeline.graph_feature_importances`` in :pr:`700`
    * Removed unsupported ``MSLE`` objective :pr:`704`


**v0.8.0 Apr. 1, 2020**
    * Enhancements
        * Add normalization option and information to confusion matrix :pr:`484`
        * Add util function to drop rows with NaN values :pr:`487`
        * Renamed ``PipelineBase.name`` as ``PipelineBase.summary`` and redefined ``PipelineBase.name`` as class property :pr:`491`
        * Added access to parameters in Pipelines with ``PipelineBase.parameters`` (used to be return of ``PipelineBase.describe``) :pr:`501`
        * Added ``fill_value`` parameter for ``SimpleImputer`` :pr:`509`
        * Added functionality to override component hyperparameters and made pipelines take hyperparemeters from components :pr:`516`
        * Allow ``numpy.random.RandomState`` for random_state parameters :pr:`556`
    * Fixes
        * Removed unused dependency ``matplotlib``, and move ``category_encoders`` to test reqs :pr:`572`
    * Changes
        * Undo version cap in XGBoost placed in :pr:`402` and allowed all released of XGBoost :pr:`407`
        * Support pandas 1.0.0 :pr:`486`
        * Made all references to the logger static :pr:`503`
        * Refactored ``model_type`` parameter for components and pipelines to ``model_family`` :pr:`507`
        * Refactored ``problem_types`` for pipelines and components into ``supported_problem_types`` :pr:`515`
        * Moved ``pipelines/utils.save_pipeline`` and ``pipelines/utils.load_pipeline`` to ``PipelineBase.save`` and ``PipelineBase.load`` :pr:`526`
        * Limit number of categories encoded by ``OneHotEncoder`` :pr:`517`
    * Documentation Changes
        * Updated API reference to remove ``PipelinePlot`` and added moved ``PipelineBase`` plotting methods :pr:`483`
        * Add code style and github issue guides :pr:`463` :pr:`512`
        * Updated API reference for to surface class variables for pipelines and components :pr:`537`
        * Fixed README documentation link :pr:`535`
        * Unhid PR references in changelog :pr:`656`
    * Testing Changes
        * Added automated dependency check PR :pr:`482`, :pr:`505`
        * Updated automated dependency check comment :pr:`497`
        * Have build_docs job use python executor, so that env vars are set properly :pr:`547`
        * Added simple test to make sure ``OneHotEncoder``'s top_n works with large number of categories :pr:`552`
        * Run windows unit tests on PRs :pr:`557`


.. warning::

    **Breaking Changes**

    * ``AutoClassificationSearch`` and ``AutoRegressionSearch``'s ``model_types`` parameter has been refactored into ``allowed_model_families``
    * ``ModelTypes`` enum has been changed to ``ModelFamily``
    * Components and Pipelines now have a ``model_family`` field instead of ``model_type``
    * ``get_pipelines`` utility function now accepts ``model_families`` as an argument instead of ``model_types``
    * ``PipelineBase.name`` no longer returns structure of pipeline and has been replaced by ``PipelineBase.summary``
    * ``PipelineBase.problem_types`` and ``Estimator.problem_types`` has been renamed to ``supported_problem_types``
    * ``pipelines/utils.save_pipeline`` and ``pipelines/utils.load_pipeline`` moved to ``PipelineBase.save`` and ``PipelineBase.load``


**v0.7.0 Mar. 9, 2020**
    * Enhancements
        * Added emacs buffers to .gitignore :pr:`350`
        * Add CatBoost (gradient-boosted trees) classification and regression components and pipelines :pr:`247`
        * Added Tuner abstract base class :pr:`351`
        * Added ``n_jobs`` as parameter for ``AutoClassificationSearch`` and ``AutoRegressionSearch`` :pr:`403`
        * Changed colors of confusion matrix to shades of blue and updated axis order to match scikit-learn's :pr:`426`
        * Added ``PipelineBase`` ``.graph`` and ``.feature_importance_graph`` methods, moved from previous location :pr:`423`
        * Added support for python 3.8 :pr:`462`
    * Fixes
        * Fixed ROC and confusion matrix plots not being calculated if user passed own additional_objectives :pr:`276`
        * Fixed ReadtheDocs ``FileNotFoundError`` exception for fraud dataset :pr:`439`
    * Changes
        * Added ``n_estimators`` as a tunable parameter for XGBoost :pr:`307`
        * Remove unused parameter ``ObjectiveBase.fit_needs_proba`` :pr:`320`
        * Remove extraneous parameter ``component_type`` from all components :pr:`361`
        * Remove unused ``rankings.csv`` file :pr:`397`
        * Downloaded demo and test datasets so unit tests can run offline :pr:`408`
        * Remove ``_needs_fitting`` attribute from Components :pr:`398`
        * Changed plot.feature_importance to show only non-zero feature importances by default, added optional parameter to show all :pr:`413`
        * Refactored ``PipelineBase`` to take in parameter dictionary and moved pipeline metadata to class attribute :pr:`421`
        * Dropped support for Python 3.5 :pr:`438`
        * Removed unused ``apply.py`` file :pr:`449`
        * Clean up ``requirements.txt`` to remove unused deps :pr:`451`
        * Support installation without all required dependencies :pr:`459`
    * Documentation Changes
        * Update release.md with instructions to release to internal license key :pr:`354`
    * Testing Changes
        * Added tests for utils (and moved current utils to gen_utils) :pr:`297`
        * Moved XGBoost install into it's own separate step on Windows using Conda :pr:`313`
        * Rewind pandas version to before 1.0.0, to diagnose test failures for that version :pr:`325`
        * Added dependency update checkin test :pr:`324`
        * Rewind XGBoost version to before 1.0.0 to diagnose test failures for that version :pr:`402`
        * Update dependency check to use a whitelist :pr:`417`
        * Update unit test jobs to not install dev deps :pr:`455`

.. warning::

    **Breaking Changes**

    * Python 3.5 will not be actively supported.

**v0.6.0 Dec. 16, 2019**
    * Enhancements
        * Added ability to create a plot of feature importances :pr:`133`
        * Add early stopping to AutoML using patience and tolerance parameters :pr:`241`
        * Added ROC and confusion matrix metrics and plot for classification problems and introduce PipelineSearchPlots class :pr:`242`
        * Enhanced AutoML results with search order :pr:`260`
        * Added utility function to show system and environment information :pr:`300`
    * Fixes
        * Lower botocore requirement :pr:`235`
        * Fixed decision_function calculation for ``FraudCost`` objective :pr:`254`
        * Fixed return value of ``Recall`` metrics :pr:`264`
        * Components return ``self`` on fit :pr:`289`
    * Changes
        * Renamed automl classes to ``AutoRegressionSearch`` and ``AutoClassificationSearch`` :pr:`287`
        * Updating demo datasets to retain column names :pr:`223`
        * Moving pipeline visualization to ``PipelinePlot`` class :pr:`228`
        * Standarizing inputs as ``pd.Dataframe`` / ``pd.Series`` :pr:`130`
        * Enforcing that pipelines must have an estimator as last component :pr:`277`
        * Added ``ipywidgets`` as a dependency in ``requirements.txt`` :pr:`278`
        * Added Random and Grid Search Tuners :pr:`240`
    * Documentation Changes
        * Adding class properties to API reference :pr:`244`
        * Fix and filter FutureWarnings from scikit-learn :pr:`249`, :pr:`257`
        * Adding Linear Regression to API reference and cleaning up some Sphinx warnings :pr:`227`
    * Testing Changes
        * Added support for testing on Windows with CircleCI :pr:`226`
        * Added support for doctests :pr:`233`

.. warning::

    **Breaking Changes**

    * The ``fit()`` method for ``AutoClassifier`` and ``AutoRegressor`` has been renamed to ``search()``.
    * ``AutoClassifier`` has been renamed to ``AutoClassificationSearch``
    * ``AutoRegressor`` has been renamed to ``AutoRegressionSearch``
    * ``AutoClassificationSearch.results`` and ``AutoRegressionSearch.results`` now is a dictionary with ``pipeline_results`` and ``search_order`` keys. ``pipeline_results`` can be used to access a dictionary that is identical to the old ``.results`` dictionary. Whereas, ``search_order`` returns a list of the search order in terms of ``pipeline_id``.
    * Pipelines now require an estimator as the last component in ``component_list``. Slicing pipelines now throws an ``NotImplementedError`` to avoid returning pipelines without an estimator.

**v0.5.2 Nov. 18, 2019**
    * Enhancements
        * Adding basic pipeline structure visualization :pr:`211`
    * Documentation Changes
        * Added notebooks to build process :pr:`212`

**v0.5.1 Nov. 15, 2019**
    * Enhancements
        * Added basic outlier detection guardrail :pr:`151`
        * Added basic ID column guardrail :pr:`135`
        * Added support for unlimited pipelines with a ``max_time`` limit :pr:`70`
        * Updated .readthedocs.yaml to successfully build :pr:`188`
    * Fixes
        * Removed MSLE from default additional objectives :pr:`203`
        * Fixed ``random_state`` passed in pipelines :pr:`204`
        * Fixed slow down in RFRegressor :pr:`206`
    * Changes
        * Pulled information for describe_pipeline from pipeline's new describe method :pr:`190`
        * Refactored pipelines :pr:`108`
        * Removed guardrails from Auto(*) :pr:`202`, :pr:`208`
    * Documentation Changes
        * Updated documentation to show ``max_time`` enhancements :pr:`189`
        * Updated release instructions for RTD :pr:`193`
        * Added notebooks to build process :pr:`212`
        * Added contributing instructions :pr:`213`
        * Added new content :pr:`222`

**v0.5.0 Oct. 29, 2019**
    * Enhancements
        * Added basic one hot encoding :pr:`73`
        * Use enums for model_type :pr:`110`
        * Support for splitting regression datasets :pr:`112`
        * Auto-infer multiclass classification :pr:`99`
        * Added support for other units in ``max_time`` :pr:`125`
        * Detect highly null columns :pr:`121`
        * Added additional regression objectives :pr:`100`
        * Show an interactive iteration vs. score plot when using fit() :pr:`134`
    * Fixes
        * Reordered ``describe_pipeline`` :pr:`94`
        * Added type check for ``model_type`` :pr:`109`
        * Fixed ``s`` units when setting string ``max_time`` :pr:`132`
        * Fix objectives not appearing in API documentation :pr:`150`
    * Changes
        * Reorganized tests :pr:`93`
        * Moved logging to its own module :pr:`119`
        * Show progress bar history :pr:`111`
        * Using ``cloudpickle`` instead of pickle to allow unloading of custom objectives :pr:`113`
        * Removed render.py :pr:`154`
    * Documentation Changes
        * Update release instructions :pr:`140`
        * Include additional_objectives parameter :pr:`124`
        * Added Changelog :pr:`136`
    * Testing Changes
        * Code coverage :pr:`90`
        * Added CircleCI tests for other Python versions :pr:`104`
        * Added doc notebooks as tests :pr:`139`
        * Test metadata for CircleCI and 2 core parallelism :pr:`137`

**v0.4.1 Sep. 16, 2019**
    * Enhancements
        * Added AutoML for classification and regressor using Autobase and Skopt :pr:`7` :pr:`9`
        * Implemented standard classification and regression metrics :pr:`7`
        * Added logistic regression, random forest, and XGBoost pipelines :pr:`7`
        * Implemented support for custom objectives :pr:`15`
        * Feature importance for pipelines :pr:`18`
        * Serialization for pipelines :pr:`19`
        * Allow fitting on objectives for optimal threshold :pr:`27`
        * Added detect label leakage :pr:`31`
        * Implemented callbacks :pr:`42`
        * Allow for multiclass classification :pr:`21`
        * Added support for additional objectives :pr:`79`
    * Fixes
        * Fixed feature selection in pipelines :pr:`13`
        * Made ``random_seed`` usage consistent :pr:`45`
    * Documentation Changes
        * Documentation Changes
        * Added docstrings :pr:`6`
        * Created notebooks for docs :pr:`6`
        * Initialized readthedocs EvalML :pr:`6`
        * Added favicon :pr:`38`
    * Testing Changes
        * Added testing for loading data :pr:`39`

**v0.2.0 Aug. 13, 2019**
    * Enhancements
        * Created fraud detection objective :pr:`4`

**v0.1.0 July. 31, 2019**
    * *First Release*
    * Enhancements
        * Added lead scoring objecitve :pr:`1`
        * Added basic classifier :pr:`1`
    * Documentation Changes
        * Initialized Sphinx for docs :pr:`1`<|MERGE_RESOLUTION|>--- conflicted
+++ resolved
@@ -2,11 +2,8 @@
 -------------
 **Future Releases**
     * Enhancements
-<<<<<<< HEAD
         * Added ability to log how long each batch and pipeline take in ``automl.search()`` :pr:`3577`
-=======
         * Added the option to set the ``sp`` parameter for ARIMA models :pr:`3597`
->>>>>>> a303470e
     * Fixes
         * Fixed iterative graphs not appearing in documentation :pr:`3592`
         * Updated the ``load_diabetes()`` method to account for scikit-learn 1.1.1 changes to the dataset :pr:`3591`
