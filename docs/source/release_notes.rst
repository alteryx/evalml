Release Notes
-------------
**Future Releases**
    * Enhancements
<<<<<<< HEAD
        * Integrated ``determine_periodicity`` into ``AutoMLSearch`` :pr:`3952`
        * Removed frequency limitations for decomposition using the ``STLDecomposer`` :pr:`3952`
        * Move black to regular dependency and use it for ``generate_pipeline_code`` :pr:`4005`
=======
>>>>>>> c809d726
    * Fixes
    * Changes
    * Documentation Changes
    * Testing Changes

.. warning::

    **Breaking Changes**

**v0.68.0 Feb. 15, 2023**
    * Enhancements
        * Integrated ``determine_periodicity`` into ``AutoMLSearch`` :pr:`3952`
        * Removed frequency limitations for decomposition using the ``STLDecomposer`` :pr:`3952`
    * Changes
        * Remove requirements-parser requirement :pr:`3978`
        * Updated the ``SKOptTuner`` to use a gradient boosting regressor for tuning instead of extra trees :pr:`3983`
        * Unpinned sktime from below 1.2, increased minimum to 1.2.1 :pr:`3983`
    * Testing Changes
        * Add pull request check for linked issues to CI workflow :pr:`3970`, :pr:`3980`
        * Upgraded minimum `IPython` version to 8.10.0 :pr:`3987`

**v0.67.0 Jan. 31, 2023**
    * Fixes
        * Re-added ``TimeSeriesPipeline.should_skip_featurization`` to fix bug where data would get featurized unnecessarily :pr:`3964`
        * Allow float categories to be passed into CatBoost estimators :pr:`3966`
    * Changes
        * Update pyproject.toml to correctly specify the data filepaths :pr:`3967`
    * Documentation Changes
        * Added demo for prediction intervals :pr:`3954`

**v0.66.1 Jan. 26, 2023**
    * Fixes
        * Updated ``LabelEncoder`` to store the original typing information :pr:`3960`
        * Fixed bug where all-null ``BooleanNullable`` columns would break the imputer during transform :pr:`3959`

**v0.66.0 Jan. 24, 2023**
    * Enhancements
        * Improved decomposer ``determine_periodicity`` functionality for better period guesses :pr:`3912`
        * Added ``dates_needed_for_prediction`` for time series pipelines :pr:`3906`
        * Added ``RFClassifierRFESelector``  and ``RFRegressorRFESelector`` components for feature selection using recursive feature elimination :pr:`3934`
        * Added ``dates_needed_for_prediction_range`` for time series pipelines :pr:`3941`
    * Fixes
        * Fixed ``set_period()`` not updating decomposer parameters :pr:`3932`
        * Removed second identical batch for time series problems in ``DefaultAlgorithm`` :pr:`3936`
        * Fix install command for alteryx-open-src-update-checker :pr:`3940`
        * Fixed non-prophet case of ``test_components_can_be_used_for_partial_dependence_fast_mode`` :pr:`3949`
    * Changes
        * Updated ``PolynomialDecomposer`` to work with sktime v0.15.1 :pr:`3930`
        * Add ruff and use pyproject.toml (move away from setup.cfg) :pr:`3928`
        * Pinned `category-encoders`` to 2.5.1.post0 :pr:`3933`
        * Remove requirements-parser and tomli from core requirements :pr:`3948`


**v0.65.0 Jan. 3, 2023**
    * Enhancements
        * Added the ability to retrieve prediction intervals for estimators that support time series regression :pr:`3876`
        * Added utils to handle the logic for threshold tuning objective and resplitting data :pr:`3888`
        * Integrated ``OrdinalEncoder`` into AutoMLSearch :pr:`3765`
    * Fixes
        * Fixed ARIMA not accounting for gap in prediction from end of training data :pr:`3884`
        * Fixed ``DefaultAlgorithm`` adding an extra ``OneHotEncoder`` when a categorical column is not selected :pr:`3914`
    * Changes
        * Added a threshold to ``DateTimeFormatDataCheck`` to account for too many duplicate or nan values :pr:`3883`
        * Changed treatment of ``Boolean`` columns for ``SimpleImputer`` and ``ClassImbalanceDataCheck`` to be compatible with new Woodwork inference :pr:`3892`
        * Split decomposer ``seasonal_period`` parameter into ``seasonal_smoother`` and ``period`` parameters :pr:`3896`
        * Excluded catboost from the broken link checking workflow due to 403 errors :pr:`3899`
        * Pinned scikit-learn version below 1.2.0 :pr:`3901`
        * Cast newly created one hot encoded columns as ``bool`` dtype :pr:`3913`
    * Documentation Changes
        * Hid non-essential warning messages in time series docs :pr:`3890`
    * Testing Changes


**v0.64.0 Dec. 8, 2022**
    * Enhancements
    * Fixes
        * Allowed the DFS Transformer to calculate feature values for Features with a ``dataframe_name`` that is not ``"X"`` :pr:`3873`
        * Stopped passing full list of DFS Transformer features into cloned pipeline in partial dependence fast mode :pr:`3875`
    * Changes
        * Update leaderboard names to show `ranking_score` instead of `validation_score` :pr:`3878`
        * Remove Int64Index after Pandas 1.5 Upgrade :pr:`3825`
        * Reduced the threshold for setting ``use_covariates`` to False for ARIMA models in AutoMLSearch :pr:`3868`
        * Pinned woodwork version at <=0.19.0 :pr:`3871`
        * Updated minimum Pandas version to 1.5.0 :pr:`3808`
        * Remove dsherry from automated dependency update reviews and added tamargrey :pr:`3870`
    * Documentation Changes
    * Testing Changes


**v0.63.0 Nov. 23, 2022**
    * Enhancements
        * Added fast mode to partial dependence :pr:`3753`
        * Added the ability to serialize featuretools features into time series pipelines :pr:`3836`
    * Fixes
        * Fixed ``TimeSeriesFeaturizer`` potentially selecting lags outside of feature engineering window :pr:`3773`
        * Fixed bug where ``TimeSeriesFeaturizer`` could not encode Ordinal columns with non numeric categories :pr:`3812`
        * Updated demo dataset links to point to new endpoint :pr:`3826`
        * Updated ``STLDecomposer`` to infer the time index frequency if it's not present :pr:`3829`
        * Updated ``_drop_time_index`` to move the time index from X to both ``X.index`` and ``y.index`` :pr:`3829`
        * Fixed bug where engineered features lost their origin attribute in partial dependence, causing it to fail :pr:`3830`
        * Fixed bug where partial dependence's fast mode handling for the DFS Transformer wouldn't work with multi output features :pr:`3830`
        * Allowed target to be present and ignored in partial dependence's DFS Transformer fast mode handling  :pr:`3830`
    * Changes
        * Consolidated decomposition frequency validation logic to ``Decomposer`` class :pr:`3811`
        * Removed Featuretools version upper bound and prevent Woodwork 0.20.0 from being installed :pr:`3813`
        * Updated min Featuretools version to 0.16.0, min nlp-primitives version to 2.9.0 and min Dask version to 2022.2.0 :pr:`3823`
        * Rename issue templates config.yaml to config.yml :pr:`3844`
        * Reverted change adding a ``should_skip_featurization`` flag to time series pipelines :pr:`3862`
    * Documentation Changes
        * Added information about STL Decomposition to the time series docs :pr:`3835`
        * Removed RTD failure on warnings :pr:`3864`


**v0.62.0 Nov. 01, 2022**
    * Fixes
        * Fixed bug with datetime conversion in ``get_time_index`` :pr:`3792`
        * Fixed bug where invalid anchored or offset frequencies were including the ``STLDecomposer`` in pipelines :pr:`3794`
        * Fixed bug where irregular datetime frequencies were causing errors in ``make_pipeline`` :pr:`3800`
    * Changes
        * Capped dask at < 2022.10.1 :pr:`3797`
        * Uncapped dask and excluded 2022.10.1 from viable versions :pr:`3803`
        * Removed all references to XGBoost's deprecated ``_use_label_encoder`` argument :pr:`3805`
        * Capped featuretools at < 1.17.0 :pr:`3805`
        * Capped woodwork at < 0.21.0 :pr:`3805`


**v0.61.1 Oct. 27, 2022**
    * Fixes
        * Fixed bug where ``TimeSeriesBaselinePipeline`` wouldn't preserve index name of input features :pr:`3788`
        * Fixed bug in ``TimeSeriesBaselinePipeline`` referencing a static string instead of time index var :pr:`3788`
    * Documentation Changes
        * Updated Release Notes :pr:`3788`


**v0.61.0 Oct. 25, 2022**
    * Enhancements
        * Added the STL Decomposer :pr:`3741`
        * Integrated STLDecomposer into AutoMLSearch for time series regression problems :pr:`3781`
        * Brought the PolynomialDecomposer up to parity with STLDecomposer :pr:`3768`
    * Changes
        * Cap Featuretools at < 1.15.0 :pr:`3775`
        * Remove Featuretools upper bound restriction and fix nlp-primitives import statements :pr:`3778`


**v0.60.0 Oct. 19, 2022**
    * Enhancements
        * Add forecast functions to time series regression pipeline :pr:`3742`
    * Fixes
        * Fix to allow ``IDColumnsDataCheck`` to work with ``IntegerNullable`` inputs :pr:`3740`
        * Fixed datasets name for main performance tests :pr:`3743`
    * Changes
        * Use Woodwork's ``dependence_dict`` method to calculate for ``TargetLeakageDataCheck`` :pr:`3728`
    * Documentation Changes
    * Testing Changes

.. warning::

    **Breaking Changes**
        * ``TargetLeakageDataCheck`` now uses argument ``mutual_info`` rather than ``mutual`` :pr:`3728`


**v0.59.0 Sept. 27, 2022**
    * Enhancements
        * Enhanced Decomposer with ``determine_periodicity`` function to automatically determine periodicity of seasonal target. :pr:`3729`
        * Enhanced Decomposer with ``set_seasonal_period`` function to set a ``Decomposer`` object's seasonal period automatically. :pr:`3729`
        * Added ``OrdinalEncoder`` component  :pr:`3736`
    * Fixes
        * Fixed holdout warning message showing when using default parameters :pr:`3727`
        * Fixed bug in Oversampler where categorical dtypes would fail :pr:`3732`
    * Changes
        * Automatic sorting of the ``time_index`` prior to running ``DataChecks`` has been disabled :pr:`3723`
    * Documentation Changes
    * Testing Changes
        * Update job to use new looking glass report command :pr:`3733`


**v0.58.0 Sept. 20, 2022**
    * Enhancements
        * Defined `get_trend_df()` for PolynomialDecomposer to allow decomposition of target data into trend, seasonality and residual. :pr:`3720`
        * Updated to run with Woodwork >= 0.18.0 :pr:`3700`
        * Pass time index column to time series native estimators but drop otherwise :pr:`3691`
        * Added ``errors`` attribute to ``AutoMLSearch`` for useful debugging :pr:`3702`
    * Fixes
        * Removed multiple samplers occurring in pipelines generated by ``DefaultAlgorithm`` :pr:`3696`
        * Fix search order changing when using ``DefaultAlgorithm`` :pr:`3704`
    * Changes
        * Bumped up minimum version of sktime to 0.12.0. :pr:`3720`
        * Added abstract Decomposer class as a parent to PolynomialDecomposer to support additional decomposers. :pr:`3720`
        * Pinned ``pmdarima`` < 2.0.0 :pr:`3679`
        * Added support for using ``downcast_nullable_types`` with Series as well as DataFrames :pr:`3697`
        * Added distinction between ranking and optimization objectives :pr:`3721`
    * Documentation Changes
    * Testing Changes
        * Updated pytest fixtures and brittle test files to explicitly set woodwork typing information :pr:`3697`
        * Added github workflow to run looking glass performance tests on merge to main :pr:`3690`
        * Fixed looking glass performance test script :pr:`3715`
        * Remove commit message from looking glass slack message :pr:`3719`

**v0.57.0 Sept. 6, 2022**
    * Enhancements
        *  Added ``KNNImputer`` class and created new knn parameter for Imputer :pr:`3662`
    * Fixes
        * ``IDColumnsDataCheck`` now only returns an action code to set the first column as the primary key if it contains unique values :pr:`3639`
        * ``IDColumnsDataCheck`` now can handle primary key columns containing "integer" values that are of the double type :pr:`3683`
        * Added support for BooleanNullable columns in EvalML pipelines and imputer :pr:`3678`
        * Updated StandardScaler to only apply to numeric columns :pr:`3686`
    * Changes
        * Unpinned sktime to allow for version 0.13.2 :pr:`3685`
        * Pinned ``pmdarima`` < 2.0.0 :pr:`3679`

**v0.56.1 Aug. 19, 2022**
    * Fixes
        * ``IDColumnsDataCheck`` now only returns an action code to set the first column as the primary key if it contains unique values :pr:`3639`
        * Reverted the ``make_pipeline`` changes that conditionally included the imputers :pr:`3672`

**v0.56.0 Aug. 15, 2022**
    * Enhancements
        * Add CI testing environment in Mac for install workflow :pr:`3646`
        * Updated ``make_pipeline`` to only include the Imputer in pipelines if NaNs exist in the data :pr:`3657`
        * Updated to run with Woodwork >= 0.17.2 :pr:`3626`
        * Add ``exclude_featurizers`` parameter to ``AutoMLSearch`` to specify featurizers that should be excluded from all pipelines :pr:`3631`
        * Add ``fit_transform`` method to pipelines and component graphs :pr:`3640`
        * Changed default value of data splitting for time series problem holdout set evaluation :pr:`3650`
    * Fixes
        * Reverted the Woodwork 0.17.x compatibility work due to performance regression :pr:`3664`
    * Changes
        * Disable holdout set in AutoML search by default :pr:`3659`
        * Pinned ``sktime`` at >=0.7.0,<0.13.1 due to slowdowns with time series modeling :pr:`3658`
        * Added additional testing support for Python 3.10 :pr:`3609`
    * Documentation Changes
        * Updated broken link checker to exclude stackoverflow domain :pr:`3633`
        * Add instructions to add new users to evalml-core-feedstock :pr:`3636`


**v0.55.0 July. 24, 2022**
    * Enhancements
        * Increased the amount of logical type information passed to Woodwork when calling ``ww.init()`` in transformers :pr:`3604`
        * Added ability to log how long each batch and pipeline take in ``automl.search()`` :pr:`3577`
        * Added the option to set the ``sp`` parameter for ARIMA models :pr:`3597`
        * Updated the CV split size of time series problems to match forecast horizon for improved performance :pr:`3616`
        * Added holdout set evaluation as part of AutoML search and pipeline ranking :pr:`3499`
        * Added Dockerfile.arm and .dockerignore for python version and M1 testing :pr:`3609`
        * Added ``test_gen_utils::in_container_arm64()`` fixture :pr:`3609`
    * Fixes
        * Fixed iterative graphs not appearing in documentation :pr:`3592`
        * Updated the ``load_diabetes()`` method to account for scikit-learn 1.1.1 changes to the dataset :pr:`3591`
        * Capped woodwork version at < 0.17.0 :pr:`3612`
        * Bump minimum scikit-optimize version to 0.9.0 `:pr:`3614`
        * Invalid target data checks involving regression and unsupported data types now produce a different ``DataCheckMessageCode`` :pr:`3630`
        * Updated ``test_data_checks.py::test_data_checks_raises_value_errors_on_init`` - more lenient text check :pr:`3609`
    * Changes
        * Add pre-commit hooks for linting :pr:`3608`
        * Implemented a lower threshold and window size for the ``TimeSeriesRegularizer`` and ``DatetimeFormatDataCheck`` :pr:`3627`
        * Updated ``IDColumnsDataCheck`` to return an action to set the first column as the primary key if it is identified as an ID column :pr:`3634`
    * Documentation Changes
    * Testing Changes
        * Pinned GraphViz version for Windows CI Test :pr:`3596`
        * Removed skipping of PolynomialDecomposer tests for Python 3.9 envs. :pr:`3720`
        * Removed ``pytest.mark.skip_if_39`` pytest marker :pr:`3602` :pr:`3607`
        * Updated pytest==7.1.2 :pr:`3609`
        * Added Dockerfile.arm and .dockerignore for python version and M1 testing :pr:`3609`
        * Added ``test_gen_utils::in_container_arm64()`` fixture :pr:`3609`

.. warning::

    **Breaking Changes**
        * Refactored test cases that iterate over all components to use ``pytest.mark.parametrise`` and changed the corresponding ``if...continue`` blocks to ``pytest.mark.xfail`` :pr:`3622`


**v0.54.0 June. 23, 2022**
    * Fixes
        * Updated the Imputer and SimpleImputer to work with scikit-learn 1.1.1. :pr:`3525`
        * Bumped the minimum versions of scikit-learn to 1.1.1 and imbalanced-learn to 0.9.1. :pr:`3525`
        * Added a clearer error message when ``describe`` is called on an un-instantiated ComponentGraph :pr:`3569`
        * Added a clearer error message when time series' ``predict`` is called with its X_train or y_train parameter set as None :pr:`3579`
    * Changes
        * Don't pass ``time_index`` as kwargs to sktime ARIMA implementation for compatibility with latest version :pr:`3564`
        * Remove incompatible ``nlp-primitives`` version 2.6.0 from accepted dependency versions :pr:`3572`, :pr:`3574`
        * Updated evalml authors :pr:`3581`
    * Documentation Changes
        * Fix typo in ``long_description`` field in ``setup.cfg`` :pr:`3553`
        * Update install page to remove Python 3.7 mention :pr:`3567`


**v0.53.1 June. 9, 2022**
    * Changes
        * Set the development status to ``4 - Beta`` in ``setup.cfg`` :pr:`3550`


**v0.53.0 June. 9, 2022**
    * Enhancements
        * Pass ``n_jobs`` to default algorithm :pr:`3548`
    * Fixes
        * Fixed github workflows for featuretools and woodwork to test their main branch against evalml. :pr:`3517`
        * Supress warnings in ``TargetEncoder`` raised by a coming change to default parameters :pr:`3540`
        * Fixed bug where schema was not being preserved in column renaming for XGBoost and LightGBM models :pr:`3496`
    * Changes
        * Transitioned to use pyproject.toml and setup.cfg away from setup.py :pr:`3494`, :pr:`3536`
    * Documentation Changes
        * Updated the Time Series User Guide page to include known-in-advance features and fix typos :pr:`3521`
        * Add slack and stackoverflow icon to footer :pr:`3528`
        * Add install instructions for M1 Mac :pr:`3543`
    * Testing Changes
        * Rename yml to yaml for GitHub Actions :pr:`3522`
        * Remove ``noncore_dependency`` pytest marker :pr:`3541`
        * Changed ``test_smotenc_category_features`` to use valid postal code values in response to new woodwork type validation :pr:`3544`


**v0.52.0 May. 12, 2022**
    * Changes
        * Added github workflows for featuretools and woodwork to test their main branch against evalml. :pr:`3504`
        * Added pmdarima to conda recipe. :pr:`3505`
        * Added a threshold for ``NullDataCheck`` before a warning is issued for null values :pr:`3507`
        * Changed ``NoVarianceDataCheck`` to only output warnings :pr:`3506`
        * Reverted XGBoost Classifier/Regressor patch for all boolean columns needing to be converted to int. :pr:`3503`
        * Updated ``roc_curve()`` and ``conf_matrix()`` to work with IntegerNullable and BooleanNullable types. :pr:`3465`
        * Changed ``ComponentGraph._transform_features`` to raise a ``PipelineError`` instead of a ``ValueError``. This is not a breaking change because ``PipelineError`` is a subclass of ``ValueError``. :pr:`3497`
        * Capped ``sklearn`` at version 1.1.0 :pr:`3518`
    * Documentation Changes
        * Updated to install prophet extras in Read the Docs. :pr:`3509`
    * Testing Changes
        * Moved vowpal wabbit in test recipe to ``evalml`` package from ``evalml-core`` :pr:`3502`


**v0.51.0 Apr. 28, 2022**
    * Enhancements
        * Updated ``make_pipeline_from_data_check_output`` to work with time series problems. :pr:`3454`
    * Fixes
        * Changed ``PipelineBase.graph_json()`` to return a python dictionary and renamed as ``graph_dict()``:pr:`3463`
    * Changes
        * Added ``vowpalwabbit`` to local recipe and remove ``is_using_conda`` pytest skip markers from relevant tests :pr:`3481`
    * Documentation Changes
        * Fixed broken link in contributing guide :pr:`3464`
        * Improved development instructions :pr:`3468`
        * Added the ``TimeSeriesRegularizer`` and ``TimeSeriesImputer`` to the timeseries section of the User Guide :pr:`3473`
        * Updated OSS slack link :pr:`3487`
        * Fix rendering of model understanding plotly charts in docs :pr:`3460`
    * Testing Changes
        * Updated unit tests to support woodwork 0.16.2 :pr:`3482`
        * Fix some unit tests after vowpal wabbit got added to conda recipe :pr:`3486`

.. warning::

    **Breaking Changes**
        * Renamed ``PipelineBase.graph_json()`` to ``PipelineBase.graph_dict()`` :pr:`3463`
        * Minimum supported woodwork version is now 0.16.2 :pr:`3482`

**v0.50.0 Apr. 12, 2022**
    * Enhancements
        * Added ``TimeSeriesImputer`` component :pr:`3374`
        * Replaced ``pipeline_parameters`` and ``custom_hyperparameters`` with ``search_parameters`` in ``AutoMLSearch`` :pr:`3373`, :pr:`3427`
        * Added ``TimeSeriesRegularizer`` to smooth uninferrable date ranges for time series problems :pr:`3376`
        * Enabled ensembling as a parameter for ``DefaultAlgorithm`` :pr:`3435`, :pr:`3444`
    * Fixes
        * Fix ``DefaultAlgorithm`` not handling Email and URL features :pr:`3419`
        * Added test to ensure ``LabelEncoder`` parameters preserved during ``AutoMLSearch`` :pr:`3326`
    * Changes
        * Updated ``DateTimeFormatDataCheck`` to use woodwork's ``infer_frequency`` function :pr:`3425`
        * Renamed ``graphs.py`` to ``visualizations.py`` :pr:`3439`
    * Documentation Changes
        * Updated the model understanding section of the user guide to include missing functions :pr:`3446`
        * Rearranged the user guide model understanding page for easier navigation :pr:`3457`
        * Update README text to Alteryx :pr:`3462`

.. warning::

    **Breaking Changes**
        * Renamed ``graphs.py`` to ``visualizations.py`` :pr:`3439`
        * Replaced ``pipeline_parameters`` and ``custom_hyperparameters`` with ``search_parameters`` in ``AutoMLSearch`` :pr:`3373`

**v0.49.0 Mar. 31, 2022**
    * Enhancements
        * Added ``use_covariates`` parameter to ``ARIMARegressor`` :pr:`3407`
        * ``AutoMLSearch`` will set ``use_covariates`` to ``False`` for ARIMA when dataset is large :pr:`3407`
        * Add ability to retrieve logical types to a component in the graph via ``get_component_input_logical_types`` :pr:`3428`
        * Add ability to get logical types passed to the last component via ``last_component_input_logical_types`` :pr:`3428`
    * Fixes
        * Fix conda build after PR `3407` :pr:`3429`
    * Changes
        * Moved model understanding metrics from ``graph.py`` into a separate file :pr:`3417`
        * Unpin ``click`` dependency :pr:`3420`
        * For ``IterativeAlgorithm``, put time series algorithms first :pr:`3407`
        * Use ``prophet-prebuilt`` to install prophet in extras :pr:`3407`

.. warning::

    **Breaking Changes**
        * Moved model understanding metrics from ``graph.py`` to ``metrics.py`` :pr:`3417`


**v0.48.0 Mar. 25, 2022**
    * Enhancements
        * Add support for oversampling in time series classification problems :pr:`3387`
    * Fixes
        * Fixed ``TimeSeriesFeaturizer`` to make it deterministic when creating and choosing columns :pr:`3384`
        * Fixed bug where Email/URL features with missing values would cause the imputer to error out :pr:`3388`
    * Changes
        * Update maintainers to add Frank :pr:`3382`
        * Allow woodwork version 0.14.0 to be installed :pr:`3381`
        * Moved partial dependence functions from ``graph.py`` to a separate file :pr:`3404`
        * Pin ``click`` at ``8.0.4`` due to incompatibility with ``black`` :pr:`3413`
    * Documentation Changes
        * Added automl user guide section covering search algorithms :pr:`3394`
        * Updated broken links and automated broken link detection :pr:`3398`
        * Upgraded nbconvert :pr:`3402`, :pr:`3411`
    * Testing Changes
        * Updated scheduled workflows to only run on Alteryx owned repos (:pr:`3395`)
        * Exclude documentation versions other than latest from broken link check :pr:`3401`

.. warning::

    **Breaking Changes**
        * Moved partial dependence functions from ``graph.py`` to ``partial_dependence.py`` :pr:`3404`


**v0.47.0 Mar. 16, 2022**
    * Enhancements
        * Added ``TimeSeriesFeaturizer`` into ARIMA-based pipelines :pr:`3313`
        * Added caching capability for ensemble training during ``AutoMLSearch`` :pr:`3257`
        * Added new error code for zero unique values in ``NoVarianceDataCheck`` :pr:`3372`
    * Fixes
        * Fixed ``get_pipelines`` to reset pipeline threshold for binary cases :pr:`3360`
    * Changes
        * Update maintainers :pr:`3365`
        * Revert pandas 1.3.0 compatibility patch :pr:`3378`
    * Documentation Changes
        * Fixed documentation links to point to correct pages :pr:`3358`
    * Testing Changes
        * Checkout main branch in build_conda_pkg job :pr:`3375`

**v0.46.0 Mar. 03, 2022**
    * Enhancements
        * Added ``test_size`` parameter to ``ClassImbalanceDataCheck`` :pr:`3341`
        * Make target optional for ``NoVarianceDataCheck`` :pr:`3339`
    * Changes
        * Removed ``python_version<3.9`` environment marker from sktime dependency :pr:`3332`
        * Updated ``DatetimeFormatDataCheck`` to return all messages and not return early if NaNs are detected :pr:`3354`
    * Documentation Changes
        * Added in-line tabs and copy-paste functionality to documentation, overhauled Install page :pr:`3353`

**v0.45.0 Feb. 17, 2022**
    * Enhancements
        * Added support for pandas >= 1.4.0 :pr:`3324`
        * Standardized feature importance for estimators :pr:`3305`
        * Replaced usage of private method with Woodwork's public ``get_subset_schema`` method :pr:`3325`
    * Changes
        * Added an ``is_cv`` property to the datasplitters used :pr:`3297`
        * Changed SimpleImputer to ignore Natural Language columns :pr:`3324`
        * Added drop NaN component to some time series pipelines :pr:`3310`
    * Documentation Changes
        * Update README.md with Alteryx link (:pr:`3319`)
        * Added formatting to the AutoML user guide to shorten result outputs :pr:`3328`
    * Testing Changes
        * Add auto approve dependency workflow schedule for every 30 mins :pr:`3312`

**v0.44.0 Feb. 04, 2022**
    * Enhancements
        * Updated ``DefaultAlgorithm`` to also limit estimator usage for long-running multiclass problems :pr:`3099`
        * Added ``make_pipeline_from_data_check_output()`` utility method :pr:`3277`
        * Updated ``AutoMLSearch`` to use ``DefaultAlgorithm`` as the default automl algorithm :pr:`3261`, :pr:`3304`
        * Added more specific data check errors to ``DatetimeFormatDataCheck`` :pr:`3288`
        * Added ``features`` as a parameter for ``AutoMLSearch`` and add ``DFSTransformer`` to pipelines when ``features`` are present :pr:`3309`
    * Fixes
        * Updated the binary classification pipeline's ``optimize_thresholds`` method to use Nelder-Mead :pr:`3280`
        * Fixed bug where feature importance on time series pipelines only showed 0 for time index :pr:`3285`
    * Changes
        * Removed ``DateTimeNaNDataCheck`` and ``NaturalLanguageNaNDataCheck`` in favor of ``NullDataCheck`` :pr:`3260`
        * Drop support for Python 3.7 :pr:`3291`
        * Updated minimum version of ``woodwork`` to ``v0.12.0`` :pr:`3290`
    * Documentation Changes
        * Update documentation and docstring for `validate_holdout_datasets` for time series problems :pr:`3278`
        * Fixed mistake in documentation where wrong objective was used for calculating percent-better-than-baseline :pr:`3285`


.. warning::

    **Breaking Changes**
        * Removed ``DateTimeNaNDataCheck`` and ``NaturalLanguageNaNDataCheck`` in favor of ``NullDataCheck`` :pr:`3260`
        * Dropped support for Python 3.7 :pr:`3291`


**v0.43.0 Jan. 25, 2022**
    * Enhancements
        * Updated new ``NullDataCheck`` to return a warning and suggest an action to impute columns with null values :pr:`3197`
        * Updated ``make_pipeline_from_actions`` to handle null column imputation :pr:`3237`
        * Updated data check actions API to return options instead of actions and add functionality to suggest and take action on columns with null values :pr:`3182`
    * Fixes
        * Fixed categorical data leaking into non-categorical sub-pipelines in ``DefaultAlgorithm`` :pr:`3209`
        * Fixed Python 3.9 installation for prophet by updating ``pmdarima`` version in requirements :pr:`3268`
        * Allowed DateTime columns to pass through PerColumnImputer without breaking :pr:`3267`
    * Changes
        * Updated ``DataCheck`` ``validate()`` output to return a dictionary instead of list for actions :pr:`3142`
        * Updated ``DataCheck`` ``validate()`` API to use the new ``DataCheckActionOption`` class instead of ``DataCheckAction`` :pr:`3152`
        * Uncapped numba version and removed it from requirements :pr:`3263`
        * Renamed ``HighlyNullDataCheck`` to ``NullDataCheck`` :pr:`3197`
        * Updated data check ``validate()`` output to return a list of warnings and errors instead of a dictionary :pr:`3244`
        * Capped ``pandas`` at < 1.4.0 :pr:`3274`
    * Testing Changes
        * Bumped minimum ``IPython`` version to 7.16.3 in ``test-requirements.txt`` based on dependabot feedback :pr:`3269`

.. warning::

    **Breaking Changes**
        * Renamed ``HighlyNullDataCheck`` to ``NullDataCheck`` :pr:`3197`
        * Updated data check ``validate()`` output to return a list of warnings and errors instead of a dictionary. See the Data Check or Data Check Actions pages (under User Guide) for examples. :pr:`3244`
        * Removed ``impute_all`` and ``default_impute_strategy`` parameters from the ``PerColumnImputer`` :pr:`3267`
        * Updated ``PerColumnImputer`` such that columns not specified in ``impute_strategies`` dict will not be imputed anymore :pr:`3267`


**v0.42.0 Jan. 18, 2022**
    * Enhancements
        * Required the separation of training and test data by ``gap`` + 1 units to be verified by ``time_index`` for time series problems :pr:`3208`
        * Added support for boolean features for ``ARIMARegressor`` :pr:`3187`
        * Updated dependency bot workflow to remove outdated description and add new configuration to delete branches automatically :pr:`3212`
        * Added ``n_obs`` and ``n_splits`` to ``TimeSeriesParametersDataCheck`` error details :pr:`3246`
    * Fixes
        * Fixed classification pipelines to only accept target data with the appropriate number of classes :pr:`3185`
        * Added support for time series in ``DefaultAlgorithm`` :pr:`3177`
        * Standardized names of featurization components :pr:`3192`
        * Removed empty cell in text_input.ipynb :pr:`3234`
        * Removed potential prediction explanations failure when pipelines predicted a class with probability 1 :pr:`3221`
        * Dropped NaNs before partial dependence grid generation :pr:`3235`
        * Allowed prediction explanations to be json-serializable :pr:`3262`
        * Fixed bug where ``InvalidTargetDataCheck`` would not check time series regression targets :pr:`3251`
        * Fixed bug in ``are_datasets_separated_by_gap_time_index`` :pr:`3256`
    * Changes
        * Raised lowest compatible numpy version to 1.21.0 to address security concerns :pr:`3207`
        * Changed the default objective to ``MedianAE`` from ``R2`` for time series regression :pr:`3205`
        * Removed all-nan Unknown to Double logical conversion in ``infer_feature_types`` :pr:`3196`
        * Checking the validity of holdout data for time series problems can be performed by calling ``pipelines.utils.validate_holdout_datasets`` prior to calling ``predict`` :pr:`3208`
    * Testing Changes
        * Update auto approve workflow trigger and delete branch after merge :pr:`3265`

.. warning::

    **Breaking Changes**
        * Renamed ``DateTime Featurizer Component`` to ``DateTime Featurizer`` and ``Natural Language Featurization Component`` to ``Natural Language Featurizer`` :pr:`3192`



**v0.41.0 Jan. 06, 2022**
    * Enhancements
        * Added string support for DataCheckActionCode :pr:`3167`
        * Added ``DataCheckActionOption`` class :pr:`3134`
        * Add issue templates for bugs, feature requests and documentation improvements for GitHub :pr:`3199`
    * Fixes
        * Fix bug where prediction explanations ``class_name`` was shown as float for boolean targets :pr:`3179`
        * Fixed bug in nightly linux tests :pr:`3189`
    * Changes
        * Removed usage of scikit-learn's ``LabelEncoder`` in favor of ours :pr:`3161`
        * Removed nullable types checking from ``infer_feature_types`` :pr:`3156`
        * Fixed ``mean_cv_data`` and ``validation_score`` values in AutoMLSearch.rankings to reflect cv score or ``NaN`` when appropriate :pr:`3162`
    * Testing Changes
        * Updated tests to use new pipeline API instead of defining custom pipeline classes :pr:`3172`
        * Add workflow to auto-merge dependency PRs if status checks pass :pr:`3184`

**v0.40.0 Dec. 22, 2021**
    * Enhancements
        * Added ``TimeSeriesSplittingDataCheck`` to ``DefaultDataChecks`` to verify adequate class representation in time series classification problems :pr:`3141`
        * Added the ability to accept serialized features and skip computation in ``DFSTransformer`` :pr:`3106`
        * Added support for known-in-advance features :pr:`3149`
        * Added Holt-Winters ``ExponentialSmoothingRegressor`` for time series regression problems :pr:`3157`
        * Required the separation of training and test data by ``gap`` + 1 units to be verified by ``time_index`` for time series problems :pr:`3160`
    * Fixes
        * Fixed error caused when tuning threshold for time series binary classification :pr:`3140`
    * Changes
        * ``TimeSeriesParametersDataCheck`` was added to ``DefaultDataChecks`` for time series problems :pr:`3139`
        * Renamed ``date_index`` to ``time_index`` in ``problem_configuration`` for time series problems :pr:`3137`
        * Updated ``nlp-primitives`` minimum version to 2.1.0 :pr:`3166`
        * Updated minimum version of ``woodwork`` to v0.11.0 :pr:`3171`
        * Revert `3160` until uninferrable frequency can be addressed earlier in the process :pr:`3198`
    * Documentation Changes
        * Added comments to provide clarity on doctests :pr:`3155`
    * Testing Changes
        * Parameterized tests in ``test_datasets.py`` :pr:`3145`

.. warning::

    **Breaking Changes**
        * Renamed ``date_index`` to ``time_index`` in ``problem_configuration`` for time series problems :pr:`3137`


**v0.39.0 Dec. 9, 2021**
    * Enhancements
        * Renamed ``DelayedFeatureTransformer`` to ``TimeSeriesFeaturizer`` and enhanced it to compute rolling features :pr:`3028`
        * Added ability to impute only specific columns in ``PerColumnImputer`` :pr:`3123`
        * Added ``TimeSeriesParametersDataCheck`` to verify the time series parameters are valid given the number of splits in cross validation :pr:`3111`
    * Fixes
        * Default parameters for ``RFRegressorSelectFromModel`` and ``RFClassifierSelectFromModel`` has been fixed to avoid selecting all features :pr:`3110`
    * Changes
        * Removed reliance on a datetime index for ``ARIMARegressor`` and ``ProphetRegressor`` :pr:`3104`
        * Included target leakage check when fitting ``ARIMARegressor`` to account for the lack of ``TimeSeriesFeaturizer`` in ``ARIMARegressor`` based pipelines :pr:`3104`
        * Cleaned up and refactored ``InvalidTargetDataCheck`` implementation and docstring :pr:`3122`
        * Removed indices information from the output of ``HighlyNullDataCheck``'s ``validate()`` method :pr:`3092`
        * Added ``ReplaceNullableTypes`` component to prepare for handling pandas nullable types. :pr:`3090`
        * Updated ``make_pipeline`` for handling pandas nullable types in preprocessing pipeline. :pr:`3129`
        * Removed unused ``EnsembleMissingPipelinesError`` exception definition :pr:`3131`
    * Testing Changes
        * Refactored tests to avoid using ``importorskip`` :pr:`3126`
        * Added ``skip_during_conda`` test marker to skip tests that are not supposed to run during conda build :pr:`3127`
        * Added ``skip_if_39`` test marker to skip tests that are not supposed to run during python 3.9 :pr:`3133`

.. warning::

    **Breaking Changes**
        * Renamed ``DelayedFeatureTransformer`` to ``TimeSeriesFeaturizer`` :pr:`3028`
        * ``ProphetRegressor`` now requires a datetime column in ``X`` represented by the ``date_index`` parameter :pr:`3104`
        * Renamed module ``evalml.data_checks.invalid_target_data_check`` to ``evalml.data_checks.invalid_targets_data_check`` :pr:`3122`
        * Removed unused ``EnsembleMissingPipelinesError`` exception definition :pr:`3131`


**v0.38.0 Nov. 27, 2021**
    * Enhancements
        * Added ``data_check_name`` attribute to the data check action class :pr:`3034`
        * Added ``NumWords`` and ``NumCharacters`` primitives to ``TextFeaturizer`` and renamed ``TextFeaturizer` to ``NaturalLanguageFeaturizer`` :pr:`3030`
        * Added support for ``scikit-learn > 1.0.0`` :pr:`3051`
        * Required the ``date_index`` parameter to be specified for time series problems  in ``AutoMLSearch`` :pr:`3041`
        * Allowed time series pipelines to predict on test datasets whose length is less than or equal to the ``forecast_horizon``. Also allowed the test set index to start at 0. :pr:`3071`
        * Enabled time series pipeline to predict on data with features that are not known-in-advanced :pr:`3094`
    * Fixes
        * Added in error message when fit and predict/predict_proba data types are different :pr:`3036`
        * Fixed bug where ensembling components could not get converted to JSON format :pr:`3049`
        * Fixed bug where components with tuned integer hyperparameters could not get converted to JSON format :pr:`3049`
        * Fixed bug where force plots were not displaying correct feature values :pr:`3044`
        * Included confusion matrix at the pipeline threshold for ``find_confusion_matrix_per_threshold`` :pr:`3080`
        * Fixed bug where One Hot Encoder would error out if a non-categorical feature had a missing value :pr:`3083`
        * Fixed bug where features created from categorical columns by ``Delayed Feature Transformer`` would be inferred as categorical :pr:`3083`
    * Changes
        * Delete ``predict_uses_y`` estimator attribute :pr:`3069`
        * Change ``DateTimeFeaturizer`` to use corresponding Featuretools primitives :pr:`3081`
        * Updated ``TargetDistributionDataCheck`` to return metadata details as floats rather strings :pr:`3085`
        * Removed dependency on ``psutil`` package :pr:`3093`
    * Documentation Changes
        * Updated docs to use data check action methods rather than manually cleaning data :pr:`3050`
    * Testing Changes
        * Updated integration tests to use ``make_pipeline_from_actions`` instead of private method :pr:`3047`


.. warning::

    **Breaking Changes**
        * Added ``data_check_name`` attribute to the data check action class :pr:`3034`
        * Renamed ``TextFeaturizer` to ``NaturalLanguageFeaturizer`` :pr:`3030`
        * Updated the ``Pipeline.graph_json`` function to return a dictionary of "from" and "to" edges instead of tuples :pr:`3049`
        * Delete ``predict_uses_y`` estimator attribute :pr:`3069`
        * Changed time series problems in ``AutoMLSearch`` to need a not-``None`` ``date_index`` :pr:`3041`
        * Changed the ``DelayedFeatureTransformer`` to throw a ``ValueError`` during fit if the ``date_index`` is ``None`` :pr:`3041`
        * Passing ``X=None`` to ``DelayedFeatureTransformer`` is deprecated :pr:`3041`


**v0.37.0 Nov. 9, 2021**
    * Enhancements
        * Added ``find_confusion_matrix_per_threshold`` to Model Understanding :pr:`2972`
        * Limit computationally-intensive models during ``AutoMLSearch`` for certain multiclass problems, allow for opt-in with parameter ``allow_long_running_models`` :pr:`2982`
        * Added support for stacked ensemble pipelines to prediction explanations module :pr:`2971`
        * Added integration tests for data checks and data checks actions workflow :pr:`2883`
        * Added a change in pipeline structure to handle categorical columns separately for pipelines in ``DefaultAlgorithm`` :pr:`2986`
        * Added an algorithm to ``DelayedFeatureTransformer`` to select better lags :pr:`3005`
        * Added test to ensure pickling pipelines preserves thresholds :pr:`3027`
        * Added AutoML function to access ensemble pipeline's input pipelines IDs :pr:`3011`
        * Added ability to define which class is "positive" for label encoder in binary classification case :pr:`3033`
    * Fixes
        * Fixed bug where ``Oversampler`` didn't consider boolean columns to be categorical :pr:`2980`
        * Fixed permutation importance failing when target is categorical :pr:`3017`
        * Updated estimator and pipelines' ``predict``, ``predict_proba``, ``transform``, ``inverse_transform`` methods to preserve input indices :pr:`2979`
        * Updated demo dataset link for daily min temperatures :pr:`3023`
    * Changes
        * Updated ``OutliersDataCheck`` and ``UniquenessDataCheck`` and allow for the suspension of the Nullable types error :pr:`3018`
    * Documentation Changes
        * Fixed cost benefit matrix demo formatting :pr:`2990`
        * Update ReadMe.md with new badge links and updated installation instructions for conda :pr:`2998`
        * Added more comprehensive doctests :pr:`3002`


**v0.36.0 Oct. 27, 2021**
    * Enhancements
        * Added LIME as an algorithm option for ``explain_predictions`` and ``explain_predictions_best_worst`` :pr:`2905`
        * Standardized data check messages and added default "rows" and "columns" to data check message details dictionary :pr:`2869`
        * Added ``rows_of_interest`` to pipeline utils :pr:`2908`
        * Added support for woodwork version ``0.8.2`` :pr:`2909`
        * Enhanced the ``DateTimeFeaturizer`` to handle ``NaNs`` in date features :pr:`2909`
        * Added support for woodwork logical types ``PostalCode``, ``SubRegionCode``, and ``CountryCode`` in model understanding tools :pr:`2946`
        * Added Vowpal Wabbit regressor and classifiers :pr:`2846`
        * Added `NoSplit` data splitter for future unsupervised learning searches :pr:`2958`
        * Added method to convert actions into a preprocessing pipeline :pr:`2968`
    * Fixes
        * Fixed bug where partial dependence was not respecting the ww schema :pr:`2929`
        * Fixed ``calculate_permutation_importance`` for datetimes on ``StandardScaler`` :pr:`2938`
        * Fixed ``SelectColumns`` to only select available features for feature selection in ``DefaultAlgorithm`` :pr:`2944`
        * Fixed ``DropColumns`` component not receiving parameters in ``DefaultAlgorithm`` :pr:`2945`
        * Fixed bug where trained binary thresholds were not being returned by ``get_pipeline`` or ``clone`` :pr:`2948`
        * Fixed bug where ``Oversampler`` selected ww logical categorical instead of ww semantic category :pr:`2946`
    * Changes
        * Changed ``make_pipeline`` function to place the ``DateTimeFeaturizer`` prior to the ``Imputer`` so that ``NaN`` dates can be imputed :pr:`2909`
        * Refactored ``OutliersDataCheck`` and ``HighlyNullDataCheck`` to add more descriptive metadata :pr:`2907`
        * Bumped minimum version of ``dask`` from 2021.2.0 to 2021.10.0 :pr:`2978`
    * Documentation Changes
        * Added back Future Release section to release notes :pr:`2927`
        * Updated CI to run doctest (docstring tests) and apply necessary fixes to docstrings :pr:`2933`
        * Added documentation for ``BinaryClassificationPipeline`` thresholding :pr:`2937`
    * Testing Changes
        * Fixed dependency checker to catch full names of packages :pr:`2930`
        * Refactored ``build_conda_pkg`` to work from a local recipe :pr:`2925`
        * Refactored component test for different environments :pr:`2957`

.. warning::

    **Breaking Changes**
        * Standardized data check messages and added default "rows" and "columns" to data check message details dictionary. This may change the number of messages returned from a data check. :pr:`2869`


**v0.35.0 Oct. 14, 2021**
    * Enhancements
        * Added human-readable pipeline explanations to model understanding :pr:`2861`
        * Updated to support Featuretools 1.0.0 and nlp-primitives 2.0.0 :pr:`2848`
    * Fixes
        * Fixed bug where ``long`` mode for the top level search method was not respected :pr:`2875`
        * Pinned ``cmdstan`` to ``0.28.0`` in ``cmdstan-builder`` to prevent future breaking of support for Prophet :pr:`2880`
        * Added ``Jarque-Bera`` to the ``TargetDistributionDataCheck`` :pr:`2891`
    * Changes
        * Updated pipelines to use a label encoder component instead of doing encoding on the pipeline level :pr:`2821`
        * Deleted scikit-learn ensembler :pr:`2819`
        * Refactored pipeline building logic out of ``AutoMLSearch`` and into ``IterativeAlgorithm`` :pr:`2854`
        * Refactored names for methods in ``ComponentGraph`` and ``PipelineBase`` :pr:`2902`
    * Documentation Changes
        * Updated ``install.ipynb`` to reflect flexibility for ``cmdstan`` version installation :pr:`2880`
        * Updated the conda section of our contributing guide :pr:`2899`
    * Testing Changes
        * Updated ``test_all_estimators`` to account for Prophet being allowed for Python 3.9 :pr:`2892`
        * Updated linux tests to use ``cmdstan-builder==0.0.8`` :pr:`2880`

.. warning::

    **Breaking Changes**
        * Updated pipelines to use a label encoder component instead of doing encoding on the pipeline level. This means that pipelines will no longer automatically encode non-numerical targets. Please use a label encoder if working with classification problems and non-numeric targets. :pr:`2821`
        * Deleted scikit-learn ensembler :pr:`2819`
        * ``IterativeAlgorithm`` now requires X, y, problem_type as required arguments as well as sampler_name, allowed_model_families, allowed_component_graphs, max_batches, and verbose as optional arguments :pr:`2854`
        * Changed method names of ``fit_features`` and ``compute_final_component_features`` to ``fit_and_transform_all_but_final`` and ``transform_all_but_final`` in ``ComponentGraph``, and ``compute_estimator_features`` to ``transform_all_but_final`` in pipeline classes :pr:`2902`

**v0.34.0 Sep. 30, 2021**
    * Enhancements
        * Updated to work with Woodwork 0.8.1 :pr:`2783`
        * Added validation that ``training_data`` and ``training_target`` are not ``None`` in prediction explanations :pr:`2787`
        * Added support for training-only components in pipelines and component graphs :pr:`2776`
        * Added default argument for the parameters value for ``ComponentGraph.instantiate`` :pr:`2796`
        * Added ``TIME_SERIES_REGRESSION`` to ``LightGBMRegressor's`` supported problem types :pr:`2793`
        * Provided a JSON representation of a pipeline's DAG structure :pr:`2812`
        * Added validation to holdout data passed to ``predict`` and ``predict_proba`` for time series :pr:`2804`
        * Added information about which row indices are outliers in ``OutliersDataCheck`` :pr:`2818`
        * Added verbose flag to top level ``search()`` method :pr:`2813`
        * Added support for linting jupyter notebooks and clearing the executed cells and empty cells :pr:`2829` :pr:`2837`
        * Added "DROP_ROWS" action to output of ``OutliersDataCheck.validate()`` :pr:`2820`
        * Added the ability of ``AutoMLSearch`` to accept a ``SequentialEngine`` instance as engine input :pr:`2838`
        * Added new label encoder component to EvalML :pr:`2853`
        * Added our own partial dependence implementation :pr:`2834`
    * Fixes
        * Fixed bug where ``calculate_permutation_importance`` was not calculating the right value for pipelines with target transformers :pr:`2782`
        * Fixed bug where transformed target values were not used in ``fit`` for time series pipelines :pr:`2780`
        * Fixed bug where ``score_pipelines`` method of ``AutoMLSearch`` would not work for time series problems :pr:`2786`
        * Removed ``TargetTransformer`` class :pr:`2833`
        * Added tests to verify ``ComponentGraph`` support by pipelines :pr:`2830`
        * Fixed incorrect parameter for baseline regression pipeline in ``AutoMLSearch`` :pr:`2847`
        * Fixed bug where the desired estimator family order was not respected in ``IterativeAlgorithm`` :pr:`2850`
    * Changes
        * Changed woodwork initialization to use partial schemas :pr:`2774`
        * Made ``Transformer.transform()`` an abstract method :pr:`2744`
        * Deleted ``EmptyDataChecks`` class :pr:`2794`
        * Removed data check for checking log distributions in ``make_pipeline`` :pr:`2806`
        * Changed the minimum ``woodwork`` version to 0.8.0 :pr:`2783`
        * Pinned ``woodwork`` version to 0.8.0 :pr:`2832`
        * Removed ``model_family`` attribute from ``ComponentBase`` and transformers :pr:`2828`
        * Limited ``scikit-learn`` until new features and errors can be addressed :pr:`2842`
        * Show DeprecationWarning when Sklearn Ensemblers are called :pr:`2859`
    * Testing Changes
        * Updated matched assertion message regarding monotonic indices in polynomial detrender tests :pr:`2811`
        * Added a test to make sure pip versions match conda versions :pr:`2851`

.. warning::

    **Breaking Changes**
        * Made ``Transformer.transform()`` an abstract method :pr:`2744`
        * Deleted ``EmptyDataChecks`` class :pr:`2794`
        * Removed data check for checking log distributions in ``make_pipeline`` :pr:`2806`


**v0.33.0 Sep. 15, 2021**
    * Fixes
        * Fixed bug where warnings during ``make_pipeline`` were not being raised to the user :pr:`2765`
    * Changes
        * Refactored and removed ``SamplerBase`` class :pr:`2775`
    * Documentation Changes
        * Added docstring linting packages ``pydocstyle`` and ``darglint`` to `make-lint` command :pr:`2670`


**v0.32.1 Sep. 10, 2021**
    * Enhancements
        * Added ``verbose`` flag to ``AutoMLSearch`` to run search in silent mode by default :pr:`2645`
        * Added label encoder to ``XGBoostClassifier`` to remove the warning :pr:`2701`
        * Set ``eval_metric`` to ``logloss`` for ``XGBoostClassifier`` :pr:`2741`
        * Added support for ``woodwork`` versions ``0.7.0`` and ``0.7.1`` :pr:`2743`
        * Changed ``explain_predictions`` functions to display original feature values :pr:`2759`
        * Added ``X_train`` and ``y_train`` to ``graph_prediction_vs_actual_over_time`` and ``get_prediction_vs_actual_over_time_data`` :pr:`2762`
        * Added ``forecast_horizon`` as a required parameter to time series pipelines and ``AutoMLSearch`` :pr:`2697`
        * Added ``predict_in_sample`` and ``predict_proba_in_sample`` methods to time series pipelines to predict on data where the target is known, e.g. cross-validation :pr:`2697`
    * Fixes
        * Fixed bug where ``_catch_warnings`` assumed all warnings were ``PipelineNotUsed`` :pr:`2753`
        * Fixed bug where ``Imputer.transform`` would erase ww typing information prior to handing data to the ``SimpleImputer`` :pr:`2752`
        * Fixed bug where ``Oversampler`` could not be copied :pr:`2755`
    * Changes
        * Deleted ``drop_nan_target_rows`` utility method :pr:`2737`
        * Removed default logging setup and debugging log file :pr:`2645`
        * Changed the default n_jobs value for ``XGBoostClassifier`` and ``XGBoostRegressor`` to 12 :pr:`2757`
        * Changed ``TimeSeriesBaselineEstimator`` to only work on a time series pipeline with a ``DelayedFeaturesTransformer`` :pr:`2697`
        * Added ``X_train`` and ``y_train`` as optional parameters to pipeline ``predict``, ``predict_proba``. Only used for time series pipelines :pr:`2697`
        * Added ``training_data`` and ``training_target`` as optional parameters to ``explain_predictions`` and ``explain_predictions_best_worst`` to support time series pipelines :pr:`2697`
        * Changed time series pipeline predictions to no longer output series/dataframes padded with NaNs. A prediction will be returned for every row in the `X` input :pr:`2697`
    * Documentation Changes
        * Specified installation steps for Prophet :pr:`2713`
        * Added documentation for data exploration on data check actions :pr:`2696`
        * Added a user guide entry for time series modelling :pr:`2697`
    * Testing Changes
        * Fixed flaky ``TargetDistributionDataCheck`` test for very_lognormal distribution :pr:`2748`

.. warning::

    **Breaking Changes**
        * Removed default logging setup and debugging log file :pr:`2645`
        * Added ``X_train`` and ``y_train`` to ``graph_prediction_vs_actual_over_time`` and ``get_prediction_vs_actual_over_time_data`` :pr:`2762`
        * Added ``forecast_horizon`` as a required parameter to time series pipelines and ``AutoMLSearch`` :pr:`2697`
        * Changed ``TimeSeriesBaselineEstimator`` to only work on a time series pipeline with a ``DelayedFeaturesTransformer`` :pr:`2697`
        * Added ``X_train`` and ``y_train`` as required parameters for ``predict`` and ``predict_proba`` in time series pipelines :pr:`2697`
        * Added ``training_data`` and ``training_target`` as required parameters to ``explain_predictions`` and ``explain_predictions_best_worst`` for time series pipelines :pr:`2697`

**v0.32.0 Aug. 31, 2021**
    * Enhancements
        * Allow string for ``engine`` parameter for ``AutoMLSearch``:pr:`2667`
        * Add ``ProphetRegressor`` to AutoML :pr:`2619`
        * Integrated ``DefaultAlgorithm`` into ``AutoMLSearch`` :pr:`2634`
        * Removed SVM "linear" and "precomputed" kernel hyperparameter options, and improved default parameters :pr:`2651`
        * Updated ``ComponentGraph`` initalization to raise ``ValueError`` when user attempts to use ``.y`` for a component that does not produce a tuple output :pr:`2662`
        * Updated to support Woodwork 0.6.0 :pr:`2690`
        * Updated pipeline ``graph()`` to distingush X and y edges :pr:`2654`
        * Added ``DropRowsTransformer`` component :pr:`2692`
        * Added ``DROP_ROWS`` to ``_make_component_list_from_actions`` and clean up metadata :pr:`2694`
        * Add new ensembler component :pr:`2653`
    * Fixes
        * Updated Oversampler logic to select best SMOTE based on component input instead of pipeline input :pr:`2695`
        * Added ability to explicitly close DaskEngine resources to improve runtime and reduce Dask warnings :pr:`2667`
        * Fixed partial dependence bug for ensemble pipelines :pr:`2714`
        * Updated ``TargetLeakageDataCheck`` to maintain user-selected logical types :pr:`2711`
    * Changes
        * Replaced ``SMOTEOversampler``, ``SMOTENOversampler`` and ``SMOTENCOversampler`` with consolidated ``Oversampler`` component :pr:`2695`
        * Removed ``LinearRegressor`` from the list of default ``AutoMLSearch`` estimators due to poor performance :pr:`2660`
    * Documentation Changes
        * Added user guide documentation for using ``ComponentGraph`` and added ``ComponentGraph`` to API reference :pr:`2673`
        * Updated documentation to make parallelization of AutoML clearer :pr:`2667`
    * Testing Changes
        * Removes the process-level parallelism from the ``test_cancel_job`` test :pr:`2666`
        * Installed numba 0.53 in windows CI to prevent problems installing version 0.54 :pr:`2710`

.. warning::

    **Breaking Changes**
        * Renamed the current top level ``search`` method to ``search_iterative`` and defined a new ``search`` method for the ``DefaultAlgorithm`` :pr:`2634`
        * Replaced ``SMOTEOversampler``, ``SMOTENOversampler`` and ``SMOTENCOversampler`` with consolidated ``Oversampler`` component :pr:`2695`
        * Removed ``LinearRegressor`` from the list of default ``AutoMLSearch`` estimators due to poor performance :pr:`2660`

**v0.31.0 Aug. 19, 2021**
    * Enhancements
        * Updated the high variance check in AutoMLSearch to be robust to a variety of objectives and cv scores :pr:`2622`
        * Use Woodwork's outlier detection for the ``OutliersDataCheck`` :pr:`2637`
        * Added ability to utilize instantiated components when creating a pipeline :pr:`2643`
        * Sped up the all Nan and unknown check in ``infer_feature_types`` :pr:`2661`
    * Fixes
    * Changes
        * Deleted ``_put_into_original_order`` helper function :pr:`2639`
        * Refactored time series pipeline code using a time series pipeline base class :pr:`2649`
        * Renamed ``dask_tests`` to ``parallel_tests`` :pr:`2657`
        * Removed commented out code in ``pipeline_meta.py`` :pr:`2659`
    * Documentation Changes
        * Add complete install command to README and Install section :pr:`2627`
        * Cleaned up documentation for ``MulticollinearityDataCheck`` :pr:`2664`
    * Testing Changes
        * Speed up CI by splitting Prophet tests into a separate workflow in GitHub :pr:`2644`

.. warning::

    **Breaking Changes**
        * ``TimeSeriesRegressionPipeline`` no longer inherits from ``TimeSeriesRegressionPipeline`` :pr:`2649`


**v0.30.2 Aug. 16, 2021**
    * Fixes
        * Updated changelog and version numbers to match the release.  Release 0.30.1 was release erroneously without a change to the version numbers.  0.30.2 replaces it.

**v0.30.1 Aug. 12, 2021**
    * Enhancements
        * Added ``DatetimeFormatDataCheck`` for time series problems :pr:`2603`
        * Added ``ProphetRegressor`` to estimators :pr:`2242`
        * Updated ``ComponentGraph`` to handle not calling samplers' transform during predict, and updated samplers' transform methods s.t. ``fit_transform`` is equivalent to ``fit(X, y).transform(X, y)`` :pr:`2583`
        * Updated ``ComponentGraph`` ``_validate_component_dict`` logic to be stricter about input values :pr:`2599`
        * Patched bug in ``xgboost`` estimators where predicting on a feature matrix of only booleans would throw an exception. :pr:`2602`
        * Updated ``ARIMARegressor`` to use relative forecasting to predict values :pr:`2613`
        * Added support for creating pipelines without an estimator as the final component and added ``transform(X, y)`` method to pipelines and component graphs :pr:`2625`
        * Updated to support Woodwork 0.5.1 :pr:`2610`
    * Fixes
        * Updated ``AutoMLSearch`` to drop ``ARIMARegressor`` from ``allowed_estimators`` if an incompatible frequency is detected :pr:`2632`
        * Updated ``get_best_sampler_for_data`` to consider all non-numeric datatypes as categorical for SMOTE :pr:`2590`
        * Fixed inconsistent test results from `TargetDistributionDataCheck` :pr:`2608`
        * Adopted vectorized pd.NA checking for Woodwork 0.5.1 support :pr:`2626`
        * Pinned upper version of astroid to 2.6.6 to keep ReadTheDocs working. :pr:`2638`
    * Changes
        * Renamed SMOTE samplers to SMOTE oversampler :pr:`2595`
        * Changed ``partial_dependence`` and ``graph_partial_dependence`` to raise a ``PartialDependenceError`` instead of ``ValueError``. This is not a breaking change because ``PartialDependenceError`` is a subclass of ``ValueError`` :pr:`2604`
        * Cleaned up code duplication in ``ComponentGraph`` :pr:`2612`
        * Stored predict_proba results in .x for intermediate estimators in ComponentGraph :pr:`2629`
    * Documentation Changes
        * To avoid local docs build error, only add warning disable and download headers on ReadTheDocs builds, not locally :pr:`2617`
    * Testing Changes
        * Updated partial_dependence tests to change the element-wise comparison per the Plotly 5.2.1 upgrade :pr:`2638`
        * Changed the lint CI job to only check against python 3.9 via the `-t` flag :pr:`2586`
        * Installed Prophet in linux nightlies test and fixed ``test_all_components`` :pr:`2598`
        * Refactored and fixed all ``make_pipeline`` tests to assert correct order and address new Woodwork Unknown type inference :pr:`2572`
        * Removed ``component_graphs`` as a global variable in ``test_component_graphs.py`` :pr:`2609`

.. warning::

    **Breaking Changes**
        * Renamed SMOTE samplers to SMOTE oversampler. Please use ``SMOTEOversampler``, ``SMOTENCOversampler``, ``SMOTENOversampler`` instead of ``SMOTESampler``, ``SMOTENCSampler``, and ``SMOTENSampler`` :pr:`2595`


**v0.30.0 Aug. 3, 2021**
    * Enhancements
        * Added ``LogTransformer`` and ``TargetDistributionDataCheck`` :pr:`2487`
        * Issue a warning to users when a pipeline parameter passed in isn't used in the pipeline :pr:`2564`
        * Added Gini coefficient as an objective :pr:`2544`
        * Added ``repr`` to ``ComponentGraph`` :pr:`2565`
        * Added components to extract features from ``URL`` and ``EmailAddress`` Logical Types :pr:`2550`
        * Added support for `NaN` values in ``TextFeaturizer`` :pr:`2532`
        * Added ``SelectByType`` transformer :pr:`2531`
        * Added separate thresholds for percent null rows and columns in ``HighlyNullDataCheck`` :pr:`2562`
        * Added support for `NaN` natural language values :pr:`2577`
    * Fixes
        * Raised error message for types ``URL``, ``NaturalLanguage``, and ``EmailAddress`` in ``partial_dependence`` :pr:`2573`
    * Changes
        * Updated ``PipelineBase`` implementation for creating pipelines from a list of components :pr:`2549`
        * Moved ``get_hyperparameter_ranges`` to ``PipelineBase`` class from automl/utils module :pr:`2546`
        * Renamed ``ComponentGraph``'s ``get_parents`` to ``get_inputs`` :pr:`2540`
        * Removed ``ComponentGraph.linearized_component_graph`` and ``ComponentGraph.from_list`` :pr:`2556`
        * Updated ``ComponentGraph`` to enforce requiring `.x` and `.y` inputs for each component in the graph :pr:`2563`
        * Renamed existing ensembler implementation from ``StackedEnsemblers`` to ``SklearnStackedEnsemblers`` :pr:`2578`
    * Documentation Changes
        * Added documentation for ``DaskEngine`` and ``CFEngine`` parallel engines :pr:`2560`
        * Improved detail of ``TextFeaturizer`` docstring and tutorial :pr:`2568`
    * Testing Changes
        * Added test that makes sure ``split_data`` does not shuffle for time series problems :pr:`2552`

.. warning::

    **Breaking Changes**
        * Moved ``get_hyperparameter_ranges`` to ``PipelineBase`` class from automl/utils module :pr:`2546`
        * Renamed ``ComponentGraph``'s ``get_parents`` to ``get_inputs`` :pr:`2540`
        * Removed ``ComponentGraph.linearized_component_graph`` and ``ComponentGraph.from_list`` :pr:`2556`
        * Updated ``ComponentGraph`` to enforce requiring `.x` and `.y` inputs for each component in the graph :pr:`2563`


**v0.29.0 Jul. 21, 2021**
    * Enhancements
        * Updated 1-way partial dependence support for datetime features :pr:`2454`
        * Added details on how to fix error caused by broken ww schema :pr:`2466`
        * Added ability to use built-in pickle for saving AutoMLSearch :pr:`2463`
        * Updated our components and component graphs to use latest features of ww 0.4.1, e.g. ``concat_columns`` and drop in-place. :pr:`2465`
        * Added new, concurrent.futures based engine for parallel AutoML :pr:`2506`
        * Added support for new Woodwork ``Unknown`` type in AutoMLSearch :pr:`2477`
        * Updated our components with an attribute that describes if they modify features or targets and can be used in list API for pipeline initialization :pr:`2504`
        * Updated ``ComponentGraph`` to accept X and y as inputs :pr:`2507`
        * Removed unused ``TARGET_BINARY_INVALID_VALUES`` from ``DataCheckMessageCode`` enum and fixed formatting of objective documentation :pr:`2520`
        * Added ``EvalMLAlgorithm`` :pr:`2525`
        * Added support for `NaN` values in ``TextFeaturizer`` :pr:`2532`
    * Fixes
        * Fixed ``FraudCost`` objective and reverted threshold optimization method for binary classification to ``Golden`` :pr:`2450`
        * Added custom exception message for partial dependence on features with scales that are too small :pr:`2455`
        * Ensures the typing for Ordinal and Datetime ltypes are passed through _retain_custom_types_and_initalize_woodwork :pr:`2461`
        * Updated to work with Pandas 1.3.0 :pr:`2442`
        * Updated to work with sktime 0.7.0 :pr:`2499`
    * Changes
        * Updated XGBoost dependency to ``>=1.4.2`` :pr:`2484`, :pr:`2498`
        * Added a ``DeprecationWarning`` about deprecating the list API for ``ComponentGraph`` :pr:`2488`
        * Updated ``make_pipeline`` for AutoML to create dictionaries, not lists, to initialize pipelines :pr:`2504`
        * No longer installing graphviz on windows in our CI pipelines because release 0.17 breaks windows 3.7 :pr:`2516`
    * Documentation Changes
        * Moved docstrings from ``__init__`` to class pages, added missing docstrings for missing classes, and updated missing default values :pr:`2452`
        * Build documentation with sphinx-autoapi :pr:`2458`
        * Change ``autoapi_ignore`` to only ignore files in ``evalml/tests/*`` :pr:`2530`
    * Testing Changes
        * Fixed flaky dask tests :pr:`2471`
        * Removed shellcheck action from ``build_conda_pkg`` action :pr:`2514`
        * Added a tmp_dir fixture that deletes its contents after tests run :pr:`2505`
        * Added a test that makes sure all pipelines in ``AutoMLSearch`` get the same data splits :pr:`2513`
        * Condensed warning output in test logs :pr:`2521`

.. warning::

    **Breaking Changes**
        * `NaN` values in the `Natural Language` type are no longer supported by the Imputer with the pandas upgrade. :pr:`2477`

**v0.28.0 Jul. 2, 2021**
    * Enhancements
        * Added support for showing a Individual Conditional Expectations plot when graphing Partial Dependence :pr:`2386`
        * Exposed ``thread_count`` for Catboost estimators as ``n_jobs`` parameter :pr:`2410`
        * Updated Objectives API to allow for sample weighting :pr:`2433`
    * Fixes
        * Deleted unreachable line from ``IterativeAlgorithm`` :pr:`2464`
    * Changes
        * Pinned Woodwork version between 0.4.1 and 0.4.2 :pr:`2460`
        * Updated psutils minimum version in requirements :pr:`2438`
        * Updated ``log_error_callback`` to not include filepath in logged message :pr:`2429`
    * Documentation Changes
        * Sped up docs :pr:`2430`
        * Removed mentions of ``DataTable`` and ``DataColumn`` from the docs :pr:`2445`
    * Testing Changes
        * Added slack integration for nightlies tests :pr:`2436`
        * Changed ``build_conda_pkg`` CI job to run only when dependencies are updates :pr:`2446`
        * Updated workflows to store pytest runtimes as test artifacts :pr:`2448`
        * Added ``AutoMLTestEnv`` test fixture for making it easy to mock automl tests :pr:`2406`

**v0.27.0 Jun. 22, 2021**
    * Enhancements
        * Adds force plots for prediction explanations :pr:`2157`
        * Removed self-reference from ``AutoMLSearch`` :pr:`2304`
        * Added support for nonlinear pipelines for ``generate_pipeline_code`` :pr:`2332`
        * Added ``inverse_transform`` method to pipelines :pr:`2256`
        * Add optional automatic update checker :pr:`2350`
        * Added ``search_order`` to ``AutoMLSearch``'s ``rankings`` and ``full_rankings`` tables :pr:`2345`
        * Updated threshold optimization method for binary classification :pr:`2315`
        * Updated demos to pull data from S3 instead of including demo data in package :pr:`2387`
        * Upgrade woodwork version to v0.4.1 :pr:`2379`
    * Fixes
        * Preserve user-specified woodwork types throughout pipeline fit/predict :pr:`2297`
        * Fixed ``ComponentGraph`` appending target to ``final_component_features`` if there is a component that returns both X and y :pr:`2358`
        * Fixed partial dependence graph method failing on multiclass problems when the class labels are numeric :pr:`2372`
        * Added ``thresholding_objective`` argument to ``AutoMLSearch`` for binary classification problems :pr:`2320`
        * Added change for ``k_neighbors`` parameter in SMOTE Oversamplers to automatically handle small samples :pr:`2375`
        * Changed naming for ``Logistic Regression Classifier`` file :pr:`2399`
        * Pinned pytest-timeout to fix minimum dependence checker :pr:`2425`
        * Replaced ``Elastic Net Classifier`` base class with ``Logistsic Regression`` to avoid ``NaN`` outputs :pr:`2420`
    * Changes
        * Cleaned up ``PipelineBase``'s ``component_graph`` and ``_component_graph`` attributes. Updated ``PipelineBase`` ``__repr__`` and added ``__eq__`` for ``ComponentGraph`` :pr:`2332`
        * Added and applied  ``black`` linting package to the EvalML repo in place of ``autopep8`` :pr:`2306`
        * Separated `custom_hyperparameters` from pipelines and added them as an argument to ``AutoMLSearch`` :pr:`2317`
        * Replaced `allowed_pipelines` with `allowed_component_graphs` :pr:`2364`
        * Removed private method ``_compute_features_during_fit`` from ``PipelineBase`` :pr:`2359`
        * Updated ``compute_order`` in ``ComponentGraph`` to be a read-only property :pr:`2408`
        * Unpinned PyZMQ version in requirements.txt :pr:`2389`
        * Uncapping LightGBM version in requirements.txt :pr:`2405`
        * Updated minimum version of plotly :pr:`2415`
        * Removed ``SensitivityLowAlert`` objective from core objectives :pr:`2418`
    * Documentation Changes
        * Fixed lead scoring weights in the demos documentation :pr:`2315`
        * Fixed start page code and description dataset naming discrepancy :pr:`2370`
    * Testing Changes
        * Update minimum unit tests to run on all pull requests :pr:`2314`
        * Pass token to authorize uploading of codecov reports :pr:`2344`
        * Add ``pytest-timeout``. All tests that run longer than 6 minutes will fail. :pr:`2374`
        * Separated the dask tests out into separate github action jobs to isolate dask failures. :pr:`2376`
        * Refactored dask tests :pr:`2377`
        * Added the combined dask/non-dask unit tests back and renamed the dask only unit tests. :pr:`2382`
        * Sped up unit tests and split into separate jobs :pr:`2365`
        * Change CI job names, run lint for python 3.9, run nightlies on python 3.8 at 3am EST :pr:`2395` :pr:`2398`
        * Set fail-fast to false for CI jobs that run for PRs :pr:`2402`

.. warning::

    **Breaking Changes**
        * `AutoMLSearch` will accept `allowed_component_graphs` instead of `allowed_pipelines` :pr:`2364`
        * Removed ``PipelineBase``'s ``_component_graph`` attribute. Updated ``PipelineBase`` ``__repr__`` and added ``__eq__`` for ``ComponentGraph`` :pr:`2332`
        * `pipeline_parameters` will no longer accept `skopt.space` variables since hyperparameter ranges will now be specified through `custom_hyperparameters` :pr:`2317`

**v0.25.0 Jun. 01, 2021**
    * Enhancements
        * Upgraded minimum woodwork to version 0.3.1. Previous versions will not be supported :pr:`2181`
        * Added a new callback parameter for ``explain_predictions_best_worst`` :pr:`2308`
    * Fixes
    * Changes
        * Deleted the ``return_pandas`` flag from our demo data loaders :pr:`2181`
        * Moved ``default_parameters`` to ``ComponentGraph`` from ``PipelineBase`` :pr:`2307`
    * Documentation Changes
        * Updated the release procedure documentation :pr:`2230`
    * Testing Changes
        * Ignoring ``test_saving_png_file`` while building conda package :pr:`2323`

.. warning::

    **Breaking Changes**
        * Deleted the ``return_pandas`` flag from our demo data loaders :pr:`2181`
        * Upgraded minimum woodwork to version 0.3.1. Previous versions will not be supported :pr:`2181`
        * Due to the weak-ref in woodwork, set the result of ``infer_feature_types`` to a variable before accessing woodwork :pr:`2181`

**v0.24.2 May. 24, 2021**
    * Enhancements
        * Added oversamplers to AutoMLSearch :pr:`2213` :pr:`2286`
        * Added dictionary input functionality for ``Undersampler`` component :pr:`2271`
        * Changed the default parameter values for ``Elastic Net Classifier`` and ``Elastic Net Regressor`` :pr:`2269`
        * Added dictionary input functionality for the Oversampler components :pr:`2288`
    * Fixes
        * Set default `n_jobs` to 1 for `StackedEnsembleClassifier` and `StackedEnsembleRegressor` until fix for text-based parallelism in sklearn stacking can be found :pr:`2295`
    * Changes
        * Updated ``start_iteration_callback`` to accept a pipeline instance instead of a pipeline class and no longer accept pipeline parameters as a parameter :pr:`2290`
        * Refactored ``calculate_permutation_importance`` method and add per-column permutation importance method :pr:`2302`
        * Updated logging information in ``AutoMLSearch.__init__`` to clarify pipeline generation :pr:`2263`
    * Documentation Changes
        * Minor changes to the release procedure :pr:`2230`
    * Testing Changes
        * Use codecov action to update coverage reports :pr:`2238`
        * Removed MarkupSafe dependency version pin from requirements.txt and moved instead into RTD docs build CI :pr:`2261`

.. warning::

    **Breaking Changes**
        * Updated ``start_iteration_callback`` to accept a pipeline instance instead of a pipeline class and no longer accept pipeline parameters as a parameter :pr:`2290`
        * Moved ``default_parameters`` to ``ComponentGraph`` from ``PipelineBase``. A pipeline's ``default_parameters`` is now accessible via ``pipeline.component_graph.default_parameters`` :pr:`2307`


**v0.24.1 May. 16, 2021**
    * Enhancements
        * Integrated ``ARIMARegressor`` into AutoML :pr:`2009`
        * Updated ``HighlyNullDataCheck`` to also perform a null row check :pr:`2222`
        * Set ``max_depth`` to 1 in calls to featuretools dfs :pr:`2231`
    * Fixes
        * Removed data splitter sampler calls during training :pr:`2253`
        * Set minimum required version for for pyzmq, colorama, and docutils :pr:`2254`
        * Changed BaseSampler to return None instead of y :pr:`2272`
    * Changes
        * Removed ensemble split and indices in ``AutoMLSearch`` :pr:`2260`
        * Updated pipeline ``repr()`` and ``generate_pipeline_code`` to return pipeline instances without generating custom pipeline class :pr:`2227`
    * Documentation Changes
        * Capped Sphinx version under 4.0.0 :pr:`2244`
    * Testing Changes
        * Change number of cores for pytest from 4 to 2 :pr:`2266`
        * Add minimum dependency checker to generate minimum requirement files :pr:`2267`
        * Add unit tests with minimum dependencies  :pr:`2277`


**v0.24.0 May. 04, 2021**
    * Enhancements
        * Added `date_index` as a required parameter for TimeSeries problems :pr:`2217`
        * Have the ``OneHotEncoder`` return the transformed columns as booleans rather than floats :pr:`2170`
        * Added Oversampler transformer component to EvalML :pr:`2079`
        * Added Undersampler to AutoMLSearch, as well as arguments ``_sampler_method`` and ``sampler_balanced_ratio`` :pr:`2128`
        * Updated prediction explanations functions to allow pipelines with XGBoost estimators :pr:`2162`
        * Added partial dependence for datetime columns :pr:`2180`
        * Update precision-recall curve with positive label index argument, and fix for 2d predicted probabilities :pr:`2090`
        * Add pct_null_rows to ``HighlyNullDataCheck`` :pr:`2211`
        * Added a standalone AutoML `search` method for convenience, which runs data checks and then runs automl :pr:`2152`
        * Make the first batch of AutoML have a predefined order, with linear models first and complex models last :pr:`2223` :pr:`2225`
        * Added sampling dictionary support to ``BalancedClassficationSampler`` :pr:`2235`
    * Fixes
        * Fixed partial dependence not respecting grid resolution parameter for numerical features :pr:`2180`
        * Enable prediction explanations for catboost for multiclass problems :pr:`2224`
    * Changes
        * Deleted baseline pipeline classes :pr:`2202`
        * Reverting user specified date feature PR :pr:`2155` until `pmdarima` installation fix is found :pr:`2214`
        * Updated pipeline API to accept component graph and other class attributes as instance parameters. Old pipeline API still works but will not be supported long-term. :pr:`2091`
        * Removed all old datasplitters from EvalML :pr:`2193`
        * Deleted ``make_pipeline_from_components`` :pr:`2218`
    * Documentation Changes
        * Renamed dataset to clarify that its gzipped but not a tarball :pr:`2183`
        * Updated documentation to use pipeline instances instead of pipeline subclasses :pr:`2195`
        * Updated contributing guide with a note about GitHub Actions permissions :pr:`2090`
        * Updated automl and model understanding user guides :pr:`2090`
    * Testing Changes
        * Use machineFL user token for dependency update bot, and add more reviewers :pr:`2189`


.. warning::

    **Breaking Changes**
        * All baseline pipeline classes (``BaselineBinaryPipeline``, ``BaselineMulticlassPipeline``, ``BaselineRegressionPipeline``, etc.) have been deleted :pr:`2202`
        * Updated pipeline API to accept component graph and other class attributes as instance parameters. Old pipeline API still works but will not be supported long-term. Pipelines can now be initialized by specifying the component graph as the first parameter, and then passing in optional arguments such as ``custom_name``, ``parameters``, etc. For example, ``BinaryClassificationPipeline(["Random Forest Classifier"], parameters={})``.  :pr:`2091`
        * Removed all old datasplitters from EvalML :pr:`2193`
        * Deleted utility method ``make_pipeline_from_components`` :pr:`2218`


**v0.23.0 Apr. 20, 2021**
    * Enhancements
        * Refactored ``EngineBase`` and ``SequentialEngine`` api. Adding ``DaskEngine`` :pr:`1975`.
        * Added optional ``engine`` argument to ``AutoMLSearch`` :pr:`1975`
        * Added a warning about how time series support is still in beta when a user passes in a time series problem to ``AutoMLSearch`` :pr:`2118`
        * Added ``NaturalLanguageNaNDataCheck`` data check :pr:`2122`
        * Added ValueError to ``partial_dependence`` to prevent users from computing partial dependence on columns with all NaNs :pr:`2120`
        * Added standard deviation of cv scores to rankings table :pr:`2154`
    * Fixes
        * Fixed ``BalancedClassificationDataCVSplit``, ``BalancedClassificationDataTVSplit``, and ``BalancedClassificationSampler`` to use ``minority:majority`` ratio instead of ``majority:minority`` :pr:`2077`
        * Fixed bug where two-way partial dependence plots with categorical variables were not working correctly :pr:`2117`
        * Fixed bug where ``hyperparameters`` were not displaying properly for pipelines with a list ``component_graph`` and duplicate components :pr:`2133`
        * Fixed bug where ``pipeline_parameters`` argument in ``AutoMLSearch`` was not applied to pipelines passed in as ``allowed_pipelines`` :pr:`2133`
        * Fixed bug where ``AutoMLSearch`` was not applying custom hyperparameters to pipelines with a list ``component_graph`` and duplicate components :pr:`2133`
    * Changes
        * Removed ``hyperparameter_ranges`` from Undersampler and renamed ``balanced_ratio`` to ``sampling_ratio`` for samplers :pr:`2113`
        * Renamed ``TARGET_BINARY_NOT_TWO_EXAMPLES_PER_CLASS`` data check message code to ``TARGET_MULTICLASS_NOT_TWO_EXAMPLES_PER_CLASS`` :pr:`2126`
        * Modified one-way partial dependence plots of categorical features to display data with a bar plot :pr:`2117`
        * Renamed ``score`` column for ``automl.rankings`` as ``mean_cv_score`` :pr:`2135`
        * Remove 'warning' from docs tool output :pr:`2031`
    * Documentation Changes
        * Fixed ``conf.py`` file :pr:`2112`
        * Added a sentence to the automl user guide stating that our support for time series problems is still in beta. :pr:`2118`
        * Fixed documentation demos :pr:`2139`
        * Update test badge in README to use GitHub Actions :pr:`2150`
    * Testing Changes
        * Fixed ``test_describe_pipeline`` for ``pandas`` ``v1.2.4`` :pr:`2129`
        * Added a GitHub Action for building the conda package :pr:`1870` :pr:`2148`


.. warning::

    **Breaking Changes**
        * Renamed ``balanced_ratio`` to ``sampling_ratio`` for the ``BalancedClassificationDataCVSplit``, ``BalancedClassificationDataTVSplit``, ``BalancedClassficationSampler``, and Undersampler :pr:`2113`
        * Deleted the "errors" key from automl results :pr:`1975`
        * Deleted the ``raise_and_save_error_callback`` and the ``log_and_save_error_callback`` :pr:`1975`
        * Fixed ``BalancedClassificationDataCVSplit``, ``BalancedClassificationDataTVSplit``, and ``BalancedClassificationSampler`` to use minority:majority ratio instead of majority:minority :pr:`2077`


**v0.22.0 Apr. 06, 2021**
    * Enhancements
        * Added a GitHub Action for ``linux_unit_tests``:pr:`2013`
        * Added recommended actions for ``InvalidTargetDataCheck``, updated ``_make_component_list_from_actions`` to address new action, and added ``TargetImputer`` component :pr:`1989`
        * Updated ``AutoMLSearch._check_for_high_variance`` to not emit ``RuntimeWarning`` :pr:`2024`
        * Added exception when pipeline passed to ``explain_predictions`` is a ``Stacked Ensemble`` pipeline :pr:`2033`
        * Added sensitivity at low alert rates as an objective :pr:`2001`
        * Added ``Undersampler`` transformer component :pr:`2030`
    * Fixes
        * Updated Engine's ``train_batch`` to apply undersampling :pr:`2038`
        * Fixed bug in where Time Series Classification pipelines were not encoding targets in ``predict`` and ``predict_proba`` :pr:`2040`
        * Fixed data splitting errors if target is float for classification problems :pr:`2050`
        * Pinned ``docutils`` to <0.17 to fix ReadtheDocs warning issues :pr:`2088`
    * Changes
        * Removed lists as acceptable hyperparameter ranges in ``AutoMLSearch`` :pr:`2028`
        * Renamed "details" to "metadata" for data check actions :pr:`2008`
    * Documentation Changes
        * Catch and suppress warnings in documentation :pr:`1991` :pr:`2097`
        * Change spacing in ``start.ipynb`` to provide clarity for ``AutoMLSearch`` :pr:`2078`
        * Fixed start code on README :pr:`2108`
    * Testing Changes


**v0.21.0 Mar. 24, 2021**
    * Enhancements
        * Changed ``AutoMLSearch`` to default ``optimize_thresholds`` to True :pr:`1943`
        * Added multiple oversampling and undersampling sampling methods as data splitters for imbalanced classification :pr:`1775`
        * Added params to balanced classification data splitters for visibility :pr:`1966`
        * Updated ``make_pipeline`` to not add ``Imputer`` if input data does not have numeric or categorical columns :pr:`1967`
        * Updated ``ClassImbalanceDataCheck`` to better handle multiclass imbalances :pr:`1986`
        * Added recommended actions for the output of data check's ``validate`` method :pr:`1968`
        * Added error message for ``partial_dependence`` when features are mostly the same value :pr:`1994`
        * Updated ``OneHotEncoder`` to drop one redundant feature by default for features with two categories :pr:`1997`
        * Added a ``PolynomialDecomposer`` component :pr:`1992`
        * Added ``DateTimeNaNDataCheck`` data check :pr:`2039`
    * Fixes
        * Changed best pipeline to train on the entire dataset rather than just ensemble indices for ensemble problems :pr:`2037`
        * Updated binary classification pipelines to use objective decision function during scoring of custom objectives :pr:`1934`
    * Changes
        * Removed ``data_checks`` parameter, ``data_check_results`` and data checks logic from ``AutoMLSearch`` :pr:`1935`
        * Deleted ``random_state`` argument :pr:`1985`
        * Updated Woodwork version requirement to ``v0.0.11`` :pr:`1996`
    * Documentation Changes
    * Testing Changes
        * Removed ``build_docs`` CI job in favor of RTD GH builder :pr:`1974`
        * Added tests to confirm support for Python 3.9 :pr:`1724`
        * Added tests to support Dask AutoML/Engine :pr:`1990`
        * Changed ``build_conda_pkg`` job to use ``latest_release_changes`` branch in the feedstock. :pr:`1979`

.. warning::

    **Breaking Changes**
        * Changed ``AutoMLSearch`` to default ``optimize_thresholds`` to True :pr:`1943`
        * Removed ``data_checks`` parameter, ``data_check_results`` and data checks logic from ``AutoMLSearch``. To run the data checks which were previously run by default in ``AutoMLSearch``, please call ``DefaultDataChecks().validate(X_train, y_train)`` or take a look at our documentation for more examples. :pr:`1935`
        * Deleted ``random_state`` argument :pr:`1985`

**v0.20.0 Mar. 10, 2021**
    * Enhancements
        * Added a GitHub Action for Detecting dependency changes :pr:`1933`
        * Create a separate CV split to train stacked ensembler on for AutoMLSearch :pr:`1814`
        * Added a GitHub Action for Linux unit tests :pr:`1846`
        * Added ``ARIMARegressor`` estimator :pr:`1894`
        * Added ``DataCheckAction`` class and ``DataCheckActionCode`` enum :pr:`1896`
        * Updated ``Woodwork`` requirement to ``v0.0.10`` :pr:`1900`
        * Added ``BalancedClassificationDataCVSplit`` and ``BalancedClassificationDataTVSplit`` to AutoMLSearch :pr:`1875`
        * Update default classification data splitter to use downsampling for highly imbalanced data :pr:`1875`
        * Updated ``describe_pipeline`` to return more information, including ``id`` of pipelines used for ensemble models :pr:`1909`
        * Added utility method to create list of components from a list of ``DataCheckAction`` :pr:`1907`
        * Updated ``validate`` method to include a ``action`` key in returned dictionary for all ``DataCheck``and ``DataChecks`` :pr:`1916`
        * Aggregating the shap values for predictions that we know the provenance of, e.g. OHE, text, and date-time. :pr:`1901`
        * Improved error message when custom objective is passed as a string in ``pipeline.score`` :pr:`1941`
        * Added ``score_pipelines`` and ``train_pipelines`` methods to ``AutoMLSearch`` :pr:`1913`
        * Added support for ``pandas`` version 1.2.0 :pr:`1708`
        * Added ``score_batch`` and ``train_batch`` abstact methods to ``EngineBase`` and implementations in ``SequentialEngine`` :pr:`1913`
        * Added ability to handle index columns in ``AutoMLSearch`` and ``DataChecks`` :pr:`2138`
    * Fixes
        * Removed CI check for ``check_dependencies_updated_linux`` :pr:`1950`
        * Added metaclass for time series pipelines and fix binary classification pipeline ``predict`` not using objective if it is passed as a named argument :pr:`1874`
        * Fixed stack trace in prediction explanation functions caused by mixed string/numeric pandas column names :pr:`1871`
        * Fixed stack trace caused by passing pipelines with duplicate names to ``AutoMLSearch`` :pr:`1932`
        * Fixed ``AutoMLSearch.get_pipelines`` returning pipelines with the same attributes :pr:`1958`
    * Changes
        * Reversed GitHub Action for Linux unit tests until a fix for report generation is found :pr:`1920`
        * Updated ``add_results`` in ``AutoMLAlgorithm`` to take in entire pipeline results dictionary from ``AutoMLSearch`` :pr:`1891`
        * Updated ``ClassImbalanceDataCheck`` to look for severe class imbalance scenarios :pr:`1905`
        * Deleted the ``explain_prediction`` function :pr:`1915`
        * Removed ``HighVarianceCVDataCheck`` and convered it to an ``AutoMLSearch`` method instead :pr:`1928`
        * Removed warning in ``InvalidTargetDataCheck`` returned when numeric binary classification targets are not (0, 1) :pr:`1959`
    * Documentation Changes
        * Updated ``model_understanding.ipynb`` to demo the two-way partial dependence capability :pr:`1919`
    * Testing Changes

.. warning::

    **Breaking Changes**
        * Deleted the ``explain_prediction`` function :pr:`1915`
        * Removed ``HighVarianceCVDataCheck`` and convered it to an ``AutoMLSearch`` method instead :pr:`1928`
        * Added ``score_batch`` and ``train_batch`` abstact methods to ``EngineBase``. These need to be implemented in Engine subclasses :pr:`1913`


**v0.19.0 Feb. 23, 2021**
    * Enhancements
        * Added a GitHub Action for Python windows unit tests :pr:`1844`
        * Added a GitHub Action for checking updated release notes :pr:`1849`
        * Added a GitHub Action for Python lint checks :pr:`1837`
        * Adjusted ``explain_prediction``, ``explain_predictions`` and ``explain_predictions_best_worst`` to handle timeseries problems. :pr:`1818`
        * Updated ``InvalidTargetDataCheck`` to check for mismatched indices in target and features :pr:`1816`
        * Updated ``Woodwork`` structures returned from components to support ``Woodwork`` logical type overrides set by the user :pr:`1784`
        * Updated estimators to keep track of input feature names during ``fit()`` :pr:`1794`
        * Updated ``visualize_decision_tree`` to include feature names in output :pr:`1813`
        * Added ``is_bounded_like_percentage`` property for objectives. If true, the ``calculate_percent_difference`` method will return the absolute difference rather than relative difference :pr:`1809`
        * Added full error traceback to AutoMLSearch logger file :pr:`1840`
        * Changed ``TargetEncoder`` to preserve custom indices in the data :pr:`1836`
        * Refactored ``explain_predictions`` and ``explain_predictions_best_worst`` to only compute features once for all rows that need to be explained :pr:`1843`
        * Added custom random undersampler data splitter for classification :pr:`1857`
        * Updated ``OutliersDataCheck`` implementation to calculate the probability of having no outliers :pr:`1855`
        * Added ``Engines`` pipeline processing API :pr:`1838`
    * Fixes
        * Changed EngineBase random_state arg to random_seed and same for user guide docs :pr:`1889`
    * Changes
        * Modified ``calculate_percent_difference`` so that division by 0 is now inf rather than nan :pr:`1809`
        * Removed ``text_columns`` parameter from ``LSA`` and ``TextFeaturizer`` components :pr:`1652`
        * Added ``random_seed`` as an argument to our automl/pipeline/component API. Using ``random_state`` will raise a warning :pr:`1798`
        * Added ``DataCheckError`` message in ``InvalidTargetDataCheck`` if input target is None and removed exception raised :pr:`1866`
    * Documentation Changes
    * Testing Changes
        * Added back coverage for ``_get_feature_provenance`` in ``TextFeaturizer`` after ``text_columns`` was removed :pr:`1842`
        * Pin graphviz version for windows builds :pr:`1847`
        * Unpin graphviz version for windows builds :pr:`1851`

.. warning::

    **Breaking Changes**
        * Added a deprecation warning to ``explain_prediction``. It will be deleted in the next release. :pr:`1860`


**v0.18.2 Feb. 10, 2021**
    * Enhancements
        * Added uniqueness score data check :pr:`1785`
        * Added "dataframe" output format for prediction explanations :pr:`1781`
        * Updated LightGBM estimators to handle ``pandas.MultiIndex`` :pr:`1770`
        * Sped up permutation importance for some pipelines :pr:`1762`
        * Added sparsity data check :pr:`1797`
        * Confirmed support for threshold tuning for binary time series classification problems :pr:`1803`
    * Fixes
    * Changes
    * Documentation Changes
        * Added section on conda to the contributing guide :pr:`1771`
        * Updated release process to reflect freezing `main` before perf tests :pr:`1787`
        * Moving some prs to the right section of the release notes :pr:`1789`
        * Tweak README.md. :pr:`1800`
        * Fixed back arrow on install page docs :pr:`1795`
        * Fixed docstring for `ClassImbalanceDataCheck.validate()` :pr:`1817`
    * Testing Changes

**v0.18.1 Feb. 1, 2021**
    * Enhancements
        * Added ``graph_t_sne`` as a visualization tool for high dimensional data :pr:`1731`
        * Added the ability to see the linear coefficients of features in linear models terms :pr:`1738`
        * Added support for ``scikit-learn`` ``v0.24.0`` :pr:`1733`
        * Added support for ``scipy`` ``v1.6.0`` :pr:`1752`
        * Added SVM Classifier and Regressor to estimators :pr:`1714` :pr:`1761`
    * Fixes
        * Addressed bug with ``partial_dependence`` and categorical data with more categories than grid resolution :pr:`1748`
        * Removed ``random_state`` arg from ``get_pipelines`` in ``AutoMLSearch`` :pr:`1719`
        * Pinned pyzmq at less than 22.0.0 till we add support :pr:`1756`
    * Changes
        * Updated components and pipelines to return ``Woodwork`` data structures :pr:`1668`
        * Updated ``clone()`` for pipelines and components to copy over random state automatically :pr:`1753`
        * Dropped support for Python version 3.6 :pr:`1751`
        * Removed deprecated ``verbose`` flag from ``AutoMLSearch`` parameters :pr:`1772`
    * Documentation Changes
        * Add Twitter and Github link to documentation toolbar :pr:`1754`
        * Added Open Graph info to documentation :pr:`1758`
    * Testing Changes

.. warning::

    **Breaking Changes**
        * Components and pipelines return ``Woodwork`` data structures instead of ``pandas`` data structures :pr:`1668`
        * Python 3.6 will not be actively supported due to discontinued support from EvalML dependencies.
        * Deprecated ``verbose`` flag is removed for ``AutoMLSearch`` :pr:`1772`


**v0.18.0 Jan. 26, 2021**
    * Enhancements
        * Added RMSLE, MSLE, and MAPE to core objectives while checking for negative target values in ``invalid_targets_data_check`` :pr:`1574`
        * Added validation checks for binary problems with regression-like datasets and multiclass problems without true multiclass targets in ``invalid_targets_data_check`` :pr:`1665`
        * Added time series support for ``make_pipeline`` :pr:`1566`
        * Added target name for output of pipeline ``predict`` method :pr:`1578`
        * Added multiclass check to ``InvalidTargetDataCheck`` for two examples per class :pr:`1596`
        * Added support for ``graphviz`` ``v0.16`` :pr:`1657`
        * Enhanced time series pipelines to accept empty features :pr:`1651`
        * Added KNN Classifier to estimators. :pr:`1650`
        * Added support for list inputs for objectives :pr:`1663`
        * Added support for ``AutoMLSearch`` to handle time series classification pipelines :pr:`1666`
        * Enhanced ``DelayedFeaturesTransformer`` to encode categorical features and targets before delaying them :pr:`1691`
        * Added 2-way dependence plots. :pr:`1690`
        * Added ability to directly iterate through components within Pipelines :pr:`1583`
    * Fixes
        * Fixed inconsistent attributes and added Exceptions to docs :pr:`1673`
        * Fixed ``TargetLeakageDataCheck`` to use Woodwork ``mutual_information`` rather than using Pandas' Pearson Correlation :pr:`1616`
        * Fixed thresholding for pipelines in ``AutoMLSearch`` to only threshold binary classification pipelines :pr:`1622` :pr:`1626`
        * Updated ``load_data`` to return Woodwork structures and update default parameter value for ``index`` to ``None`` :pr:`1610`
        * Pinned scipy at < 1.6.0 while we work on adding support :pr:`1629`
        * Fixed data check message formatting in ``AutoMLSearch`` :pr:`1633`
        * Addressed stacked ensemble component for ``scikit-learn`` v0.24 support by setting ``shuffle=True`` for default CV :pr:`1613`
        * Fixed bug where ``Imputer`` reset the index on ``X`` :pr:`1590`
        * Fixed ``AutoMLSearch`` stacktrace when a cutom objective was passed in as a primary objective or additional objective :pr:`1575`
        * Fixed custom index bug for ``MAPE`` objective :pr:`1641`
        * Fixed index bug for ``TextFeaturizer`` and ``LSA`` components :pr:`1644`
        * Limited ``load_fraud`` dataset loaded into ``automl.ipynb`` :pr:`1646`
        * ``add_to_rankings`` updates ``AutoMLSearch.best_pipeline`` when necessary :pr:`1647`
        * Fixed bug where time series baseline estimators were not receiving ``gap`` and ``max_delay`` in ``AutoMLSearch`` :pr:`1645`
        * Fixed jupyter notebooks to help the RTD buildtime :pr:`1654`
        * Added ``positive_only`` objectives to ``non_core_objectives`` :pr:`1661`
        * Fixed stacking argument ``n_jobs`` for IterativeAlgorithm :pr:`1706`
        * Updated CatBoost estimators to return self in ``.fit()`` rather than the underlying model for consistency :pr:`1701`
        * Added ability to initialize pipeline parameters in ``AutoMLSearch`` constructor :pr:`1676`
    * Changes
        * Added labeling to ``graph_confusion_matrix`` :pr:`1632`
        * Rerunning search for ``AutoMLSearch`` results in a message thrown rather than failing the search, and removed ``has_searched`` property :pr:`1647`
        * Changed tuner class to allow and ignore single parameter values as input :pr:`1686`
        * Capped LightGBM version limit to remove bug in docs :pr:`1711`
        * Removed support for `np.random.RandomState` in EvalML :pr:`1727`
    * Documentation Changes
        * Update Model Understanding in the user guide to include ``visualize_decision_tree`` :pr:`1678`
        * Updated docs to include information about ``AutoMLSearch`` callback parameters and methods :pr:`1577`
        * Updated docs to prompt users to install graphiz on Mac :pr:`1656`
        * Added ``infer_feature_types`` to the ``start.ipynb`` guide :pr:`1700`
        * Added multicollinearity data check to API reference and docs :pr:`1707`
    * Testing Changes

.. warning::

    **Breaking Changes**
        * Removed ``has_searched`` property from ``AutoMLSearch`` :pr:`1647`
        * Components and pipelines return ``Woodwork`` data structures instead of ``pandas`` data structures :pr:`1668`
        * Removed support for `np.random.RandomState` in EvalML. Rather than passing ``np.random.RandomState`` as component and pipeline random_state values, we use int random_seed :pr:`1727`


**v0.17.0 Dec. 29, 2020**
    * Enhancements
        * Added ``save_plot`` that allows for saving figures from different backends :pr:`1588`
        * Added ``LightGBM Regressor`` to regression components :pr:`1459`
        * Added ``visualize_decision_tree`` for tree visualization with ``decision_tree_data_from_estimator`` and ``decision_tree_data_from_pipeline`` to reformat tree structure output :pr:`1511`
        * Added `DFS Transformer` component into transformer components :pr:`1454`
        * Added ``MAPE`` to the standard metrics for time series problems and update objectives :pr:`1510`
        * Added ``graph_prediction_vs_actual_over_time`` and ``get_prediction_vs_actual_over_time_data`` to the model understanding module for time series problems :pr:`1483`
        * Added a ``ComponentGraph`` class that will support future pipelines as directed acyclic graphs :pr:`1415`
        * Updated data checks to accept ``Woodwork`` data structures :pr:`1481`
        * Added parameter to ``InvalidTargetDataCheck`` to show only top unique values rather than all unique values :pr:`1485`
        * Added multicollinearity data check :pr:`1515`
        * Added baseline pipeline and components for time series regression problems :pr:`1496`
        * Added more information to users about ensembling behavior in ``AutoMLSearch`` :pr:`1527`
        * Add woodwork support for more utility and graph methods :pr:`1544`
        * Changed ``DateTimeFeaturizer`` to encode features as int :pr:`1479`
        * Return trained pipelines from ``AutoMLSearch.best_pipeline`` :pr:`1547`
        * Added utility method so that users can set feature types without having to learn about Woodwork directly :pr:`1555`
        * Added Linear Discriminant Analysis transformer for dimensionality reduction :pr:`1331`
        * Added multiclass support for ``partial_dependence`` and ``graph_partial_dependence`` :pr:`1554`
        * Added ``TimeSeriesBinaryClassificationPipeline`` and ``TimeSeriesMulticlassClassificationPipeline`` classes :pr:`1528`
        * Added ``make_data_splitter`` method for easier automl data split customization :pr:`1568`
        * Integrated ``ComponentGraph`` class into Pipelines for full non-linear pipeline support :pr:`1543`
        * Update ``AutoMLSearch`` constructor to take training data instead of ``search`` and ``add_to_leaderboard`` :pr:`1597`
        * Update ``split_data`` helper args :pr:`1597`
        * Add problem type utils ``is_regression``, ``is_classification``, ``is_timeseries`` :pr:`1597`
        * Rename ``AutoMLSearch`` ``data_split`` arg to ``data_splitter`` :pr:`1569`
    * Fixes
        * Fix AutoML not passing CV folds to ``DefaultDataChecks`` for usage by ``ClassImbalanceDataCheck`` :pr:`1619`
        * Fix Windows CI jobs: install ``numba`` via conda, required for ``shap`` :pr:`1490`
        * Added custom-index support for `reset-index-get_prediction_vs_actual_over_time_data` :pr:`1494`
        * Fix ``generate_pipeline_code`` to account for boolean and None differences between Python and JSON :pr:`1524` :pr:`1531`
        * Set max value for plotly and xgboost versions while we debug CI failures with newer versions :pr:`1532`
        * Undo version pinning for plotly :pr:`1533`
        * Fix ReadTheDocs build by updating the version of ``setuptools`` :pr:`1561`
        * Set ``random_state`` of data splitter in AutoMLSearch to take int to keep consistency in the resulting splits :pr:`1579`
        * Pin sklearn version while we work on adding support :pr:`1594`
        * Pin pandas at <1.2.0 while we work on adding support :pr:`1609`
        * Pin graphviz at < 0.16 while we work on adding support :pr:`1609`
    * Changes
        * Reverting ``save_graph`` :pr:`1550` to resolve kaleido build issues :pr:`1585`
        * Update circleci badge to apply to ``main`` :pr:`1489`
        * Added script to generate github markdown for releases :pr:`1487`
        * Updated selection using pandas ``dtypes`` to selecting using Woodwork logical types :pr:`1551`
        * Updated dependencies to fix ``ImportError: cannot import name 'MaskedArray' from 'sklearn.utils.fixes'`` error and to address Woodwork and Featuretool dependencies :pr:`1540`
        * Made ``get_prediction_vs_actual_data()`` a public method :pr:`1553`
        * Updated ``Woodwork`` version requirement to v0.0.7 :pr:`1560`
        * Move data splitters from ``evalml.automl.data_splitters`` to ``evalml.preprocessing.data_splitters`` :pr:`1597`
        * Rename "# Testing" in automl log output to "# Validation" :pr:`1597`
    * Documentation Changes
        * Added partial dependence methods to API reference :pr:`1537`
        * Updated documentation for confusion matrix methods :pr:`1611`
    * Testing Changes
        * Set ``n_jobs=1`` in most unit tests to reduce memory :pr:`1505`

.. warning::

    **Breaking Changes**
        * Updated minimal dependencies: ``numpy>=1.19.1``, ``pandas>=1.1.0``, ``scikit-learn>=0.23.1``, ``scikit-optimize>=0.8.1``
        * Updated ``AutoMLSearch.best_pipeline`` to return a trained pipeline. Pass in ``train_best_pipeline=False`` to AutoMLSearch in order to return an untrained pipeline.
        * Pipeline component instances can no longer be iterated through using ``Pipeline.component_graph`` :pr:`1543`
        * Update ``AutoMLSearch`` constructor to take training data instead of ``search`` and ``add_to_leaderboard`` :pr:`1597`
        * Update ``split_data`` helper args :pr:`1597`
        * Move data splitters from ``evalml.automl.data_splitters`` to ``evalml.preprocessing.data_splitters`` :pr:`1597`
        * Rename ``AutoMLSearch`` ``data_split`` arg to ``data_splitter`` :pr:`1569`



**v0.16.1 Dec. 1, 2020**
    * Enhancements
        * Pin woodwork version to v0.0.6 to avoid breaking changes :pr:`1484`
        * Updated ``Woodwork`` to >=0.0.5 in ``core-requirements.txt`` :pr:`1473`
        * Removed ``copy_dataframe`` parameter for ``Woodwork``, updated ``Woodwork`` to >=0.0.6 in ``core-requirements.txt`` :pr:`1478`
        * Updated ``detect_problem_type`` to use ``pandas.api.is_numeric_dtype`` :pr:`1476`
    * Changes
        * Changed ``make clean`` to delete coverage reports as a convenience for developers :pr:`1464`
        * Set ``n_jobs=-1`` by default for stacked ensemble components :pr:`1472`
    * Documentation Changes
        * Updated pipeline and component documentation and demos to use ``Woodwork`` :pr:`1466`
    * Testing Changes
        * Update dependency update checker to use everything from core and optional dependencies :pr:`1480`


**v0.16.0 Nov. 24, 2020**
    * Enhancements
        * Updated pipelines and ``make_pipeline`` to accept ``Woodwork`` inputs :pr:`1393`
        * Updated components to accept ``Woodwork`` inputs :pr:`1423`
        * Added ability to freeze hyperparameters for ``AutoMLSearch`` :pr:`1284`
        * Added ``Target Encoder`` into transformer components :pr:`1401`
        * Added callback for error handling in ``AutoMLSearch`` :pr:`1403`
        * Added the index id to the ``explain_predictions_best_worst`` output to help users identify which rows in their data are included :pr:`1365`
        * The top_k features displayed in ``explain_predictions_*`` functions are now determined by the magnitude of shap values as opposed to the ``top_k`` largest and smallest shap values. :pr:`1374`
        * Added a problem type for time series regression :pr:`1386`
        * Added a ``is_defined_for_problem_type`` method to ``ObjectiveBase`` :pr:`1386`
        * Added a ``random_state`` parameter to ``make_pipeline_from_components`` function :pr:`1411`
        * Added ``DelayedFeaturesTransformer`` :pr:`1396`
        * Added a ``TimeSeriesRegressionPipeline`` class :pr:`1418`
        * Removed ``core-requirements.txt`` from the package distribution :pr:`1429`
        * Updated data check messages to include a `"code"` and `"details"` fields :pr:`1451`, :pr:`1462`
        * Added a ``TimeSeriesSplit`` data splitter for time series problems :pr:`1441`
        * Added a ``problem_configuration`` parameter to AutoMLSearch :pr:`1457`
    * Fixes
        * Fixed ``IndexError`` raised in ``AutoMLSearch`` when ``ensembling = True`` but only one pipeline to iterate over :pr:`1397`
        * Fixed stacked ensemble input bug and LightGBM warning and bug in ``AutoMLSearch`` :pr:`1388`
        * Updated enum classes to show possible enum values as attributes :pr:`1391`
        * Updated calls to ``Woodwork``'s ``to_pandas()`` to ``to_series()`` and ``to_dataframe()`` :pr:`1428`
        * Fixed bug in OHE where column names were not guaranteed to be unique :pr:`1349`
        * Fixed bug with percent improvement of ``ExpVariance`` objective on data with highly skewed target :pr:`1467`
        * Fix SimpleImputer error which occurs when all features are bool type :pr:`1215`
    * Changes
        * Changed ``OutliersDataCheck`` to return the list of columns, rather than rows, that contain outliers :pr:`1377`
        * Simplified and cleaned output for Code Generation :pr:`1371`
        * Reverted changes from :pr:`1337` :pr:`1409`
        * Updated data checks to return dictionary of warnings and errors instead of a list :pr:`1448`
        * Updated ``AutoMLSearch`` to pass ``Woodwork`` data structures to every pipeline (instead of pandas DataFrames) :pr:`1450`
        * Update ``AutoMLSearch`` to default to ``max_batches=1`` instead of ``max_iterations=5`` :pr:`1452`
        * Updated _evaluate_pipelines to consolidate side effects :pr:`1410`
    * Documentation Changes
        * Added description of CLA to contributing guide, updated description of draft PRs :pr:`1402`
        * Updated documentation to include all data checks, ``DataChecks``, and usage of data checks in AutoML :pr:`1412`
        * Updated docstrings from ``np.array`` to ``np.ndarray`` :pr:`1417`
        * Added section on stacking ensembles in AutoMLSearch documentation :pr:`1425`
    * Testing Changes
        * Removed ``category_encoders`` from test-requirements.txt :pr:`1373`
        * Tweak codecov.io settings again to avoid flakes :pr:`1413`
        * Modified ``make lint`` to check notebook versions in the docs :pr:`1431`
        * Modified ``make lint-fix`` to standardize notebook versions in the docs :pr:`1431`
        * Use new version of pull request Github Action for dependency check (:pr:`1443`)
        * Reduced number of workers for tests to 4 :pr:`1447`

.. warning::

    **Breaking Changes**
        * The ``top_k`` and ``top_k_features`` parameters in ``explain_predictions_*`` functions now return ``k`` features as opposed to ``2 * k`` features :pr:`1374`
        * Renamed ``problem_type`` to ``problem_types`` in ``RegressionObjective``, ``BinaryClassificationObjective``, and ``MulticlassClassificationObjective`` :pr:`1319`
        * Data checks now return a dictionary of warnings and errors instead of a list :pr:`1448`



**v0.15.0 Oct. 29, 2020**
    * Enhancements
        * Added stacked ensemble component classes (``StackedEnsembleClassifier``, ``StackedEnsembleRegressor``) :pr:`1134`
        * Added stacked ensemble components to ``AutoMLSearch`` :pr:`1253`
        * Added ``DecisionTreeClassifier`` and ``DecisionTreeRegressor`` to AutoML :pr:`1255`
        * Added ``graph_prediction_vs_actual`` in ``model_understanding`` for regression problems :pr:`1252`
        * Added parameter to ``OneHotEncoder`` to enable filtering for features to encode for :pr:`1249`
        * Added percent-better-than-baseline for all objectives to automl.results :pr:`1244`
        * Added ``HighVarianceCVDataCheck`` and replaced synonymous warning in ``AutoMLSearch`` :pr:`1254`
        * Added `PCA Transformer` component for dimensionality reduction :pr:`1270`
        * Added ``generate_pipeline_code`` and ``generate_component_code`` to allow for code generation given a pipeline or component instance :pr:`1306`
        * Added ``PCA Transformer`` component for dimensionality reduction :pr:`1270`
        * Updated ``AutoMLSearch`` to support ``Woodwork`` data structures :pr:`1299`
        * Added cv_folds to ``ClassImbalanceDataCheck`` and added this check to ``DefaultDataChecks`` :pr:`1333`
        * Make ``max_batches`` argument to ``AutoMLSearch.search`` public :pr:`1320`
        * Added text support to automl search :pr:`1062`
        * Added ``_pipelines_per_batch`` as a private argument to ``AutoMLSearch`` :pr:`1355`
    * Fixes
        * Fixed ML performance issue with ordered datasets: always shuffle data in automl's default CV splits :pr:`1265`
        * Fixed broken ``evalml info`` CLI command :pr:`1293`
        * Fixed ``boosting type='rf'`` for LightGBM Classifier, as well as ``num_leaves`` error :pr:`1302`
        * Fixed bug in ``explain_predictions_best_worst`` where a custom index in the target variable would cause a ``ValueError`` :pr:`1318`
        * Added stacked ensemble estimators to to ``evalml.pipelines.__init__`` file :pr:`1326`
        * Fixed bug in OHE where calls to transform were not deterministic if ``top_n`` was less than the number of categories in a column :pr:`1324`
        * Fixed LightGBM warning messages during AutoMLSearch :pr:`1342`
        * Fix warnings thrown during AutoMLSearch in ``HighVarianceCVDataCheck`` :pr:`1346`
        * Fixed bug where TrainingValidationSplit would return invalid location indices for dataframes with a custom index :pr:`1348`
        * Fixed bug where the AutoMLSearch ``random_state`` was not being passed to the created pipelines :pr:`1321`
    * Changes
        * Allow ``add_to_rankings`` to be called before AutoMLSearch is called :pr:`1250`
        * Removed Graphviz from test-requirements to add to requirements.txt :pr:`1327`
        * Removed ``max_pipelines`` parameter from ``AutoMLSearch`` :pr:`1264`
        * Include editable installs in all install make targets :pr:`1335`
        * Made pip dependencies `featuretools` and `nlp_primitives` core dependencies :pr:`1062`
        * Removed `PartOfSpeechCount` from `TextFeaturizer` transform primitives :pr:`1062`
        * Added warning for ``partial_dependency`` when the feature includes null values :pr:`1352`
    * Documentation Changes
        * Fixed and updated code blocks in Release Notes :pr:`1243`
        * Added DecisionTree estimators to API Reference :pr:`1246`
        * Changed class inheritance display to flow vertically :pr:`1248`
        * Updated cost-benefit tutorial to use a holdout/test set :pr:`1159`
        * Added ``evalml info`` command to documentation :pr:`1293`
        * Miscellaneous doc updates :pr:`1269`
        * Removed conda pre-release testing from the release process document :pr:`1282`
        * Updates to contributing guide :pr:`1310`
        * Added Alteryx footer to docs with Twitter and Github link :pr:`1312`
        * Added documentation for evalml installation for Python 3.6 :pr:`1322`
        * Added documentation changes to make the API Docs easier to understand :pr:`1323`
        * Fixed documentation for ``feature_importance`` :pr:`1353`
        * Added tutorial for running `AutoML` with text data :pr:`1357`
        * Added documentation for woodwork integration with automl search :pr:`1361`
    * Testing Changes
        * Added tests for ``jupyter_check`` to handle IPython :pr:`1256`
        * Cleaned up ``make_pipeline`` tests to test for all estimators :pr:`1257`
        * Added a test to check conda build after merge to main :pr:`1247`
        * Removed code that was lacking codecov for ``__main__.py`` and unnecessary :pr:`1293`
        * Codecov: round coverage up instead of down :pr:`1334`
        * Add DockerHub credentials to CI testing environment :pr:`1356`
        * Add DockerHub credentials to conda testing environment :pr:`1363`

.. warning::

    **Breaking Changes**
        * Renamed ``LabelLeakageDataCheck`` to ``TargetLeakageDataCheck`` :pr:`1319`
        * ``max_pipelines`` parameter has been removed from ``AutoMLSearch``. Please use ``max_iterations`` instead. :pr:`1264`
        * ``AutoMLSearch.search()`` will now log a warning if the input is not a ``Woodwork`` data structure (``pandas``, ``numpy``) :pr:`1299`
        * Make ``max_batches`` argument to ``AutoMLSearch.search`` public :pr:`1320`
        * Removed unused argument `feature_types` from AutoMLSearch.search :pr:`1062`

**v0.14.1 Sep. 29, 2020**
    * Enhancements
        * Updated partial dependence methods to support calculating numeric columns in a dataset with non-numeric columns :pr:`1150`
        * Added ``get_feature_names`` on ``OneHotEncoder`` :pr:`1193`
        * Added ``detect_problem_type`` to ``problem_type/utils.py`` to automatically detect the problem type given targets :pr:`1194`
        * Added LightGBM to ``AutoMLSearch`` :pr:`1199`
        * Updated ``scikit-learn`` and ``scikit-optimize`` to use latest versions - 0.23.2 and 0.8.1 respectively :pr:`1141`
        * Added ``__str__`` and ``__repr__`` for pipelines and components :pr:`1218`
        * Included internal target check for both training and validation data in ``AutoMLSearch`` :pr:`1226`
        * Added ``ProblemTypes.all_problem_types`` helper to get list of supported problem types :pr:`1219`
        * Added ``DecisionTreeClassifier`` and ``DecisionTreeRegressor`` classes :pr:`1223`
        * Added ``ProblemTypes.all_problem_types`` helper to get list of supported problem types :pr:`1219`
        * ``DataChecks`` can now be parametrized by passing a list of ``DataCheck`` classes and a parameter dictionary :pr:`1167`
        * Added first CV fold score as validation score in ``AutoMLSearch.rankings`` :pr:`1221`
        * Updated ``flake8`` configuration to enable linting on ``__init__.py`` files :pr:`1234`
        * Refined ``make_pipeline_from_components`` implementation :pr:`1204`
    * Fixes
        * Updated GitHub URL after migration to Alteryx GitHub org :pr:`1207`
        * Changed Problem Type enum to be more similar to the string name :pr:`1208`
        * Wrapped call to scikit-learn's partial dependence method in a ``try``/``finally`` block :pr:`1232`
    * Changes
        * Added ``allow_writing_files`` as a named argument to CatBoost estimators. :pr:`1202`
        * Added ``solver`` and ``multi_class`` as named arguments to ``LogisticRegressionClassifier`` :pr:`1202`
        * Replaced pipeline's ``._transform`` method to evaluate all the preprocessing steps of a pipeline with ``.compute_estimator_features`` :pr:`1231`
        * Changed default large dataset train/test splitting behavior :pr:`1205`
    * Documentation Changes
        * Included description of how to access the component instances and features for pipeline user guide :pr:`1163`
        * Updated API docs to refer to target as "target" instead of "labels" for non-classification tasks and minor docs cleanup :pr:`1160`
        * Added Class Imbalance Data Check to ``api_reference.rst`` :pr:`1190` :pr:`1200`
        * Added pipeline properties to API reference :pr:`1209`
        * Clarified what the objective parameter in AutoML is used for in AutoML API reference and AutoML user guide :pr:`1222`
        * Updated API docs to include ``skopt.space.Categorical`` option for component hyperparameter range definition :pr:`1228`
        * Added install documentation for ``libomp`` in order to use LightGBM on Mac :pr:`1233`
        * Improved description of ``max_iterations`` in documentation :pr:`1212`
        * Removed unused code from sphinx conf :pr:`1235`
    * Testing Changes

.. warning::

    **Breaking Changes**
        * ``DefaultDataChecks`` now accepts a ``problem_type`` parameter that must be specified :pr:`1167`
        * Pipeline's ``._transform`` method to evaluate all the preprocessing steps of a pipeline has been replaced with ``.compute_estimator_features`` :pr:`1231`
        * ``get_objectives`` has been renamed to ``get_core_objectives``. This function will now return a list of valid objective instances :pr:`1230`


**v0.13.2 Sep. 17, 2020**
    * Enhancements
        * Added ``output_format`` field to explain predictions functions :pr:`1107`
        * Modified ``get_objective`` and ``get_objectives`` to be able to return any objective in ``evalml.objectives`` :pr:`1132`
        * Added a ``return_instance`` boolean parameter to ``get_objective`` :pr:`1132`
        * Added ``ClassImbalanceDataCheck`` to determine whether target imbalance falls below a given threshold :pr:`1135`
        * Added label encoder to LightGBM for binary classification :pr:`1152`
        * Added labels for the row index of confusion matrix :pr:`1154`
        * Added ``AutoMLSearch`` object as another parameter in search callbacks :pr:`1156`
        * Added the corresponding probability threshold for each point displayed in ``graph_roc_curve`` :pr:`1161`
        * Added ``__eq__`` for ``ComponentBase`` and ``PipelineBase`` :pr:`1178`
        * Added support for multiclass classification for ``roc_curve`` :pr:`1164`
        * Added ``categories`` accessor to ``OneHotEncoder`` for listing the categories associated with a feature :pr:`1182`
        * Added utility function to create pipeline instances from a list of component instances :pr:`1176`
    * Fixes
        * Fixed XGBoost column names for partial dependence methods :pr:`1104`
        * Removed dead code validating column type from ``TextFeaturizer`` :pr:`1122`
        * Fixed issue where ``Imputer`` cannot fit when there is None in a categorical or boolean column :pr:`1144`
        * ``OneHotEncoder`` preserves the custom index in the input data :pr:`1146`
        * Fixed representation for ``ModelFamily`` :pr:`1165`
        * Removed duplicate ``nbsphinx`` dependency in ``dev-requirements.txt`` :pr:`1168`
        * Users can now pass in any valid kwargs to all estimators :pr:`1157`
        * Remove broken accessor ``OneHotEncoder.get_feature_names`` and unneeded base class :pr:`1179`
        * Removed LightGBM Estimator from AutoML models :pr:`1186`
    * Changes
        * Pinned ``scikit-optimize`` version to 0.7.4 :pr:`1136`
        * Removed ``tqdm`` as a dependency :pr:`1177`
        * Added lightgbm version 3.0.0 to ``latest_dependency_versions.txt`` :pr:`1185`
        * Rename ``max_pipelines`` to ``max_iterations`` :pr:`1169`
    * Documentation Changes
        * Fixed API docs for ``AutoMLSearch`` ``add_result_callback`` :pr:`1113`
        * Added a step to our release process for pushing our latest version to conda-forge :pr:`1118`
        * Added warning for missing ipywidgets dependency for using ``PipelineSearchPlots`` on Jupyterlab :pr:`1145`
        * Updated ``README.md`` example to load demo dataset :pr:`1151`
        * Swapped mapping of breast cancer targets in ``model_understanding.ipynb`` :pr:`1170`
    * Testing Changes
        * Added test confirming ``TextFeaturizer`` never outputs null values :pr:`1122`
        * Changed Python version of ``Update Dependencies`` action to 3.8.x :pr:`1137`
        * Fixed release notes check-in test for ``Update Dependencies`` actions :pr:`1172`

.. warning::

    **Breaking Changes**
        * ``get_objective`` will now return a class definition rather than an instance by default :pr:`1132`
        * Deleted ``OPTIONS`` dictionary in ``evalml.objectives.utils.py`` :pr:`1132`
        * If specifying an objective by string, the string must now match the objective's name field, case-insensitive :pr:`1132`
        * Passing "Cost Benefit Matrix", "Fraud Cost", "Lead Scoring", "Mean Squared Log Error",
            "Recall", "Recall Macro", "Recall Micro", "Recall Weighted", or "Root Mean Squared Log Error" to ``AutoMLSearch`` will now result in a ``ValueError``
            rather than an ``ObjectiveNotFoundError`` :pr:`1132`
        * Search callbacks ``start_iteration_callback`` and ``add_results_callback`` have changed to include a copy of the AutoMLSearch object as a third parameter :pr:`1156`
        * Deleted ``OneHotEncoder.get_feature_names`` method which had been broken for a while, in favor of pipelines' ``input_feature_names`` :pr:`1179`
        * Deleted empty base class ``CategoricalEncoder`` which ``OneHotEncoder`` component was inheriting from :pr:`1176`
        * Results from ``roc_curve`` will now return as a list of dictionaries with each dictionary representing a class :pr:`1164`
        * ``max_pipelines`` now raises a ``DeprecationWarning`` and will be removed in the next release. ``max_iterations`` should be used instead. :pr:`1169`


**v0.13.1 Aug. 25, 2020**
    * Enhancements
        * Added Cost-Benefit Matrix objective for binary classification :pr:`1038`
        * Split ``fill_value`` into ``categorical_fill_value`` and ``numeric_fill_value`` for Imputer :pr:`1019`
        * Added ``explain_predictions`` and ``explain_predictions_best_worst`` for explaining multiple predictions with SHAP :pr:`1016`
        * Added new LSA component for text featurization :pr:`1022`
        * Added guide on installing with conda :pr:`1041`
        * Added a “cost-benefit curve” util method to graph cost-benefit matrix scores vs. binary classification thresholds :pr:`1081`
        * Standardized error when calling transform/predict before fit for pipelines :pr:`1048`
        * Added ``percent_better_than_baseline`` to AutoML search rankings and full rankings table :pr:`1050`
        * Added one-way partial dependence and partial dependence plots :pr:`1079`
        * Added "Feature Value" column to prediction explanation reports. :pr:`1064`
        * Added LightGBM classification estimator :pr:`1082`, :pr:`1114`
        * Added ``max_batches`` parameter to ``AutoMLSearch`` :pr:`1087`
    * Fixes
        * Updated ``TextFeaturizer`` component to no longer require an internet connection to run :pr:`1022`
        * Fixed non-deterministic element of ``TextFeaturizer`` transformations :pr:`1022`
        * Added a StandardScaler to all ElasticNet pipelines :pr:`1065`
        * Updated cost-benefit matrix to normalize score :pr:`1099`
        * Fixed logic in ``calculate_percent_difference`` so that it can handle negative values :pr:`1100`
    * Changes
        * Added ``needs_fitting`` property to ``ComponentBase`` :pr:`1044`
        * Updated references to data types to use datatype lists defined in ``evalml.utils.gen_utils`` :pr:`1039`
        * Remove maximum version limit for SciPy dependency :pr:`1051`
        * Moved ``all_components`` and other component importers into runtime methods :pr:`1045`
        * Consolidated graphing utility methods under ``evalml.utils.graph_utils`` :pr:`1060`
        * Made slight tweaks to how ``TextFeaturizer`` uses ``featuretools``, and did some refactoring of that and of LSA :pr:`1090`
        * Changed ``show_all_features`` parameter into ``importance_threshold``, which allows for thresholding feature importance :pr:`1097`, :pr:`1103`
    * Documentation Changes
        * Update ``setup.py`` URL to point to the github repo :pr:`1037`
        * Added tutorial for using the cost-benefit matrix objective :pr:`1088`
        * Updated ``model_understanding.ipynb`` to include documentation for using plotly on Jupyter Lab :pr:`1108`
    * Testing Changes
        * Refactor CircleCI tests to use matrix jobs (:pr:`1043`)
        * Added a test to check that all test directories are included in evalml package :pr:`1054`


.. warning::

    **Breaking Changes**
        * ``confusion_matrix`` and ``normalize_confusion_matrix`` have been moved to ``evalml.utils`` :pr:`1038`
        * All graph utility methods previously under ``evalml.pipelines.graph_utils`` have been moved to ``evalml.utils.graph_utils`` :pr:`1060`


**v0.12.2 Aug. 6, 2020**
    * Enhancements
        * Add save/load method to components :pr:`1023`
        * Expose pickle ``protocol`` as optional arg to save/load :pr:`1023`
        * Updated estimators used in AutoML to include ExtraTrees and ElasticNet estimators :pr:`1030`
    * Fixes
    * Changes
        * Removed ``DeprecationWarning`` for ``SimpleImputer`` :pr:`1018`
    * Documentation Changes
        * Add note about version numbers to release process docs :pr:`1034`
    * Testing Changes
        * Test files are now included in the evalml package :pr:`1029`


**v0.12.0 Aug. 3, 2020**
    * Enhancements
        * Added string and categorical targets support for binary and multiclass pipelines and check for numeric targets for ``DetectLabelLeakage`` data check :pr:`932`
        * Added clear exception for regression pipelines if target datatype is string or categorical :pr:`960`
        * Added target column names and class labels in ``predict`` and ``predict_proba`` output for pipelines :pr:`951`
        * Added ``_compute_shap_values`` and ``normalize_values`` to ``pipelines/explanations`` module :pr:`958`
        * Added ``explain_prediction`` feature which explains single predictions with SHAP :pr:`974`
        * Added Imputer to allow different imputation strategies for numerical and categorical dtypes :pr:`991`
        * Added support for configuring logfile path using env var, and don't create logger if there are filesystem errors :pr:`975`
        * Updated catboost estimators' default parameters and automl hyperparameter ranges to speed up fit time :pr:`998`
    * Fixes
        * Fixed ReadtheDocs warning failure regarding embedded gif :pr:`943`
        * Removed incorrect parameter passed to pipeline classes in ``_add_baseline_pipelines`` :pr:`941`
        * Added universal error for calling ``predict``, ``predict_proba``, ``transform``, and ``feature_importances`` before fitting :pr:`969`, :pr:`994`
        * Made ``TextFeaturizer`` component and pip dependencies ``featuretools`` and ``nlp_primitives`` optional :pr:`976`
        * Updated imputation strategy in automl to no longer limit impute strategy to ``most_frequent`` for all features if there are any categorical columns :pr:`991`
        * Fixed ``UnboundLocalError`` for ``cv_pipeline`` when automl search errors :pr:`996`
        * Fixed ``Imputer`` to reset dataframe index to preserve behavior expected from  ``SimpleImputer`` :pr:`1009`
    * Changes
        * Moved ``get_estimators`` to ``evalml.pipelines.components.utils`` :pr:`934`
        * Modified Pipelines to raise ``PipelineScoreError`` when they encounter an error during scoring :pr:`936`
        * Moved ``evalml.model_families.list_model_families`` to ``evalml.pipelines.components.allowed_model_families`` :pr:`959`
        * Renamed ``DateTimeFeaturization`` to ``DateTimeFeaturizer`` :pr:`977`
        * Added check to stop search and raise an error if all pipelines in a batch return NaN scores :pr:`1015`
    * Documentation Changes
        * Updated ``README.md`` :pr:`963`
        * Reworded message when errors are returned from data checks in search :pr:`982`
        * Added section on understanding model predictions with ``explain_prediction`` to User Guide :pr:`981`
        * Added a section to the user guide and api reference about how XGBoost and CatBoost are not fully supported. :pr:`992`
        * Added custom components section in user guide :pr:`993`
        * Updated FAQ section formatting :pr:`997`
        * Updated release process documentation :pr:`1003`
    * Testing Changes
        * Moved ``predict_proba`` and ``predict`` tests regarding string / categorical targets to ``test_pipelines.py`` :pr:`972`
        * Fixed dependency update bot by updating python version to 3.7 to avoid frequent github version updates :pr:`1002`


.. warning::

    **Breaking Changes**
        * ``get_estimators`` has been moved to ``evalml.pipelines.components.utils`` (previously was under ``evalml.pipelines.utils``) :pr:`934`
        * Removed the ``raise_errors`` flag in AutoML search. All errors during pipeline evaluation will be caught and logged. :pr:`936`
        * ``evalml.model_families.list_model_families`` has been moved to ``evalml.pipelines.components.allowed_model_families`` :pr:`959`
        * ``TextFeaturizer``: the ``featuretools`` and ``nlp_primitives`` packages must be installed after installing evalml in order to use this component :pr:`976`
        * Renamed ``DateTimeFeaturization`` to ``DateTimeFeaturizer`` :pr:`977`


**v0.11.2 July 16, 2020**
    * Enhancements
        * Added ``NoVarianceDataCheck`` to ``DefaultDataChecks`` :pr:`893`
        * Added text processing and featurization component ``TextFeaturizer`` :pr:`913`, :pr:`924`
        * Added additional checks to ``InvalidTargetDataCheck`` to handle invalid target data types :pr:`929`
        * ``AutoMLSearch`` will now handle ``KeyboardInterrupt`` and prompt user for confirmation :pr:`915`
    * Fixes
        * Makes automl results a read-only property :pr:`919`
    * Changes
        * Deleted static pipelines and refactored tests involving static pipelines, removed ``all_pipelines()`` and ``get_pipelines()`` :pr:`904`
        * Moved ``list_model_families`` to ``evalml.model_family.utils`` :pr:`903`
        * Updated ``all_pipelines``, ``all_estimators``, ``all_components`` to use the same mechanism for dynamically generating their elements :pr:`898`
        * Rename ``master`` branch to ``main`` :pr:`918`
        * Add pypi release github action :pr:`923`
        * Updated ``AutoMLSearch.search`` stdout output and logging and removed tqdm progress bar :pr:`921`
        * Moved automl config checks previously in ``search()`` to init :pr:`933`
    * Documentation Changes
        * Reorganized and rewrote documentation :pr:`937`
        * Updated to use pydata sphinx theme :pr:`937`
        * Updated docs to use ``release_notes`` instead of ``changelog`` :pr:`942`
    * Testing Changes
        * Cleaned up fixture names and usages in tests :pr:`895`


.. warning::

    **Breaking Changes**
        * ``list_model_families`` has been moved to ``evalml.model_family.utils`` (previously was under ``evalml.pipelines.utils``) :pr:`903`
        * ``get_estimators`` has been moved to ``evalml.pipelines.components.utils`` (previously was under ``evalml.pipelines.utils``) :pr:`934`
        * Static pipeline definitions have been removed, but similar pipelines can still be constructed via creating an instance of ``PipelineBase`` :pr:`904`
        * ``all_pipelines()`` and ``get_pipelines()`` utility methods have been removed :pr:`904`


**v0.11.0 June 30, 2020**
    * Enhancements
        * Added multiclass support for ROC curve graphing :pr:`832`
        * Added preprocessing component to drop features whose percentage of NaN values exceeds a specified threshold :pr:`834`
        * Added data check to check for problematic target labels :pr:`814`
        * Added PerColumnImputer that allows imputation strategies per column :pr:`824`
        * Added transformer to drop specific columns :pr:`827`
        * Added support for ``categories``, ``handle_error``, and ``drop`` parameters in ``OneHotEncoder`` :pr:`830` :pr:`897`
        * Added preprocessing component to handle DateTime columns featurization :pr:`838`
        * Added ability to clone pipelines and components :pr:`842`
        * Define getter method for component ``parameters`` :pr:`847`
        * Added utility methods to calculate and graph permutation importances :pr:`860`, :pr:`880`
        * Added new utility functions necessary for generating dynamic preprocessing pipelines :pr:`852`
        * Added kwargs to all components :pr:`863`
        * Updated ``AutoSearchBase`` to use dynamically generated preprocessing pipelines :pr:`870`
        * Added SelectColumns transformer :pr:`873`
        * Added ability to evaluate additional pipelines for automl search :pr:`874`
        * Added ``default_parameters`` class property to components and pipelines :pr:`879`
        * Added better support for disabling data checks in automl search :pr:`892`
        * Added ability to save and load AutoML objects to file :pr:`888`
        * Updated ``AutoSearchBase.get_pipelines`` to return an untrained pipeline instance :pr:`876`
        * Saved learned binary classification thresholds in automl results cv data dict :pr:`876`
    * Fixes
        * Fixed bug where SimpleImputer cannot handle dropped columns :pr:`846`
        * Fixed bug where PerColumnImputer cannot handle dropped columns :pr:`855`
        * Enforce requirement that builtin components save all inputted values in their parameters dict :pr:`847`
        * Don't list base classes in ``all_components`` output :pr:`847`
        * Standardize all components to output pandas data structures, and accept either pandas or numpy :pr:`853`
        * Fixed rankings and full_rankings error when search has not been run :pr:`894`
    * Changes
        * Update ``all_pipelines`` and ``all_components`` to try initializing pipelines/components, and on failure exclude them :pr:`849`
        * Refactor ``handle_components`` to ``handle_components_class``, standardize to ``ComponentBase`` subclass instead of instance :pr:`850`
        * Refactor "blacklist"/"whitelist" to "allow"/"exclude" lists :pr:`854`
        * Replaced ``AutoClassificationSearch`` and ``AutoRegressionSearch`` with ``AutoMLSearch`` :pr:`871`
        * Renamed feature_importances and permutation_importances methods to use singular names (feature_importance and permutation_importance) :pr:`883`
        * Updated ``automl`` default data splitter to train/validation split for large datasets :pr:`877`
        * Added open source license, update some repo metadata :pr:`887`
        * Removed dead code in ``_get_preprocessing_components`` :pr:`896`
    * Documentation Changes
        * Fix some typos and update the EvalML logo :pr:`872`
    * Testing Changes
        * Update the changelog check job to expect the new branching pattern for the deps update bot :pr:`836`
        * Check that all components output pandas datastructures, and can accept either pandas or numpy :pr:`853`
        * Replaced ``AutoClassificationSearch`` and ``AutoRegressionSearch`` with ``AutoMLSearch`` :pr:`871`


.. warning::

    **Breaking Changes**
        * Pipelines' static ``component_graph`` field must contain either ``ComponentBase`` subclasses or ``str``, instead of ``ComponentBase`` subclass instances :pr:`850`
        * Rename ``handle_component`` to ``handle_component_class``. Now standardizes to ``ComponentBase`` subclasses instead of ``ComponentBase`` subclass instances :pr:`850`
        * Renamed automl's ``cv`` argument to ``data_split`` :pr:`877`
        * Pipelines' and classifiers' ``feature_importances`` is renamed ``feature_importance``, ``graph_feature_importances`` is renamed ``graph_feature_importance`` :pr:`883`
        * Passing ``data_checks=None`` to automl search will not perform any data checks as opposed to default checks. :pr:`892`
        * Pipelines to search for in AutoML are now determined automatically, rather than using the statically-defined pipeline classes. :pr:`870`
        * Updated ``AutoSearchBase.get_pipelines`` to return an untrained pipeline instance, instead of one which happened to be trained on the final cross-validation fold :pr:`876`


**v0.10.0 May 29, 2020**
    * Enhancements
        * Added baseline models for classification and regression, add functionality to calculate baseline models before searching in AutoML :pr:`746`
        * Port over highly-null guardrail as a data check and define ``DefaultDataChecks`` and ``DisableDataChecks`` classes :pr:`745`
        * Update ``Tuner`` classes to work directly with pipeline parameters dicts instead of flat parameter lists :pr:`779`
        * Add Elastic Net as a pipeline option :pr:`812`
        * Added new Pipeline option ``ExtraTrees`` :pr:`790`
        * Added precicion-recall curve metrics and plot for binary classification problems in ``evalml.pipeline.graph_utils`` :pr:`794`
        * Update the default automl algorithm to search in batches, starting with default parameters for each pipeline and iterating from there :pr:`793`
        * Added ``AutoMLAlgorithm`` class and ``IterativeAlgorithm`` impl, separated from ``AutoSearchBase`` :pr:`793`
    * Fixes
        * Update pipeline ``score`` to return ``nan`` score for any objective which throws an exception during scoring :pr:`787`
        * Fixed bug introduced in :pr:`787` where binary classification metrics requiring predicted probabilities error in scoring :pr:`798`
        * CatBoost and XGBoost classifiers and regressors can no longer have a learning rate of 0 :pr:`795`
    * Changes
        * Cleanup pipeline ``score`` code, and cleanup codecov :pr:`711`
        * Remove ``pass`` for abstract methods for codecov :pr:`730`
        * Added __str__ for AutoSearch object :pr:`675`
        * Add util methods to graph ROC and confusion matrix :pr:`720`
        * Refactor ``AutoBase`` to ``AutoSearchBase`` :pr:`758`
        * Updated AutoBase with ``data_checks`` parameter, removed previous ``detect_label_leakage`` parameter, and added functionality to run data checks before search in AutoML :pr:`765`
        * Updated our logger to use Python's logging utils :pr:`763`
        * Refactor most of ``AutoSearchBase._do_iteration`` impl into ``AutoSearchBase._evaluate`` :pr:`762`
        * Port over all guardrails to use the new DataCheck API :pr:`789`
        * Expanded ``import_or_raise`` to catch all exceptions :pr:`759`
        * Adds RMSE, MSLE, RMSLE as standard metrics :pr:`788`
        * Don't allow ``Recall`` to be used as an objective for AutoML :pr:`784`
        * Removed feature selection from pipelines :pr:`819`
        * Update default estimator parameters to make automl search faster and more accurate :pr:`793`
    * Documentation Changes
        * Add instructions to freeze ``master`` on ``release.md`` :pr:`726`
        * Update release instructions with more details :pr:`727` :pr:`733`
        * Add objective base classes to API reference :pr:`736`
        * Fix components API to match other modules :pr:`747`
    * Testing Changes
        * Delete codecov yml, use codecov.io's default :pr:`732`
        * Added unit tests for fraud cost, lead scoring, and standard metric objectives :pr:`741`
        * Update codecov client :pr:`782`
        * Updated AutoBase __str__ test to include no parameters case :pr:`783`
        * Added unit tests for ``ExtraTrees`` pipeline :pr:`790`
        * If codecov fails to upload, fail build :pr:`810`
        * Updated Python version of dependency action :pr:`816`
        * Update the dependency update bot to use a suffix when creating branches :pr:`817`

.. warning::

    **Breaking Changes**
        * The ``detect_label_leakage`` parameter for AutoML classes has been removed and replaced by a ``data_checks`` parameter :pr:`765`
        * Moved ROC and confusion matrix methods from ``evalml.pipeline.plot_utils`` to ``evalml.pipeline.graph_utils`` :pr:`720`
        * ``Tuner`` classes require a pipeline hyperparameter range dict as an init arg instead of a space definition :pr:`779`
        * ``Tuner.propose`` and ``Tuner.add`` work directly with pipeline parameters dicts instead of flat parameter lists :pr:`779`
        * ``PipelineBase.hyperparameters`` and ``custom_hyperparameters`` use pipeline parameters dict format instead of being represented as a flat list :pr:`779`
        * All guardrail functions previously under ``evalml.guardrails.utils`` will be removed and replaced by data checks :pr:`789`
        * ``Recall`` disallowed as an objective for AutoML :pr:`784`
        * ``AutoSearchBase`` parameter ``tuner`` has been renamed to ``tuner_class`` :pr:`793`
        * ``AutoSearchBase`` parameter ``possible_pipelines`` and ``possible_model_families`` have been renamed to ``allowed_pipelines`` and ``allowed_model_families`` :pr:`793`


**v0.9.0 Apr. 27, 2020**
    * Enhancements
        * Added ``Accuracy`` as an standard objective :pr:`624`
        * Added verbose parameter to load_fraud :pr:`560`
        * Added Balanced Accuracy metric for binary, multiclass :pr:`612` :pr:`661`
        * Added XGBoost regressor and XGBoost regression pipeline :pr:`666`
        * Added ``Accuracy`` metric for multiclass :pr:`672`
        * Added objective name in ``AutoBase.describe_pipeline`` :pr:`686`
        * Added ``DataCheck`` and ``DataChecks``, ``Message`` classes and relevant subclasses :pr:`739`
    * Fixes
        * Removed direct access to ``cls.component_graph`` :pr:`595`
        * Add testing files to .gitignore :pr:`625`
        * Remove circular dependencies from ``Makefile`` :pr:`637`
        * Add error case for ``normalize_confusion_matrix()`` :pr:`640`
        * Fixed ``XGBoostClassifier`` and ``XGBoostRegressor`` bug with feature names that contain [, ], or < :pr:`659`
        * Update ``make_pipeline_graph`` to not accidentally create empty file when testing if path is valid :pr:`649`
        * Fix pip installation warning about docsutils version, from boto dependency :pr:`664`
        * Removed zero division warning for F1/precision/recall metrics :pr:`671`
        * Fixed ``summary`` for pipelines without estimators :pr:`707`
    * Changes
        * Updated default objective for binary/multiclass classification to log loss :pr:`613`
        * Created classification and regression pipeline subclasses and removed objective as an attribute of pipeline classes :pr:`405`
        * Changed the output of ``score`` to return one dictionary :pr:`429`
        * Created binary and multiclass objective subclasses :pr:`504`
        * Updated objectives API :pr:`445`
        * Removed call to ``get_plot_data`` from AutoML :pr:`615`
        * Set ``raise_error`` to default to True for AutoML classes :pr:`638`
        * Remove unnecessary "u" prefixes on some unicode strings :pr:`641`
        * Changed one-hot encoder to return uint8 dtypes instead of ints :pr:`653`
        * Pipeline ``_name`` field changed to ``custom_name`` :pr:`650`
        * Removed ``graphs.py`` and moved methods into ``PipelineBase`` :pr:`657`, :pr:`665`
        * Remove s3fs as a dev dependency :pr:`664`
        * Changed requirements-parser to be a core dependency :pr:`673`
        * Replace ``supported_problem_types`` field on pipelines with ``problem_type`` attribute on base classes :pr:`678`
        * Changed AutoML to only show best results for a given pipeline template in ``rankings``, added ``full_rankings`` property to show all :pr:`682`
        * Update ``ModelFamily`` values: don't list xgboost/catboost as classifiers now that we have regression pipelines for them :pr:`677`
        * Changed AutoML's ``describe_pipeline`` to get problem type from pipeline instead :pr:`685`
        * Standardize ``import_or_raise`` error messages :pr:`683`
        * Updated argument order of objectives to align with sklearn's :pr:`698`
        * Renamed ``pipeline.feature_importance_graph`` to ``pipeline.graph_feature_importances`` :pr:`700`
        * Moved ROC and confusion matrix methods to ``evalml.pipelines.plot_utils`` :pr:`704`
        * Renamed ``MultiClassificationObjective`` to ``MulticlassClassificationObjective``, to align with pipeline naming scheme :pr:`715`
    * Documentation Changes
        * Fixed some sphinx warnings :pr:`593`
        * Fixed docstring for ``AutoClassificationSearch`` with correct command :pr:`599`
        * Limit readthedocs formats to pdf, not htmlzip and epub :pr:`594` :pr:`600`
        * Clean up objectives API documentation :pr:`605`
        * Fixed function on Exploring search results page :pr:`604`
        * Update release process doc :pr:`567`
        * ``AutoClassificationSearch`` and ``AutoRegressionSearch`` show inherited methods in API reference :pr:`651`
        * Fixed improperly formatted code in breaking changes for changelog :pr:`655`
        * Added configuration to treat Sphinx warnings as errors :pr:`660`
        * Removed separate plotting section for pipelines in API reference :pr:`657`, :pr:`665`
        * Have leads example notebook load S3 files using https, so we can delete s3fs dev dependency :pr:`664`
        * Categorized components in API reference and added descriptions for each category :pr:`663`
        * Fixed Sphinx warnings about ``BalancedAccuracy`` objective :pr:`669`
        * Updated API reference to include missing components and clean up pipeline docstrings :pr:`689`
        * Reorganize API ref, and clarify pipeline sub-titles :pr:`688`
        * Add and update preprocessing utils in API reference :pr:`687`
        * Added inheritance diagrams to API reference :pr:`695`
        * Documented which default objective AutoML optimizes for :pr:`699`
        * Create seperate install page :pr:`701`
        * Include more utils in API ref, like ``import_or_raise`` :pr:`704`
        * Add more color to pipeline documentation :pr:`705`
    * Testing Changes
        * Matched install commands of ``check_latest_dependencies`` test and it's GitHub action :pr:`578`
        * Added Github app to auto assign PR author as assignee :pr:`477`
        * Removed unneeded conda installation of xgboost in windows checkin tests :pr:`618`
        * Update graph tests to always use tmpfile dir :pr:`649`
        * Changelog checkin test workaround for release PRs: If 'future release' section is empty of PR refs, pass check :pr:`658`
        * Add changelog checkin test exception for ``dep-update`` branch :pr:`723`

.. warning::

    **Breaking Changes**

    * Pipelines will now no longer take an objective parameter during instantiation, and will no longer have an objective attribute.
    * ``fit()`` and ``predict()`` now use an optional ``objective`` parameter, which is only used in binary classification pipelines to fit for a specific objective.
    * ``score()`` will now use a required ``objectives`` parameter that is used to determine all the objectives to score on. This differs from the previous behavior, where the pipeline's objective was scored on regardless.
    * ``score()`` will now return one dictionary of all objective scores.
    * ``ROC`` and ``ConfusionMatrix`` plot methods via ``Auto(*).plot`` have been removed by :pr:`615` and are replaced by ``roc_curve`` and ``confusion_matrix`` in ``evamlm.pipelines.plot_utils`` in :pr:`704`
    * ``normalize_confusion_matrix`` has been moved to ``evalml.pipelines.plot_utils`` :pr:`704`
    * Pipelines ``_name`` field changed to ``custom_name``
    * Pipelines ``supported_problem_types`` field is removed because it is no longer necessary :pr:`678`
    * Updated argument order of objectives' ``objective_function`` to align with sklearn :pr:`698`
    * ``pipeline.feature_importance_graph`` has been renamed to ``pipeline.graph_feature_importances`` in :pr:`700`
    * Removed unsupported ``MSLE`` objective :pr:`704`


**v0.8.0 Apr. 1, 2020**
    * Enhancements
        * Add normalization option and information to confusion matrix :pr:`484`
        * Add util function to drop rows with NaN values :pr:`487`
        * Renamed ``PipelineBase.name`` as ``PipelineBase.summary`` and redefined ``PipelineBase.name`` as class property :pr:`491`
        * Added access to parameters in Pipelines with ``PipelineBase.parameters`` (used to be return of ``PipelineBase.describe``) :pr:`501`
        * Added ``fill_value`` parameter for ``SimpleImputer`` :pr:`509`
        * Added functionality to override component hyperparameters and made pipelines take hyperparemeters from components :pr:`516`
        * Allow ``numpy.random.RandomState`` for random_state parameters :pr:`556`
    * Fixes
        * Removed unused dependency ``matplotlib``, and move ``category_encoders`` to test reqs :pr:`572`
    * Changes
        * Undo version cap in XGBoost placed in :pr:`402` and allowed all released of XGBoost :pr:`407`
        * Support pandas 1.0.0 :pr:`486`
        * Made all references to the logger static :pr:`503`
        * Refactored ``model_type`` parameter for components and pipelines to ``model_family`` :pr:`507`
        * Refactored ``problem_types`` for pipelines and components into ``supported_problem_types`` :pr:`515`
        * Moved ``pipelines/utils.save_pipeline`` and ``pipelines/utils.load_pipeline`` to ``PipelineBase.save`` and ``PipelineBase.load`` :pr:`526`
        * Limit number of categories encoded by ``OneHotEncoder`` :pr:`517`
    * Documentation Changes
        * Updated API reference to remove ``PipelinePlot`` and added moved ``PipelineBase`` plotting methods :pr:`483`
        * Add code style and github issue guides :pr:`463` :pr:`512`
        * Updated API reference for to surface class variables for pipelines and components :pr:`537`
        * Fixed README documentation link :pr:`535`
        * Unhid PR references in changelog :pr:`656`
    * Testing Changes
        * Added automated dependency check PR :pr:`482`, :pr:`505`
        * Updated automated dependency check comment :pr:`497`
        * Have build_docs job use python executor, so that env vars are set properly :pr:`547`
        * Added simple test to make sure ``OneHotEncoder``'s top_n works with large number of categories :pr:`552`
        * Run windows unit tests on PRs :pr:`557`


.. warning::

    **Breaking Changes**

    * ``AutoClassificationSearch`` and ``AutoRegressionSearch``'s ``model_types`` parameter has been refactored into ``allowed_model_families``
    * ``ModelTypes`` enum has been changed to ``ModelFamily``
    * Components and Pipelines now have a ``model_family`` field instead of ``model_type``
    * ``get_pipelines`` utility function now accepts ``model_families`` as an argument instead of ``model_types``
    * ``PipelineBase.name`` no longer returns structure of pipeline and has been replaced by ``PipelineBase.summary``
    * ``PipelineBase.problem_types`` and ``Estimator.problem_types`` has been renamed to ``supported_problem_types``
    * ``pipelines/utils.save_pipeline`` and ``pipelines/utils.load_pipeline`` moved to ``PipelineBase.save`` and ``PipelineBase.load``


**v0.7.0 Mar. 9, 2020**
    * Enhancements
        * Added emacs buffers to .gitignore :pr:`350`
        * Add CatBoost (gradient-boosted trees) classification and regression components and pipelines :pr:`247`
        * Added Tuner abstract base class :pr:`351`
        * Added ``n_jobs`` as parameter for ``AutoClassificationSearch`` and ``AutoRegressionSearch`` :pr:`403`
        * Changed colors of confusion matrix to shades of blue and updated axis order to match scikit-learn's :pr:`426`
        * Added ``PipelineBase`` ``.graph`` and ``.feature_importance_graph`` methods, moved from previous location :pr:`423`
        * Added support for python 3.8 :pr:`462`
    * Fixes
        * Fixed ROC and confusion matrix plots not being calculated if user passed own additional_objectives :pr:`276`
        * Fixed ReadtheDocs ``FileNotFoundError`` exception for fraud dataset :pr:`439`
    * Changes
        * Added ``n_estimators`` as a tunable parameter for XGBoost :pr:`307`
        * Remove unused parameter ``ObjectiveBase.fit_needs_proba`` :pr:`320`
        * Remove extraneous parameter ``component_type`` from all components :pr:`361`
        * Remove unused ``rankings.csv`` file :pr:`397`
        * Downloaded demo and test datasets so unit tests can run offline :pr:`408`
        * Remove ``_needs_fitting`` attribute from Components :pr:`398`
        * Changed plot.feature_importance to show only non-zero feature importances by default, added optional parameter to show all :pr:`413`
        * Refactored ``PipelineBase`` to take in parameter dictionary and moved pipeline metadata to class attribute :pr:`421`
        * Dropped support for Python 3.5 :pr:`438`
        * Removed unused ``apply.py`` file :pr:`449`
        * Clean up ``requirements.txt`` to remove unused deps :pr:`451`
        * Support installation without all required dependencies :pr:`459`
    * Documentation Changes
        * Update release.md with instructions to release to internal license key :pr:`354`
    * Testing Changes
        * Added tests for utils (and moved current utils to gen_utils) :pr:`297`
        * Moved XGBoost install into it's own separate step on Windows using Conda :pr:`313`
        * Rewind pandas version to before 1.0.0, to diagnose test failures for that version :pr:`325`
        * Added dependency update checkin test :pr:`324`
        * Rewind XGBoost version to before 1.0.0 to diagnose test failures for that version :pr:`402`
        * Update dependency check to use a whitelist :pr:`417`
        * Update unit test jobs to not install dev deps :pr:`455`

.. warning::

    **Breaking Changes**

    * Python 3.5 will not be actively supported.

**v0.6.0 Dec. 16, 2019**
    * Enhancements
        * Added ability to create a plot of feature importances :pr:`133`
        * Add early stopping to AutoML using patience and tolerance parameters :pr:`241`
        * Added ROC and confusion matrix metrics and plot for classification problems and introduce PipelineSearchPlots class :pr:`242`
        * Enhanced AutoML results with search order :pr:`260`
        * Added utility function to show system and environment information :pr:`300`
    * Fixes
        * Lower botocore requirement :pr:`235`
        * Fixed decision_function calculation for ``FraudCost`` objective :pr:`254`
        * Fixed return value of ``Recall`` metrics :pr:`264`
        * Components return ``self`` on fit :pr:`289`
    * Changes
        * Renamed automl classes to ``AutoRegressionSearch`` and ``AutoClassificationSearch`` :pr:`287`
        * Updating demo datasets to retain column names :pr:`223`
        * Moving pipeline visualization to ``PipelinePlot`` class :pr:`228`
        * Standarizing inputs as ``pd.Dataframe`` / ``pd.Series`` :pr:`130`
        * Enforcing that pipelines must have an estimator as last component :pr:`277`
        * Added ``ipywidgets`` as a dependency in ``requirements.txt`` :pr:`278`
        * Added Random and Grid Search Tuners :pr:`240`
    * Documentation Changes
        * Adding class properties to API reference :pr:`244`
        * Fix and filter FutureWarnings from scikit-learn :pr:`249`, :pr:`257`
        * Adding Linear Regression to API reference and cleaning up some Sphinx warnings :pr:`227`
    * Testing Changes
        * Added support for testing on Windows with CircleCI :pr:`226`
        * Added support for doctests :pr:`233`

.. warning::

    **Breaking Changes**

    * The ``fit()`` method for ``AutoClassifier`` and ``AutoRegressor`` has been renamed to ``search()``.
    * ``AutoClassifier`` has been renamed to ``AutoClassificationSearch``
    * ``AutoRegressor`` has been renamed to ``AutoRegressionSearch``
    * ``AutoClassificationSearch.results`` and ``AutoRegressionSearch.results`` now is a dictionary with ``pipeline_results`` and ``search_order`` keys. ``pipeline_results`` can be used to access a dictionary that is identical to the old ``.results`` dictionary. Whereas, ``search_order`` returns a list of the search order in terms of ``pipeline_id``.
    * Pipelines now require an estimator as the last component in ``component_list``. Slicing pipelines now throws an ``NotImplementedError`` to avoid returning pipelines without an estimator.

**v0.5.2 Nov. 18, 2019**
    * Enhancements
        * Adding basic pipeline structure visualization :pr:`211`
    * Documentation Changes
        * Added notebooks to build process :pr:`212`

**v0.5.1 Nov. 15, 2019**
    * Enhancements
        * Added basic outlier detection guardrail :pr:`151`
        * Added basic ID column guardrail :pr:`135`
        * Added support for unlimited pipelines with a ``max_time`` limit :pr:`70`
        * Updated .readthedocs.yaml to successfully build :pr:`188`
    * Fixes
        * Removed MSLE from default additional objectives :pr:`203`
        * Fixed ``random_state`` passed in pipelines :pr:`204`
        * Fixed slow down in RFRegressor :pr:`206`
    * Changes
        * Pulled information for describe_pipeline from pipeline's new describe method :pr:`190`
        * Refactored pipelines :pr:`108`
        * Removed guardrails from Auto(*) :pr:`202`, :pr:`208`
    * Documentation Changes
        * Updated documentation to show ``max_time`` enhancements :pr:`189`
        * Updated release instructions for RTD :pr:`193`
        * Added notebooks to build process :pr:`212`
        * Added contributing instructions :pr:`213`
        * Added new content :pr:`222`

**v0.5.0 Oct. 29, 2019**
    * Enhancements
        * Added basic one hot encoding :pr:`73`
        * Use enums for model_type :pr:`110`
        * Support for splitting regression datasets :pr:`112`
        * Auto-infer multiclass classification :pr:`99`
        * Added support for other units in ``max_time`` :pr:`125`
        * Detect highly null columns :pr:`121`
        * Added additional regression objectives :pr:`100`
        * Show an interactive iteration vs. score plot when using fit() :pr:`134`
    * Fixes
        * Reordered ``describe_pipeline`` :pr:`94`
        * Added type check for ``model_type`` :pr:`109`
        * Fixed ``s`` units when setting string ``max_time`` :pr:`132`
        * Fix objectives not appearing in API documentation :pr:`150`
    * Changes
        * Reorganized tests :pr:`93`
        * Moved logging to its own module :pr:`119`
        * Show progress bar history :pr:`111`
        * Using ``cloudpickle`` instead of pickle to allow unloading of custom objectives :pr:`113`
        * Removed render.py :pr:`154`
    * Documentation Changes
        * Update release instructions :pr:`140`
        * Include additional_objectives parameter :pr:`124`
        * Added Changelog :pr:`136`
    * Testing Changes
        * Code coverage :pr:`90`
        * Added CircleCI tests for other Python versions :pr:`104`
        * Added doc notebooks as tests :pr:`139`
        * Test metadata for CircleCI and 2 core parallelism :pr:`137`

**v0.4.1 Sep. 16, 2019**
    * Enhancements
        * Added AutoML for classification and regressor using Autobase and Skopt :pr:`7` :pr:`9`
        * Implemented standard classification and regression metrics :pr:`7`
        * Added logistic regression, random forest, and XGBoost pipelines :pr:`7`
        * Implemented support for custom objectives :pr:`15`
        * Feature importance for pipelines :pr:`18`
        * Serialization for pipelines :pr:`19`
        * Allow fitting on objectives for optimal threshold :pr:`27`
        * Added detect label leakage :pr:`31`
        * Implemented callbacks :pr:`42`
        * Allow for multiclass classification :pr:`21`
        * Added support for additional objectives :pr:`79`
    * Fixes
        * Fixed feature selection in pipelines :pr:`13`
        * Made ``random_seed`` usage consistent :pr:`45`
    * Documentation Changes
        * Documentation Changes
        * Added docstrings :pr:`6`
        * Created notebooks for docs :pr:`6`
        * Initialized readthedocs EvalML :pr:`6`
        * Added favicon :pr:`38`
    * Testing Changes
        * Added testing for loading data :pr:`39`

**v0.2.0 Aug. 13, 2019**
    * Enhancements
        * Created fraud detection objective :pr:`4`

**v0.1.0 July. 31, 2019**
    * *First Release*
    * Enhancements
        * Added lead scoring objecitve :pr:`1`
        * Added basic classifier :pr:`1`
    * Documentation Changes
        * Initialized Sphinx for docs :pr:`1`<|MERGE_RESOLUTION|>--- conflicted
+++ resolved
@@ -2,12 +2,7 @@
 -------------
 **Future Releases**
     * Enhancements
-<<<<<<< HEAD
-        * Integrated ``determine_periodicity`` into ``AutoMLSearch`` :pr:`3952`
-        * Removed frequency limitations for decomposition using the ``STLDecomposer`` :pr:`3952`
-        * Move black to regular dependency and use it for ``generate_pipeline_code`` :pr:`4005`
-=======
->>>>>>> c809d726
+      * Move black to regular dependency and use it for ``generate_pipeline_code`` :pr:`4005`
     * Fixes
     * Changes
     * Documentation Changes
