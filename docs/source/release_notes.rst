Release Notes
-------------
**Future Releases**
    * Enhancements
<<<<<<< HEAD
        * Have the ``OneHotEncoder`` return the transformed columns as booleans rather than floats :pr:`2170`
=======
        * Added Oversampler transformer component to EvalML :pr:`2079`
>>>>>>> 04959d4d
    * Fixes
    * Changes
    * Documentation Changes
    * Testing Changes


.. warning::

    **Breaking Changes**

**v0.23.0 Apr. 20, 2021**
    * Enhancements
        * Refactored ``EngineBase`` and ``SequentialEngine`` api. Adding ``DaskEngine`` :pr:`1975`.
        * Added optional ``engine`` argument to ``AutoMLSearch`` :pr:`1975`
        * Added a warning about how time series support is still in beta when a user passes in a time series problem to ``AutoMLSearch`` :pr:`2118`
        * Added ``NaturalLanguageNaNDataCheck`` data check :pr:`2122`
        * Added ValueError to ``partial_dependence`` to prevent users from computing partial dependence on columns with all NaNs :pr:`2120`
        * Added standard deviation of cv scores to rankings table :pr:`2154`
    * Fixes
        * Fixed ``BalancedClassificationDataCVSplit``, ``BalancedClassificationDataTVSplit``, and ``BalancedClassificationSampler`` to use ``minority:majority`` ratio instead of ``majority:minority`` :pr:`2077`
        * Fixed bug where two-way partial dependence plots with categorical variables were not working correctly :pr:`2117`
        * Fixed bug where ``hyperparameters`` were not displaying properly for pipelines with a list ``component_graph`` and duplicate components :pr:`2133`
        * Fixed bug where ``pipeline_parameters`` argument in ``AutoMLSearch`` was not applied to pipelines passed in as ``allowed_pipelines`` :pr:`2133`
        * Fixed bug where ``AutoMLSearch`` was not applying custom hyperparameters to pipelines with a list ``component_graph`` and duplicate components :pr:`2133`
    * Changes
        * Removed ``hyperparameter_ranges`` from Undersampler and renamed ``balanced_ratio`` to ``sampling_ratio`` for samplers :pr:`2113`
        * Renamed ``TARGET_BINARY_NOT_TWO_EXAMPLES_PER_CLASS`` data check message code to ``TARGET_MULTICLASS_NOT_TWO_EXAMPLES_PER_CLASS`` :pr:`2126`
        * Modified one-way partial dependence plots of categorical features to display data with a bar plot :pr:`2117`
        * Renamed ``score`` column for ``automl.rankings`` as ``mean_cv_score`` :pr:`2135`
        * Remove 'warning' from docs tool output :pr:`2031`
    * Documentation Changes
        * Fixed ``conf.py`` file :pr:`2112`
        * Added a sentence to the automl user guide stating that our support for time series problems is still in beta. :pr:`2118`
        * Fixed documentation demos :pr:`2139`
        * Update test badge in README to use GitHub Actions :pr:`2150`
    * Testing Changes
        * Fixed ``test_describe_pipeline`` for ``pandas`` ``v1.2.4`` :pr:`2129`
        * Added a GitHub Action for building the conda package :pr:`1870` :pr:`2148`


.. warning::

    **Breaking Changes**
        * Renamed ``balanced_ratio`` to ``sampling_ratio`` for the ``BalancedClassificationDataCVSplit``, ``BalancedClassificationDataTVSplit``, ``BalancedClassficationSampler``, and Undersampler :pr:`2113`
        * Deleted the "errors" key from automl results :pr:`1975`
        * Deleted the ``raise_and_save_error_callback`` and the ``log_and_save_error_callback`` :pr:`1975`
        * Fixed ``BalancedClassificationDataCVSplit``, ``BalancedClassificationDataTVSplit``, and ``BalancedClassificationSampler`` to use minority:majority ratio instead of majority:minority :pr:`2077`


**v0.22.0 Apr. 06, 2021**
    * Enhancements
        * Added a GitHub Action for ``linux_unit_tests``:pr:`2013`
        * Added recommended actions for ``InvalidTargetDataCheck``, updated ``_make_component_list_from_actions`` to address new action, and added ``TargetImputer`` component :pr:`1989`
        * Updated ``AutoMLSearch._check_for_high_variance`` to not emit ``RuntimeWarning`` :pr:`2024`
        * Added exception when pipeline passed to ``explain_predictions`` is a ``Stacked Ensemble`` pipeline :pr:`2033`
        * Added sensitivity at low alert rates as an objective :pr:`2001`
        * Added ``Undersampler`` transformer component :pr:`2030`
    * Fixes
        * Updated Engine's ``train_batch`` to apply undersampling :pr:`2038`
        * Fixed bug in where Time Series Classification pipelines were not encoding targets in ``predict`` and ``predict_proba`` :pr:`2040`
        * Fixed data splitting errors if target is float for classification problems :pr:`2050`
        * Pinned ``docutils`` to <0.17 to fix ReadtheDocs warning issues :pr:`2088`
    * Changes
        * Removed lists as acceptable hyperparameter ranges in ``AutoMLSearch`` :pr:`2028`
        * Renamed "details" to "metadata" for data check actions :pr:`2008`
    * Documentation Changes
        * Catch and suppress warnings in documentation :pr:`1991` :pr:`2097`
        * Change spacing in ``start.ipynb`` to provide clarity for ``AutoMLSearch`` :pr:`2078`
        * Fixed start code on README :pr:`2108`
    * Testing Changes


**v0.21.0 Mar. 24, 2021**
    * Enhancements
        * Changed ``AutoMLSearch`` to default ``optimize_thresholds`` to True :pr:`1943`
        * Added multiple oversampling and undersampling sampling methods as data splitters for imbalanced classification :pr:`1775`
        * Added params to balanced classification data splitters for visibility :pr:`1966`
        * Updated ``make_pipeline`` to not add ``Imputer`` if input data does not have numeric or categorical columns :pr:`1967`
        * Updated ``ClassImbalanceDataCheck`` to better handle multiclass imbalances :pr:`1986`
        * Added recommended actions for the output of data check's ``validate`` method :pr:`1968`
        * Added error message for ``partial_dependence`` when features are mostly the same value :pr:`1994`
        * Updated ``OneHotEncoder`` to drop one redundant feature by default for features with two categories :pr:`1997`
        * Added a ``PolynomialDetrender`` component :pr:`1992`
        * Added ``DateTimeNaNDataCheck`` data check :pr:`2039`
    * Fixes
        * Changed best pipeline to train on the entire dataset rather than just ensemble indices for ensemble problems :pr:`2037`
        * Updated binary classification pipelines to use objective decision function during scoring of custom objectives :pr:`1934`
    * Changes
        * Removed ``data_checks`` parameter, ``data_check_results`` and data checks logic from ``AutoMLSearch`` :pr:`1935`
        * Deleted ``random_state`` argument :pr:`1985`
        * Updated Woodwork version requirement to ``v0.0.11`` :pr:`1996`
    * Documentation Changes
    * Testing Changes
        * Removed ``build_docs`` CI job in favor of RTD GH builder :pr:`1974`
        * Added tests to confirm support for Python 3.9 :pr:`1724`
        * Added tests to support Dask AutoML/Engine :pr:`1990`
        * Changed ``build_conda_pkg`` job to use ``latest_release_changes`` branch in the feedstock. :pr:`1979`

.. warning::

    **Breaking Changes**
        * Changed ``AutoMLSearch`` to default ``optimize_thresholds`` to True :pr:`1943`
        * Removed ``data_checks`` parameter, ``data_check_results`` and data checks logic from ``AutoMLSearch``. To run the data checks which were previously run by default in ``AutoMLSearch``, please call ``DefaultDataChecks().validate(X_train, y_train)`` or take a look at our documentation for more examples. :pr:`1935`
        * Deleted ``random_state`` argument :pr:`1985`

**v0.20.0 Mar. 10, 2021**
    * Enhancements
        * Added a GitHub Action for Detecting dependency changes :pr:`1933`
        * Create a separate CV split to train stacked ensembler on for AutoMLSearch :pr:`1814`
        * Added a GitHub Action for Linux unit tests :pr:`1846`
        * Added ``ARIMARegressor`` estimator :pr:`1894`
        * Added ``DataCheckAction`` class and ``DataCheckActionCode`` enum :pr:`1896`
        * Updated ``Woodwork`` requirement to ``v0.0.10`` :pr:`1900`
        * Added ``BalancedClassificationDataCVSplit`` and ``BalancedClassificationDataTVSplit`` to AutoMLSearch :pr:`1875`
        * Update default classification data splitter to use downsampling for highly imbalanced data :pr:`1875`
        * Updated ``describe_pipeline`` to return more information, including ``id`` of pipelines used for ensemble models :pr:`1909`
        * Added utility method to create list of components from a list of ``DataCheckAction`` :pr:`1907`
        * Updated ``validate`` method to include a ``action`` key in returned dictionary for all ``DataCheck``and ``DataChecks`` :pr:`1916`
        * Aggregating the shap values for predictions that we know the provenance of, e.g. OHE, text, and date-time. :pr:`1901`
        * Improved error message when custom objective is passed as a string in ``pipeline.score`` :pr:`1941`
        * Added ``score_pipelines`` and ``train_pipelines`` methods to ``AutoMLSearch`` :pr:`1913`
        * Added support for ``pandas`` version 1.2.0 :pr:`1708`
        * Added ``score_batch`` and ``train_batch`` abstact methods to ``EngineBase`` and implementations in ``SequentialEngine`` :pr:`1913`
        * Added ability to handle index columns in ``AutoMLSearch`` and ``DataChecks`` :pr:`2138`
    * Fixes
        * Removed CI check for ``check_dependencies_updated_linux`` :pr:`1950`
        * Added metaclass for time series pipelines and fix binary classification pipeline ``predict`` not using objective if it is passed as a named argument :pr:`1874`
        * Fixed stack trace in prediction explanation functions caused by mixed string/numeric pandas column names :pr:`1871`
        * Fixed stack trace caused by passing pipelines with duplicate names to ``AutoMLSearch`` :pr:`1932`
        * Fixed ``AutoMLSearch.get_pipelines`` returning pipelines with the same attributes :pr:`1958`
    * Changes
        * Reversed GitHub Action for Linux unit tests until a fix for report generation is found :pr:`1920`
        * Updated ``add_results`` in ``AutoMLAlgorithm`` to take in entire pipeline results dictionary from ``AutoMLSearch`` :pr:`1891`
        * Updated ``ClassImbalanceDataCheck`` to look for severe class imbalance scenarios :pr:`1905`
        * Deleted the ``explain_prediction`` function :pr:`1915`
        * Removed ``HighVarianceCVDataCheck`` and convered it to an ``AutoMLSearch`` method instead :pr:`1928`
        * Removed warning in ``InvalidTargetDataCheck`` returned when numeric binary classification targets are not (0, 1) :pr:`1959`
    * Documentation Changes
        * Updated ``model_understanding.ipynb`` to demo the two-way partial dependence capability :pr:`1919`
    * Testing Changes

.. warning::

    **Breaking Changes**
        * Deleted the ``explain_prediction`` function :pr:`1915`
        * Removed ``HighVarianceCVDataCheck`` and convered it to an ``AutoMLSearch`` method instead :pr:`1928`
        * Added ``score_batch`` and ``train_batch`` abstact methods to ``EngineBase``. These need to be implemented in Engine subclasses :pr:`1913`


**v0.19.0 Feb. 23, 2021**
    * Enhancements
        * Added a GitHub Action for Python windows unit tests :pr:`1844`
        * Added a GitHub Action for checking updated release notes :pr:`1849`
        * Added a GitHub Action for Python lint checks :pr:`1837`
        * Adjusted ``explain_prediction``, ``explain_predictions`` and ``explain_predictions_best_worst`` to handle timeseries problems. :pr:`1818`
        * Updated ``InvalidTargetDataCheck`` to check for mismatched indices in target and features :pr:`1816`
        * Updated ``Woodwork`` structures returned from components to support ``Woodwork`` logical type overrides set by the user :pr:`1784`
        * Updated estimators to keep track of input feature names during ``fit()`` :pr:`1794`
        * Updated ``visualize_decision_tree`` to include feature names in output :pr:`1813`
        * Added ``is_bounded_like_percentage`` property for objectives. If true, the ``calculate_percent_difference`` method will return the absolute difference rather than relative difference :pr:`1809`
        * Added full error traceback to AutoMLSearch logger file :pr:`1840`
        * Changed ``TargetEncoder`` to preserve custom indices in the data :pr:`1836`
        * Refactored ``explain_predictions`` and ``explain_predictions_best_worst`` to only compute features once for all rows that need to be explained :pr:`1843`
        * Added custom random undersampler data splitter for classification :pr:`1857`
        * Updated ``OutliersDataCheck`` implementation to calculate the probability of having no outliers :pr:`1855`
        * Added ``Engines`` pipeline processing API :pr:`1838`
    * Fixes
        * Changed EngineBase random_state arg to random_seed and same for user guide docs :pr:`1889`
    * Changes
        * Modified ``calculate_percent_difference`` so that division by 0 is now inf rather than nan :pr:`1809`
        * Removed ``text_columns`` parameter from ``LSA`` and ``TextFeaturizer`` components :pr:`1652`
        * Added ``random_seed`` as an argument to our automl/pipeline/component API. Using ``random_state`` will raise a warning :pr:`1798`
        * Added ``DataCheckError`` message in ``InvalidTargetDataCheck`` if input target is None and removed exception raised :pr:`1866`
    * Documentation Changes
    * Testing Changes
        * Added back coverage for ``_get_feature_provenance`` in ``TextFeaturizer`` after ``text_columns`` was removed :pr:`1842`
        * Pin graphviz version for windows builds :pr:`1847`
        * Unpin graphviz version for windows builds :pr:`1851`

.. warning::

    **Breaking Changes**
        * Added a deprecation warning to ``explain_prediction``. It will be deleted in the next release. :pr:`1860`


**v0.18.2 Feb. 10, 2021**
    * Enhancements
        * Added uniqueness score data check :pr:`1785`
        * Added "dataframe" output format for prediction explanations :pr:`1781`
        * Updated LightGBM estimators to handle ``pandas.MultiIndex`` :pr:`1770`
        * Sped up permutation importance for some pipelines :pr:`1762`
        * Added sparsity data check :pr:`1797`
        * Confirmed support for threshold tuning for binary time series classification problems :pr:`1803`
    * Fixes
    * Changes
    * Documentation Changes
        * Added section on conda to the contributing guide :pr:`1771`
        * Updated release process to reflect freezing `main` before perf tests :pr:`1787`
        * Moving some prs to the right section of the release notes :pr:`1789`
        * Tweak README.md. :pr:`1800`
        * Fixed back arrow on install page docs :pr:`1795`
        * Fixed docstring for `ClassImbalanceDataCheck.validate()` :pr:`1817`
    * Testing Changes

**v0.18.1 Feb. 1, 2021**
    * Enhancements
        * Added ``graph_t_sne`` as a visualization tool for high dimensional data :pr:`1731`
        * Added the ability to see the linear coefficients of features in linear models terms :pr:`1738`
        * Added support for ``scikit-learn`` ``v0.24.0`` :pr:`1733`
        * Added support for ``scipy`` ``v1.6.0`` :pr:`1752`
        * Added SVM Classifier and Regressor to estimators :pr:`1714` :pr:`1761`
    * Fixes
        * Addressed bug with ``partial_dependence`` and categorical data with more categories than grid resolution :pr:`1748`
        * Removed ``random_state`` arg from ``get_pipelines`` in ``AutoMLSearch`` :pr:`1719`
        * Pinned pyzmq at less than 22.0.0 till we add support :pr:`1756`
        * Remove ``ProphetRegressor`` from main as windows tests were flaky :pr:`1764`
    * Changes
        * Updated components and pipelines to return ``Woodwork`` data structures :pr:`1668`
        * Updated ``clone()`` for pipelines and components to copy over random state automatically :pr:`1753`
        * Dropped support for Python version 3.6 :pr:`1751`
        * Removed deprecated ``verbose`` flag from ``AutoMLSearch`` parameters :pr:`1772`
    * Documentation Changes
        * Add Twitter and Github link to documentation toolbar :pr:`1754`
        * Added Open Graph info to documentation :pr:`1758`
    * Testing Changes

.. warning::

    **Breaking Changes**
        * Components and pipelines return ``Woodwork`` data structures instead of ``pandas`` data structures :pr:`1668`
        * Python 3.6 will not be actively supported due to discontinued support from EvalML dependencies.
        * Deprecated ``verbose`` flag is removed for ``AutoMLSearch`` :pr:`1772`


**v0.18.0 Jan. 26, 2021**
    * Enhancements
        * Added RMSLE, MSLE, and MAPE to core objectives while checking for negative target values in ``invalid_targets_data_check`` :pr:`1574`
        * Added validation checks for binary problems with regression-like datasets and multiclass problems without true multiclass targets in ``invalid_targets_data_check`` :pr:`1665`
        * Added time series support for ``make_pipeline`` :pr:`1566`
        * Added target name for output of pipeline ``predict`` method :pr:`1578`
        * Added multiclass check to ``InvalidTargetDataCheck`` for two examples per class :pr:`1596`
        * Added support for ``graphviz`` ``v0.16`` :pr:`1657`
        * Enhanced time series pipelines to accept empty features :pr:`1651`
        * Added KNN Classifier to estimators. :pr:`1650`
        * Added support for list inputs for objectives :pr:`1663`
        * Added support for ``AutoMLSearch`` to handle time series classification pipelines :pr:`1666`
        * Enhanced ``DelayedFeaturesTransformer`` to encode categorical features and targets before delaying them :pr:`1691`
        * Added 2-way dependence plots. :pr:`1690`
        * Added ability to directly iterate through components within Pipelines :pr:`1583`
    * Fixes
        * Fixed inconsistent attributes and added Exceptions to docs :pr:`1673`
        * Fixed ``TargetLeakageDataCheck`` to use Woodwork ``mutual_information`` rather than using Pandas' Pearson Correlation :pr:`1616`
        * Fixed thresholding for pipelines in ``AutoMLSearch`` to only threshold binary classification pipelines :pr:`1622` :pr:`1626`
        * Updated ``load_data`` to return Woodwork structures and update default parameter value for ``index`` to ``None`` :pr:`1610`
        * Pinned scipy at < 1.6.0 while we work on adding support :pr:`1629`
        * Fixed data check message formatting in ``AutoMLSearch`` :pr:`1633`
        * Addressed stacked ensemble component for ``scikit-learn`` v0.24 support by setting ``shuffle=True`` for default CV :pr:`1613`
        * Fixed bug where ``Imputer`` reset the index on ``X`` :pr:`1590`
        * Fixed ``AutoMLSearch`` stacktrace when a cutom objective was passed in as a primary objective or additional objective :pr:`1575`
        * Fixed custom index bug for ``MAPE`` objective :pr:`1641`
        * Fixed index bug for ``TextFeaturizer`` and ``LSA`` components :pr:`1644`
        * Limited ``load_fraud`` dataset loaded into ``automl.ipynb`` :pr:`1646`
        * ``add_to_rankings`` updates ``AutoMLSearch.best_pipeline`` when necessary :pr:`1647`
        * Fixed bug where time series baseline estimators were not receiving ``gap`` and ``max_delay`` in ``AutoMLSearch`` :pr:`1645`
        * Fixed jupyter notebooks to help the RTD buildtime :pr:`1654`
        * Added ``positive_only`` objectives to ``non_core_objectives`` :pr:`1661`
        * Fixed stacking argument ``n_jobs`` for IterativeAlgorithm :pr:`1706`
        * Updated CatBoost estimators to return self in ``.fit()`` rather than the underlying model for consistency :pr:`1701`
        * Added ability to initialize pipeline parameters in ``AutoMLSearch`` constructor :pr:`1676`
    * Changes
        * Added labeling to ``graph_confusion_matrix`` :pr:`1632`
        * Rerunning search for ``AutoMLSearch`` results in a message thrown rather than failing the search, and removed ``has_searched`` property :pr:`1647`
        * Changed tuner class to allow and ignore single parameter values as input :pr:`1686`
        * Capped LightGBM version limit to remove bug in docs :pr:`1711`
        * Removed support for `np.random.RandomState` in EvalML :pr:`1727`
    * Documentation Changes
        * Update Model Understanding in the user guide to include ``visualize_decision_tree`` :pr:`1678`
        * Updated docs to include information about ``AutoMLSearch`` callback parameters and methods :pr:`1577`
        * Updated docs to prompt users to install graphiz on Mac :pr:`1656`
        * Added ``infer_feature_types`` to the ``start.ipynb`` guide :pr:`1700`
        * Added multicollinearity data check to API reference and docs :pr:`1707`
    * Testing Changes

.. warning::

    **Breaking Changes**
        * Removed ``has_searched`` property from ``AutoMLSearch`` :pr:`1647`
        * Components and pipelines return ``Woodwork`` data structures instead of ``pandas`` data structures :pr:`1668`
        * Removed support for `np.random.RandomState` in EvalML. Rather than passing ``np.random.RandomState`` as component and pipeline random_state values, we use int random_seed :pr:`1727`


**v0.17.0 Dec. 29, 2020**
    * Enhancements
        * Added ``save_plot`` that allows for saving figures from different backends :pr:`1588`
        * Added ``LightGBM Regressor`` to regression components :pr:`1459`
        * Added ``visualize_decision_tree`` for tree visualization with ``decision_tree_data_from_estimator`` and ``decision_tree_data_from_pipeline`` to reformat tree structure output :pr:`1511`
        * Added `DFS Transformer` component into transformer components :pr:`1454`
        * Added ``MAPE`` to the standard metrics for time series problems and update objectives :pr:`1510`
        * Added ``graph_prediction_vs_actual_over_time`` and ``get_prediction_vs_actual_over_time_data`` to the model understanding module for time series problems :pr:`1483`
        * Added a ``ComponentGraph`` class that will support future pipelines as directed acyclic graphs :pr:`1415`
        * Updated data checks to accept ``Woodwork`` data structures :pr:`1481`
        * Added parameter to ``InvalidTargetDataCheck`` to show only top unique values rather than all unique values :pr:`1485`
        * Added multicollinearity data check :pr:`1515`
        * Added baseline pipeline and components for time series regression problems :pr:`1496`
        * Added more information to users about ensembling behavior in ``AutoMLSearch`` :pr:`1527`
        * Add woodwork support for more utility and graph methods :pr:`1544`
        * Changed ``DateTimeFeaturizer`` to encode features as int :pr:`1479`
        * Return trained pipelines from ``AutoMLSearch.best_pipeline`` :pr:`1547`
        * Added utility method so that users can set feature types without having to learn about Woodwork directly :pr:`1555`
        * Added Linear Discriminant Analysis transformer for dimensionality reduction :pr:`1331`
        * Added multiclass support for ``partial_dependence`` and ``graph_partial_dependence`` :pr:`1554`
        * Added ``TimeSeriesBinaryClassificationPipeline`` and ``TimeSeriesMulticlassClassificationPipeline`` classes :pr:`1528`
        * Added ``make_data_splitter`` method for easier automl data split customization :pr:`1568`
        * Integrated ``ComponentGraph`` class into Pipelines for full non-linear pipeline support :pr:`1543`
        * Update ``AutoMLSearch`` constructor to take training data instead of ``search`` and ``add_to_leaderboard`` :pr:`1597`
        * Update ``split_data`` helper args :pr:`1597`
        * Add problem type utils ``is_regression``, ``is_classification``, ``is_timeseries`` :pr:`1597`
        * Rename ``AutoMLSearch`` ``data_split`` arg to ``data_splitter`` :pr:`1569`
    * Fixes
        * Fix AutoML not passing CV folds to ``DefaultDataChecks`` for usage by ``ClassImbalanceDataCheck`` :pr:`1619`
        * Fix Windows CI jobs: install ``numba`` via conda, required for ``shap`` :pr:`1490`
        * Added custom-index support for `reset-index-get_prediction_vs_actual_over_time_data` :pr:`1494`
        * Fix ``generate_pipeline_code`` to account for boolean and None differences between Python and JSON :pr:`1524` :pr:`1531`
        * Set max value for plotly and xgboost versions while we debug CI failures with newer versions :pr:`1532`
        * Undo version pinning for plotly :pr:`1533`
        * Fix ReadTheDocs build by updating the version of ``setuptools`` :pr:`1561`
        * Set ``random_state`` of data splitter in AutoMLSearch to take int to keep consistency in the resulting splits :pr:`1579`
        * Pin sklearn version while we work on adding support :pr:`1594`
        * Pin pandas at <1.2.0 while we work on adding support :pr:`1609`
        * Pin graphviz at < 0.16 while we work on adding support :pr:`1609`
    * Changes
        * Reverting ``save_graph`` :pr:`1550` to resolve kaleido build issues :pr:`1585`
        * Update circleci badge to apply to ``main`` :pr:`1489`
        * Added script to generate github markdown for releases :pr:`1487`
        * Updated selection using pandas ``dtypes`` to selecting using Woodwork logical types :pr:`1551`
        * Updated dependencies to fix ``ImportError: cannot import name 'MaskedArray' from 'sklearn.utils.fixes'`` error and to address Woodwork and Featuretool dependencies :pr:`1540`
        * Made ``get_prediction_vs_actual_data()`` a public method :pr:`1553`
        * Updated ``Woodwork`` version requirement to v0.0.7 :pr:`1560`
        * Move data splitters from ``evalml.automl.data_splitters`` to ``evalml.preprocessing.data_splitters`` :pr:`1597`
        * Rename "# Testing" in automl log output to "# Validation" :pr:`1597`
    * Documentation Changes
        * Added partial dependence methods to API reference :pr:`1537`
        * Updated documentation for confusion matrix methods :pr:`1611`
    * Testing Changes
        * Set ``n_jobs=1`` in most unit tests to reduce memory :pr:`1505`

.. warning::

    **Breaking Changes**
        * Updated minimal dependencies: ``numpy>=1.19.1``, ``pandas>=1.1.0``, ``scikit-learn>=0.23.1``, ``scikit-optimize>=0.8.1``
        * Updated ``AutoMLSearch.best_pipeline`` to return a trained pipeline. Pass in ``train_best_pipeline=False`` to AutoMLSearch in order to return an untrained pipeline.
        * Pipeline component instances can no longer be iterated through using ``Pipeline.component_graph`` :pr:`1543`
        * Update ``AutoMLSearch`` constructor to take training data instead of ``search`` and ``add_to_leaderboard`` :pr:`1597`
        * Update ``split_data`` helper args :pr:`1597`
        * Move data splitters from ``evalml.automl.data_splitters`` to ``evalml.preprocessing.data_splitters`` :pr:`1597`
        * Rename ``AutoMLSearch`` ``data_split`` arg to ``data_splitter`` :pr:`1569`



**v0.16.1 Dec. 1, 2020**
    * Enhancements
        * Pin woodwork version to v0.0.6 to avoid breaking changes :pr:`1484`
        * Updated ``Woodwork`` to >=0.0.5 in ``core-requirements.txt`` :pr:`1473`
        * Removed ``copy_dataframe`` parameter for ``Woodwork``, updated ``Woodwork`` to >=0.0.6 in ``core-requirements.txt`` :pr:`1478`
        * Updated ``detect_problem_type`` to use ``pandas.api.is_numeric_dtype`` :pr:`1476`
    * Changes
        * Changed ``make clean`` to delete coverage reports as a convenience for developers :pr:`1464`
        * Set ``n_jobs=-1`` by default for stacked ensemble components :pr:`1472`
    * Documentation Changes
        * Updated pipeline and component documentation and demos to use ``Woodwork`` :pr:`1466`
    * Testing Changes
        * Update dependency update checker to use everything from core and optional dependencies :pr:`1480`


**v0.16.0 Nov. 24, 2020**
    * Enhancements
        * Updated pipelines and ``make_pipeline`` to accept ``Woodwork`` inputs :pr:`1393`
        * Updated components to accept ``Woodwork`` inputs :pr:`1423`
        * Added ability to freeze hyperparameters for ``AutoMLSearch`` :pr:`1284`
        * Added ``Target Encoder`` into transformer components :pr:`1401`
        * Added callback for error handling in ``AutoMLSearch`` :pr:`1403`
        * Added the index id to the ``explain_predictions_best_worst`` output to help users identify which rows in their data are included :pr:`1365`
        * The top_k features displayed in ``explain_predictions_*`` functions are now determined by the magnitude of shap values as opposed to the ``top_k`` largest and smallest shap values. :pr:`1374`
        * Added a problem type for time series regression :pr:`1386`
        * Added a ``is_defined_for_problem_type`` method to ``ObjectiveBase`` :pr:`1386`
        * Added a ``random_state`` parameter to ``make_pipeline_from_components`` function :pr:`1411`
        * Added ``DelayedFeaturesTransformer`` :pr:`1396`
        * Added a ``TimeSeriesRegressionPipeline`` class :pr:`1418`
        * Removed ``core-requirements.txt`` from the package distribution :pr:`1429`
        * Updated data check messages to include a `"code"` and `"details"` fields :pr:`1451`, :pr:`1462`
        * Added a ``TimeSeriesSplit`` data splitter for time series problems :pr:`1441`
        * Added a ``problem_configuration`` parameter to AutoMLSearch :pr:`1457`
    * Fixes
        * Fixed ``IndexError`` raised in ``AutoMLSearch`` when ``ensembling = True`` but only one pipeline to iterate over :pr:`1397`
        * Fixed stacked ensemble input bug and LightGBM warning and bug in ``AutoMLSearch`` :pr:`1388`
        * Updated enum classes to show possible enum values as attributes :pr:`1391`
        * Updated calls to ``Woodwork``'s ``to_pandas()`` to ``to_series()`` and ``to_dataframe()`` :pr:`1428`
        * Fixed bug in OHE where column names were not guaranteed to be unique :pr:`1349`
        * Fixed bug with percent improvement of ``ExpVariance`` objective on data with highly skewed target :pr:`1467`
        * Fix SimpleImputer error which occurs when all features are bool type :pr:`1215`
    * Changes
        * Changed ``OutliersDataCheck`` to return the list of columns, rather than rows, that contain outliers :pr:`1377`
        * Simplified and cleaned output for Code Generation :pr:`1371`
        * Reverted changes from :pr:`1337` :pr:`1409`
        * Updated data checks to return dictionary of warnings and errors instead of a list :pr:`1448`
        * Updated ``AutoMLSearch`` to pass ``Woodwork`` data structures to every pipeline (instead of pandas DataFrames) :pr:`1450`
        * Update ``AutoMLSearch`` to default to ``max_batches=1`` instead of ``max_iterations=5`` :pr:`1452`
        * Updated _evaluate_pipelines to consolidate side effects :pr:`1410`
    * Documentation Changes
        * Added description of CLA to contributing guide, updated description of draft PRs :pr:`1402`
        * Updated documentation to include all data checks, ``DataChecks``, and usage of data checks in AutoML :pr:`1412`
        * Updated docstrings from ``np.array`` to ``np.ndarray`` :pr:`1417`
        * Added section on stacking ensembles in AutoMLSearch documentation :pr:`1425`
    * Testing Changes
        * Removed ``category_encoders`` from test-requirements.txt :pr:`1373`
        * Tweak codecov.io settings again to avoid flakes :pr:`1413`
        * Modified ``make lint`` to check notebook versions in the docs :pr:`1431`
        * Modified ``make lint-fix`` to standardize notebook versions in the docs :pr:`1431`
        * Use new version of pull request Github Action for dependency check (:pr:`1443`)
        * Reduced number of workers for tests to 4 :pr:`1447`

.. warning::

    **Breaking Changes**
        * The ``top_k`` and ``top_k_features`` parameters in ``explain_predictions_*`` functions now return ``k`` features as opposed to ``2 * k`` features :pr:`1374`
        * Renamed ``problem_type`` to ``problem_types`` in ``RegressionObjective``, ``BinaryClassificationObjective``, and ``MulticlassClassificationObjective`` :pr:`1319`
        * Data checks now return a dictionary of warnings and errors instead of a list :pr:`1448`



**v0.15.0 Oct. 29, 2020**
    * Enhancements
        * Added stacked ensemble component classes (``StackedEnsembleClassifier``, ``StackedEnsembleRegressor``) :pr:`1134`
        * Added stacked ensemble components to ``AutoMLSearch`` :pr:`1253`
        * Added ``DecisionTreeClassifier`` and ``DecisionTreeRegressor`` to AutoML :pr:`1255`
        * Added ``graph_prediction_vs_actual`` in ``model_understanding`` for regression problems :pr:`1252`
        * Added parameter to ``OneHotEncoder`` to enable filtering for features to encode for :pr:`1249`
        * Added percent-better-than-baseline for all objectives to automl.results :pr:`1244`
        * Added ``HighVarianceCVDataCheck`` and replaced synonymous warning in ``AutoMLSearch`` :pr:`1254`
        * Added `PCA Transformer` component for dimensionality reduction :pr:`1270`
        * Added ``generate_pipeline_code`` and ``generate_component_code`` to allow for code generation given a pipeline or component instance :pr:`1306`
        * Added ``PCA Transformer`` component for dimensionality reduction :pr:`1270`
        * Updated ``AutoMLSearch`` to support ``Woodwork`` data structures :pr:`1299`
        * Added cv_folds to ``ClassImbalanceDataCheck`` and added this check to ``DefaultDataChecks`` :pr:`1333`
        * Make ``max_batches`` argument to ``AutoMLSearch.search`` public :pr:`1320`
        * Added text support to automl search :pr:`1062`
        * Added ``_pipelines_per_batch`` as a private argument to ``AutoMLSearch`` :pr:`1355`
    * Fixes
        * Fixed ML performance issue with ordered datasets: always shuffle data in automl's default CV splits :pr:`1265`
        * Fixed broken ``evalml info`` CLI command :pr:`1293`
        * Fixed ``boosting type='rf'`` for LightGBM Classifier, as well as ``num_leaves`` error :pr:`1302`
        * Fixed bug in ``explain_predictions_best_worst`` where a custom index in the target variable would cause a ``ValueError`` :pr:`1318`
        * Added stacked ensemble estimators to to ``evalml.pipelines.__init__`` file :pr:`1326`
        * Fixed bug in OHE where calls to transform were not deterministic if ``top_n`` was less than the number of categories in a column :pr:`1324`
        * Fixed LightGBM warning messages during AutoMLSearch :pr:`1342`
        * Fix warnings thrown during AutoMLSearch in ``HighVarianceCVDataCheck`` :pr:`1346`
        * Fixed bug where TrainingValidationSplit would return invalid location indices for dataframes with a custom index :pr:`1348`
        * Fixed bug where the AutoMLSearch ``random_state`` was not being passed to the created pipelines :pr:`1321`
    * Changes
        * Allow ``add_to_rankings`` to be called before AutoMLSearch is called :pr:`1250`
        * Removed Graphviz from test-requirements to add to requirements.txt :pr:`1327`
        * Removed ``max_pipelines`` parameter from ``AutoMLSearch`` :pr:`1264`
        * Include editable installs in all install make targets :pr:`1335`
        * Made pip dependencies `featuretools` and `nlp_primitives` core dependencies :pr:`1062`
        * Removed `PartOfSpeechCount` from `TextFeaturizer` transform primitives :pr:`1062`
        * Added warning for ``partial_dependency`` when the feature includes null values :pr:`1352`
    * Documentation Changes
        * Fixed and updated code blocks in Release Notes :pr:`1243`
        * Added DecisionTree estimators to API Reference :pr:`1246`
        * Changed class inheritance display to flow vertically :pr:`1248`
        * Updated cost-benefit tutorial to use a holdout/test set :pr:`1159`
        * Added ``evalml info`` command to documentation :pr:`1293`
        * Miscellaneous doc updates :pr:`1269`
        * Removed conda pre-release testing from the release process document :pr:`1282`
        * Updates to contributing guide :pr:`1310`
        * Added Alteryx footer to docs with Twitter and Github link :pr:`1312`
        * Added documentation for evalml installation for Python 3.6 :pr:`1322`
        * Added documentation changes to make the API Docs easier to understand :pr:`1323`
        * Fixed documentation for ``feature_importance`` :pr:`1353`
        * Added tutorial for running `AutoML` with text data :pr:`1357`
        * Added documentation for woodwork integration with automl search :pr:`1361`
    * Testing Changes
        * Added tests for ``jupyter_check`` to handle IPython :pr:`1256`
        * Cleaned up ``make_pipeline`` tests to test for all estimators :pr:`1257`
        * Added a test to check conda build after merge to main :pr:`1247`
        * Removed code that was lacking codecov for ``__main__.py`` and unnecessary :pr:`1293`
        * Codecov: round coverage up instead of down :pr:`1334`
        * Add DockerHub credentials to CI testing environment :pr:`1356`
        * Add DockerHub credentials to conda testing environment :pr:`1363`

.. warning::

    **Breaking Changes**
        * Renamed ``LabelLeakageDataCheck`` to ``TargetLeakageDataCheck`` :pr:`1319`
        * ``max_pipelines`` parameter has been removed from ``AutoMLSearch``. Please use ``max_iterations`` instead. :pr:`1264`
        * ``AutoMLSearch.search()`` will now log a warning if the input is not a ``Woodwork`` data structure (``pandas``, ``numpy``) :pr:`1299`
        * Make ``max_batches`` argument to ``AutoMLSearch.search`` public :pr:`1320`
        * Removed unused argument `feature_types` from AutoMLSearch.search :pr:`1062`

**v0.14.1 Sep. 29, 2020**
    * Enhancements
        * Updated partial dependence methods to support calculating numeric columns in a dataset with non-numeric columns :pr:`1150`
        * Added ``get_feature_names`` on ``OneHotEncoder`` :pr:`1193`
        * Added ``detect_problem_type`` to ``problem_type/utils.py`` to automatically detect the problem type given targets :pr:`1194`
        * Added LightGBM to ``AutoMLSearch`` :pr:`1199`
        * Updated ``scikit-learn`` and ``scikit-optimize`` to use latest versions - 0.23.2 and 0.8.1 respectively :pr:`1141`
        * Added ``__str__`` and ``__repr__`` for pipelines and components :pr:`1218`
        * Included internal target check for both training and validation data in ``AutoMLSearch`` :pr:`1226`
        * Added ``ProblemTypes.all_problem_types`` helper to get list of supported problem types :pr:`1219`
        * Added ``DecisionTreeClassifier`` and ``DecisionTreeRegressor`` classes :pr:`1223`
        * Added ``ProblemTypes.all_problem_types`` helper to get list of supported problem types :pr:`1219`
        * ``DataChecks`` can now be parametrized by passing a list of ``DataCheck`` classes and a parameter dictionary :pr:`1167`
        * Added first CV fold score as validation score in ``AutoMLSearch.rankings`` :pr:`1221`
        * Updated ``flake8`` configuration to enable linting on ``__init__.py`` files :pr:`1234`
        * Refined ``make_pipeline_from_components`` implementation :pr:`1204`
    * Fixes
        * Updated GitHub URL after migration to Alteryx GitHub org :pr:`1207`
        * Changed Problem Type enum to be more similar to the string name :pr:`1208`
        * Wrapped call to scikit-learn's partial dependence method in a ``try``/``finally`` block :pr:`1232`
    * Changes
        * Added ``allow_writing_files`` as a named argument to CatBoost estimators. :pr:`1202`
        * Added ``solver`` and ``multi_class`` as named arguments to ``LogisticRegressionClassifier`` :pr:`1202`
        * Replaced pipeline's ``._transform`` method to evaluate all the preprocessing steps of a pipeline with ``.compute_estimator_features`` :pr:`1231`
        * Changed default large dataset train/test splitting behavior :pr:`1205`
    * Documentation Changes
        * Included description of how to access the component instances and features for pipeline user guide :pr:`1163`
        * Updated API docs to refer to target as "target" instead of "labels" for non-classification tasks and minor docs cleanup :pr:`1160`
        * Added Class Imbalance Data Check to ``api_reference.rst`` :pr:`1190` :pr:`1200`
        * Added pipeline properties to API reference :pr:`1209`
        * Clarified what the objective parameter in AutoML is used for in AutoML API reference and AutoML user guide :pr:`1222`
        * Updated API docs to include ``skopt.space.Categorical`` option for component hyperparameter range definition :pr:`1228`
        * Added install documentation for ``libomp`` in order to use LightGBM on Mac :pr:`1233`
        * Improved description of ``max_iterations`` in documentation :pr:`1212`
        * Removed unused code from sphinx conf :pr:`1235`
    * Testing Changes

.. warning::

    **Breaking Changes**
        * ``DefaultDataChecks`` now accepts a ``problem_type`` parameter that must be specified :pr:`1167`
        * Pipeline's ``._transform`` method to evaluate all the preprocessing steps of a pipeline has been replaced with ``.compute_estimator_features`` :pr:`1231`
        * ``get_objectives`` has been renamed to ``get_core_objectives``. This function will now return a list of valid objective instances :pr:`1230`


**v0.13.2 Sep. 17, 2020**
    * Enhancements
        * Added ``output_format`` field to explain predictions functions :pr:`1107`
        * Modified ``get_objective`` and ``get_objectives`` to be able to return any objective in ``evalml.objectives`` :pr:`1132`
        * Added a ``return_instance`` boolean parameter to ``get_objective`` :pr:`1132`
        * Added ``ClassImbalanceDataCheck`` to determine whether target imbalance falls below a given threshold :pr:`1135`
        * Added label encoder to LightGBM for binary classification :pr:`1152`
        * Added labels for the row index of confusion matrix :pr:`1154`
        * Added ``AutoMLSearch`` object as another parameter in search callbacks :pr:`1156`
        * Added the corresponding probability threshold for each point displayed in ``graph_roc_curve`` :pr:`1161`
        * Added ``__eq__`` for ``ComponentBase`` and ``PipelineBase`` :pr:`1178`
        * Added support for multiclass classification for ``roc_curve`` :pr:`1164`
        * Added ``categories`` accessor to ``OneHotEncoder`` for listing the categories associated with a feature :pr:`1182`
        * Added utility function to create pipeline instances from a list of component instances :pr:`1176`
    * Fixes
        * Fixed XGBoost column names for partial dependence methods :pr:`1104`
        * Removed dead code validating column type from ``TextFeaturizer`` :pr:`1122`
        * Fixed issue where ``Imputer`` cannot fit when there is None in a categorical or boolean column :pr:`1144`
        * ``OneHotEncoder`` preserves the custom index in the input data :pr:`1146`
        * Fixed representation for ``ModelFamily`` :pr:`1165`
        * Removed duplicate ``nbsphinx`` dependency in ``dev-requirements.txt`` :pr:`1168`
        * Users can now pass in any valid kwargs to all estimators :pr:`1157`
        * Remove broken accessor ``OneHotEncoder.get_feature_names`` and unneeded base class :pr:`1179`
        * Removed LightGBM Estimator from AutoML models :pr:`1186`
    * Changes
        * Pinned ``scikit-optimize`` version to 0.7.4 :pr:`1136`
        * Removed ``tqdm`` as a dependency :pr:`1177`
        * Added lightgbm version 3.0.0 to ``latest_dependency_versions.txt`` :pr:`1185`
        * Rename ``max_pipelines`` to ``max_iterations`` :pr:`1169`
    * Documentation Changes
        * Fixed API docs for ``AutoMLSearch`` ``add_result_callback`` :pr:`1113`
        * Added a step to our release process for pushing our latest version to conda-forge :pr:`1118`
        * Added warning for missing ipywidgets dependency for using ``PipelineSearchPlots`` on Jupyterlab :pr:`1145`
        * Updated ``README.md`` example to load demo dataset :pr:`1151`
        * Swapped mapping of breast cancer targets in ``model_understanding.ipynb`` :pr:`1170`
    * Testing Changes
        * Added test confirming ``TextFeaturizer`` never outputs null values :pr:`1122`
        * Changed Python version of ``Update Dependencies`` action to 3.8.x :pr:`1137`
        * Fixed release notes check-in test for ``Update Dependencies`` actions :pr:`1172`

.. warning::

    **Breaking Changes**
        * ``get_objective`` will now return a class definition rather than an instance by default :pr:`1132`
        * Deleted ``OPTIONS`` dictionary in ``evalml.objectives.utils.py`` :pr:`1132`
        * If specifying an objective by string, the string must now match the objective's name field, case-insensitive :pr:`1132`
        * Passing "Cost Benefit Matrix", "Fraud Cost", "Lead Scoring", "Mean Squared Log Error",
            "Recall", "Recall Macro", "Recall Micro", "Recall Weighted", or "Root Mean Squared Log Error" to ``AutoMLSearch`` will now result in a ``ValueError``
            rather than an ``ObjectiveNotFoundError`` :pr:`1132`
        * Search callbacks ``start_iteration_callback`` and ``add_results_callback`` have changed to include a copy of the AutoMLSearch object as a third parameter :pr:`1156`
        * Deleted ``OneHotEncoder.get_feature_names`` method which had been broken for a while, in favor of pipelines' ``input_feature_names`` :pr:`1179`
        * Deleted empty base class ``CategoricalEncoder`` which ``OneHotEncoder`` component was inheriting from :pr:`1176`
        * Results from ``roc_curve`` will now return as a list of dictionaries with each dictionary representing a class :pr:`1164`
        * ``max_pipelines`` now raises a ``DeprecationWarning`` and will be removed in the next release. ``max_iterations`` should be used instead. :pr:`1169`


**v0.13.1 Aug. 25, 2020**
    * Enhancements
        * Added Cost-Benefit Matrix objective for binary classification :pr:`1038`
        * Split ``fill_value`` into ``categorical_fill_value`` and ``numeric_fill_value`` for Imputer :pr:`1019`
        * Added ``explain_predictions`` and ``explain_predictions_best_worst`` for explaining multiple predictions with SHAP :pr:`1016`
        * Added new LSA component for text featurization :pr:`1022`
        * Added guide on installing with conda :pr:`1041`
        * Added a “cost-benefit curve” util method to graph cost-benefit matrix scores vs. binary classification thresholds :pr:`1081`
        * Standardized error when calling transform/predict before fit for pipelines :pr:`1048`
        * Added ``percent_better_than_baseline`` to AutoML search rankings and full rankings table :pr:`1050`
        * Added one-way partial dependence and partial dependence plots :pr:`1079`
        * Added "Feature Value" column to prediction explanation reports. :pr:`1064`
        * Added LightGBM classification estimator :pr:`1082`, :pr:`1114`
        * Added ``max_batches`` parameter to ``AutoMLSearch`` :pr:`1087`
    * Fixes
        * Updated ``TextFeaturizer`` component to no longer require an internet connection to run :pr:`1022`
        * Fixed non-deterministic element of ``TextFeaturizer`` transformations :pr:`1022`
        * Added a StandardScaler to all ElasticNet pipelines :pr:`1065`
        * Updated cost-benefit matrix to normalize score :pr:`1099`
        * Fixed logic in ``calculate_percent_difference`` so that it can handle negative values :pr:`1100`
    * Changes
        * Added ``needs_fitting`` property to ``ComponentBase`` :pr:`1044`
        * Updated references to data types to use datatype lists defined in ``evalml.utils.gen_utils`` :pr:`1039`
        * Remove maximum version limit for SciPy dependency :pr:`1051`
        * Moved ``all_components`` and other component importers into runtime methods :pr:`1045`
        * Consolidated graphing utility methods under ``evalml.utils.graph_utils`` :pr:`1060`
        * Made slight tweaks to how ``TextFeaturizer`` uses ``featuretools``, and did some refactoring of that and of LSA :pr:`1090`
        * Changed ``show_all_features`` parameter into ``importance_threshold``, which allows for thresholding feature importance :pr:`1097`, :pr:`1103`
    * Documentation Changes
        * Update ``setup.py`` URL to point to the github repo :pr:`1037`
        * Added tutorial for using the cost-benefit matrix objective :pr:`1088`
        * Updated ``model_understanding.ipynb`` to include documentation for using plotly on Jupyter Lab :pr:`1108`
    * Testing Changes
        * Refactor CircleCI tests to use matrix jobs (:pr:`1043`)
        * Added a test to check that all test directories are included in evalml package :pr:`1054`


.. warning::

    **Breaking Changes**
        * ``confusion_matrix`` and ``normalize_confusion_matrix`` have been moved to ``evalml.utils`` :pr:`1038`
        * All graph utility methods previously under ``evalml.pipelines.graph_utils`` have been moved to ``evalml.utils.graph_utils`` :pr:`1060`


**v0.12.2 Aug. 6, 2020**
    * Enhancements
        * Add save/load method to components :pr:`1023`
        * Expose pickle ``protocol`` as optional arg to save/load :pr:`1023`
        * Updated estimators used in AutoML to include ExtraTrees and ElasticNet estimators :pr:`1030`
    * Fixes
    * Changes
        * Removed ``DeprecationWarning`` for ``SimpleImputer`` :pr:`1018`
    * Documentation Changes
        * Add note about version numbers to release process docs :pr:`1034`
    * Testing Changes
        * Test files are now included in the evalml package :pr:`1029`


**v0.12.0 Aug. 3, 2020**
    * Enhancements
        * Added string and categorical targets support for binary and multiclass pipelines and check for numeric targets for ``DetectLabelLeakage`` data check :pr:`932`
        * Added clear exception for regression pipelines if target datatype is string or categorical :pr:`960`
        * Added target column names and class labels in ``predict`` and ``predict_proba`` output for pipelines :pr:`951`
        * Added ``_compute_shap_values`` and ``normalize_values`` to ``pipelines/explanations`` module :pr:`958`
        * Added ``explain_prediction`` feature which explains single predictions with SHAP :pr:`974`
        * Added Imputer to allow different imputation strategies for numerical and categorical dtypes :pr:`991`
        * Added support for configuring logfile path using env var, and don't create logger if there are filesystem errors :pr:`975`
        * Updated catboost estimators' default parameters and automl hyperparameter ranges to speed up fit time :pr:`998`
    * Fixes
        * Fixed ReadtheDocs warning failure regarding embedded gif :pr:`943`
        * Removed incorrect parameter passed to pipeline classes in ``_add_baseline_pipelines`` :pr:`941`
        * Added universal error for calling ``predict``, ``predict_proba``, ``transform``, and ``feature_importances`` before fitting :pr:`969`, :pr:`994`
        * Made ``TextFeaturizer`` component and pip dependencies ``featuretools`` and ``nlp_primitives`` optional :pr:`976`
        * Updated imputation strategy in automl to no longer limit impute strategy to ``most_frequent`` for all features if there are any categorical columns :pr:`991`
        * Fixed ``UnboundLocalError`` for ``cv_pipeline`` when automl search errors :pr:`996`
        * Fixed ``Imputer`` to reset dataframe index to preserve behavior expected from  ``SimpleImputer`` :pr:`1009`
    * Changes
        * Moved ``get_estimators`` to ``evalml.pipelines.components.utils`` :pr:`934`
        * Modified Pipelines to raise ``PipelineScoreError`` when they encounter an error during scoring :pr:`936`
        * Moved ``evalml.model_families.list_model_families`` to ``evalml.pipelines.components.allowed_model_families`` :pr:`959`
        * Renamed ``DateTimeFeaturization`` to ``DateTimeFeaturizer`` :pr:`977`
        * Added check to stop search and raise an error if all pipelines in a batch return NaN scores :pr:`1015`
    * Documentation Changes
        * Updated ``README.md`` :pr:`963`
        * Reworded message when errors are returned from data checks in search :pr:`982`
        * Added section on understanding model predictions with ``explain_prediction`` to User Guide :pr:`981`
        * Added a section to the user guide and api reference about how XGBoost and CatBoost are not fully supported. :pr:`992`
        * Added custom components section in user guide :pr:`993`
        * Updated FAQ section formatting :pr:`997`
        * Updated release process documentation :pr:`1003`
    * Testing Changes
        * Moved ``predict_proba`` and ``predict`` tests regarding string / categorical targets to ``test_pipelines.py`` :pr:`972`
        * Fixed dependency update bot by updating python version to 3.7 to avoid frequent github version updates :pr:`1002`


.. warning::

    **Breaking Changes**
        * ``get_estimators`` has been moved to ``evalml.pipelines.components.utils`` (previously was under ``evalml.pipelines.utils``) :pr:`934`
        * Removed the ``raise_errors`` flag in AutoML search. All errors during pipeline evaluation will be caught and logged. :pr:`936`
        * ``evalml.model_families.list_model_families`` has been moved to ``evalml.pipelines.components.allowed_model_families`` :pr:`959`
        * ``TextFeaturizer``: the ``featuretools`` and ``nlp_primitives`` packages must be installed after installing evalml in order to use this component :pr:`976`
        * Renamed ``DateTimeFeaturization`` to ``DateTimeFeaturizer`` :pr:`977`


**v0.11.2 July 16, 2020**
    * Enhancements
        * Added ``NoVarianceDataCheck`` to ``DefaultDataChecks`` :pr:`893`
        * Added text processing and featurization component ``TextFeaturizer`` :pr:`913`, :pr:`924`
        * Added additional checks to ``InvalidTargetDataCheck`` to handle invalid target data types :pr:`929`
        * ``AutoMLSearch`` will now handle ``KeyboardInterrupt`` and prompt user for confirmation :pr:`915`
    * Fixes
        * Makes automl results a read-only property :pr:`919`
    * Changes
        * Deleted static pipelines and refactored tests involving static pipelines, removed ``all_pipelines()`` and ``get_pipelines()`` :pr:`904`
        * Moved ``list_model_families`` to ``evalml.model_family.utils`` :pr:`903`
        * Updated ``all_pipelines``, ``all_estimators``, ``all_components`` to use the same mechanism for dynamically generating their elements :pr:`898`
        * Rename ``master`` branch to ``main`` :pr:`918`
        * Add pypi release github action :pr:`923`
        * Updated ``AutoMLSearch.search`` stdout output and logging and removed tqdm progress bar :pr:`921`
        * Moved automl config checks previously in ``search()`` to init :pr:`933`
    * Documentation Changes
        * Reorganized and rewrote documentation :pr:`937`
        * Updated to use pydata sphinx theme :pr:`937`
        * Updated docs to use ``release_notes`` instead of ``changelog`` :pr:`942`
    * Testing Changes
        * Cleaned up fixture names and usages in tests :pr:`895`


.. warning::

    **Breaking Changes**
        * ``list_model_families`` has been moved to ``evalml.model_family.utils`` (previously was under ``evalml.pipelines.utils``) :pr:`903`
        * ``get_estimators`` has been moved to ``evalml.pipelines.components.utils`` (previously was under ``evalml.pipelines.utils``) :pr:`934`
        * Static pipeline definitions have been removed, but similar pipelines can still be constructed via creating an instance of ``PipelineBase`` :pr:`904`
        * ``all_pipelines()`` and ``get_pipelines()`` utility methods have been removed :pr:`904`


**v0.11.0 June 30, 2020**
    * Enhancements
        * Added multiclass support for ROC curve graphing :pr:`832`
        * Added preprocessing component to drop features whose percentage of NaN values exceeds a specified threshold :pr:`834`
        * Added data check to check for problematic target labels :pr:`814`
        * Added PerColumnImputer that allows imputation strategies per column :pr:`824`
        * Added transformer to drop specific columns :pr:`827`
        * Added support for ``categories``, ``handle_error``, and ``drop`` parameters in ``OneHotEncoder`` :pr:`830` :pr:`897`
        * Added preprocessing component to handle DateTime columns featurization :pr:`838`
        * Added ability to clone pipelines and components :pr:`842`
        * Define getter method for component ``parameters`` :pr:`847`
        * Added utility methods to calculate and graph permutation importances :pr:`860`, :pr:`880`
        * Added new utility functions necessary for generating dynamic preprocessing pipelines :pr:`852`
        * Added kwargs to all components :pr:`863`
        * Updated ``AutoSearchBase`` to use dynamically generated preprocessing pipelines :pr:`870`
        * Added SelectColumns transformer :pr:`873`
        * Added ability to evaluate additional pipelines for automl search :pr:`874`
        * Added ``default_parameters`` class property to components and pipelines :pr:`879`
        * Added better support for disabling data checks in automl search :pr:`892`
        * Added ability to save and load AutoML objects to file :pr:`888`
        * Updated ``AutoSearchBase.get_pipelines`` to return an untrained pipeline instance :pr:`876`
        * Saved learned binary classification thresholds in automl results cv data dict :pr:`876`
    * Fixes
        * Fixed bug where SimpleImputer cannot handle dropped columns :pr:`846`
        * Fixed bug where PerColumnImputer cannot handle dropped columns :pr:`855`
        * Enforce requirement that builtin components save all inputted values in their parameters dict :pr:`847`
        * Don't list base classes in ``all_components`` output :pr:`847`
        * Standardize all components to output pandas data structures, and accept either pandas or numpy :pr:`853`
        * Fixed rankings and full_rankings error when search has not been run :pr:`894`
    * Changes
        * Update ``all_pipelines`` and ``all_components`` to try initializing pipelines/components, and on failure exclude them :pr:`849`
        * Refactor ``handle_components`` to ``handle_components_class``, standardize to ``ComponentBase`` subclass instead of instance :pr:`850`
        * Refactor "blacklist"/"whitelist" to "allow"/"exclude" lists :pr:`854`
        * Replaced ``AutoClassificationSearch`` and ``AutoRegressionSearch`` with ``AutoMLSearch`` :pr:`871`
        * Renamed feature_importances and permutation_importances methods to use singular names (feature_importance and permutation_importance) :pr:`883`
        * Updated ``automl`` default data splitter to train/validation split for large datasets :pr:`877`
        * Added open source license, update some repo metadata :pr:`887`
        * Removed dead code in ``_get_preprocessing_components`` :pr:`896`
    * Documentation Changes
        * Fix some typos and update the EvalML logo :pr:`872`
    * Testing Changes
        * Update the changelog check job to expect the new branching pattern for the deps update bot :pr:`836`
        * Check that all components output pandas datastructures, and can accept either pandas or numpy :pr:`853`
        * Replaced ``AutoClassificationSearch`` and ``AutoRegressionSearch`` with ``AutoMLSearch`` :pr:`871`


.. warning::

    **Breaking Changes**
        * Pipelines' static ``component_graph`` field must contain either ``ComponentBase`` subclasses or ``str``, instead of ``ComponentBase`` subclass instances :pr:`850`
        * Rename ``handle_component`` to ``handle_component_class``. Now standardizes to ``ComponentBase`` subclasses instead of ``ComponentBase`` subclass instances :pr:`850`
        * Renamed automl's ``cv`` argument to ``data_split`` :pr:`877`
        * Pipelines' and classifiers' ``feature_importances`` is renamed ``feature_importance``, ``graph_feature_importances`` is renamed ``graph_feature_importance`` :pr:`883`
        * Passing ``data_checks=None`` to automl search will not perform any data checks as opposed to default checks. :pr:`892`
        * Pipelines to search for in AutoML are now determined automatically, rather than using the statically-defined pipeline classes. :pr:`870`
        * Updated ``AutoSearchBase.get_pipelines`` to return an untrained pipeline instance, instead of one which happened to be trained on the final cross-validation fold :pr:`876`


**v0.10.0 May 29, 2020**
    * Enhancements
        * Added baseline models for classification and regression, add functionality to calculate baseline models before searching in AutoML :pr:`746`
        * Port over highly-null guardrail as a data check and define ``DefaultDataChecks`` and ``DisableDataChecks`` classes :pr:`745`
        * Update ``Tuner`` classes to work directly with pipeline parameters dicts instead of flat parameter lists :pr:`779`
        * Add Elastic Net as a pipeline option :pr:`812`
        * Added new Pipeline option ``ExtraTrees`` :pr:`790`
        * Added precicion-recall curve metrics and plot for binary classification problems in ``evalml.pipeline.graph_utils`` :pr:`794`
        * Update the default automl algorithm to search in batches, starting with default parameters for each pipeline and iterating from there :pr:`793`
        * Added ``AutoMLAlgorithm`` class and ``IterativeAlgorithm`` impl, separated from ``AutoSearchBase`` :pr:`793`
    * Fixes
        * Update pipeline ``score`` to return ``nan`` score for any objective which throws an exception during scoring :pr:`787`
        * Fixed bug introduced in :pr:`787` where binary classification metrics requiring predicted probabilities error in scoring :pr:`798`
        * CatBoost and XGBoost classifiers and regressors can no longer have a learning rate of 0 :pr:`795`
    * Changes
        * Cleanup pipeline ``score`` code, and cleanup codecov :pr:`711`
        * Remove ``pass`` for abstract methods for codecov :pr:`730`
        * Added __str__ for AutoSearch object :pr:`675`
        * Add util methods to graph ROC and confusion matrix :pr:`720`
        * Refactor ``AutoBase`` to ``AutoSearchBase`` :pr:`758`
        * Updated AutoBase with ``data_checks`` parameter, removed previous ``detect_label_leakage`` parameter, and added functionality to run data checks before search in AutoML :pr:`765`
        * Updated our logger to use Python's logging utils :pr:`763`
        * Refactor most of ``AutoSearchBase._do_iteration`` impl into ``AutoSearchBase._evaluate`` :pr:`762`
        * Port over all guardrails to use the new DataCheck API :pr:`789`
        * Expanded ``import_or_raise`` to catch all exceptions :pr:`759`
        * Adds RMSE, MSLE, RMSLE as standard metrics :pr:`788`
        * Don't allow ``Recall`` to be used as an objective for AutoML :pr:`784`
        * Removed feature selection from pipelines :pr:`819`
        * Update default estimator parameters to make automl search faster and more accurate :pr:`793`
    * Documentation Changes
        * Add instructions to freeze ``master`` on ``release.md`` :pr:`726`
        * Update release instructions with more details :pr:`727` :pr:`733`
        * Add objective base classes to API reference :pr:`736`
        * Fix components API to match other modules :pr:`747`
    * Testing Changes
        * Delete codecov yml, use codecov.io's default :pr:`732`
        * Added unit tests for fraud cost, lead scoring, and standard metric objectives :pr:`741`
        * Update codecov client :pr:`782`
        * Updated AutoBase __str__ test to include no parameters case :pr:`783`
        * Added unit tests for ``ExtraTrees`` pipeline :pr:`790`
        * If codecov fails to upload, fail build :pr:`810`
        * Updated Python version of dependency action :pr:`816`
        * Update the dependency update bot to use a suffix when creating branches :pr:`817`

.. warning::

    **Breaking Changes**
        * The ``detect_label_leakage`` parameter for AutoML classes has been removed and replaced by a ``data_checks`` parameter :pr:`765`
        * Moved ROC and confusion matrix methods from ``evalml.pipeline.plot_utils`` to ``evalml.pipeline.graph_utils`` :pr:`720`
        * ``Tuner`` classes require a pipeline hyperparameter range dict as an init arg instead of a space definition :pr:`779`
        * ``Tuner.propose`` and ``Tuner.add`` work directly with pipeline parameters dicts instead of flat parameter lists :pr:`779`
        * ``PipelineBase.hyperparameters`` and ``custom_hyperparameters`` use pipeline parameters dict format instead of being represented as a flat list :pr:`779`
        * All guardrail functions previously under ``evalml.guardrails.utils`` will be removed and replaced by data checks :pr:`789`
        * ``Recall`` disallowed as an objective for AutoML :pr:`784`
        * ``AutoSearchBase`` parameter ``tuner`` has been renamed to ``tuner_class`` :pr:`793`
        * ``AutoSearchBase`` parameter ``possible_pipelines`` and ``possible_model_families`` have been renamed to ``allowed_pipelines`` and ``allowed_model_families`` :pr:`793`


**v0.9.0 Apr. 27, 2020**
    * Enhancements
        * Added ``Accuracy`` as an standard objective :pr:`624`
        * Added verbose parameter to load_fraud :pr:`560`
        * Added Balanced Accuracy metric for binary, multiclass :pr:`612` :pr:`661`
        * Added XGBoost regressor and XGBoost regression pipeline :pr:`666`
        * Added ``Accuracy`` metric for multiclass :pr:`672`
        * Added objective name in ``AutoBase.describe_pipeline`` :pr:`686`
        * Added ``DataCheck`` and ``DataChecks``, ``Message`` classes and relevant subclasses :pr:`739`
    * Fixes
        * Removed direct access to ``cls.component_graph`` :pr:`595`
        * Add testing files to .gitignore :pr:`625`
        * Remove circular dependencies from ``Makefile`` :pr:`637`
        * Add error case for ``normalize_confusion_matrix()`` :pr:`640`
        * Fixed ``XGBoostClassifier`` and ``XGBoostRegressor`` bug with feature names that contain [, ], or < :pr:`659`
        * Update ``make_pipeline_graph`` to not accidentally create empty file when testing if path is valid :pr:`649`
        * Fix pip installation warning about docsutils version, from boto dependency :pr:`664`
        * Removed zero division warning for F1/precision/recall metrics :pr:`671`
        * Fixed ``summary`` for pipelines without estimators :pr:`707`
    * Changes
        * Updated default objective for binary/multiclass classification to log loss :pr:`613`
        * Created classification and regression pipeline subclasses and removed objective as an attribute of pipeline classes :pr:`405`
        * Changed the output of ``score`` to return one dictionary :pr:`429`
        * Created binary and multiclass objective subclasses :pr:`504`
        * Updated objectives API :pr:`445`
        * Removed call to ``get_plot_data`` from AutoML :pr:`615`
        * Set ``raise_error`` to default to True for AutoML classes :pr:`638`
        * Remove unnecessary "u" prefixes on some unicode strings :pr:`641`
        * Changed one-hot encoder to return uint8 dtypes instead of ints :pr:`653`
        * Pipeline ``_name`` field changed to ``custom_name`` :pr:`650`
        * Removed ``graphs.py`` and moved methods into ``PipelineBase`` :pr:`657`, :pr:`665`
        * Remove s3fs as a dev dependency :pr:`664`
        * Changed requirements-parser to be a core dependency :pr:`673`
        * Replace ``supported_problem_types`` field on pipelines with ``problem_type`` attribute on base classes :pr:`678`
        * Changed AutoML to only show best results for a given pipeline template in ``rankings``, added ``full_rankings`` property to show all :pr:`682`
        * Update ``ModelFamily`` values: don't list xgboost/catboost as classifiers now that we have regression pipelines for them :pr:`677`
        * Changed AutoML's ``describe_pipeline`` to get problem type from pipeline instead :pr:`685`
        * Standardize ``import_or_raise`` error messages :pr:`683`
        * Updated argument order of objectives to align with sklearn's :pr:`698`
        * Renamed ``pipeline.feature_importance_graph`` to ``pipeline.graph_feature_importances`` :pr:`700`
        * Moved ROC and confusion matrix methods to ``evalml.pipelines.plot_utils`` :pr:`704`
        * Renamed ``MultiClassificationObjective`` to ``MulticlassClassificationObjective``, to align with pipeline naming scheme :pr:`715`
    * Documentation Changes
        * Fixed some sphinx warnings :pr:`593`
        * Fixed docstring for ``AutoClassificationSearch`` with correct command :pr:`599`
        * Limit readthedocs formats to pdf, not htmlzip and epub :pr:`594` :pr:`600`
        * Clean up objectives API documentation :pr:`605`
        * Fixed function on Exploring search results page :pr:`604`
        * Update release process doc :pr:`567`
        * ``AutoClassificationSearch`` and ``AutoRegressionSearch`` show inherited methods in API reference :pr:`651`
        * Fixed improperly formatted code in breaking changes for changelog :pr:`655`
        * Added configuration to treat Sphinx warnings as errors :pr:`660`
        * Removed separate plotting section for pipelines in API reference :pr:`657`, :pr:`665`
        * Have leads example notebook load S3 files using https, so we can delete s3fs dev dependency :pr:`664`
        * Categorized components in API reference and added descriptions for each category :pr:`663`
        * Fixed Sphinx warnings about ``BalancedAccuracy`` objective :pr:`669`
        * Updated API reference to include missing components and clean up pipeline docstrings :pr:`689`
        * Reorganize API ref, and clarify pipeline sub-titles :pr:`688`
        * Add and update preprocessing utils in API reference :pr:`687`
        * Added inheritance diagrams to API reference :pr:`695`
        * Documented which default objective AutoML optimizes for :pr:`699`
        * Create seperate install page :pr:`701`
        * Include more utils in API ref, like ``import_or_raise`` :pr:`704`
        * Add more color to pipeline documentation :pr:`705`
    * Testing Changes
        * Matched install commands of ``check_latest_dependencies`` test and it's GitHub action :pr:`578`
        * Added Github app to auto assign PR author as assignee :pr:`477`
        * Removed unneeded conda installation of xgboost in windows checkin tests :pr:`618`
        * Update graph tests to always use tmpfile dir :pr:`649`
        * Changelog checkin test workaround for release PRs: If 'future release' section is empty of PR refs, pass check :pr:`658`
        * Add changelog checkin test exception for ``dep-update`` branch :pr:`723`

.. warning::

    **Breaking Changes**

    * Pipelines will now no longer take an objective parameter during instantiation, and will no longer have an objective attribute.
    * ``fit()`` and ``predict()`` now use an optional ``objective`` parameter, which is only used in binary classification pipelines to fit for a specific objective.
    * ``score()`` will now use a required ``objectives`` parameter that is used to determine all the objectives to score on. This differs from the previous behavior, where the pipeline's objective was scored on regardless.
    * ``score()`` will now return one dictionary of all objective scores.
    * ``ROC`` and ``ConfusionMatrix`` plot methods via ``Auto(*).plot`` have been removed by :pr:`615` and are replaced by ``roc_curve`` and ``confusion_matrix`` in ``evamlm.pipelines.plot_utils`` in :pr:`704`
    * ``normalize_confusion_matrix`` has been moved to ``evalml.pipelines.plot_utils`` :pr:`704`
    * Pipelines ``_name`` field changed to ``custom_name``
    * Pipelines ``supported_problem_types`` field is removed because it is no longer necessary :pr:`678`
    * Updated argument order of objectives' ``objective_function`` to align with sklearn :pr:`698`
    * ``pipeline.feature_importance_graph`` has been renamed to ``pipeline.graph_feature_importances`` in :pr:`700`
    * Removed unsupported ``MSLE`` objective :pr:`704`


**v0.8.0 Apr. 1, 2020**
    * Enhancements
        * Add normalization option and information to confusion matrix :pr:`484`
        * Add util function to drop rows with NaN values :pr:`487`
        * Renamed ``PipelineBase.name`` as ``PipelineBase.summary`` and redefined ``PipelineBase.name`` as class property :pr:`491`
        * Added access to parameters in Pipelines with ``PipelineBase.parameters`` (used to be return of ``PipelineBase.describe``) :pr:`501`
        * Added ``fill_value`` parameter for ``SimpleImputer`` :pr:`509`
        * Added functionality to override component hyperparameters and made pipelines take hyperparemeters from components :pr:`516`
        * Allow ``numpy.random.RandomState`` for random_state parameters :pr:`556`
    * Fixes
        * Removed unused dependency ``matplotlib``, and move ``category_encoders`` to test reqs :pr:`572`
    * Changes
        * Undo version cap in XGBoost placed in :pr:`402` and allowed all released of XGBoost :pr:`407`
        * Support pandas 1.0.0 :pr:`486`
        * Made all references to the logger static :pr:`503`
        * Refactored ``model_type`` parameter for components and pipelines to ``model_family`` :pr:`507`
        * Refactored ``problem_types`` for pipelines and components into ``supported_problem_types`` :pr:`515`
        * Moved ``pipelines/utils.save_pipeline`` and ``pipelines/utils.load_pipeline`` to ``PipelineBase.save`` and ``PipelineBase.load`` :pr:`526`
        * Limit number of categories encoded by ``OneHotEncoder`` :pr:`517`
    * Documentation Changes
        * Updated API reference to remove ``PipelinePlot`` and added moved ``PipelineBase`` plotting methods :pr:`483`
        * Add code style and github issue guides :pr:`463` :pr:`512`
        * Updated API reference for to surface class variables for pipelines and components :pr:`537`
        * Fixed README documentation link :pr:`535`
        * Unhid PR references in changelog :pr:`656`
    * Testing Changes
        * Added automated dependency check PR :pr:`482`, :pr:`505`
        * Updated automated dependency check comment :pr:`497`
        * Have build_docs job use python executor, so that env vars are set properly :pr:`547`
        * Added simple test to make sure ``OneHotEncoder``'s top_n works with large number of categories :pr:`552`
        * Run windows unit tests on PRs :pr:`557`


.. warning::

    **Breaking Changes**

    * ``AutoClassificationSearch`` and ``AutoRegressionSearch``'s ``model_types`` parameter has been refactored into ``allowed_model_families``
    * ``ModelTypes`` enum has been changed to ``ModelFamily``
    * Components and Pipelines now have a ``model_family`` field instead of ``model_type``
    * ``get_pipelines`` utility function now accepts ``model_families`` as an argument instead of ``model_types``
    * ``PipelineBase.name`` no longer returns structure of pipeline and has been replaced by ``PipelineBase.summary``
    * ``PipelineBase.problem_types`` and ``Estimator.problem_types`` has been renamed to ``supported_problem_types``
    * ``pipelines/utils.save_pipeline`` and ``pipelines/utils.load_pipeline`` moved to ``PipelineBase.save`` and ``PipelineBase.load``


**v0.7.0 Mar. 9, 2020**
    * Enhancements
        * Added emacs buffers to .gitignore :pr:`350`
        * Add CatBoost (gradient-boosted trees) classification and regression components and pipelines :pr:`247`
        * Added Tuner abstract base class :pr:`351`
        * Added ``n_jobs`` as parameter for ``AutoClassificationSearch`` and ``AutoRegressionSearch`` :pr:`403`
        * Changed colors of confusion matrix to shades of blue and updated axis order to match scikit-learn's :pr:`426`
        * Added ``PipelineBase`` ``.graph`` and ``.feature_importance_graph`` methods, moved from previous location :pr:`423`
        * Added support for python 3.8 :pr:`462`
    * Fixes
        * Fixed ROC and confusion matrix plots not being calculated if user passed own additional_objectives :pr:`276`
        * Fixed ReadtheDocs ``FileNotFoundError`` exception for fraud dataset :pr:`439`
    * Changes
        * Added ``n_estimators`` as a tunable parameter for XGBoost :pr:`307`
        * Remove unused parameter ``ObjectiveBase.fit_needs_proba`` :pr:`320`
        * Remove extraneous parameter ``component_type`` from all components :pr:`361`
        * Remove unused ``rankings.csv`` file :pr:`397`
        * Downloaded demo and test datasets so unit tests can run offline :pr:`408`
        * Remove ``_needs_fitting`` attribute from Components :pr:`398`
        * Changed plot.feature_importance to show only non-zero feature importances by default, added optional parameter to show all :pr:`413`
        * Refactored ``PipelineBase`` to take in parameter dictionary and moved pipeline metadata to class attribute :pr:`421`
        * Dropped support for Python 3.5 :pr:`438`
        * Removed unused ``apply.py`` file :pr:`449`
        * Clean up ``requirements.txt`` to remove unused deps :pr:`451`
        * Support installation without all required dependencies :pr:`459`
    * Documentation Changes
        * Update release.md with instructions to release to internal license key :pr:`354`
    * Testing Changes
        * Added tests for utils (and moved current utils to gen_utils) :pr:`297`
        * Moved XGBoost install into it's own separate step on Windows using Conda :pr:`313`
        * Rewind pandas version to before 1.0.0, to diagnose test failures for that version :pr:`325`
        * Added dependency update checkin test :pr:`324`
        * Rewind XGBoost version to before 1.0.0 to diagnose test failures for that version :pr:`402`
        * Update dependency check to use a whitelist :pr:`417`
        * Update unit test jobs to not install dev deps :pr:`455`

.. warning::

    **Breaking Changes**

    * Python 3.5 will not be actively supported.

**v0.6.0 Dec. 16, 2019**
    * Enhancements
        * Added ability to create a plot of feature importances :pr:`133`
        * Add early stopping to AutoML using patience and tolerance parameters :pr:`241`
        * Added ROC and confusion matrix metrics and plot for classification problems and introduce PipelineSearchPlots class :pr:`242`
        * Enhanced AutoML results with search order :pr:`260`
        * Added utility function to show system and environment information :pr:`300`
    * Fixes
        * Lower botocore requirement :pr:`235`
        * Fixed decision_function calculation for ``FraudCost`` objective :pr:`254`
        * Fixed return value of ``Recall`` metrics :pr:`264`
        * Components return ``self`` on fit :pr:`289`
    * Changes
        * Renamed automl classes to ``AutoRegressionSearch`` and ``AutoClassificationSearch`` :pr:`287`
        * Updating demo datasets to retain column names :pr:`223`
        * Moving pipeline visualization to ``PipelinePlot`` class :pr:`228`
        * Standarizing inputs as ``pd.Dataframe`` / ``pd.Series`` :pr:`130`
        * Enforcing that pipelines must have an estimator as last component :pr:`277`
        * Added ``ipywidgets`` as a dependency in ``requirements.txt`` :pr:`278`
        * Added Random and Grid Search Tuners :pr:`240`
    * Documentation Changes
        * Adding class properties to API reference :pr:`244`
        * Fix and filter FutureWarnings from scikit-learn :pr:`249`, :pr:`257`
        * Adding Linear Regression to API reference and cleaning up some Sphinx warnings :pr:`227`
    * Testing Changes
        * Added support for testing on Windows with CircleCI :pr:`226`
        * Added support for doctests :pr:`233`

.. warning::

    **Breaking Changes**

    * The ``fit()`` method for ``AutoClassifier`` and ``AutoRegressor`` has been renamed to ``search()``.
    * ``AutoClassifier`` has been renamed to ``AutoClassificationSearch``
    * ``AutoRegressor`` has been renamed to ``AutoRegressionSearch``
    * ``AutoClassificationSearch.results`` and ``AutoRegressionSearch.results`` now is a dictionary with ``pipeline_results`` and ``search_order`` keys. ``pipeline_results`` can be used to access a dictionary that is identical to the old ``.results`` dictionary. Whereas, ``search_order`` returns a list of the search order in terms of ``pipeline_id``.
    * Pipelines now require an estimator as the last component in ``component_list``. Slicing pipelines now throws an ``NotImplementedError`` to avoid returning pipelines without an estimator.

**v0.5.2 Nov. 18, 2019**
    * Enhancements
        * Adding basic pipeline structure visualization :pr:`211`
    * Documentation Changes
        * Added notebooks to build process :pr:`212`

**v0.5.1 Nov. 15, 2019**
    * Enhancements
        * Added basic outlier detection guardrail :pr:`151`
        * Added basic ID column guardrail :pr:`135`
        * Added support for unlimited pipelines with a ``max_time`` limit :pr:`70`
        * Updated .readthedocs.yaml to successfully build :pr:`188`
    * Fixes
        * Removed MSLE from default additional objectives :pr:`203`
        * Fixed ``random_state`` passed in pipelines :pr:`204`
        * Fixed slow down in RFRegressor :pr:`206`
    * Changes
        * Pulled information for describe_pipeline from pipeline's new describe method :pr:`190`
        * Refactored pipelines :pr:`108`
        * Removed guardrails from Auto(*) :pr:`202`, :pr:`208`
    * Documentation Changes
        * Updated documentation to show ``max_time`` enhancements :pr:`189`
        * Updated release instructions for RTD :pr:`193`
        * Added notebooks to build process :pr:`212`
        * Added contributing instructions :pr:`213`
        * Added new content :pr:`222`

**v0.5.0 Oct. 29, 2019**
    * Enhancements
        * Added basic one hot encoding :pr:`73`
        * Use enums for model_type :pr:`110`
        * Support for splitting regression datasets :pr:`112`
        * Auto-infer multiclass classification :pr:`99`
        * Added support for other units in ``max_time`` :pr:`125`
        * Detect highly null columns :pr:`121`
        * Added additional regression objectives :pr:`100`
        * Show an interactive iteration vs. score plot when using fit() :pr:`134`
    * Fixes
        * Reordered ``describe_pipeline`` :pr:`94`
        * Added type check for ``model_type`` :pr:`109`
        * Fixed ``s`` units when setting string ``max_time`` :pr:`132`
        * Fix objectives not appearing in API documentation :pr:`150`
    * Changes
        * Reorganized tests :pr:`93`
        * Moved logging to its own module :pr:`119`
        * Show progress bar history :pr:`111`
        * Using ``cloudpickle`` instead of pickle to allow unloading of custom objectives :pr:`113`
        * Removed render.py :pr:`154`
    * Documentation Changes
        * Update release instructions :pr:`140`
        * Include additional_objectives parameter :pr:`124`
        * Added Changelog :pr:`136`
    * Testing Changes
        * Code coverage :pr:`90`
        * Added CircleCI tests for other Python versions :pr:`104`
        * Added doc notebooks as tests :pr:`139`
        * Test metadata for CircleCI and 2 core parallelism :pr:`137`

**v0.4.1 Sep. 16, 2019**
    * Enhancements
        * Added AutoML for classification and regressor using Autobase and Skopt :pr:`7` :pr:`9`
        * Implemented standard classification and regression metrics :pr:`7`
        * Added logistic regression, random forest, and XGBoost pipelines :pr:`7`
        * Implemented support for custom objectives :pr:`15`
        * Feature importance for pipelines :pr:`18`
        * Serialization for pipelines :pr:`19`
        * Allow fitting on objectives for optimal threshold :pr:`27`
        * Added detect label leakage :pr:`31`
        * Implemented callbacks :pr:`42`
        * Allow for multiclass classification :pr:`21`
        * Added support for additional objectives :pr:`79`
    * Fixes
        * Fixed feature selection in pipelines :pr:`13`
        * Made ``random_seed`` usage consistent :pr:`45`
    * Documentation Changes
        * Documentation Changes
        * Added docstrings :pr:`6`
        * Created notebooks for docs :pr:`6`
        * Initialized readthedocs EvalML :pr:`6`
        * Added favicon :pr:`38`
    * Testing Changes
        * Added testing for loading data :pr:`39`

**v0.2.0 Aug. 13, 2019**
    * Enhancements
        * Created fraud detection objective :pr:`4`

**v0.1.0 July. 31, 2019**
    * *First Release*
    * Enhancements
        * Added lead scoring objecitve :pr:`1`
        * Added basic classifier :pr:`1`
    * Documentation Changes
        * Initialized Sphinx for docs :pr:`1`<|MERGE_RESOLUTION|>--- conflicted
+++ resolved
@@ -2,11 +2,8 @@
 -------------
 **Future Releases**
     * Enhancements
-<<<<<<< HEAD
         * Have the ``OneHotEncoder`` return the transformed columns as booleans rather than floats :pr:`2170`
-=======
         * Added Oversampler transformer component to EvalML :pr:`2079`
->>>>>>> 04959d4d
     * Fixes
     * Changes
     * Documentation Changes
