--- conflicted
+++ resolved
@@ -4,11 +4,8 @@
     * Enhancements
     * Fixes
     * Changes
-<<<<<<< HEAD
+        * Updated ``PolynomialDecomposer`` to work with sktime v0.15.1 :pr:`3930`
         * Add ruff and use pyproject.toml (move away from setup.cfg) :pr:`3928`
-=======
-        * Updated ``PolynomialDecomposer`` to work with sktime v0.15.1 :pr:`3930`
->>>>>>> 72a8a731
     * Documentation Changes
     * Testing Changes
 
