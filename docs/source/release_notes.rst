Release Notes
-------------

**Future Releases**
    * Enhancements
<<<<<<< HEAD
        * Added ``LightGBM Regressor`` to regression components :pr:`1459`
=======
        * Added ``MAPE`` to the standard metrics for time series problems and update objectives :pr:`1510`
>>>>>>> cc2e0ae7
        * Added ``graph_prediction_vs_actual_over_time`` and ``get_prediction_vs_actual_over_time_data`` to the model understanding module for time series problems :pr:`1483`
        * Updated data checks to accept ``Woodwork`` data structures :pr:`1481`
        * Added parameter to ``InvalidTargetDataCheck`` to show only top unique values rather than all unique values :pr:`1485`
        * Added baseline pipeline and components for time series regression problems :pr:`1496`
    * Fixes
        * Fix Windows CI jobs: install ``numba`` via conda, required for ``shap`` :pr:`1490`
        * Added custom-index support for `reset-index-get_prediction_vs_actual_over_time_data` :pr:`1494`
    * Changes
        * Update circleci badge to apply to ``main`` :pr:`1489`
        * Added script to generate github markdown for releases :pr:`1487`
    * Documentation Changes
    * Testing Changes
        * Set ``n_jobs=1`` in most unit tests to reduce memory :pr:`1505`


**v0.16.1 Dec. 1, 2020**
    * Enhancements
        * Pin woodwork version to v0.0.6 to avoid breaking changes :pr:`1484`
        * Updated ``Woodwork`` to >=0.0.5 in ``core-requirements.txt`` :pr:`1473`
        * Removed ``copy_dataframe`` parameter for ``Woodwork``, updated ``Woodwork`` to >=0.0.6 in ``core-requirements.txt`` :pr:`1478`
        * Updated ``detect_problem_type`` to use ``pandas.api.is_numeric_dtype`` :pr:`1476`
    * Changes
        * Changed ``make clean`` to delete coverage reports as a convenience for developers :pr:`1464`
    * Documentation Changes
        * Updated pipeline and component documentation and demos to use ``Woodwork`` :pr:`1466`
    * Testing Changes
        * Update dependency update checker to use everything from core and optional dependencies :pr:`1480`


**v0.16.0 Nov. 24, 2020**
    * Enhancements
        * Updated pipelines and ``make_pipeline`` to accept ``Woodwork`` inputs :pr:`1393`
        * Updated components to accept ``Woodwork`` inputs :pr:`1423`
        * Added ability to freeze hyperparameters for ``AutoMLSearch`` :pr:`1284`
        * Added ``Target Encoder`` into transformer components :pr:`1401`
        * Added callback for error handling in ``AutoMLSearch`` :pr:`1403`
        * Added the index id to the ``explain_predictions_best_worst`` output to help users identify which rows in their data are included :pr:`1365`
        * The top_k features displayed in ``explain_predictions_*`` functions are now determined by the magnitude of shap values as opposed to the ``top_k`` largest and smallest shap values. :pr:`1374`
        * Added a problem type for time series regression :pr:`1386`
        * Added a ``is_defined_for_problem_type`` method to ``ObjectiveBase`` :pr:`1386`
        * Added a ``random_state`` parameter to ``make_pipeline_from_components`` function :pr:`1411`
        * Added ``DelayedFeaturesTransformer`` :pr:`1396`
        * Added a ``TimeSeriesRegressionPipeline`` class :pr:`1418`
        * Removed ``core-requirements.txt`` from the package distribution :pr:`1429`
        * Updated data check messages to include a `"code"` and `"details"` fields :pr:`1451`, :pr:`1462`
        * Added a ``TimeSeriesSplit`` data splitter for time series problems :pr:`1441`
        * Added a ``problem_configuration`` parameter to AutoMLSearch :pr:`1457`
    * Fixes
        * Fixed ``IndexError`` raised in ``AutoMLSearch`` when ``ensembling = True`` but only one pipeline to iterate over :pr:`1397`
        * Fixed stacked ensemble input bug and LightGBM warning and bug in ``AutoMLSearch`` :pr:`1388`
        * Updated enum classes to show possible enum values as attributes :pr:`1391`
        * Updated calls to ``Woodwork``'s ``to_pandas()`` to ``to_series()`` and ``to_dataframe()`` :pr:`1428`
        * Fixed bug in OHE where column names were not guaranteed to be unique :pr:`1349`
        * Fixed bug with percent improvement of ``ExpVariance`` objective on data with highly skewed target :pr:`1467`
        * Fix SimpleImputer error which occurs when all features are bool type :pr:`1215`
    * Changes
        * Changed ``OutliersDataCheck`` to return the list of columns, rather than rows, that contain outliers :pr:`1377`
        * Simplified and cleaned output for Code Generation :pr:`1371`
        * Reverted changes from :pr:`1337` :pr:`1409`
        * Updated data checks to return dictionary of warnings and errors instead of a list :pr:`1448`
        * Updated ``AutoMLSearch`` to pass ``Woodwork`` data structures to every pipeline (instead of pandas DataFrames) :pr:`1450`
        * Update ``AutoMLSearch`` to default to ``max_batches=1`` instead of ``max_iterations=5`` :pr:`1452`
        * Updated _evaluate_pipelines to consolidate side effects :pr:`1410`
    * Documentation Changes
        * Added description of CLA to contributing guide, updated description of draft PRs :pr:`1402`
        * Updated documentation to include all data checks, ``DataChecks``, and usage of data checks in AutoML :pr:`1412`
        * Updated docstrings from ``np.array`` to ``np.ndarray`` :pr:`1417`
        * Added section on stacking ensembles in AutoMLSearch documentation :pr:`1425`
    * Testing Changes
        * Removed ``category_encoders`` from test-requirements.txt :pr:`1373`
        * Tweak codecov.io settings again to avoid flakes :pr:`1413`
        * Modified ``make lint`` to check notebook versions in the docs :pr:`1431`
        * Modified ``make lint-fix`` to standardize notebook versions in the docs :pr:`1431`
        * Use new version of pull request Github Action for dependency check (:pr:`1443`)
        * Reduced number of workers for tests to 4 :pr:`1447`

.. warning::

    **Breaking Changes**
        * The ``top_k`` and ``top_k_features`` parameters in ``explain_predictions_*`` functions now return ``k`` features as opposed to ``2 * k`` features :pr:`1374`
        * Renamed ``problem_type`` to ``problem_types`` in ``RegressionObjective``, ``BinaryClassificationObjective``, and ``MulticlassClassificationObjective`` :pr:`1319`
        * Data checks now return a dictionary of warnings and errors instead of a list :pr:`1448`



**v0.15.0 Oct. 29, 2020**
    * Enhancements
        * Added stacked ensemble component classes (``StackedEnsembleClassifier``, ``StackedEnsembleRegressor``) :pr:`1134`
        * Added stacked ensemble components to ``AutoMLSearch`` :pr:`1253`
        * Added ``DecisionTreeClassifier`` and ``DecisionTreeRegressor`` to AutoML :pr:`1255`
        * Added ``graph_prediction_vs_actual`` in ``model_understanding`` for regression problems :pr:`1252`
        * Added parameter to ``OneHotEncoder`` to enable filtering for features to encode for :pr:`1249`
        * Added percent-better-than-baseline for all objectives to automl.results :pr:`1244`
        * Added ``HighVarianceCVDataCheck`` and replaced synonymous warning in ``AutoMLSearch`` :pr:`1254`
        * Added `PCA Transformer` component for dimensionality reduction :pr:`1270`
        * Added ``generate_pipeline_code`` and ``generate_component_code`` to allow for code generation given a pipeline or component instance :pr:`1306`
        * Added ``PCA Transformer`` component for dimensionality reduction :pr:`1270`
        * Updated ``AutoMLSearch`` to support ``Woodwork`` data structures :pr:`1299`
        * Added cv_folds to ``ClassImbalanceDataCheck`` and added this check to ``DefaultDataChecks`` :pr:`1333`
        * Make ``max_batches`` argument to ``AutoMLSearch.search`` public :pr:`1320`
        * Added text support to automl search :pr:`1062`
        * Added ``_pipelines_per_batch`` as a private argument to ``AutoMLSearch`` :pr:`1355`
    * Fixes
        * Fixed ML performance issue with ordered datasets: always shuffle data in automl's default CV splits :pr:`1265`
        * Fixed broken ``evalml info`` CLI command :pr:`1293`
        * Fixed ``boosting type='rf'`` for LightGBM Classifier, as well as ``num_leaves`` error :pr:`1302`
        * Fixed bug in ``explain_predictions_best_worst`` where a custom index in the target variable would cause a ``ValueError`` :pr:`1318`
        * Added stacked ensemble estimators to to ``evalml.pipelines.__init__`` file :pr:`1326`
        * Fixed bug in OHE where calls to transform were not deterministic if ``top_n`` was less than the number of categories in a column :pr:`1324`
        * Fixed LightGBM warning messages during AutoMLSearch :pr:`1342`
        * Fix warnings thrown during AutoMLSearch in ``HighVarianceCVDataCheck`` :pr:`1346`
        * Fixed bug where TrainingValidationSplit would return invalid location indices for dataframes with a custom index :pr:`1348`
        * Fixed bug where the AutoMLSearch ``random_state`` was not being passed to the created pipelines :pr:`1321`
    * Changes
        * Allow ``add_to_rankings`` to be called before AutoMLSearch is called :pr:`1250`
        * Removed Graphviz from test-requirements to add to requirements.txt :pr:`1327`
        * Removed ``max_pipelines`` parameter from ``AutoMLSearch`` :pr:`1264`
        * Include editable installs in all install make targets :pr:`1335`
        * Made pip dependencies `featuretools` and `nlp_primitives` core dependencies :pr:`1062`
        * Removed `PartOfSpeechCount` from `TextFeaturizer` transform primitives :pr:`1062`
        * Added warning for ``partial_dependency`` when the feature includes null values :pr:`1352`
    * Documentation Changes
        * Fixed and updated code blocks in Release Notes :pr:`1243`
        * Added DecisionTree estimators to API Reference :pr:`1246`
        * Changed class inheritance display to flow vertically :pr:`1248`
        * Updated cost-benefit tutorial to use a holdout/test set :pr:`1159`
        * Added ``evalml info`` command to documentation :pr:`1293`
        * Miscellaneous doc updates :pr:`1269`
        * Removed conda pre-release testing from the release process document :pr:`1282`
        * Updates to contributing guide :pr:`1310`
        * Added Alteryx footer to docs with Twitter and Github link :pr:`1312`
        * Added documentation for evalml installation for Python 3.6 :pr:`1322`
        * Added documentation changes to make the API Docs easier to understand :pr:`1323`
        * Fixed documentation for ``feature_importance`` :pr:`1353`
        * Added tutorial for running `AutoML` with text data :pr:`1357`
        * Added documentation for woodwork integration with automl search :pr:`1361`
    * Testing Changes
        * Added tests for ``jupyter_check`` to handle IPython :pr:`1256`
        * Cleaned up ``make_pipeline`` tests to test for all estimators :pr:`1257`
        * Added a test to check conda build after merge to main :pr:`1247`
        * Removed code that was lacking codecov for ``__main__.py`` and unnecessary :pr:`1293`
        * Codecov: round coverage up instead of down :pr:`1334`
        * Add DockerHub credentials to CI testing environment :pr:`1356`
        * Add DockerHub credentials to conda testing environment :pr:`1363`

.. warning::

    **Breaking Changes**
        * Renamed ``LabelLeakageDataCheck`` to ``TargetLeakageDataCheck`` :pr:`1319`
        * ``max_pipelines`` parameter has been removed from ``AutoMLSearch``. Please use ``max_iterations`` instead. :pr:`1264`
        * ``AutoMLSearch.search()`` will now log a warning if the input is not a ``Woodwork`` data structure (``pandas``, ``numpy``) :pr:`1299`
        * Make ``max_batches`` argument to ``AutoMLSearch.search`` public :pr:`1320`
        * Removed unused argument `feature_types` from AutoMLSearch.search :pr:`1062`

**v0.14.1 Sep. 29, 2020**
    * Enhancements
        * Updated partial dependence methods to support calculating numeric columns in a dataset with non-numeric columns :pr:`1150`
        * Added ``get_feature_names`` on ``OneHotEncoder`` :pr:`1193`
        * Added ``detect_problem_type`` to ``problem_type/utils.py`` to automatically detect the problem type given targets :pr:`1194`
        * Added LightGBM to ``AutoMLSearch`` :pr:`1199`
        * Updated ``scikit-learn`` and ``scikit-optimize`` to use latest versions - 0.23.2 and 0.8.1 respectively :pr:`1141`
        * Added ``__str__`` and ``__repr__`` for pipelines and components :pr:`1218`
        * Included internal target check for both training and validation data in ``AutoMLSearch`` :pr:`1226`
        * Added ``ProblemTypes.all_problem_types`` helper to get list of supported problem types :pr:`1219`
        * Added ``DecisionTreeClassifier`` and ``DecisionTreeRegressor`` classes :pr:`1223`
        * Added ``ProblemTypes.all_problem_types`` helper to get list of supported problem types :pr:`1219`
        * ``DataChecks`` can now be parametrized by passing a list of ``DataCheck`` classes and a parameter dictionary :pr:`1167`
        * Added first CV fold score as validation score in ``AutoMLSearch.rankings`` :pr:`1221`
        * Updated ``flake8`` configuration to enable linting on ``__init__.py`` files :pr:`1234`
        * Refined ``make_pipeline_from_components`` implementation :pr:`1204`
    * Fixes
        * Updated GitHub URL after migration to Alteryx GitHub org :pr:`1207`
        * Changed Problem Type enum to be more similar to the string name :pr:`1208`
        * Wrapped call to scikit-learn's partial dependence method in a ``try``/``finally`` block :pr:`1232`
    * Changes
        * Added ``allow_writing_files`` as a named argument to CatBoost estimators. :pr:`1202`
        * Added ``solver`` and ``multi_class`` as named arguments to ``LogisticRegressionClassifier`` :pr:`1202`
        * Replaced pipeline's ``._transform`` method to evaluate all the preprocessing steps of a pipeline with ``.compute_estimator_features`` :pr:`1231`
        * Changed default large dataset train/test splitting behavior :pr:`1205`
    * Documentation Changes
        * Included description of how to access the component instances and features for pipeline user guide :pr:`1163`
        * Updated API docs to refer to target as "target" instead of "labels" for non-classification tasks and minor docs cleanup :pr:`1160`
        * Added Class Imbalance Data Check to ``api_reference.rst`` :pr:`1190` :pr:`1200`
        * Added pipeline properties to API reference :pr:`1209`
        * Clarified what the objective parameter in AutoML is used for in AutoML API reference and AutoML user guide :pr:`1222`
        * Updated API docs to include ``skopt.space.Categorical`` option for component hyperparameter range definition :pr:`1228`
        * Added install documentation for ``libomp`` in order to use LightGBM on Mac :pr:`1233`
        * Improved description of ``max_iterations`` in documentation :pr:`1212`
        * Removed unused code from sphinx conf :pr:`1235`
    * Testing Changes

.. warning::

    **Breaking Changes**
        * ``DefaultDataChecks`` now accepts a ``problem_type`` parameter that must be specified :pr:`1167`
        * Pipeline's ``._transform`` method to evaluate all the preprocessing steps of a pipeline has been replaced with ``.compute_estimator_features`` :pr:`1231`
        * ``get_objectives`` has been renamed to ``get_core_objectives``. This function will now return a list of valid objective instances :pr:`1230`


**v0.13.2 Sep. 17, 2020**
    * Enhancements
        * Added ``output_format`` field to explain predictions functions :pr:`1107`
        * Modified ``get_objective`` and ``get_objectives`` to be able to return any objective in ``evalml.objectives`` :pr:`1132`
        * Added a ``return_instance`` boolean parameter to ``get_objective`` :pr:`1132`
        * Added ``ClassImbalanceDataCheck`` to determine whether target imbalance falls below a given threshold :pr:`1135`
        * Added label encoder to LightGBM for binary classification :pr:`1152`
        * Added labels for the row index of confusion matrix :pr:`1154`
        * Added ``AutoMLSearch`` object as another parameter in search callbacks :pr:`1156`
        * Added the corresponding probability threshold for each point displayed in ``graph_roc_curve`` :pr:`1161`
        * Added ``__eq__`` for ``ComponentBase`` and ``PipelineBase`` :pr:`1178`
        * Added support for multiclass classification for ``roc_curve`` :pr:`1164`
        * Added ``categories`` accessor to ``OneHotEncoder`` for listing the categories associated with a feature :pr:`1182`
        * Added utility function to create pipeline instances from a list of component instances :pr:`1176`
    * Fixes
        * Fixed XGBoost column names for partial dependence methods :pr:`1104`
        * Removed dead code validating column type from ``TextFeaturizer`` :pr:`1122`
        * Fixed issue where ``Imputer`` cannot fit when there is None in a categorical or boolean column :pr:`1144`
        * ``OneHotEncoder`` preserves the custom index in the input data :pr:`1146`
        * Fixed representation for ``ModelFamily`` :pr:`1165`
        * Removed duplicate ``nbsphinx`` dependency in ``dev-requirements.txt`` :pr:`1168`
        * Users can now pass in any valid kwargs to all estimators :pr:`1157`
        * Remove broken accessor ``OneHotEncoder.get_feature_names`` and unneeded base class :pr:`1179`
        * Removed LightGBM Estimator from AutoML models :pr:`1186`
    * Changes
        * Pinned ``scikit-optimize`` version to 0.7.4 :pr:`1136`
        * Removed ``tqdm`` as a dependency :pr:`1177`
        * Added lightgbm version 3.0.0 to ``latest_dependency_versions.txt`` :pr:`1185`
        * Rename ``max_pipelines`` to ``max_iterations`` :pr:`1169`
    * Documentation Changes
        * Fixed API docs for ``AutoMLSearch`` ``add_result_callback`` :pr:`1113`
        * Added a step to our release process for pushing our latest version to conda-forge :pr:`1118`
        * Added warning for missing ipywidgets dependency for using ``PipelineSearchPlots`` on Jupyterlab :pr:`1145`
        * Updated ``README.md`` example to load demo dataset :pr:`1151`
        * Swapped mapping of breast cancer targets in ``model_understanding.ipynb`` :pr:`1170`
    * Testing Changes
        * Added test confirming ``TextFeaturizer`` never outputs null values :pr:`1122`
        * Changed Python version of ``Update Dependencies`` action to 3.8.x :pr:`1137`
        * Fixed release notes check-in test for ``Update Dependencies`` actions :pr:`1172`

.. warning::

    **Breaking Changes**
        * ``get_objective`` will now return a class definition rather than an instance by default :pr:`1132`
        * Deleted ``OPTIONS`` dictionary in ``evalml.objectives.utils.py`` :pr:`1132`
        * If specifying an objective by string, the string must now match the objective's name field, case-insensitive :pr:`1132`
        * Passing "Cost Benefit Matrix", "Fraud Cost", "Lead Scoring", "Mean Squared Log Error",
            "Recall", "Recall Macro", "Recall Micro", "Recall Weighted", or "Root Mean Squared Log Error" to ``AutoMLSearch`` will now result in a ``ValueError``
            rather than an ``ObjectiveNotFoundError`` :pr:`1132`
        * Search callbacks ``start_iteration_callback`` and ``add_results_callback`` have changed to include a copy of the AutoMLSearch object as a third parameter :pr:`1156`
        * Deleted ``OneHotEncoder.get_feature_names`` method which had been broken for a while, in favor of pipelines' ``input_feature_names`` :pr:`1179`
        * Deleted empty base class ``CategoricalEncoder`` which ``OneHotEncoder`` component was inheriting from :pr:`1176`
        * Results from ``roc_curve`` will now return as a list of dictionaries with each dictionary representing a class :pr:`1164`
        * ``max_pipelines`` now raises a ``DeprecationWarning`` and will be removed in the next release. ``max_iterations`` should be used instead. :pr:`1169`


**v0.13.1 Aug. 25, 2020**
    * Enhancements
        * Added Cost-Benefit Matrix objective for binary classification :pr:`1038`
        * Split ``fill_value`` into ``categorical_fill_value`` and ``numeric_fill_value`` for Imputer :pr:`1019`
        * Added ``explain_predictions`` and ``explain_predictions_best_worst`` for explaining multiple predictions with SHAP :pr:`1016`
        * Added new LSA component for text featurization :pr:`1022`
        * Added guide on installing with conda :pr:`1041`
        * Added a “cost-benefit curve” util method to graph cost-benefit matrix scores vs. binary classification thresholds :pr:`1081`
        * Standardized error when calling transform/predict before fit for pipelines :pr:`1048`
        * Added ``percent_better_than_baseline`` to AutoML search rankings and full rankings table :pr:`1050`
        * Added one-way partial dependence and partial dependence plots :pr:`1079`
        * Added "Feature Value" column to prediction explanation reports. :pr:`1064`
        * Added LightGBM classification estimator :pr:`1082`, :pr:`1114`
        * Added ``max_batches`` parameter to ``AutoMLSearch`` :pr:`1087`
    * Fixes
        * Updated ``TextFeaturizer`` component to no longer require an internet connection to run :pr:`1022`
        * Fixed non-deterministic element of ``TextFeaturizer`` transformations :pr:`1022`
        * Added a StandardScaler to all ElasticNet pipelines :pr:`1065`
        * Updated cost-benefit matrix to normalize score :pr:`1099`
        * Fixed logic in ``calculate_percent_difference`` so that it can handle negative values :pr:`1100`
    * Changes
        * Added ``needs_fitting`` property to ``ComponentBase`` :pr:`1044`
        * Updated references to data types to use datatype lists defined in ``evalml.utils.gen_utils`` :pr:`1039`
        * Remove maximum version limit for SciPy dependency :pr:`1051`
        * Moved ``all_components`` and other component importers into runtime methods :pr:`1045`
        * Consolidated graphing utility methods under ``evalml.utils.graph_utils`` :pr:`1060`
        * Made slight tweaks to how ``TextFeaturizer`` uses ``featuretools``, and did some refactoring of that and of LSA :pr:`1090`
        * Changed ``show_all_features`` parameter into ``importance_threshold``, which allows for thresholding feature importance :pr:`1097`, :pr:`1103`
    * Documentation Changes
        * Update ``setup.py`` URL to point to the github repo :pr:`1037`
        * Added tutorial for using the cost-benefit matrix objective :pr:`1088`
        * Updated ``model_understanding.ipynb`` to include documentation for using plotly on Jupyter Lab :pr:`1108`
    * Testing Changes
        * Refactor CircleCI tests to use matrix jobs (:pr:`1043`)
        * Added a test to check that all test directories are included in evalml package :pr:`1054`


.. warning::

    **Breaking Changes**
        * ``confusion_matrix`` and ``normalize_confusion_matrix`` have been moved to ``evalml.utils`` :pr:`1038`
        * All graph utility methods previously under ``evalml.pipelines.graph_utils`` have been moved to ``evalml.utils.graph_utils`` :pr:`1060`


**v0.12.2 Aug. 6, 2020**
    * Enhancements
        * Add save/load method to components :pr:`1023`
        * Expose pickle ``protocol`` as optional arg to save/load :pr:`1023`
        * Updated estimators used in AutoML to include ExtraTrees and ElasticNet estimators :pr:`1030`
    * Fixes
    * Changes
        * Removed ``DeprecationWarning`` for ``SimpleImputer`` :pr:`1018`
    * Documentation Changes
        * Add note about version numbers to release process docs :pr:`1034`
    * Testing Changes
        * Test files are now included in the evalml package :pr:`1029`


**v0.12.0 Aug. 3, 2020**
    * Enhancements
        * Added string and categorical targets support for binary and multiclass pipelines and check for numeric targets for ``DetectLabelLeakage`` data check :pr:`932`
        * Added clear exception for regression pipelines if target datatype is string or categorical :pr:`960`
        * Added target column names and class labels in ``predict`` and ``predict_proba`` output for pipelines :pr:`951`
        * Added ``_compute_shap_values`` and ``normalize_values`` to ``pipelines/explanations`` module :pr:`958`
        * Added ``explain_prediction`` feature which explains single predictions with SHAP :pr:`974`
        * Added Imputer to allow different imputation strategies for numerical and categorical dtypes :pr:`991`
        * Added support for configuring logfile path using env var, and don't create logger if there are filesystem errors :pr:`975`
        * Updated catboost estimators' default parameters and automl hyperparameter ranges to speed up fit time :pr:`998`
    * Fixes
        * Fixed ReadtheDocs warning failure regarding embedded gif :pr:`943`
        * Removed incorrect parameter passed to pipeline classes in ``_add_baseline_pipelines`` :pr:`941`
        * Added universal error for calling ``predict``, ``predict_proba``, ``transform``, and ``feature_importances`` before fitting :pr:`969`, :pr:`994`
        * Made ``TextFeaturizer`` component and pip dependencies ``featuretools`` and ``nlp_primitives`` optional :pr:`976`
        * Updated imputation strategy in automl to no longer limit impute strategy to ``most_frequent`` for all features if there are any categorical columns :pr:`991`
        * Fixed ``UnboundLocalError`` for ``cv_pipeline`` when automl search errors :pr:`996`
        * Fixed ``Imputer`` to reset dataframe index to preserve behavior expected from  ``SimpleImputer`` :pr:`1009`
    * Changes
        * Moved ``get_estimators`` to ``evalml.pipelines.components.utils`` :pr:`934`
        * Modified Pipelines to raise ``PipelineScoreError`` when they encounter an error during scoring :pr:`936`
        * Moved ``evalml.model_families.list_model_families`` to ``evalml.pipelines.components.allowed_model_families`` :pr:`959`
        * Renamed ``DateTimeFeaturization`` to ``DateTimeFeaturizer`` :pr:`977`
        * Added check to stop search and raise an error if all pipelines in a batch return NaN scores :pr:`1015`
    * Documentation Changes
        * Updated ``README.md`` :pr:`963`
        * Reworded message when errors are returned from data checks in search :pr:`982`
        * Added section on understanding model predictions with ``explain_prediction`` to User Guide :pr:`981`
        * Added a section to the user guide and api reference about how XGBoost and CatBoost are not fully supported. :pr:`992`
        * Added custom components section in user guide :pr:`993`
        * Updated FAQ section formatting :pr:`997`
        * Updated release process documentation :pr:`1003`
    * Testing Changes
        * Moved ``predict_proba`` and ``predict`` tests regarding string / categorical targets to ``test_pipelines.py`` :pr:`972`
        * Fixed dependency update bot by updating python version to 3.7 to avoid frequent github version updates :pr:`1002`


.. warning::

    **Breaking Changes**
        * ``get_estimators`` has been moved to ``evalml.pipelines.components.utils`` (previously was under ``evalml.pipelines.utils``) :pr:`934`
        * Removed the ``raise_errors`` flag in AutoML search. All errors during pipeline evaluation will be caught and logged. :pr:`936`
        * ``evalml.model_families.list_model_families`` has been moved to ``evalml.pipelines.components.allowed_model_families`` :pr:`959`
        * ``TextFeaturizer``: the ``featuretools`` and ``nlp_primitives`` packages must be installed after installing evalml in order to use this component :pr:`976`
        * Renamed ``DateTimeFeaturization`` to ``DateTimeFeaturizer`` :pr:`977`


**v0.11.2 July 16, 2020**
    * Enhancements
        * Added ``NoVarianceDataCheck`` to ``DefaultDataChecks`` :pr:`893`
        * Added text processing and featurization component ``TextFeaturizer`` :pr:`913`, :pr:`924`
        * Added additional checks to ``InvalidTargetDataCheck`` to handle invalid target data types :pr:`929`
        * ``AutoMLSearch`` will now handle ``KeyboardInterrupt`` and prompt user for confirmation :pr:`915`
    * Fixes
        * Makes automl results a read-only property :pr:`919`
    * Changes
        * Deleted static pipelines and refactored tests involving static pipelines, removed ``all_pipelines()`` and ``get_pipelines()`` :pr:`904`
        * Moved ``list_model_families`` to ``evalml.model_family.utils`` :pr:`903`
        * Updated ``all_pipelines``, ``all_estimators``, ``all_components`` to use the same mechanism for dynamically generating their elements :pr:`898`
        * Rename ``master`` branch to ``main`` :pr:`918`
        * Add pypi release github action :pr:`923`
        * Updated ``AutoMLSearch.search`` stdout output and logging and removed tqdm progress bar :pr:`921`
        * Moved automl config checks previously in ``search()`` to init :pr:`933`
    * Documentation Changes
        * Reorganized and rewrote documentation :pr:`937`
        * Updated to use pydata sphinx theme :pr:`937`
        * Updated docs to use ``release_notes`` instead of ``changelog`` :pr:`942`
    * Testing Changes
        * Cleaned up fixture names and usages in tests :pr:`895`


.. warning::

    **Breaking Changes**
        * ``list_model_families`` has been moved to ``evalml.model_family.utils`` (previously was under ``evalml.pipelines.utils``) :pr:`903`
        * ``get_estimators`` has been moved to ``evalml.pipelines.components.utils`` (previously was under ``evalml.pipelines.utils``) :pr:`934`
        * Static pipeline definitions have been removed, but similar pipelines can still be constructed via creating an instance of ``PipelineBase`` :pr:`904`
        * ``all_pipelines()`` and ``get_pipelines()`` utility methods have been removed :pr:`904`


**v0.11.0 June 30, 2020**
    * Enhancements
        * Added multiclass support for ROC curve graphing :pr:`832`
        * Added preprocessing component to drop features whose percentage of NaN values exceeds a specified threshold :pr:`834`
        * Added data check to check for problematic target labels :pr:`814`
        * Added PerColumnImputer that allows imputation strategies per column :pr:`824`
        * Added transformer to drop specific columns :pr:`827`
        * Added support for ``categories``, ``handle_error``, and ``drop`` parameters in ``OneHotEncoder`` :pr:`830` :pr:`897`
        * Added preprocessing component to handle DateTime columns featurization :pr:`838`
        * Added ability to clone pipelines and components :pr:`842`
        * Define getter method for component ``parameters`` :pr:`847`
        * Added utility methods to calculate and graph permutation importances :pr:`860`, :pr:`880`
        * Added new utility functions necessary for generating dynamic preprocessing pipelines :pr:`852`
        * Added kwargs to all components :pr:`863`
        * Updated ``AutoSearchBase`` to use dynamically generated preprocessing pipelines :pr:`870`
        * Added SelectColumns transformer :pr:`873`
        * Added ability to evaluate additional pipelines for automl search :pr:`874`
        * Added ``default_parameters`` class property to components and pipelines :pr:`879`
        * Added better support for disabling data checks in automl search :pr:`892`
        * Added ability to save and load AutoML objects to file :pr:`888`
        * Updated ``AutoSearchBase.get_pipelines`` to return an untrained pipeline instance :pr:`876`
        * Saved learned binary classification thresholds in automl results cv data dict :pr:`876`
    * Fixes
        * Fixed bug where SimpleImputer cannot handle dropped columns :pr:`846`
        * Fixed bug where PerColumnImputer cannot handle dropped columns :pr:`855`
        * Enforce requirement that builtin components save all inputted values in their parameters dict :pr:`847`
        * Don't list base classes in ``all_components`` output :pr:`847`
        * Standardize all components to output pandas data structures, and accept either pandas or numpy :pr:`853`
        * Fixed rankings and full_rankings error when search has not been run :pr:`894`
    * Changes
        * Update ``all_pipelines`` and ``all_components`` to try initializing pipelines/components, and on failure exclude them :pr:`849`
        * Refactor ``handle_components`` to ``handle_components_class``, standardize to ``ComponentBase`` subclass instead of instance :pr:`850`
        * Refactor "blacklist"/"whitelist" to "allow"/"exclude" lists :pr:`854`
        * Replaced ``AutoClassificationSearch`` and ``AutoRegressionSearch`` with ``AutoMLSearch`` :pr:`871`
        * Renamed feature_importances and permutation_importances methods to use singular names (feature_importance and permutation_importance) :pr:`883`
        * Updated ``automl`` default data splitter to train/validation split for large datasets :pr:`877`
        * Added open source license, update some repo metadata :pr:`887`
        * Removed dead code in ``_get_preprocessing_components`` :pr:`896`
    * Documentation Changes
        * Fix some typos and update the EvalML logo :pr:`872`
    * Testing Changes
        * Update the changelog check job to expect the new branching pattern for the deps update bot :pr:`836`
        * Check that all components output pandas datastructures, and can accept either pandas or numpy :pr:`853`
        * Replaced ``AutoClassificationSearch`` and ``AutoRegressionSearch`` with ``AutoMLSearch`` :pr:`871`


.. warning::

    **Breaking Changes**
        * Pipelines' static ``component_graph`` field must contain either ``ComponentBase`` subclasses or ``str``, instead of ``ComponentBase`` subclass instances :pr:`850`
        * Rename ``handle_component`` to ``handle_component_class``. Now standardizes to ``ComponentBase`` subclasses instead of ``ComponentBase`` subclass instances :pr:`850`
        * Renamed automl's ``cv`` argument to ``data_split`` :pr:`877`
        * Pipelines' and classifiers' ``feature_importances`` is renamed ``feature_importance``, ``graph_feature_importances`` is renamed ``graph_feature_importance`` :pr:`883`
        * Passing ``data_checks=None`` to automl search will not perform any data checks as opposed to default checks. :pr:`892`
        * Pipelines to search for in AutoML are now determined automatically, rather than using the statically-defined pipeline classes. :pr:`870`
        * Updated ``AutoSearchBase.get_pipelines`` to return an untrained pipeline instance, instead of one which happened to be trained on the final cross-validation fold :pr:`876`


**v0.10.0 May 29, 2020**
    * Enhancements
        * Added baseline models for classification and regression, add functionality to calculate baseline models before searching in AutoML :pr:`746`
        * Port over highly-null guardrail as a data check and define ``DefaultDataChecks`` and ``DisableDataChecks`` classes :pr:`745`
        * Update ``Tuner`` classes to work directly with pipeline parameters dicts instead of flat parameter lists :pr:`779`
        * Add Elastic Net as a pipeline option :pr:`812`
        * Added new Pipeline option ``ExtraTrees`` :pr:`790`
        * Added precicion-recall curve metrics and plot for binary classification problems in ``evalml.pipeline.graph_utils`` :pr:`794`
        * Update the default automl algorithm to search in batches, starting with default parameters for each pipeline and iterating from there :pr:`793`
        * Added ``AutoMLAlgorithm`` class and ``IterativeAlgorithm`` impl, separated from ``AutoSearchBase`` :pr:`793`
    * Fixes
        * Update pipeline ``score`` to return ``nan`` score for any objective which throws an exception during scoring :pr:`787`
        * Fixed bug introduced in :pr:`787` where binary classification metrics requiring predicted probabilities error in scoring :pr:`798`
        * CatBoost and XGBoost classifiers and regressors can no longer have a learning rate of 0 :pr:`795`
    * Changes
        * Cleanup pipeline ``score`` code, and cleanup codecov :pr:`711`
        * Remove ``pass`` for abstract methods for codecov :pr:`730`
        * Added __str__ for AutoSearch object :pr:`675`
        * Add util methods to graph ROC and confusion matrix :pr:`720`
        * Refactor ``AutoBase`` to ``AutoSearchBase`` :pr:`758`
        * Updated AutoBase with ``data_checks`` parameter, removed previous ``detect_label_leakage`` parameter, and added functionality to run data checks before search in AutoML :pr:`765`
        * Updated our logger to use Python's logging utils :pr:`763`
        * Refactor most of ``AutoSearchBase._do_iteration`` impl into ``AutoSearchBase._evaluate`` :pr:`762`
        * Port over all guardrails to use the new DataCheck API :pr:`789`
        * Expanded ``import_or_raise`` to catch all exceptions :pr:`759`
        * Adds RMSE, MSLE, RMSLE as standard metrics :pr:`788`
        * Don't allow ``Recall`` to be used as an objective for AutoML :pr:`784`
        * Removed feature selection from pipelines :pr:`819`
        * Update default estimator parameters to make automl search faster and more accurate :pr:`793`
    * Documentation Changes
        * Add instructions to freeze ``master`` on ``release.md`` :pr:`726`
        * Update release instructions with more details :pr:`727` :pr:`733`
        * Add objective base classes to API reference :pr:`736`
        * Fix components API to match other modules :pr:`747`
    * Testing Changes
        * Delete codecov yml, use codecov.io's default :pr:`732`
        * Added unit tests for fraud cost, lead scoring, and standard metric objectives :pr:`741`
        * Update codecov client :pr:`782`
        * Updated AutoBase __str__ test to include no parameters case :pr:`783`
        * Added unit tests for ``ExtraTrees`` pipeline :pr:`790`
        * If codecov fails to upload, fail build :pr:`810`
        * Updated Python version of dependency action :pr:`816`
        * Update the dependency update bot to use a suffix when creating branches :pr:`817`

.. warning::

    **Breaking Changes**
        * The ``detect_label_leakage`` parameter for AutoML classes has been removed and replaced by a ``data_checks`` parameter :pr:`765`
        * Moved ROC and confusion matrix methods from ``evalml.pipeline.plot_utils`` to ``evalml.pipeline.graph_utils`` :pr:`720`
        * ``Tuner`` classes require a pipeline hyperparameter range dict as an init arg instead of a space definition :pr:`779`
        * ``Tuner.propose`` and ``Tuner.add`` work directly with pipeline parameters dicts instead of flat parameter lists :pr:`779`
        * ``PipelineBase.hyperparameters`` and ``custom_hyperparameters`` use pipeline parameters dict format instead of being represented as a flat list :pr:`779`
        * All guardrail functions previously under ``evalml.guardrails.utils`` will be removed and replaced by data checks :pr:`789`
        * ``Recall`` disallowed as an objective for AutoML :pr:`784`
        * ``AutoSearchBase`` parameter ``tuner`` has been renamed to ``tuner_class`` :pr:`793`
        * ``AutoSearchBase`` parameter ``possible_pipelines`` and ``possible_model_families`` have been renamed to ``allowed_pipelines`` and ``allowed_model_families`` :pr:`793`


**v0.9.0 Apr. 27, 2020**
    * Enhancements
        * Added ``Accuracy`` as an standard objective :pr:`624`
        * Added verbose parameter to load_fraud :pr:`560`
        * Added Balanced Accuracy metric for binary, multiclass :pr:`612` :pr:`661`
        * Added XGBoost regressor and XGBoost regression pipeline :pr:`666`
        * Added ``Accuracy`` metric for multiclass :pr:`672`
        * Added objective name in ``AutoBase.describe_pipeline`` :pr:`686`
        * Added ``DataCheck`` and ``DataChecks``, ``Message`` classes and relevant subclasses :pr:`739`
    * Fixes
        * Removed direct access to ``cls.component_graph`` :pr:`595`
        * Add testing files to .gitignore :pr:`625`
        * Remove circular dependencies from ``Makefile`` :pr:`637`
        * Add error case for ``normalize_confusion_matrix()`` :pr:`640`
        * Fixed ``XGBoostClassifier`` and ``XGBoostRegressor`` bug with feature names that contain [, ], or < :pr:`659`
        * Update ``make_pipeline_graph`` to not accidentally create empty file when testing if path is valid :pr:`649`
        * Fix pip installation warning about docsutils version, from boto dependency :pr:`664`
        * Removed zero division warning for F1/precision/recall metrics :pr:`671`
        * Fixed ``summary`` for pipelines without estimators :pr:`707`
    * Changes
        * Updated default objective for binary/multiclass classification to log loss :pr:`613`
        * Created classification and regression pipeline subclasses and removed objective as an attribute of pipeline classes :pr:`405`
        * Changed the output of ``score`` to return one dictionary :pr:`429`
        * Created binary and multiclass objective subclasses :pr:`504`
        * Updated objectives API :pr:`445`
        * Removed call to ``get_plot_data`` from AutoML :pr:`615`
        * Set ``raise_error`` to default to True for AutoML classes :pr:`638`
        * Remove unnecessary "u" prefixes on some unicode strings :pr:`641`
        * Changed one-hot encoder to return uint8 dtypes instead of ints :pr:`653`
        * Pipeline ``_name`` field changed to ``custom_name`` :pr:`650`
        * Removed ``graphs.py`` and moved methods into ``PipelineBase`` :pr:`657`, :pr:`665`
        * Remove s3fs as a dev dependency :pr:`664`
        * Changed requirements-parser to be a core dependency :pr:`673`
        * Replace ``supported_problem_types`` field on pipelines with ``problem_type`` attribute on base classes :pr:`678`
        * Changed AutoML to only show best results for a given pipeline template in ``rankings``, added ``full_rankings`` property to show all :pr:`682`
        * Update ``ModelFamily`` values: don't list xgboost/catboost as classifiers now that we have regression pipelines for them :pr:`677`
        * Changed AutoML's ``describe_pipeline`` to get problem type from pipeline instead :pr:`685`
        * Standardize ``import_or_raise`` error messages :pr:`683`
        * Updated argument order of objectives to align with sklearn's :pr:`698`
        * Renamed ``pipeline.feature_importance_graph`` to ``pipeline.graph_feature_importances`` :pr:`700`
        * Moved ROC and confusion matrix methods to ``evalml.pipelines.plot_utils`` :pr:`704`
        * Renamed ``MultiClassificationObjective`` to ``MulticlassClassificationObjective``, to align with pipeline naming scheme :pr:`715`
    * Documentation Changes
        * Fixed some sphinx warnings :pr:`593`
        * Fixed docstring for ``AutoClassificationSearch`` with correct command :pr:`599`
        * Limit readthedocs formats to pdf, not htmlzip and epub :pr:`594` :pr:`600`
        * Clean up objectives API documentation :pr:`605`
        * Fixed function on Exploring search results page :pr:`604`
        * Update release process doc :pr:`567`
        * ``AutoClassificationSearch`` and ``AutoRegressionSearch`` show inherited methods in API reference :pr:`651`
        * Fixed improperly formatted code in breaking changes for changelog :pr:`655`
        * Added configuration to treat Sphinx warnings as errors :pr:`660`
        * Removed separate plotting section for pipelines in API reference :pr:`657`, :pr:`665`
        * Have leads example notebook load S3 files using https, so we can delete s3fs dev dependency :pr:`664`
        * Categorized components in API reference and added descriptions for each category :pr:`663`
        * Fixed Sphinx warnings about ``BalancedAccuracy`` objective :pr:`669`
        * Updated API reference to include missing components and clean up pipeline docstrings :pr:`689`
        * Reorganize API ref, and clarify pipeline sub-titles :pr:`688`
        * Add and update preprocessing utils in API reference :pr:`687`
        * Added inheritance diagrams to API reference :pr:`695`
        * Documented which default objective AutoML optimizes for :pr:`699`
        * Create seperate install page :pr:`701`
        * Include more utils in API ref, like ``import_or_raise`` :pr:`704`
        * Add more color to pipeline documentation :pr:`705`
    * Testing Changes
        * Matched install commands of ``check_latest_dependencies`` test and it's GitHub action :pr:`578`
        * Added Github app to auto assign PR author as assignee :pr:`477`
        * Removed unneeded conda installation of xgboost in windows checkin tests :pr:`618`
        * Update graph tests to always use tmpfile dir :pr:`649`
        * Changelog checkin test workaround for release PRs: If 'future release' section is empty of PR refs, pass check :pr:`658`
        * Add changelog checkin test exception for ``dep-update`` branch :pr:`723`

.. warning::

    **Breaking Changes**

    * Pipelines will now no longer take an objective parameter during instantiation, and will no longer have an objective attribute.
    * ``fit()`` and ``predict()`` now use an optional ``objective`` parameter, which is only used in binary classification pipelines to fit for a specific objective.
    * ``score()`` will now use a required ``objectives`` parameter that is used to determine all the objectives to score on. This differs from the previous behavior, where the pipeline's objective was scored on regardless.
    * ``score()`` will now return one dictionary of all objective scores.
    * ``ROC`` and ``ConfusionMatrix`` plot methods via ``Auto(*).plot`` have been removed by :pr:`615` and are replaced by ``roc_curve`` and ``confusion_matrix`` in ``evamlm.pipelines.plot_utils`` in :pr:`704`
    * ``normalize_confusion_matrix`` has been moved to ``evalml.pipelines.plot_utils`` :pr:`704`
    * Pipelines ``_name`` field changed to ``custom_name``
    * Pipelines ``supported_problem_types`` field is removed because it is no longer necessary :pr:`678`
    * Updated argument order of objectives' ``objective_function`` to align with sklearn :pr:`698`
    * ``pipeline.feature_importance_graph`` has been renamed to ``pipeline.graph_feature_importances`` in :pr:`700`
    * Removed unsupported ``MSLE`` objective :pr:`704`


**v0.8.0 Apr. 1, 2020**
    * Enhancements
        * Add normalization option and information to confusion matrix :pr:`484`
        * Add util function to drop rows with NaN values :pr:`487`
        * Renamed ``PipelineBase.name`` as ``PipelineBase.summary`` and redefined ``PipelineBase.name`` as class property :pr:`491`
        * Added access to parameters in Pipelines with ``PipelineBase.parameters`` (used to be return of ``PipelineBase.describe``) :pr:`501`
        * Added ``fill_value`` parameter for ``SimpleImputer`` :pr:`509`
        * Added functionality to override component hyperparameters and made pipelines take hyperparemeters from components :pr:`516`
        * Allow ``numpy.random.RandomState`` for random_state parameters :pr:`556`
    * Fixes
        * Removed unused dependency ``matplotlib``, and move ``category_encoders`` to test reqs :pr:`572`
    * Changes
        * Undo version cap in XGBoost placed in :pr:`402` and allowed all released of XGBoost :pr:`407`
        * Support pandas 1.0.0 :pr:`486`
        * Made all references to the logger static :pr:`503`
        * Refactored ``model_type`` parameter for components and pipelines to ``model_family`` :pr:`507`
        * Refactored ``problem_types`` for pipelines and components into ``supported_problem_types`` :pr:`515`
        * Moved ``pipelines/utils.save_pipeline`` and ``pipelines/utils.load_pipeline`` to ``PipelineBase.save`` and ``PipelineBase.load`` :pr:`526`
        * Limit number of categories encoded by ``OneHotEncoder`` :pr:`517`
    * Documentation Changes
        * Updated API reference to remove ``PipelinePlot`` and added moved ``PipelineBase`` plotting methods :pr:`483`
        * Add code style and github issue guides :pr:`463` :pr:`512`
        * Updated API reference for to surface class variables for pipelines and components :pr:`537`
        * Fixed README documentation link :pr:`535`
        * Unhid PR references in changelog :pr:`656`
    * Testing Changes
        * Added automated dependency check PR :pr:`482`, :pr:`505`
        * Updated automated dependency check comment :pr:`497`
        * Have build_docs job use python executor, so that env vars are set properly :pr:`547`
        * Added simple test to make sure ``OneHotEncoder``'s top_n works with large number of categories :pr:`552`
        * Run windows unit tests on PRs :pr:`557`


.. warning::

    **Breaking Changes**

    * ``AutoClassificationSearch`` and ``AutoRegressionSearch``'s ``model_types`` parameter has been refactored into ``allowed_model_families``
    * ``ModelTypes`` enum has been changed to ``ModelFamily``
    * Components and Pipelines now have a ``model_family`` field instead of ``model_type``
    * ``get_pipelines`` utility function now accepts ``model_families`` as an argument instead of ``model_types``
    * ``PipelineBase.name`` no longer returns structure of pipeline and has been replaced by ``PipelineBase.summary``
    * ``PipelineBase.problem_types`` and ``Estimator.problem_types`` has been renamed to ``supported_problem_types``
    * ``pipelines/utils.save_pipeline`` and ``pipelines/utils.load_pipeline`` moved to ``PipelineBase.save`` and ``PipelineBase.load``


**v0.7.0 Mar. 9, 2020**
    * Enhancements
        * Added emacs buffers to .gitignore :pr:`350`
        * Add CatBoost (gradient-boosted trees) classification and regression components and pipelines :pr:`247`
        * Added Tuner abstract base class :pr:`351`
        * Added ``n_jobs`` as parameter for ``AutoClassificationSearch`` and ``AutoRegressionSearch`` :pr:`403`
        * Changed colors of confusion matrix to shades of blue and updated axis order to match scikit-learn's :pr:`426`
        * Added ``PipelineBase`` ``.graph`` and ``.feature_importance_graph`` methods, moved from previous location :pr:`423`
        * Added support for python 3.8 :pr:`462`
    * Fixes
        * Fixed ROC and confusion matrix plots not being calculated if user passed own additional_objectives :pr:`276`
        * Fixed ReadtheDocs ``FileNotFoundError`` exception for fraud dataset :pr:`439`
    * Changes
        * Added ``n_estimators`` as a tunable parameter for XGBoost :pr:`307`
        * Remove unused parameter ``ObjectiveBase.fit_needs_proba`` :pr:`320`
        * Remove extraneous parameter ``component_type`` from all components :pr:`361`
        * Remove unused ``rankings.csv`` file :pr:`397`
        * Downloaded demo and test datasets so unit tests can run offline :pr:`408`
        * Remove ``_needs_fitting`` attribute from Components :pr:`398`
        * Changed plot.feature_importance to show only non-zero feature importances by default, added optional parameter to show all :pr:`413`
        * Refactored ``PipelineBase`` to take in parameter dictionary and moved pipeline metadata to class attribute :pr:`421`
        * Dropped support for Python 3.5 :pr:`438`
        * Removed unused ``apply.py`` file :pr:`449`
        * Clean up ``requirements.txt`` to remove unused deps :pr:`451`
        * Support installation without all required dependencies :pr:`459`
    * Documentation Changes
        * Update release.md with instructions to release to internal license key :pr:`354`
    * Testing Changes
        * Added tests for utils (and moved current utils to gen_utils) :pr:`297`
        * Moved XGBoost install into it's own separate step on Windows using Conda :pr:`313`
        * Rewind pandas version to before 1.0.0, to diagnose test failures for that version :pr:`325`
        * Added dependency update checkin test :pr:`324`
        * Rewind XGBoost version to before 1.0.0 to diagnose test failures for that version :pr:`402`
        * Update dependency check to use a whitelist :pr:`417`
        * Update unit test jobs to not install dev deps :pr:`455`

.. warning::

    **Breaking Changes**

    * Python 3.5 will not be actively supported.

**v0.6.0 Dec. 16, 2019**
    * Enhancements
        * Added ability to create a plot of feature importances :pr:`133`
        * Add early stopping to AutoML using patience and tolerance parameters :pr:`241`
        * Added ROC and confusion matrix metrics and plot for classification problems and introduce PipelineSearchPlots class :pr:`242`
        * Enhanced AutoML results with search order :pr:`260`
        * Added utility function to show system and environment information :pr:`300`
    * Fixes
        * Lower botocore requirement :pr:`235`
        * Fixed decision_function calculation for ``FraudCost`` objective :pr:`254`
        * Fixed return value of ``Recall`` metrics :pr:`264`
        * Components return ``self`` on fit :pr:`289`
    * Changes
        * Renamed automl classes to ``AutoRegressionSearch`` and ``AutoClassificationSearch`` :pr:`287`
        * Updating demo datasets to retain column names :pr:`223`
        * Moving pipeline visualization to ``PipelinePlot`` class :pr:`228`
        * Standarizing inputs as ``pd.Dataframe`` / ``pd.Series`` :pr:`130`
        * Enforcing that pipelines must have an estimator as last component :pr:`277`
        * Added ``ipywidgets`` as a dependency in ``requirements.txt`` :pr:`278`
        * Added Random and Grid Search Tuners :pr:`240`
    * Documentation Changes
        * Adding class properties to API reference :pr:`244`
        * Fix and filter FutureWarnings from scikit-learn :pr:`249`, :pr:`257`
        * Adding Linear Regression to API reference and cleaning up some Sphinx warnings :pr:`227`
    * Testing Changes
        * Added support for testing on Windows with CircleCI :pr:`226`
        * Added support for doctests :pr:`233`

.. warning::

    **Breaking Changes**

    * The ``fit()`` method for ``AutoClassifier`` and ``AutoRegressor`` has been renamed to ``search()``.
    * ``AutoClassifier`` has been renamed to ``AutoClassificationSearch``
    * ``AutoRegressor`` has been renamed to ``AutoRegressionSearch``
    * ``AutoClassificationSearch.results`` and ``AutoRegressionSearch.results`` now is a dictionary with ``pipeline_results`` and ``search_order`` keys. ``pipeline_results`` can be used to access a dictionary that is identical to the old ``.results`` dictionary. Whereas, ``search_order`` returns a list of the search order in terms of ``pipeline_id``.
    * Pipelines now require an estimator as the last component in ``component_list``. Slicing pipelines now throws an ``NotImplementedError`` to avoid returning pipelines without an estimator.

**v0.5.2 Nov. 18, 2019**
    * Enhancements
        * Adding basic pipeline structure visualization :pr:`211`
    * Documentation Changes
        * Added notebooks to build process :pr:`212`

**v0.5.1 Nov. 15, 2019**
    * Enhancements
        * Added basic outlier detection guardrail :pr:`151`
        * Added basic ID column guardrail :pr:`135`
        * Added support for unlimited pipelines with a ``max_time`` limit :pr:`70`
        * Updated .readthedocs.yaml to successfully build :pr:`188`
    * Fixes
        * Removed MSLE from default additional objectives :pr:`203`
        * Fixed ``random_state`` passed in pipelines :pr:`204`
        * Fixed slow down in RFRegressor :pr:`206`
    * Changes
        * Pulled information for describe_pipeline from pipeline's new describe method :pr:`190`
        * Refactored pipelines :pr:`108`
        * Removed guardrails from Auto(*) :pr:`202`, :pr:`208`
    * Documentation Changes
        * Updated documentation to show ``max_time`` enhancements :pr:`189`
        * Updated release instructions for RTD :pr:`193`
        * Added notebooks to build process :pr:`212`
        * Added contributing instructions :pr:`213`
        * Added new content :pr:`222`

**v0.5.0 Oct. 29, 2019**
    * Enhancements
        * Added basic one hot encoding :pr:`73`
        * Use enums for model_type :pr:`110`
        * Support for splitting regression datasets :pr:`112`
        * Auto-infer multiclass classification :pr:`99`
        * Added support for other units in ``max_time`` :pr:`125`
        * Detect highly null columns :pr:`121`
        * Added additional regression objectives :pr:`100`
        * Show an interactive iteration vs. score plot when using fit() :pr:`134`
    * Fixes
        * Reordered ``describe_pipeline`` :pr:`94`
        * Added type check for ``model_type`` :pr:`109`
        * Fixed ``s`` units when setting string ``max_time`` :pr:`132`
        * Fix objectives not appearing in API documentation :pr:`150`
    * Changes
        * Reorganized tests :pr:`93`
        * Moved logging to its own module :pr:`119`
        * Show progress bar history :pr:`111`
        * Using ``cloudpickle`` instead of pickle to allow unloading of custom objectives :pr:`113`
        * Removed render.py :pr:`154`
    * Documentation Changes
        * Update release instructions :pr:`140`
        * Include additional_objectives parameter :pr:`124`
        * Added Changelog :pr:`136`
    * Testing Changes
        * Code coverage :pr:`90`
        * Added CircleCI tests for other Python versions :pr:`104`
        * Added doc notebooks as tests :pr:`139`
        * Test metadata for CircleCI and 2 core parallelism :pr:`137`

**v0.4.1 Sep. 16, 2019**
    * Enhancements
        * Added AutoML for classification and regressor using Autobase and Skopt :pr:`7` :pr:`9`
        * Implemented standard classification and regression metrics :pr:`7`
        * Added logistic regression, random forest, and XGBoost pipelines :pr:`7`
        * Implemented support for custom objectives :pr:`15`
        * Feature importance for pipelines :pr:`18`
        * Serialization for pipelines :pr:`19`
        * Allow fitting on objectives for optimal threshold :pr:`27`
        * Added detect label leakage :pr:`31`
        * Implemented callbacks :pr:`42`
        * Allow for multiclass classification :pr:`21`
        * Added support for additional objectives :pr:`79`
    * Fixes
        * Fixed feature selection in pipelines :pr:`13`
        * Made ``random_seed`` usage consistent :pr:`45`
    * Documentation Changes
        * Documentation Changes
        * Added docstrings :pr:`6`
        * Created notebooks for docs :pr:`6`
        * Initialized readthedocs EvalML :pr:`6`
        * Added favicon :pr:`38`
    * Testing Changes
        * Added testing for loading data :pr:`39`

**v0.2.0 Aug. 13, 2019**
    * Enhancements
        * Created fraud detection objective :pr:`4`

**v0.1.0 July. 31, 2019**
    * *First Release*
    * Enhancements
        * Added lead scoring objecitve :pr:`1`
        * Added basic classifier :pr:`1`
    * Documentation Changes
        * Initialized Sphinx for docs :pr:`1`<|MERGE_RESOLUTION|>--- conflicted
+++ resolved
@@ -3,11 +3,8 @@
 
 **Future Releases**
     * Enhancements
-<<<<<<< HEAD
         * Added ``LightGBM Regressor`` to regression components :pr:`1459`
-=======
         * Added ``MAPE`` to the standard metrics for time series problems and update objectives :pr:`1510`
->>>>>>> cc2e0ae7
         * Added ``graph_prediction_vs_actual_over_time`` and ``get_prediction_vs_actual_over_time_data`` to the model understanding module for time series problems :pr:`1483`
         * Updated data checks to accept ``Woodwork`` data structures :pr:`1481`
         * Added parameter to ``InvalidTargetDataCheck`` to show only top unique values rather than all unique values :pr:`1485`
