--- conflicted
+++ resolved
@@ -13,11 +13,8 @@
         * Removed empty cell in text_input.ipynb :pr:`3234`
         * Removed potential prediction explanations failure when pipelines predicted a class with probability 1 :pr:`3221`
         * Dropped NaNs before partial dependence grid generation :pr:`3235`
-<<<<<<< HEAD
         * Allowed prediction explanations to be json-serializable :pr:`3262`
-=======
         * Fixed bug where ``InvalidTargetDataCheck`` would not check time series regression targets :pr:`3251`
->>>>>>> 3be19dd2
     * Changes
         * Raised lowest compatible numpy version to 1.21.0 to address security concerns :pr:`3207`
         * Changed the default objective to ``MedianAE`` from ``R2`` for time series regression :pr:`3205`
