--- conflicted
+++ resolved
@@ -7,11 +7,8 @@
         * Added stacking and unstacking utility functions to work with multiseries data :pr:`4250`
     * Fixes
         * Added support for pandas 2 :pr:`4216`
-<<<<<<< HEAD
         * Fixed bug where time series pipelines would fail due to MASE needing `y_train` when scoring :pr:`4258`
-=======
         * Update s3 bucket for docs image :pr:`4260`
->>>>>>> 30f32424
     * Changes
         * Unpinned sktime version :pr:`4214`
         * Bumped minimum lightgbm version to 4.0.0 for nullable type handling :pr:`4237`
