--- conflicted
+++ resolved
@@ -10,11 +10,8 @@
         * Removed potential prediction explanations failure when pipelines predicted a class with probability 1 :pr:`3221`
     * Changes
         * Changed the default objective to ``MedianAE`` from ``R2`` for time series regression :pr:`3205`
-<<<<<<< HEAD
         * Updated dependency bot workflow to remove outdated description and add new configuration to delete branches automatically :pr:`3212`
-=======
         * Removed all-nan Unknown to Double logical conversion in ``infer_feature_types`` :pr:`3196`
->>>>>>> 76661acf
     * Documentation Changes
     * Testing Changes
 
