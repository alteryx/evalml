Release Notes
-------------
**Future Releases**
    * Enhancements
        * Added support for boolean features for ``ARIMARegressor`` :pr:`3187`
        * Updated dependency bot workflow to remove outdated description and add new configuration to delete branches automatically :pr:`3212`
    * Fixes
        * Fixed classification pipelines to only accept target data with the appropriate number of classes :pr:`3185`
        * Added support for time series in ``DefaultAlgorithm`` :pr:`3177`
        * Standardized names of featurization components :pr:`3192`
        * Removed potential prediction explanations failure when pipelines predicted a class with probability 1 :pr:`3221`
    * Changes
        * Changed the default objective to ``MedianAE`` from ``R2`` for time series regression :pr:`3205`
        * Removed all-nan Unknown to Double logical conversion in ``infer_feature_types`` :pr:`3196`
    * Documentation Changes
    * Testing Changes

.. warning::

    **Breaking Changes**
        * Renamed ``DateTime Featurizer Component`` to ``DateTime Featurizer`` and ``Natural Language Featurization Component`` to ``Natural Language Featurizer`` :pr:`3192`


**v0.41.0 Jan. 06, 2022**
    * Enhancements
        * Added string support for DataCheckActionCode :pr:`3167`
        * Added ``DataCheckActionOption`` class :pr:`3134`
        * Add issue templates for bugs, feature requests and documentation improvements for GitHub :pr:`3199`
    * Fixes
        * Fix bug where prediction explanations ``class_name`` was shown as float for boolean targets :pr:`3179`
        * Fixed bug in nightly linux tests :pr:`3189`
    * Changes
        * Removed usage of scikit-learn's ``LabelEncoder`` in favor of ours :pr:`3161`
        * Removed nullable types checking from ``infer_feature_types`` :pr:`3156`
        * Fixed ``mean_cv_data`` and ``validation_score`` values in AutoMLSearch.rankings to reflect cv score or ``NaN`` when appropriate :pr:`3162`
    * Documentation Changes
    * Testing Changes
        * Updated tests to use new pipeline API instead of defining custom pipeline classes :pr:`3172`
        * Add workflow to auto-merge dependency PRs if status checks pass :pr:`3184`

**v0.40.0 Dec. 22, 2021**
    * Enhancements
        * Added ``TimeSeriesSplittingDataCheck`` to ``DefaultDataChecks`` to verify adequate class representation in time series classification problems :pr:`3141`
        * Added the ability to accept serialized features and skip computation in ``DFSTransformer`` :pr:`3106`
        * Added support for known-in-advance features :pr:`3149`
        * Added Holt-Winters ``ExponentialSmoothingRegressor`` for time series regression problems :pr:`3157`
        * Required the separation of training and test data by ``gap`` + 1 units to be verified by ``time_index`` for time series problems :pr:`3160`
    * Fixes
        * Fixed error caused when tuning threshold for time series binary classification :pr:`3140`
    * Changes
        * ``TimeSeriesParametersDataCheck`` was added to ``DefaultDataChecks`` for time series problems :pr:`3139`
        * Renamed ``date_index`` to ``time_index`` in ``problem_configuration`` for time series problems :pr:`3137`
        * Updated ``nlp-primitives`` minimum version to 2.1.0 :pr:`3166`
        * Updated minimum version of ``woodwork`` to v0.11.0 :pr:`3171`
        * Revert `3160` until uninferrable frequency can be addressed earlier in the process :pr:`3198`
    * Documentation Changes
        * Added comments to provide clarity on doctests :pr:`3155`
    * Testing Changes
        * Parameterized tests in ``test_datasets.py`` :pr:`3145`

.. warning::

    **Breaking Changes**
        * Renamed ``date_index`` to ``time_index`` in ``problem_configuration`` for time series problems :pr:`3137`


**v0.39.0 Dec. 9, 2021**
    * Enhancements
        * Renamed ``DelayedFeatureTransformer`` to ``TimeSeriesFeaturizer`` and enhanced it to compute rolling features :pr:`3028`
<<<<<<< HEAD
        * Limited estimator usage for long-running multiclass problems on ``DefaultAlgorithm`` :pr:`3099`
=======
        * Added ability to impute only specific columns in ``PerColumnImputer`` :pr:`3123`
        * Added ``TimeSeriesParametersDataCheck`` to verify the time series parameters are valid given the number of splits in cross validation :pr:`3111`
>>>>>>> 0bae3990
    * Fixes
        * Default parameters for ``RFRegressorSelectFromModel`` and ``RFClassifierSelectFromModel`` has been fixed to avoid selecting all features :pr:`3110`
    * Changes
        * Removed reliance on a datetime index for ``ARIMARegressor`` and ``ProphetRegressor`` :pr:`3104`
        * Included target leakage check when fitting ``ARIMARegressor`` to account for the lack of ``TimeSeriesFeaturizer`` in ``ARIMARegressor`` based pipelines :pr:`3104`
        * Cleaned up and refactored ``InvalidTargetDataCheck`` implementation and docstring :pr:`3122`
        * Removed indices information from the output of ``HighlyNullDataCheck``'s ``validate()`` method :pr:`3092`
        * Added ``ReplaceNullableTypes`` component to prepare for handling pandas nullable types. :pr:`3090`
        * Updated ``make_pipeline`` for handling pandas nullable types in preprocessing pipeline. :pr:`3129`
        * Removed unused ``EnsembleMissingPipelinesError`` exception definition :pr:`3131`
    * Documentation Changes
    * Testing Changes
        * Refactored tests to avoid using ``importorskip`` :pr:`3126`
        * Added ``skip_during_conda`` test marker to skip tests that are not supposed to run during conda build :pr:`3127`
        * Added ``skip_if_39`` test marker to skip tests that are not supposed to run during python 3.9 :pr:`3133`

.. warning::

    **Breaking Changes**
        * Renamed ``DelayedFeatureTransformer`` to ``TimeSeriesFeaturizer`` :pr:`3028`
        * ``ProphetRegressor`` now requires a datetime column in ``X`` represented by the ``date_index`` parameter :pr:`3104`
        * Renamed module ``evalml.data_checks.invalid_target_data_check`` to ``evalml.data_checks.invalid_targets_data_check`` :pr:`3122`
        * Removed unused ``EnsembleMissingPipelinesError`` exception definition :pr:`3131`


**v0.38.0 Nov. 27, 2021**
    * Enhancements
        * Added ``data_check_name`` attribute to the data check action class :pr:`3034`
        * Added ``NumWords`` and ``NumCharacters`` primitives to ``TextFeaturizer`` and renamed ``TextFeaturizer` to ``NaturalLanguageFeaturizer`` :pr:`3030`
        * Added support for ``scikit-learn > 1.0.0`` :pr:`3051`
        * Required the ``date_index`` parameter to be specified for time series problems  in ``AutoMLSearch`` :pr:`3041`
        * Allowed time series pipelines to predict on test datasets whose length is less than or equal to the ``forecast_horizon``. Also allowed the test set index to start at 0. :pr:`3071`
        * Enabled time series pipeline to predict on data with features that are not known-in-advanced :pr:`3094`
    * Fixes
        * Added in error message when fit and predict/predict_proba data types are different :pr:`3036`
        * Fixed bug where ensembling components could not get converted to JSON format :pr:`3049`
        * Fixed bug where components with tuned integer hyperparameters could not get converted to JSON format :pr:`3049`
        * Fixed bug where force plots were not displaying correct feature values :pr:`3044`
        * Included confusion matrix at the pipeline threshold for ``find_confusion_matrix_per_threshold`` :pr:`3080`
        * Fixed bug where One Hot Encoder would error out if a non-categorical feature had a missing value :pr:`3083`
        * Fixed bug where features created from categorical columns by ``Delayed Feature Transformer`` would be inferred as categorical :pr:`3083`
    * Changes
        * Delete ``predict_uses_y`` estimator attribute :pr:`3069`
        * Change ``DateTimeFeaturizer`` to use corresponding Featuretools primitives :pr:`3081`
        * Updated ``TargetDistributionDataCheck`` to return metadata details as floats rather strings :pr:`3085`
        * Removed dependency on ``psutil`` package :pr:`3093`
    * Documentation Changes
        * Updated docs to use data check action methods rather than manually cleaning data :pr:`3050`
    * Testing Changes
        * Updated integration tests to use ``make_pipeline_from_actions`` instead of private method :pr:`3047`


.. warning::

    **Breaking Changes**
        * Added ``data_check_name`` attribute to the data check action class :pr:`3034`
        * Renamed ``TextFeaturizer` to ``NaturalLanguageFeaturizer`` :pr:`3030`
        * Updated the ``Pipeline.graph_json`` function to return a dictionary of "from" and "to" edges instead of tuples :pr:`3049`
        * Delete ``predict_uses_y`` estimator attribute :pr:`3069`
        * Changed time series problems in ``AutoMLSearch`` to need a not-``None`` ``date_index`` :pr:`3041`
        * Changed the ``DelayedFeatureTransformer`` to throw a ``ValueError`` during fit if the ``date_index`` is ``None`` :pr:`3041`
        * Passing ``X=None`` to ``DelayedFeatureTransformer`` is deprecated :pr:`3041`


**v0.37.0 Nov. 9, 2021**
    * Enhancements
        * Added ``find_confusion_matrix_per_threshold`` to Model Understanding :pr:`2972`
        * Limit computationally-intensive models during ``AutoMLSearch`` for certain multiclass problems, allow for opt-in with parameter ``allow_long_running_models`` :pr:`2982`
        * Added support for stacked ensemble pipelines to prediction explanations module :pr:`2971`
        * Added integration tests for data checks and data checks actions workflow :pr:`2883`
        * Added a change in pipeline structure to handle categorical columns separately for pipelines in ``DefaultAlgorithm`` :pr:`2986`
        * Added an algorithm to ``DelayedFeatureTransformer`` to select better lags :pr:`3005`
        * Added test to ensure pickling pipelines preserves thresholds :pr:`3027`
        * Added AutoML function to access ensemble pipeline's input pipelines IDs :pr:`3011`
        * Added ability to define which class is "positive" for label encoder in binary classification case :pr:`3033`
    * Fixes
        * Fixed bug where ``Oversampler`` didn't consider boolean columns to be categorical :pr:`2980`
        * Fixed permutation importance failing when target is categorical :pr:`3017`
        * Updated estimator and pipelines' ``predict``, ``predict_proba``, ``transform``, ``inverse_transform`` methods to preserve input indices :pr:`2979`
        * Updated demo dataset link for daily min temperatures :pr:`3023`
    * Changes
        * Updated ``OutliersDataCheck`` and ``UniquenessDataCheck`` and allow for the suspension of the Nullable types error :pr:`3018`
    * Documentation Changes
        * Fixed cost benefit matrix demo formatting :pr:`2990`
        * Update ReadMe.md with new badge links and updated installation instructions for conda :pr:`2998`
        * Added more comprehensive doctests :pr:`3002`


**v0.36.0 Oct. 27, 2021**
    * Enhancements
        * Added LIME as an algorithm option for ``explain_predictions`` and ``explain_predictions_best_worst`` :pr:`2905`
        * Standardized data check messages and added default "rows" and "columns" to data check message details dictionary :pr:`2869`
        * Added ``rows_of_interest`` to pipeline utils :pr:`2908`
        * Added support for woodwork version ``0.8.2`` :pr:`2909`
        * Enhanced the ``DateTimeFeaturizer`` to handle ``NaNs`` in date features :pr:`2909`
        * Added support for woodwork logical types ``PostalCode``, ``SubRegionCode``, and ``CountryCode`` in model understanding tools :pr:`2946`
        * Added Vowpal Wabbit regressor and classifiers :pr:`2846`
        * Added `NoSplit` data splitter for future unsupervised learning searches :pr:`2958`
        * Added method to convert actions into a preprocessing pipeline :pr:`2968`
    * Fixes
        * Fixed bug where partial dependence was not respecting the ww schema :pr:`2929`
        * Fixed ``calculate_permutation_importance`` for datetimes on ``StandardScaler`` :pr:`2938`
        * Fixed ``SelectColumns`` to only select available features for feature selection in ``DefaultAlgorithm`` :pr:`2944`
        * Fixed ``DropColumns`` component not receiving parameters in ``DefaultAlgorithm`` :pr:`2945`
        * Fixed bug where trained binary thresholds were not being returned by ``get_pipeline`` or ``clone`` :pr:`2948`
        * Fixed bug where ``Oversampler`` selected ww logical categorical instead of ww semantic category :pr:`2946`
    * Changes
        * Changed ``make_pipeline`` function to place the ``DateTimeFeaturizer`` prior to the ``Imputer`` so that ``NaN`` dates can be imputed :pr:`2909`
        * Refactored ``OutliersDataCheck`` and ``HighlyNullDataCheck`` to add more descriptive metadata :pr:`2907`
        * Bumped minimum version of ``dask`` from 2021.2.0 to 2021.10.0 :pr:`2978`
    * Documentation Changes
        * Added back Future Release section to release notes :pr:`2927`
        * Updated CI to run doctest (docstring tests) and apply necessary fixes to docstrings :pr:`2933`
        * Added documentation for ``BinaryClassificationPipeline`` thresholding :pr:`2937`
    * Testing Changes
        * Fixed dependency checker to catch full names of packages :pr:`2930`
        * Refactored ``build_conda_pkg`` to work from a local recipe :pr:`2925`
        * Refactored component test for different environments :pr:`2957`

.. warning::

    **Breaking Changes**
        * Standardized data check messages and added default "rows" and "columns" to data check message details dictionary. This may change the number of messages returned from a data check. :pr:`2869`


**v0.35.0 Oct. 14, 2021**
    * Enhancements
        * Added human-readable pipeline explanations to model understanding :pr:`2861`
        * Updated to support Featuretools 1.0.0 and nlp-primitives 2.0.0 :pr:`2848`
    * Fixes
        * Fixed bug where ``long`` mode for the top level search method was not respected :pr:`2875`
        * Pinned ``cmdstan`` to ``0.28.0`` in ``cmdstan-builder`` to prevent future breaking of support for Prophet :pr:`2880`
        * Added ``Jarque-Bera`` to the ``TargetDistributionDataCheck`` :pr:`2891`
    * Changes
        * Updated pipelines to use a label encoder component instead of doing encoding on the pipeline level :pr:`2821`
        * Deleted scikit-learn ensembler :pr:`2819`
        * Refactored pipeline building logic out of ``AutoMLSearch`` and into ``IterativeAlgorithm`` :pr:`2854`
        * Refactored names for methods in ``ComponentGraph`` and ``PipelineBase`` :pr:`2902`
    * Documentation Changes
        * Updated ``install.ipynb`` to reflect flexibility for ``cmdstan`` version installation :pr:`2880`
        * Updated the conda section of our contributing guide :pr:`2899`
    * Testing Changes
        * Updated ``test_all_estimators`` to account for Prophet being allowed for Python 3.9 :pr:`2892`
        * Updated linux tests to use ``cmdstan-builder==0.0.8`` :pr:`2880`

.. warning::

    **Breaking Changes**
        * Updated pipelines to use a label encoder component instead of doing encoding on the pipeline level. This means that pipelines will no longer automatically encode non-numerical targets. Please use a label encoder if working with classification problems and non-numeric targets. :pr:`2821`
        * Deleted scikit-learn ensembler :pr:`2819`
        * ``IterativeAlgorithm`` now requires X, y, problem_type as required arguments as well as sampler_name, allowed_model_families, allowed_component_graphs, max_batches, and verbose as optional arguments :pr:`2854`
        * Changed method names of ``fit_features`` and ``compute_final_component_features`` to ``fit_and_transform_all_but_final`` and ``transform_all_but_final`` in ``ComponentGraph``, and ``compute_estimator_features`` to ``transform_all_but_final`` in pipeline classes :pr:`2902`

**v0.34.0 Sep. 30, 2021**
    * Enhancements
        * Updated to work with Woodwork 0.8.1 :pr:`2783`
        * Added validation that ``training_data`` and ``training_target`` are not ``None`` in prediction explanations :pr:`2787`
        * Added support for training-only components in pipelines and component graphs :pr:`2776`
        * Added default argument for the parameters value for ``ComponentGraph.instantiate`` :pr:`2796`
        * Added ``TIME_SERIES_REGRESSION`` to ``LightGBMRegressor's`` supported problem types :pr:`2793`
        * Provided a JSON representation of a pipeline's DAG structure :pr:`2812`
        * Added validation to holdout data passed to ``predict`` and ``predict_proba`` for time series :pr:`2804`
        * Added information about which row indices are outliers in ``OutliersDataCheck`` :pr:`2818`
        * Added verbose flag to top level ``search()`` method :pr:`2813`
        * Added support for linting jupyter notebooks and clearing the executed cells and empty cells :pr:`2829` :pr:`2837`
        * Added "DROP_ROWS" action to output of ``OutliersDataCheck.validate()`` :pr:`2820`
        * Added the ability of ``AutoMLSearch`` to accept a ``SequentialEngine`` instance as engine input :pr:`2838`
        * Added new label encoder component to EvalML :pr:`2853`
        * Added our own partial dependence implementation :pr:`2834`
    * Fixes
        * Fixed bug where ``calculate_permutation_importance`` was not calculating the right value for pipelines with target transformers :pr:`2782`
        * Fixed bug where transformed target values were not used in ``fit`` for time series pipelines :pr:`2780`
        * Fixed bug where ``score_pipelines`` method of ``AutoMLSearch`` would not work for time series problems :pr:`2786`
        * Removed ``TargetTransformer`` class :pr:`2833`
        * Added tests to verify ``ComponentGraph`` support by pipelines :pr:`2830`
        * Fixed incorrect parameter for baseline regression pipeline in ``AutoMLSearch`` :pr:`2847`
        * Fixed bug where the desired estimator family order was not respected in ``IterativeAlgorithm`` :pr:`2850`
    * Changes
        * Changed woodwork initialization to use partial schemas :pr:`2774`
        * Made ``Transformer.transform()`` an abstract method :pr:`2744`
        * Deleted ``EmptyDataChecks`` class :pr:`2794`
        * Removed data check for checking log distributions in ``make_pipeline`` :pr:`2806`
        * Changed the minimum ``woodwork`` version to 0.8.0 :pr:`2783`
        * Pinned ``woodwork`` version to 0.8.0 :pr:`2832`
        * Removed ``model_family`` attribute from ``ComponentBase`` and transformers :pr:`2828`
        * Limited ``scikit-learn`` until new features and errors can be addressed :pr:`2842`
        * Show DeprecationWarning when Sklearn Ensemblers are called :pr:`2859`
    * Testing Changes
        * Updated matched assertion message regarding monotonic indices in polynomial detrender tests :pr:`2811`
        * Added a test to make sure pip versions match conda versions :pr:`2851`

.. warning::

    **Breaking Changes**
        * Made ``Transformer.transform()`` an abstract method :pr:`2744`
        * Deleted ``EmptyDataChecks`` class :pr:`2794`
        * Removed data check for checking log distributions in ``make_pipeline`` :pr:`2806`


**v0.33.0 Sep. 15, 2021**
    * Enhancements
    * Fixes
        * Fixed bug where warnings during ``make_pipeline`` were not being raised to the user :pr:`2765`
    * Changes
        * Refactored and removed ``SamplerBase`` class :pr:`2775`
    * Documentation Changes
        * Added docstring linting packages ``pydocstyle`` and ``darglint`` to `make-lint` command :pr:`2670`
    * Testing Changes

.. warning::

    **Breaking Changes**


**v0.32.1 Sep. 10, 2021**
    * Enhancements
        * Added ``verbose`` flag to ``AutoMLSearch`` to run search in silent mode by default :pr:`2645`
        * Added label encoder to ``XGBoostClassifier`` to remove the warning :pr:`2701`
        * Set ``eval_metric`` to ``logloss`` for ``XGBoostClassifier`` :pr:`2741`
        * Added support for ``woodwork`` versions ``0.7.0`` and ``0.7.1`` :pr:`2743`
        * Changed ``explain_predictions`` functions to display original feature values :pr:`2759`
        * Added ``X_train`` and ``y_train`` to ``graph_prediction_vs_actual_over_time`` and ``get_prediction_vs_actual_over_time_data`` :pr:`2762`
        * Added ``forecast_horizon`` as a required parameter to time series pipelines and ``AutoMLSearch`` :pr:`2697`
        * Added ``predict_in_sample`` and ``predict_proba_in_sample`` methods to time series pipelines to predict on data where the target is known, e.g. cross-validation :pr:`2697`
    * Fixes
        * Fixed bug where ``_catch_warnings`` assumed all warnings were ``PipelineNotUsed`` :pr:`2753`
        * Fixed bug where ``Imputer.transform`` would erase ww typing information prior to handing data to the ``SimpleImputer`` :pr:`2752`
        * Fixed bug where ``Oversampler`` could not be copied :pr:`2755`
    * Changes
        * Deleted ``drop_nan_target_rows`` utility method :pr:`2737`
        * Removed default logging setup and debugging log file :pr:`2645`
        * Changed the default n_jobs value for ``XGBoostClassifier`` and ``XGBoostRegressor`` to 12 :pr:`2757`
        * Changed ``TimeSeriesBaselineEstimator`` to only work on a time series pipeline with a ``DelayedFeaturesTransformer`` :pr:`2697`
        * Added ``X_train`` and ``y_train`` as optional parameters to pipeline ``predict``, ``predict_proba``. Only used for time series pipelines :pr:`2697`
        * Added ``training_data`` and ``training_target`` as optional parameters to ``explain_predictions`` and ``explain_predictions_best_worst`` to support time series pipelines :pr:`2697`
        * Changed time series pipeline predictions to no longer output series/dataframes padded with NaNs. A prediction will be returned for every row in the `X` input :pr:`2697`
    * Documentation Changes
        * Specified installation steps for Prophet :pr:`2713`
        * Added documentation for data exploration on data check actions :pr:`2696`
        * Added a user guide entry for time series modelling :pr:`2697`
    * Testing Changes
        * Fixed flaky ``TargetDistributionDataCheck`` test for very_lognormal distribution :pr:`2748`

.. warning::

    **Breaking Changes**
        * Removed default logging setup and debugging log file :pr:`2645`
        * Added ``X_train`` and ``y_train`` to ``graph_prediction_vs_actual_over_time`` and ``get_prediction_vs_actual_over_time_data`` :pr:`2762`
        * Added ``forecast_horizon`` as a required parameter to time series pipelines and ``AutoMLSearch`` :pr:`2697`
        * Changed ``TimeSeriesBaselineEstimator`` to only work on a time series pipeline with a ``DelayedFeaturesTransformer`` :pr:`2697`
        * Added ``X_train`` and ``y_train`` as required parameters for ``predict`` and ``predict_proba`` in time series pipelines :pr:`2697`
        * Added ``training_data`` and ``training_target`` as required parameters to ``explain_predictions`` and ``explain_predictions_best_worst`` for time series pipelines :pr:`2697`

**v0.32.0 Aug. 31, 2021**
    * Enhancements
        * Allow string for ``engine`` parameter for ``AutoMLSearch``:pr:`2667`
        * Add ``ProphetRegressor`` to AutoML :pr:`2619`
        * Integrated ``DefaultAlgorithm`` into ``AutoMLSearch`` :pr:`2634`
        * Removed SVM "linear" and "precomputed" kernel hyperparameter options, and improved default parameters :pr:`2651`
        * Updated ``ComponentGraph`` initalization to raise ``ValueError`` when user attempts to use ``.y`` for a component that does not produce a tuple output :pr:`2662`
        * Updated to support Woodwork 0.6.0 :pr:`2690`
        * Updated pipeline ``graph()`` to distingush X and y edges :pr:`2654`
        * Added ``DropRowsTransformer`` component :pr:`2692`
        * Added ``DROP_ROWS`` to ``_make_component_list_from_actions`` and clean up metadata :pr:`2694`
        * Add new ensembler component :pr:`2653`
    * Fixes
        * Updated Oversampler logic to select best SMOTE based on component input instead of pipeline input :pr:`2695`
        * Added ability to explicitly close DaskEngine resources to improve runtime and reduce Dask warnings :pr:`2667`
        * Fixed partial dependence bug for ensemble pipelines :pr:`2714`
        * Updated ``TargetLeakageDataCheck`` to maintain user-selected logical types :pr:`2711`
    * Changes
        * Replaced ``SMOTEOversampler``, ``SMOTENOversampler`` and ``SMOTENCOversampler`` with consolidated ``Oversampler`` component :pr:`2695`
        * Removed ``LinearRegressor`` from the list of default ``AutoMLSearch`` estimators due to poor performance :pr:`2660`
    * Documentation Changes
        * Added user guide documentation for using ``ComponentGraph`` and added ``ComponentGraph`` to API reference :pr:`2673`
        * Updated documentation to make parallelization of AutoML clearer :pr:`2667`
    * Testing Changes
        * Removes the process-level parallelism from the ``test_cancel_job`` test :pr:`2666`
        * Installed numba 0.53 in windows CI to prevent problems installing version 0.54 :pr:`2710`

.. warning::

    **Breaking Changes**
        * Renamed the current top level ``search`` method to ``search_iterative`` and defined a new ``search`` method for the ``DefaultAlgorithm`` :pr:`2634`
        * Replaced ``SMOTEOversampler``, ``SMOTENOversampler`` and ``SMOTENCOversampler`` with consolidated ``Oversampler`` component :pr:`2695`
        * Removed ``LinearRegressor`` from the list of default ``AutoMLSearch`` estimators due to poor performance :pr:`2660`

**v0.31.0 Aug. 19, 2021**
    * Enhancements
        * Updated the high variance check in AutoMLSearch to be robust to a variety of objectives and cv scores :pr:`2622`
        * Use Woodwork's outlier detection for the ``OutliersDataCheck`` :pr:`2637`
        * Added ability to utilize instantiated components when creating a pipeline :pr:`2643`
        * Sped up the all Nan and unknown check in ``infer_feature_types`` :pr:`2661`
    * Fixes
    * Changes
        * Deleted ``_put_into_original_order`` helper function :pr:`2639`
        * Refactored time series pipeline code using a time series pipeline base class :pr:`2649`
        * Renamed ``dask_tests`` to ``parallel_tests`` :pr:`2657`
        * Removed commented out code in ``pipeline_meta.py`` :pr:`2659`
    * Documentation Changes
        * Add complete install command to README and Install section :pr:`2627`
        * Cleaned up documentation for ``MulticollinearityDataCheck`` :pr:`2664`
    * Testing Changes
        * Speed up CI by splitting Prophet tests into a separate workflow in GitHub :pr:`2644`

.. warning::

    **Breaking Changes**
        * ``TimeSeriesRegressionPipeline`` no longer inherits from ``TimeSeriesRegressionPipeline`` :pr:`2649`


**v0.30.2 Aug. 16, 2021**
    * Fixes
        * Updated changelog and version numbers to match the release.  Release 0.30.1 was release erroneously without a change to the version numbers.  0.30.2 replaces it.

**v0.30.1 Aug. 12, 2021**
    * Enhancements
        * Added ``DatetimeFormatDataCheck`` for time series problems :pr:`2603`
        * Added ``ProphetRegressor`` to estimators :pr:`2242`
        * Updated ``ComponentGraph`` to handle not calling samplers' transform during predict, and updated samplers' transform methods s.t. ``fit_transform`` is equivalent to ``fit(X, y).transform(X, y)`` :pr:`2583`
        * Updated ``ComponentGraph`` ``_validate_component_dict`` logic to be stricter about input values :pr:`2599`
        * Patched bug in ``xgboost`` estimators where predicting on a feature matrix of only booleans would throw an exception. :pr:`2602`
        * Updated ``ARIMARegressor`` to use relative forecasting to predict values :pr:`2613`
        * Added support for creating pipelines without an estimator as the final component and added ``transform(X, y)`` method to pipelines and component graphs :pr:`2625`
        * Updated to support Woodwork 0.5.1 :pr:`2610`
    * Fixes
        * Updated ``AutoMLSearch`` to drop ``ARIMARegressor`` from ``allowed_estimators`` if an incompatible frequency is detected :pr:`2632`
        * Updated ``get_best_sampler_for_data`` to consider all non-numeric datatypes as categorical for SMOTE :pr:`2590`
        * Fixed inconsistent test results from `TargetDistributionDataCheck` :pr:`2608`
        * Adopted vectorized pd.NA checking for Woodwork 0.5.1 support :pr:`2626`
        * Pinned upper version of astroid to 2.6.6 to keep ReadTheDocs working. :pr:`2638`
    * Changes
        * Renamed SMOTE samplers to SMOTE oversampler :pr:`2595`
        * Changed ``partial_dependence`` and ``graph_partial_dependence`` to raise a ``PartialDependenceError`` instead of ``ValueError``. This is not a breaking change because ``PartialDependenceError`` is a subclass of ``ValueError`` :pr:`2604`
        * Cleaned up code duplication in ``ComponentGraph`` :pr:`2612`
        * Stored predict_proba results in .x for intermediate estimators in ComponentGraph :pr:`2629`
    * Documentation Changes
        * To avoid local docs build error, only add warning disable and download headers on ReadTheDocs builds, not locally :pr:`2617`
    * Testing Changes
        * Updated partial_dependence tests to change the element-wise comparison per the Plotly 5.2.1 upgrade :pr:`2638`
        * Changed the lint CI job to only check against python 3.9 via the `-t` flag :pr:`2586`
        * Installed Prophet in linux nightlies test and fixed ``test_all_components`` :pr:`2598`
        * Refactored and fixed all ``make_pipeline`` tests to assert correct order and address new Woodwork Unknown type inference :pr:`2572`
        * Removed ``component_graphs`` as a global variable in ``test_component_graphs.py`` :pr:`2609`

.. warning::

    **Breaking Changes**
        * Renamed SMOTE samplers to SMOTE oversampler. Please use ``SMOTEOversampler``, ``SMOTENCOversampler``, ``SMOTENOversampler`` instead of ``SMOTESampler``, ``SMOTENCSampler``, and ``SMOTENSampler`` :pr:`2595`


**v0.30.0 Aug. 3, 2021**
    * Enhancements
        * Added ``LogTransformer`` and ``TargetDistributionDataCheck`` :pr:`2487`
        * Issue a warning to users when a pipeline parameter passed in isn't used in the pipeline :pr:`2564`
        * Added Gini coefficient as an objective :pr:`2544`
        * Added ``repr`` to ``ComponentGraph`` :pr:`2565`
        * Added components to extract features from ``URL`` and ``EmailAddress`` Logical Types :pr:`2550`
        * Added support for `NaN` values in ``TextFeaturizer`` :pr:`2532`
        * Added ``SelectByType`` transformer :pr:`2531`
        * Added separate thresholds for percent null rows and columns in ``HighlyNullDataCheck`` :pr:`2562`
        * Added support for `NaN` natural language values :pr:`2577`
    * Fixes
        * Raised error message for types ``URL``, ``NaturalLanguage``, and ``EmailAddress`` in ``partial_dependence`` :pr:`2573`
    * Changes
        * Updated ``PipelineBase`` implementation for creating pipelines from a list of components :pr:`2549`
        * Moved ``get_hyperparameter_ranges`` to ``PipelineBase`` class from automl/utils module :pr:`2546`
        * Renamed ``ComponentGraph``'s ``get_parents`` to ``get_inputs`` :pr:`2540`
        * Removed ``ComponentGraph.linearized_component_graph`` and ``ComponentGraph.from_list`` :pr:`2556`
        * Updated ``ComponentGraph`` to enforce requiring `.x` and `.y` inputs for each component in the graph :pr:`2563`
        * Renamed existing ensembler implementation from ``StackedEnsemblers`` to ``SklearnStackedEnsemblers`` :pr:`2578`
    * Documentation Changes
        * Added documentation for ``DaskEngine`` and ``CFEngine`` parallel engines :pr:`2560`
        * Improved detail of ``TextFeaturizer`` docstring and tutorial :pr:`2568`
    * Testing Changes
        * Added test that makes sure ``split_data`` does not shuffle for time series problems :pr:`2552`

.. warning::

    **Breaking Changes**
        * Moved ``get_hyperparameter_ranges`` to ``PipelineBase`` class from automl/utils module :pr:`2546`
        * Renamed ``ComponentGraph``'s ``get_parents`` to ``get_inputs`` :pr:`2540`
        * Removed ``ComponentGraph.linearized_component_graph`` and ``ComponentGraph.from_list`` :pr:`2556`
        * Updated ``ComponentGraph`` to enforce requiring `.x` and `.y` inputs for each component in the graph :pr:`2563`


**v0.29.0 Jul. 21, 2021**
    * Enhancements
        * Updated 1-way partial dependence support for datetime features :pr:`2454`
        * Added details on how to fix error caused by broken ww schema :pr:`2466`
        * Added ability to use built-in pickle for saving AutoMLSearch :pr:`2463`
        * Updated our components and component graphs to use latest features of ww 0.4.1, e.g. ``concat_columns`` and drop in-place. :pr:`2465`
        * Added new, concurrent.futures based engine for parallel AutoML :pr:`2506`
        * Added support for new Woodwork ``Unknown`` type in AutoMLSearch :pr:`2477`
        * Updated our components with an attribute that describes if they modify features or targets and can be used in list API for pipeline initialization :pr:`2504`
        * Updated ``ComponentGraph`` to accept X and y as inputs :pr:`2507`
        * Removed unused ``TARGET_BINARY_INVALID_VALUES`` from ``DataCheckMessageCode`` enum and fixed formatting of objective documentation :pr:`2520`
        * Added ``EvalMLAlgorithm`` :pr:`2525`
        * Added support for `NaN` values in ``TextFeaturizer`` :pr:`2532`
    * Fixes
        * Fixed ``FraudCost`` objective and reverted threshold optimization method for binary classification to ``Golden`` :pr:`2450`
        * Added custom exception message for partial dependence on features with scales that are too small :pr:`2455`
        * Ensures the typing for Ordinal and Datetime ltypes are passed through _retain_custom_types_and_initalize_woodwork :pr:`2461`
        * Updated to work with Pandas 1.3.0 :pr:`2442`
        * Updated to work with sktime 0.7.0 :pr:`2499`
    * Changes
        * Updated XGBoost dependency to ``>=1.4.2`` :pr:`2484`, :pr:`2498`
        * Added a ``DeprecationWarning`` about deprecating the list API for ``ComponentGraph`` :pr:`2488`
        * Updated ``make_pipeline`` for AutoML to create dictionaries, not lists, to initialize pipelines :pr:`2504`
        * No longer installing graphviz on windows in our CI pipelines because release 0.17 breaks windows 3.7 :pr:`2516`
    * Documentation Changes
        * Moved docstrings from ``__init__`` to class pages, added missing docstrings for missing classes, and updated missing default values :pr:`2452`
        * Build documentation with sphinx-autoapi :pr:`2458`
        * Change ``autoapi_ignore`` to only ignore files in ``evalml/tests/*`` :pr:`2530` 
    * Testing Changes
        * Fixed flaky dask tests :pr:`2471`
        * Removed shellcheck action from ``build_conda_pkg`` action :pr:`2514`
        * Added a tmp_dir fixture that deletes its contents after tests run :pr:`2505`
        * Added a test that makes sure all pipelines in ``AutoMLSearch`` get the same data splits :pr:`2513`
        * Condensed warning output in test logs :pr:`2521`

.. warning::

    **Breaking Changes**
        * `NaN` values in the `Natural Language` type are no longer supported by the Imputer with the pandas upgrade. :pr:`2477`

**v0.28.0 Jul. 2, 2021**
    * Enhancements
        * Added support for showing a Individual Conditional Expectations plot when graphing Partial Dependence :pr:`2386`
        * Exposed ``thread_count`` for Catboost estimators as ``n_jobs`` parameter :pr:`2410`
        * Updated Objectives API to allow for sample weighting :pr:`2433`
    * Fixes
        * Deleted unreachable line from ``IterativeAlgorithm`` :pr:`2464`
    * Changes
        * Pinned Woodwork version between 0.4.1 and 0.4.2 :pr:`2460`
        * Updated psutils minimum version in requirements :pr:`2438`
        * Updated ``log_error_callback`` to not include filepath in logged message :pr:`2429`
    * Documentation Changes
        * Sped up docs :pr:`2430`
        * Removed mentions of ``DataTable`` and ``DataColumn`` from the docs :pr:`2445`
    * Testing Changes
        * Added slack integration for nightlies tests :pr:`2436`
        * Changed ``build_conda_pkg`` CI job to run only when dependencies are updates :pr:`2446`
        * Updated workflows to store pytest runtimes as test artifacts :pr:`2448`
        * Added ``AutoMLTestEnv`` test fixture for making it easy to mock automl tests :pr:`2406`

**v0.27.0 Jun. 22, 2021**
    * Enhancements
        * Adds force plots for prediction explanations :pr:`2157`
        * Removed self-reference from ``AutoMLSearch`` :pr:`2304`
        * Added support for nonlinear pipelines for ``generate_pipeline_code`` :pr:`2332`
        * Added ``inverse_transform`` method to pipelines :pr:`2256`
        * Add optional automatic update checker :pr:`2350`
        * Added ``search_order`` to ``AutoMLSearch``'s ``rankings`` and ``full_rankings`` tables :pr:`2345`
        * Updated threshold optimization method for binary classification :pr:`2315`
        * Updated demos to pull data from S3 instead of including demo data in package :pr:`2387`
        * Upgrade woodwork version to v0.4.1 :pr:`2379`
    * Fixes
        * Preserve user-specified woodwork types throughout pipeline fit/predict :pr:`2297`
        * Fixed ``ComponentGraph`` appending target to ``final_component_features`` if there is a component that returns both X and y :pr:`2358`
        * Fixed partial dependence graph method failing on multiclass problems when the class labels are numeric :pr:`2372`
        * Added ``thresholding_objective`` argument to ``AutoMLSearch`` for binary classification problems :pr:`2320`
        * Added change for ``k_neighbors`` parameter in SMOTE Oversamplers to automatically handle small samples :pr:`2375`
        * Changed naming for ``Logistic Regression Classifier`` file :pr:`2399`
        * Pinned pytest-timeout to fix minimum dependence checker :pr:`2425`
        * Replaced ``Elastic Net Classifier`` base class with ``Logistsic Regression`` to avoid ``NaN`` outputs :pr:`2420`
    * Changes
        * Cleaned up ``PipelineBase``'s ``component_graph`` and ``_component_graph`` attributes. Updated ``PipelineBase`` ``__repr__`` and added ``__eq__`` for ``ComponentGraph`` :pr:`2332`
        * Added and applied  ``black`` linting package to the EvalML repo in place of ``autopep8`` :pr:`2306`
        * Separated `custom_hyperparameters` from pipelines and added them as an argument to ``AutoMLSearch`` :pr:`2317`
        * Replaced `allowed_pipelines` with `allowed_component_graphs` :pr:`2364`
        * Removed private method ``_compute_features_during_fit`` from ``PipelineBase`` :pr:`2359`
        * Updated ``compute_order`` in ``ComponentGraph`` to be a read-only property :pr:`2408`
        * Unpinned PyZMQ version in requirements.txt :pr:`2389` 
        * Uncapping LightGBM version in requirements.txt :pr:`2405`
        * Updated minimum version of plotly :pr:`2415`
        * Removed ``SensitivityLowAlert`` objective from core objectives :pr:`2418`
    * Documentation Changes
        * Fixed lead scoring weights in the demos documentation :pr:`2315`
        * Fixed start page code and description dataset naming discrepancy :pr:`2370`
    * Testing Changes
        * Update minimum unit tests to run on all pull requests :pr:`2314`
        * Pass token to authorize uploading of codecov reports :pr:`2344`
        * Add ``pytest-timeout``. All tests that run longer than 6 minutes will fail. :pr:`2374`
        * Separated the dask tests out into separate github action jobs to isolate dask failures. :pr:`2376`
        * Refactored dask tests :pr:`2377`
        * Added the combined dask/non-dask unit tests back and renamed the dask only unit tests. :pr:`2382`
        * Sped up unit tests and split into separate jobs :pr:`2365`
        * Change CI job names, run lint for python 3.9, run nightlies on python 3.8 at 3am EST :pr:`2395` :pr:`2398`
        * Set fail-fast to false for CI jobs that run for PRs :pr:`2402`

.. warning::

    **Breaking Changes**
        * `AutoMLSearch` will accept `allowed_component_graphs` instead of `allowed_pipelines` :pr:`2364`
        * Removed ``PipelineBase``'s ``_component_graph`` attribute. Updated ``PipelineBase`` ``__repr__`` and added ``__eq__`` for ``ComponentGraph`` :pr:`2332`
        * `pipeline_parameters` will no longer accept `skopt.space` variables since hyperparameter ranges will now be specified through `custom_hyperparameters` :pr:`2317`

**v0.25.0 Jun. 01, 2021**
    * Enhancements
        * Upgraded minimum woodwork to version 0.3.1. Previous versions will not be supported :pr:`2181`
        * Added a new callback parameter for ``explain_predictions_best_worst`` :pr:`2308`
    * Fixes
    * Changes
        * Deleted the ``return_pandas`` flag from our demo data loaders :pr:`2181`
        * Moved ``default_parameters`` to ``ComponentGraph`` from ``PipelineBase`` :pr:`2307`
    * Documentation Changes
        * Updated the release procedure documentation :pr:`2230`
    * Testing Changes
        * Ignoring ``test_saving_png_file`` while building conda package :pr:`2323`

.. warning::

    **Breaking Changes**
        * Deleted the ``return_pandas`` flag from our demo data loaders :pr:`2181`
        * Upgraded minimum woodwork to version 0.3.1. Previous versions will not be supported :pr:`2181`
        * Due to the weak-ref in woodwork, set the result of ``infer_feature_types`` to a variable before accessing woodwork :pr:`2181`

**v0.24.2 May. 24, 2021**
    * Enhancements
        * Added oversamplers to AutoMLSearch :pr:`2213` :pr:`2286`
        * Added dictionary input functionality for ``Undersampler`` component :pr:`2271`
        * Changed the default parameter values for ``Elastic Net Classifier`` and ``Elastic Net Regressor`` :pr:`2269`
        * Added dictionary input functionality for the Oversampler components :pr:`2288`
    * Fixes
        * Set default `n_jobs` to 1 for `StackedEnsembleClassifier` and `StackedEnsembleRegressor` until fix for text-based parallelism in sklearn stacking can be found :pr:`2295`
    * Changes
        * Updated ``start_iteration_callback`` to accept a pipeline instance instead of a pipeline class and no longer accept pipeline parameters as a parameter :pr:`2290`
        * Refactored ``calculate_permutation_importance`` method and add per-column permutation importance method :pr:`2302`
        * Updated logging information in ``AutoMLSearch.__init__`` to clarify pipeline generation :pr:`2263`
    * Documentation Changes
        * Minor changes to the release procedure :pr:`2230`
    * Testing Changes
        * Use codecov action to update coverage reports :pr:`2238`
        * Removed MarkupSafe dependency version pin from requirements.txt and moved instead into RTD docs build CI :pr:`2261`

.. warning::

    **Breaking Changes**
        * Updated ``start_iteration_callback`` to accept a pipeline instance instead of a pipeline class and no longer accept pipeline parameters as a parameter :pr:`2290`
        * Moved ``default_parameters`` to ``ComponentGraph`` from ``PipelineBase``. A pipeline's ``default_parameters`` is now accessible via ``pipeline.component_graph.default_parameters`` :pr:`2307`


**v0.24.1 May. 16, 2021**
    * Enhancements
        * Integrated ``ARIMARegressor`` into AutoML :pr:`2009`
        * Updated ``HighlyNullDataCheck`` to also perform a null row check :pr:`2222`
        * Set ``max_depth`` to 1 in calls to featuretools dfs :pr:`2231`
    * Fixes
        * Removed data splitter sampler calls during training :pr:`2253`
        * Set minimum required version for for pyzmq, colorama, and docutils :pr:`2254`
        * Changed BaseSampler to return None instead of y :pr:`2272`
    * Changes
        * Removed ensemble split and indices in ``AutoMLSearch`` :pr:`2260`
        * Updated pipeline ``repr()`` and ``generate_pipeline_code`` to return pipeline instances without generating custom pipeline class :pr:`2227`
    * Documentation Changes
        * Capped Sphinx version under 4.0.0 :pr:`2244`
    * Testing Changes
        * Change number of cores for pytest from 4 to 2 :pr:`2266`
        * Add minimum dependency checker to generate minimum requirement files :pr:`2267`
        * Add unit tests with minimum dependencies  :pr:`2277`


**v0.24.0 May. 04, 2021**
    * Enhancements
        * Added `date_index` as a required parameter for TimeSeries problems :pr:`2217`
        * Have the ``OneHotEncoder`` return the transformed columns as booleans rather than floats :pr:`2170`
        * Added Oversampler transformer component to EvalML :pr:`2079`
        * Added Undersampler to AutoMLSearch, as well as arguments ``_sampler_method`` and ``sampler_balanced_ratio`` :pr:`2128`
        * Updated prediction explanations functions to allow pipelines with XGBoost estimators :pr:`2162`
        * Added partial dependence for datetime columns :pr:`2180`
        * Update precision-recall curve with positive label index argument, and fix for 2d predicted probabilities :pr:`2090`
        * Add pct_null_rows to ``HighlyNullDataCheck`` :pr:`2211`
        * Added a standalone AutoML `search` method for convenience, which runs data checks and then runs automl :pr:`2152`
        * Make the first batch of AutoML have a predefined order, with linear models first and complex models last :pr:`2223` :pr:`2225`
        * Added sampling dictionary support to ``BalancedClassficationSampler`` :pr:`2235`
    * Fixes
        * Fixed partial dependence not respecting grid resolution parameter for numerical features :pr:`2180`
        * Enable prediction explanations for catboost for multiclass problems :pr:`2224`
    * Changes
        * Deleted baseline pipeline classes :pr:`2202`
        * Reverting user specified date feature PR :pr:`2155` until `pmdarima` installation fix is found :pr:`2214`
        * Updated pipeline API to accept component graph and other class attributes as instance parameters. Old pipeline API still works but will not be supported long-term. :pr:`2091`
        * Removed all old datasplitters from EvalML :pr:`2193`
        * Deleted ``make_pipeline_from_components`` :pr:`2218`
    * Documentation Changes
        * Renamed dataset to clarify that its gzipped but not a tarball :pr:`2183`
        * Updated documentation to use pipeline instances instead of pipeline subclasses :pr:`2195`
        * Updated contributing guide with a note about GitHub Actions permissions :pr:`2090`
        * Updated automl and model understanding user guides :pr:`2090`
    * Testing Changes
        * Use machineFL user token for dependency update bot, and add more reviewers :pr:`2189`


.. warning::

    **Breaking Changes**
        * All baseline pipeline classes (``BaselineBinaryPipeline``, ``BaselineMulticlassPipeline``, ``BaselineRegressionPipeline``, etc.) have been deleted :pr:`2202`
        * Updated pipeline API to accept component graph and other class attributes as instance parameters. Old pipeline API still works but will not be supported long-term. Pipelines can now be initialized by specifying the component graph as the first parameter, and then passing in optional arguments such as ``custom_name``, ``parameters``, etc. For example, ``BinaryClassificationPipeline(["Random Forest Classifier"], parameters={})``.  :pr:`2091`
        * Removed all old datasplitters from EvalML :pr:`2193`
        * Deleted utility method ``make_pipeline_from_components`` :pr:`2218`


**v0.23.0 Apr. 20, 2021**
    * Enhancements
        * Refactored ``EngineBase`` and ``SequentialEngine`` api. Adding ``DaskEngine`` :pr:`1975`.
        * Added optional ``engine`` argument to ``AutoMLSearch`` :pr:`1975`
        * Added a warning about how time series support is still in beta when a user passes in a time series problem to ``AutoMLSearch`` :pr:`2118`
        * Added ``NaturalLanguageNaNDataCheck`` data check :pr:`2122`
        * Added ValueError to ``partial_dependence`` to prevent users from computing partial dependence on columns with all NaNs :pr:`2120`
        * Added standard deviation of cv scores to rankings table :pr:`2154`
    * Fixes
        * Fixed ``BalancedClassificationDataCVSplit``, ``BalancedClassificationDataTVSplit``, and ``BalancedClassificationSampler`` to use ``minority:majority`` ratio instead of ``majority:minority`` :pr:`2077`
        * Fixed bug where two-way partial dependence plots with categorical variables were not working correctly :pr:`2117`
        * Fixed bug where ``hyperparameters`` were not displaying properly for pipelines with a list ``component_graph`` and duplicate components :pr:`2133`
        * Fixed bug where ``pipeline_parameters`` argument in ``AutoMLSearch`` was not applied to pipelines passed in as ``allowed_pipelines`` :pr:`2133`
        * Fixed bug where ``AutoMLSearch`` was not applying custom hyperparameters to pipelines with a list ``component_graph`` and duplicate components :pr:`2133`
    * Changes
        * Removed ``hyperparameter_ranges`` from Undersampler and renamed ``balanced_ratio`` to ``sampling_ratio`` for samplers :pr:`2113`
        * Renamed ``TARGET_BINARY_NOT_TWO_EXAMPLES_PER_CLASS`` data check message code to ``TARGET_MULTICLASS_NOT_TWO_EXAMPLES_PER_CLASS`` :pr:`2126`
        * Modified one-way partial dependence plots of categorical features to display data with a bar plot :pr:`2117`
        * Renamed ``score`` column for ``automl.rankings`` as ``mean_cv_score`` :pr:`2135`
        * Remove 'warning' from docs tool output :pr:`2031`
    * Documentation Changes
        * Fixed ``conf.py`` file :pr:`2112`
        * Added a sentence to the automl user guide stating that our support for time series problems is still in beta. :pr:`2118`
        * Fixed documentation demos :pr:`2139`
        * Update test badge in README to use GitHub Actions :pr:`2150`
    * Testing Changes
        * Fixed ``test_describe_pipeline`` for ``pandas`` ``v1.2.4`` :pr:`2129`
        * Added a GitHub Action for building the conda package :pr:`1870` :pr:`2148`


.. warning::

    **Breaking Changes**
        * Renamed ``balanced_ratio`` to ``sampling_ratio`` for the ``BalancedClassificationDataCVSplit``, ``BalancedClassificationDataTVSplit``, ``BalancedClassficationSampler``, and Undersampler :pr:`2113`
        * Deleted the "errors" key from automl results :pr:`1975`
        * Deleted the ``raise_and_save_error_callback`` and the ``log_and_save_error_callback`` :pr:`1975`
        * Fixed ``BalancedClassificationDataCVSplit``, ``BalancedClassificationDataTVSplit``, and ``BalancedClassificationSampler`` to use minority:majority ratio instead of majority:minority :pr:`2077`


**v0.22.0 Apr. 06, 2021**
    * Enhancements
        * Added a GitHub Action for ``linux_unit_tests``:pr:`2013`
        * Added recommended actions for ``InvalidTargetDataCheck``, updated ``_make_component_list_from_actions`` to address new action, and added ``TargetImputer`` component :pr:`1989`
        * Updated ``AutoMLSearch._check_for_high_variance`` to not emit ``RuntimeWarning`` :pr:`2024`
        * Added exception when pipeline passed to ``explain_predictions`` is a ``Stacked Ensemble`` pipeline :pr:`2033`
        * Added sensitivity at low alert rates as an objective :pr:`2001`
        * Added ``Undersampler`` transformer component :pr:`2030`
    * Fixes
        * Updated Engine's ``train_batch`` to apply undersampling :pr:`2038`
        * Fixed bug in where Time Series Classification pipelines were not encoding targets in ``predict`` and ``predict_proba`` :pr:`2040`
        * Fixed data splitting errors if target is float for classification problems :pr:`2050`
        * Pinned ``docutils`` to <0.17 to fix ReadtheDocs warning issues :pr:`2088`
    * Changes
        * Removed lists as acceptable hyperparameter ranges in ``AutoMLSearch`` :pr:`2028`
        * Renamed "details" to "metadata" for data check actions :pr:`2008`
    * Documentation Changes
        * Catch and suppress warnings in documentation :pr:`1991` :pr:`2097`
        * Change spacing in ``start.ipynb`` to provide clarity for ``AutoMLSearch`` :pr:`2078`
        * Fixed start code on README :pr:`2108`
    * Testing Changes


**v0.21.0 Mar. 24, 2021**
    * Enhancements
        * Changed ``AutoMLSearch`` to default ``optimize_thresholds`` to True :pr:`1943`
        * Added multiple oversampling and undersampling sampling methods as data splitters for imbalanced classification :pr:`1775`
        * Added params to balanced classification data splitters for visibility :pr:`1966`
        * Updated ``make_pipeline`` to not add ``Imputer`` if input data does not have numeric or categorical columns :pr:`1967`
        * Updated ``ClassImbalanceDataCheck`` to better handle multiclass imbalances :pr:`1986`
        * Added recommended actions for the output of data check's ``validate`` method :pr:`1968`
        * Added error message for ``partial_dependence`` when features are mostly the same value :pr:`1994`
        * Updated ``OneHotEncoder`` to drop one redundant feature by default for features with two categories :pr:`1997`
        * Added a ``PolynomialDetrender`` component :pr:`1992`
        * Added ``DateTimeNaNDataCheck`` data check :pr:`2039`
    * Fixes
        * Changed best pipeline to train on the entire dataset rather than just ensemble indices for ensemble problems :pr:`2037`
        * Updated binary classification pipelines to use objective decision function during scoring of custom objectives :pr:`1934`
    * Changes
        * Removed ``data_checks`` parameter, ``data_check_results`` and data checks logic from ``AutoMLSearch`` :pr:`1935`
        * Deleted ``random_state`` argument :pr:`1985`
        * Updated Woodwork version requirement to ``v0.0.11`` :pr:`1996`
    * Documentation Changes
    * Testing Changes
        * Removed ``build_docs`` CI job in favor of RTD GH builder :pr:`1974`
        * Added tests to confirm support for Python 3.9 :pr:`1724`
        * Added tests to support Dask AutoML/Engine :pr:`1990`
        * Changed ``build_conda_pkg`` job to use ``latest_release_changes`` branch in the feedstock. :pr:`1979`

.. warning::

    **Breaking Changes**
        * Changed ``AutoMLSearch`` to default ``optimize_thresholds`` to True :pr:`1943`
        * Removed ``data_checks`` parameter, ``data_check_results`` and data checks logic from ``AutoMLSearch``. To run the data checks which were previously run by default in ``AutoMLSearch``, please call ``DefaultDataChecks().validate(X_train, y_train)`` or take a look at our documentation for more examples. :pr:`1935`
        * Deleted ``random_state`` argument :pr:`1985`

**v0.20.0 Mar. 10, 2021**
    * Enhancements
        * Added a GitHub Action for Detecting dependency changes :pr:`1933`
        * Create a separate CV split to train stacked ensembler on for AutoMLSearch :pr:`1814`
        * Added a GitHub Action for Linux unit tests :pr:`1846`
        * Added ``ARIMARegressor`` estimator :pr:`1894`
        * Added ``DataCheckAction`` class and ``DataCheckActionCode`` enum :pr:`1896`
        * Updated ``Woodwork`` requirement to ``v0.0.10`` :pr:`1900`
        * Added ``BalancedClassificationDataCVSplit`` and ``BalancedClassificationDataTVSplit`` to AutoMLSearch :pr:`1875`
        * Update default classification data splitter to use downsampling for highly imbalanced data :pr:`1875`
        * Updated ``describe_pipeline`` to return more information, including ``id`` of pipelines used for ensemble models :pr:`1909`
        * Added utility method to create list of components from a list of ``DataCheckAction`` :pr:`1907`
        * Updated ``validate`` method to include a ``action`` key in returned dictionary for all ``DataCheck``and ``DataChecks`` :pr:`1916`
        * Aggregating the shap values for predictions that we know the provenance of, e.g. OHE, text, and date-time. :pr:`1901`
        * Improved error message when custom objective is passed as a string in ``pipeline.score`` :pr:`1941`
        * Added ``score_pipelines`` and ``train_pipelines`` methods to ``AutoMLSearch`` :pr:`1913`
        * Added support for ``pandas`` version 1.2.0 :pr:`1708`
        * Added ``score_batch`` and ``train_batch`` abstact methods to ``EngineBase`` and implementations in ``SequentialEngine`` :pr:`1913`
        * Added ability to handle index columns in ``AutoMLSearch`` and ``DataChecks`` :pr:`2138`
    * Fixes
        * Removed CI check for ``check_dependencies_updated_linux`` :pr:`1950`
        * Added metaclass for time series pipelines and fix binary classification pipeline ``predict`` not using objective if it is passed as a named argument :pr:`1874`
        * Fixed stack trace in prediction explanation functions caused by mixed string/numeric pandas column names :pr:`1871`
        * Fixed stack trace caused by passing pipelines with duplicate names to ``AutoMLSearch`` :pr:`1932`
        * Fixed ``AutoMLSearch.get_pipelines`` returning pipelines with the same attributes :pr:`1958`
    * Changes
        * Reversed GitHub Action for Linux unit tests until a fix for report generation is found :pr:`1920`
        * Updated ``add_results`` in ``AutoMLAlgorithm`` to take in entire pipeline results dictionary from ``AutoMLSearch`` :pr:`1891`
        * Updated ``ClassImbalanceDataCheck`` to look for severe class imbalance scenarios :pr:`1905`
        * Deleted the ``explain_prediction`` function :pr:`1915`
        * Removed ``HighVarianceCVDataCheck`` and convered it to an ``AutoMLSearch`` method instead :pr:`1928`
        * Removed warning in ``InvalidTargetDataCheck`` returned when numeric binary classification targets are not (0, 1) :pr:`1959`
    * Documentation Changes
        * Updated ``model_understanding.ipynb`` to demo the two-way partial dependence capability :pr:`1919`
    * Testing Changes

.. warning::

    **Breaking Changes**
        * Deleted the ``explain_prediction`` function :pr:`1915`
        * Removed ``HighVarianceCVDataCheck`` and convered it to an ``AutoMLSearch`` method instead :pr:`1928`
        * Added ``score_batch`` and ``train_batch`` abstact methods to ``EngineBase``. These need to be implemented in Engine subclasses :pr:`1913`


**v0.19.0 Feb. 23, 2021**
    * Enhancements
        * Added a GitHub Action for Python windows unit tests :pr:`1844`
        * Added a GitHub Action for checking updated release notes :pr:`1849`
        * Added a GitHub Action for Python lint checks :pr:`1837`
        * Adjusted ``explain_prediction``, ``explain_predictions`` and ``explain_predictions_best_worst`` to handle timeseries problems. :pr:`1818`
        * Updated ``InvalidTargetDataCheck`` to check for mismatched indices in target and features :pr:`1816`
        * Updated ``Woodwork`` structures returned from components to support ``Woodwork`` logical type overrides set by the user :pr:`1784`
        * Updated estimators to keep track of input feature names during ``fit()`` :pr:`1794`
        * Updated ``visualize_decision_tree`` to include feature names in output :pr:`1813`
        * Added ``is_bounded_like_percentage`` property for objectives. If true, the ``calculate_percent_difference`` method will return the absolute difference rather than relative difference :pr:`1809`
        * Added full error traceback to AutoMLSearch logger file :pr:`1840`
        * Changed ``TargetEncoder`` to preserve custom indices in the data :pr:`1836`
        * Refactored ``explain_predictions`` and ``explain_predictions_best_worst`` to only compute features once for all rows that need to be explained :pr:`1843`
        * Added custom random undersampler data splitter for classification :pr:`1857`
        * Updated ``OutliersDataCheck`` implementation to calculate the probability of having no outliers :pr:`1855`
        * Added ``Engines`` pipeline processing API :pr:`1838`
    * Fixes
        * Changed EngineBase random_state arg to random_seed and same for user guide docs :pr:`1889`
    * Changes
        * Modified ``calculate_percent_difference`` so that division by 0 is now inf rather than nan :pr:`1809`
        * Removed ``text_columns`` parameter from ``LSA`` and ``TextFeaturizer`` components :pr:`1652`
        * Added ``random_seed`` as an argument to our automl/pipeline/component API. Using ``random_state`` will raise a warning :pr:`1798`
        * Added ``DataCheckError`` message in ``InvalidTargetDataCheck`` if input target is None and removed exception raised :pr:`1866`
    * Documentation Changes
    * Testing Changes
        * Added back coverage for ``_get_feature_provenance`` in ``TextFeaturizer`` after ``text_columns`` was removed :pr:`1842`
        * Pin graphviz version for windows builds :pr:`1847`
        * Unpin graphviz version for windows builds :pr:`1851`

.. warning::

    **Breaking Changes**
        * Added a deprecation warning to ``explain_prediction``. It will be deleted in the next release. :pr:`1860`


**v0.18.2 Feb. 10, 2021**
    * Enhancements
        * Added uniqueness score data check :pr:`1785`
        * Added "dataframe" output format for prediction explanations :pr:`1781`
        * Updated LightGBM estimators to handle ``pandas.MultiIndex`` :pr:`1770`
        * Sped up permutation importance for some pipelines :pr:`1762`
        * Added sparsity data check :pr:`1797`
        * Confirmed support for threshold tuning for binary time series classification problems :pr:`1803`
    * Fixes
    * Changes
    * Documentation Changes
        * Added section on conda to the contributing guide :pr:`1771`
        * Updated release process to reflect freezing `main` before perf tests :pr:`1787`
        * Moving some prs to the right section of the release notes :pr:`1789`
        * Tweak README.md. :pr:`1800`
        * Fixed back arrow on install page docs :pr:`1795`
        * Fixed docstring for `ClassImbalanceDataCheck.validate()` :pr:`1817`
    * Testing Changes

**v0.18.1 Feb. 1, 2021**
    * Enhancements
        * Added ``graph_t_sne`` as a visualization tool for high dimensional data :pr:`1731`
        * Added the ability to see the linear coefficients of features in linear models terms :pr:`1738`
        * Added support for ``scikit-learn`` ``v0.24.0`` :pr:`1733`
        * Added support for ``scipy`` ``v1.6.0`` :pr:`1752`
        * Added SVM Classifier and Regressor to estimators :pr:`1714` :pr:`1761`
    * Fixes
        * Addressed bug with ``partial_dependence`` and categorical data with more categories than grid resolution :pr:`1748`
        * Removed ``random_state`` arg from ``get_pipelines`` in ``AutoMLSearch`` :pr:`1719`
        * Pinned pyzmq at less than 22.0.0 till we add support :pr:`1756`
    * Changes
        * Updated components and pipelines to return ``Woodwork`` data structures :pr:`1668`
        * Updated ``clone()`` for pipelines and components to copy over random state automatically :pr:`1753`
        * Dropped support for Python version 3.6 :pr:`1751`
        * Removed deprecated ``verbose`` flag from ``AutoMLSearch`` parameters :pr:`1772`
    * Documentation Changes
        * Add Twitter and Github link to documentation toolbar :pr:`1754`
        * Added Open Graph info to documentation :pr:`1758`
    * Testing Changes

.. warning::

    **Breaking Changes**
        * Components and pipelines return ``Woodwork`` data structures instead of ``pandas`` data structures :pr:`1668`
        * Python 3.6 will not be actively supported due to discontinued support from EvalML dependencies.
        * Deprecated ``verbose`` flag is removed for ``AutoMLSearch`` :pr:`1772`


**v0.18.0 Jan. 26, 2021**
    * Enhancements
        * Added RMSLE, MSLE, and MAPE to core objectives while checking for negative target values in ``invalid_targets_data_check`` :pr:`1574`
        * Added validation checks for binary problems with regression-like datasets and multiclass problems without true multiclass targets in ``invalid_targets_data_check`` :pr:`1665`
        * Added time series support for ``make_pipeline`` :pr:`1566`
        * Added target name for output of pipeline ``predict`` method :pr:`1578`
        * Added multiclass check to ``InvalidTargetDataCheck`` for two examples per class :pr:`1596`
        * Added support for ``graphviz`` ``v0.16`` :pr:`1657`
        * Enhanced time series pipelines to accept empty features :pr:`1651`
        * Added KNN Classifier to estimators. :pr:`1650`
        * Added support for list inputs for objectives :pr:`1663`
        * Added support for ``AutoMLSearch`` to handle time series classification pipelines :pr:`1666`
        * Enhanced ``DelayedFeaturesTransformer`` to encode categorical features and targets before delaying them :pr:`1691`
        * Added 2-way dependence plots. :pr:`1690`
        * Added ability to directly iterate through components within Pipelines :pr:`1583`
    * Fixes
        * Fixed inconsistent attributes and added Exceptions to docs :pr:`1673`
        * Fixed ``TargetLeakageDataCheck`` to use Woodwork ``mutual_information`` rather than using Pandas' Pearson Correlation :pr:`1616`
        * Fixed thresholding for pipelines in ``AutoMLSearch`` to only threshold binary classification pipelines :pr:`1622` :pr:`1626`
        * Updated ``load_data`` to return Woodwork structures and update default parameter value for ``index`` to ``None`` :pr:`1610`
        * Pinned scipy at < 1.6.0 while we work on adding support :pr:`1629`
        * Fixed data check message formatting in ``AutoMLSearch`` :pr:`1633`
        * Addressed stacked ensemble component for ``scikit-learn`` v0.24 support by setting ``shuffle=True`` for default CV :pr:`1613`
        * Fixed bug where ``Imputer`` reset the index on ``X`` :pr:`1590`
        * Fixed ``AutoMLSearch`` stacktrace when a cutom objective was passed in as a primary objective or additional objective :pr:`1575`
        * Fixed custom index bug for ``MAPE`` objective :pr:`1641`
        * Fixed index bug for ``TextFeaturizer`` and ``LSA`` components :pr:`1644`
        * Limited ``load_fraud`` dataset loaded into ``automl.ipynb`` :pr:`1646`
        * ``add_to_rankings`` updates ``AutoMLSearch.best_pipeline`` when necessary :pr:`1647`
        * Fixed bug where time series baseline estimators were not receiving ``gap`` and ``max_delay`` in ``AutoMLSearch`` :pr:`1645`
        * Fixed jupyter notebooks to help the RTD buildtime :pr:`1654`
        * Added ``positive_only`` objectives to ``non_core_objectives`` :pr:`1661`
        * Fixed stacking argument ``n_jobs`` for IterativeAlgorithm :pr:`1706`
        * Updated CatBoost estimators to return self in ``.fit()`` rather than the underlying model for consistency :pr:`1701`
        * Added ability to initialize pipeline parameters in ``AutoMLSearch`` constructor :pr:`1676`
    * Changes
        * Added labeling to ``graph_confusion_matrix`` :pr:`1632`
        * Rerunning search for ``AutoMLSearch`` results in a message thrown rather than failing the search, and removed ``has_searched`` property :pr:`1647`
        * Changed tuner class to allow and ignore single parameter values as input :pr:`1686`
        * Capped LightGBM version limit to remove bug in docs :pr:`1711`
        * Removed support for `np.random.RandomState` in EvalML :pr:`1727`
    * Documentation Changes
        * Update Model Understanding in the user guide to include ``visualize_decision_tree`` :pr:`1678`
        * Updated docs to include information about ``AutoMLSearch`` callback parameters and methods :pr:`1577`
        * Updated docs to prompt users to install graphiz on Mac :pr:`1656`
        * Added ``infer_feature_types`` to the ``start.ipynb`` guide :pr:`1700`
        * Added multicollinearity data check to API reference and docs :pr:`1707`
    * Testing Changes

.. warning::

    **Breaking Changes**
        * Removed ``has_searched`` property from ``AutoMLSearch`` :pr:`1647`
        * Components and pipelines return ``Woodwork`` data structures instead of ``pandas`` data structures :pr:`1668`
        * Removed support for `np.random.RandomState` in EvalML. Rather than passing ``np.random.RandomState`` as component and pipeline random_state values, we use int random_seed :pr:`1727`


**v0.17.0 Dec. 29, 2020**
    * Enhancements
        * Added ``save_plot`` that allows for saving figures from different backends :pr:`1588`
        * Added ``LightGBM Regressor`` to regression components :pr:`1459`
        * Added ``visualize_decision_tree`` for tree visualization with ``decision_tree_data_from_estimator`` and ``decision_tree_data_from_pipeline`` to reformat tree structure output :pr:`1511`
        * Added `DFS Transformer` component into transformer components :pr:`1454`
        * Added ``MAPE`` to the standard metrics for time series problems and update objectives :pr:`1510`
        * Added ``graph_prediction_vs_actual_over_time`` and ``get_prediction_vs_actual_over_time_data`` to the model understanding module for time series problems :pr:`1483`
        * Added a ``ComponentGraph`` class that will support future pipelines as directed acyclic graphs :pr:`1415`
        * Updated data checks to accept ``Woodwork`` data structures :pr:`1481`
        * Added parameter to ``InvalidTargetDataCheck`` to show only top unique values rather than all unique values :pr:`1485`
        * Added multicollinearity data check :pr:`1515`
        * Added baseline pipeline and components for time series regression problems :pr:`1496`
        * Added more information to users about ensembling behavior in ``AutoMLSearch`` :pr:`1527`
        * Add woodwork support for more utility and graph methods :pr:`1544`
        * Changed ``DateTimeFeaturizer`` to encode features as int :pr:`1479`
        * Return trained pipelines from ``AutoMLSearch.best_pipeline`` :pr:`1547`
        * Added utility method so that users can set feature types without having to learn about Woodwork directly :pr:`1555`
        * Added Linear Discriminant Analysis transformer for dimensionality reduction :pr:`1331`
        * Added multiclass support for ``partial_dependence`` and ``graph_partial_dependence`` :pr:`1554`
        * Added ``TimeSeriesBinaryClassificationPipeline`` and ``TimeSeriesMulticlassClassificationPipeline`` classes :pr:`1528`
        * Added ``make_data_splitter`` method for easier automl data split customization :pr:`1568`
        * Integrated ``ComponentGraph`` class into Pipelines for full non-linear pipeline support :pr:`1543`
        * Update ``AutoMLSearch`` constructor to take training data instead of ``search`` and ``add_to_leaderboard`` :pr:`1597`
        * Update ``split_data`` helper args :pr:`1597`
        * Add problem type utils ``is_regression``, ``is_classification``, ``is_timeseries`` :pr:`1597`
        * Rename ``AutoMLSearch`` ``data_split`` arg to ``data_splitter`` :pr:`1569`
    * Fixes
        * Fix AutoML not passing CV folds to ``DefaultDataChecks`` for usage by ``ClassImbalanceDataCheck`` :pr:`1619`
        * Fix Windows CI jobs: install ``numba`` via conda, required for ``shap`` :pr:`1490`
        * Added custom-index support for `reset-index-get_prediction_vs_actual_over_time_data` :pr:`1494`
        * Fix ``generate_pipeline_code`` to account for boolean and None differences between Python and JSON :pr:`1524` :pr:`1531`
        * Set max value for plotly and xgboost versions while we debug CI failures with newer versions :pr:`1532`
        * Undo version pinning for plotly :pr:`1533`
        * Fix ReadTheDocs build by updating the version of ``setuptools`` :pr:`1561`
        * Set ``random_state`` of data splitter in AutoMLSearch to take int to keep consistency in the resulting splits :pr:`1579`
        * Pin sklearn version while we work on adding support :pr:`1594`
        * Pin pandas at <1.2.0 while we work on adding support :pr:`1609`
        * Pin graphviz at < 0.16 while we work on adding support :pr:`1609`
    * Changes
        * Reverting ``save_graph`` :pr:`1550` to resolve kaleido build issues :pr:`1585`
        * Update circleci badge to apply to ``main`` :pr:`1489`
        * Added script to generate github markdown for releases :pr:`1487`
        * Updated selection using pandas ``dtypes`` to selecting using Woodwork logical types :pr:`1551`
        * Updated dependencies to fix ``ImportError: cannot import name 'MaskedArray' from 'sklearn.utils.fixes'`` error and to address Woodwork and Featuretool dependencies :pr:`1540`
        * Made ``get_prediction_vs_actual_data()`` a public method :pr:`1553`
        * Updated ``Woodwork`` version requirement to v0.0.7 :pr:`1560`
        * Move data splitters from ``evalml.automl.data_splitters`` to ``evalml.preprocessing.data_splitters`` :pr:`1597`
        * Rename "# Testing" in automl log output to "# Validation" :pr:`1597`
    * Documentation Changes
        * Added partial dependence methods to API reference :pr:`1537`
        * Updated documentation for confusion matrix methods :pr:`1611`
    * Testing Changes
        * Set ``n_jobs=1`` in most unit tests to reduce memory :pr:`1505`

.. warning::

    **Breaking Changes**
        * Updated minimal dependencies: ``numpy>=1.19.1``, ``pandas>=1.1.0``, ``scikit-learn>=0.23.1``, ``scikit-optimize>=0.8.1``
        * Updated ``AutoMLSearch.best_pipeline`` to return a trained pipeline. Pass in ``train_best_pipeline=False`` to AutoMLSearch in order to return an untrained pipeline.
        * Pipeline component instances can no longer be iterated through using ``Pipeline.component_graph`` :pr:`1543`
        * Update ``AutoMLSearch`` constructor to take training data instead of ``search`` and ``add_to_leaderboard`` :pr:`1597`
        * Update ``split_data`` helper args :pr:`1597`
        * Move data splitters from ``evalml.automl.data_splitters`` to ``evalml.preprocessing.data_splitters`` :pr:`1597`
        * Rename ``AutoMLSearch`` ``data_split`` arg to ``data_splitter`` :pr:`1569`



**v0.16.1 Dec. 1, 2020**
    * Enhancements
        * Pin woodwork version to v0.0.6 to avoid breaking changes :pr:`1484`
        * Updated ``Woodwork`` to >=0.0.5 in ``core-requirements.txt`` :pr:`1473`
        * Removed ``copy_dataframe`` parameter for ``Woodwork``, updated ``Woodwork`` to >=0.0.6 in ``core-requirements.txt`` :pr:`1478`
        * Updated ``detect_problem_type`` to use ``pandas.api.is_numeric_dtype`` :pr:`1476`
    * Changes
        * Changed ``make clean`` to delete coverage reports as a convenience for developers :pr:`1464`
        * Set ``n_jobs=-1`` by default for stacked ensemble components :pr:`1472`
    * Documentation Changes
        * Updated pipeline and component documentation and demos to use ``Woodwork`` :pr:`1466`
    * Testing Changes
        * Update dependency update checker to use everything from core and optional dependencies :pr:`1480`


**v0.16.0 Nov. 24, 2020**
    * Enhancements
        * Updated pipelines and ``make_pipeline`` to accept ``Woodwork`` inputs :pr:`1393`
        * Updated components to accept ``Woodwork`` inputs :pr:`1423`
        * Added ability to freeze hyperparameters for ``AutoMLSearch`` :pr:`1284`
        * Added ``Target Encoder`` into transformer components :pr:`1401`
        * Added callback for error handling in ``AutoMLSearch`` :pr:`1403`
        * Added the index id to the ``explain_predictions_best_worst`` output to help users identify which rows in their data are included :pr:`1365`
        * The top_k features displayed in ``explain_predictions_*`` functions are now determined by the magnitude of shap values as opposed to the ``top_k`` largest and smallest shap values. :pr:`1374`
        * Added a problem type for time series regression :pr:`1386`
        * Added a ``is_defined_for_problem_type`` method to ``ObjectiveBase`` :pr:`1386`
        * Added a ``random_state`` parameter to ``make_pipeline_from_components`` function :pr:`1411`
        * Added ``DelayedFeaturesTransformer`` :pr:`1396`
        * Added a ``TimeSeriesRegressionPipeline`` class :pr:`1418`
        * Removed ``core-requirements.txt`` from the package distribution :pr:`1429`
        * Updated data check messages to include a `"code"` and `"details"` fields :pr:`1451`, :pr:`1462`
        * Added a ``TimeSeriesSplit`` data splitter for time series problems :pr:`1441`
        * Added a ``problem_configuration`` parameter to AutoMLSearch :pr:`1457`
    * Fixes
        * Fixed ``IndexError`` raised in ``AutoMLSearch`` when ``ensembling = True`` but only one pipeline to iterate over :pr:`1397`
        * Fixed stacked ensemble input bug and LightGBM warning and bug in ``AutoMLSearch`` :pr:`1388`
        * Updated enum classes to show possible enum values as attributes :pr:`1391`
        * Updated calls to ``Woodwork``'s ``to_pandas()`` to ``to_series()`` and ``to_dataframe()`` :pr:`1428`
        * Fixed bug in OHE where column names were not guaranteed to be unique :pr:`1349`
        * Fixed bug with percent improvement of ``ExpVariance`` objective on data with highly skewed target :pr:`1467`
        * Fix SimpleImputer error which occurs when all features are bool type :pr:`1215`
    * Changes
        * Changed ``OutliersDataCheck`` to return the list of columns, rather than rows, that contain outliers :pr:`1377`
        * Simplified and cleaned output for Code Generation :pr:`1371`
        * Reverted changes from :pr:`1337` :pr:`1409`
        * Updated data checks to return dictionary of warnings and errors instead of a list :pr:`1448`
        * Updated ``AutoMLSearch`` to pass ``Woodwork`` data structures to every pipeline (instead of pandas DataFrames) :pr:`1450`
        * Update ``AutoMLSearch`` to default to ``max_batches=1`` instead of ``max_iterations=5`` :pr:`1452`
        * Updated _evaluate_pipelines to consolidate side effects :pr:`1410`
    * Documentation Changes
        * Added description of CLA to contributing guide, updated description of draft PRs :pr:`1402`
        * Updated documentation to include all data checks, ``DataChecks``, and usage of data checks in AutoML :pr:`1412`
        * Updated docstrings from ``np.array`` to ``np.ndarray`` :pr:`1417`
        * Added section on stacking ensembles in AutoMLSearch documentation :pr:`1425`
    * Testing Changes
        * Removed ``category_encoders`` from test-requirements.txt :pr:`1373`
        * Tweak codecov.io settings again to avoid flakes :pr:`1413`
        * Modified ``make lint`` to check notebook versions in the docs :pr:`1431`
        * Modified ``make lint-fix`` to standardize notebook versions in the docs :pr:`1431`
        * Use new version of pull request Github Action for dependency check (:pr:`1443`)
        * Reduced number of workers for tests to 4 :pr:`1447`

.. warning::

    **Breaking Changes**
        * The ``top_k`` and ``top_k_features`` parameters in ``explain_predictions_*`` functions now return ``k`` features as opposed to ``2 * k`` features :pr:`1374`
        * Renamed ``problem_type`` to ``problem_types`` in ``RegressionObjective``, ``BinaryClassificationObjective``, and ``MulticlassClassificationObjective`` :pr:`1319`
        * Data checks now return a dictionary of warnings and errors instead of a list :pr:`1448`



**v0.15.0 Oct. 29, 2020**
    * Enhancements
        * Added stacked ensemble component classes (``StackedEnsembleClassifier``, ``StackedEnsembleRegressor``) :pr:`1134`
        * Added stacked ensemble components to ``AutoMLSearch`` :pr:`1253`
        * Added ``DecisionTreeClassifier`` and ``DecisionTreeRegressor`` to AutoML :pr:`1255`
        * Added ``graph_prediction_vs_actual`` in ``model_understanding`` for regression problems :pr:`1252`
        * Added parameter to ``OneHotEncoder`` to enable filtering for features to encode for :pr:`1249`
        * Added percent-better-than-baseline for all objectives to automl.results :pr:`1244`
        * Added ``HighVarianceCVDataCheck`` and replaced synonymous warning in ``AutoMLSearch`` :pr:`1254`
        * Added `PCA Transformer` component for dimensionality reduction :pr:`1270`
        * Added ``generate_pipeline_code`` and ``generate_component_code`` to allow for code generation given a pipeline or component instance :pr:`1306`
        * Added ``PCA Transformer`` component for dimensionality reduction :pr:`1270`
        * Updated ``AutoMLSearch`` to support ``Woodwork`` data structures :pr:`1299`
        * Added cv_folds to ``ClassImbalanceDataCheck`` and added this check to ``DefaultDataChecks`` :pr:`1333`
        * Make ``max_batches`` argument to ``AutoMLSearch.search`` public :pr:`1320`
        * Added text support to automl search :pr:`1062`
        * Added ``_pipelines_per_batch`` as a private argument to ``AutoMLSearch`` :pr:`1355`
    * Fixes
        * Fixed ML performance issue with ordered datasets: always shuffle data in automl's default CV splits :pr:`1265`
        * Fixed broken ``evalml info`` CLI command :pr:`1293`
        * Fixed ``boosting type='rf'`` for LightGBM Classifier, as well as ``num_leaves`` error :pr:`1302`
        * Fixed bug in ``explain_predictions_best_worst`` where a custom index in the target variable would cause a ``ValueError`` :pr:`1318`
        * Added stacked ensemble estimators to to ``evalml.pipelines.__init__`` file :pr:`1326`
        * Fixed bug in OHE where calls to transform were not deterministic if ``top_n`` was less than the number of categories in a column :pr:`1324`
        * Fixed LightGBM warning messages during AutoMLSearch :pr:`1342`
        * Fix warnings thrown during AutoMLSearch in ``HighVarianceCVDataCheck`` :pr:`1346`
        * Fixed bug where TrainingValidationSplit would return invalid location indices for dataframes with a custom index :pr:`1348`
        * Fixed bug where the AutoMLSearch ``random_state`` was not being passed to the created pipelines :pr:`1321`
    * Changes
        * Allow ``add_to_rankings`` to be called before AutoMLSearch is called :pr:`1250`
        * Removed Graphviz from test-requirements to add to requirements.txt :pr:`1327`
        * Removed ``max_pipelines`` parameter from ``AutoMLSearch`` :pr:`1264`
        * Include editable installs in all install make targets :pr:`1335`
        * Made pip dependencies `featuretools` and `nlp_primitives` core dependencies :pr:`1062`
        * Removed `PartOfSpeechCount` from `TextFeaturizer` transform primitives :pr:`1062`
        * Added warning for ``partial_dependency`` when the feature includes null values :pr:`1352`
    * Documentation Changes
        * Fixed and updated code blocks in Release Notes :pr:`1243`
        * Added DecisionTree estimators to API Reference :pr:`1246`
        * Changed class inheritance display to flow vertically :pr:`1248`
        * Updated cost-benefit tutorial to use a holdout/test set :pr:`1159`
        * Added ``evalml info`` command to documentation :pr:`1293`
        * Miscellaneous doc updates :pr:`1269`
        * Removed conda pre-release testing from the release process document :pr:`1282`
        * Updates to contributing guide :pr:`1310`
        * Added Alteryx footer to docs with Twitter and Github link :pr:`1312`
        * Added documentation for evalml installation for Python 3.6 :pr:`1322`
        * Added documentation changes to make the API Docs easier to understand :pr:`1323`
        * Fixed documentation for ``feature_importance`` :pr:`1353`
        * Added tutorial for running `AutoML` with text data :pr:`1357`
        * Added documentation for woodwork integration with automl search :pr:`1361`
    * Testing Changes
        * Added tests for ``jupyter_check`` to handle IPython :pr:`1256`
        * Cleaned up ``make_pipeline`` tests to test for all estimators :pr:`1257`
        * Added a test to check conda build after merge to main :pr:`1247`
        * Removed code that was lacking codecov for ``__main__.py`` and unnecessary :pr:`1293`
        * Codecov: round coverage up instead of down :pr:`1334`
        * Add DockerHub credentials to CI testing environment :pr:`1356`
        * Add DockerHub credentials to conda testing environment :pr:`1363`

.. warning::

    **Breaking Changes**
        * Renamed ``LabelLeakageDataCheck`` to ``TargetLeakageDataCheck`` :pr:`1319`
        * ``max_pipelines`` parameter has been removed from ``AutoMLSearch``. Please use ``max_iterations`` instead. :pr:`1264`
        * ``AutoMLSearch.search()`` will now log a warning if the input is not a ``Woodwork`` data structure (``pandas``, ``numpy``) :pr:`1299`
        * Make ``max_batches`` argument to ``AutoMLSearch.search`` public :pr:`1320`
        * Removed unused argument `feature_types` from AutoMLSearch.search :pr:`1062`

**v0.14.1 Sep. 29, 2020**
    * Enhancements
        * Updated partial dependence methods to support calculating numeric columns in a dataset with non-numeric columns :pr:`1150`
        * Added ``get_feature_names`` on ``OneHotEncoder`` :pr:`1193`
        * Added ``detect_problem_type`` to ``problem_type/utils.py`` to automatically detect the problem type given targets :pr:`1194`
        * Added LightGBM to ``AutoMLSearch`` :pr:`1199`
        * Updated ``scikit-learn`` and ``scikit-optimize`` to use latest versions - 0.23.2 and 0.8.1 respectively :pr:`1141`
        * Added ``__str__`` and ``__repr__`` for pipelines and components :pr:`1218`
        * Included internal target check for both training and validation data in ``AutoMLSearch`` :pr:`1226`
        * Added ``ProblemTypes.all_problem_types`` helper to get list of supported problem types :pr:`1219`
        * Added ``DecisionTreeClassifier`` and ``DecisionTreeRegressor`` classes :pr:`1223`
        * Added ``ProblemTypes.all_problem_types`` helper to get list of supported problem types :pr:`1219`
        * ``DataChecks`` can now be parametrized by passing a list of ``DataCheck`` classes and a parameter dictionary :pr:`1167`
        * Added first CV fold score as validation score in ``AutoMLSearch.rankings`` :pr:`1221`
        * Updated ``flake8`` configuration to enable linting on ``__init__.py`` files :pr:`1234`
        * Refined ``make_pipeline_from_components`` implementation :pr:`1204`
    * Fixes
        * Updated GitHub URL after migration to Alteryx GitHub org :pr:`1207`
        * Changed Problem Type enum to be more similar to the string name :pr:`1208`
        * Wrapped call to scikit-learn's partial dependence method in a ``try``/``finally`` block :pr:`1232`
    * Changes
        * Added ``allow_writing_files`` as a named argument to CatBoost estimators. :pr:`1202`
        * Added ``solver`` and ``multi_class`` as named arguments to ``LogisticRegressionClassifier`` :pr:`1202`
        * Replaced pipeline's ``._transform`` method to evaluate all the preprocessing steps of a pipeline with ``.compute_estimator_features`` :pr:`1231`
        * Changed default large dataset train/test splitting behavior :pr:`1205`
    * Documentation Changes
        * Included description of how to access the component instances and features for pipeline user guide :pr:`1163`
        * Updated API docs to refer to target as "target" instead of "labels" for non-classification tasks and minor docs cleanup :pr:`1160`
        * Added Class Imbalance Data Check to ``api_reference.rst`` :pr:`1190` :pr:`1200`
        * Added pipeline properties to API reference :pr:`1209`
        * Clarified what the objective parameter in AutoML is used for in AutoML API reference and AutoML user guide :pr:`1222`
        * Updated API docs to include ``skopt.space.Categorical`` option for component hyperparameter range definition :pr:`1228`
        * Added install documentation for ``libomp`` in order to use LightGBM on Mac :pr:`1233`
        * Improved description of ``max_iterations`` in documentation :pr:`1212`
        * Removed unused code from sphinx conf :pr:`1235`
    * Testing Changes

.. warning::

    **Breaking Changes**
        * ``DefaultDataChecks`` now accepts a ``problem_type`` parameter that must be specified :pr:`1167`
        * Pipeline's ``._transform`` method to evaluate all the preprocessing steps of a pipeline has been replaced with ``.compute_estimator_features`` :pr:`1231`
        * ``get_objectives`` has been renamed to ``get_core_objectives``. This function will now return a list of valid objective instances :pr:`1230`


**v0.13.2 Sep. 17, 2020**
    * Enhancements
        * Added ``output_format`` field to explain predictions functions :pr:`1107`
        * Modified ``get_objective`` and ``get_objectives`` to be able to return any objective in ``evalml.objectives`` :pr:`1132`
        * Added a ``return_instance`` boolean parameter to ``get_objective`` :pr:`1132`
        * Added ``ClassImbalanceDataCheck`` to determine whether target imbalance falls below a given threshold :pr:`1135`
        * Added label encoder to LightGBM for binary classification :pr:`1152`
        * Added labels for the row index of confusion matrix :pr:`1154`
        * Added ``AutoMLSearch`` object as another parameter in search callbacks :pr:`1156`
        * Added the corresponding probability threshold for each point displayed in ``graph_roc_curve`` :pr:`1161`
        * Added ``__eq__`` for ``ComponentBase`` and ``PipelineBase`` :pr:`1178`
        * Added support for multiclass classification for ``roc_curve`` :pr:`1164`
        * Added ``categories`` accessor to ``OneHotEncoder`` for listing the categories associated with a feature :pr:`1182`
        * Added utility function to create pipeline instances from a list of component instances :pr:`1176`
    * Fixes
        * Fixed XGBoost column names for partial dependence methods :pr:`1104`
        * Removed dead code validating column type from ``TextFeaturizer`` :pr:`1122`
        * Fixed issue where ``Imputer`` cannot fit when there is None in a categorical or boolean column :pr:`1144`
        * ``OneHotEncoder`` preserves the custom index in the input data :pr:`1146`
        * Fixed representation for ``ModelFamily`` :pr:`1165`
        * Removed duplicate ``nbsphinx`` dependency in ``dev-requirements.txt`` :pr:`1168`
        * Users can now pass in any valid kwargs to all estimators :pr:`1157`
        * Remove broken accessor ``OneHotEncoder.get_feature_names`` and unneeded base class :pr:`1179`
        * Removed LightGBM Estimator from AutoML models :pr:`1186`
    * Changes
        * Pinned ``scikit-optimize`` version to 0.7.4 :pr:`1136`
        * Removed ``tqdm`` as a dependency :pr:`1177`
        * Added lightgbm version 3.0.0 to ``latest_dependency_versions.txt`` :pr:`1185`
        * Rename ``max_pipelines`` to ``max_iterations`` :pr:`1169`
    * Documentation Changes
        * Fixed API docs for ``AutoMLSearch`` ``add_result_callback`` :pr:`1113`
        * Added a step to our release process for pushing our latest version to conda-forge :pr:`1118`
        * Added warning for missing ipywidgets dependency for using ``PipelineSearchPlots`` on Jupyterlab :pr:`1145`
        * Updated ``README.md`` example to load demo dataset :pr:`1151`
        * Swapped mapping of breast cancer targets in ``model_understanding.ipynb`` :pr:`1170`
    * Testing Changes
        * Added test confirming ``TextFeaturizer`` never outputs null values :pr:`1122`
        * Changed Python version of ``Update Dependencies`` action to 3.8.x :pr:`1137`
        * Fixed release notes check-in test for ``Update Dependencies`` actions :pr:`1172`

.. warning::

    **Breaking Changes**
        * ``get_objective`` will now return a class definition rather than an instance by default :pr:`1132`
        * Deleted ``OPTIONS`` dictionary in ``evalml.objectives.utils.py`` :pr:`1132`
        * If specifying an objective by string, the string must now match the objective's name field, case-insensitive :pr:`1132`
        * Passing "Cost Benefit Matrix", "Fraud Cost", "Lead Scoring", "Mean Squared Log Error",
            "Recall", "Recall Macro", "Recall Micro", "Recall Weighted", or "Root Mean Squared Log Error" to ``AutoMLSearch`` will now result in a ``ValueError``
            rather than an ``ObjectiveNotFoundError`` :pr:`1132`
        * Search callbacks ``start_iteration_callback`` and ``add_results_callback`` have changed to include a copy of the AutoMLSearch object as a third parameter :pr:`1156`
        * Deleted ``OneHotEncoder.get_feature_names`` method which had been broken for a while, in favor of pipelines' ``input_feature_names`` :pr:`1179`
        * Deleted empty base class ``CategoricalEncoder`` which ``OneHotEncoder`` component was inheriting from :pr:`1176`
        * Results from ``roc_curve`` will now return as a list of dictionaries with each dictionary representing a class :pr:`1164`
        * ``max_pipelines`` now raises a ``DeprecationWarning`` and will be removed in the next release. ``max_iterations`` should be used instead. :pr:`1169`


**v0.13.1 Aug. 25, 2020**
    * Enhancements
        * Added Cost-Benefit Matrix objective for binary classification :pr:`1038`
        * Split ``fill_value`` into ``categorical_fill_value`` and ``numeric_fill_value`` for Imputer :pr:`1019`
        * Added ``explain_predictions`` and ``explain_predictions_best_worst`` for explaining multiple predictions with SHAP :pr:`1016`
        * Added new LSA component for text featurization :pr:`1022`
        * Added guide on installing with conda :pr:`1041`
        * Added a “cost-benefit curve” util method to graph cost-benefit matrix scores vs. binary classification thresholds :pr:`1081`
        * Standardized error when calling transform/predict before fit for pipelines :pr:`1048`
        * Added ``percent_better_than_baseline`` to AutoML search rankings and full rankings table :pr:`1050`
        * Added one-way partial dependence and partial dependence plots :pr:`1079`
        * Added "Feature Value" column to prediction explanation reports. :pr:`1064`
        * Added LightGBM classification estimator :pr:`1082`, :pr:`1114`
        * Added ``max_batches`` parameter to ``AutoMLSearch`` :pr:`1087`
    * Fixes
        * Updated ``TextFeaturizer`` component to no longer require an internet connection to run :pr:`1022`
        * Fixed non-deterministic element of ``TextFeaturizer`` transformations :pr:`1022`
        * Added a StandardScaler to all ElasticNet pipelines :pr:`1065`
        * Updated cost-benefit matrix to normalize score :pr:`1099`
        * Fixed logic in ``calculate_percent_difference`` so that it can handle negative values :pr:`1100`
    * Changes
        * Added ``needs_fitting`` property to ``ComponentBase`` :pr:`1044`
        * Updated references to data types to use datatype lists defined in ``evalml.utils.gen_utils`` :pr:`1039`
        * Remove maximum version limit for SciPy dependency :pr:`1051`
        * Moved ``all_components`` and other component importers into runtime methods :pr:`1045`
        * Consolidated graphing utility methods under ``evalml.utils.graph_utils`` :pr:`1060`
        * Made slight tweaks to how ``TextFeaturizer`` uses ``featuretools``, and did some refactoring of that and of LSA :pr:`1090`
        * Changed ``show_all_features`` parameter into ``importance_threshold``, which allows for thresholding feature importance :pr:`1097`, :pr:`1103`
    * Documentation Changes
        * Update ``setup.py`` URL to point to the github repo :pr:`1037`
        * Added tutorial for using the cost-benefit matrix objective :pr:`1088`
        * Updated ``model_understanding.ipynb`` to include documentation for using plotly on Jupyter Lab :pr:`1108`
    * Testing Changes
        * Refactor CircleCI tests to use matrix jobs (:pr:`1043`)
        * Added a test to check that all test directories are included in evalml package :pr:`1054`


.. warning::

    **Breaking Changes**
        * ``confusion_matrix`` and ``normalize_confusion_matrix`` have been moved to ``evalml.utils`` :pr:`1038`
        * All graph utility methods previously under ``evalml.pipelines.graph_utils`` have been moved to ``evalml.utils.graph_utils`` :pr:`1060`


**v0.12.2 Aug. 6, 2020**
    * Enhancements
        * Add save/load method to components :pr:`1023`
        * Expose pickle ``protocol`` as optional arg to save/load :pr:`1023`
        * Updated estimators used in AutoML to include ExtraTrees and ElasticNet estimators :pr:`1030`
    * Fixes
    * Changes
        * Removed ``DeprecationWarning`` for ``SimpleImputer`` :pr:`1018`
    * Documentation Changes
        * Add note about version numbers to release process docs :pr:`1034`
    * Testing Changes
        * Test files are now included in the evalml package :pr:`1029`


**v0.12.0 Aug. 3, 2020**
    * Enhancements
        * Added string and categorical targets support for binary and multiclass pipelines and check for numeric targets for ``DetectLabelLeakage`` data check :pr:`932`
        * Added clear exception for regression pipelines if target datatype is string or categorical :pr:`960`
        * Added target column names and class labels in ``predict`` and ``predict_proba`` output for pipelines :pr:`951`
        * Added ``_compute_shap_values`` and ``normalize_values`` to ``pipelines/explanations`` module :pr:`958`
        * Added ``explain_prediction`` feature which explains single predictions with SHAP :pr:`974`
        * Added Imputer to allow different imputation strategies for numerical and categorical dtypes :pr:`991`
        * Added support for configuring logfile path using env var, and don't create logger if there are filesystem errors :pr:`975`
        * Updated catboost estimators' default parameters and automl hyperparameter ranges to speed up fit time :pr:`998`
    * Fixes
        * Fixed ReadtheDocs warning failure regarding embedded gif :pr:`943`
        * Removed incorrect parameter passed to pipeline classes in ``_add_baseline_pipelines`` :pr:`941`
        * Added universal error for calling ``predict``, ``predict_proba``, ``transform``, and ``feature_importances`` before fitting :pr:`969`, :pr:`994`
        * Made ``TextFeaturizer`` component and pip dependencies ``featuretools`` and ``nlp_primitives`` optional :pr:`976`
        * Updated imputation strategy in automl to no longer limit impute strategy to ``most_frequent`` for all features if there are any categorical columns :pr:`991`
        * Fixed ``UnboundLocalError`` for ``cv_pipeline`` when automl search errors :pr:`996`
        * Fixed ``Imputer`` to reset dataframe index to preserve behavior expected from  ``SimpleImputer`` :pr:`1009`
    * Changes
        * Moved ``get_estimators`` to ``evalml.pipelines.components.utils`` :pr:`934`
        * Modified Pipelines to raise ``PipelineScoreError`` when they encounter an error during scoring :pr:`936`
        * Moved ``evalml.model_families.list_model_families`` to ``evalml.pipelines.components.allowed_model_families`` :pr:`959`
        * Renamed ``DateTimeFeaturization`` to ``DateTimeFeaturizer`` :pr:`977`
        * Added check to stop search and raise an error if all pipelines in a batch return NaN scores :pr:`1015`
    * Documentation Changes
        * Updated ``README.md`` :pr:`963`
        * Reworded message when errors are returned from data checks in search :pr:`982`
        * Added section on understanding model predictions with ``explain_prediction`` to User Guide :pr:`981`
        * Added a section to the user guide and api reference about how XGBoost and CatBoost are not fully supported. :pr:`992`
        * Added custom components section in user guide :pr:`993`
        * Updated FAQ section formatting :pr:`997`
        * Updated release process documentation :pr:`1003`
    * Testing Changes
        * Moved ``predict_proba`` and ``predict`` tests regarding string / categorical targets to ``test_pipelines.py`` :pr:`972`
        * Fixed dependency update bot by updating python version to 3.7 to avoid frequent github version updates :pr:`1002`


.. warning::

    **Breaking Changes**
        * ``get_estimators`` has been moved to ``evalml.pipelines.components.utils`` (previously was under ``evalml.pipelines.utils``) :pr:`934`
        * Removed the ``raise_errors`` flag in AutoML search. All errors during pipeline evaluation will be caught and logged. :pr:`936`
        * ``evalml.model_families.list_model_families`` has been moved to ``evalml.pipelines.components.allowed_model_families`` :pr:`959`
        * ``TextFeaturizer``: the ``featuretools`` and ``nlp_primitives`` packages must be installed after installing evalml in order to use this component :pr:`976`
        * Renamed ``DateTimeFeaturization`` to ``DateTimeFeaturizer`` :pr:`977`


**v0.11.2 July 16, 2020**
    * Enhancements
        * Added ``NoVarianceDataCheck`` to ``DefaultDataChecks`` :pr:`893`
        * Added text processing and featurization component ``TextFeaturizer`` :pr:`913`, :pr:`924`
        * Added additional checks to ``InvalidTargetDataCheck`` to handle invalid target data types :pr:`929`
        * ``AutoMLSearch`` will now handle ``KeyboardInterrupt`` and prompt user for confirmation :pr:`915`
    * Fixes
        * Makes automl results a read-only property :pr:`919`
    * Changes
        * Deleted static pipelines and refactored tests involving static pipelines, removed ``all_pipelines()`` and ``get_pipelines()`` :pr:`904`
        * Moved ``list_model_families`` to ``evalml.model_family.utils`` :pr:`903`
        * Updated ``all_pipelines``, ``all_estimators``, ``all_components`` to use the same mechanism for dynamically generating their elements :pr:`898`
        * Rename ``master`` branch to ``main`` :pr:`918`
        * Add pypi release github action :pr:`923`
        * Updated ``AutoMLSearch.search`` stdout output and logging and removed tqdm progress bar :pr:`921`
        * Moved automl config checks previously in ``search()`` to init :pr:`933`
    * Documentation Changes
        * Reorganized and rewrote documentation :pr:`937`
        * Updated to use pydata sphinx theme :pr:`937`
        * Updated docs to use ``release_notes`` instead of ``changelog`` :pr:`942`
    * Testing Changes
        * Cleaned up fixture names and usages in tests :pr:`895`


.. warning::

    **Breaking Changes**
        * ``list_model_families`` has been moved to ``evalml.model_family.utils`` (previously was under ``evalml.pipelines.utils``) :pr:`903`
        * ``get_estimators`` has been moved to ``evalml.pipelines.components.utils`` (previously was under ``evalml.pipelines.utils``) :pr:`934`
        * Static pipeline definitions have been removed, but similar pipelines can still be constructed via creating an instance of ``PipelineBase`` :pr:`904`
        * ``all_pipelines()`` and ``get_pipelines()`` utility methods have been removed :pr:`904`


**v0.11.0 June 30, 2020**
    * Enhancements
        * Added multiclass support for ROC curve graphing :pr:`832`
        * Added preprocessing component to drop features whose percentage of NaN values exceeds a specified threshold :pr:`834`
        * Added data check to check for problematic target labels :pr:`814`
        * Added PerColumnImputer that allows imputation strategies per column :pr:`824`
        * Added transformer to drop specific columns :pr:`827`
        * Added support for ``categories``, ``handle_error``, and ``drop`` parameters in ``OneHotEncoder`` :pr:`830` :pr:`897`
        * Added preprocessing component to handle DateTime columns featurization :pr:`838`
        * Added ability to clone pipelines and components :pr:`842`
        * Define getter method for component ``parameters`` :pr:`847`
        * Added utility methods to calculate and graph permutation importances :pr:`860`, :pr:`880`
        * Added new utility functions necessary for generating dynamic preprocessing pipelines :pr:`852`
        * Added kwargs to all components :pr:`863`
        * Updated ``AutoSearchBase`` to use dynamically generated preprocessing pipelines :pr:`870`
        * Added SelectColumns transformer :pr:`873`
        * Added ability to evaluate additional pipelines for automl search :pr:`874`
        * Added ``default_parameters`` class property to components and pipelines :pr:`879`
        * Added better support for disabling data checks in automl search :pr:`892`
        * Added ability to save and load AutoML objects to file :pr:`888`
        * Updated ``AutoSearchBase.get_pipelines`` to return an untrained pipeline instance :pr:`876`
        * Saved learned binary classification thresholds in automl results cv data dict :pr:`876`
    * Fixes
        * Fixed bug where SimpleImputer cannot handle dropped columns :pr:`846`
        * Fixed bug where PerColumnImputer cannot handle dropped columns :pr:`855`
        * Enforce requirement that builtin components save all inputted values in their parameters dict :pr:`847`
        * Don't list base classes in ``all_components`` output :pr:`847`
        * Standardize all components to output pandas data structures, and accept either pandas or numpy :pr:`853`
        * Fixed rankings and full_rankings error when search has not been run :pr:`894`
    * Changes
        * Update ``all_pipelines`` and ``all_components`` to try initializing pipelines/components, and on failure exclude them :pr:`849`
        * Refactor ``handle_components`` to ``handle_components_class``, standardize to ``ComponentBase`` subclass instead of instance :pr:`850`
        * Refactor "blacklist"/"whitelist" to "allow"/"exclude" lists :pr:`854`
        * Replaced ``AutoClassificationSearch`` and ``AutoRegressionSearch`` with ``AutoMLSearch`` :pr:`871`
        * Renamed feature_importances and permutation_importances methods to use singular names (feature_importance and permutation_importance) :pr:`883`
        * Updated ``automl`` default data splitter to train/validation split for large datasets :pr:`877`
        * Added open source license, update some repo metadata :pr:`887`
        * Removed dead code in ``_get_preprocessing_components`` :pr:`896`
    * Documentation Changes
        * Fix some typos and update the EvalML logo :pr:`872`
    * Testing Changes
        * Update the changelog check job to expect the new branching pattern for the deps update bot :pr:`836`
        * Check that all components output pandas datastructures, and can accept either pandas or numpy :pr:`853`
        * Replaced ``AutoClassificationSearch`` and ``AutoRegressionSearch`` with ``AutoMLSearch`` :pr:`871`


.. warning::

    **Breaking Changes**
        * Pipelines' static ``component_graph`` field must contain either ``ComponentBase`` subclasses or ``str``, instead of ``ComponentBase`` subclass instances :pr:`850`
        * Rename ``handle_component`` to ``handle_component_class``. Now standardizes to ``ComponentBase`` subclasses instead of ``ComponentBase`` subclass instances :pr:`850`
        * Renamed automl's ``cv`` argument to ``data_split`` :pr:`877`
        * Pipelines' and classifiers' ``feature_importances`` is renamed ``feature_importance``, ``graph_feature_importances`` is renamed ``graph_feature_importance`` :pr:`883`
        * Passing ``data_checks=None`` to automl search will not perform any data checks as opposed to default checks. :pr:`892`
        * Pipelines to search for in AutoML are now determined automatically, rather than using the statically-defined pipeline classes. :pr:`870`
        * Updated ``AutoSearchBase.get_pipelines`` to return an untrained pipeline instance, instead of one which happened to be trained on the final cross-validation fold :pr:`876`


**v0.10.0 May 29, 2020**
    * Enhancements
        * Added baseline models for classification and regression, add functionality to calculate baseline models before searching in AutoML :pr:`746`
        * Port over highly-null guardrail as a data check and define ``DefaultDataChecks`` and ``DisableDataChecks`` classes :pr:`745`
        * Update ``Tuner`` classes to work directly with pipeline parameters dicts instead of flat parameter lists :pr:`779`
        * Add Elastic Net as a pipeline option :pr:`812`
        * Added new Pipeline option ``ExtraTrees`` :pr:`790`
        * Added precicion-recall curve metrics and plot for binary classification problems in ``evalml.pipeline.graph_utils`` :pr:`794`
        * Update the default automl algorithm to search in batches, starting with default parameters for each pipeline and iterating from there :pr:`793`
        * Added ``AutoMLAlgorithm`` class and ``IterativeAlgorithm`` impl, separated from ``AutoSearchBase`` :pr:`793`
    * Fixes
        * Update pipeline ``score`` to return ``nan`` score for any objective which throws an exception during scoring :pr:`787`
        * Fixed bug introduced in :pr:`787` where binary classification metrics requiring predicted probabilities error in scoring :pr:`798`
        * CatBoost and XGBoost classifiers and regressors can no longer have a learning rate of 0 :pr:`795`
    * Changes
        * Cleanup pipeline ``score`` code, and cleanup codecov :pr:`711`
        * Remove ``pass`` for abstract methods for codecov :pr:`730`
        * Added __str__ for AutoSearch object :pr:`675`
        * Add util methods to graph ROC and confusion matrix :pr:`720`
        * Refactor ``AutoBase`` to ``AutoSearchBase`` :pr:`758`
        * Updated AutoBase with ``data_checks`` parameter, removed previous ``detect_label_leakage`` parameter, and added functionality to run data checks before search in AutoML :pr:`765`
        * Updated our logger to use Python's logging utils :pr:`763`
        * Refactor most of ``AutoSearchBase._do_iteration`` impl into ``AutoSearchBase._evaluate`` :pr:`762`
        * Port over all guardrails to use the new DataCheck API :pr:`789`
        * Expanded ``import_or_raise`` to catch all exceptions :pr:`759`
        * Adds RMSE, MSLE, RMSLE as standard metrics :pr:`788`
        * Don't allow ``Recall`` to be used as an objective for AutoML :pr:`784`
        * Removed feature selection from pipelines :pr:`819`
        * Update default estimator parameters to make automl search faster and more accurate :pr:`793`
    * Documentation Changes
        * Add instructions to freeze ``master`` on ``release.md`` :pr:`726`
        * Update release instructions with more details :pr:`727` :pr:`733`
        * Add objective base classes to API reference :pr:`736`
        * Fix components API to match other modules :pr:`747`
    * Testing Changes
        * Delete codecov yml, use codecov.io's default :pr:`732`
        * Added unit tests for fraud cost, lead scoring, and standard metric objectives :pr:`741`
        * Update codecov client :pr:`782`
        * Updated AutoBase __str__ test to include no parameters case :pr:`783`
        * Added unit tests for ``ExtraTrees`` pipeline :pr:`790`
        * If codecov fails to upload, fail build :pr:`810`
        * Updated Python version of dependency action :pr:`816`
        * Update the dependency update bot to use a suffix when creating branches :pr:`817`

.. warning::

    **Breaking Changes**
        * The ``detect_label_leakage`` parameter for AutoML classes has been removed and replaced by a ``data_checks`` parameter :pr:`765`
        * Moved ROC and confusion matrix methods from ``evalml.pipeline.plot_utils`` to ``evalml.pipeline.graph_utils`` :pr:`720`
        * ``Tuner`` classes require a pipeline hyperparameter range dict as an init arg instead of a space definition :pr:`779`
        * ``Tuner.propose`` and ``Tuner.add`` work directly with pipeline parameters dicts instead of flat parameter lists :pr:`779`
        * ``PipelineBase.hyperparameters`` and ``custom_hyperparameters`` use pipeline parameters dict format instead of being represented as a flat list :pr:`779`
        * All guardrail functions previously under ``evalml.guardrails.utils`` will be removed and replaced by data checks :pr:`789`
        * ``Recall`` disallowed as an objective for AutoML :pr:`784`
        * ``AutoSearchBase`` parameter ``tuner`` has been renamed to ``tuner_class`` :pr:`793`
        * ``AutoSearchBase`` parameter ``possible_pipelines`` and ``possible_model_families`` have been renamed to ``allowed_pipelines`` and ``allowed_model_families`` :pr:`793`


**v0.9.0 Apr. 27, 2020**
    * Enhancements
        * Added ``Accuracy`` as an standard objective :pr:`624`
        * Added verbose parameter to load_fraud :pr:`560`
        * Added Balanced Accuracy metric for binary, multiclass :pr:`612` :pr:`661`
        * Added XGBoost regressor and XGBoost regression pipeline :pr:`666`
        * Added ``Accuracy`` metric for multiclass :pr:`672`
        * Added objective name in ``AutoBase.describe_pipeline`` :pr:`686`
        * Added ``DataCheck`` and ``DataChecks``, ``Message`` classes and relevant subclasses :pr:`739`
    * Fixes
        * Removed direct access to ``cls.component_graph`` :pr:`595`
        * Add testing files to .gitignore :pr:`625`
        * Remove circular dependencies from ``Makefile`` :pr:`637`
        * Add error case for ``normalize_confusion_matrix()`` :pr:`640`
        * Fixed ``XGBoostClassifier`` and ``XGBoostRegressor`` bug with feature names that contain [, ], or < :pr:`659`
        * Update ``make_pipeline_graph`` to not accidentally create empty file when testing if path is valid :pr:`649`
        * Fix pip installation warning about docsutils version, from boto dependency :pr:`664`
        * Removed zero division warning for F1/precision/recall metrics :pr:`671`
        * Fixed ``summary`` for pipelines without estimators :pr:`707`
    * Changes
        * Updated default objective for binary/multiclass classification to log loss :pr:`613`
        * Created classification and regression pipeline subclasses and removed objective as an attribute of pipeline classes :pr:`405`
        * Changed the output of ``score`` to return one dictionary :pr:`429`
        * Created binary and multiclass objective subclasses :pr:`504`
        * Updated objectives API :pr:`445`
        * Removed call to ``get_plot_data`` from AutoML :pr:`615`
        * Set ``raise_error`` to default to True for AutoML classes :pr:`638`
        * Remove unnecessary "u" prefixes on some unicode strings :pr:`641`
        * Changed one-hot encoder to return uint8 dtypes instead of ints :pr:`653`
        * Pipeline ``_name`` field changed to ``custom_name`` :pr:`650`
        * Removed ``graphs.py`` and moved methods into ``PipelineBase`` :pr:`657`, :pr:`665`
        * Remove s3fs as a dev dependency :pr:`664`
        * Changed requirements-parser to be a core dependency :pr:`673`
        * Replace ``supported_problem_types`` field on pipelines with ``problem_type`` attribute on base classes :pr:`678`
        * Changed AutoML to only show best results for a given pipeline template in ``rankings``, added ``full_rankings`` property to show all :pr:`682`
        * Update ``ModelFamily`` values: don't list xgboost/catboost as classifiers now that we have regression pipelines for them :pr:`677`
        * Changed AutoML's ``describe_pipeline`` to get problem type from pipeline instead :pr:`685`
        * Standardize ``import_or_raise`` error messages :pr:`683`
        * Updated argument order of objectives to align with sklearn's :pr:`698`
        * Renamed ``pipeline.feature_importance_graph`` to ``pipeline.graph_feature_importances`` :pr:`700`
        * Moved ROC and confusion matrix methods to ``evalml.pipelines.plot_utils`` :pr:`704`
        * Renamed ``MultiClassificationObjective`` to ``MulticlassClassificationObjective``, to align with pipeline naming scheme :pr:`715`
    * Documentation Changes
        * Fixed some sphinx warnings :pr:`593`
        * Fixed docstring for ``AutoClassificationSearch`` with correct command :pr:`599`
        * Limit readthedocs formats to pdf, not htmlzip and epub :pr:`594` :pr:`600`
        * Clean up objectives API documentation :pr:`605`
        * Fixed function on Exploring search results page :pr:`604`
        * Update release process doc :pr:`567`
        * ``AutoClassificationSearch`` and ``AutoRegressionSearch`` show inherited methods in API reference :pr:`651`
        * Fixed improperly formatted code in breaking changes for changelog :pr:`655`
        * Added configuration to treat Sphinx warnings as errors :pr:`660`
        * Removed separate plotting section for pipelines in API reference :pr:`657`, :pr:`665`
        * Have leads example notebook load S3 files using https, so we can delete s3fs dev dependency :pr:`664`
        * Categorized components in API reference and added descriptions for each category :pr:`663`
        * Fixed Sphinx warnings about ``BalancedAccuracy`` objective :pr:`669`
        * Updated API reference to include missing components and clean up pipeline docstrings :pr:`689`
        * Reorganize API ref, and clarify pipeline sub-titles :pr:`688`
        * Add and update preprocessing utils in API reference :pr:`687`
        * Added inheritance diagrams to API reference :pr:`695`
        * Documented which default objective AutoML optimizes for :pr:`699`
        * Create seperate install page :pr:`701`
        * Include more utils in API ref, like ``import_or_raise`` :pr:`704`
        * Add more color to pipeline documentation :pr:`705`
    * Testing Changes
        * Matched install commands of ``check_latest_dependencies`` test and it's GitHub action :pr:`578`
        * Added Github app to auto assign PR author as assignee :pr:`477`
        * Removed unneeded conda installation of xgboost in windows checkin tests :pr:`618`
        * Update graph tests to always use tmpfile dir :pr:`649`
        * Changelog checkin test workaround for release PRs: If 'future release' section is empty of PR refs, pass check :pr:`658`
        * Add changelog checkin test exception for ``dep-update`` branch :pr:`723`

.. warning::

    **Breaking Changes**

    * Pipelines will now no longer take an objective parameter during instantiation, and will no longer have an objective attribute.
    * ``fit()`` and ``predict()`` now use an optional ``objective`` parameter, which is only used in binary classification pipelines to fit for a specific objective.
    * ``score()`` will now use a required ``objectives`` parameter that is used to determine all the objectives to score on. This differs from the previous behavior, where the pipeline's objective was scored on regardless.
    * ``score()`` will now return one dictionary of all objective scores.
    * ``ROC`` and ``ConfusionMatrix`` plot methods via ``Auto(*).plot`` have been removed by :pr:`615` and are replaced by ``roc_curve`` and ``confusion_matrix`` in ``evamlm.pipelines.plot_utils`` in :pr:`704`
    * ``normalize_confusion_matrix`` has been moved to ``evalml.pipelines.plot_utils`` :pr:`704`
    * Pipelines ``_name`` field changed to ``custom_name``
    * Pipelines ``supported_problem_types`` field is removed because it is no longer necessary :pr:`678`
    * Updated argument order of objectives' ``objective_function`` to align with sklearn :pr:`698`
    * ``pipeline.feature_importance_graph`` has been renamed to ``pipeline.graph_feature_importances`` in :pr:`700`
    * Removed unsupported ``MSLE`` objective :pr:`704`


**v0.8.0 Apr. 1, 2020**
    * Enhancements
        * Add normalization option and information to confusion matrix :pr:`484`
        * Add util function to drop rows with NaN values :pr:`487`
        * Renamed ``PipelineBase.name`` as ``PipelineBase.summary`` and redefined ``PipelineBase.name`` as class property :pr:`491`
        * Added access to parameters in Pipelines with ``PipelineBase.parameters`` (used to be return of ``PipelineBase.describe``) :pr:`501`
        * Added ``fill_value`` parameter for ``SimpleImputer`` :pr:`509`
        * Added functionality to override component hyperparameters and made pipelines take hyperparemeters from components :pr:`516`
        * Allow ``numpy.random.RandomState`` for random_state parameters :pr:`556`
    * Fixes
        * Removed unused dependency ``matplotlib``, and move ``category_encoders`` to test reqs :pr:`572`
    * Changes
        * Undo version cap in XGBoost placed in :pr:`402` and allowed all released of XGBoost :pr:`407`
        * Support pandas 1.0.0 :pr:`486`
        * Made all references to the logger static :pr:`503`
        * Refactored ``model_type`` parameter for components and pipelines to ``model_family`` :pr:`507`
        * Refactored ``problem_types`` for pipelines and components into ``supported_problem_types`` :pr:`515`
        * Moved ``pipelines/utils.save_pipeline`` and ``pipelines/utils.load_pipeline`` to ``PipelineBase.save`` and ``PipelineBase.load`` :pr:`526`
        * Limit number of categories encoded by ``OneHotEncoder`` :pr:`517`
    * Documentation Changes
        * Updated API reference to remove ``PipelinePlot`` and added moved ``PipelineBase`` plotting methods :pr:`483`
        * Add code style and github issue guides :pr:`463` :pr:`512`
        * Updated API reference for to surface class variables for pipelines and components :pr:`537`
        * Fixed README documentation link :pr:`535`
        * Unhid PR references in changelog :pr:`656`
    * Testing Changes
        * Added automated dependency check PR :pr:`482`, :pr:`505`
        * Updated automated dependency check comment :pr:`497`
        * Have build_docs job use python executor, so that env vars are set properly :pr:`547`
        * Added simple test to make sure ``OneHotEncoder``'s top_n works with large number of categories :pr:`552`
        * Run windows unit tests on PRs :pr:`557`


.. warning::

    **Breaking Changes**

    * ``AutoClassificationSearch`` and ``AutoRegressionSearch``'s ``model_types`` parameter has been refactored into ``allowed_model_families``
    * ``ModelTypes`` enum has been changed to ``ModelFamily``
    * Components and Pipelines now have a ``model_family`` field instead of ``model_type``
    * ``get_pipelines`` utility function now accepts ``model_families`` as an argument instead of ``model_types``
    * ``PipelineBase.name`` no longer returns structure of pipeline and has been replaced by ``PipelineBase.summary``
    * ``PipelineBase.problem_types`` and ``Estimator.problem_types`` has been renamed to ``supported_problem_types``
    * ``pipelines/utils.save_pipeline`` and ``pipelines/utils.load_pipeline`` moved to ``PipelineBase.save`` and ``PipelineBase.load``


**v0.7.0 Mar. 9, 2020**
    * Enhancements
        * Added emacs buffers to .gitignore :pr:`350`
        * Add CatBoost (gradient-boosted trees) classification and regression components and pipelines :pr:`247`
        * Added Tuner abstract base class :pr:`351`
        * Added ``n_jobs`` as parameter for ``AutoClassificationSearch`` and ``AutoRegressionSearch`` :pr:`403`
        * Changed colors of confusion matrix to shades of blue and updated axis order to match scikit-learn's :pr:`426`
        * Added ``PipelineBase`` ``.graph`` and ``.feature_importance_graph`` methods, moved from previous location :pr:`423`
        * Added support for python 3.8 :pr:`462`
    * Fixes
        * Fixed ROC and confusion matrix plots not being calculated if user passed own additional_objectives :pr:`276`
        * Fixed ReadtheDocs ``FileNotFoundError`` exception for fraud dataset :pr:`439`
    * Changes
        * Added ``n_estimators`` as a tunable parameter for XGBoost :pr:`307`
        * Remove unused parameter ``ObjectiveBase.fit_needs_proba`` :pr:`320`
        * Remove extraneous parameter ``component_type`` from all components :pr:`361`
        * Remove unused ``rankings.csv`` file :pr:`397`
        * Downloaded demo and test datasets so unit tests can run offline :pr:`408`
        * Remove ``_needs_fitting`` attribute from Components :pr:`398`
        * Changed plot.feature_importance to show only non-zero feature importances by default, added optional parameter to show all :pr:`413`
        * Refactored ``PipelineBase`` to take in parameter dictionary and moved pipeline metadata to class attribute :pr:`421`
        * Dropped support for Python 3.5 :pr:`438`
        * Removed unused ``apply.py`` file :pr:`449`
        * Clean up ``requirements.txt`` to remove unused deps :pr:`451`
        * Support installation without all required dependencies :pr:`459`
    * Documentation Changes
        * Update release.md with instructions to release to internal license key :pr:`354`
    * Testing Changes
        * Added tests for utils (and moved current utils to gen_utils) :pr:`297`
        * Moved XGBoost install into it's own separate step on Windows using Conda :pr:`313`
        * Rewind pandas version to before 1.0.0, to diagnose test failures for that version :pr:`325`
        * Added dependency update checkin test :pr:`324`
        * Rewind XGBoost version to before 1.0.0 to diagnose test failures for that version :pr:`402`
        * Update dependency check to use a whitelist :pr:`417`
        * Update unit test jobs to not install dev deps :pr:`455`

.. warning::

    **Breaking Changes**

    * Python 3.5 will not be actively supported.

**v0.6.0 Dec. 16, 2019**
    * Enhancements
        * Added ability to create a plot of feature importances :pr:`133`
        * Add early stopping to AutoML using patience and tolerance parameters :pr:`241`
        * Added ROC and confusion matrix metrics and plot for classification problems and introduce PipelineSearchPlots class :pr:`242`
        * Enhanced AutoML results with search order :pr:`260`
        * Added utility function to show system and environment information :pr:`300`
    * Fixes
        * Lower botocore requirement :pr:`235`
        * Fixed decision_function calculation for ``FraudCost`` objective :pr:`254`
        * Fixed return value of ``Recall`` metrics :pr:`264`
        * Components return ``self`` on fit :pr:`289`
    * Changes
        * Renamed automl classes to ``AutoRegressionSearch`` and ``AutoClassificationSearch`` :pr:`287`
        * Updating demo datasets to retain column names :pr:`223`
        * Moving pipeline visualization to ``PipelinePlot`` class :pr:`228`
        * Standarizing inputs as ``pd.Dataframe`` / ``pd.Series`` :pr:`130`
        * Enforcing that pipelines must have an estimator as last component :pr:`277`
        * Added ``ipywidgets`` as a dependency in ``requirements.txt`` :pr:`278`
        * Added Random and Grid Search Tuners :pr:`240`
    * Documentation Changes
        * Adding class properties to API reference :pr:`244`
        * Fix and filter FutureWarnings from scikit-learn :pr:`249`, :pr:`257`
        * Adding Linear Regression to API reference and cleaning up some Sphinx warnings :pr:`227`
    * Testing Changes
        * Added support for testing on Windows with CircleCI :pr:`226`
        * Added support for doctests :pr:`233`

.. warning::

    **Breaking Changes**

    * The ``fit()`` method for ``AutoClassifier`` and ``AutoRegressor`` has been renamed to ``search()``.
    * ``AutoClassifier`` has been renamed to ``AutoClassificationSearch``
    * ``AutoRegressor`` has been renamed to ``AutoRegressionSearch``
    * ``AutoClassificationSearch.results`` and ``AutoRegressionSearch.results`` now is a dictionary with ``pipeline_results`` and ``search_order`` keys. ``pipeline_results`` can be used to access a dictionary that is identical to the old ``.results`` dictionary. Whereas, ``search_order`` returns a list of the search order in terms of ``pipeline_id``.
    * Pipelines now require an estimator as the last component in ``component_list``. Slicing pipelines now throws an ``NotImplementedError`` to avoid returning pipelines without an estimator.

**v0.5.2 Nov. 18, 2019**
    * Enhancements
        * Adding basic pipeline structure visualization :pr:`211`
    * Documentation Changes
        * Added notebooks to build process :pr:`212`

**v0.5.1 Nov. 15, 2019**
    * Enhancements
        * Added basic outlier detection guardrail :pr:`151`
        * Added basic ID column guardrail :pr:`135`
        * Added support for unlimited pipelines with a ``max_time`` limit :pr:`70`
        * Updated .readthedocs.yaml to successfully build :pr:`188`
    * Fixes
        * Removed MSLE from default additional objectives :pr:`203`
        * Fixed ``random_state`` passed in pipelines :pr:`204`
        * Fixed slow down in RFRegressor :pr:`206`
    * Changes
        * Pulled information for describe_pipeline from pipeline's new describe method :pr:`190`
        * Refactored pipelines :pr:`108`
        * Removed guardrails from Auto(*) :pr:`202`, :pr:`208`
    * Documentation Changes
        * Updated documentation to show ``max_time`` enhancements :pr:`189`
        * Updated release instructions for RTD :pr:`193`
        * Added notebooks to build process :pr:`212`
        * Added contributing instructions :pr:`213`
        * Added new content :pr:`222`

**v0.5.0 Oct. 29, 2019**
    * Enhancements
        * Added basic one hot encoding :pr:`73`
        * Use enums for model_type :pr:`110`
        * Support for splitting regression datasets :pr:`112`
        * Auto-infer multiclass classification :pr:`99`
        * Added support for other units in ``max_time`` :pr:`125`
        * Detect highly null columns :pr:`121`
        * Added additional regression objectives :pr:`100`
        * Show an interactive iteration vs. score plot when using fit() :pr:`134`
    * Fixes
        * Reordered ``describe_pipeline`` :pr:`94`
        * Added type check for ``model_type`` :pr:`109`
        * Fixed ``s`` units when setting string ``max_time`` :pr:`132`
        * Fix objectives not appearing in API documentation :pr:`150`
    * Changes
        * Reorganized tests :pr:`93`
        * Moved logging to its own module :pr:`119`
        * Show progress bar history :pr:`111`
        * Using ``cloudpickle`` instead of pickle to allow unloading of custom objectives :pr:`113`
        * Removed render.py :pr:`154`
    * Documentation Changes
        * Update release instructions :pr:`140`
        * Include additional_objectives parameter :pr:`124`
        * Added Changelog :pr:`136`
    * Testing Changes
        * Code coverage :pr:`90`
        * Added CircleCI tests for other Python versions :pr:`104`
        * Added doc notebooks as tests :pr:`139`
        * Test metadata for CircleCI and 2 core parallelism :pr:`137`

**v0.4.1 Sep. 16, 2019**
    * Enhancements
        * Added AutoML for classification and regressor using Autobase and Skopt :pr:`7` :pr:`9`
        * Implemented standard classification and regression metrics :pr:`7`
        * Added logistic regression, random forest, and XGBoost pipelines :pr:`7`
        * Implemented support for custom objectives :pr:`15`
        * Feature importance for pipelines :pr:`18`
        * Serialization for pipelines :pr:`19`
        * Allow fitting on objectives for optimal threshold :pr:`27`
        * Added detect label leakage :pr:`31`
        * Implemented callbacks :pr:`42`
        * Allow for multiclass classification :pr:`21`
        * Added support for additional objectives :pr:`79`
    * Fixes
        * Fixed feature selection in pipelines :pr:`13`
        * Made ``random_seed`` usage consistent :pr:`45`
    * Documentation Changes
        * Documentation Changes
        * Added docstrings :pr:`6`
        * Created notebooks for docs :pr:`6`
        * Initialized readthedocs EvalML :pr:`6`
        * Added favicon :pr:`38`
    * Testing Changes
        * Added testing for loading data :pr:`39`

**v0.2.0 Aug. 13, 2019**
    * Enhancements
        * Created fraud detection objective :pr:`4`

**v0.1.0 July. 31, 2019**
    * *First Release*
    * Enhancements
        * Added lead scoring objecitve :pr:`1`
        * Added basic classifier :pr:`1`
    * Documentation Changes
        * Initialized Sphinx for docs :pr:`1`<|MERGE_RESOLUTION|>--- conflicted
+++ resolved
@@ -4,6 +4,7 @@
     * Enhancements
         * Added support for boolean features for ``ARIMARegressor`` :pr:`3187`
         * Updated dependency bot workflow to remove outdated description and add new configuration to delete branches automatically :pr:`3212`
+        * Limited estimator usage for long-running multiclass problems on ``DefaultAlgorithm`` :pr:`3099`
     * Fixes
         * Fixed classification pipelines to only accept target data with the appropriate number of classes :pr:`3185`
         * Added support for time series in ``DefaultAlgorithm`` :pr:`3177`
@@ -67,12 +68,8 @@
 **v0.39.0 Dec. 9, 2021**
     * Enhancements
         * Renamed ``DelayedFeatureTransformer`` to ``TimeSeriesFeaturizer`` and enhanced it to compute rolling features :pr:`3028`
-<<<<<<< HEAD
-        * Limited estimator usage for long-running multiclass problems on ``DefaultAlgorithm`` :pr:`3099`
-=======
         * Added ability to impute only specific columns in ``PerColumnImputer`` :pr:`3123`
         * Added ``TimeSeriesParametersDataCheck`` to verify the time series parameters are valid given the number of splits in cross validation :pr:`3111`
->>>>>>> 0bae3990
     * Fixes
         * Default parameters for ``RFRegressorSelectFromModel`` and ``RFClassifierSelectFromModel`` has been fixed to avoid selecting all features :pr:`3110`
     * Changes
