--- conflicted
+++ resolved
@@ -3,11 +3,8 @@
 **v0.35.0 Oct. 14, 2021**
     * Enhancements
         * Added human-readable pipeline explanations to model understanding :pr:`2861`
-<<<<<<< HEAD
         * Added LIME as an algorithm option for ``explain_predictions`` and ``explain_predictions_best_worst`` :pr:`2905`
-=======
         * Updated to support Featuretools 1.0.0 and nlp-primitives 2.0.0 :pr:`2848`
->>>>>>> c4475d9a
     * Fixes
         * Fixed bug where ``long`` mode for the top level search method was not respected :pr:`2875`
         * Pinned ``cmdstan`` to ``0.28.0`` in ``cmdstan-builder`` to prevent future breaking of support for Prophet :pr:`2880`
