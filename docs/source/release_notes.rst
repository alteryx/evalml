--- conflicted
+++ resolved
@@ -6,11 +6,8 @@
 **Future Releases**
     * Enhancements
     * Fixes
-<<<<<<< HEAD
         * Fixed ReadtheDocs warning failure regarding embedded gif :pr:`943`
-=======
         * Removed incorrect parameter passed to pipeline classes in `_add_baseline_pipelines` :pr:`941`
->>>>>>> 8147affe
     * Changes
     * Documentation Changes
     * Testing Changes
