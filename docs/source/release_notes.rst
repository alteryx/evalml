--- conflicted
+++ resolved
@@ -30,12 +30,8 @@
         * Update precision-recall curve with positive label index argument, and fix for 2d predicted probabilities :pr:`2090`
         * Add pct_null_rows to ``HighlyNullDataCheck`` :pr:`2211`
         * Added a standalone AutoML `search` method for convenience, which runs data checks and then runs automl :pr:`2152`
-<<<<<<< HEAD
         * Make the first batch of AutoML have a predefined order, with linear models first and complex models last :pr:`2223` :pr:`2225`
-=======
-        * Make the first batch of AutoML have a predefined order, with linear models first and complex models last :pr:`2223`
         * Added sampling dictionary support to ``BalancedClassficationSampler`` :pr:`2235`
->>>>>>> 3a7ee463
     * Fixes
         * Fixed partial dependence not respecting grid resolution parameter for numerical features :pr:`2180`
         * Enable prediction explanations for catboost for multiclass problems :pr:`2224`
