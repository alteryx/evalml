--- conflicted
+++ resolved
@@ -2,14 +2,11 @@
 -------------
 **Future Release**
     * Enhancements
-<<<<<<< HEAD
-        * Added ``SelectByType`` transformer :pr:`2531`
-=======
         * Added Gini coefficient as an objective :pr:`2544`
         * Added ``repr`` to ``ComponentGraph`` :pr:`2565`
         * Added components to extract features from ``URL`` and ``EmailAddress`` Logical Types :pr:`2550`
         * Added support for `NaN` values in ``TextFeaturizer`` :pr:`2532`
->>>>>>> aae7b558
+        * Added ``SelectByType`` transformer :pr:`2531`
     * Fixes
     * Changes
         * Updated ``PipelineBase`` implementation for creating pipelines from a list of components :pr:`2549`
