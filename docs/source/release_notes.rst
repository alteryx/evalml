--- conflicted
+++ resolved
@@ -3,13 +3,9 @@
 
 **Future Releases**
     * Enhancements
-<<<<<<< HEAD
         * Updated ``Woodwork`` structures returned from components to support ``Woodwork`` logical type overrides set by the user :pr:`1784`
         * Updated estimators to keep track of input feature names during ``fit()`` :pr:`1794`
-=======
-        * Updated estimators to keep track of input feature names during ``fit()`` :pr:`1794`
         * Updated ``visualize_decision_tree`` to include feature names in output :pr:`1813`
->>>>>>> 94f554e9
     * Fixes
     * Changes
     * Documentation Changes
