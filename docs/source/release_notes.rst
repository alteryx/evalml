Release Notes
-------------
**Future Releases**
    * Enhancements
        * Added ability to log how long each batch and pipeline take in ``automl.search()`` :pr:`3577`
    * Fixes
<<<<<<< HEAD
        * Updated the ``load_diabetes()`` method to account for scikit-learn 1.1.1 changes to the dataset :pr:`3591`
=======
        * Fixed iterative graphs not appearing in documentation :pr:`3592`
        * Updated the `load_diabetes()` method to account for scikit-learn 1.1.1 changes to the dataset :pr:`3591`
>>>>>>> 26896e96
    * Changes
    * Documentation Changes
    * Testing Changes
        * Pinned GraphViz version for Windows CI Test :pr:`3596`

.. warning::

    **Breaking Changes**


**v0.54.0 June. 23, 2022**
    * Fixes
        * Updated the Imputer and SimpleImputer to work with scikit-learn 1.1.1. :pr:`3525`
        * Bumped the minimum versions of scikit-learn to 1.1.1 and imbalanced-learn to 0.9.1. :pr:`3525`
        * Added a clearer error message when ``describe`` is called on an un-instantiated ComponentGraph :pr:`3569`
        * Added a clearer error message when time series' ``predict`` is called with its X_train or y_train parameter set as None :pr:`3579`
    * Changes
        * Don't pass ``time_index`` as kwargs to sktime ARIMA implementation for compatibility with latest version :pr:`3564`
        * Remove incompatible ``nlp-primitives`` version 2.6.0 from accepted dependency versions :pr:`3572`, :pr:`3574`
        * Updated evalml authors :pr:`3581`
    * Documentation Changes
        * Fix typo in ``long_description`` field in ``setup.cfg`` :pr:`3553`
        * Update install page to remove Python 3.7 mention :pr:`3567`


**v0.53.1 June. 9, 2022**
    * Changes
        * Set the development status to ``4 - Beta`` in ``setup.cfg`` :pr:`3550`


**v0.53.0 June. 9, 2022**
    * Enhancements
        * Pass ``n_jobs`` to default algorithm :pr:`3548`
    * Fixes
        * Fixed github workflows for featuretools and woodwork to test their main branch against evalml. :pr:`3517`
        * Supress warnings in ``TargetEncoder`` raised by a coming change to default parameters :pr:`3540`
        * Fixed bug where schema was not being preserved in column renaming for XGBoost and LightGBM models :pr:`3496`
    * Changes
        * Transitioned to use pyproject.toml and setup.cfg away from setup.py :pr:`3494`, :pr:`3536`
    * Documentation Changes
        * Updated the Time Series User Guide page to include known-in-advance features and fix typos :pr:`3521`
        * Add slack and stackoverflow icon to footer :pr:`3528`
        * Add install instructions for M1 Mac :pr:`3543`
    * Testing Changes
        * Rename yml to yaml for GitHub Actions :pr:`3522`
        * Remove ``noncore_dependency`` pytest marker :pr:`3541`
        * Changed ``test_smotenc_category_features`` to use valid postal code values in response to new woodwork type validation :pr:`3544`


**v0.52.0 May. 12, 2022**
    * Changes
        * Added github workflows for featuretools and woodwork to test their main branch against evalml. :pr:`3504`
        * Added pmdarima to conda recipe. :pr:`3505`
        * Added a threshold for ``NullDataCheck`` before a warning is issued for null values :pr:`3507`
        * Changed ``NoVarianceDataCheck`` to only output warnings :pr:`3506`
        * Reverted XGBoost Classifier/Regressor patch for all boolean columns needing to be converted to int. :pr:`3503`
        * Updated ``roc_curve()`` and ``conf_matrix()`` to work with IntegerNullable and BooleanNullable types. :pr:`3465`
        * Changed ``ComponentGraph._transform_features`` to raise a ``PipelineError`` instead of a ``ValueError``. This is not a breaking change because ``PipelineError`` is a subclass of ``ValueError``. :pr:`3497`
        * Capped ``sklearn`` at version 1.1.0 :pr:`3518`
    * Documentation Changes
        * Updated to install prophet extras in Read the Docs. :pr:`3509`
    * Testing Changes
        * Moved vowpal wabbit in test recipe to ``evalml`` package from ``evalml-core`` :pr:`3502`


**v0.51.0 Apr. 28, 2022**
    * Enhancements
        * Updated ``make_pipeline_from_data_check_output`` to work with time series problems. :pr:`3454`
    * Fixes
        * Changed ``PipelineBase.graph_json()`` to return a python dictionary and renamed as ``graph_dict()``:pr:`3463`
    * Changes
        * Added ``vowpalwabbit`` to local recipe and remove ``is_using_conda`` pytest skip markers from relevant tests :pr:`3481`
    * Documentation Changes
        * Fixed broken link in contributing guide :pr:`3464`
        * Improved development instructions :pr:`3468`
        * Added the ``TimeSeriesRegularizer`` and ``TimeSeriesImputer`` to the timeseries section of the User Guide :pr:`3473`
        * Updated OSS slack link :pr:`3487`
        * Fix rendering of model understanding plotly charts in docs :pr:`3460`
    * Testing Changes
        * Updated unit tests to support woodwork 0.16.2 :pr:`3482`
        * Fix some unit tests after vowpal wabbit got added to conda recipe :pr:`3486`

.. warning::

    **Breaking Changes**
        * Renamed ``PipelineBase.graph_json()`` to ``PipelineBase.graph_dict()`` :pr:`3463`
        * Minimum supported woodwork version is now 0.16.2 :pr:`3482`

**v0.50.0 Apr. 12, 2022**
    * Enhancements
        * Added ``TimeSeriesImputer`` component :pr:`3374`
        * Replaced ``pipeline_parameters`` and ``custom_hyperparameters`` with ``search_parameters`` in ``AutoMLSearch`` :pr:`3373`, :pr:`3427`
        * Added ``TimeSeriesRegularizer`` to smooth uninferrable date ranges for time series problems :pr:`3376`
        * Enabled ensembling as a parameter for ``DefaultAlgorithm`` :pr:`3435`, :pr:`3444`
    * Fixes
        * Fix ``DefaultAlgorithm`` not handling Email and URL features :pr:`3419`
        * Added test to ensure ``LabelEncoder`` parameters preserved during ``AutoMLSearch`` :pr:`3326`
    * Changes
        * Updated ``DateTimeFormatDataCheck`` to use woodwork's ``infer_frequency`` function :pr:`3425`
        * Renamed ``graphs.py`` to ``visualizations.py`` :pr:`3439`
    * Documentation Changes
        * Updated the model understanding section of the user guide to include missing functions :pr:`3446`
        * Rearranged the user guide model understanding page for easier navigation :pr:`3457`
        * Update README text to Alteryx :pr:`3462`

.. warning::

    **Breaking Changes**
        * Renamed ``graphs.py`` to ``visualizations.py`` :pr:`3439`
        * Replaced ``pipeline_parameters`` and ``custom_hyperparameters`` with ``search_parameters`` in ``AutoMLSearch`` :pr:`3373`

**v0.49.0 Mar. 31, 2022**
    * Enhancements
        * Added ``use_covariates`` parameter to ``ARIMARegressor`` :pr:`3407`
        * ``AutoMLSearch`` will set ``use_covariates`` to ``False`` for ARIMA when dataset is large :pr:`3407`
        * Add ability to retrieve logical types to a component in the graph via ``get_component_input_logical_types`` :pr:`3428`
        * Add ability to get logical types passed to the last component via ``last_component_input_logical_types`` :pr:`3428`
    * Fixes
        * Fix conda build after PR `3407` :pr:`3429`
    * Changes
        * Moved model understanding metrics from ``graph.py`` into a separate file :pr:`3417`
        * Unpin ``click`` dependency :pr:`3420`
        * For ``IterativeAlgorithm``, put time series algorithms first :pr:`3407`
        * Use ``prophet-prebuilt`` to install prophet in extras :pr:`3407`

.. warning::

    **Breaking Changes**
        * Moved model understanding metrics from ``graph.py`` to ``metrics.py`` :pr:`3417`


**v0.48.0 Mar. 25, 2022**
    * Enhancements
        * Add support for oversampling in time series classification problems :pr:`3387`
    * Fixes
        * Fixed ``TimeSeriesFeaturizer`` to make it deterministic when creating and choosing columns :pr:`3384`
        * Fixed bug where Email/URL features with missing values would cause the imputer to error out :pr:`3388`
    * Changes
        * Update maintainers to add Frank :pr:`3382`
        * Allow woodwork version 0.14.0 to be installed :pr:`3381`
        * Moved partial dependence functions from ``graph.py`` to a separate file :pr:`3404`
        * Pin ``click`` at ``8.0.4`` due to incompatibility with ``black`` :pr:`3413`
    * Documentation Changes
        * Added automl user guide section covering search algorithms :pr:`3394`
        * Updated broken links and automated broken link detection :pr:`3398`
        * Upgraded nbconvert :pr:`3402`, :pr:`3411`
    * Testing Changes
        * Updated scheduled workflows to only run on Alteryx owned repos (:pr:`3395`)
        * Exclude documentation versions other than latest from broken link check :pr:`3401`

.. warning::

    **Breaking Changes**
        * Moved partial dependence functions from ``graph.py`` to ``partial_dependence.py`` :pr:`3404`


**v0.47.0 Mar. 16, 2022**
    * Enhancements
        * Added ``TimeSeriesFeaturizer`` into ARIMA-based pipelines :pr:`3313`
        * Added caching capability for ensemble training during ``AutoMLSearch`` :pr:`3257`
        * Added new error code for zero unique values in ``NoVarianceDataCheck`` :pr:`3372`
    * Fixes
        * Fixed ``get_pipelines`` to reset pipeline threshold for binary cases :pr:`3360`
    * Changes
        * Update maintainers :pr:`3365`
        * Revert pandas 1.3.0 compatibility patch :pr:`3378`
    * Documentation Changes
        * Fixed documentation links to point to correct pages :pr:`3358`
    * Testing Changes
        * Checkout main branch in build_conda_pkg job :pr:`3375`

**v0.46.0 Mar. 03, 2022**
    * Enhancements
        * Added ``test_size`` parameter to ``ClassImbalanceDataCheck`` :pr:`3341`
        * Make target optional for ``NoVarianceDataCheck`` :pr:`3339`
    * Changes
        * Removed ``python_version<3.9`` environment marker from sktime dependency :pr:`3332`
        * Updated ``DatetimeFormatDataCheck`` to return all messages and not return early if NaNs are detected :pr:`3354`
    * Documentation Changes
        * Added in-line tabs and copy-paste functionality to documentation, overhauled Install page :pr:`3353`

**v0.45.0 Feb. 17, 2022**
    * Enhancements
        * Added support for pandas >= 1.4.0 :pr:`3324`
        * Standardized feature importance for estimators :pr:`3305`
        * Replaced usage of private method with Woodwork's public ``get_subset_schema`` method :pr:`3325`
    * Changes
        * Added an ``is_cv`` property to the datasplitters used :pr:`3297`
        * Changed SimpleImputer to ignore Natural Language columns :pr:`3324`
        * Added drop NaN component to some time series pipelines :pr:`3310`
    * Documentation Changes
        * Update README.md with Alteryx link (:pr:`3319`)
        * Added formatting to the AutoML user guide to shorten result outputs :pr:`3328`
    * Testing Changes
        * Add auto approve dependency workflow schedule for every 30 mins :pr:`3312`

**v0.44.0 Feb. 04, 2022**
    * Enhancements
        * Updated ``DefaultAlgorithm`` to also limit estimator usage for long-running multiclass problems :pr:`3099`
        * Added ``make_pipeline_from_data_check_output()`` utility method :pr:`3277`
        * Updated ``AutoMLSearch`` to use ``DefaultAlgorithm`` as the default automl algorithm :pr:`3261`, :pr:`3304`
        * Added more specific data check errors to ``DatetimeFormatDataCheck`` :pr:`3288`
        * Added ``features`` as a parameter for ``AutoMLSearch`` and add ``DFSTransformer`` to pipelines when ``features`` are present :pr:`3309`
    * Fixes
        * Updated the binary classification pipeline's ``optimize_thresholds`` method to use Nelder-Mead :pr:`3280`
        * Fixed bug where feature importance on time series pipelines only showed 0 for time index :pr:`3285`
    * Changes
        * Removed ``DateTimeNaNDataCheck`` and ``NaturalLanguageNaNDataCheck`` in favor of ``NullDataCheck`` :pr:`3260`
        * Drop support for Python 3.7 :pr:`3291`
        * Updated minimum version of ``woodwork`` to ``v0.12.0`` :pr:`3290`
    * Documentation Changes
        * Update documentation and docstring for `validate_holdout_datasets` for time series problems :pr:`3278`
        * Fixed mistake in documentation where wrong objective was used for calculating percent-better-than-baseline :pr:`3285`


.. warning::

    **Breaking Changes**
        * Removed ``DateTimeNaNDataCheck`` and ``NaturalLanguageNaNDataCheck`` in favor of ``NullDataCheck`` :pr:`3260`
        * Dropped support for Python 3.7 :pr:`3291`


**v0.43.0 Jan. 25, 2022**
    * Enhancements
        * Updated new ``NullDataCheck`` to return a warning and suggest an action to impute columns with null values :pr:`3197`
        * Updated ``make_pipeline_from_actions`` to handle null column imputation :pr:`3237`
        * Updated data check actions API to return options instead of actions and add functionality to suggest and take action on columns with null values :pr:`3182`
    * Fixes
        * Fixed categorical data leaking into non-categorical sub-pipelines in ``DefaultAlgorithm`` :pr:`3209`
        * Fixed Python 3.9 installation for prophet by updating ``pmdarima`` version in requirements :pr:`3268`
        * Allowed DateTime columns to pass through PerColumnImputer without breaking :pr:`3267`
    * Changes
        * Updated ``DataCheck`` ``validate()`` output to return a dictionary instead of list for actions :pr:`3142`
        * Updated ``DataCheck`` ``validate()`` API to use the new ``DataCheckActionOption`` class instead of ``DataCheckAction`` :pr:`3152`
        * Uncapped numba version and removed it from requirements :pr:`3263`
        * Renamed ``HighlyNullDataCheck`` to ``NullDataCheck`` :pr:`3197`
        * Updated data check ``validate()`` output to return a list of warnings and errors instead of a dictionary :pr:`3244`
        * Capped ``pandas`` at < 1.4.0 :pr:`3274`
    * Testing Changes
        * Bumped minimum ``IPython`` version to 7.16.3 in ``test-requirements.txt`` based on dependabot feedback :pr:`3269`

.. warning::

    **Breaking Changes**
        * Renamed ``HighlyNullDataCheck`` to ``NullDataCheck`` :pr:`3197`
        * Updated data check ``validate()`` output to return a list of warnings and errors instead of a dictionary. See the Data Check or Data Check Actions pages (under User Guide) for examples. :pr:`3244`
        * Removed ``impute_all`` and ``default_impute_strategy`` parameters from the ``PerColumnImputer`` :pr:`3267`
        * Updated ``PerColumnImputer`` such that columns not specified in ``impute_strategies`` dict will not be imputed anymore :pr:`3267`


**v0.42.0 Jan. 18, 2022**
    * Enhancements
        * Required the separation of training and test data by ``gap`` + 1 units to be verified by ``time_index`` for time series problems :pr:`3208`
        * Added support for boolean features for ``ARIMARegressor`` :pr:`3187`
        * Updated dependency bot workflow to remove outdated description and add new configuration to delete branches automatically :pr:`3212`
        * Added ``n_obs`` and ``n_splits`` to ``TimeSeriesParametersDataCheck`` error details :pr:`3246`
    * Fixes
        * Fixed classification pipelines to only accept target data with the appropriate number of classes :pr:`3185`
        * Added support for time series in ``DefaultAlgorithm`` :pr:`3177`
        * Standardized names of featurization components :pr:`3192`
        * Removed empty cell in text_input.ipynb :pr:`3234`
        * Removed potential prediction explanations failure when pipelines predicted a class with probability 1 :pr:`3221`
        * Dropped NaNs before partial dependence grid generation :pr:`3235`
        * Allowed prediction explanations to be json-serializable :pr:`3262`
        * Fixed bug where ``InvalidTargetDataCheck`` would not check time series regression targets :pr:`3251`
        * Fixed bug in ``are_datasets_separated_by_gap_time_index`` :pr:`3256`
    * Changes
        * Raised lowest compatible numpy version to 1.21.0 to address security concerns :pr:`3207`
        * Changed the default objective to ``MedianAE`` from ``R2`` for time series regression :pr:`3205`
        * Removed all-nan Unknown to Double logical conversion in ``infer_feature_types`` :pr:`3196`
        * Checking the validity of holdout data for time series problems can be performed by calling ``pipelines.utils.validate_holdout_datasets`` prior to calling ``predict`` :pr:`3208`
    * Testing Changes
        * Update auto approve workflow trigger and delete branch after merge :pr:`3265`

.. warning::

    **Breaking Changes**
        * Renamed ``DateTime Featurizer Component`` to ``DateTime Featurizer`` and ``Natural Language Featurization Component`` to ``Natural Language Featurizer`` :pr:`3192`



**v0.41.0 Jan. 06, 2022**
    * Enhancements
        * Added string support for DataCheckActionCode :pr:`3167`
        * Added ``DataCheckActionOption`` class :pr:`3134`
        * Add issue templates for bugs, feature requests and documentation improvements for GitHub :pr:`3199`
    * Fixes
        * Fix bug where prediction explanations ``class_name`` was shown as float for boolean targets :pr:`3179`
        * Fixed bug in nightly linux tests :pr:`3189`
    * Changes
        * Removed usage of scikit-learn's ``LabelEncoder`` in favor of ours :pr:`3161`
        * Removed nullable types checking from ``infer_feature_types`` :pr:`3156`
        * Fixed ``mean_cv_data`` and ``validation_score`` values in AutoMLSearch.rankings to reflect cv score or ``NaN`` when appropriate :pr:`3162`
    * Testing Changes
        * Updated tests to use new pipeline API instead of defining custom pipeline classes :pr:`3172`
        * Add workflow to auto-merge dependency PRs if status checks pass :pr:`3184`

**v0.40.0 Dec. 22, 2021**
    * Enhancements
        * Added ``TimeSeriesSplittingDataCheck`` to ``DefaultDataChecks`` to verify adequate class representation in time series classification problems :pr:`3141`
        * Added the ability to accept serialized features and skip computation in ``DFSTransformer`` :pr:`3106`
        * Added support for known-in-advance features :pr:`3149`
        * Added Holt-Winters ``ExponentialSmoothingRegressor`` for time series regression problems :pr:`3157`
        * Required the separation of training and test data by ``gap`` + 1 units to be verified by ``time_index`` for time series problems :pr:`3160`
    * Fixes
        * Fixed error caused when tuning threshold for time series binary classification :pr:`3140`
    * Changes
        * ``TimeSeriesParametersDataCheck`` was added to ``DefaultDataChecks`` for time series problems :pr:`3139`
        * Renamed ``date_index`` to ``time_index`` in ``problem_configuration`` for time series problems :pr:`3137`
        * Updated ``nlp-primitives`` minimum version to 2.1.0 :pr:`3166`
        * Updated minimum version of ``woodwork`` to v0.11.0 :pr:`3171`
        * Revert `3160` until uninferrable frequency can be addressed earlier in the process :pr:`3198`
    * Documentation Changes
        * Added comments to provide clarity on doctests :pr:`3155`
    * Testing Changes
        * Parameterized tests in ``test_datasets.py`` :pr:`3145`

.. warning::

    **Breaking Changes**
        * Renamed ``date_index`` to ``time_index`` in ``problem_configuration`` for time series problems :pr:`3137`


**v0.39.0 Dec. 9, 2021**
    * Enhancements
        * Renamed ``DelayedFeatureTransformer`` to ``TimeSeriesFeaturizer`` and enhanced it to compute rolling features :pr:`3028`
        * Added ability to impute only specific columns in ``PerColumnImputer`` :pr:`3123`
        * Added ``TimeSeriesParametersDataCheck`` to verify the time series parameters are valid given the number of splits in cross validation :pr:`3111`
    * Fixes
        * Default parameters for ``RFRegressorSelectFromModel`` and ``RFClassifierSelectFromModel`` has been fixed to avoid selecting all features :pr:`3110`
    * Changes
        * Removed reliance on a datetime index for ``ARIMARegressor`` and ``ProphetRegressor`` :pr:`3104`
        * Included target leakage check when fitting ``ARIMARegressor`` to account for the lack of ``TimeSeriesFeaturizer`` in ``ARIMARegressor`` based pipelines :pr:`3104`
        * Cleaned up and refactored ``InvalidTargetDataCheck`` implementation and docstring :pr:`3122`
        * Removed indices information from the output of ``HighlyNullDataCheck``'s ``validate()`` method :pr:`3092`
        * Added ``ReplaceNullableTypes`` component to prepare for handling pandas nullable types. :pr:`3090`
        * Updated ``make_pipeline`` for handling pandas nullable types in preprocessing pipeline. :pr:`3129`
        * Removed unused ``EnsembleMissingPipelinesError`` exception definition :pr:`3131`
    * Testing Changes
        * Refactored tests to avoid using ``importorskip`` :pr:`3126`
        * Added ``skip_during_conda`` test marker to skip tests that are not supposed to run during conda build :pr:`3127`
        * Added ``skip_if_39`` test marker to skip tests that are not supposed to run during python 3.9 :pr:`3133`

.. warning::

    **Breaking Changes**
        * Renamed ``DelayedFeatureTransformer`` to ``TimeSeriesFeaturizer`` :pr:`3028`
        * ``ProphetRegressor`` now requires a datetime column in ``X`` represented by the ``date_index`` parameter :pr:`3104`
        * Renamed module ``evalml.data_checks.invalid_target_data_check`` to ``evalml.data_checks.invalid_targets_data_check`` :pr:`3122`
        * Removed unused ``EnsembleMissingPipelinesError`` exception definition :pr:`3131`


**v0.38.0 Nov. 27, 2021**
    * Enhancements
        * Added ``data_check_name`` attribute to the data check action class :pr:`3034`
        * Added ``NumWords`` and ``NumCharacters`` primitives to ``TextFeaturizer`` and renamed ``TextFeaturizer` to ``NaturalLanguageFeaturizer`` :pr:`3030`
        * Added support for ``scikit-learn > 1.0.0`` :pr:`3051`
        * Required the ``date_index`` parameter to be specified for time series problems  in ``AutoMLSearch`` :pr:`3041`
        * Allowed time series pipelines to predict on test datasets whose length is less than or equal to the ``forecast_horizon``. Also allowed the test set index to start at 0. :pr:`3071`
        * Enabled time series pipeline to predict on data with features that are not known-in-advanced :pr:`3094`
    * Fixes
        * Added in error message when fit and predict/predict_proba data types are different :pr:`3036`
        * Fixed bug where ensembling components could not get converted to JSON format :pr:`3049`
        * Fixed bug where components with tuned integer hyperparameters could not get converted to JSON format :pr:`3049`
        * Fixed bug where force plots were not displaying correct feature values :pr:`3044`
        * Included confusion matrix at the pipeline threshold for ``find_confusion_matrix_per_threshold`` :pr:`3080`
        * Fixed bug where One Hot Encoder would error out if a non-categorical feature had a missing value :pr:`3083`
        * Fixed bug where features created from categorical columns by ``Delayed Feature Transformer`` would be inferred as categorical :pr:`3083`
    * Changes
        * Delete ``predict_uses_y`` estimator attribute :pr:`3069`
        * Change ``DateTimeFeaturizer`` to use corresponding Featuretools primitives :pr:`3081`
        * Updated ``TargetDistributionDataCheck`` to return metadata details as floats rather strings :pr:`3085`
        * Removed dependency on ``psutil`` package :pr:`3093`
    * Documentation Changes
        * Updated docs to use data check action methods rather than manually cleaning data :pr:`3050`
    * Testing Changes
        * Updated integration tests to use ``make_pipeline_from_actions`` instead of private method :pr:`3047`


.. warning::

    **Breaking Changes**
        * Added ``data_check_name`` attribute to the data check action class :pr:`3034`
        * Renamed ``TextFeaturizer` to ``NaturalLanguageFeaturizer`` :pr:`3030`
        * Updated the ``Pipeline.graph_json`` function to return a dictionary of "from" and "to" edges instead of tuples :pr:`3049`
        * Delete ``predict_uses_y`` estimator attribute :pr:`3069`
        * Changed time series problems in ``AutoMLSearch`` to need a not-``None`` ``date_index`` :pr:`3041`
        * Changed the ``DelayedFeatureTransformer`` to throw a ``ValueError`` during fit if the ``date_index`` is ``None`` :pr:`3041`
        * Passing ``X=None`` to ``DelayedFeatureTransformer`` is deprecated :pr:`3041`


**v0.37.0 Nov. 9, 2021**
    * Enhancements
        * Added ``find_confusion_matrix_per_threshold`` to Model Understanding :pr:`2972`
        * Limit computationally-intensive models during ``AutoMLSearch`` for certain multiclass problems, allow for opt-in with parameter ``allow_long_running_models`` :pr:`2982`
        * Added support for stacked ensemble pipelines to prediction explanations module :pr:`2971`
        * Added integration tests for data checks and data checks actions workflow :pr:`2883`
        * Added a change in pipeline structure to handle categorical columns separately for pipelines in ``DefaultAlgorithm`` :pr:`2986`
        * Added an algorithm to ``DelayedFeatureTransformer`` to select better lags :pr:`3005`
        * Added test to ensure pickling pipelines preserves thresholds :pr:`3027`
        * Added AutoML function to access ensemble pipeline's input pipelines IDs :pr:`3011`
        * Added ability to define which class is "positive" for label encoder in binary classification case :pr:`3033`
    * Fixes
        * Fixed bug where ``Oversampler`` didn't consider boolean columns to be categorical :pr:`2980`
        * Fixed permutation importance failing when target is categorical :pr:`3017`
        * Updated estimator and pipelines' ``predict``, ``predict_proba``, ``transform``, ``inverse_transform`` methods to preserve input indices :pr:`2979`
        * Updated demo dataset link for daily min temperatures :pr:`3023`
    * Changes
        * Updated ``OutliersDataCheck`` and ``UniquenessDataCheck`` and allow for the suspension of the Nullable types error :pr:`3018`
    * Documentation Changes
        * Fixed cost benefit matrix demo formatting :pr:`2990`
        * Update ReadMe.md with new badge links and updated installation instructions for conda :pr:`2998`
        * Added more comprehensive doctests :pr:`3002`


**v0.36.0 Oct. 27, 2021**
    * Enhancements
        * Added LIME as an algorithm option for ``explain_predictions`` and ``explain_predictions_best_worst`` :pr:`2905`
        * Standardized data check messages and added default "rows" and "columns" to data check message details dictionary :pr:`2869`
        * Added ``rows_of_interest`` to pipeline utils :pr:`2908`
        * Added support for woodwork version ``0.8.2`` :pr:`2909`
        * Enhanced the ``DateTimeFeaturizer`` to handle ``NaNs`` in date features :pr:`2909`
        * Added support for woodwork logical types ``PostalCode``, ``SubRegionCode``, and ``CountryCode`` in model understanding tools :pr:`2946`
        * Added Vowpal Wabbit regressor and classifiers :pr:`2846`
        * Added `NoSplit` data splitter for future unsupervised learning searches :pr:`2958`
        * Added method to convert actions into a preprocessing pipeline :pr:`2968`
    * Fixes
        * Fixed bug where partial dependence was not respecting the ww schema :pr:`2929`
        * Fixed ``calculate_permutation_importance`` for datetimes on ``StandardScaler`` :pr:`2938`
        * Fixed ``SelectColumns`` to only select available features for feature selection in ``DefaultAlgorithm`` :pr:`2944`
        * Fixed ``DropColumns`` component not receiving parameters in ``DefaultAlgorithm`` :pr:`2945`
        * Fixed bug where trained binary thresholds were not being returned by ``get_pipeline`` or ``clone`` :pr:`2948`
        * Fixed bug where ``Oversampler`` selected ww logical categorical instead of ww semantic category :pr:`2946`
    * Changes
        * Changed ``make_pipeline`` function to place the ``DateTimeFeaturizer`` prior to the ``Imputer`` so that ``NaN`` dates can be imputed :pr:`2909`
        * Refactored ``OutliersDataCheck`` and ``HighlyNullDataCheck`` to add more descriptive metadata :pr:`2907`
        * Bumped minimum version of ``dask`` from 2021.2.0 to 2021.10.0 :pr:`2978`
    * Documentation Changes
        * Added back Future Release section to release notes :pr:`2927`
        * Updated CI to run doctest (docstring tests) and apply necessary fixes to docstrings :pr:`2933`
        * Added documentation for ``BinaryClassificationPipeline`` thresholding :pr:`2937`
    * Testing Changes
        * Fixed dependency checker to catch full names of packages :pr:`2930`
        * Refactored ``build_conda_pkg`` to work from a local recipe :pr:`2925`
        * Refactored component test for different environments :pr:`2957`

.. warning::

    **Breaking Changes**
        * Standardized data check messages and added default "rows" and "columns" to data check message details dictionary. This may change the number of messages returned from a data check. :pr:`2869`


**v0.35.0 Oct. 14, 2021**
    * Enhancements
        * Added human-readable pipeline explanations to model understanding :pr:`2861`
        * Updated to support Featuretools 1.0.0 and nlp-primitives 2.0.0 :pr:`2848`
    * Fixes
        * Fixed bug where ``long`` mode for the top level search method was not respected :pr:`2875`
        * Pinned ``cmdstan`` to ``0.28.0`` in ``cmdstan-builder`` to prevent future breaking of support for Prophet :pr:`2880`
        * Added ``Jarque-Bera`` to the ``TargetDistributionDataCheck`` :pr:`2891`
    * Changes
        * Updated pipelines to use a label encoder component instead of doing encoding on the pipeline level :pr:`2821`
        * Deleted scikit-learn ensembler :pr:`2819`
        * Refactored pipeline building logic out of ``AutoMLSearch`` and into ``IterativeAlgorithm`` :pr:`2854`
        * Refactored names for methods in ``ComponentGraph`` and ``PipelineBase`` :pr:`2902`
    * Documentation Changes
        * Updated ``install.ipynb`` to reflect flexibility for ``cmdstan`` version installation :pr:`2880`
        * Updated the conda section of our contributing guide :pr:`2899`
    * Testing Changes
        * Updated ``test_all_estimators`` to account for Prophet being allowed for Python 3.9 :pr:`2892`
        * Updated linux tests to use ``cmdstan-builder==0.0.8`` :pr:`2880`

.. warning::

    **Breaking Changes**
        * Updated pipelines to use a label encoder component instead of doing encoding on the pipeline level. This means that pipelines will no longer automatically encode non-numerical targets. Please use a label encoder if working with classification problems and non-numeric targets. :pr:`2821`
        * Deleted scikit-learn ensembler :pr:`2819`
        * ``IterativeAlgorithm`` now requires X, y, problem_type as required arguments as well as sampler_name, allowed_model_families, allowed_component_graphs, max_batches, and verbose as optional arguments :pr:`2854`
        * Changed method names of ``fit_features`` and ``compute_final_component_features`` to ``fit_and_transform_all_but_final`` and ``transform_all_but_final`` in ``ComponentGraph``, and ``compute_estimator_features`` to ``transform_all_but_final`` in pipeline classes :pr:`2902`

**v0.34.0 Sep. 30, 2021**
    * Enhancements
        * Updated to work with Woodwork 0.8.1 :pr:`2783`
        * Added validation that ``training_data`` and ``training_target`` are not ``None`` in prediction explanations :pr:`2787`
        * Added support for training-only components in pipelines and component graphs :pr:`2776`
        * Added default argument for the parameters value for ``ComponentGraph.instantiate`` :pr:`2796`
        * Added ``TIME_SERIES_REGRESSION`` to ``LightGBMRegressor's`` supported problem types :pr:`2793`
        * Provided a JSON representation of a pipeline's DAG structure :pr:`2812`
        * Added validation to holdout data passed to ``predict`` and ``predict_proba`` for time series :pr:`2804`
        * Added information about which row indices are outliers in ``OutliersDataCheck`` :pr:`2818`
        * Added verbose flag to top level ``search()`` method :pr:`2813`
        * Added support for linting jupyter notebooks and clearing the executed cells and empty cells :pr:`2829` :pr:`2837`
        * Added "DROP_ROWS" action to output of ``OutliersDataCheck.validate()`` :pr:`2820`
        * Added the ability of ``AutoMLSearch`` to accept a ``SequentialEngine`` instance as engine input :pr:`2838`
        * Added new label encoder component to EvalML :pr:`2853`
        * Added our own partial dependence implementation :pr:`2834`
    * Fixes
        * Fixed bug where ``calculate_permutation_importance`` was not calculating the right value for pipelines with target transformers :pr:`2782`
        * Fixed bug where transformed target values were not used in ``fit`` for time series pipelines :pr:`2780`
        * Fixed bug where ``score_pipelines`` method of ``AutoMLSearch`` would not work for time series problems :pr:`2786`
        * Removed ``TargetTransformer`` class :pr:`2833`
        * Added tests to verify ``ComponentGraph`` support by pipelines :pr:`2830`
        * Fixed incorrect parameter for baseline regression pipeline in ``AutoMLSearch`` :pr:`2847`
        * Fixed bug where the desired estimator family order was not respected in ``IterativeAlgorithm`` :pr:`2850`
    * Changes
        * Changed woodwork initialization to use partial schemas :pr:`2774`
        * Made ``Transformer.transform()`` an abstract method :pr:`2744`
        * Deleted ``EmptyDataChecks`` class :pr:`2794`
        * Removed data check for checking log distributions in ``make_pipeline`` :pr:`2806`
        * Changed the minimum ``woodwork`` version to 0.8.0 :pr:`2783`
        * Pinned ``woodwork`` version to 0.8.0 :pr:`2832`
        * Removed ``model_family`` attribute from ``ComponentBase`` and transformers :pr:`2828`
        * Limited ``scikit-learn`` until new features and errors can be addressed :pr:`2842`
        * Show DeprecationWarning when Sklearn Ensemblers are called :pr:`2859`
    * Testing Changes
        * Updated matched assertion message regarding monotonic indices in polynomial detrender tests :pr:`2811`
        * Added a test to make sure pip versions match conda versions :pr:`2851`

.. warning::

    **Breaking Changes**
        * Made ``Transformer.transform()`` an abstract method :pr:`2744`
        * Deleted ``EmptyDataChecks`` class :pr:`2794`
        * Removed data check for checking log distributions in ``make_pipeline`` :pr:`2806`


**v0.33.0 Sep. 15, 2021**
    * Fixes
        * Fixed bug where warnings during ``make_pipeline`` were not being raised to the user :pr:`2765`
    * Changes
        * Refactored and removed ``SamplerBase`` class :pr:`2775`
    * Documentation Changes
        * Added docstring linting packages ``pydocstyle`` and ``darglint`` to `make-lint` command :pr:`2670`


**v0.32.1 Sep. 10, 2021**
    * Enhancements
        * Added ``verbose`` flag to ``AutoMLSearch`` to run search in silent mode by default :pr:`2645`
        * Added label encoder to ``XGBoostClassifier`` to remove the warning :pr:`2701`
        * Set ``eval_metric`` to ``logloss`` for ``XGBoostClassifier`` :pr:`2741`
        * Added support for ``woodwork`` versions ``0.7.0`` and ``0.7.1`` :pr:`2743`
        * Changed ``explain_predictions`` functions to display original feature values :pr:`2759`
        * Added ``X_train`` and ``y_train`` to ``graph_prediction_vs_actual_over_time`` and ``get_prediction_vs_actual_over_time_data`` :pr:`2762`
        * Added ``forecast_horizon`` as a required parameter to time series pipelines and ``AutoMLSearch`` :pr:`2697`
        * Added ``predict_in_sample`` and ``predict_proba_in_sample`` methods to time series pipelines to predict on data where the target is known, e.g. cross-validation :pr:`2697`
    * Fixes
        * Fixed bug where ``_catch_warnings`` assumed all warnings were ``PipelineNotUsed`` :pr:`2753`
        * Fixed bug where ``Imputer.transform`` would erase ww typing information prior to handing data to the ``SimpleImputer`` :pr:`2752`
        * Fixed bug where ``Oversampler`` could not be copied :pr:`2755`
    * Changes
        * Deleted ``drop_nan_target_rows`` utility method :pr:`2737`
        * Removed default logging setup and debugging log file :pr:`2645`
        * Changed the default n_jobs value for ``XGBoostClassifier`` and ``XGBoostRegressor`` to 12 :pr:`2757`
        * Changed ``TimeSeriesBaselineEstimator`` to only work on a time series pipeline with a ``DelayedFeaturesTransformer`` :pr:`2697`
        * Added ``X_train`` and ``y_train`` as optional parameters to pipeline ``predict``, ``predict_proba``. Only used for time series pipelines :pr:`2697`
        * Added ``training_data`` and ``training_target`` as optional parameters to ``explain_predictions`` and ``explain_predictions_best_worst`` to support time series pipelines :pr:`2697`
        * Changed time series pipeline predictions to no longer output series/dataframes padded with NaNs. A prediction will be returned for every row in the `X` input :pr:`2697`
    * Documentation Changes
        * Specified installation steps for Prophet :pr:`2713`
        * Added documentation for data exploration on data check actions :pr:`2696`
        * Added a user guide entry for time series modelling :pr:`2697`
    * Testing Changes
        * Fixed flaky ``TargetDistributionDataCheck`` test for very_lognormal distribution :pr:`2748`

.. warning::

    **Breaking Changes**
        * Removed default logging setup and debugging log file :pr:`2645`
        * Added ``X_train`` and ``y_train`` to ``graph_prediction_vs_actual_over_time`` and ``get_prediction_vs_actual_over_time_data`` :pr:`2762`
        * Added ``forecast_horizon`` as a required parameter to time series pipelines and ``AutoMLSearch`` :pr:`2697`
        * Changed ``TimeSeriesBaselineEstimator`` to only work on a time series pipeline with a ``DelayedFeaturesTransformer`` :pr:`2697`
        * Added ``X_train`` and ``y_train`` as required parameters for ``predict`` and ``predict_proba`` in time series pipelines :pr:`2697`
        * Added ``training_data`` and ``training_target`` as required parameters to ``explain_predictions`` and ``explain_predictions_best_worst`` for time series pipelines :pr:`2697`

**v0.32.0 Aug. 31, 2021**
    * Enhancements
        * Allow string for ``engine`` parameter for ``AutoMLSearch``:pr:`2667`
        * Add ``ProphetRegressor`` to AutoML :pr:`2619`
        * Integrated ``DefaultAlgorithm`` into ``AutoMLSearch`` :pr:`2634`
        * Removed SVM "linear" and "precomputed" kernel hyperparameter options, and improved default parameters :pr:`2651`
        * Updated ``ComponentGraph`` initalization to raise ``ValueError`` when user attempts to use ``.y`` for a component that does not produce a tuple output :pr:`2662`
        * Updated to support Woodwork 0.6.0 :pr:`2690`
        * Updated pipeline ``graph()`` to distingush X and y edges :pr:`2654`
        * Added ``DropRowsTransformer`` component :pr:`2692`
        * Added ``DROP_ROWS`` to ``_make_component_list_from_actions`` and clean up metadata :pr:`2694`
        * Add new ensembler component :pr:`2653`
    * Fixes
        * Updated Oversampler logic to select best SMOTE based on component input instead of pipeline input :pr:`2695`
        * Added ability to explicitly close DaskEngine resources to improve runtime and reduce Dask warnings :pr:`2667`
        * Fixed partial dependence bug for ensemble pipelines :pr:`2714`
        * Updated ``TargetLeakageDataCheck`` to maintain user-selected logical types :pr:`2711`
    * Changes
        * Replaced ``SMOTEOversampler``, ``SMOTENOversampler`` and ``SMOTENCOversampler`` with consolidated ``Oversampler`` component :pr:`2695`
        * Removed ``LinearRegressor`` from the list of default ``AutoMLSearch`` estimators due to poor performance :pr:`2660`
    * Documentation Changes
        * Added user guide documentation for using ``ComponentGraph`` and added ``ComponentGraph`` to API reference :pr:`2673`
        * Updated documentation to make parallelization of AutoML clearer :pr:`2667`
    * Testing Changes
        * Removes the process-level parallelism from the ``test_cancel_job`` test :pr:`2666`
        * Installed numba 0.53 in windows CI to prevent problems installing version 0.54 :pr:`2710`

.. warning::

    **Breaking Changes**
        * Renamed the current top level ``search`` method to ``search_iterative`` and defined a new ``search`` method for the ``DefaultAlgorithm`` :pr:`2634`
        * Replaced ``SMOTEOversampler``, ``SMOTENOversampler`` and ``SMOTENCOversampler`` with consolidated ``Oversampler`` component :pr:`2695`
        * Removed ``LinearRegressor`` from the list of default ``AutoMLSearch`` estimators due to poor performance :pr:`2660`

**v0.31.0 Aug. 19, 2021**
    * Enhancements
        * Updated the high variance check in AutoMLSearch to be robust to a variety of objectives and cv scores :pr:`2622`
        * Use Woodwork's outlier detection for the ``OutliersDataCheck`` :pr:`2637`
        * Added ability to utilize instantiated components when creating a pipeline :pr:`2643`
        * Sped up the all Nan and unknown check in ``infer_feature_types`` :pr:`2661`
    * Fixes
    * Changes
        * Deleted ``_put_into_original_order`` helper function :pr:`2639`
        * Refactored time series pipeline code using a time series pipeline base class :pr:`2649`
        * Renamed ``dask_tests`` to ``parallel_tests`` :pr:`2657`
        * Removed commented out code in ``pipeline_meta.py`` :pr:`2659`
    * Documentation Changes
        * Add complete install command to README and Install section :pr:`2627`
        * Cleaned up documentation for ``MulticollinearityDataCheck`` :pr:`2664`
    * Testing Changes
        * Speed up CI by splitting Prophet tests into a separate workflow in GitHub :pr:`2644`

.. warning::

    **Breaking Changes**
        * ``TimeSeriesRegressionPipeline`` no longer inherits from ``TimeSeriesRegressionPipeline`` :pr:`2649`


**v0.30.2 Aug. 16, 2021**
    * Fixes
        * Updated changelog and version numbers to match the release.  Release 0.30.1 was release erroneously without a change to the version numbers.  0.30.2 replaces it.

**v0.30.1 Aug. 12, 2021**
    * Enhancements
        * Added ``DatetimeFormatDataCheck`` for time series problems :pr:`2603`
        * Added ``ProphetRegressor`` to estimators :pr:`2242`
        * Updated ``ComponentGraph`` to handle not calling samplers' transform during predict, and updated samplers' transform methods s.t. ``fit_transform`` is equivalent to ``fit(X, y).transform(X, y)`` :pr:`2583`
        * Updated ``ComponentGraph`` ``_validate_component_dict`` logic to be stricter about input values :pr:`2599`
        * Patched bug in ``xgboost`` estimators where predicting on a feature matrix of only booleans would throw an exception. :pr:`2602`
        * Updated ``ARIMARegressor`` to use relative forecasting to predict values :pr:`2613`
        * Added support for creating pipelines without an estimator as the final component and added ``transform(X, y)`` method to pipelines and component graphs :pr:`2625`
        * Updated to support Woodwork 0.5.1 :pr:`2610`
    * Fixes
        * Updated ``AutoMLSearch`` to drop ``ARIMARegressor`` from ``allowed_estimators`` if an incompatible frequency is detected :pr:`2632`
        * Updated ``get_best_sampler_for_data`` to consider all non-numeric datatypes as categorical for SMOTE :pr:`2590`
        * Fixed inconsistent test results from `TargetDistributionDataCheck` :pr:`2608`
        * Adopted vectorized pd.NA checking for Woodwork 0.5.1 support :pr:`2626`
        * Pinned upper version of astroid to 2.6.6 to keep ReadTheDocs working. :pr:`2638`
    * Changes
        * Renamed SMOTE samplers to SMOTE oversampler :pr:`2595`
        * Changed ``partial_dependence`` and ``graph_partial_dependence`` to raise a ``PartialDependenceError`` instead of ``ValueError``. This is not a breaking change because ``PartialDependenceError`` is a subclass of ``ValueError`` :pr:`2604`
        * Cleaned up code duplication in ``ComponentGraph`` :pr:`2612`
        * Stored predict_proba results in .x for intermediate estimators in ComponentGraph :pr:`2629`
    * Documentation Changes
        * To avoid local docs build error, only add warning disable and download headers on ReadTheDocs builds, not locally :pr:`2617`
    * Testing Changes
        * Updated partial_dependence tests to change the element-wise comparison per the Plotly 5.2.1 upgrade :pr:`2638`
        * Changed the lint CI job to only check against python 3.9 via the `-t` flag :pr:`2586`
        * Installed Prophet in linux nightlies test and fixed ``test_all_components`` :pr:`2598`
        * Refactored and fixed all ``make_pipeline`` tests to assert correct order and address new Woodwork Unknown type inference :pr:`2572`
        * Removed ``component_graphs`` as a global variable in ``test_component_graphs.py`` :pr:`2609`

.. warning::

    **Breaking Changes**
        * Renamed SMOTE samplers to SMOTE oversampler. Please use ``SMOTEOversampler``, ``SMOTENCOversampler``, ``SMOTENOversampler`` instead of ``SMOTESampler``, ``SMOTENCSampler``, and ``SMOTENSampler`` :pr:`2595`


**v0.30.0 Aug. 3, 2021**
    * Enhancements
        * Added ``LogTransformer`` and ``TargetDistributionDataCheck`` :pr:`2487`
        * Issue a warning to users when a pipeline parameter passed in isn't used in the pipeline :pr:`2564`
        * Added Gini coefficient as an objective :pr:`2544`
        * Added ``repr`` to ``ComponentGraph`` :pr:`2565`
        * Added components to extract features from ``URL`` and ``EmailAddress`` Logical Types :pr:`2550`
        * Added support for `NaN` values in ``TextFeaturizer`` :pr:`2532`
        * Added ``SelectByType`` transformer :pr:`2531`
        * Added separate thresholds for percent null rows and columns in ``HighlyNullDataCheck`` :pr:`2562`
        * Added support for `NaN` natural language values :pr:`2577`
    * Fixes
        * Raised error message for types ``URL``, ``NaturalLanguage``, and ``EmailAddress`` in ``partial_dependence`` :pr:`2573`
    * Changes
        * Updated ``PipelineBase`` implementation for creating pipelines from a list of components :pr:`2549`
        * Moved ``get_hyperparameter_ranges`` to ``PipelineBase`` class from automl/utils module :pr:`2546`
        * Renamed ``ComponentGraph``'s ``get_parents`` to ``get_inputs`` :pr:`2540`
        * Removed ``ComponentGraph.linearized_component_graph`` and ``ComponentGraph.from_list`` :pr:`2556`
        * Updated ``ComponentGraph`` to enforce requiring `.x` and `.y` inputs for each component in the graph :pr:`2563`
        * Renamed existing ensembler implementation from ``StackedEnsemblers`` to ``SklearnStackedEnsemblers`` :pr:`2578`
    * Documentation Changes
        * Added documentation for ``DaskEngine`` and ``CFEngine`` parallel engines :pr:`2560`
        * Improved detail of ``TextFeaturizer`` docstring and tutorial :pr:`2568`
    * Testing Changes
        * Added test that makes sure ``split_data`` does not shuffle for time series problems :pr:`2552`

.. warning::

    **Breaking Changes**
        * Moved ``get_hyperparameter_ranges`` to ``PipelineBase`` class from automl/utils module :pr:`2546`
        * Renamed ``ComponentGraph``'s ``get_parents`` to ``get_inputs`` :pr:`2540`
        * Removed ``ComponentGraph.linearized_component_graph`` and ``ComponentGraph.from_list`` :pr:`2556`
        * Updated ``ComponentGraph`` to enforce requiring `.x` and `.y` inputs for each component in the graph :pr:`2563`


**v0.29.0 Jul. 21, 2021**
    * Enhancements
        * Updated 1-way partial dependence support for datetime features :pr:`2454`
        * Added details on how to fix error caused by broken ww schema :pr:`2466`
        * Added ability to use built-in pickle for saving AutoMLSearch :pr:`2463`
        * Updated our components and component graphs to use latest features of ww 0.4.1, e.g. ``concat_columns`` and drop in-place. :pr:`2465`
        * Added new, concurrent.futures based engine for parallel AutoML :pr:`2506`
        * Added support for new Woodwork ``Unknown`` type in AutoMLSearch :pr:`2477`
        * Updated our components with an attribute that describes if they modify features or targets and can be used in list API for pipeline initialization :pr:`2504`
        * Updated ``ComponentGraph`` to accept X and y as inputs :pr:`2507`
        * Removed unused ``TARGET_BINARY_INVALID_VALUES`` from ``DataCheckMessageCode`` enum and fixed formatting of objective documentation :pr:`2520`
        * Added ``EvalMLAlgorithm`` :pr:`2525`
        * Added support for `NaN` values in ``TextFeaturizer`` :pr:`2532`
    * Fixes
        * Fixed ``FraudCost`` objective and reverted threshold optimization method for binary classification to ``Golden`` :pr:`2450`
        * Added custom exception message for partial dependence on features with scales that are too small :pr:`2455`
        * Ensures the typing for Ordinal and Datetime ltypes are passed through _retain_custom_types_and_initalize_woodwork :pr:`2461`
        * Updated to work with Pandas 1.3.0 :pr:`2442`
        * Updated to work with sktime 0.7.0 :pr:`2499`
    * Changes
        * Updated XGBoost dependency to ``>=1.4.2`` :pr:`2484`, :pr:`2498`
        * Added a ``DeprecationWarning`` about deprecating the list API for ``ComponentGraph`` :pr:`2488`
        * Updated ``make_pipeline`` for AutoML to create dictionaries, not lists, to initialize pipelines :pr:`2504`
        * No longer installing graphviz on windows in our CI pipelines because release 0.17 breaks windows 3.7 :pr:`2516`
    * Documentation Changes
        * Moved docstrings from ``__init__`` to class pages, added missing docstrings for missing classes, and updated missing default values :pr:`2452`
        * Build documentation with sphinx-autoapi :pr:`2458`
        * Change ``autoapi_ignore`` to only ignore files in ``evalml/tests/*`` :pr:`2530`
    * Testing Changes
        * Fixed flaky dask tests :pr:`2471`
        * Removed shellcheck action from ``build_conda_pkg`` action :pr:`2514`
        * Added a tmp_dir fixture that deletes its contents after tests run :pr:`2505`
        * Added a test that makes sure all pipelines in ``AutoMLSearch`` get the same data splits :pr:`2513`
        * Condensed warning output in test logs :pr:`2521`

.. warning::

    **Breaking Changes**
        * `NaN` values in the `Natural Language` type are no longer supported by the Imputer with the pandas upgrade. :pr:`2477`

**v0.28.0 Jul. 2, 2021**
    * Enhancements
        * Added support for showing a Individual Conditional Expectations plot when graphing Partial Dependence :pr:`2386`
        * Exposed ``thread_count`` for Catboost estimators as ``n_jobs`` parameter :pr:`2410`
        * Updated Objectives API to allow for sample weighting :pr:`2433`
    * Fixes
        * Deleted unreachable line from ``IterativeAlgorithm`` :pr:`2464`
    * Changes
        * Pinned Woodwork version between 0.4.1 and 0.4.2 :pr:`2460`
        * Updated psutils minimum version in requirements :pr:`2438`
        * Updated ``log_error_callback`` to not include filepath in logged message :pr:`2429`
    * Documentation Changes
        * Sped up docs :pr:`2430`
        * Removed mentions of ``DataTable`` and ``DataColumn`` from the docs :pr:`2445`
    * Testing Changes
        * Added slack integration for nightlies tests :pr:`2436`
        * Changed ``build_conda_pkg`` CI job to run only when dependencies are updates :pr:`2446`
        * Updated workflows to store pytest runtimes as test artifacts :pr:`2448`
        * Added ``AutoMLTestEnv`` test fixture for making it easy to mock automl tests :pr:`2406`

**v0.27.0 Jun. 22, 2021**
    * Enhancements
        * Adds force plots for prediction explanations :pr:`2157`
        * Removed self-reference from ``AutoMLSearch`` :pr:`2304`
        * Added support for nonlinear pipelines for ``generate_pipeline_code`` :pr:`2332`
        * Added ``inverse_transform`` method to pipelines :pr:`2256`
        * Add optional automatic update checker :pr:`2350`
        * Added ``search_order`` to ``AutoMLSearch``'s ``rankings`` and ``full_rankings`` tables :pr:`2345`
        * Updated threshold optimization method for binary classification :pr:`2315`
        * Updated demos to pull data from S3 instead of including demo data in package :pr:`2387`
        * Upgrade woodwork version to v0.4.1 :pr:`2379`
    * Fixes
        * Preserve user-specified woodwork types throughout pipeline fit/predict :pr:`2297`
        * Fixed ``ComponentGraph`` appending target to ``final_component_features`` if there is a component that returns both X and y :pr:`2358`
        * Fixed partial dependence graph method failing on multiclass problems when the class labels are numeric :pr:`2372`
        * Added ``thresholding_objective`` argument to ``AutoMLSearch`` for binary classification problems :pr:`2320`
        * Added change for ``k_neighbors`` parameter in SMOTE Oversamplers to automatically handle small samples :pr:`2375`
        * Changed naming for ``Logistic Regression Classifier`` file :pr:`2399`
        * Pinned pytest-timeout to fix minimum dependence checker :pr:`2425`
        * Replaced ``Elastic Net Classifier`` base class with ``Logistsic Regression`` to avoid ``NaN`` outputs :pr:`2420`
    * Changes
        * Cleaned up ``PipelineBase``'s ``component_graph`` and ``_component_graph`` attributes. Updated ``PipelineBase`` ``__repr__`` and added ``__eq__`` for ``ComponentGraph`` :pr:`2332`
        * Added and applied  ``black`` linting package to the EvalML repo in place of ``autopep8`` :pr:`2306`
        * Separated `custom_hyperparameters` from pipelines and added them as an argument to ``AutoMLSearch`` :pr:`2317`
        * Replaced `allowed_pipelines` with `allowed_component_graphs` :pr:`2364`
        * Removed private method ``_compute_features_during_fit`` from ``PipelineBase`` :pr:`2359`
        * Updated ``compute_order`` in ``ComponentGraph`` to be a read-only property :pr:`2408`
        * Unpinned PyZMQ version in requirements.txt :pr:`2389`
        * Uncapping LightGBM version in requirements.txt :pr:`2405`
        * Updated minimum version of plotly :pr:`2415`
        * Removed ``SensitivityLowAlert`` objective from core objectives :pr:`2418`
    * Documentation Changes
        * Fixed lead scoring weights in the demos documentation :pr:`2315`
        * Fixed start page code and description dataset naming discrepancy :pr:`2370`
    * Testing Changes
        * Update minimum unit tests to run on all pull requests :pr:`2314`
        * Pass token to authorize uploading of codecov reports :pr:`2344`
        * Add ``pytest-timeout``. All tests that run longer than 6 minutes will fail. :pr:`2374`
        * Separated the dask tests out into separate github action jobs to isolate dask failures. :pr:`2376`
        * Refactored dask tests :pr:`2377`
        * Added the combined dask/non-dask unit tests back and renamed the dask only unit tests. :pr:`2382`
        * Sped up unit tests and split into separate jobs :pr:`2365`
        * Change CI job names, run lint for python 3.9, run nightlies on python 3.8 at 3am EST :pr:`2395` :pr:`2398`
        * Set fail-fast to false for CI jobs that run for PRs :pr:`2402`

.. warning::

    **Breaking Changes**
        * `AutoMLSearch` will accept `allowed_component_graphs` instead of `allowed_pipelines` :pr:`2364`
        * Removed ``PipelineBase``'s ``_component_graph`` attribute. Updated ``PipelineBase`` ``__repr__`` and added ``__eq__`` for ``ComponentGraph`` :pr:`2332`
        * `pipeline_parameters` will no longer accept `skopt.space` variables since hyperparameter ranges will now be specified through `custom_hyperparameters` :pr:`2317`

**v0.25.0 Jun. 01, 2021**
    * Enhancements
        * Upgraded minimum woodwork to version 0.3.1. Previous versions will not be supported :pr:`2181`
        * Added a new callback parameter for ``explain_predictions_best_worst`` :pr:`2308`
    * Fixes
    * Changes
        * Deleted the ``return_pandas`` flag from our demo data loaders :pr:`2181`
        * Moved ``default_parameters`` to ``ComponentGraph`` from ``PipelineBase`` :pr:`2307`
    * Documentation Changes
        * Updated the release procedure documentation :pr:`2230`
    * Testing Changes
        * Ignoring ``test_saving_png_file`` while building conda package :pr:`2323`

.. warning::

    **Breaking Changes**
        * Deleted the ``return_pandas`` flag from our demo data loaders :pr:`2181`
        * Upgraded minimum woodwork to version 0.3.1. Previous versions will not be supported :pr:`2181`
        * Due to the weak-ref in woodwork, set the result of ``infer_feature_types`` to a variable before accessing woodwork :pr:`2181`

**v0.24.2 May. 24, 2021**
    * Enhancements
        * Added oversamplers to AutoMLSearch :pr:`2213` :pr:`2286`
        * Added dictionary input functionality for ``Undersampler`` component :pr:`2271`
        * Changed the default parameter values for ``Elastic Net Classifier`` and ``Elastic Net Regressor`` :pr:`2269`
        * Added dictionary input functionality for the Oversampler components :pr:`2288`
    * Fixes
        * Set default `n_jobs` to 1 for `StackedEnsembleClassifier` and `StackedEnsembleRegressor` until fix for text-based parallelism in sklearn stacking can be found :pr:`2295`
    * Changes
        * Updated ``start_iteration_callback`` to accept a pipeline instance instead of a pipeline class and no longer accept pipeline parameters as a parameter :pr:`2290`
        * Refactored ``calculate_permutation_importance`` method and add per-column permutation importance method :pr:`2302`
        * Updated logging information in ``AutoMLSearch.__init__`` to clarify pipeline generation :pr:`2263`
    * Documentation Changes
        * Minor changes to the release procedure :pr:`2230`
    * Testing Changes
        * Use codecov action to update coverage reports :pr:`2238`
        * Removed MarkupSafe dependency version pin from requirements.txt and moved instead into RTD docs build CI :pr:`2261`

.. warning::

    **Breaking Changes**
        * Updated ``start_iteration_callback`` to accept a pipeline instance instead of a pipeline class and no longer accept pipeline parameters as a parameter :pr:`2290`
        * Moved ``default_parameters`` to ``ComponentGraph`` from ``PipelineBase``. A pipeline's ``default_parameters`` is now accessible via ``pipeline.component_graph.default_parameters`` :pr:`2307`


**v0.24.1 May. 16, 2021**
    * Enhancements
        * Integrated ``ARIMARegressor`` into AutoML :pr:`2009`
        * Updated ``HighlyNullDataCheck`` to also perform a null row check :pr:`2222`
        * Set ``max_depth`` to 1 in calls to featuretools dfs :pr:`2231`
    * Fixes
        * Removed data splitter sampler calls during training :pr:`2253`
        * Set minimum required version for for pyzmq, colorama, and docutils :pr:`2254`
        * Changed BaseSampler to return None instead of y :pr:`2272`
    * Changes
        * Removed ensemble split and indices in ``AutoMLSearch`` :pr:`2260`
        * Updated pipeline ``repr()`` and ``generate_pipeline_code`` to return pipeline instances without generating custom pipeline class :pr:`2227`
    * Documentation Changes
        * Capped Sphinx version under 4.0.0 :pr:`2244`
    * Testing Changes
        * Change number of cores for pytest from 4 to 2 :pr:`2266`
        * Add minimum dependency checker to generate minimum requirement files :pr:`2267`
        * Add unit tests with minimum dependencies  :pr:`2277`


**v0.24.0 May. 04, 2021**
    * Enhancements
        * Added `date_index` as a required parameter for TimeSeries problems :pr:`2217`
        * Have the ``OneHotEncoder`` return the transformed columns as booleans rather than floats :pr:`2170`
        * Added Oversampler transformer component to EvalML :pr:`2079`
        * Added Undersampler to AutoMLSearch, as well as arguments ``_sampler_method`` and ``sampler_balanced_ratio`` :pr:`2128`
        * Updated prediction explanations functions to allow pipelines with XGBoost estimators :pr:`2162`
        * Added partial dependence for datetime columns :pr:`2180`
        * Update precision-recall curve with positive label index argument, and fix for 2d predicted probabilities :pr:`2090`
        * Add pct_null_rows to ``HighlyNullDataCheck`` :pr:`2211`
        * Added a standalone AutoML `search` method for convenience, which runs data checks and then runs automl :pr:`2152`
        * Make the first batch of AutoML have a predefined order, with linear models first and complex models last :pr:`2223` :pr:`2225`
        * Added sampling dictionary support to ``BalancedClassficationSampler`` :pr:`2235`
    * Fixes
        * Fixed partial dependence not respecting grid resolution parameter for numerical features :pr:`2180`
        * Enable prediction explanations for catboost for multiclass problems :pr:`2224`
    * Changes
        * Deleted baseline pipeline classes :pr:`2202`
        * Reverting user specified date feature PR :pr:`2155` until `pmdarima` installation fix is found :pr:`2214`
        * Updated pipeline API to accept component graph and other class attributes as instance parameters. Old pipeline API still works but will not be supported long-term. :pr:`2091`
        * Removed all old datasplitters from EvalML :pr:`2193`
        * Deleted ``make_pipeline_from_components`` :pr:`2218`
    * Documentation Changes
        * Renamed dataset to clarify that its gzipped but not a tarball :pr:`2183`
        * Updated documentation to use pipeline instances instead of pipeline subclasses :pr:`2195`
        * Updated contributing guide with a note about GitHub Actions permissions :pr:`2090`
        * Updated automl and model understanding user guides :pr:`2090`
    * Testing Changes
        * Use machineFL user token for dependency update bot, and add more reviewers :pr:`2189`


.. warning::

    **Breaking Changes**
        * All baseline pipeline classes (``BaselineBinaryPipeline``, ``BaselineMulticlassPipeline``, ``BaselineRegressionPipeline``, etc.) have been deleted :pr:`2202`
        * Updated pipeline API to accept component graph and other class attributes as instance parameters. Old pipeline API still works but will not be supported long-term. Pipelines can now be initialized by specifying the component graph as the first parameter, and then passing in optional arguments such as ``custom_name``, ``parameters``, etc. For example, ``BinaryClassificationPipeline(["Random Forest Classifier"], parameters={})``.  :pr:`2091`
        * Removed all old datasplitters from EvalML :pr:`2193`
        * Deleted utility method ``make_pipeline_from_components`` :pr:`2218`


**v0.23.0 Apr. 20, 2021**
    * Enhancements
        * Refactored ``EngineBase`` and ``SequentialEngine`` api. Adding ``DaskEngine`` :pr:`1975`.
        * Added optional ``engine`` argument to ``AutoMLSearch`` :pr:`1975`
        * Added a warning about how time series support is still in beta when a user passes in a time series problem to ``AutoMLSearch`` :pr:`2118`
        * Added ``NaturalLanguageNaNDataCheck`` data check :pr:`2122`
        * Added ValueError to ``partial_dependence`` to prevent users from computing partial dependence on columns with all NaNs :pr:`2120`
        * Added standard deviation of cv scores to rankings table :pr:`2154`
    * Fixes
        * Fixed ``BalancedClassificationDataCVSplit``, ``BalancedClassificationDataTVSplit``, and ``BalancedClassificationSampler`` to use ``minority:majority`` ratio instead of ``majority:minority`` :pr:`2077`
        * Fixed bug where two-way partial dependence plots with categorical variables were not working correctly :pr:`2117`
        * Fixed bug where ``hyperparameters`` were not displaying properly for pipelines with a list ``component_graph`` and duplicate components :pr:`2133`
        * Fixed bug where ``pipeline_parameters`` argument in ``AutoMLSearch`` was not applied to pipelines passed in as ``allowed_pipelines`` :pr:`2133`
        * Fixed bug where ``AutoMLSearch`` was not applying custom hyperparameters to pipelines with a list ``component_graph`` and duplicate components :pr:`2133`
    * Changes
        * Removed ``hyperparameter_ranges`` from Undersampler and renamed ``balanced_ratio`` to ``sampling_ratio`` for samplers :pr:`2113`
        * Renamed ``TARGET_BINARY_NOT_TWO_EXAMPLES_PER_CLASS`` data check message code to ``TARGET_MULTICLASS_NOT_TWO_EXAMPLES_PER_CLASS`` :pr:`2126`
        * Modified one-way partial dependence plots of categorical features to display data with a bar plot :pr:`2117`
        * Renamed ``score`` column for ``automl.rankings`` as ``mean_cv_score`` :pr:`2135`
        * Remove 'warning' from docs tool output :pr:`2031`
    * Documentation Changes
        * Fixed ``conf.py`` file :pr:`2112`
        * Added a sentence to the automl user guide stating that our support for time series problems is still in beta. :pr:`2118`
        * Fixed documentation demos :pr:`2139`
        * Update test badge in README to use GitHub Actions :pr:`2150`
    * Testing Changes
        * Fixed ``test_describe_pipeline`` for ``pandas`` ``v1.2.4`` :pr:`2129`
        * Added a GitHub Action for building the conda package :pr:`1870` :pr:`2148`


.. warning::

    **Breaking Changes**
        * Renamed ``balanced_ratio`` to ``sampling_ratio`` for the ``BalancedClassificationDataCVSplit``, ``BalancedClassificationDataTVSplit``, ``BalancedClassficationSampler``, and Undersampler :pr:`2113`
        * Deleted the "errors" key from automl results :pr:`1975`
        * Deleted the ``raise_and_save_error_callback`` and the ``log_and_save_error_callback`` :pr:`1975`
        * Fixed ``BalancedClassificationDataCVSplit``, ``BalancedClassificationDataTVSplit``, and ``BalancedClassificationSampler`` to use minority:majority ratio instead of majority:minority :pr:`2077`


**v0.22.0 Apr. 06, 2021**
    * Enhancements
        * Added a GitHub Action for ``linux_unit_tests``:pr:`2013`
        * Added recommended actions for ``InvalidTargetDataCheck``, updated ``_make_component_list_from_actions`` to address new action, and added ``TargetImputer`` component :pr:`1989`
        * Updated ``AutoMLSearch._check_for_high_variance`` to not emit ``RuntimeWarning`` :pr:`2024`
        * Added exception when pipeline passed to ``explain_predictions`` is a ``Stacked Ensemble`` pipeline :pr:`2033`
        * Added sensitivity at low alert rates as an objective :pr:`2001`
        * Added ``Undersampler`` transformer component :pr:`2030`
    * Fixes
        * Updated Engine's ``train_batch`` to apply undersampling :pr:`2038`
        * Fixed bug in where Time Series Classification pipelines were not encoding targets in ``predict`` and ``predict_proba`` :pr:`2040`
        * Fixed data splitting errors if target is float for classification problems :pr:`2050`
        * Pinned ``docutils`` to <0.17 to fix ReadtheDocs warning issues :pr:`2088`
    * Changes
        * Removed lists as acceptable hyperparameter ranges in ``AutoMLSearch`` :pr:`2028`
        * Renamed "details" to "metadata" for data check actions :pr:`2008`
    * Documentation Changes
        * Catch and suppress warnings in documentation :pr:`1991` :pr:`2097`
        * Change spacing in ``start.ipynb`` to provide clarity for ``AutoMLSearch`` :pr:`2078`
        * Fixed start code on README :pr:`2108`
    * Testing Changes


**v0.21.0 Mar. 24, 2021**
    * Enhancements
        * Changed ``AutoMLSearch`` to default ``optimize_thresholds`` to True :pr:`1943`
        * Added multiple oversampling and undersampling sampling methods as data splitters for imbalanced classification :pr:`1775`
        * Added params to balanced classification data splitters for visibility :pr:`1966`
        * Updated ``make_pipeline`` to not add ``Imputer`` if input data does not have numeric or categorical columns :pr:`1967`
        * Updated ``ClassImbalanceDataCheck`` to better handle multiclass imbalances :pr:`1986`
        * Added recommended actions for the output of data check's ``validate`` method :pr:`1968`
        * Added error message for ``partial_dependence`` when features are mostly the same value :pr:`1994`
        * Updated ``OneHotEncoder`` to drop one redundant feature by default for features with two categories :pr:`1997`
        * Added a ``PolynomialDetrender`` component :pr:`1992`
        * Added ``DateTimeNaNDataCheck`` data check :pr:`2039`
    * Fixes
        * Changed best pipeline to train on the entire dataset rather than just ensemble indices for ensemble problems :pr:`2037`
        * Updated binary classification pipelines to use objective decision function during scoring of custom objectives :pr:`1934`
    * Changes
        * Removed ``data_checks`` parameter, ``data_check_results`` and data checks logic from ``AutoMLSearch`` :pr:`1935`
        * Deleted ``random_state`` argument :pr:`1985`
        * Updated Woodwork version requirement to ``v0.0.11`` :pr:`1996`
    * Documentation Changes
    * Testing Changes
        * Removed ``build_docs`` CI job in favor of RTD GH builder :pr:`1974`
        * Added tests to confirm support for Python 3.9 :pr:`1724`
        * Added tests to support Dask AutoML/Engine :pr:`1990`
        * Changed ``build_conda_pkg`` job to use ``latest_release_changes`` branch in the feedstock. :pr:`1979`

.. warning::

    **Breaking Changes**
        * Changed ``AutoMLSearch`` to default ``optimize_thresholds`` to True :pr:`1943`
        * Removed ``data_checks`` parameter, ``data_check_results`` and data checks logic from ``AutoMLSearch``. To run the data checks which were previously run by default in ``AutoMLSearch``, please call ``DefaultDataChecks().validate(X_train, y_train)`` or take a look at our documentation for more examples. :pr:`1935`
        * Deleted ``random_state`` argument :pr:`1985`

**v0.20.0 Mar. 10, 2021**
    * Enhancements
        * Added a GitHub Action for Detecting dependency changes :pr:`1933`
        * Create a separate CV split to train stacked ensembler on for AutoMLSearch :pr:`1814`
        * Added a GitHub Action for Linux unit tests :pr:`1846`
        * Added ``ARIMARegressor`` estimator :pr:`1894`
        * Added ``DataCheckAction`` class and ``DataCheckActionCode`` enum :pr:`1896`
        * Updated ``Woodwork`` requirement to ``v0.0.10`` :pr:`1900`
        * Added ``BalancedClassificationDataCVSplit`` and ``BalancedClassificationDataTVSplit`` to AutoMLSearch :pr:`1875`
        * Update default classification data splitter to use downsampling for highly imbalanced data :pr:`1875`
        * Updated ``describe_pipeline`` to return more information, including ``id`` of pipelines used for ensemble models :pr:`1909`
        * Added utility method to create list of components from a list of ``DataCheckAction`` :pr:`1907`
        * Updated ``validate`` method to include a ``action`` key in returned dictionary for all ``DataCheck``and ``DataChecks`` :pr:`1916`
        * Aggregating the shap values for predictions that we know the provenance of, e.g. OHE, text, and date-time. :pr:`1901`
        * Improved error message when custom objective is passed as a string in ``pipeline.score`` :pr:`1941`
        * Added ``score_pipelines`` and ``train_pipelines`` methods to ``AutoMLSearch`` :pr:`1913`
        * Added support for ``pandas`` version 1.2.0 :pr:`1708`
        * Added ``score_batch`` and ``train_batch`` abstact methods to ``EngineBase`` and implementations in ``SequentialEngine`` :pr:`1913`
        * Added ability to handle index columns in ``AutoMLSearch`` and ``DataChecks`` :pr:`2138`
    * Fixes
        * Removed CI check for ``check_dependencies_updated_linux`` :pr:`1950`
        * Added metaclass for time series pipelines and fix binary classification pipeline ``predict`` not using objective if it is passed as a named argument :pr:`1874`
        * Fixed stack trace in prediction explanation functions caused by mixed string/numeric pandas column names :pr:`1871`
        * Fixed stack trace caused by passing pipelines with duplicate names to ``AutoMLSearch`` :pr:`1932`
        * Fixed ``AutoMLSearch.get_pipelines`` returning pipelines with the same attributes :pr:`1958`
    * Changes
        * Reversed GitHub Action for Linux unit tests until a fix for report generation is found :pr:`1920`
        * Updated ``add_results`` in ``AutoMLAlgorithm`` to take in entire pipeline results dictionary from ``AutoMLSearch`` :pr:`1891`
        * Updated ``ClassImbalanceDataCheck`` to look for severe class imbalance scenarios :pr:`1905`
        * Deleted the ``explain_prediction`` function :pr:`1915`
        * Removed ``HighVarianceCVDataCheck`` and convered it to an ``AutoMLSearch`` method instead :pr:`1928`
        * Removed warning in ``InvalidTargetDataCheck`` returned when numeric binary classification targets are not (0, 1) :pr:`1959`
    * Documentation Changes
        * Updated ``model_understanding.ipynb`` to demo the two-way partial dependence capability :pr:`1919`
    * Testing Changes

.. warning::

    **Breaking Changes**
        * Deleted the ``explain_prediction`` function :pr:`1915`
        * Removed ``HighVarianceCVDataCheck`` and convered it to an ``AutoMLSearch`` method instead :pr:`1928`
        * Added ``score_batch`` and ``train_batch`` abstact methods to ``EngineBase``. These need to be implemented in Engine subclasses :pr:`1913`


**v0.19.0 Feb. 23, 2021**
    * Enhancements
        * Added a GitHub Action for Python windows unit tests :pr:`1844`
        * Added a GitHub Action for checking updated release notes :pr:`1849`
        * Added a GitHub Action for Python lint checks :pr:`1837`
        * Adjusted ``explain_prediction``, ``explain_predictions`` and ``explain_predictions_best_worst`` to handle timeseries problems. :pr:`1818`
        * Updated ``InvalidTargetDataCheck`` to check for mismatched indices in target and features :pr:`1816`
        * Updated ``Woodwork`` structures returned from components to support ``Woodwork`` logical type overrides set by the user :pr:`1784`
        * Updated estimators to keep track of input feature names during ``fit()`` :pr:`1794`
        * Updated ``visualize_decision_tree`` to include feature names in output :pr:`1813`
        * Added ``is_bounded_like_percentage`` property for objectives. If true, the ``calculate_percent_difference`` method will return the absolute difference rather than relative difference :pr:`1809`
        * Added full error traceback to AutoMLSearch logger file :pr:`1840`
        * Changed ``TargetEncoder`` to preserve custom indices in the data :pr:`1836`
        * Refactored ``explain_predictions`` and ``explain_predictions_best_worst`` to only compute features once for all rows that need to be explained :pr:`1843`
        * Added custom random undersampler data splitter for classification :pr:`1857`
        * Updated ``OutliersDataCheck`` implementation to calculate the probability of having no outliers :pr:`1855`
        * Added ``Engines`` pipeline processing API :pr:`1838`
    * Fixes
        * Changed EngineBase random_state arg to random_seed and same for user guide docs :pr:`1889`
    * Changes
        * Modified ``calculate_percent_difference`` so that division by 0 is now inf rather than nan :pr:`1809`
        * Removed ``text_columns`` parameter from ``LSA`` and ``TextFeaturizer`` components :pr:`1652`
        * Added ``random_seed`` as an argument to our automl/pipeline/component API. Using ``random_state`` will raise a warning :pr:`1798`
        * Added ``DataCheckError`` message in ``InvalidTargetDataCheck`` if input target is None and removed exception raised :pr:`1866`
    * Documentation Changes
    * Testing Changes
        * Added back coverage for ``_get_feature_provenance`` in ``TextFeaturizer`` after ``text_columns`` was removed :pr:`1842`
        * Pin graphviz version for windows builds :pr:`1847`
        * Unpin graphviz version for windows builds :pr:`1851`

.. warning::

    **Breaking Changes**
        * Added a deprecation warning to ``explain_prediction``. It will be deleted in the next release. :pr:`1860`


**v0.18.2 Feb. 10, 2021**
    * Enhancements
        * Added uniqueness score data check :pr:`1785`
        * Added "dataframe" output format for prediction explanations :pr:`1781`
        * Updated LightGBM estimators to handle ``pandas.MultiIndex`` :pr:`1770`
        * Sped up permutation importance for some pipelines :pr:`1762`
        * Added sparsity data check :pr:`1797`
        * Confirmed support for threshold tuning for binary time series classification problems :pr:`1803`
    * Fixes
    * Changes
    * Documentation Changes
        * Added section on conda to the contributing guide :pr:`1771`
        * Updated release process to reflect freezing `main` before perf tests :pr:`1787`
        * Moving some prs to the right section of the release notes :pr:`1789`
        * Tweak README.md. :pr:`1800`
        * Fixed back arrow on install page docs :pr:`1795`
        * Fixed docstring for `ClassImbalanceDataCheck.validate()` :pr:`1817`
    * Testing Changes

**v0.18.1 Feb. 1, 2021**
    * Enhancements
        * Added ``graph_t_sne`` as a visualization tool for high dimensional data :pr:`1731`
        * Added the ability to see the linear coefficients of features in linear models terms :pr:`1738`
        * Added support for ``scikit-learn`` ``v0.24.0`` :pr:`1733`
        * Added support for ``scipy`` ``v1.6.0`` :pr:`1752`
        * Added SVM Classifier and Regressor to estimators :pr:`1714` :pr:`1761`
    * Fixes
        * Addressed bug with ``partial_dependence`` and categorical data with more categories than grid resolution :pr:`1748`
        * Removed ``random_state`` arg from ``get_pipelines`` in ``AutoMLSearch`` :pr:`1719`
        * Pinned pyzmq at less than 22.0.0 till we add support :pr:`1756`
    * Changes
        * Updated components and pipelines to return ``Woodwork`` data structures :pr:`1668`
        * Updated ``clone()`` for pipelines and components to copy over random state automatically :pr:`1753`
        * Dropped support for Python version 3.6 :pr:`1751`
        * Removed deprecated ``verbose`` flag from ``AutoMLSearch`` parameters :pr:`1772`
    * Documentation Changes
        * Add Twitter and Github link to documentation toolbar :pr:`1754`
        * Added Open Graph info to documentation :pr:`1758`
    * Testing Changes

.. warning::

    **Breaking Changes**
        * Components and pipelines return ``Woodwork`` data structures instead of ``pandas`` data structures :pr:`1668`
        * Python 3.6 will not be actively supported due to discontinued support from EvalML dependencies.
        * Deprecated ``verbose`` flag is removed for ``AutoMLSearch`` :pr:`1772`


**v0.18.0 Jan. 26, 2021**
    * Enhancements
        * Added RMSLE, MSLE, and MAPE to core objectives while checking for negative target values in ``invalid_targets_data_check`` :pr:`1574`
        * Added validation checks for binary problems with regression-like datasets and multiclass problems without true multiclass targets in ``invalid_targets_data_check`` :pr:`1665`
        * Added time series support for ``make_pipeline`` :pr:`1566`
        * Added target name for output of pipeline ``predict`` method :pr:`1578`
        * Added multiclass check to ``InvalidTargetDataCheck`` for two examples per class :pr:`1596`
        * Added support for ``graphviz`` ``v0.16`` :pr:`1657`
        * Enhanced time series pipelines to accept empty features :pr:`1651`
        * Added KNN Classifier to estimators. :pr:`1650`
        * Added support for list inputs for objectives :pr:`1663`
        * Added support for ``AutoMLSearch`` to handle time series classification pipelines :pr:`1666`
        * Enhanced ``DelayedFeaturesTransformer`` to encode categorical features and targets before delaying them :pr:`1691`
        * Added 2-way dependence plots. :pr:`1690`
        * Added ability to directly iterate through components within Pipelines :pr:`1583`
    * Fixes
        * Fixed inconsistent attributes and added Exceptions to docs :pr:`1673`
        * Fixed ``TargetLeakageDataCheck`` to use Woodwork ``mutual_information`` rather than using Pandas' Pearson Correlation :pr:`1616`
        * Fixed thresholding for pipelines in ``AutoMLSearch`` to only threshold binary classification pipelines :pr:`1622` :pr:`1626`
        * Updated ``load_data`` to return Woodwork structures and update default parameter value for ``index`` to ``None`` :pr:`1610`
        * Pinned scipy at < 1.6.0 while we work on adding support :pr:`1629`
        * Fixed data check message formatting in ``AutoMLSearch`` :pr:`1633`
        * Addressed stacked ensemble component for ``scikit-learn`` v0.24 support by setting ``shuffle=True`` for default CV :pr:`1613`
        * Fixed bug where ``Imputer`` reset the index on ``X`` :pr:`1590`
        * Fixed ``AutoMLSearch`` stacktrace when a cutom objective was passed in as a primary objective or additional objective :pr:`1575`
        * Fixed custom index bug for ``MAPE`` objective :pr:`1641`
        * Fixed index bug for ``TextFeaturizer`` and ``LSA`` components :pr:`1644`
        * Limited ``load_fraud`` dataset loaded into ``automl.ipynb`` :pr:`1646`
        * ``add_to_rankings`` updates ``AutoMLSearch.best_pipeline`` when necessary :pr:`1647`
        * Fixed bug where time series baseline estimators were not receiving ``gap`` and ``max_delay`` in ``AutoMLSearch`` :pr:`1645`
        * Fixed jupyter notebooks to help the RTD buildtime :pr:`1654`
        * Added ``positive_only`` objectives to ``non_core_objectives`` :pr:`1661`
        * Fixed stacking argument ``n_jobs`` for IterativeAlgorithm :pr:`1706`
        * Updated CatBoost estimators to return self in ``.fit()`` rather than the underlying model for consistency :pr:`1701`
        * Added ability to initialize pipeline parameters in ``AutoMLSearch`` constructor :pr:`1676`
    * Changes
        * Added labeling to ``graph_confusion_matrix`` :pr:`1632`
        * Rerunning search for ``AutoMLSearch`` results in a message thrown rather than failing the search, and removed ``has_searched`` property :pr:`1647`
        * Changed tuner class to allow and ignore single parameter values as input :pr:`1686`
        * Capped LightGBM version limit to remove bug in docs :pr:`1711`
        * Removed support for `np.random.RandomState` in EvalML :pr:`1727`
    * Documentation Changes
        * Update Model Understanding in the user guide to include ``visualize_decision_tree`` :pr:`1678`
        * Updated docs to include information about ``AutoMLSearch`` callback parameters and methods :pr:`1577`
        * Updated docs to prompt users to install graphiz on Mac :pr:`1656`
        * Added ``infer_feature_types`` to the ``start.ipynb`` guide :pr:`1700`
        * Added multicollinearity data check to API reference and docs :pr:`1707`
    * Testing Changes

.. warning::

    **Breaking Changes**
        * Removed ``has_searched`` property from ``AutoMLSearch`` :pr:`1647`
        * Components and pipelines return ``Woodwork`` data structures instead of ``pandas`` data structures :pr:`1668`
        * Removed support for `np.random.RandomState` in EvalML. Rather than passing ``np.random.RandomState`` as component and pipeline random_state values, we use int random_seed :pr:`1727`


**v0.17.0 Dec. 29, 2020**
    * Enhancements
        * Added ``save_plot`` that allows for saving figures from different backends :pr:`1588`
        * Added ``LightGBM Regressor`` to regression components :pr:`1459`
        * Added ``visualize_decision_tree`` for tree visualization with ``decision_tree_data_from_estimator`` and ``decision_tree_data_from_pipeline`` to reformat tree structure output :pr:`1511`
        * Added `DFS Transformer` component into transformer components :pr:`1454`
        * Added ``MAPE`` to the standard metrics for time series problems and update objectives :pr:`1510`
        * Added ``graph_prediction_vs_actual_over_time`` and ``get_prediction_vs_actual_over_time_data`` to the model understanding module for time series problems :pr:`1483`
        * Added a ``ComponentGraph`` class that will support future pipelines as directed acyclic graphs :pr:`1415`
        * Updated data checks to accept ``Woodwork`` data structures :pr:`1481`
        * Added parameter to ``InvalidTargetDataCheck`` to show only top unique values rather than all unique values :pr:`1485`
        * Added multicollinearity data check :pr:`1515`
        * Added baseline pipeline and components for time series regression problems :pr:`1496`
        * Added more information to users about ensembling behavior in ``AutoMLSearch`` :pr:`1527`
        * Add woodwork support for more utility and graph methods :pr:`1544`
        * Changed ``DateTimeFeaturizer`` to encode features as int :pr:`1479`
        * Return trained pipelines from ``AutoMLSearch.best_pipeline`` :pr:`1547`
        * Added utility method so that users can set feature types without having to learn about Woodwork directly :pr:`1555`
        * Added Linear Discriminant Analysis transformer for dimensionality reduction :pr:`1331`
        * Added multiclass support for ``partial_dependence`` and ``graph_partial_dependence`` :pr:`1554`
        * Added ``TimeSeriesBinaryClassificationPipeline`` and ``TimeSeriesMulticlassClassificationPipeline`` classes :pr:`1528`
        * Added ``make_data_splitter`` method for easier automl data split customization :pr:`1568`
        * Integrated ``ComponentGraph`` class into Pipelines for full non-linear pipeline support :pr:`1543`
        * Update ``AutoMLSearch`` constructor to take training data instead of ``search`` and ``add_to_leaderboard`` :pr:`1597`
        * Update ``split_data`` helper args :pr:`1597`
        * Add problem type utils ``is_regression``, ``is_classification``, ``is_timeseries`` :pr:`1597`
        * Rename ``AutoMLSearch`` ``data_split`` arg to ``data_splitter`` :pr:`1569`
    * Fixes
        * Fix AutoML not passing CV folds to ``DefaultDataChecks`` for usage by ``ClassImbalanceDataCheck`` :pr:`1619`
        * Fix Windows CI jobs: install ``numba`` via conda, required for ``shap`` :pr:`1490`
        * Added custom-index support for `reset-index-get_prediction_vs_actual_over_time_data` :pr:`1494`
        * Fix ``generate_pipeline_code`` to account for boolean and None differences between Python and JSON :pr:`1524` :pr:`1531`
        * Set max value for plotly and xgboost versions while we debug CI failures with newer versions :pr:`1532`
        * Undo version pinning for plotly :pr:`1533`
        * Fix ReadTheDocs build by updating the version of ``setuptools`` :pr:`1561`
        * Set ``random_state`` of data splitter in AutoMLSearch to take int to keep consistency in the resulting splits :pr:`1579`
        * Pin sklearn version while we work on adding support :pr:`1594`
        * Pin pandas at <1.2.0 while we work on adding support :pr:`1609`
        * Pin graphviz at < 0.16 while we work on adding support :pr:`1609`
    * Changes
        * Reverting ``save_graph`` :pr:`1550` to resolve kaleido build issues :pr:`1585`
        * Update circleci badge to apply to ``main`` :pr:`1489`
        * Added script to generate github markdown for releases :pr:`1487`
        * Updated selection using pandas ``dtypes`` to selecting using Woodwork logical types :pr:`1551`
        * Updated dependencies to fix ``ImportError: cannot import name 'MaskedArray' from 'sklearn.utils.fixes'`` error and to address Woodwork and Featuretool dependencies :pr:`1540`
        * Made ``get_prediction_vs_actual_data()`` a public method :pr:`1553`
        * Updated ``Woodwork`` version requirement to v0.0.7 :pr:`1560`
        * Move data splitters from ``evalml.automl.data_splitters`` to ``evalml.preprocessing.data_splitters`` :pr:`1597`
        * Rename "# Testing" in automl log output to "# Validation" :pr:`1597`
    * Documentation Changes
        * Added partial dependence methods to API reference :pr:`1537`
        * Updated documentation for confusion matrix methods :pr:`1611`
    * Testing Changes
        * Set ``n_jobs=1`` in most unit tests to reduce memory :pr:`1505`

.. warning::

    **Breaking Changes**
        * Updated minimal dependencies: ``numpy>=1.19.1``, ``pandas>=1.1.0``, ``scikit-learn>=0.23.1``, ``scikit-optimize>=0.8.1``
        * Updated ``AutoMLSearch.best_pipeline`` to return a trained pipeline. Pass in ``train_best_pipeline=False`` to AutoMLSearch in order to return an untrained pipeline.
        * Pipeline component instances can no longer be iterated through using ``Pipeline.component_graph`` :pr:`1543`
        * Update ``AutoMLSearch`` constructor to take training data instead of ``search`` and ``add_to_leaderboard`` :pr:`1597`
        * Update ``split_data`` helper args :pr:`1597`
        * Move data splitters from ``evalml.automl.data_splitters`` to ``evalml.preprocessing.data_splitters`` :pr:`1597`
        * Rename ``AutoMLSearch`` ``data_split`` arg to ``data_splitter`` :pr:`1569`



**v0.16.1 Dec. 1, 2020**
    * Enhancements
        * Pin woodwork version to v0.0.6 to avoid breaking changes :pr:`1484`
        * Updated ``Woodwork`` to >=0.0.5 in ``core-requirements.txt`` :pr:`1473`
        * Removed ``copy_dataframe`` parameter for ``Woodwork``, updated ``Woodwork`` to >=0.0.6 in ``core-requirements.txt`` :pr:`1478`
        * Updated ``detect_problem_type`` to use ``pandas.api.is_numeric_dtype`` :pr:`1476`
    * Changes
        * Changed ``make clean`` to delete coverage reports as a convenience for developers :pr:`1464`
        * Set ``n_jobs=-1`` by default for stacked ensemble components :pr:`1472`
    * Documentation Changes
        * Updated pipeline and component documentation and demos to use ``Woodwork`` :pr:`1466`
    * Testing Changes
        * Update dependency update checker to use everything from core and optional dependencies :pr:`1480`


**v0.16.0 Nov. 24, 2020**
    * Enhancements
        * Updated pipelines and ``make_pipeline`` to accept ``Woodwork`` inputs :pr:`1393`
        * Updated components to accept ``Woodwork`` inputs :pr:`1423`
        * Added ability to freeze hyperparameters for ``AutoMLSearch`` :pr:`1284`
        * Added ``Target Encoder`` into transformer components :pr:`1401`
        * Added callback for error handling in ``AutoMLSearch`` :pr:`1403`
        * Added the index id to the ``explain_predictions_best_worst`` output to help users identify which rows in their data are included :pr:`1365`
        * The top_k features displayed in ``explain_predictions_*`` functions are now determined by the magnitude of shap values as opposed to the ``top_k`` largest and smallest shap values. :pr:`1374`
        * Added a problem type for time series regression :pr:`1386`
        * Added a ``is_defined_for_problem_type`` method to ``ObjectiveBase`` :pr:`1386`
        * Added a ``random_state`` parameter to ``make_pipeline_from_components`` function :pr:`1411`
        * Added ``DelayedFeaturesTransformer`` :pr:`1396`
        * Added a ``TimeSeriesRegressionPipeline`` class :pr:`1418`
        * Removed ``core-requirements.txt`` from the package distribution :pr:`1429`
        * Updated data check messages to include a `"code"` and `"details"` fields :pr:`1451`, :pr:`1462`
        * Added a ``TimeSeriesSplit`` data splitter for time series problems :pr:`1441`
        * Added a ``problem_configuration`` parameter to AutoMLSearch :pr:`1457`
    * Fixes
        * Fixed ``IndexError`` raised in ``AutoMLSearch`` when ``ensembling = True`` but only one pipeline to iterate over :pr:`1397`
        * Fixed stacked ensemble input bug and LightGBM warning and bug in ``AutoMLSearch`` :pr:`1388`
        * Updated enum classes to show possible enum values as attributes :pr:`1391`
        * Updated calls to ``Woodwork``'s ``to_pandas()`` to ``to_series()`` and ``to_dataframe()`` :pr:`1428`
        * Fixed bug in OHE where column names were not guaranteed to be unique :pr:`1349`
        * Fixed bug with percent improvement of ``ExpVariance`` objective on data with highly skewed target :pr:`1467`
        * Fix SimpleImputer error which occurs when all features are bool type :pr:`1215`
    * Changes
        * Changed ``OutliersDataCheck`` to return the list of columns, rather than rows, that contain outliers :pr:`1377`
        * Simplified and cleaned output for Code Generation :pr:`1371`
        * Reverted changes from :pr:`1337` :pr:`1409`
        * Updated data checks to return dictionary of warnings and errors instead of a list :pr:`1448`
        * Updated ``AutoMLSearch`` to pass ``Woodwork`` data structures to every pipeline (instead of pandas DataFrames) :pr:`1450`
        * Update ``AutoMLSearch`` to default to ``max_batches=1`` instead of ``max_iterations=5`` :pr:`1452`
        * Updated _evaluate_pipelines to consolidate side effects :pr:`1410`
    * Documentation Changes
        * Added description of CLA to contributing guide, updated description of draft PRs :pr:`1402`
        * Updated documentation to include all data checks, ``DataChecks``, and usage of data checks in AutoML :pr:`1412`
        * Updated docstrings from ``np.array`` to ``np.ndarray`` :pr:`1417`
        * Added section on stacking ensembles in AutoMLSearch documentation :pr:`1425`
    * Testing Changes
        * Removed ``category_encoders`` from test-requirements.txt :pr:`1373`
        * Tweak codecov.io settings again to avoid flakes :pr:`1413`
        * Modified ``make lint`` to check notebook versions in the docs :pr:`1431`
        * Modified ``make lint-fix`` to standardize notebook versions in the docs :pr:`1431`
        * Use new version of pull request Github Action for dependency check (:pr:`1443`)
        * Reduced number of workers for tests to 4 :pr:`1447`

.. warning::

    **Breaking Changes**
        * The ``top_k`` and ``top_k_features`` parameters in ``explain_predictions_*`` functions now return ``k`` features as opposed to ``2 * k`` features :pr:`1374`
        * Renamed ``problem_type`` to ``problem_types`` in ``RegressionObjective``, ``BinaryClassificationObjective``, and ``MulticlassClassificationObjective`` :pr:`1319`
        * Data checks now return a dictionary of warnings and errors instead of a list :pr:`1448`



**v0.15.0 Oct. 29, 2020**
    * Enhancements
        * Added stacked ensemble component classes (``StackedEnsembleClassifier``, ``StackedEnsembleRegressor``) :pr:`1134`
        * Added stacked ensemble components to ``AutoMLSearch`` :pr:`1253`
        * Added ``DecisionTreeClassifier`` and ``DecisionTreeRegressor`` to AutoML :pr:`1255`
        * Added ``graph_prediction_vs_actual`` in ``model_understanding`` for regression problems :pr:`1252`
        * Added parameter to ``OneHotEncoder`` to enable filtering for features to encode for :pr:`1249`
        * Added percent-better-than-baseline for all objectives to automl.results :pr:`1244`
        * Added ``HighVarianceCVDataCheck`` and replaced synonymous warning in ``AutoMLSearch`` :pr:`1254`
        * Added `PCA Transformer` component for dimensionality reduction :pr:`1270`
        * Added ``generate_pipeline_code`` and ``generate_component_code`` to allow for code generation given a pipeline or component instance :pr:`1306`
        * Added ``PCA Transformer`` component for dimensionality reduction :pr:`1270`
        * Updated ``AutoMLSearch`` to support ``Woodwork`` data structures :pr:`1299`
        * Added cv_folds to ``ClassImbalanceDataCheck`` and added this check to ``DefaultDataChecks`` :pr:`1333`
        * Make ``max_batches`` argument to ``AutoMLSearch.search`` public :pr:`1320`
        * Added text support to automl search :pr:`1062`
        * Added ``_pipelines_per_batch`` as a private argument to ``AutoMLSearch`` :pr:`1355`
    * Fixes
        * Fixed ML performance issue with ordered datasets: always shuffle data in automl's default CV splits :pr:`1265`
        * Fixed broken ``evalml info`` CLI command :pr:`1293`
        * Fixed ``boosting type='rf'`` for LightGBM Classifier, as well as ``num_leaves`` error :pr:`1302`
        * Fixed bug in ``explain_predictions_best_worst`` where a custom index in the target variable would cause a ``ValueError`` :pr:`1318`
        * Added stacked ensemble estimators to to ``evalml.pipelines.__init__`` file :pr:`1326`
        * Fixed bug in OHE where calls to transform were not deterministic if ``top_n`` was less than the number of categories in a column :pr:`1324`
        * Fixed LightGBM warning messages during AutoMLSearch :pr:`1342`
        * Fix warnings thrown during AutoMLSearch in ``HighVarianceCVDataCheck`` :pr:`1346`
        * Fixed bug where TrainingValidationSplit would return invalid location indices for dataframes with a custom index :pr:`1348`
        * Fixed bug where the AutoMLSearch ``random_state`` was not being passed to the created pipelines :pr:`1321`
    * Changes
        * Allow ``add_to_rankings`` to be called before AutoMLSearch is called :pr:`1250`
        * Removed Graphviz from test-requirements to add to requirements.txt :pr:`1327`
        * Removed ``max_pipelines`` parameter from ``AutoMLSearch`` :pr:`1264`
        * Include editable installs in all install make targets :pr:`1335`
        * Made pip dependencies `featuretools` and `nlp_primitives` core dependencies :pr:`1062`
        * Removed `PartOfSpeechCount` from `TextFeaturizer` transform primitives :pr:`1062`
        * Added warning for ``partial_dependency`` when the feature includes null values :pr:`1352`
    * Documentation Changes
        * Fixed and updated code blocks in Release Notes :pr:`1243`
        * Added DecisionTree estimators to API Reference :pr:`1246`
        * Changed class inheritance display to flow vertically :pr:`1248`
        * Updated cost-benefit tutorial to use a holdout/test set :pr:`1159`
        * Added ``evalml info`` command to documentation :pr:`1293`
        * Miscellaneous doc updates :pr:`1269`
        * Removed conda pre-release testing from the release process document :pr:`1282`
        * Updates to contributing guide :pr:`1310`
        * Added Alteryx footer to docs with Twitter and Github link :pr:`1312`
        * Added documentation for evalml installation for Python 3.6 :pr:`1322`
        * Added documentation changes to make the API Docs easier to understand :pr:`1323`
        * Fixed documentation for ``feature_importance`` :pr:`1353`
        * Added tutorial for running `AutoML` with text data :pr:`1357`
        * Added documentation for woodwork integration with automl search :pr:`1361`
    * Testing Changes
        * Added tests for ``jupyter_check`` to handle IPython :pr:`1256`
        * Cleaned up ``make_pipeline`` tests to test for all estimators :pr:`1257`
        * Added a test to check conda build after merge to main :pr:`1247`
        * Removed code that was lacking codecov for ``__main__.py`` and unnecessary :pr:`1293`
        * Codecov: round coverage up instead of down :pr:`1334`
        * Add DockerHub credentials to CI testing environment :pr:`1356`
        * Add DockerHub credentials to conda testing environment :pr:`1363`

.. warning::

    **Breaking Changes**
        * Renamed ``LabelLeakageDataCheck`` to ``TargetLeakageDataCheck`` :pr:`1319`
        * ``max_pipelines`` parameter has been removed from ``AutoMLSearch``. Please use ``max_iterations`` instead. :pr:`1264`
        * ``AutoMLSearch.search()`` will now log a warning if the input is not a ``Woodwork`` data structure (``pandas``, ``numpy``) :pr:`1299`
        * Make ``max_batches`` argument to ``AutoMLSearch.search`` public :pr:`1320`
        * Removed unused argument `feature_types` from AutoMLSearch.search :pr:`1062`

**v0.14.1 Sep. 29, 2020**
    * Enhancements
        * Updated partial dependence methods to support calculating numeric columns in a dataset with non-numeric columns :pr:`1150`
        * Added ``get_feature_names`` on ``OneHotEncoder`` :pr:`1193`
        * Added ``detect_problem_type`` to ``problem_type/utils.py`` to automatically detect the problem type given targets :pr:`1194`
        * Added LightGBM to ``AutoMLSearch`` :pr:`1199`
        * Updated ``scikit-learn`` and ``scikit-optimize`` to use latest versions - 0.23.2 and 0.8.1 respectively :pr:`1141`
        * Added ``__str__`` and ``__repr__`` for pipelines and components :pr:`1218`
        * Included internal target check for both training and validation data in ``AutoMLSearch`` :pr:`1226`
        * Added ``ProblemTypes.all_problem_types`` helper to get list of supported problem types :pr:`1219`
        * Added ``DecisionTreeClassifier`` and ``DecisionTreeRegressor`` classes :pr:`1223`
        * Added ``ProblemTypes.all_problem_types`` helper to get list of supported problem types :pr:`1219`
        * ``DataChecks`` can now be parametrized by passing a list of ``DataCheck`` classes and a parameter dictionary :pr:`1167`
        * Added first CV fold score as validation score in ``AutoMLSearch.rankings`` :pr:`1221`
        * Updated ``flake8`` configuration to enable linting on ``__init__.py`` files :pr:`1234`
        * Refined ``make_pipeline_from_components`` implementation :pr:`1204`
    * Fixes
        * Updated GitHub URL after migration to Alteryx GitHub org :pr:`1207`
        * Changed Problem Type enum to be more similar to the string name :pr:`1208`
        * Wrapped call to scikit-learn's partial dependence method in a ``try``/``finally`` block :pr:`1232`
    * Changes
        * Added ``allow_writing_files`` as a named argument to CatBoost estimators. :pr:`1202`
        * Added ``solver`` and ``multi_class`` as named arguments to ``LogisticRegressionClassifier`` :pr:`1202`
        * Replaced pipeline's ``._transform`` method to evaluate all the preprocessing steps of a pipeline with ``.compute_estimator_features`` :pr:`1231`
        * Changed default large dataset train/test splitting behavior :pr:`1205`
    * Documentation Changes
        * Included description of how to access the component instances and features for pipeline user guide :pr:`1163`
        * Updated API docs to refer to target as "target" instead of "labels" for non-classification tasks and minor docs cleanup :pr:`1160`
        * Added Class Imbalance Data Check to ``api_reference.rst`` :pr:`1190` :pr:`1200`
        * Added pipeline properties to API reference :pr:`1209`
        * Clarified what the objective parameter in AutoML is used for in AutoML API reference and AutoML user guide :pr:`1222`
        * Updated API docs to include ``skopt.space.Categorical`` option for component hyperparameter range definition :pr:`1228`
        * Added install documentation for ``libomp`` in order to use LightGBM on Mac :pr:`1233`
        * Improved description of ``max_iterations`` in documentation :pr:`1212`
        * Removed unused code from sphinx conf :pr:`1235`
    * Testing Changes

.. warning::

    **Breaking Changes**
        * ``DefaultDataChecks`` now accepts a ``problem_type`` parameter that must be specified :pr:`1167`
        * Pipeline's ``._transform`` method to evaluate all the preprocessing steps of a pipeline has been replaced with ``.compute_estimator_features`` :pr:`1231`
        * ``get_objectives`` has been renamed to ``get_core_objectives``. This function will now return a list of valid objective instances :pr:`1230`


**v0.13.2 Sep. 17, 2020**
    * Enhancements
        * Added ``output_format`` field to explain predictions functions :pr:`1107`
        * Modified ``get_objective`` and ``get_objectives`` to be able to return any objective in ``evalml.objectives`` :pr:`1132`
        * Added a ``return_instance`` boolean parameter to ``get_objective`` :pr:`1132`
        * Added ``ClassImbalanceDataCheck`` to determine whether target imbalance falls below a given threshold :pr:`1135`
        * Added label encoder to LightGBM for binary classification :pr:`1152`
        * Added labels for the row index of confusion matrix :pr:`1154`
        * Added ``AutoMLSearch`` object as another parameter in search callbacks :pr:`1156`
        * Added the corresponding probability threshold for each point displayed in ``graph_roc_curve`` :pr:`1161`
        * Added ``__eq__`` for ``ComponentBase`` and ``PipelineBase`` :pr:`1178`
        * Added support for multiclass classification for ``roc_curve`` :pr:`1164`
        * Added ``categories`` accessor to ``OneHotEncoder`` for listing the categories associated with a feature :pr:`1182`
        * Added utility function to create pipeline instances from a list of component instances :pr:`1176`
    * Fixes
        * Fixed XGBoost column names for partial dependence methods :pr:`1104`
        * Removed dead code validating column type from ``TextFeaturizer`` :pr:`1122`
        * Fixed issue where ``Imputer`` cannot fit when there is None in a categorical or boolean column :pr:`1144`
        * ``OneHotEncoder`` preserves the custom index in the input data :pr:`1146`
        * Fixed representation for ``ModelFamily`` :pr:`1165`
        * Removed duplicate ``nbsphinx`` dependency in ``dev-requirements.txt`` :pr:`1168`
        * Users can now pass in any valid kwargs to all estimators :pr:`1157`
        * Remove broken accessor ``OneHotEncoder.get_feature_names`` and unneeded base class :pr:`1179`
        * Removed LightGBM Estimator from AutoML models :pr:`1186`
    * Changes
        * Pinned ``scikit-optimize`` version to 0.7.4 :pr:`1136`
        * Removed ``tqdm`` as a dependency :pr:`1177`
        * Added lightgbm version 3.0.0 to ``latest_dependency_versions.txt`` :pr:`1185`
        * Rename ``max_pipelines`` to ``max_iterations`` :pr:`1169`
    * Documentation Changes
        * Fixed API docs for ``AutoMLSearch`` ``add_result_callback`` :pr:`1113`
        * Added a step to our release process for pushing our latest version to conda-forge :pr:`1118`
        * Added warning for missing ipywidgets dependency for using ``PipelineSearchPlots`` on Jupyterlab :pr:`1145`
        * Updated ``README.md`` example to load demo dataset :pr:`1151`
        * Swapped mapping of breast cancer targets in ``model_understanding.ipynb`` :pr:`1170`
    * Testing Changes
        * Added test confirming ``TextFeaturizer`` never outputs null values :pr:`1122`
        * Changed Python version of ``Update Dependencies`` action to 3.8.x :pr:`1137`
        * Fixed release notes check-in test for ``Update Dependencies`` actions :pr:`1172`

.. warning::

    **Breaking Changes**
        * ``get_objective`` will now return a class definition rather than an instance by default :pr:`1132`
        * Deleted ``OPTIONS`` dictionary in ``evalml.objectives.utils.py`` :pr:`1132`
        * If specifying an objective by string, the string must now match the objective's name field, case-insensitive :pr:`1132`
        * Passing "Cost Benefit Matrix", "Fraud Cost", "Lead Scoring", "Mean Squared Log Error",
            "Recall", "Recall Macro", "Recall Micro", "Recall Weighted", or "Root Mean Squared Log Error" to ``AutoMLSearch`` will now result in a ``ValueError``
            rather than an ``ObjectiveNotFoundError`` :pr:`1132`
        * Search callbacks ``start_iteration_callback`` and ``add_results_callback`` have changed to include a copy of the AutoMLSearch object as a third parameter :pr:`1156`
        * Deleted ``OneHotEncoder.get_feature_names`` method which had been broken for a while, in favor of pipelines' ``input_feature_names`` :pr:`1179`
        * Deleted empty base class ``CategoricalEncoder`` which ``OneHotEncoder`` component was inheriting from :pr:`1176`
        * Results from ``roc_curve`` will now return as a list of dictionaries with each dictionary representing a class :pr:`1164`
        * ``max_pipelines`` now raises a ``DeprecationWarning`` and will be removed in the next release. ``max_iterations`` should be used instead. :pr:`1169`


**v0.13.1 Aug. 25, 2020**
    * Enhancements
        * Added Cost-Benefit Matrix objective for binary classification :pr:`1038`
        * Split ``fill_value`` into ``categorical_fill_value`` and ``numeric_fill_value`` for Imputer :pr:`1019`
        * Added ``explain_predictions`` and ``explain_predictions_best_worst`` for explaining multiple predictions with SHAP :pr:`1016`
        * Added new LSA component for text featurization :pr:`1022`
        * Added guide on installing with conda :pr:`1041`
        * Added a “cost-benefit curve” util method to graph cost-benefit matrix scores vs. binary classification thresholds :pr:`1081`
        * Standardized error when calling transform/predict before fit for pipelines :pr:`1048`
        * Added ``percent_better_than_baseline`` to AutoML search rankings and full rankings table :pr:`1050`
        * Added one-way partial dependence and partial dependence plots :pr:`1079`
        * Added "Feature Value" column to prediction explanation reports. :pr:`1064`
        * Added LightGBM classification estimator :pr:`1082`, :pr:`1114`
        * Added ``max_batches`` parameter to ``AutoMLSearch`` :pr:`1087`
    * Fixes
        * Updated ``TextFeaturizer`` component to no longer require an internet connection to run :pr:`1022`
        * Fixed non-deterministic element of ``TextFeaturizer`` transformations :pr:`1022`
        * Added a StandardScaler to all ElasticNet pipelines :pr:`1065`
        * Updated cost-benefit matrix to normalize score :pr:`1099`
        * Fixed logic in ``calculate_percent_difference`` so that it can handle negative values :pr:`1100`
    * Changes
        * Added ``needs_fitting`` property to ``ComponentBase`` :pr:`1044`
        * Updated references to data types to use datatype lists defined in ``evalml.utils.gen_utils`` :pr:`1039`
        * Remove maximum version limit for SciPy dependency :pr:`1051`
        * Moved ``all_components`` and other component importers into runtime methods :pr:`1045`
        * Consolidated graphing utility methods under ``evalml.utils.graph_utils`` :pr:`1060`
        * Made slight tweaks to how ``TextFeaturizer`` uses ``featuretools``, and did some refactoring of that and of LSA :pr:`1090`
        * Changed ``show_all_features`` parameter into ``importance_threshold``, which allows for thresholding feature importance :pr:`1097`, :pr:`1103`
    * Documentation Changes
        * Update ``setup.py`` URL to point to the github repo :pr:`1037`
        * Added tutorial for using the cost-benefit matrix objective :pr:`1088`
        * Updated ``model_understanding.ipynb`` to include documentation for using plotly on Jupyter Lab :pr:`1108`
    * Testing Changes
        * Refactor CircleCI tests to use matrix jobs (:pr:`1043`)
        * Added a test to check that all test directories are included in evalml package :pr:`1054`


.. warning::

    **Breaking Changes**
        * ``confusion_matrix`` and ``normalize_confusion_matrix`` have been moved to ``evalml.utils`` :pr:`1038`
        * All graph utility methods previously under ``evalml.pipelines.graph_utils`` have been moved to ``evalml.utils.graph_utils`` :pr:`1060`


**v0.12.2 Aug. 6, 2020**
    * Enhancements
        * Add save/load method to components :pr:`1023`
        * Expose pickle ``protocol`` as optional arg to save/load :pr:`1023`
        * Updated estimators used in AutoML to include ExtraTrees and ElasticNet estimators :pr:`1030`
    * Fixes
    * Changes
        * Removed ``DeprecationWarning`` for ``SimpleImputer`` :pr:`1018`
    * Documentation Changes
        * Add note about version numbers to release process docs :pr:`1034`
    * Testing Changes
        * Test files are now included in the evalml package :pr:`1029`


**v0.12.0 Aug. 3, 2020**
    * Enhancements
        * Added string and categorical targets support for binary and multiclass pipelines and check for numeric targets for ``DetectLabelLeakage`` data check :pr:`932`
        * Added clear exception for regression pipelines if target datatype is string or categorical :pr:`960`
        * Added target column names and class labels in ``predict`` and ``predict_proba`` output for pipelines :pr:`951`
        * Added ``_compute_shap_values`` and ``normalize_values`` to ``pipelines/explanations`` module :pr:`958`
        * Added ``explain_prediction`` feature which explains single predictions with SHAP :pr:`974`
        * Added Imputer to allow different imputation strategies for numerical and categorical dtypes :pr:`991`
        * Added support for configuring logfile path using env var, and don't create logger if there are filesystem errors :pr:`975`
        * Updated catboost estimators' default parameters and automl hyperparameter ranges to speed up fit time :pr:`998`
    * Fixes
        * Fixed ReadtheDocs warning failure regarding embedded gif :pr:`943`
        * Removed incorrect parameter passed to pipeline classes in ``_add_baseline_pipelines`` :pr:`941`
        * Added universal error for calling ``predict``, ``predict_proba``, ``transform``, and ``feature_importances`` before fitting :pr:`969`, :pr:`994`
        * Made ``TextFeaturizer`` component and pip dependencies ``featuretools`` and ``nlp_primitives`` optional :pr:`976`
        * Updated imputation strategy in automl to no longer limit impute strategy to ``most_frequent`` for all features if there are any categorical columns :pr:`991`
        * Fixed ``UnboundLocalError`` for ``cv_pipeline`` when automl search errors :pr:`996`
        * Fixed ``Imputer`` to reset dataframe index to preserve behavior expected from  ``SimpleImputer`` :pr:`1009`
    * Changes
        * Moved ``get_estimators`` to ``evalml.pipelines.components.utils`` :pr:`934`
        * Modified Pipelines to raise ``PipelineScoreError`` when they encounter an error during scoring :pr:`936`
        * Moved ``evalml.model_families.list_model_families`` to ``evalml.pipelines.components.allowed_model_families`` :pr:`959`
        * Renamed ``DateTimeFeaturization`` to ``DateTimeFeaturizer`` :pr:`977`
        * Added check to stop search and raise an error if all pipelines in a batch return NaN scores :pr:`1015`
    * Documentation Changes
        * Updated ``README.md`` :pr:`963`
        * Reworded message when errors are returned from data checks in search :pr:`982`
        * Added section on understanding model predictions with ``explain_prediction`` to User Guide :pr:`981`
        * Added a section to the user guide and api reference about how XGBoost and CatBoost are not fully supported. :pr:`992`
        * Added custom components section in user guide :pr:`993`
        * Updated FAQ section formatting :pr:`997`
        * Updated release process documentation :pr:`1003`
    * Testing Changes
        * Moved ``predict_proba`` and ``predict`` tests regarding string / categorical targets to ``test_pipelines.py`` :pr:`972`
        * Fixed dependency update bot by updating python version to 3.7 to avoid frequent github version updates :pr:`1002`


.. warning::

    **Breaking Changes**
        * ``get_estimators`` has been moved to ``evalml.pipelines.components.utils`` (previously was under ``evalml.pipelines.utils``) :pr:`934`
        * Removed the ``raise_errors`` flag in AutoML search. All errors during pipeline evaluation will be caught and logged. :pr:`936`
        * ``evalml.model_families.list_model_families`` has been moved to ``evalml.pipelines.components.allowed_model_families`` :pr:`959`
        * ``TextFeaturizer``: the ``featuretools`` and ``nlp_primitives`` packages must be installed after installing evalml in order to use this component :pr:`976`
        * Renamed ``DateTimeFeaturization`` to ``DateTimeFeaturizer`` :pr:`977`


**v0.11.2 July 16, 2020**
    * Enhancements
        * Added ``NoVarianceDataCheck`` to ``DefaultDataChecks`` :pr:`893`
        * Added text processing and featurization component ``TextFeaturizer`` :pr:`913`, :pr:`924`
        * Added additional checks to ``InvalidTargetDataCheck`` to handle invalid target data types :pr:`929`
        * ``AutoMLSearch`` will now handle ``KeyboardInterrupt`` and prompt user for confirmation :pr:`915`
    * Fixes
        * Makes automl results a read-only property :pr:`919`
    * Changes
        * Deleted static pipelines and refactored tests involving static pipelines, removed ``all_pipelines()`` and ``get_pipelines()`` :pr:`904`
        * Moved ``list_model_families`` to ``evalml.model_family.utils`` :pr:`903`
        * Updated ``all_pipelines``, ``all_estimators``, ``all_components`` to use the same mechanism for dynamically generating their elements :pr:`898`
        * Rename ``master`` branch to ``main`` :pr:`918`
        * Add pypi release github action :pr:`923`
        * Updated ``AutoMLSearch.search`` stdout output and logging and removed tqdm progress bar :pr:`921`
        * Moved automl config checks previously in ``search()`` to init :pr:`933`
    * Documentation Changes
        * Reorganized and rewrote documentation :pr:`937`
        * Updated to use pydata sphinx theme :pr:`937`
        * Updated docs to use ``release_notes`` instead of ``changelog`` :pr:`942`
    * Testing Changes
        * Cleaned up fixture names and usages in tests :pr:`895`


.. warning::

    **Breaking Changes**
        * ``list_model_families`` has been moved to ``evalml.model_family.utils`` (previously was under ``evalml.pipelines.utils``) :pr:`903`
        * ``get_estimators`` has been moved to ``evalml.pipelines.components.utils`` (previously was under ``evalml.pipelines.utils``) :pr:`934`
        * Static pipeline definitions have been removed, but similar pipelines can still be constructed via creating an instance of ``PipelineBase`` :pr:`904`
        * ``all_pipelines()`` and ``get_pipelines()`` utility methods have been removed :pr:`904`


**v0.11.0 June 30, 2020**
    * Enhancements
        * Added multiclass support for ROC curve graphing :pr:`832`
        * Added preprocessing component to drop features whose percentage of NaN values exceeds a specified threshold :pr:`834`
        * Added data check to check for problematic target labels :pr:`814`
        * Added PerColumnImputer that allows imputation strategies per column :pr:`824`
        * Added transformer to drop specific columns :pr:`827`
        * Added support for ``categories``, ``handle_error``, and ``drop`` parameters in ``OneHotEncoder`` :pr:`830` :pr:`897`
        * Added preprocessing component to handle DateTime columns featurization :pr:`838`
        * Added ability to clone pipelines and components :pr:`842`
        * Define getter method for component ``parameters`` :pr:`847`
        * Added utility methods to calculate and graph permutation importances :pr:`860`, :pr:`880`
        * Added new utility functions necessary for generating dynamic preprocessing pipelines :pr:`852`
        * Added kwargs to all components :pr:`863`
        * Updated ``AutoSearchBase`` to use dynamically generated preprocessing pipelines :pr:`870`
        * Added SelectColumns transformer :pr:`873`
        * Added ability to evaluate additional pipelines for automl search :pr:`874`
        * Added ``default_parameters`` class property to components and pipelines :pr:`879`
        * Added better support for disabling data checks in automl search :pr:`892`
        * Added ability to save and load AutoML objects to file :pr:`888`
        * Updated ``AutoSearchBase.get_pipelines`` to return an untrained pipeline instance :pr:`876`
        * Saved learned binary classification thresholds in automl results cv data dict :pr:`876`
    * Fixes
        * Fixed bug where SimpleImputer cannot handle dropped columns :pr:`846`
        * Fixed bug where PerColumnImputer cannot handle dropped columns :pr:`855`
        * Enforce requirement that builtin components save all inputted values in their parameters dict :pr:`847`
        * Don't list base classes in ``all_components`` output :pr:`847`
        * Standardize all components to output pandas data structures, and accept either pandas or numpy :pr:`853`
        * Fixed rankings and full_rankings error when search has not been run :pr:`894`
    * Changes
        * Update ``all_pipelines`` and ``all_components`` to try initializing pipelines/components, and on failure exclude them :pr:`849`
        * Refactor ``handle_components`` to ``handle_components_class``, standardize to ``ComponentBase`` subclass instead of instance :pr:`850`
        * Refactor "blacklist"/"whitelist" to "allow"/"exclude" lists :pr:`854`
        * Replaced ``AutoClassificationSearch`` and ``AutoRegressionSearch`` with ``AutoMLSearch`` :pr:`871`
        * Renamed feature_importances and permutation_importances methods to use singular names (feature_importance and permutation_importance) :pr:`883`
        * Updated ``automl`` default data splitter to train/validation split for large datasets :pr:`877`
        * Added open source license, update some repo metadata :pr:`887`
        * Removed dead code in ``_get_preprocessing_components`` :pr:`896`
    * Documentation Changes
        * Fix some typos and update the EvalML logo :pr:`872`
    * Testing Changes
        * Update the changelog check job to expect the new branching pattern for the deps update bot :pr:`836`
        * Check that all components output pandas datastructures, and can accept either pandas or numpy :pr:`853`
        * Replaced ``AutoClassificationSearch`` and ``AutoRegressionSearch`` with ``AutoMLSearch`` :pr:`871`


.. warning::

    **Breaking Changes**
        * Pipelines' static ``component_graph`` field must contain either ``ComponentBase`` subclasses or ``str``, instead of ``ComponentBase`` subclass instances :pr:`850`
        * Rename ``handle_component`` to ``handle_component_class``. Now standardizes to ``ComponentBase`` subclasses instead of ``ComponentBase`` subclass instances :pr:`850`
        * Renamed automl's ``cv`` argument to ``data_split`` :pr:`877`
        * Pipelines' and classifiers' ``feature_importances`` is renamed ``feature_importance``, ``graph_feature_importances`` is renamed ``graph_feature_importance`` :pr:`883`
        * Passing ``data_checks=None`` to automl search will not perform any data checks as opposed to default checks. :pr:`892`
        * Pipelines to search for in AutoML are now determined automatically, rather than using the statically-defined pipeline classes. :pr:`870`
        * Updated ``AutoSearchBase.get_pipelines`` to return an untrained pipeline instance, instead of one which happened to be trained on the final cross-validation fold :pr:`876`


**v0.10.0 May 29, 2020**
    * Enhancements
        * Added baseline models for classification and regression, add functionality to calculate baseline models before searching in AutoML :pr:`746`
        * Port over highly-null guardrail as a data check and define ``DefaultDataChecks`` and ``DisableDataChecks`` classes :pr:`745`
        * Update ``Tuner`` classes to work directly with pipeline parameters dicts instead of flat parameter lists :pr:`779`
        * Add Elastic Net as a pipeline option :pr:`812`
        * Added new Pipeline option ``ExtraTrees`` :pr:`790`
        * Added precicion-recall curve metrics and plot for binary classification problems in ``evalml.pipeline.graph_utils`` :pr:`794`
        * Update the default automl algorithm to search in batches, starting with default parameters for each pipeline and iterating from there :pr:`793`
        * Added ``AutoMLAlgorithm`` class and ``IterativeAlgorithm`` impl, separated from ``AutoSearchBase`` :pr:`793`
    * Fixes
        * Update pipeline ``score`` to return ``nan`` score for any objective which throws an exception during scoring :pr:`787`
        * Fixed bug introduced in :pr:`787` where binary classification metrics requiring predicted probabilities error in scoring :pr:`798`
        * CatBoost and XGBoost classifiers and regressors can no longer have a learning rate of 0 :pr:`795`
    * Changes
        * Cleanup pipeline ``score`` code, and cleanup codecov :pr:`711`
        * Remove ``pass`` for abstract methods for codecov :pr:`730`
        * Added __str__ for AutoSearch object :pr:`675`
        * Add util methods to graph ROC and confusion matrix :pr:`720`
        * Refactor ``AutoBase`` to ``AutoSearchBase`` :pr:`758`
        * Updated AutoBase with ``data_checks`` parameter, removed previous ``detect_label_leakage`` parameter, and added functionality to run data checks before search in AutoML :pr:`765`
        * Updated our logger to use Python's logging utils :pr:`763`
        * Refactor most of ``AutoSearchBase._do_iteration`` impl into ``AutoSearchBase._evaluate`` :pr:`762`
        * Port over all guardrails to use the new DataCheck API :pr:`789`
        * Expanded ``import_or_raise`` to catch all exceptions :pr:`759`
        * Adds RMSE, MSLE, RMSLE as standard metrics :pr:`788`
        * Don't allow ``Recall`` to be used as an objective for AutoML :pr:`784`
        * Removed feature selection from pipelines :pr:`819`
        * Update default estimator parameters to make automl search faster and more accurate :pr:`793`
    * Documentation Changes
        * Add instructions to freeze ``master`` on ``release.md`` :pr:`726`
        * Update release instructions with more details :pr:`727` :pr:`733`
        * Add objective base classes to API reference :pr:`736`
        * Fix components API to match other modules :pr:`747`
    * Testing Changes
        * Delete codecov yml, use codecov.io's default :pr:`732`
        * Added unit tests for fraud cost, lead scoring, and standard metric objectives :pr:`741`
        * Update codecov client :pr:`782`
        * Updated AutoBase __str__ test to include no parameters case :pr:`783`
        * Added unit tests for ``ExtraTrees`` pipeline :pr:`790`
        * If codecov fails to upload, fail build :pr:`810`
        * Updated Python version of dependency action :pr:`816`
        * Update the dependency update bot to use a suffix when creating branches :pr:`817`

.. warning::

    **Breaking Changes**
        * The ``detect_label_leakage`` parameter for AutoML classes has been removed and replaced by a ``data_checks`` parameter :pr:`765`
        * Moved ROC and confusion matrix methods from ``evalml.pipeline.plot_utils`` to ``evalml.pipeline.graph_utils`` :pr:`720`
        * ``Tuner`` classes require a pipeline hyperparameter range dict as an init arg instead of a space definition :pr:`779`
        * ``Tuner.propose`` and ``Tuner.add`` work directly with pipeline parameters dicts instead of flat parameter lists :pr:`779`
        * ``PipelineBase.hyperparameters`` and ``custom_hyperparameters`` use pipeline parameters dict format instead of being represented as a flat list :pr:`779`
        * All guardrail functions previously under ``evalml.guardrails.utils`` will be removed and replaced by data checks :pr:`789`
        * ``Recall`` disallowed as an objective for AutoML :pr:`784`
        * ``AutoSearchBase`` parameter ``tuner`` has been renamed to ``tuner_class`` :pr:`793`
        * ``AutoSearchBase`` parameter ``possible_pipelines`` and ``possible_model_families`` have been renamed to ``allowed_pipelines`` and ``allowed_model_families`` :pr:`793`


**v0.9.0 Apr. 27, 2020**
    * Enhancements
        * Added ``Accuracy`` as an standard objective :pr:`624`
        * Added verbose parameter to load_fraud :pr:`560`
        * Added Balanced Accuracy metric for binary, multiclass :pr:`612` :pr:`661`
        * Added XGBoost regressor and XGBoost regression pipeline :pr:`666`
        * Added ``Accuracy`` metric for multiclass :pr:`672`
        * Added objective name in ``AutoBase.describe_pipeline`` :pr:`686`
        * Added ``DataCheck`` and ``DataChecks``, ``Message`` classes and relevant subclasses :pr:`739`
    * Fixes
        * Removed direct access to ``cls.component_graph`` :pr:`595`
        * Add testing files to .gitignore :pr:`625`
        * Remove circular dependencies from ``Makefile`` :pr:`637`
        * Add error case for ``normalize_confusion_matrix()`` :pr:`640`
        * Fixed ``XGBoostClassifier`` and ``XGBoostRegressor`` bug with feature names that contain [, ], or < :pr:`659`
        * Update ``make_pipeline_graph`` to not accidentally create empty file when testing if path is valid :pr:`649`
        * Fix pip installation warning about docsutils version, from boto dependency :pr:`664`
        * Removed zero division warning for F1/precision/recall metrics :pr:`671`
        * Fixed ``summary`` for pipelines without estimators :pr:`707`
    * Changes
        * Updated default objective for binary/multiclass classification to log loss :pr:`613`
        * Created classification and regression pipeline subclasses and removed objective as an attribute of pipeline classes :pr:`405`
        * Changed the output of ``score`` to return one dictionary :pr:`429`
        * Created binary and multiclass objective subclasses :pr:`504`
        * Updated objectives API :pr:`445`
        * Removed call to ``get_plot_data`` from AutoML :pr:`615`
        * Set ``raise_error`` to default to True for AutoML classes :pr:`638`
        * Remove unnecessary "u" prefixes on some unicode strings :pr:`641`
        * Changed one-hot encoder to return uint8 dtypes instead of ints :pr:`653`
        * Pipeline ``_name`` field changed to ``custom_name`` :pr:`650`
        * Removed ``graphs.py`` and moved methods into ``PipelineBase`` :pr:`657`, :pr:`665`
        * Remove s3fs as a dev dependency :pr:`664`
        * Changed requirements-parser to be a core dependency :pr:`673`
        * Replace ``supported_problem_types`` field on pipelines with ``problem_type`` attribute on base classes :pr:`678`
        * Changed AutoML to only show best results for a given pipeline template in ``rankings``, added ``full_rankings`` property to show all :pr:`682`
        * Update ``ModelFamily`` values: don't list xgboost/catboost as classifiers now that we have regression pipelines for them :pr:`677`
        * Changed AutoML's ``describe_pipeline`` to get problem type from pipeline instead :pr:`685`
        * Standardize ``import_or_raise`` error messages :pr:`683`
        * Updated argument order of objectives to align with sklearn's :pr:`698`
        * Renamed ``pipeline.feature_importance_graph`` to ``pipeline.graph_feature_importances`` :pr:`700`
        * Moved ROC and confusion matrix methods to ``evalml.pipelines.plot_utils`` :pr:`704`
        * Renamed ``MultiClassificationObjective`` to ``MulticlassClassificationObjective``, to align with pipeline naming scheme :pr:`715`
    * Documentation Changes
        * Fixed some sphinx warnings :pr:`593`
        * Fixed docstring for ``AutoClassificationSearch`` with correct command :pr:`599`
        * Limit readthedocs formats to pdf, not htmlzip and epub :pr:`594` :pr:`600`
        * Clean up objectives API documentation :pr:`605`
        * Fixed function on Exploring search results page :pr:`604`
        * Update release process doc :pr:`567`
        * ``AutoClassificationSearch`` and ``AutoRegressionSearch`` show inherited methods in API reference :pr:`651`
        * Fixed improperly formatted code in breaking changes for changelog :pr:`655`
        * Added configuration to treat Sphinx warnings as errors :pr:`660`
        * Removed separate plotting section for pipelines in API reference :pr:`657`, :pr:`665`
        * Have leads example notebook load S3 files using https, so we can delete s3fs dev dependency :pr:`664`
        * Categorized components in API reference and added descriptions for each category :pr:`663`
        * Fixed Sphinx warnings about ``BalancedAccuracy`` objective :pr:`669`
        * Updated API reference to include missing components and clean up pipeline docstrings :pr:`689`
        * Reorganize API ref, and clarify pipeline sub-titles :pr:`688`
        * Add and update preprocessing utils in API reference :pr:`687`
        * Added inheritance diagrams to API reference :pr:`695`
        * Documented which default objective AutoML optimizes for :pr:`699`
        * Create seperate install page :pr:`701`
        * Include more utils in API ref, like ``import_or_raise`` :pr:`704`
        * Add more color to pipeline documentation :pr:`705`
    * Testing Changes
        * Matched install commands of ``check_latest_dependencies`` test and it's GitHub action :pr:`578`
        * Added Github app to auto assign PR author as assignee :pr:`477`
        * Removed unneeded conda installation of xgboost in windows checkin tests :pr:`618`
        * Update graph tests to always use tmpfile dir :pr:`649`
        * Changelog checkin test workaround for release PRs: If 'future release' section is empty of PR refs, pass check :pr:`658`
        * Add changelog checkin test exception for ``dep-update`` branch :pr:`723`

.. warning::

    **Breaking Changes**

    * Pipelines will now no longer take an objective parameter during instantiation, and will no longer have an objective attribute.
    * ``fit()`` and ``predict()`` now use an optional ``objective`` parameter, which is only used in binary classification pipelines to fit for a specific objective.
    * ``score()`` will now use a required ``objectives`` parameter that is used to determine all the objectives to score on. This differs from the previous behavior, where the pipeline's objective was scored on regardless.
    * ``score()`` will now return one dictionary of all objective scores.
    * ``ROC`` and ``ConfusionMatrix`` plot methods via ``Auto(*).plot`` have been removed by :pr:`615` and are replaced by ``roc_curve`` and ``confusion_matrix`` in ``evamlm.pipelines.plot_utils`` in :pr:`704`
    * ``normalize_confusion_matrix`` has been moved to ``evalml.pipelines.plot_utils`` :pr:`704`
    * Pipelines ``_name`` field changed to ``custom_name``
    * Pipelines ``supported_problem_types`` field is removed because it is no longer necessary :pr:`678`
    * Updated argument order of objectives' ``objective_function`` to align with sklearn :pr:`698`
    * ``pipeline.feature_importance_graph`` has been renamed to ``pipeline.graph_feature_importances`` in :pr:`700`
    * Removed unsupported ``MSLE`` objective :pr:`704`


**v0.8.0 Apr. 1, 2020**
    * Enhancements
        * Add normalization option and information to confusion matrix :pr:`484`
        * Add util function to drop rows with NaN values :pr:`487`
        * Renamed ``PipelineBase.name`` as ``PipelineBase.summary`` and redefined ``PipelineBase.name`` as class property :pr:`491`
        * Added access to parameters in Pipelines with ``PipelineBase.parameters`` (used to be return of ``PipelineBase.describe``) :pr:`501`
        * Added ``fill_value`` parameter for ``SimpleImputer`` :pr:`509`
        * Added functionality to override component hyperparameters and made pipelines take hyperparemeters from components :pr:`516`
        * Allow ``numpy.random.RandomState`` for random_state parameters :pr:`556`
    * Fixes
        * Removed unused dependency ``matplotlib``, and move ``category_encoders`` to test reqs :pr:`572`
    * Changes
        * Undo version cap in XGBoost placed in :pr:`402` and allowed all released of XGBoost :pr:`407`
        * Support pandas 1.0.0 :pr:`486`
        * Made all references to the logger static :pr:`503`
        * Refactored ``model_type`` parameter for components and pipelines to ``model_family`` :pr:`507`
        * Refactored ``problem_types`` for pipelines and components into ``supported_problem_types`` :pr:`515`
        * Moved ``pipelines/utils.save_pipeline`` and ``pipelines/utils.load_pipeline`` to ``PipelineBase.save`` and ``PipelineBase.load`` :pr:`526`
        * Limit number of categories encoded by ``OneHotEncoder`` :pr:`517`
    * Documentation Changes
        * Updated API reference to remove ``PipelinePlot`` and added moved ``PipelineBase`` plotting methods :pr:`483`
        * Add code style and github issue guides :pr:`463` :pr:`512`
        * Updated API reference for to surface class variables for pipelines and components :pr:`537`
        * Fixed README documentation link :pr:`535`
        * Unhid PR references in changelog :pr:`656`
    * Testing Changes
        * Added automated dependency check PR :pr:`482`, :pr:`505`
        * Updated automated dependency check comment :pr:`497`
        * Have build_docs job use python executor, so that env vars are set properly :pr:`547`
        * Added simple test to make sure ``OneHotEncoder``'s top_n works with large number of categories :pr:`552`
        * Run windows unit tests on PRs :pr:`557`


.. warning::

    **Breaking Changes**

    * ``AutoClassificationSearch`` and ``AutoRegressionSearch``'s ``model_types`` parameter has been refactored into ``allowed_model_families``
    * ``ModelTypes`` enum has been changed to ``ModelFamily``
    * Components and Pipelines now have a ``model_family`` field instead of ``model_type``
    * ``get_pipelines`` utility function now accepts ``model_families`` as an argument instead of ``model_types``
    * ``PipelineBase.name`` no longer returns structure of pipeline and has been replaced by ``PipelineBase.summary``
    * ``PipelineBase.problem_types`` and ``Estimator.problem_types`` has been renamed to ``supported_problem_types``
    * ``pipelines/utils.save_pipeline`` and ``pipelines/utils.load_pipeline`` moved to ``PipelineBase.save`` and ``PipelineBase.load``


**v0.7.0 Mar. 9, 2020**
    * Enhancements
        * Added emacs buffers to .gitignore :pr:`350`
        * Add CatBoost (gradient-boosted trees) classification and regression components and pipelines :pr:`247`
        * Added Tuner abstract base class :pr:`351`
        * Added ``n_jobs`` as parameter for ``AutoClassificationSearch`` and ``AutoRegressionSearch`` :pr:`403`
        * Changed colors of confusion matrix to shades of blue and updated axis order to match scikit-learn's :pr:`426`
        * Added ``PipelineBase`` ``.graph`` and ``.feature_importance_graph`` methods, moved from previous location :pr:`423`
        * Added support for python 3.8 :pr:`462`
    * Fixes
        * Fixed ROC and confusion matrix plots not being calculated if user passed own additional_objectives :pr:`276`
        * Fixed ReadtheDocs ``FileNotFoundError`` exception for fraud dataset :pr:`439`
    * Changes
        * Added ``n_estimators`` as a tunable parameter for XGBoost :pr:`307`
        * Remove unused parameter ``ObjectiveBase.fit_needs_proba`` :pr:`320`
        * Remove extraneous parameter ``component_type`` from all components :pr:`361`
        * Remove unused ``rankings.csv`` file :pr:`397`
        * Downloaded demo and test datasets so unit tests can run offline :pr:`408`
        * Remove ``_needs_fitting`` attribute from Components :pr:`398`
        * Changed plot.feature_importance to show only non-zero feature importances by default, added optional parameter to show all :pr:`413`
        * Refactored ``PipelineBase`` to take in parameter dictionary and moved pipeline metadata to class attribute :pr:`421`
        * Dropped support for Python 3.5 :pr:`438`
        * Removed unused ``apply.py`` file :pr:`449`
        * Clean up ``requirements.txt`` to remove unused deps :pr:`451`
        * Support installation without all required dependencies :pr:`459`
    * Documentation Changes
        * Update release.md with instructions to release to internal license key :pr:`354`
    * Testing Changes
        * Added tests for utils (and moved current utils to gen_utils) :pr:`297`
        * Moved XGBoost install into it's own separate step on Windows using Conda :pr:`313`
        * Rewind pandas version to before 1.0.0, to diagnose test failures for that version :pr:`325`
        * Added dependency update checkin test :pr:`324`
        * Rewind XGBoost version to before 1.0.0 to diagnose test failures for that version :pr:`402`
        * Update dependency check to use a whitelist :pr:`417`
        * Update unit test jobs to not install dev deps :pr:`455`

.. warning::

    **Breaking Changes**

    * Python 3.5 will not be actively supported.

**v0.6.0 Dec. 16, 2019**
    * Enhancements
        * Added ability to create a plot of feature importances :pr:`133`
        * Add early stopping to AutoML using patience and tolerance parameters :pr:`241`
        * Added ROC and confusion matrix metrics and plot for classification problems and introduce PipelineSearchPlots class :pr:`242`
        * Enhanced AutoML results with search order :pr:`260`
        * Added utility function to show system and environment information :pr:`300`
    * Fixes
        * Lower botocore requirement :pr:`235`
        * Fixed decision_function calculation for ``FraudCost`` objective :pr:`254`
        * Fixed return value of ``Recall`` metrics :pr:`264`
        * Components return ``self`` on fit :pr:`289`
    * Changes
        * Renamed automl classes to ``AutoRegressionSearch`` and ``AutoClassificationSearch`` :pr:`287`
        * Updating demo datasets to retain column names :pr:`223`
        * Moving pipeline visualization to ``PipelinePlot`` class :pr:`228`
        * Standarizing inputs as ``pd.Dataframe`` / ``pd.Series`` :pr:`130`
        * Enforcing that pipelines must have an estimator as last component :pr:`277`
        * Added ``ipywidgets`` as a dependency in ``requirements.txt`` :pr:`278`
        * Added Random and Grid Search Tuners :pr:`240`
    * Documentation Changes
        * Adding class properties to API reference :pr:`244`
        * Fix and filter FutureWarnings from scikit-learn :pr:`249`, :pr:`257`
        * Adding Linear Regression to API reference and cleaning up some Sphinx warnings :pr:`227`
    * Testing Changes
        * Added support for testing on Windows with CircleCI :pr:`226`
        * Added support for doctests :pr:`233`

.. warning::

    **Breaking Changes**

    * The ``fit()`` method for ``AutoClassifier`` and ``AutoRegressor`` has been renamed to ``search()``.
    * ``AutoClassifier`` has been renamed to ``AutoClassificationSearch``
    * ``AutoRegressor`` has been renamed to ``AutoRegressionSearch``
    * ``AutoClassificationSearch.results`` and ``AutoRegressionSearch.results`` now is a dictionary with ``pipeline_results`` and ``search_order`` keys. ``pipeline_results`` can be used to access a dictionary that is identical to the old ``.results`` dictionary. Whereas, ``search_order`` returns a list of the search order in terms of ``pipeline_id``.
    * Pipelines now require an estimator as the last component in ``component_list``. Slicing pipelines now throws an ``NotImplementedError`` to avoid returning pipelines without an estimator.

**v0.5.2 Nov. 18, 2019**
    * Enhancements
        * Adding basic pipeline structure visualization :pr:`211`
    * Documentation Changes
        * Added notebooks to build process :pr:`212`

**v0.5.1 Nov. 15, 2019**
    * Enhancements
        * Added basic outlier detection guardrail :pr:`151`
        * Added basic ID column guardrail :pr:`135`
        * Added support for unlimited pipelines with a ``max_time`` limit :pr:`70`
        * Updated .readthedocs.yaml to successfully build :pr:`188`
    * Fixes
        * Removed MSLE from default additional objectives :pr:`203`
        * Fixed ``random_state`` passed in pipelines :pr:`204`
        * Fixed slow down in RFRegressor :pr:`206`
    * Changes
        * Pulled information for describe_pipeline from pipeline's new describe method :pr:`190`
        * Refactored pipelines :pr:`108`
        * Removed guardrails from Auto(*) :pr:`202`, :pr:`208`
    * Documentation Changes
        * Updated documentation to show ``max_time`` enhancements :pr:`189`
        * Updated release instructions for RTD :pr:`193`
        * Added notebooks to build process :pr:`212`
        * Added contributing instructions :pr:`213`
        * Added new content :pr:`222`

**v0.5.0 Oct. 29, 2019**
    * Enhancements
        * Added basic one hot encoding :pr:`73`
        * Use enums for model_type :pr:`110`
        * Support for splitting regression datasets :pr:`112`
        * Auto-infer multiclass classification :pr:`99`
        * Added support for other units in ``max_time`` :pr:`125`
        * Detect highly null columns :pr:`121`
        * Added additional regression objectives :pr:`100`
        * Show an interactive iteration vs. score plot when using fit() :pr:`134`
    * Fixes
        * Reordered ``describe_pipeline`` :pr:`94`
        * Added type check for ``model_type`` :pr:`109`
        * Fixed ``s`` units when setting string ``max_time`` :pr:`132`
        * Fix objectives not appearing in API documentation :pr:`150`
    * Changes
        * Reorganized tests :pr:`93`
        * Moved logging to its own module :pr:`119`
        * Show progress bar history :pr:`111`
        * Using ``cloudpickle`` instead of pickle to allow unloading of custom objectives :pr:`113`
        * Removed render.py :pr:`154`
    * Documentation Changes
        * Update release instructions :pr:`140`
        * Include additional_objectives parameter :pr:`124`
        * Added Changelog :pr:`136`
    * Testing Changes
        * Code coverage :pr:`90`
        * Added CircleCI tests for other Python versions :pr:`104`
        * Added doc notebooks as tests :pr:`139`
        * Test metadata for CircleCI and 2 core parallelism :pr:`137`

**v0.4.1 Sep. 16, 2019**
    * Enhancements
        * Added AutoML for classification and regressor using Autobase and Skopt :pr:`7` :pr:`9`
        * Implemented standard classification and regression metrics :pr:`7`
        * Added logistic regression, random forest, and XGBoost pipelines :pr:`7`
        * Implemented support for custom objectives :pr:`15`
        * Feature importance for pipelines :pr:`18`
        * Serialization for pipelines :pr:`19`
        * Allow fitting on objectives for optimal threshold :pr:`27`
        * Added detect label leakage :pr:`31`
        * Implemented callbacks :pr:`42`
        * Allow for multiclass classification :pr:`21`
        * Added support for additional objectives :pr:`79`
    * Fixes
        * Fixed feature selection in pipelines :pr:`13`
        * Made ``random_seed`` usage consistent :pr:`45`
    * Documentation Changes
        * Documentation Changes
        * Added docstrings :pr:`6`
        * Created notebooks for docs :pr:`6`
        * Initialized readthedocs EvalML :pr:`6`
        * Added favicon :pr:`38`
    * Testing Changes
        * Added testing for loading data :pr:`39`

**v0.2.0 Aug. 13, 2019**
    * Enhancements
        * Created fraud detection objective :pr:`4`

**v0.1.0 July. 31, 2019**
    * *First Release*
    * Enhancements
        * Added lead scoring objecitve :pr:`1`
        * Added basic classifier :pr:`1`
    * Documentation Changes
        * Initialized Sphinx for docs :pr:`1`<|MERGE_RESOLUTION|>--- conflicted
+++ resolved
@@ -4,12 +4,8 @@
     * Enhancements
         * Added ability to log how long each batch and pipeline take in ``automl.search()`` :pr:`3577`
     * Fixes
-<<<<<<< HEAD
+        * Fixed iterative graphs not appearing in documentation :pr:`3592`
         * Updated the ``load_diabetes()`` method to account for scikit-learn 1.1.1 changes to the dataset :pr:`3591`
-=======
-        * Fixed iterative graphs not appearing in documentation :pr:`3592`
-        * Updated the `load_diabetes()` method to account for scikit-learn 1.1.1 changes to the dataset :pr:`3591`
->>>>>>> 26896e96
     * Changes
     * Documentation Changes
     * Testing Changes
