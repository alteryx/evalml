--- conflicted
+++ resolved
@@ -18,11 +18,8 @@
         * Fixed and updated code blocks in Release Notes :pr:`1243`
         * Added DecisionTree estimators to API Reference :pr:`1246`
         * Changed class inheritance display to flow vertically :pr:`1248`
-<<<<<<< HEAD
+        * Updated cost-benefit tutorial to use a holdout/test set :pr:`1159`
         * Miscellaneous doc updates :pr:`1269`
-=======
-        * Updated cost-benefit tutorial to use a holdout/test set :pr:`1159`
->>>>>>> 6ed418e3
     * Testing Changes
         * Added tests for ``jupyter_check`` to handle IPython :pr:`1256`
         * Cleaned up ``make_pipeline`` tests to test for all estimators :pr:`1257`
